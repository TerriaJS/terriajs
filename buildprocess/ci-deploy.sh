--- conflicted
+++ resolved
@@ -30,19 +30,12 @@
 git config --global user.name "GitHub Actions"
 git commit -a -m 'temporary commit' # so the version doesn't indicate local modifications
 git tag -a "TerriaMap-$TERRIAMAP_COMMIT_HASH--TerriaJS-$TERRIAJS_COMMIT_HASH" -m 'temporary tag'
-<<<<<<< HEAD
-rm package-lock.json # because TerriaMap's package-lock.json won't reflect terriajs dependencies
-npm install
-npm install moment@2.24.0
-# add branch name, taking "baseHref": "/", and replacing with safe branch name
-sed -i "s|\"baseHref\": \"\/\"|\"baseHref\": \"\/$SAFE_BRANCH_NAME\/\"|g" devserverconfig.json
-npm run gulp build
-=======
 rm yarn.lock # because TerriaMap's yarn.lock won't reflect terriajs dependencies
 yarn install
 yarn add -W moment@2.24.0
+# add branch name, taking "baseHref": "/", and replacing with safe branch name
+sed -i "s|\"baseHref\": \"\/\"|\"baseHref\": \"\/$SAFE_BRANCH_NAME\/\"|g" devserverconfig.json
 yarn gulp build
->>>>>>> 1d761b6c
 
 yarn "--terriajs-map:docker_name=terriajs-ci" docker-build-ci -- --tag "asia.gcr.io/terriajs-automated-deployment/terria-ci:$SAFE_BRANCH_NAME"
 gcloud auth configure-docker asia.gcr.io --quiet
