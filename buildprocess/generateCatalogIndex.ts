import Bottleneck from "bottleneck";
import * as fse from "fs-extra";
import { shuffle } from "lodash-es";
import { join, parse } from "path";
import filterOutUndefined from "../lib/Core/filterOutUndefined";
import TerriaError from "../lib/Core/TerriaError";
import timeout from "../lib/Core/timeout";
import CatalogMemberMixin, {
  getName
} from "../lib/ModelMixins/CatalogMemberMixin";
import GroupMixin from "../lib/ModelMixins/GroupMixin";
import MappableMixin from "../lib/ModelMixins/MappableMixin";
import ReferenceMixin from "../lib/ModelMixins/ReferenceMixin";
import CatalogGroup from "../lib/Models/Catalog/CatalogGroup";
import registerCatalogMembers from "../lib/Models/Catalog/registerCatalogMembers";
<<<<<<< HEAD
import CommonStrata from "../lib/Models/Definition/CommonStrata";
=======
import hasTraits from "../lib/Models/Definition/hasTraits";
>>>>>>> 9db91390
import { BaseModel } from "../lib/Models/Definition/Model";
import { CatalogIndexFile } from "../lib/Models/SearchProviders/CatalogIndex";
import Terria from "../lib/Models/Terria";
import CatalogMemberReferenceTraits from "../lib/Traits/TraitsClasses/CatalogMemberReferenceTraits";
import patchNetworkRequests from "./patchNetworkRequests";

/**
 * Generate catalog index (**experimental**)
 *
 * This will "crawl" a terria JS catalog, load all groups and references and then create an "index" file which contains fully resolved tree of models.
 *
 * It applies network request rate limiting (see `speedString` parameter)
 *
 * @param configUrl URL to map-config
 *
 * @param baseUrl baseUrl will be used as:
 * - `origin` property for CORS
 * - URL for `serverConfig`
 * - URL for `proxy`
 *
 * @param outPath catalog-index JSON file path
 *
 * @param speedString speed will control number of concurrently loaded catalog groups/references
 * - default value is 1 (which is around 10 loads per second)
 * - minimum value is 1
 * - If speed = 10 - then expect around 100 loads per second
 * - Note:
 *  - loads are somewhat randomised across catalog, so you don't hit one server with many requests
 *  - one load may not equal one request. some groups/references do not make network requests

 * @param basicAuth basic auth token to add to requests which include `baseUrl` (or `proxy/`)
 */
export default async function generateCatalogIndex(
  configUrl: string,
  baseUrl: string,
  outPath: string | undefined,
  speedString: string | undefined,
  basicAuth: string | undefined
) {
  let debug = false;

  let speed = speedString ? parseFloat(speedString) : 1;
  if (speed < 1) speed = 1;

  if (!configUrl || !baseUrl) {
    console.error(
      `\nUSAGE: node ./build/generateCatalogIndex.js <config-url> <base-url> <out-path = ""> <speed = "1">\n`
    );
    process.exit(1);
  }

  // Make sure baseURL has trailing slash
  baseUrl = baseUrl.endsWith("/") ? baseUrl : `${baseUrl}/`;

  patchNetworkRequests(baseUrl, basicAuth);

  console.log(`Config URL: ${configUrl}`);

  // Limit load reference calls to 10 per second (on speed = 1)
  const loadLimiter = new Bottleneck({
    maxConcurrent: 10 * speed,
    minTime: 100 / speed,
    trackDoneStatus: true
  });

  const printStatus = () => {
    const c = loadLimiter.counts();
    const total =
      c.EXECUTING + c.QUEUED + c.RECEIVED + c.RUNNING + (c.DONE ?? 0);

    console.log(
      "\x1b[44m\x1b[37m%s\x1b[0m",
      `${(((c.DONE ?? 0) * 100) / (total || 1)).toPrecision(
        2
      )}% DONE - (${c.DONE ?? 0}/${total})`
    );
  };

  const errors: TerriaError[] = [];

  /** Gets full path of member */
  function getPath(terria: Terria, member: BaseModel | undefined): string {
    return filterOutUndefined([
      ...[
        member?.knownContainerUniqueIds.map(id =>
          getPath(terria, terria.getModelById(BaseModel, id))
        )
      ].reverse(),
      member?.uniqueId
    ]).join("/");
  }

  /** Recusrively load all references and groups */
  async function loadMember(terria: Terria, member: BaseModel) {
    let name = getName(member);
    let path = getPath(terria, member);
    // Random priority between 3 and 9 for references/members
    const memberPriority = Math.round(Math.random() * 6) + 3;
    // Random priority between 0 and 5
    const groupPriority = Math.round(Math.random() * 5);
    // Load reference
    if (ReferenceMixin.isMixedInto(member)) {
      try {
        const priority =
          hasTraits(member, CatalogMemberReferenceTraits, "isGroup") &&
          member.isGroup
            ? groupPriority
            : memberPriority;

        // Timeout after 30 seconds
        debug
          ? console.log(
              "\x1b[32m%s\x1b[0m",
              `Adding Reference ${name} (${path})`
            )
          : null;

        await timeout(Math.random() * 1000);
        await loadLimiter.schedule(
          { expiration: 30000, priority },
          async () => {
            console.log(`Loading Reference ${name} (${path}) = ${priority}`);
            const result = await (member as ReferenceMixin.Instance).loadReference();
            result.logError(`FAILED to load Reference ${name} (${path})`);
            result.pushErrorTo(
              errors,
              `FAILED to load Reference ${name} (${path})`
            );
            result.catchError(e => console.error(e.toError().message));
          }
        );
      } catch (timeout) {
        errors.push(
          TerriaError.from(`TIMEOUT FAILED to load Reference ${name} (${path})`)
        );
        console.error(`TIMEOUT FAILED to load Reference ${name}`);
      }

      if (member.target) member = member.target;
      name = getName(member);
    }

    if (GroupMixin.isMixedInto(member)) {
      debug
        ? console.log("\x1b[36m%s\x1b[0m", `Adding Group ${name} (${path})`)
        : null;

      // Function to load group
      const loadGroup = async () => {
        console.log(`Loading Group ${name} (${path})`);
        const result = await (member as GroupMixin.Instance).loadMembers();
        result.logError(`FAILED to load GROUP ${name} (${path})`);
        result.pushErrorTo(errors, `FAILED to load GROUP ${name} (${path})`);
        result.catchError(e => console.error(e.toError().message));
      };

      // CatalogGroup can be loaded immediately
      // Even though CatalogGroup doesn't have anything to load
      // This needs to be called so GroupMixin.refreshKnownContainerUniqueIds is called
      if (member instanceof CatalogGroup) {
        await loadGroup();
      } else {
        try {
          await timeout(Math.random() * 1000);
          await loadLimiter.schedule(
            { expiration: 30000, priority: groupPriority },
            loadGroup
          );
        } catch (timeout) {
          errors.push(
            TerriaError.from(
              `TIMEOUT FAILED to load GROUP ${name} (${path}) = ${groupPriority}`
            )
          );
          console.error(`TIMEOUT FAILED to load GROUP ${name} (${path})`);
        }
      }

      // Recursively load group members
      await Promise.all(
        shuffle(member.memberModels).map(child => {
          return loadMember(terria, child);
        })
      );
    }

    printStatus();
  }

  // Recursively add models to CatalogIndex
  function indexModel(member: BaseModel, index: CatalogIndexFile = {}) {
    let knownContainerUniqueIds = member.knownContainerUniqueIds;
    if (ReferenceMixin.isMixedInto(member) && member.target) {
      knownContainerUniqueIds = Array.from(
        new Set([
          ...member.knownContainerUniqueIds,
          ...member.target.knownContainerUniqueIds
        ])
      );
      member = member.target;
    }
    if (
      member.uniqueId &&
      member.uniqueId !== "/" &&
      member.uniqueId !== "__User-Added_Data__"
    ) {
      const name = getName(member);
      const nameInCatalog = CatalogMemberMixin.isMixedInto(member)
        ? member.nameInCatalog
        : undefined;

      let description = "";
      // Remove description from CatalogIndex - as it makes files too large
      // if (CatalogMemberMixin.isMixedInto(member)) {
      //   description =
      //     member.description +
      //     "\n" +
      //     member.info
      //       .map(i => i.content)
      //       .filter(c => c)
      //       .join("\n");
      // }

      const shareKeys = terria.modelIdShareKeysMap.get(member.uniqueId);

      index[member.uniqueId] = {
        name,
        nameInCatalog: nameInCatalog !== name ? nameInCatalog : undefined,
        description: description || undefined,
        memberKnownContainerUniqueIds: knownContainerUniqueIds,
        isGroup: GroupMixin.isMixedInto(member) ? true : undefined,
        isMappable: MappableMixin.isMixedInto(member) ? true : undefined,
        shareKeys: shareKeys && shareKeys.length > 0 ? shareKeys : undefined
      };
    }
    if (GroupMixin.isMixedInto(member)) {
      member.memberModels.forEach(childMember =>
        indexModel(childMember, index)
      );
    }

    return index;
  }

  // Terria initialisation
  const terriaOptions = {
    baseUrl: "build/TerriaJS"
  };

  const terria = new Terria(terriaOptions);

  registerCatalogMembers();

  try {
<<<<<<< HEAD
    terria.configParameters.setTrait(CommonStrata.user, "serverConfigUrl", `${baseUrl}serverconfig`);
    terria.configParameters.setTrait(CommonStrata.user, "corsProxyBaseUrl", `${baseUrl}proxy/`);
    await terria.start({ configUrl })
=======
    terria.configParameters.serverConfigUrl = `${baseUrl}serverconfig`;
    terria.configParameters.corsProxyBaseUrl = `${baseUrl}proxy/`;
    await terria.start({ configUrl });
>>>>>>> 9db91390

    await terria.loadInitSources();
  } catch (e) {
    console.error(TerriaError.from(e, `Failed to initialise Terria`).toError());
  }

  // Load group and references

  // rootId can be set to change root group that is loaded for testing purposes
  // If undefined, then terria root catalog group will be used
  const rootId: string | undefined = undefined;

  const model = rootId
    ? terria.getModelById(BaseModel, rootId)
    : terria.catalog.group;

  if (!model) throw new Error("No model to load");
  await loadMember(terria, model);

  // Create index
  const index = indexModel(terria.catalog.group);

  const outPathResolved = parse(outPath ?? "catalog-index.json");

  // Save index to file
  fse.writeFileSync(outPath ?? "catalog-index.json", JSON.stringify(index));

  // Save errors to file
  const terriaError = TerriaError.combine(errors, "Errors")?.toError();

  if (terriaError?.stack) {
    fse.writeFileSync(
      join(outPathResolved.dir, outPathResolved.name + "errors.json"),
      terriaError.message
    );
    fse.writeFileSync(
      join(outPathResolved.dir, outPathResolved.name + "errors-stack.json"),
      terriaError.stack
    );
  } else {
    fse.writeFileSync(
      join(outPathResolved.dir, outPathResolved.name + "errors.json"),
      "No errors"
    );
    fse.writeFileSync(
      join(outPathResolved.dir, outPathResolved.name + "errors-stack.json"),
      "No errors"
    );
  }
}

const [
  configUrl,
  baseUrl,
  outPath,
  speedString,
  basicAuth
] = process.argv.slice(2);

generateCatalogIndex(configUrl, baseUrl, outPath, speedString, basicAuth);<|MERGE_RESOLUTION|>--- conflicted
+++ resolved
@@ -13,11 +13,8 @@
 import ReferenceMixin from "../lib/ModelMixins/ReferenceMixin";
 import CatalogGroup from "../lib/Models/Catalog/CatalogGroup";
 import registerCatalogMembers from "../lib/Models/Catalog/registerCatalogMembers";
-<<<<<<< HEAD
 import CommonStrata from "../lib/Models/Definition/CommonStrata";
-=======
 import hasTraits from "../lib/Models/Definition/hasTraits";
->>>>>>> 9db91390
 import { BaseModel } from "../lib/Models/Definition/Model";
 import { CatalogIndexFile } from "../lib/Models/SearchProviders/CatalogIndex";
 import Terria from "../lib/Models/Terria";
@@ -272,15 +269,17 @@
   registerCatalogMembers();
 
   try {
-<<<<<<< HEAD
-    terria.configParameters.setTrait(CommonStrata.user, "serverConfigUrl", `${baseUrl}serverconfig`);
-    terria.configParameters.setTrait(CommonStrata.user, "corsProxyBaseUrl", `${baseUrl}proxy/`);
-    await terria.start({ configUrl })
-=======
-    terria.configParameters.serverConfigUrl = `${baseUrl}serverconfig`;
-    terria.configParameters.corsProxyBaseUrl = `${baseUrl}proxy/`;
+    terria.configParameters.setTrait(
+      CommonStrata.user,
+      "serverConfigUrl",
+      `${baseUrl}serverconfig`
+    );
+    terria.configParameters.setTrait(
+      CommonStrata.user,
+      "corsProxyBaseUrl",
+      `${baseUrl}proxy/`
+    );
     await terria.start({ configUrl });
->>>>>>> 9db91390
 
     await terria.loadInitSources();
   } catch (e) {
