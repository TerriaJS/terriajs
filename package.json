{
  "name": "terriajs",
<<<<<<< HEAD
  "version": "8.0.0-alpha.71-prerender-2",
=======
  "version": "8.0.0-alpha.72",
>>>>>>> 255662d7
  "description": "Geospatial data visualization platform.",
  "license": "Apache-2.0",
  "engines": {
    "node": ">= 10.0.0"
  },
  "repository": {
    "type": "git",
    "url": "http://github.com/TerriaJS/terriajs"
  },
  "config": {
    "docRepo": "git@github.com:TerriaJS/Documentation.git"
  },
  "dependencies": {
    "@babel/core": "^7.3.3",
    "@babel/parser": "^7.12.14",
    "@babel/plugin-proposal-decorators": "^7.10.4",
    "@babel/preset-env": "^7.10.4",
    "@babel/preset-react": "^7.0.0",
    "@babel/preset-typescript": "^7.10.4",
    "@mapbox/geojson-merge": "^1.1.1",
    "@mapbox/point-geometry": "^0.1.0",
    "@mapbox/togeojson": "^0.16.0",
    "@mapbox/vector-tile": "^1.3.0",
    "@types/classnames": "^2.2.7",
    "@types/clipboard": "^2.0.1",
    "@types/create-react-class": "^15.6.2",
    "@types/d3-array": "^2.0.0",
    "@types/d3-axis": "^1.0.12",
    "@types/d3-selection": "^1.4.1",
    "@types/d3-transition": "^1.1.4",
    "@types/dateformat": "^3.0.1",
    "@types/domhandler": "^2.4.1",
    "@types/dompurify": "^2.0.2",
    "@types/geojson": "^7946.0.7",
    "@types/history": "^4.7.7",
    "@types/jasmine": "^2.8.8",
    "@types/jasmine-ajax": "^3.3.0",
    "@types/json5": "^0.0.30",
    "@types/leaflet": "^1.4.3",
    "@types/lodash-es": "^4.17.3",
    "@types/math-expression-evaluator": "^1.2.0",
    "@types/mustache": "^0.8.32",
    "@types/papaparse": "^4.5.9",
    "@types/pbf": "^3.0.1",
    "@types/react": "^17.0.3",
    "@types/react-dom": "^17.0.2",
    "@types/react-router-dom": "^5.1.5",
    "@types/react-select": "^3.1.2",
    "@types/react-test-renderer": "^17.0.1",
    "@types/retry": "^0.12.0",
    "@types/shpjs": "^3.4.0",
    "@types/styled-components": "^5.1.0",
    "@types/urijs": "1.19.1",
    "@vx/axis": "^0.0.193-alpha.2",
    "@vx/clip-path": "^0.0.193-alpha.2",
    "@vx/event": "^0.0.193-alpha.2",
    "@vx/grid": "^0.0.193-alpha.2",
    "@vx/group": "^0.0.193-alpha.2",
    "@vx/legend": "^0.0.193-alpha.2",
    "@vx/responsive": "^0.0.193",
    "@vx/scale": "^0.0.193-alpha.2",
    "@vx/shape": "^0.0.193-alpha.2",
    "@vx/tooltip": "^0.0.193-alpha.2",
    "babel-loader": "^8.0.5",
    "babel-plugin-jsx-control-statements": "^4.0.0",
    "catalog-converter": "^0.0.4",
    "class-list": "^0.1.1",
    "classnames": "^2.2.3",
    "clipboard": "^2.0.8",
    "core-js": "^3.1.4",
    "create-react-class": "^15.6.2",
    "css-loader": "^2.1.0",
    "css-modules-typescript-loader": "^2.0.4",
    "d3-array": "^1.0.0",
    "d3-axis": "^1.0.0",
    "d3-collection": "^1.0.0",
    "d3-dispatch": "^1.0.5",
    "d3-ease": "^1.0.5",
    "d3-interpolate": "^1.3.2",
    "d3-scale": "^2.2.2",
    "d3-selection": "^1.0.0",
    "d3-shape": "^1.0.0",
    "d3-transition": "^1.0.0",
    "d3-zoom": "^1.8.3",
    "dateformat": "^3.0.3",
    "domhandler": "^2.4.2",
    "dompurify": "^2.0.7",
    "file-loader": "^3.0.1",
    "file-saver": "^1.3.8",
    "gulp": "^4.0.0",
    "hammerjs": "^2.0.6",
    "hoist-non-react-statics": "^3.3.2",
    "html-to-react": "1.3.4",
    "i18next": "^19.9.0",
    "i18next-browser-languagedetector": "^4.0.1",
    "i18next-http-backend": "^1.1.1",
    "imports-loader": "^0.8.0",
    "inobounce": "^0.1.2",
    "interactjs": "1.4.0-alpha.17",
    "javascript-natural-sort": "^0.7.1",
    "json5": "^2.1.0",
    "leaflet": "^1.4.0",
    "linkify-it": "^2.0.0",
    "lodash-es": "^4.17.11",
    "markdown-it": "^11.0.0",
    "math-expression-evaluator": "^1.3.7",
    "mini-css-extract-plugin": "^0.5.0",
    "minisearch": "^3.0.2",
    "mobx": "^4.15.4",
    "mobx-react": "^6.2.2",
    "mobx-utils": "^5.4.1",
    "moment": "2.24.0",
    "mustache": "^2.2.1",
    "mutationobserver-shim": "^0.3.1",
    "node-fetch": "^2.1.1",
    "papaparse": "^5.2.0",
    "pbf": "^3.0.1",
    "pell": "git://github.com/TerriaJS/pell#master",
    "point-in-polygon": "^1.0.1",
    "proj4": "^2.4.4",
    "prop-types": "^15.6.0",
    "raw-loader": "^1.0.0",
    "rc-slider": "^8.6.6",
    "react": "^16.3.2",
    "react-addons-pure-render-mixin": "^15.6.0",
    "react-anything-sortable": "^1.5.2",
    "react-datepicker": "0.53.0",
    "react-dom": "^16.3.2",
    "react-helmet": "^5.2.1",
    "react-i18next": "^11.2.1",
    "react-responsive": "^5.0.0",
    "react-router-dom": "^5.0.0",
    "react-select": "^3.1.1",
    "react-swipeable": "^5.1.0",
    "react-transition-group": "^4.3.0",
    "react-uid": "^2.3.0",
    "react-virtual": "~2.3.2",
    "resolve-url-loader": "^3.0.1",
    "retry": "^0.12.0",
    "rollbar": "2.15.2",
    "sass-loader": "^7.1.0",
    "shpjs": "^3.6.0",
    "simple-statistics": "^7.0.1",
    "string-replace-loader": "^2.1.1",
    "string-replace-webpack-plugin": "^0.1.3",
    "style-loader": "^0.23.1",
    "styled-components": "^5.1.0",
    "svg-sprite-loader": "4.1.3",
    "terriajs-cesium": "1.79.1",
    "terriajs-html2canvas": "1.0.0-alpha.12-terriajs-1",
    "thredds-catalog-crawler": "0.0.5",
    "ts-loader": "^5.3.3",
    "ts-node": "^5.0.1",
    "typescript": "^3.9.2",
    "urijs": "^1.18.12",
    "url-loader": "^1.1.2",
    "webpack": "~4.39.0",
    "worker-loader": "^2.0.0"
  },
  "devDependencies": {
    "@babel/eslint-parser": "^7.12.16",
    "@babel/plugin-syntax-dynamic-import": "^7.8.3",
    "@types/dateformat": "^3.0.1",
    "babel-plugin-styled-components": "^1.10.7",
    "documentation": "12.3.0",
    "eslint": "^7.20.0",
    "eslint-plugin-jsx-control-statements": "^2.2.1",
    "eslint-plugin-react": "^7.19.0",
    "fork-ts-checker-notifier-webpack-plugin": "^3.0.0",
    "fork-ts-checker-webpack-plugin": "^5.0.7",
    "fs-extra": "^7.0.1",
    "generate-terriajs-schema": "^1.5.0",
    "glob-all": "^3.0.1",
    "husky": "^2.7.0",
    "istanbul-instrumenter-loader": "^3.0.1",
    "jasmine-ajax": "^4.0.0",
    "jasmine-core": "^2.9.1",
    "karma": "^4.0.0",
    "karma-browserstack-launcher": "^1.4.0",
    "karma-chrome-launcher": "^2.0.0",
    "karma-coverage-istanbul-reporter": "^2.0.5",
    "karma-detect-browsers": "^2.0.2",
    "karma-firefox-launcher": "^1.0.0",
    "karma-ie-launcher": "^1.0.0",
    "karma-jasmine": "^1.1.0",
    "karma-opera-launcher": "^1.0.0",
    "karma-safari-launcher": "^1.0.0",
    "karma-sauce-launcher": "^4.3.4",
    "karma-spec-reporter": "^0.0.32",
    "klaw-sync": "^4.0.0",
    "node-notifier": "^5.1.2",
    "node-sass": "^4.14.1",
    "plugin-error": "^1.0.1",
    "prettier": "^1.19.1",
    "pretty-quick": "^1.10.0",
    "react-shallow-testutils": "^3.0.0",
    "react-test-renderer": "^16.3.2",
    "regenerator-runtime": "^0.13.2",
    "terriajs-server": "^3.3.1",
    "webpack-cli": "^3.3.11",
    "webpack-dev-server": "^3.1.14",
    "yaml": "^1.10.0"
  },
  "scripts": {
    "prepublish": "gulp post-npm-install",
    "postpublish": "bash -c \"if [ -z \"$GITHUB_ACTION\" ]; then git tag -a ${npm_package_version} -m \"${npm_package_version}\" && git push origin ${npm_package_version}; fi \"",
    "postinstall": "gulp post-npm-install",
    "gulp": "gulp",
    "make-schema": "gulp make-schema",
    "start": "terriajs-server --port 3002",
    "dev": "webpack-dev-server --inline --config buildprocess/webpack.config.dev.js --host 0.0.0.0",
    "hot": "webpack-dev-server --inline --config buildprocess/webpack.config.hot.js --hot --host 0.0.0.0",
    "build-docs": "webpack --config buildprocess/webpack-docs.config.js && node build/generateDocs.js",
    "watch-docs": "webpack --watch --config buildprocess/webpack-docs.config.js",
    "publish-doc": "bash -c \"rm -rf wwwroot/doc && mkdir wwwroot/doc && cp doc/index-built.html wwwroot/doc/index.html && cp doc/CNAME wwwroot/doc/CNAME && gulp docs && cd wwwroot/doc && git init && git remote add origin $npm_package_config_docRepo && git add . && git commit -m 'Generate Documentation' && git push -f origin HEAD:gh-pages\"",
    "prettier": "prettier --write \"**/*\"",
    "pretty-quick": "pretty-quick",
    "prettier-check": "prettier --check \"**/*\"",
    "build-for-node": "tsc -b tsconfig-node.json",
    "prepare": "npm run build-for-node"
  },
  "husky": {
    "hooks": {
      "pre-commit": "pretty-quick --staged"
    }
  }
}<|MERGE_RESOLUTION|>--- conflicted
+++ resolved
@@ -1,10 +1,6 @@
 {
   "name": "terriajs",
-<<<<<<< HEAD
-  "version": "8.0.0-alpha.71-prerender-2",
-=======
-  "version": "8.0.0-alpha.72",
->>>>>>> 255662d7
+  "version": "8.0.0-alpha.72-prerender-0",
   "description": "Geospatial data visualization platform.",
   "license": "Apache-2.0",
   "engines": {
