--- conflicted
+++ resolved
@@ -102,10 +102,7 @@
     "@babel/plugin-syntax-dynamic-import": "^7.8.3",
     "@babel/plugin-transform-runtime": "^7.13.15",
     "babel-eslint": "^10.0.1",
-<<<<<<< HEAD
     "electron": "^7.2.4",
-=======
->>>>>>> d98a21ae
     "eslint": "^5.14.1",
     "eslint-plugin-jsx-control-statements": "^2.2.1",
     "eslint-plugin-react": "^7.12.4",
