{
  "name": "terriajs",
  "version": "7.1.0",
  "description": "Geospatial data visualization platform.",
  "license": "Apache-2.0",
  "engines": {
    "node": ">= 8.0.0"
  },
  "repository": {
    "type": "git",
    "url": "http://github.com/TerriaJS/terriajs"
  },
  "config": {
    "docRepo": "git@github.com:TerriaJS/Documentation.git"
  },
  "dependencies": {
    "@babel/core": "^7.3.3",
    "@babel/plugin-transform-modules-commonjs": "^7.2.0",
    "@babel/preset-env": "^7.3.1",
    "@babel/preset-react": "^7.0.0",
    "@mapbox/point-geometry": "^0.1.0",
    "@mapbox/togeojson": "^0.16.0",
    "@mapbox/vector-tile": "^1.3.0",
    "babel-loader": "^8.0.5",
    "babel-plugin-jsx-control-statements": "^4.0.0",
    "class-list": "^0.1.1",
    "classnames": "^2.2.3",
    "clipboard": "^2.0.0",
    "create-react-class": "^15.6.2",
    "css-loader": "^2.1.0",
    "d3-array": "^1.0.0",
    "d3-axis": "^1.0.0",
    "d3-collection": "^1.0.0",
    "d3-scale": "^2.2.2",
    "d3-selection": "^1.0.0",
    "d3-shape": "^1.0.0",
    "d3-transition": "^1.0.0",
    "dateformat": "^3.0.3",
    "dompurify": "^1.0.2",
    "file-loader": "^3.0.1",
    "file-saver": "^1.3.8",
    "gulp": "^4.0.0",
    "hammerjs": "^2.0.6",
    "html-to-react": "^1.3.4",
    "imports-loader": "^0.8.0",
    "inobounce": "^0.1.2",
    "interactjs": "1.4.0-alpha.17",
    "javascript-natural-sort": "^0.7.1",
    "json5": "^2.1.0",
    "leaflet": "1.3.1",
    "linkify-it": "^2.0.0",
    "lodash.debounce": "^4.0.6",
    "lodash.uniq": "^4.5.0",
    "markdown-it": "^8.0.0",
    "mini-css-extract-plugin": "^0.5.0",
    "moment": "^2.21.0",
    "mustache": "^2.2.1",
    "mutationobserver-shim": "^0.3.1",
    "pbf": "^3.0.1",
    "point-in-polygon": "^1.0.1",
    "proj4": "^2.4.4",
    "prop-types": "^15.6.0",
    "raw-loader": "^1.0.0",
    "rc-slider": "^8.6.6",
    "react": "^16.3.2",
    "react-addons-pure-render-mixin": "^15.6.0",
    "react-anything-sortable": "^1.5.2",
    "react-datepicker": "0.53.0",
    "react-dom": "^16.3.2",
    "react-responsive": "^5.0.0",
    "resolve-url-loader": "^3.0.1",
    "retry": "^0.12.0",
    "sass-loader": "^7.1.0",
    "simple-statistics": "^7.0.1",
    "string-replace-webpack-plugin": "^0.1.3",
    "style-loader": "^0.23.1",
    "svg-sprite-loader": "^4.1.3",
<<<<<<< HEAD
    "terriajs-cesium": "1.55.0-nsw-0",
=======
    "terriajs-cesium": "1.55.1",
>>>>>>> db34f1d9
    "terriajs-html2canvas": "1.0.0-alpha.12-terriajs-1",
    "urijs": "^1.18.12",
    "url-loader": "^1.1.2",
    "webpack": "^4.29.5",
    "worker-loader": "^2.0.0"
  },
  "devDependencies": {
    "babel-eslint": "^10.0.1",
    "electron": "^2.0.0",
    "eslint": "^5.14.1",
    "eslint-plugin-jsx-control-statements": "^2.2.1",
    "eslint-plugin-react": "^7.12.4",
    "fs-extra": "^7.0.1",
    "generate-terriajs-schema": "^1.4.0",
    "glob-all": "^3.0.1",
    "jasmine-core": "^2.9.1",
    "jsdoc": "^3.4.0",
    "karma": "^4.0.0",
    "karma-browserstack-launcher": "^1.4.0",
    "karma-chrome-launcher": "^2.0.0",
    "karma-detect-browsers": "^2.0.2",
    "karma-electron": "^6.0.0",
    "karma-firefox-launcher": "^1.0.0",
    "karma-ie-launcher": "^1.0.0",
    "karma-jasmine": "^1.1.0",
    "karma-opera-launcher": "^1.0.0",
    "karma-safari-launcher": "^1.0.0",
    "karma-sauce-launcher": "^1.0.0",
    "karma-spec-reporter": "^0.0.32",
    "klaw-sync": "^4.0.0",
    "node-notifier": "^5.1.2",
    "node-sass": "^4.11.0",
    "plugin-error": "^1.0.1",
    "react-shallow-testutils": "^3.0.0",
    "react-test-renderer": "^16.3.2",
    "terriajs-jasmine-ajax": "^3.2.1",
    "terriajs-server": "3.0.0-test-1",
    "webpack-dev-server": "^3.1.14"
  },
  "scripts": {
    "prepublish": "gulp post-npm-install",
    "postpublish": "bash -c \"git tag -a ${npm_package_version} -m \"${npm_package_version}\" && git push origin ${npm_package_version}\"",
    "postinstall": "gulp post-npm-install",
    "gulp": "gulp",
    "make-schema": "gulp make-schema",
    "start": "bash -c \"./node_modules/terriajs-server/run_server.sh --port 3002 || ../terriajs-server/run_server.sh --port 3002 || ../../node_modules/terriajs-server/run_server.sh --port 3002\"",
    "dev": "webpack-dev-server --inline --config buildprocess/webpack.config.dev.js --host 0.0.0.0",
    "hot": "webpack-dev-server --inline --config buildprocess/webpack.config.hot.js --hot --host 0.0.0.0",
    "publish-doc": "bash -c \"rm -rf wwwroot/doc && mkdir wwwroot/doc && cp doc/index-built.html wwwroot/doc/index.html && cp doc/CNAME wwwroot/doc/CNAME && gulp docs && cd wwwroot/doc && git init && git remote add origin $npm_package_config_docRepo && git add . && git commit -m 'Generate Documentation' && git push -f origin HEAD:gh-pages\""
  }
}<|MERGE_RESOLUTION|>--- conflicted
+++ resolved
@@ -75,11 +75,7 @@
     "string-replace-webpack-plugin": "^0.1.3",
     "style-loader": "^0.23.1",
     "svg-sprite-loader": "^4.1.3",
-<<<<<<< HEAD
     "terriajs-cesium": "1.55.0-nsw-0",
-=======
-    "terriajs-cesium": "1.55.1",
->>>>>>> db34f1d9
     "terriajs-html2canvas": "1.0.0-alpha.12-terriajs-1",
     "urijs": "^1.18.12",
     "url-loader": "^1.1.2",
