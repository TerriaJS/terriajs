--- conflicted
+++ resolved
@@ -21,17 +21,9 @@
     "@mapbox/point-geometry": "^0.1.0",
     "@mapbox/togeojson": "^0.16.0",
     "@mapbox/vector-tile": "^1.3.0",
-<<<<<<< HEAD
     "@types/cesium": "^1.47.3",
-    "babel-core": "^6.7.4",
-    "babel-loader": "^7.0.0",
-    "babel-plugin-jsx-control-statements": "^3.2.8",
-    "babel-preset-env": "^1.6.1",
-    "babel-preset-react": "^6.5.0",
-=======
     "babel-loader": "^8.0.5",
     "babel-plugin-jsx-control-statements": "^4.0.0",
->>>>>>> 7f54929a
     "class-list": "^0.1.1",
     "classnames": "^2.2.3",
     "clipboard": "^2.0.0",
@@ -61,13 +53,10 @@
     "lodash.debounce": "^4.0.6",
     "lodash.uniq": "^4.5.0",
     "markdown-it": "^8.0.0",
-<<<<<<< HEAD
+    "mini-css-extract-plugin": "^0.5.0",
     "mobx": "^4.3.0",
     "mobx-react": "^5.2.5",
     "mobx-utils": "^4.0.0",
-=======
-    "mini-css-extract-plugin": "^0.5.0",
->>>>>>> 7f54929a
     "moment": "^2.21.0",
     "mustache": "^2.2.1",
     "mutationobserver-shim": "^0.3.1",
@@ -76,13 +65,8 @@
     "point-in-polygon": "^1.0.1",
     "proj4": "^2.4.4",
     "prop-types": "^15.6.0",
-<<<<<<< HEAD
-    "ramda": "^0.25.0",
-    "raw-loader": "^0.5.1",
-=======
     "raw-loader": "^1.0.0",
     "rc-slider": "^8.6.6",
->>>>>>> 7f54929a
     "react": "^16.3.2",
     "react-addons-pure-render-mixin": "^15.6.0",
     "react-anything-sortable": "^1.5.2",
@@ -91,14 +75,9 @@
     "react-responsive": "^5.0.0",
     "resolve-url-loader": "^3.0.1",
     "retry": "^0.12.0",
-<<<<<<< HEAD
-    "sass-loader": "^6.0.3",
-    "simple-statistics": "^4.1.0",
-    "string-replace-loader": "^2.1.1",
-=======
     "sass-loader": "^7.1.0",
     "simple-statistics": "^7.0.1",
->>>>>>> 7f54929a
+    "string-replace-loader": "^2.1.1",
     "string-replace-webpack-plugin": "^0.1.3",
     "style-loader": "^0.23.1",
     "svg-sprite-loader": "^4.1.3",
@@ -112,17 +91,9 @@
     "worker-loader": "^2.0.0"
   },
   "devDependencies": {
-<<<<<<< HEAD
-    "@types/enzyme": "^3.1.12",
-    "@types/enzyme-adapter-react-16": "^1.0.2",
     "@types/jasmine": "^2.8.8",
     "@types/urijs": "^1.15.38",
-    "amd-loader": "0.0.8",
-    "babel-eslint": "^7.0.0",
-    "css-loader": "^0.28.0",
-=======
     "babel-eslint": "^10.0.1",
->>>>>>> 7f54929a
     "electron": "^2.0.0",
     "eslint": "^5.14.1",
     "eslint-plugin-jsx-control-statements": "^2.2.1",
@@ -150,18 +121,10 @@
     "plugin-error": "^1.0.1",
     "react-shallow-testutils": "^3.0.0",
     "react-test-renderer": "^16.3.2",
-<<<<<<< HEAD
-    "source-map-loader": "^0.2.3",
-    "svg-sprite-loader": "^3.4.0",
-    "terriajs-jasmine-ajax": "^3.2.1",
-    "terriajs-server": "^2.7.4",
-    "ts-loader": "^3.0.0",
-    "webpack-dev-server": "^2.9.2"
-=======
     "terriajs-jasmine-ajax": "^3.2.1",
     "terriajs-server": "^2.9.1",
+    "ts-loader": "^5.3.3",
     "webpack-dev-server": "^3.1.14"
->>>>>>> 7f54929a
   },
   "scripts": {
     "prepublish": "gulp post-npm-install",
