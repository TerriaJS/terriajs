{
  "name": "terriajs",
  "version": "8.10.0",
  "description": "Geospatial data visualization platform.",
  "license": "Apache-2.0",
  "engines": {
    "node": ">= 20.0.0"
  },
  "repository": {
    "type": "git",
    "url": "http://github.com/TerriaJS/terriajs"
  },
  "resolutions": {
    "colors": "1.4.0",
    "@types/react": "^18.3.3",
    "@types/react-dom": "^18.3.1",
    "@types/css-font-loading-module": "^0.0.9",
    "underscore": "^1.12.1"
  },
  "dependencies": {
    "@babel/core": "^7.28.0",
    "@babel/plugin-proposal-decorators": "^7.28.0",
    "@babel/preset-env": "^7.28.0",
    "@babel/preset-react": "^7.27.1",
    "@babel/preset-typescript": "^7.27.1",
    "@mapbox/point-geometry": "^0.1.0",
    "@mapbox/togeojson": "^0.16.2",
    "@maplibre/maplibre-gl-style-spec": "^23.3.0",
    "@opendatasoft/api-client": "^0.1.0",
    "@testing-library/dom": "^10.4.0",
    "@testing-library/jasmine-dom": "^1.3.3",
    "@testing-library/react": "^16.2.0",
    "@testing-library/user-event": "^14.6.1",
    "@tinymce/tinymce-react": "^5.0.1",
    "@turf/bbox": "^6.5.0",
    "@turf/boolean-intersects": "^6.5.0",
    "@turf/circle": "^6.5.0",
    "@turf/helpers": "^6.5.0",
    "@types/arcgis-rest-api": "^10.4.5",
    "@types/create-react-class": "^15.6.2",
    "@types/d3-color": "^3.0.0",
    "@types/d3-scale-chromatic": "^3.0.3",
    "@types/d3-selection": "^3.0.10",
    "@types/d3-transition": "^3.0.8",
    "@types/d3-zoom": "^3.0.8",
    "@types/dateformat": "^5.0.1",
    "@types/file-saver": "^2.0.7",
    "@types/flexsearch": "0.7.6",
    "@types/fs-extra": "^7.0.0",
    "@types/geojson-vt": "^3.2.1",
    "@types/jasmine": "^2.8.8",
    "@types/jasmine-ajax": "^3.3.0",
    "@types/leaflet": "^1.9.12",
    "@types/linkify-it": "^3.0.5",
    "@types/lodash-es": "^4.17.3",
    "@types/markdown-it": "^14.0.1",
    "@types/math-expression-evaluator": "^1.2.0",
    "@types/ms": "^0.7.31",
    "@types/mustache": "^0.8.32",
    "@types/node-fetch": "^2.6.2",
    "@types/papaparse": "^4.5.9",
    "@types/pbf": "^3.0.1",
    "@types/react": "^18.3.3",
    "@types/react-color": "^3.0.6",
    "@types/react-dom": "^18.3.1",
    "@types/react-test-renderer": "^18.3.0",
    "@types/retry": "^0.12.0",
    "@types/shpjs": "^3.4.7",
    "@types/styled-components": "^5.1.34",
    "@types/testing-library__jasmine-dom": "^1.3.4",
    "@types/urijs": "^1.19.25",
    "@visx/axis": "^3.10.1",
    "@visx/clip-path": "^3.3.0",
    "@visx/event": "^3.3.0",
    "@visx/glyph": "^3.3.0",
    "@visx/grid": "^3.5.0",
    "@visx/group": "^3.3.0",
    "@visx/legend": "^3.5.0",
    "@visx/responsive": "^3.10.2",
    "@visx/scale": "^3.5.0",
    "@visx/shape": "^3.5.0",
    "@visx/tooltip": "^3.3.0",
    "@zip.js/zip.js": "2.7.40",
    "arcgis-pbf-parser": "^0.0.4",
    "assimpjs": "^0.0.7",
    "babel-loader": "^10.0.0",
    "bottleneck": "^2.19.5",
    "catalog-converter": "^0.0.9",
    "classnames": "^2.3.1",
    "commander": "^12.1.0 ",
    "copy-webpack-plugin": "^12.0.2",
    "core-js": "^3.42.0",
    "create-react-class": "^15.7.0",
    "css-loader": "^7.1.2",
    "d3-color": "^3.1.0",
    "d3-ease": "^3.0.1",
    "d3-interpolate": "^3.0.1",
    "d3-scale-chromatic": "^3.1.0",
    "d3-selection": "^3.0.0",
    "d3-shape": "^3.2.0",
    "d3-transition": "^3.0.1",
    "d3-zoom": "^3.0.0",
    "dateformat": "^5.0.3",
    "dompurify": "^3.2.5",
    "file-saver": "^2.0.5",
    "flexsearch": "0.7.21",
    "fs-extra": "^7.0.1",
    "geojson-vt": "^3.2.1",
    "gulp": "^5.0.0",
    "hoist-non-react-statics": "^3.3.2",
    "html-to-react": "^1.7.0",
    "i18next": "^21.8.13",
    "i18next-browser-languagedetector": "^6.1.4",
    "i18next-http-backend": "^1.4.1",
    "inobounce": "^0.1.2",
    "javascript-natural-sort": "^0.7.1",
    "json5": "^2.1.0",
    "leaflet": "^1.8.0",
    "linkify-it": "^5.0.0",
    "lodash-es": "^4.17.11",
    "markdown-it": "^14.1.0",
    "math-expression-evaluator": "^1.3.7",
    "mini-css-extract-plugin": "^2.9.2",
    "minisearch": "^3.0.2",
    "mobx": "<6.13.0",
    "mobx-react": "9.2.0",
    "mobx-utils": "^6.0.5",
    "moment": "^2.30.1",
    "ms": "^2.1.3",
    "mustache": "^2.2.1",
    "node-fetch": "^2.6.1",
    "papaparse": "^5.2.0",
    "pbf": "^3.0.1",
    "point-in-polygon": "^1.0.1",
    "proj4": "^2.19.2",
    "proj4-fully-loaded": "^0.2.0",
    "prop-types": "^15.6.0",
    "protomaps-leaflet": "^5.0.1",
    "rc-slider": "^9.7.2",
    "react": "^18.3.1",
    "react-anything-sortable": "^1.5.2",
    "react-color": "^2.19.3",
    "react-datepicker": "7.6.0",
    "react-dom": "^18.3.1",
    "react-ga4": "^2.1.0",
    "react-i18next": "^11.18.0",
    "react-responsive": "^10.0.0",
    "react-select": "^5.10.0",
    "react-swipeable": "^7.0.2",
    "react-transition-group": "^4.3.0",
    "react-uid": "^2.3.0",
    "react-virtual": "^2.10.4",
    "resolve-url-loader": "^5.0.0",
    "retry": "^0.12.0",
    "sass-loader": "^16.0.3",
    "shpjs": "^6.1.0",
    "style-loader": "^4.0.0",
    "styled-components": "^5.3.11",
<<<<<<< HEAD
    "terriajs-cesium": "8.0.2",
    "terriajs-cesium-widgets": "5.0.1",
=======
    "svg-sprite-loader": "^6.0.11",
    "terriajs-cesium": "18.0.0",
    "terriajs-cesium-widgets": "12.1.0",
>>>>>>> 9c8a3d0b
    "terriajs-html2canvas": "1.0.0-alpha.12-terriajs-1",
    "terriajs-tiff-imagery-provider": "2.13.3-webpack5-3",
    "terriajs-typings-for-css-modules-loader": "^2.5.2",
    "thredds-catalog-crawler": "0.0.7",
    "ts-essentials": "^5.0.0",
    "typescript": "5.7.3",
    "urijs": "^1.18.12",
    "webpack": "^5.96.1",
    "webpack-cli": "^5.1.4",
    "worker-loader": "^3.0.8"
  },
  "devDependencies": {
    "@types/node": "^22.13.1",
    "@types/svg-sprite": "^0.0.39",
    "@typescript-eslint/eslint-plugin": "^8.24.0",
    "@typescript-eslint/parser": "^8.24.0",
    "babel-plugin-styled-components": "^1.10.7",
    "bufferutil": "^4.0.8",
    "eslint": "^8.57.1",
    "eslint-config-prettier": "^9.1.0",
    "eslint-plugin-react": "^7.37.4",
    "eslint-plugin-react-hooks": "^5.1.0",
    "fast-glob": "^3.3.2",
    "fetch-mock": "^11.1.5",
    "fork-ts-checker-notifier-webpack-plugin": "^9.0.0",
    "fork-ts-checker-webpack-plugin": "^9.0.2",
    "husky": "^8.0.3",
    "jasmine-ajax": "^4.0.0",
    "jasmine-core": "^2.9.1",
    "jsdom": "^17.0.0",
    "jsdom-global": "^3.0.2",
    "karma": "^6.4.3",
    "karma-chrome-launcher": "^2.0.0",
    "karma-coverage-istanbul-reporter": "^2.0.5",
    "karma-detect-browsers": "^2.0.2",
    "karma-firefox-launcher": "^1.0.0",
    "karma-ie-launcher": "^1.0.0",
    "karma-jasmine": "^1.1.0",
    "karma-opera-launcher": "^1.0.0",
    "karma-safari-launcher": "^1.0.0",
    "karma-spec-reporter": "^0.0.36",
    "minimist": "^1.2.8",
    "node-notifier": "^10.0.1",
    "plugin-error": "^2.0.1",
    "prettier": "2.8.8",
    "pretty-quick": "^4.0.0",
    "react-shallow-testutils": "^3.0.0",
    "react-test-renderer": "^18.3.1",
    "sass": "^1.81.0",
    "svg-sprite": "^2.0.4",
    "terriajs-server": "^4.0.2",
    "utf-8-validate": "^6.0.3",
    "yaml": "^1.10.0"
  },
  "scripts": {
    "prepublish": "gulp post-npm-install",
    "postpublish": "bash -c \"if [ -z \"$GITHUB_ACTION\" ]; then git tag -a ${npm_package_version} -m \"${npm_package_version}\" && git push origin ${npm_package_version}; fi \"",
    "gulp": "gulp",
    "start": "terriajs-server --port 3002",
    "build-tools": "webpack --config buildprocess/webpack-tools.config.js",
    "watch-tools": "webpack --watch --config buildprocess/webpack-tools.config.js",
    "build-docs": "yarn build-tools && node build/generateDocs.js",
    "postinstall": "gulp post-npm-install",
    "prettier": "prettier --write .",
    "pretty-quick": "pretty-quick",
    "prettier-check": "prettier --check .",
    "build-for-node": "tsc -b tsconfig-node.json",
    "prepare": "yarn build-for-node && husky install"
  }
}<|MERGE_RESOLUTION|>--- conflicted
+++ resolved
@@ -156,14 +156,8 @@
     "shpjs": "^6.1.0",
     "style-loader": "^4.0.0",
     "styled-components": "^5.3.11",
-<<<<<<< HEAD
-    "terriajs-cesium": "8.0.2",
-    "terriajs-cesium-widgets": "5.0.1",
-=======
-    "svg-sprite-loader": "^6.0.11",
     "terriajs-cesium": "18.0.0",
     "terriajs-cesium-widgets": "12.1.0",
->>>>>>> 9c8a3d0b
     "terriajs-html2canvas": "1.0.0-alpha.12-terriajs-1",
     "terriajs-tiff-imagery-provider": "2.13.3-webpack5-3",
     "terriajs-typings-for-css-modules-loader": "^2.5.2",
