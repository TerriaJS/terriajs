--- conflicted
+++ resolved
@@ -1,10 +1,6 @@
 {
   "name": "terriajs",
-<<<<<<< HEAD
-  "version": "8.0.0-alpha.64-prerender-0",
-=======
-  "version": "8.0.0-alpha.65",
->>>>>>> e0df615a
+  "version": "8.0.0-alpha.65-prerender-0",
   "description": "Geospatial data visualization platform.",
   "license": "Apache-2.0",
   "engines": {
@@ -49,11 +45,8 @@
     "@types/pbf": "^3.0.1",
     "@types/react": "^16.8.18",
     "@types/react-dom": "^16.9.1",
-<<<<<<< HEAD
     "@types/react-router-dom": "^5.1.5",
-=======
     "@types/react-select": "^3.1.2",
->>>>>>> e0df615a
     "@types/react-test-renderer": "^16.9.2",
     "@types/retry": "^0.12.0",
     "@types/shpjs": "^3.4.0",
@@ -136,11 +129,8 @@
     "react-helmet": "^5.2.1",
     "react-i18next": "^11.2.1",
     "react-responsive": "^5.0.0",
-<<<<<<< HEAD
     "react-router-dom": "^5.0.0",
-=======
     "react-select": "^3.1.1",
->>>>>>> e0df615a
     "react-swipeable": "^5.1.0",
     "react-transition-group": "^4.3.0",
     "react-uid": "^2.3.0",
