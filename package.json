--- conflicted
+++ resolved
@@ -157,14 +157,8 @@
     "shpjs": "^6.1.0",
     "style-loader": "^4.0.0",
     "styled-components": "^5.3.11",
-<<<<<<< HEAD
-    "terriajs-cesium": "18.0.0",
-    "terriajs-cesium-widgets": "12.1.0",
-=======
-    "svg-sprite-loader": "^6.0.11",
     "terriajs-cesium": "21.0.0",
     "terriajs-cesium-widgets": "13.2.0",
->>>>>>> c9583ffd
     "terriajs-html2canvas": "1.0.0-alpha.12-terriajs-1",
     "terriajs-tiff-imagery-provider": "2.13.3-webpack5-3",
     "terriajs-typings-for-css-modules-loader": "^2.5.2",
@@ -177,12 +171,8 @@
     "worker-loader": "^3.0.8"
   },
   "devDependencies": {
-<<<<<<< HEAD
-    "@types/node": "^22.13.1",
+    "@types/node": "^24.3.1",
     "@types/svg-sprite": "^0.0.39",
-=======
-    "@types/node": "^24.3.1",
->>>>>>> c9583ffd
     "@typescript-eslint/eslint-plugin": "^8.24.0",
     "@typescript-eslint/parser": "^8.24.0",
     "babel-plugin-styled-components": "^1.10.7",
