--- conflicted
+++ resolved
@@ -2,14 +2,10 @@
 on:
   push:
     branches:
-<<<<<<< HEAD
       - mobx-tjs-new-routing-v2
-=======
-      - main
 
 env:
-  NPM_TAG: latest
->>>>>>> 62c69365
+  NPM_TAG: prerender
 
 jobs:
   publish:
@@ -53,11 +49,7 @@
 
       - name: Publish package to NPM
         if: steps.detect.outputs.previous-version != steps.detect.outputs.current-version
-<<<<<<< HEAD
-        run: npm publish --tag prerender
-=======
         run: npm publish --tag ${NPM_TAG}
->>>>>>> 62c69365
         env:
           NODE_AUTH_TOKEN: ${{ secrets.NPM_TOKEN }}
 
