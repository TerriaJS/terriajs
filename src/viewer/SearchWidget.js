"use strict";

/*global require, $*/
var defined = require('../../third_party/cesium/Source/Core/defined');
var defineProperties = require('../../third_party/cesium/Source/Core/defineProperties');
var destroyObject = require('../../third_party/cesium/Source/Core/destroyObject');
var DeveloperError = require('../../third_party/cesium/Source/Core/DeveloperError');
var getElement = require('../../third_party/cesium/Source/Widgets/getElement');
var SvgPathBindingHandler = require('../../third_party/cesium/Source/Widgets/SvgPathBindingHandler');
var knockout = require('../../third_party/cesium/Source/ThirdParty/knockout');
var SearchWidgetViewModel = require('./SearchWidgetViewModel');
var KnockoutAutoCompleteBinding = require('./KnockoutAutoCompleteBinding');

SvgPathBindingHandler.register(knockout);
KnockoutAutoCompleteBinding.register(knockout);

var startSearchPath = 'M29.772,26.433l-7.126-7.126c0.96-1.583,1.523-3.435,1.524-5.421C24.169,8.093,19.478,3.401,13.688,3.399C7.897,3.401,3.204,8.093,3.204,13.885c0,5.789,4.693,10.481,10.484,10.481c1.987,0,3.839-0.563,5.422-1.523l7.128,7.127L29.772,26.433zM7.203,13.885c0.006-3.582,2.903-6.478,6.484-6.486c3.579,0.008,6.478,2.904,6.484,6.486c-0.007,3.58-2.905,6.476-6.484,6.484C10.106,20.361,7.209,17.465,7.203,13.885z';
var stopSearchPath = 'M24.778,21.419 19.276,15.917 24.777,10.415 21.949,7.585 16.447,13.087 10.945,7.585 8.117,10.415 13.618,15.917 8.116,21.419 10.946,24.248 16.447,18.746 21.948,24.248z';

/**
 * A widget for finding addresses and landmarks, and flying the camera to them.  Geocoding is
 * performed using the {@link http://msdn.microsoft.com/en-us/library/ff701715.aspx|Bing Maps Locations API}.
 *
 * @alias SearchWidget
 * @constructor
 *
 * @param {Element|String} options.container The DOM element or ID that will contain the widget.
 * @param {Scene} options.scene The Scene instance to use.
 * @param {String} [options.url='//dev.virtualearth.net'] The base URL of the Bing Maps API.
 * @param {String} [options.key] The Bing Maps key for your application, which can be
 *        created at {@link https://www.bingmapsportal.com}.
 *        If this parameter is not provided, {@link BingMapsApi.defaultKey} is used.
 *        If {@link BingMapsApi.defaultKey} is undefined as well, a message is
 *        written to the console reminding you that you must create and supply a Bing Maps
 *        key as soon as possible.  Please do not deploy an application that uses
 *        this widget without creating a separate key for your application.
 * @param {Ellipsoid} [options.ellipsoid=Ellipsoid.WGS84] The Scene's primary ellipsoid.
 * @param {Number} [options.flightDuration=1500] The duration of the camera flight to an entered location, in milliseconds.
 */
var SearchWidget = function(options) {
    //>>includeStart('debug', pragmas.debug);
    if (!defined(options) || !defined(options.container)) {
        throw new DeveloperError('options.container is required.');
    }
    //>>includeEnd('debug');

    var container = getElement(options.container);
    var viewModel = new SearchWidgetViewModel(options);

    viewModel._startSearchPath = startSearchPath;
    viewModel._stopSearchPath = stopSearchPath;

    var form = document.createElement('form');
    form.className = 'ausglobe-search-form';
    form.setAttribute('data-bind', 'submit: search');

    var textBox = document.createElement('input');
    textBox.setAttribute('type', 'search');
    textBox.className = 'ausglobe-search-input';
    textBox.setAttribute('placeholder', 'Enter an address or landmark...');
    textBox.setAttribute('data-bind', '\
value: searchText,\
valueUpdate: "afterkeydown",\
autoComplete: { \
    source:autoCompleteResults, \
    select:selectAutoComplete, \
    focus: focusAutoComplete, \
    render:renderAutoComplete, \
    hideMenu: displayResults \
}');
    textBox.setAttribute('id','ausglobe-search-input');
    form.appendChild(textBox);

    var searchButton = document.createElement('span');
    searchButton.className = 'ausglobe-search-button';
    searchButton.setAttribute('data-bind', '\
click: search,\
cesiumSvgPath: { path: isSearchInProgress ? _stopSearchPath : _startSearchPath, width: 32, height: 32 }');
    form.appendChild(searchButton);
    var radioContainer = document.createElement('div');
    radioContainer.setAttribute('class','ausglobe-search-provider-container');
    for (var i = 0; i < viewModel._searchProviders.length; i++) {
        var provider = viewModel._searchProviders[i];
        var radioButtonLabel = document.createElement('label');
        var radioButton = document.createElement('input');
        radioButton.setAttribute('type','radio');
        radioButton.setAttribute('value',provider.key);
        radioButton.setAttribute('data-bind','checked:searchProvider');
        radioButton.setAttribute('class','ausglobe-viewer-radio-button');
        radioButtonLabel.appendChild(radioButton);
        radioButtonLabel.innerHTML += provider.alias;
        radioContainer.appendChild(radioButtonLabel);
    }

    form.appendChild(radioContainer);
    container.appendChild(form);

    knockout.applyBindings(viewModel, form);

    this._container = container;
    this._viewModel = viewModel;
    this._form = form;
<<<<<<< HEAD
    $('#ausglobe-search-input').autocomplete({
        source: function (request, response) {
            var provider = viewModel.getCurrentSearchProvider();
            if(!provider.hasTypeAhead) {
                return;
            }
            when(provider.handleAutoComplete(viewModel.searchText), function(data) {
                if(defined(data) || data.length === 0) {
                    data.push({name:'No results...'});
                }
                response(data);
            });
        },
        focus: function( event, ui ) {
            viewModel.searchText = ui.item.name;
            return false;
        },
        select: function(event, ui) {
            var provider = viewModel.getCurrentSearchProvider();
            var resultItem = ui.item;
            provider.selectResult(resultItem);
            //Due to widget updating field, knockout overwrites value.
            //Below resets after knockout.
            runLater(function  () {
                viewModel.searchText = ui.item.name;
            });
        }
    }).autocomplete( "instance" )._renderItem = function( ul, item ) {
        return $( "<li>" )
            .append( "<a>" + item.name + " - " + item.state_id + "</a>" )
            .appendTo( ul );
    };
=======
>>>>>>> 75388be8
};

defineProperties(SearchWidget.prototype, {
    /**
     * Gets the parent container.
     * @memberof SearchWidget.prototype
     *
     * @type {Element}
     */
    container : {
        get : function() {
            return this._container;
        }
    },

    /**
     * Gets the view model.
     * @memberof SearchWidget.prototype
     *
     * @type {SearchWidgetViewModel}
     */
    viewModel : {
        get : function() {
            return this._viewModel;
        }
    }
});

/**
 * @memberof SearchWidget
 * @returns {Boolean} true if the object has been destroyed, false otherwise.
 */
SearchWidget.prototype.isDestroyed = function() {
    return false;
};

/**
 * Destroys the widget.  Should be called if permanently
 * removing the widget from layout.
 * @memberof SearchWidget
 */
SearchWidget.prototype.destroy = function() {
    document.removeEventListener('mousedown', this._onInputBegin, true);
    document.removeEventListener('mouseup', this._onInputEnd, true);
    document.removeEventListener('touchstart', this._onInputBegin, true);
    document.removeEventListener('touchend', this._onInputEnd, true);

    knockout.cleanNode(this._form);
    this._container.removeChild(this._form);

    return destroyObject(this);
};

module.exports = SearchWidget;<|MERGE_RESOLUTION|>--- conflicted
+++ resolved
@@ -1,6 +1,6 @@
 "use strict";
 
-/*global require, $*/
+/*global require*/
 var defined = require('../../third_party/cesium/Source/Core/defined');
 var defineProperties = require('../../third_party/cesium/Source/Core/defineProperties');
 var destroyObject = require('../../third_party/cesium/Source/Core/destroyObject');
@@ -100,41 +100,6 @@
     this._container = container;
     this._viewModel = viewModel;
     this._form = form;
-<<<<<<< HEAD
-    $('#ausglobe-search-input').autocomplete({
-        source: function (request, response) {
-            var provider = viewModel.getCurrentSearchProvider();
-            if(!provider.hasTypeAhead) {
-                return;
-            }
-            when(provider.handleAutoComplete(viewModel.searchText), function(data) {
-                if(defined(data) || data.length === 0) {
-                    data.push({name:'No results...'});
-                }
-                response(data);
-            });
-        },
-        focus: function( event, ui ) {
-            viewModel.searchText = ui.item.name;
-            return false;
-        },
-        select: function(event, ui) {
-            var provider = viewModel.getCurrentSearchProvider();
-            var resultItem = ui.item;
-            provider.selectResult(resultItem);
-            //Due to widget updating field, knockout overwrites value.
-            //Below resets after knockout.
-            runLater(function  () {
-                viewModel.searchText = ui.item.name;
-            });
-        }
-    }).autocomplete( "instance" )._renderItem = function( ul, item ) {
-        return $( "<li>" )
-            .append( "<a>" + item.name + " - " + item.state_id + "</a>" )
-            .appendTo( ul );
-    };
-=======
->>>>>>> 75388be8
 };
 
 defineProperties(SearchWidget.prototype, {
