"use strict";

/*global require,ga,alert,L*/

var ArcGisMapServerImageryProvider = require('../../third_party/cesium/Source/Scene/ArcGisMapServerImageryProvider');
var BingMapsApi = require('../../third_party/cesium/Source/Core/BingMapsApi');
var BingMapsImageryProvider = require('../../third_party/cesium/Source/Scene/BingMapsImageryProvider');
var BingMapsStyle = require('../../third_party/cesium/Source/Scene/BingMapsStyle');
var CesiumTerrainProvider = require('../../third_party/cesium/Source/Core/CesiumTerrainProvider');
var combine = require('../../third_party/cesium/Source/Core/combine');
var createCommand = require('../../third_party/cesium/Source/Widgets/createCommand');
var defined = require('../../third_party/cesium/Source/Core/defined');
var defineProperties = require('../../third_party/cesium/Source/Core/defineProperties');
var EllipsoidTerrainProvider = require('../../third_party/cesium/Source/Core/EllipsoidTerrainProvider');
var GeographicTilingScheme = require('../../third_party/cesium/Source/Core/GeographicTilingScheme');
var loadJson = require('../../third_party/cesium/Source/Core/loadJson');
var Rectangle = require('../../third_party/cesium/Source/Core/Rectangle');
var TileMapServiceImageryProvider = require('../../third_party/cesium/Source/Scene/TileMapServiceImageryProvider');
var when = require('../../third_party/cesium/Source/ThirdParty/when');

var corsProxy = require('../corsProxy');
var GeoData = require('../GeoData');
var GeoDataInfoPopup = require('./GeoDataInfoPopup');
var NowViewingViewModel = require('../DataCollections/NowViewingViewModel');
var PopupMessage = require('./PopupMessage');
var readJson = require('../readJson');
var knockout = require('../../third_party/cesium/Source/ThirdParty/knockout');
var komapping = require('../../public/third_party/knockout.mapping');
var knockoutES5 = require('../../third_party/cesium/Source/ThirdParty/knockout-es5');

var GeoDataBrowserViewModel = function(options) {
    this._viewer = options.viewer;
    this._dataManager = options.dataManager;
    this.map = options.map;

    this.initUrl = options.initUrl;
    this.mode3d = options.mode3d;

    this.showingPanel = false;
    this.showingMapPanel = false;
<<<<<<< HEAD
=======
    this.showingLegendPanel = false;
>>>>>>> 90a0e8a7
    this.showingLegendButton = false;
    this.addDataIsOpen = false;
    this.nowViewingIsOpen = true;
    this.wfsServiceUrl = '';
    this.addType = 'Single data file';
    this.topLayerLegendUrl = '';

    this.openMapIndex = 0;
    this.imageryIsOpen = true;
    this.viewerSelectionIsOpen = false;
    this.selectedViewer = this.mode3d ? 'Terrain' : '2D';

<<<<<<< HEAD
    this.catalog = options.catalog;

    this.nowViewing = new NowViewingViewModel();

    knockout.track(this, ['showingPanel', 'showingMapPanel', 'showingLegendButton', 'addDataIsOpen', 'nowViewingIsOpen', 'addType', 'wfsServiceUrl',
=======
    knockout.track(this, ['showingPanel', 'showingMapPanel', 'showingLegendPanel', 'showingLegendButton', 'addDataIsOpen', 'nowViewingIsOpen', 'addType', 'topLayerLegendUrl', 'wfsServiceUrl',
>>>>>>> 90a0e8a7
                          'imageryIsOpen', 'viewerSelectionIsOpen', 'selectedViewer']);

    var that = this;

    // Create commands
    this._toggleShowingPanel = createCommand(function() {
        that.showingPanel = !that.showingPanel;
        if (that.showingPanel) {
            that.showingMapPanel = false;
            that.showingLegendPanel = false;
        }
    });

    this._toggleShowingMapPanel = createCommand(function() {
        that.showingMapPanel = !that.showingMapPanel;
        if (that.showingMapPanel) {
            that.showingPanel = false;
            that.showingLegendPanel = false;
        }
    });

    this._toggleShowingLegendPanel = createCommand(function() {
        that.showingLegendPanel = !that.showingLegendPanel;
        if (that.showingLegendPanel) {
            that.showingPanel = false;
            that.showingMapPanel = false;

            // Make sure a legend is visible.
            var nowViewing = that.nowViewing();
            var oneIsOpen = false;
            for (var i = 0; !oneIsOpen && i < nowViewing.length; ++i) {
                if (nowViewing[i].legendIsOpen()) {
                    oneIsOpen = true;
                }
            }

            if (!oneIsOpen && nowViewing.length > 0) {
                nowViewing[i].legendIsOpen(true);
            }
        }
    });

    this._openItem = createCommand(function(item) {
        item.isOpen(!item.isOpen());
    });

    this._openAddData = createCommand(function() {
        that.addDataIsOpen = !that.addDataIsOpen;
    });

    this._openNowViewing = createCommand(function() {
        that.nowViewingIsOpen = !that.nowViewingIsOpen;
    });

    this._openImagery = createCommand(function() {
        that.imageryIsOpen = true;
        that.viewerSelectionIsOpen = false;
    });

    this._openViewerSelection = createCommand(function() {
        that.imageryIsOpen = false;
        that.viewerSelectionIsOpen = true;
    });

    this._openLegend = createCommand(function(item) {
        item.legendIsOpen(!item.legendIsOpen());

        if (item.legendIsOpen()) {
            // Close the other legends.
            var nowViewing = that.nowViewing();
            for (var i = 0; i < nowViewing.length; ++i) {
                if (nowViewing[i] !== item) {
                    nowViewing[i].legendIsOpen(false);
                }
            }
        }
    });

    this._toggleCategoryOpen = createCommand(function(item) {
        item.isOpen(!item.isOpen());
    });

    this._zoomToItem = createCommand(function(item) {
        if (!defined(item.layer) || !defined(item.layer.extent) || 
            (defined(item.isEnabled) && !item.isEnabled())) {
            return;
        }

        ga('send', 'event', 'dataSource', 'zoomTo', item.Title());
        item.layer.zoomTo = true;
        that._viewer.setCurrentDataset(item.layer);
        item.layer.zoomTo = false;
    });

    this._showInfoForItem = createCommand(function(item) {
        ga('send', 'event', 'dataSource', 'info', item.Title());
        var popup = new GeoDataInfoPopup({
            container : document.body,
            viewModel : item
        });
    });

    this._addDataOrService = createCommand(function() {
        if (that.addType === 'File') {
            ga('send', 'event', 'addDataUrl', 'File', that.wfsServiceUrl);

            if (that._viewer.geoDataManager.formatSupported(that.wfsServiceUrl)) {
                that._viewer.geoDataManager.loadUrl(that.wfsServiceUrl);
            } else {
                var message = new PopupMessage({
                    container : document.body,
                    title : 'File format not supported',
                    message : '\
The specified file does not appear to be a format that is supported by National Map.  National Map \
supports Cesium Language (.czml), GeoJSON (.geojson or .json), TopoJSON (.topojson or .json), \
Keyhole Markup Language (.kml or .kmz), GPS Exchange Format (.gpx), and some comma-separated value \
files (.csv).  The file extension of the file in the user-specified URL must match one of \
these extensions in order for National Map to know how to load it.'
                });
            }
        } else {
            ga('send', 'event', 'addDataUrl', that.addType, that.wfsServiceUrl);

            var item = createCategory({
                data : {
                    name : that.wfsServiceUrl,
                    base_url : that.wfsServiceUrl,
                    type : that.addType
                }
            });
            that.userContent.push(item);

            item.isOpen(true);
        }
        that.wfsServiceUrl = '';
    });

    var currentBaseLayers;

    function removeBaseLayer() {
        if (!defined(that._viewer.viewer)) {
            that._viewer.map.removeLayer(that._viewer.mapBaseLayer);
            return;
        }

        var imageryLayers = that._viewer.scene.globe.imageryLayers;

        if (!defined(currentBaseLayers)) {
            currentBaseLayers = [imageryLayers.get(0)];
        }

        for (var i = 0; i < currentBaseLayers.length; ++i) {
            imageryLayers.remove(currentBaseLayers[i]);
        }

        currentBaseLayers.length = 0;
    }

    function switchToBingMaps(style) {
        removeBaseLayer();

        if (!defined(that._viewer.viewer)) {
            that._viewer.mapBaseLayer = new L.BingLayer(BingMapsApi.getKey(), { type: style });
            that._viewer.map.addLayer(that._viewer.mapBaseLayer);
            return;
        }
        var imageryLayers = that._viewer.scene.globe.imageryLayers;
        currentBaseLayers.push(imageryLayers.addImageryProvider(new BingMapsImageryProvider({
            url : '//dev.virtualearth.net',
            mapStyle : style
        }), 0));
    }

    this._activateBingMapsAerialWithLabels = createCommand(function() {
        ga('send', 'event', 'mapSettings', 'switchImagery', 'Bing Maps Aerial With Labels');
        switchToBingMaps(BingMapsStyle.AERIAL_WITH_LABELS);
    });

    this._activateBingMapsAerial = createCommand(function() {
        ga('send', 'event', 'mapSettings', 'switchImagery', 'Bing Maps Aerial');
        switchToBingMaps(BingMapsStyle.AERIAL);
    });

    this._activateBingMapsRoads = createCommand(function() {
        ga('send', 'event', 'mapSettings', 'switchImagery', 'Bing Maps Roads');
        switchToBingMaps(BingMapsStyle.ROAD);
    });

    this._activateNasaBlackMarble = createCommand(function() {
        ga('send', 'event', 'mapSettings', 'switchImagery', 'NASA Black Marble');

        if (!defined(that._viewer.viewer)) {
            var message = 'This imagery layer is not yet supported in 2D mode.';
            alert(message);
            return;
        }
        
        removeBaseLayer();

        var imageryLayers = that._viewer.scene.globe.imageryLayers;
        currentBaseLayers.push(imageryLayers.addImageryProvider(new TileMapServiceImageryProvider({
            url : '//cesiumjs.org/tilesets/imagery/blackmarble',
            credit : '© Analytical Graphics, Inc.'
        }), 0));
    });

    this._activateNaturalEarthII = createCommand(function() {
        ga('send', 'event', 'mapSettings', 'switchImagery', 'Natural Earth II');

        if (!defined(that._viewer.viewer)) {
            var message = 'This imagery layer is not yet supported in 2D mode.';
            alert(message);
            return;
              //This call works, but since the tiles are in graghic instead of spherical mercator only see western hemisphere
//        this.mapBaseLayer = new L.tileLayer('http://cesiumjs.org/tilesets/imagery/naturalearthii/{z}/{x}/{y}.jpg', 
//        {tms: true});
        }
        
        removeBaseLayer();

        var imageryLayers = that._viewer.scene.globe.imageryLayers;
        currentBaseLayers.push(imageryLayers.addImageryProvider(new TileMapServiceImageryProvider({
            url : '//cesiumjs.org/tilesets/imagery/naturalearthii',
            credit : '© Analytical Graphics, Inc.'
        }), 0));
    });

    this._activateAustralianTopography = createCommand(function() {
        ga('send', 'event', 'mapSettings', 'switchImagery', 'Australian Topography');

        removeBaseLayer();

        if (!defined(that._viewer.viewer)) {
            that._viewer.mapBaseLayer = new L.esri.tiledMapLayer('http://www.ga.gov.au/gis/rest/services/topography/Australian_Topography_2014_WM/MapServer');
            that._viewer.map.addLayer(that._viewer.mapBaseLayer);
            return;
        }

        var imageryLayers = that._viewer.scene.globe.imageryLayers;
        currentBaseLayers.push(imageryLayers.addImageryProvider(new TileMapServiceImageryProvider({
            url : '//cesiumjs.org/tilesets/imagery/naturalearthii',
            credit : '© Analytical Graphics, Inc.'
        }), 0));
        currentBaseLayers.push(imageryLayers.addImageryProvider(new ArcGisMapServerImageryProvider({
            url : 'http://www.ga.gov.au/gis/rest/services/topography/Australian_Topography_2014_WM/MapServer',
            proxy : corsProxy
        }), 1));
    });

    this._activateAustralianHydrography = createCommand(function() {
        ga('send', 'event', 'mapSettings', 'switchImagery', 'Australian Hydrography');

        if (!defined(that._viewer.viewer)) {
            var message = 'This imagery layer is not yet supported in 2D mode.';
            alert(message);
            return;
        }
        
        removeBaseLayer();

        if (!defined(that._viewer.viewer)) {
            that._viewer.mapBaseLayer = new L.esri.tiledMapLayer('http://www.ga.gov.au/gis/rest/services/topography/AusHydro_WM/MapServer');
            that._viewer.map.addLayer(that._viewer.mapBaseLayer);
            return;
        }

        var imageryLayers = that._viewer.scene.globe.imageryLayers;
        currentBaseLayers.push(imageryLayers.addImageryProvider(new TileMapServiceImageryProvider({
            url : '//cesiumjs.org/tilesets/imagery/naturalearthii',
            credit : '© Analytical Graphics, Inc.'
        }), 0));
        currentBaseLayers.push(imageryLayers.addImageryProvider(new ArcGisMapServerImageryProvider({
            url : 'http://www.ga.gov.au/gis/rest/services/topography/AusHydro_WM/MapServer',
            proxy : corsProxy
        }), 1));
    });

    this._selectFileToUpload = createCommand(function() {
        var element = document.getElementById('uploadFile');
        element.click();
    });

    this._addUploadedFile = createCommand(function() {
        var uploadFileElement = document.getElementById('uploadFile');
        var files = uploadFileElement.files;
        for (var i = 0; i < files.length; ++i) {
            var file = files[i];
            ga('send', 'event', 'uploadFile', 'browse', file.name);
            that._viewer.geoDataManager.addFile(file);
            if (file.name.toUpperCase().indexOf('.JSON') !== -1) {
                when(readJson(file), loadCollection);
            }
        }
    });

    function disableAll(items) {
        for (var i = 0; i < items.length; ++i) {
            var item = items[i];
            if (defined(item.isEnabled)) {
                item.isEnabled(false);
            }

            if (defined(item.Layer)) {
                disableAll(item.Layer());
            }
        }
    }

    this._clearAll = createCommand(function() {
        disableAll(that.content());
        that._viewer.geoDataManager.removeAll();
        return false;
    });

    // Subscribe to a change in the selected viewer (2D/3D) in order to actually switch the viewer.
    knockout.getObservable(this, 'selectedViewer').subscribe(function(value) {
        if (value === '2D') {
            if (that._viewer.isCesium()) {
                ga('send', 'event', 'mapSettings', 'switchViewer', '2D');
                that._viewer.selectViewer(false);
            }
        } else {
            var switched = false;
            if (!that._viewer.isCesium()) {
                that._viewer.selectViewer(true);
                switched = true;
            }

            var terrainProvider = that._viewer.scene.globe.terrainProvider;
            if (value === 'Ellipsoid' && !(terrainProvider instanceof EllipsoidTerrainProvider)) {
                ga('send', 'event', 'mapSettings', 'switchViewer', 'Smooth 3D');
                that._viewer.scene.globe.terrainProvider = new EllipsoidTerrainProvider();
            } else if (value === 'Terrain' && !(terrainProvider instanceof CesiumTerrainProvider)) {
                ga('send', 'event', 'mapSettings', 'switchViewer', '3D');
                that._viewer.scene.globe.terrainProvider = new CesiumTerrainProvider({
                    url : 'http://cesiumjs.org/stk-terrain/tilesets/world/tiles'
                });
            } else if (switched) {
                ga('send', 'event', 'mapSettings', 'switchViewer', '3D');
            }
        }
    });

    function createDataSource(options) {
        var parent = komapping.toJS(options.parent);
        var data = combine(options.data, parent);

        var viewModel = komapping.fromJS(data, that._categoryMapping);
        viewModel.isEnabled = knockout.observable(false);
        return viewModel;
    }

    this._categoryMapping = {
        Layer : {
            create : createDataSource
        }
    };

    function createCategory(options) {
        var viewModel = komapping.fromJS(options.data, that._categoryMapping);

        viewModel.isOpen = knockout.observable(false);
        viewModel.isLoading = knockout.observable(false);

        if (!defined(viewModel.Layer)) {
            var layer;
            var layerRequested = false;
            var version = knockout.observable(0);

            viewModel.Layer = knockout.computed(function() {
                version();

                if (layerRequested) {
                    return layer;
                }

                if (!defined(layer)) {
                    layer = [];
                }

                // Don't request capabilities until the layer is opened.
                if (viewModel.isOpen()) {
                    viewModel.isLoading(true);
                    that._viewer.geoDataManager.getCapabilities(options.data, function(description) {
                        var remapped = createCategory({
                            data: description
                        });

                        viewModel.name(remapped.name());

                        var layers = remapped.Layer();
                        for (var i = 0; i < layers.length; ++i) {
                            // TODO: handle hierarchy better
                            if (defined(layers[i].Layer)) {
                                var subLayers = layers[i].Layer();
                                for (var j = 0; j < subLayers.length; ++j) {
                                    layer.push(subLayers[j]);
                                }
                            } else {
                                layer.push(layers[i]);
                            }
                        }

                        version(version() + 1);
                        viewModel.isLoading(false);
                    });

                    layerRequested = true;
                }

                return layer;
            });
        }

        return viewModel;
    }

    this._collectionMapping = {
        Layer : {
            create : createCategory
        }
    };

    function createCollection(options) {
        var viewModel = komapping.fromJS(options.data, that._collectionMapping);
        viewModel.isOpen = knockout.observable(false);
        return viewModel;
    }

    this._collectionListMapping = {
        create : createCollection
    };

    var browserContentViewModel = komapping.fromJS([], this._collectionListMapping);
    this.content = browserContentViewModel;

    loadJson(this.initUrl).then(loadCollection);

    this.userContent = komapping.fromJS([], this._collectionListMapping);

    var firstNowViewingItem = true;

    var nowViewingMapping = {
        create : function(options) {
            var description = options.data.description;
            if (!defined(description)) {
                var base_url = options.data.url;
                if (defined(base_url)) {
                        //good enough for now.  can be addressed in infobox redo
                    if (defined(options.data.type) && options.data.type === 'DATA') {
                        base_url = '';
                    }
                    else {
                        var idx = base_url.indexOf('?');
                        if (idx !== -1) {
                            base_url = base_url.substring(0,idx);
                        }
                    }
                }
                description = {
                    Title : options.data.name,
                    Name : options.data.name,
                    base_url : base_url,
                    url : options.data.url,
                    type : options.data.type
                };
            }
            var viewModel = komapping.fromJS(description);
            viewModel.show = knockout.observable(options.data.show);
            viewModel.legendIsOpen = knockout.observable(firstNowViewingItem);
            viewModel.layer = options.data;

            firstNowViewingItem = false;

            return viewModel;
        }
    };

    function getLayers() {
        var layers = that._dataManager.layers.slice();
        layers.reverse();
        return layers;
    }

    //this.nowViewing = komapping.fromJS(getLayers(), nowViewingMapping);

    function refreshNowViewing() {
        // Get the current scroll height and position
        var panel = document.getElementById('ausglobe-data-panel');
        var previousScrollHeight = panel.scrollHeight;

        firstNowViewingItem = true;
        komapping.fromJS(getLayers(), nowViewingMapping, that.nowViewing);

        // Attempt to maintain the previous scroll position.
        var newScrollHeight = panel.scrollHeight;
        panel.scrollTop += newScrollHeight - previousScrollHeight;

        that.showingLegendButton = false;

        var nowViewing = that.nowViewing();
        if (nowViewing.length > 0) {
            var topLayer = nowViewing[0];

            if (defined(topLayer.legendUrl) && defined(topLayer.legendUrl())) {
                if (topLayer.legendUrl().length > 0) {
                    that.topLayerLegendUrl = topLayer.legendUrl();
                    that.showingLegendButton = true;
                }
            } else if (topLayer.type() === 'WMS') {
                that.topLayerLegendUrl = topLayer.base_url() + '?service=WMS&version=1.3.0&request=GetLegendGraphic&format=image/png&layer=' + topLayer.Name();
                that.showingLegendButton = true;
            }
        }
    }

    this.getLegendUrl = function(item) {
        if (defined(item.legendUrl) && defined(item.legendUrl())) {
            if (item.legendUrl().length > 0) {
                return item.legendUrl();
            }
        } else if (item.type() === 'WMS') {
            return item.base_url() + '?service=WMS&version=1.3.0&request=GetLegendGraphic&format=image/png&layer=' + item.Name();
        }

        return '';
    };

    var imageUrlRegex = /[.\/](png|jpg|jpeg|gif)/i;

    this.legendIsImage = function(item) {
        var url = this.getLegendUrl(item);
        if (url.length === 0) {
            return false;
        }

        return url.match(imageUrlRegex);
    };

    this.legendIsLink = function(item) {
        return !this.legendIsImage(item) && this.getLegendUrl(item).length > 0;
    };

    this.legendsExist = function() {
        var nowViewing = that.nowViewing();

        for (var i = 0; i < nowViewing.length; ++i) {
            if (nowViewing[i].show) {
                return true;
            }
        }

        return false;
    };

    this.supportsOpacity = function(item) {
        var primitive = item.layer ? item.layer.primitive : undefined;
        return primitive && (defined(primitive.alpha) || defined(primitive.setOpacity));
    };

    this.opacity = function(item) {
        if (!defined(item._opacity)) {
            item._opacity = knockout.observable(100);

            var primitive = item.layer ? item.layer.primitive : undefined;

            if (defined(primitive.alpha)) {
                item._opacity(primitive.alpha * 100.0);
            } else if (defined(primitive.options) && defined(primitive.options.opacity)) {
                item._opacity(primitive.options.opacity * 100.0);
            }

            item._opacity.subscribe(function() {
                if (defined(primitive.alpha)) {
                    primitive.alpha = item._opacity() / 100.0;
                } else if (defined(primitive.setOpacity)) {
                    primitive.setOpacity(item._opacity() / 100.0);
                }
            });
        }

        return item._opacity;
    };

    this._removeGeoDataAddedListener = this._dataManager.GeoDataAdded.addEventListener(refreshNowViewing);
    this._removeGeoDataRemovedListener = this._dataManager.GeoDataRemoved.addEventListener(refreshNowViewing);

    function loadCollection(json) {
        if (!defined(json)) {
            return;
        }

        that._dataManager.addServices(json.NMServices);
        
        var collections = json.Layer;
        
        var existingCollection;

        for (var i = 0; i < collections.length; ++i) {
            var collection = collections[i];

            // Find an existing collection with the same name, if any.
            var name = collection.name;
            var existingCollections = browserContentViewModel();

            existingCollection = undefined;
            for (var j = 0; j < existingCollections.length; ++j) {
                if (existingCollections[j].name() === name) {
                    existingCollection = existingCollections[j];
                    break;
                }
            }

            if (defined(existingCollection)) {
                komapping.fromJS(collection, that._collectionListMapping, existingCollection);
            } else {
                existingCollection = komapping.fromJS(collection, that._collectionListMapping);
                browserContentViewModel.push(existingCollection);
            }

            if (collection.type === 'CKAN') {
                loadCkanCollection(collection, existingCollection);
            }
        }
    }

    function loadCkanCollection(collection, existingCollection) {
        // Get the list of groups containing WMS data sources.
        var url = collection.base_url + '/api/3/action/package_search?rows=100000&fq=res_format:wms';

        when(loadJson(url), function(result) {
            var existingGroups = {};

            var items = result.result.results;
            for (var itemIndex = 0; itemIndex < items.length; ++itemIndex) {
                var groups = items[itemIndex].groups;
                for (var groupIndex = 0; groupIndex < groups.length; ++groupIndex) {
                    var group = groups[groupIndex];
                    if (!existingGroups[group.name]) {
                        existingCollection.Layer.push(createCategory({
                            data : {
                                name: group.display_name,
                                base_url: collection.base_url + '/api/3/action/package_search?rows=1000&fq=groups:' + group.name + '+res_format:wms',
                                type: 'CKAN'
                            }
                        }));
                        existingGroups[group.name] = true;
                    }
                }
            }
        });
    }

    function noopHandler(evt) {
        evt.stopPropagation();
        evt.preventDefault();
    }

    function dropHandler(evt) {
        evt.stopPropagation();
        evt.preventDefault();

        var files = evt.dataTransfer.files;
        for (var i = 0; i < files.length; ++i) {
            var file = files[i];
            ga('send', 'event', 'uploadFile', 'dragDrop', file.name);
            that._viewer.geoDataManager.addFile(file);
            if (file.name.toUpperCase().indexOf('.JSON') !== -1) {
                when(readJson(file), loadCollection);
            }
        }
    }

    document.addEventListener("dragenter", noopHandler, false);
    document.addEventListener("dragexit", noopHandler, false);
    document.addEventListener("dragover", noopHandler, false);
    document.addEventListener("drop", dropHandler, false);

    var draggedNowViewingItem;
    var dragPlaceholder;

    this._startNowViewingDrag = createCommand(function(viewModel, e) {
        ga('send', 'event', 'dataSource', 'reorder', viewModel.Title());
        draggedNowViewingItem = e.target;

        dragPlaceholder = document.createElement('div');
        dragPlaceholder.className = 'ausglobe-nowViewing-drop-target';
        dragPlaceholder.style.height = draggedNowViewingItem.clientHeight + 'px';
        dragPlaceholder.addEventListener('drop', function(e) {
            var draggedItemIndex = draggedNowViewingItem.getAttribute('nowViewingIndex') | 0;
            var placeholderIndex = dragPlaceholder.getAttribute('nowViewingIndex') | 0;

            while (draggedItemIndex > placeholderIndex) {
                that._dataManager.moveUp(viewModel.layer);
                --draggedItemIndex;
            }
            while (draggedItemIndex < placeholderIndex) {
                that._dataManager.moveDown(viewModel.layer);
                ++draggedItemIndex;
            }
        }, false);

        e.originalEvent.dataTransfer.setData('text', 'Dragging a Now Viewing item.');

        return true;
    });

    this._endNowViewingDrag = createCommand(function(viewModel, e) {
        if (defined(draggedNowViewingItem)) {
            draggedNowViewingItem.style.display = 'block';
        }

        if (defined(dragPlaceholder)) {
            if (defined(dragPlaceholder.parentElement)) {
                dragPlaceholder.parentElement.removeChild(dragPlaceholder);
            }
            dragPlaceholder = undefined;
        }

        refreshNowViewing();

        if (defined(that._viewer.frameChecker)) {
            that._viewer.frameChecker.forceFrameUpdate();
        }
    });

    this._nowViewingDragEnter = createCommand(function(viewModel, e) {
        if (e.currentTarget === dragPlaceholder || !e.currentTarget.parentElement) {
            return;
        }

        e.originalEvent.dataTransfer.dropEffect = 'move';

        draggedNowViewingItem.style.display = 'none';

        // Add the placeholder above the entered element.
        // If the placeholder is already below the entered element, move it above.
        // TODO: this logic is imperfect, but good enough for now.
        var placeholderIndex;
        var targetIndex;

        var siblings = e.currentTarget.parentElement.childNodes;
        for (var i = 0; i < siblings.length; ++i) {
            if (siblings[i] === dragPlaceholder) {
                placeholderIndex = i;
            }
            if (siblings[i] === e.currentTarget) {
                targetIndex = i;
            }
        }

        var insertBefore = true;
        if (placeholderIndex === targetIndex - 1) {
            insertBefore = false;
        }

        if (dragPlaceholder.parentElement) {
            dragPlaceholder.parentElement.removeChild(dragPlaceholder);
        }

        if (insertBefore) {
            e.currentTarget.parentElement.insertBefore(dragPlaceholder, e.currentTarget);
            dragPlaceholder.setAttribute('nowViewingIndex', e.currentTarget.getAttribute('nowViewingIndex'));
        } else {
            e.currentTarget.parentElement.insertBefore(dragPlaceholder, siblings[targetIndex + 1]);
            dragPlaceholder.setAttribute('nowViewingIndex', siblings[targetIndex + 1].getAttribute('nowViewingIndex'));
        }
    });

    this._toggleItemEnabled = function(item) { item.toggleEnabled(that.sceneOrMap, that.nowViewing); };
    this._toggleItemShown = function(item) { item.toggleShown(that.sceneOrMap); };
    this._zoomToItem = function(item) { item.zoomTo(that.sceneOrMap); };
};

defineProperties(GeoDataBrowserViewModel.prototype, {
    sceneOrMap : {
        get : function() {
            if (defined(this._viewer.scene)) {
                return this._viewer.scene;
            } else {
                return this._viewer.map;
            }
        }
    },

    toggleItemEnabled : {
        get : function() {
            return this._toggleItemEnabled;
        }
    },

    toggleItemShown : {
        get : function() {
            return this._toggleItemShown;
        }
    },

    zoomToItem : {
        get : function() {
            return this._zoomToItem;
        }
    },

    toggleShowingPanel : {
        get : function() {
            return this._toggleShowingPanel;
        }
    },

    toggleShowingMapPanel : {
        get : function() {
            return this._toggleShowingMapPanel;
        }
    },

    toggleShowingLegendPanel : {
        get : function() {
            return this._toggleShowingLegendPanel;
        }
    },

    openItem : {
        get : function() {
            return this._openItem;
        }
    },

    openAddData : {
        get : function() {
            return this._openAddData;
        }
    },

    openNowViewing : {
        get : function() {
            return this._openNowViewing;
        }
    },

    openImagery : {
        get : function() {
            return this._openImagery;
        }
    },

    openViewerSelection : {
        get : function() {
            return this._openViewerSelection;
        }
    },

    openLegend : {
        get : function() {
            return this._openLegend;
        }
    },

    toggleCategoryOpen : {
        get : function() {
            return this._toggleCategoryOpen;
        }
    },

    showInfoForItem : {
        get : function() {
            return this._showInfoForItem;
        }
    },

    activateBingMapsAerialWithLabels : {
        get : function() {
            return this._activateBingMapsAerialWithLabels;
        }
    },

    activateBingMapsAerial : {
        get : function() {
            return this._activateBingMapsAerial;
        }
    },

    activateBingMapsRoads : {
        get : function() {
            return this._activateBingMapsRoads;
        }
    },

    activateNasaBlackMarble : {
        get : function() {
            return this._activateNasaBlackMarble;
        }
    },

    activateNaturalEarthII : {
        get : function() {
            return this._activateNaturalEarthII;
        }
    },

    activateAustralianTopography : {
        get : function() {
            return this._activateAustralianTopography;
        }
    },

    activateAustralianHydrography : {
        get : function() {
            return this._activateAustralianHydrography;
        }
    },

    addDataOrService : {
        get : function() {
            return this._addDataOrService;
        }
    },

    selectFileToUpload : {
        get : function() {
            return this._selectFileToUpload;
        }
    },

    addUploadedFile : {
        get : function() {
            return this._addUploadedFile;
        }
    },

    startNowViewingDrag : {
        get : function() {
            return this._startNowViewingDrag;
        }
    },

    nowViewingDragEnter : {
        get : function() {
            return this._nowViewingDragEnter;
        }
    },

    endNowViewingDrag : {
        get : function() {
            return this._endNowViewingDrag;
        }
    },

    clearAll : {
        get : function() {
            return this._clearAll;
        }
    }
});

function enableItem(viewModel, item) {
    var description = komapping.toJS(item);
    var layer = new GeoData({
        name: description.Title,
        type: description.type,
        extent: getOGCLayerExtent(description)
    });

    if (defined(description.url)) {
        layer.url = description.url;
    } 
    else {
        description.count = 1000;
        layer.url = viewModel._dataManager.getOGCFeatureURL(description);
    }

    layer.description = description;
    layer.style = description.style;

    item.layer = layer;

    viewModel._dataManager.sendLayerRequest(layer);
}

function disableItem(viewModel, item) {
    var index = viewModel._dataManager.layers.indexOf(item.layer);
    viewModel._dataManager.remove(index);
}

function getOGCLayerExtent(layer) {
    var rect;
    var box;

    if (layer.WGS84BoundingBox) {
        var lc = layer.WGS84BoundingBox.LowerCorner.split(" ");
        var uc = layer.WGS84BoundingBox.UpperCorner.split(" ");
        rect = Rectangle.fromDegrees(parseFloat(lc[0]), parseFloat(lc[1]), parseFloat(uc[0]), parseFloat(uc[1]));
    }
    else if (layer.LatLonBoundingBox) {
        box = layer.LatLonBoundingBox || layer.BoundingBox;
        rect = Rectangle.fromDegrees(parseFloat(box.minx), parseFloat(box.miny),
            parseFloat(box.maxx), parseFloat(box.maxy));
    }
    else if (layer.EX_GeographicBoundingBox) {
        box = layer.EX_GeographicBoundingBox;
        rect = Rectangle.fromDegrees(parseFloat(box.westBoundLongitude), parseFloat(box.southBoundLatitude),
            parseFloat(box.eastBoundLongitude), parseFloat(box.northBoundLatitude));
    }
    else if (layer.BoundingBox) {
        box = layer.BoundingBox;
        rect = Rectangle.fromDegrees(parseFloat(box.west), parseFloat(box.south),
            parseFloat(box.east), parseFloat(box.north));
    }
    return rect;
}

module.exports = GeoDataBrowserViewModel;<|MERGE_RESOLUTION|>--- conflicted
+++ resolved
@@ -38,10 +38,7 @@
 
     this.showingPanel = false;
     this.showingMapPanel = false;
-<<<<<<< HEAD
-=======
     this.showingLegendPanel = false;
->>>>>>> 90a0e8a7
     this.showingLegendButton = false;
     this.addDataIsOpen = false;
     this.nowViewingIsOpen = true;
@@ -54,15 +51,11 @@
     this.viewerSelectionIsOpen = false;
     this.selectedViewer = this.mode3d ? 'Terrain' : '2D';
 
-<<<<<<< HEAD
     this.catalog = options.catalog;
 
     this.nowViewing = new NowViewingViewModel();
 
-    knockout.track(this, ['showingPanel', 'showingMapPanel', 'showingLegendButton', 'addDataIsOpen', 'nowViewingIsOpen', 'addType', 'wfsServiceUrl',
-=======
     knockout.track(this, ['showingPanel', 'showingMapPanel', 'showingLegendPanel', 'showingLegendButton', 'addDataIsOpen', 'nowViewingIsOpen', 'addType', 'topLayerLegendUrl', 'wfsServiceUrl',
->>>>>>> 90a0e8a7
                           'imageryIsOpen', 'viewerSelectionIsOpen', 'selectedViewer']);
 
     var that = this;
