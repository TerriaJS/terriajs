--- conflicted
+++ resolved
@@ -296,7 +296,6 @@
         catalog : catalog
     });
 
-<<<<<<< HEAD
     this.selectViewer(this.webGlSupported);
 
     // simple way to capture most ux redraw needs - catch all canvas clicks
@@ -309,10 +308,6 @@
     when(that.geoDataManager.loadInitialUrl(window.location), function() {
         document.getElementById('loadingIndicator').style.display = 'none';
     });
-=======
-    //TODO: should turn this off based on event from loadUrl
-    $('#loadingIndicator').hide();
->>>>>>> df5af282
 };
 
 // -------------------------------------------
