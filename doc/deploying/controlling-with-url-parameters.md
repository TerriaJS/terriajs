# Controlling Terria with URL parameters

Many aspects of TerriaJS (and hence TerriaMap, NationalMap, and others) can be configured by the end user by passing URL parameters. Combine them like this:

- The base URL, then a `#`
- Then the first parameter
- Then repeatedly: a `&`, and the next parameter

For example: [http://nationalmap.gov.au#test&map=2d](http://nationalmap.gov.au#test&map=2d)

### Display parameters

<<<<<<< HEAD
Parameter      | Meaning
---------------|--------
`clean`          | Don't load the default [init/catalog file](../customizing/initialization-files.md) for this site.
`map=2d`         | Use the 2D (Leaflet) map, instead of the default.
`map=3d`         | Use the 3D (Cesium) map, instead of the default.
`map=3dSmooth`   | Use the 3D (Cesium) map without terrain, instead of the default.
`playStory=1`    | Automatically start playing the map's Story, if there is one.
`hideWorkbench=1` | Collapse the workbench (left side) panel, useful for embedding. Also automatically plays a story, if there is one.
`mode=preview`   | Operate in "preview mode", which mostly means not showing a warning if the screen is `small`  
`share=`...      | Load a map view previously saved using the "Share" function with URL shortening.
`start=`...      | Load a map view previously saved without URL shortening. The argument is a URL-encoded JSON structure defined using an internal format described below.
`<initfile>`     | Load [init/catalog file](../customizing/initialization-files.md) as described below. This can be a URL to an init file -  or an "init fragment" (eg `simple` - which resolves to `init/simple.json`). See `initFragmentPaths` in [client side config parameters](../customizing/client-side-config.md#parameters) 
`hideWelcomeMessage` | Forces the welcome message not to be displayed. 
`ignoreErrors=1` | Ignore **all** error messages.
`configUrl=`... | Overwrite Terria config URL in **dev environment only**.
=======
| Parameter            | Meaning                                                                                                                                                 |
| -------------------- | ------------------------------------------------------------------------------------------------------------------------------------------------------- |
| `clean`              | Don't load the default catalog files for this site.                                                                                                     |
| `map=2d`             | Use the 2D (Leaflet) map, instead of the default.                                                                                                       |
| `map=3d`             | Use the 3D (Cesium) map, instead of the default.                                                                                                        |
| `map=3dSmooth`       | Use the 3D (Cesium) map without terrain, instead of the default.                                                                                        |
| `playStory=1`        | Automatically start playing the map's Story, if there is one.                                                                                           |
| `hideWorkbench=1`    | Collapse the workbench (left side) panel, useful for embedding. Also automatically plays a story, if there is one.                                      |
| `mode=preview`       | Operate in "preview mode", which mostly means not showing a warning if the screen is `small`                                                            |
| `share=`...          | Load a map view previously saved using the "Share" function with URL shortening.                                                                        |
| `start=`...          | Load a map view previously saved without URL shortening. The argument is a URL-encoded JSON structure defined using an internal format described below. |
| `<initfile>`         | Load catalog file as described below.                                                                                                                   |
| `hideWelcomeMessage` | Forces the welcome message not to be displayed.                                                                                                         |
| `ignoreErrors=1`     | Ignore **all** error messages.                                                                                                                          |
| `configUrl=`...      | Overwrite Terria config URL in **dev environment only**.                                                                                                |
>>>>>>> ed98942e

### Catalog files (init files)

Any unrecognised parameter (eg `foo` or `http://foo.com/bar.json`) is treated as an "Init Source".
These can be [Init Fragments](../customizing/client-side-config.md#init-fragment) (eg `foo`) or [Init URLs](../customizing/client-side-config.md#init-url) (eg `http://foo.com/bar.json`)

[Init fragments](../customizing/client-side-config.md#init-fragment) are resolved using Client-side config [`parameters.initFragmentPaths`](../customizing/client-side-config.md#parameters) (which defaults to `"init/"`). For example, `foo` would become `init/foo.json`

Multiple catalog files can be loaded this way, and will be combined. Files are loaded in order provided.

**Note:** relative URLs (and relative init fragments) in hash are resolved using **base URL of the map** - where as relative URLs in Client-side config [`initializationUrls`](../customizing/client-side-config.md#intializationurls) and resolved using **base URL of config URL**

For example, http://nationalmap.gov.au#test will load init file http://nationalmap.gov.au/init/test.json

Full Init file docs are [available here](../customizing/initialization-files.md)

### Start data (`ShareData`)

Full `ShareData` docs are [available here](../customizing/initialization-files.md#sharedata)

The `start=` parameter essentially embeds an entire init/catalog file in the URL. The format is:

```
{
    "version": "8.0.0",
    "initSources": [
        "init/nm.json",
        "init/test.json",
        ...
        {
            "catalog": [
            ...
            ]
        },
        {
            "homeCamera": {
                "west": ...,
                "south": ...,
                "east": ...,
                "north": -...
            },
            "viewerMode": "3d"
        }
    ]
    }
}
```

The exact structure changes as features are added. The best way to understand it is:

1. Adjust the view as desired
2. Generate a share link
3. URL-decode the share link (using a tool [such as this](http://www.url-encode-decode.com/)).<|MERGE_RESOLUTION|>--- conflicted
+++ resolved
@@ -10,39 +10,21 @@
 
 ### Display parameters
 
-<<<<<<< HEAD
-Parameter      | Meaning
----------------|--------
-`clean`          | Don't load the default [init/catalog file](../customizing/initialization-files.md) for this site.
-`map=2d`         | Use the 2D (Leaflet) map, instead of the default.
-`map=3d`         | Use the 3D (Cesium) map, instead of the default.
-`map=3dSmooth`   | Use the 3D (Cesium) map without terrain, instead of the default.
-`playStory=1`    | Automatically start playing the map's Story, if there is one.
-`hideWorkbench=1` | Collapse the workbench (left side) panel, useful for embedding. Also automatically plays a story, if there is one.
-`mode=preview`   | Operate in "preview mode", which mostly means not showing a warning if the screen is `small`  
-`share=`...      | Load a map view previously saved using the "Share" function with URL shortening.
-`start=`...      | Load a map view previously saved without URL shortening. The argument is a URL-encoded JSON structure defined using an internal format described below.
-`<initfile>`     | Load [init/catalog file](../customizing/initialization-files.md) as described below. This can be a URL to an init file -  or an "init fragment" (eg `simple` - which resolves to `init/simple.json`). See `initFragmentPaths` in [client side config parameters](../customizing/client-side-config.md#parameters) 
-`hideWelcomeMessage` | Forces the welcome message not to be displayed. 
-`ignoreErrors=1` | Ignore **all** error messages.
-`configUrl=`... | Overwrite Terria config URL in **dev environment only**.
-=======
-| Parameter            | Meaning                                                                                                                                                 |
-| -------------------- | ------------------------------------------------------------------------------------------------------------------------------------------------------- |
-| `clean`              | Don't load the default catalog files for this site.                                                                                                     |
-| `map=2d`             | Use the 2D (Leaflet) map, instead of the default.                                                                                                       |
-| `map=3d`             | Use the 3D (Cesium) map, instead of the default.                                                                                                        |
-| `map=3dSmooth`       | Use the 3D (Cesium) map without terrain, instead of the default.                                                                                        |
-| `playStory=1`        | Automatically start playing the map's Story, if there is one.                                                                                           |
-| `hideWorkbench=1`    | Collapse the workbench (left side) panel, useful for embedding. Also automatically plays a story, if there is one.                                      |
-| `mode=preview`       | Operate in "preview mode", which mostly means not showing a warning if the screen is `small`                                                            |
-| `share=`...          | Load a map view previously saved using the "Share" function with URL shortening.                                                                        |
-| `start=`...          | Load a map view previously saved without URL shortening. The argument is a URL-encoded JSON structure defined using an internal format described below. |
-| `<initfile>`         | Load catalog file as described below.                                                                                                                   |
-| `hideWelcomeMessage` | Forces the welcome message not to be displayed.                                                                                                         |
-| `ignoreErrors=1`     | Ignore **all** error messages.                                                                                                                          |
-| `configUrl=`...      | Overwrite Terria config URL in **dev environment only**.                                                                                                |
->>>>>>> ed98942e
+| Parameter            | Meaning                                                                                                                                                                                                                                                                                                          |
+| -------------------- | ---------------------------------------------------------------------------------------------------------------------------------------------------------------------------------------------------------------------------------------------------------------------------------------------------------------- |
+| `clean`              | Don't load the default [init/catalog file](../customizing/initialization-files.md) for this site.                                                                                                                                                                                                                |
+| `map=2d`             | Use the 2D (Leaflet) map, instead of the default.                                                                                                                                                                                                                                                                |
+| `map=3d`             | Use the 3D (Cesium) map, instead of the default.                                                                                                                                                                                                                                                                 |
+| `map=3dSmooth`       | Use the 3D (Cesium) map without terrain, instead of the default.                                                                                                                                                                                                                                                 |
+| `playStory=1`        | Automatically start playing the map's Story, if there is one.                                                                                                                                                                                                                                                    |
+| `hideWorkbench=1`    | Collapse the workbench (left side) panel, useful for embedding. Also automatically plays a story, if there is one.                                                                                                                                                                                               |
+| `mode=preview`       | Operate in "preview mode", which mostly means not showing a warning if the screen is `small`                                                                                                                                                                                                                     |
+| `share=`...          | Load a map view previously saved using the "Share" function with URL shortening.                                                                                                                                                                                                                                 |
+| `start=`...          | Load a map view previously saved without URL shortening. The argument is a URL-encoded JSON structure defined using an internal format described below.                                                                                                                                                          |
+| `<initfile>`         | Load [init/catalog file](../customizing/initialization-files.md) as described below. This can be a URL to an init file - or an "init fragment" (eg `simple` - which resolves to `init/simple.json`). See `initFragmentPaths` in [client side config parameters](../customizing/client-side-config.md#parameters) |
+| `hideWelcomeMessage` | Forces the welcome message not to be displayed.                                                                                                                                                                                                                                                                  |
+| `ignoreErrors=1`     | Ignore **all** error messages.                                                                                                                                                                                                                                                                                   |
+| `configUrl=`...      | Overwrite Terria config URL in **dev environment only**.                                                                                                                                                                                                                                                         |
 
 ### Catalog files (init files)
 
