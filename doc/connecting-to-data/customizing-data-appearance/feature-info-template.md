--- conflicted
+++ resolved
@@ -127,10 +127,10 @@
 ## Replace text
 
 You can replace text by directly using `terria.partialByName` in the template and providing partials for matching and replacement. For example, with the following template and partials,
-<<<<<<< HEAD
- - If the value of `feature.data.layerId` matches a property name in the `partials`, it will be replaced by corresponding value.
- - If there is no matching in the `partials`, the original value will be used. 
- - Any unsafe values in the `partials` will be stripped off when being rendered.
+
+- If the value of `feature.data.layerId` matches a property name in the `partials`, it will be replaced by corresponding value.
+- If there is no matching in the `partials`, the original value will be used.
+- Any unsafe values in the `partials` will be stripped off when being rendered.
 
 ```json
 "featureInfoTemplate": {
@@ -143,22 +143,6 @@
   }
 }
 ```
-=======
-
-- If the value of `feature.data.layerId` matches a property name in the `partials`, it will be replaced by corresponding value.
-- If there is no matching in the `partials`, the original value will be used.
-- Any unsafe values in the `partials` will be stripped off when being rendered.
-
-  "featureInfoTemplate": {
-  "template": "{{Pixel Value}} dwellings in {{#terria.partialByName}}{{feature.data.layerId}}{{/terria.partialByName}} radius.",
-  "partials": {
-  "0": "100m",
-  "1": "500m",
-  "2": "1km",
-  "3": "2km"
-  }
-  }
->>>>>>> cad62a45
 
 If `{{Pixel Value}}` equals to `150` and `{{feature.data.layerId}}` to `2`, the text `150 dwellings in 1km radius.` will be rendered.
 
