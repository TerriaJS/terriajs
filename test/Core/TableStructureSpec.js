--- conflicted
+++ resolved
@@ -139,17 +139,9 @@
         var htmls = tableStructure.toRowDescriptions();
         expect(htmls[0]).toContain('Thu Oct 15 2015 12:34:56');  // Thu 15 Oct would be nicer outside USA.
         expect(htmls[0]).not.toContain('2015-10-15T12:34:56');
-<<<<<<< HEAD
-
-        var expectedDate1 = JulianDate.toDate(JulianDate.fromIso8601('2015-10-02T12:34:56Z')); 
-        expect(htmls[1]).toContain('' + expectedDate1);
-        expect(htmls[1]).not.toContain('2015-10-02T12:34:56');
-
-=======
         expect(htmls[1]).toContain(':56');  // Depending on the time zone this is run in, could be anything.
         expect(htmls[1].indexOf('GMT') + htmls[1].indexOf('UTC')).toBeGreaterThan(-2);  // The time zone is shown, IE9 uses UTC, others GMT.
         expect(htmls[1]).not.toContain('2015-10-02T12:34:56');
->>>>>>> df2c48f2
         expect(htmls[2]).toContain('>2015-11-03<'); // No time is added when only the date is given.
     });
 
