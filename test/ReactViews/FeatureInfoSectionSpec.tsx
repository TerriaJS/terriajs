import i18next from "i18next";
import { observable } from "mobx";
import React from "react";
import { ReactTestRenderer } from "react-test-renderer";
import Cartographic from "terriajs-cesium/Source/Core/Cartographic";
import Ellipsoid from "terriajs-cesium/Source/Core/Ellipsoid";
import JulianDate from "terriajs-cesium/Source/Core/JulianDate";
import TimeInterval from "terriajs-cesium/Source/Core/TimeInterval";
import ConstantProperty from "terriajs-cesium/Source/DataSources/ConstantProperty";
import Entity from "terriajs-cesium/Source/DataSources/Entity";
import PropertyBag from "terriajs-cesium/Source/DataSources/PropertyBag";
import TimeIntervalCollectionProperty from "terriajs-cesium/Source/DataSources/TimeIntervalCollectionProperty";
import loadJson from "../../lib/Core/loadJson";
import CatalogMemberMixin, {
  getName
} from "../../lib/ModelMixins/CatalogMemberMixin";
import DiscretelyTimeVaryingMixin from "../../lib/ModelMixins/DiscretelyTimeVaryingMixin";
import MappableMixin, { MapItem } from "../../lib/ModelMixins/MappableMixin";
import CzmlCatalogItem from "../../lib/Models/Catalog/CatalogItems/CzmlCatalogItem";
import CatalogMemberFactory from "../../lib/Models/Catalog/CatalogMemberFactory";
import CommonStrata from "../../lib/Models/Definition/CommonStrata";
import CreateModel from "../../lib/Models/Definition/CreateModel";
import upsertModelFromJson from "../../lib/Models/Definition/upsertModelFromJson";
import Feature from "../../lib/Models/Feature/Feature";
import Terria from "../../lib/Models/Terria";
import { FeatureInfoSection } from "../../lib/ReactViews/FeatureInfo/FeatureInfoSection";
import mixTraits from "../../lib/Traits/mixTraits";
import DiscretelyTimeVaryingTraits from "../../lib/Traits/TraitsClasses/DiscretelyTimeVaryingTraits";
import FeatureInfoUrlTemplateTraits from "../../lib/Traits/TraitsClasses/FeatureInfoTraits";
import MappableTraits from "../../lib/Traits/TraitsClasses/MappableTraits";
import { createWithContexts } from "./withContext";

let separator = ",";
if (typeof Intl === "object" && typeof Intl.NumberFormat === "function") {
  const thousand = Intl.NumberFormat().format(1000);
  if (thousand.length === 5) {
    separator = thousand[1];
  }
}

function findWithText(test: ReactTestRenderer, text: string) {
  return test.root.findAll(node => node.children.some(child => child === text));
}

// Takes the absolute value of the value and pads it to 2 digits i.e. 7->07, 17->17, -3->3, -13->13. It is expected that value is an integer is in the range [0, 99].
function absPad2(value: number) {
  return (Math.abs(value) < 10 ? "0" : "") + Math.abs(value);
}

describe("FeatureInfoSection", function () {
  let terria: Terria;
  let feature: Feature;
  let viewState: any;
  let catalogItem: TestModel;

  beforeEach(function () {
    terria = new Terria({
      baseUrl: "./"
    });
    catalogItem = new TestModel("test", terria);

    viewState = {}; // Not important for tests, but is a required prop.
    const properties = {
      name: "Kay",
      foo: "bar",
      material: "steel",
      "material.process.#1": "smelted",
      size: 12345678.9012,
      efficiency: "0.2345678",
      date: "2017-11-23T08:47:53Z",
      owner_html: "Jay<br>Smith",
      ampersand: "A & B",
      lessThan: "A < B",
      unsafe: 'ok!<script>alert("gotcha")</script>'
    };
    feature = new Feature({
      name: "Bar",
      properties: properties
    });

    feature._catalogItem = catalogItem;
  });

<<<<<<< HEAD
  it("renders a static description", function() {
    feature.description = new ConstantProperty("<p>hi!</p>");
=======
  it("renders a static description", function () {
    feature.description = {
      getValue: function () {
        return "<p>hi!</p>";
      },
      isConstant: true
    };
>>>>>>> cad62a45
    const section = (
      <FeatureInfoSection
        catalogItem={catalogItem}
        feature={feature}
        isOpen={true}
        viewState={viewState}
        t={() => {}}
      />
    );
    const result = createWithContexts(viewState, section);
    result.root.findAllByType("p");
    expect(result.root.findAllByType("p").length).toEqual(1);
    expect(findWithText(result, "hi!").length).toEqual(1);
  });

<<<<<<< HEAD
  it("does not render unsafe html", function() {
    feature.description = new ConstantProperty(
      '<script>alert("gotcha")</script><p>hi!</p>'
    );
=======
  it("does not render unsafe html", function () {
    feature.description = {
      getValue: function () {
        return '<script>alert("gotcha")</script><p>hi!</p>';
      },
      isConstant: true
    };
>>>>>>> cad62a45
    const section = (
      <FeatureInfoSection
        catalogItem={catalogItem}
        feature={feature}
        isOpen={true}
        viewState={viewState}
        t={() => {}}
      />
    );
    const result = createWithContexts(viewState, section);
    expect(result.root.findAllByType("script").length).toEqual(0);
    expect(findWithText(result, 'alert("gotcha")').length).toEqual(0);
    expect(result.root.findAllByType("p").length).toEqual(1);
    expect(findWithText(result, "hi!").length).toEqual(1);
  });

  function timeVaryingDescription() {
    const desc = new TimeIntervalCollectionProperty();
    desc.intervals.addInterval(
      new TimeInterval({
        start: JulianDate.fromDate(new Date("2010-01-01")),
        stop: JulianDate.fromDate(new Date("2011-01-01")),
        data: "<p>hi</p>"
      })
    );
    desc.intervals.addInterval(
      new TimeInterval({
        start: JulianDate.fromDate(new Date("2011-01-01")),
        stop: JulianDate.fromDate(new Date("2012-01-01")),
        data: "<p>bye</p>"
      })
    );
    return desc;
  }

  it("renders a time-varying description", function () {
    feature.description = timeVaryingDescription();
    catalogItem.setTrait(CommonStrata.user, "currentTime", "2011-06-30");

    const section = (
      <FeatureInfoSection
        feature={feature}
        isOpen={true}
        catalogItem={catalogItem}
        viewState={viewState}
        t={() => {}}
      />
    );
    const result = createWithContexts(viewState, section);

    expect(
      result.root.findAll(node => node.children.some(child => child === "hi"))
        .length
    ).toEqual(0, "hi");
    expect(
      result.root.findAll(
        node => node.children.some(child => child === "bye"),
        {
          deep: true
        }
      ).length
    ).toEqual(1, "bye");

    catalogItem.setTrait(CommonStrata.user, "currentTime", "2010-06-30");

    const section2 = (
      <FeatureInfoSection
        feature={feature}
        isOpen={true}
        catalogItem={catalogItem}
        viewState={viewState}
        t={() => {}}
      />
    );
    const result2 = createWithContexts(viewState, section2);
    expect(findWithText(result2, "hi").length).toEqual(1, "hi2");
    expect(findWithText(result2, "bye").length).toEqual(0, "bye2");
  });

  it("handles features with no properties", function () {
    feature = new Entity({
      name: "Foot",
      description: "bart"
    });
    const section = (
      <FeatureInfoSection
        catalogItem={catalogItem}
        feature={feature}
        isOpen={true}
        viewState={viewState}
        t={() => {}}
      />
    );
    const result = createWithContexts(viewState, section);

    expect(
      findWithText(result, getName(catalogItem) + " - " + "Foot").length
    ).toEqual(1);
    expect(findWithText(result, "bart").length).toEqual(1);
  });

  it("handles html format feature info", function () {
    feature = new Entity({
      name: "Foo",
      description:
        "<html><head><title>GetFeatureInfo</title></head><body><table><tr><th>thing</th></tr><tr><td>BAR</td></tr></table><br/></body></html>"
    });
    const section = (
      <FeatureInfoSection
        catalogItem={catalogItem}
        feature={feature}
        isOpen={true}
        viewState={viewState}
        t={() => {}}
      />
    );
    const result = createWithContexts(viewState, section);
    expect(
      findWithText(result, getName(catalogItem) + " - " + "Foo").length
    ).toEqual(1);
    expect(findWithText(result, "BAR").length).toEqual(1);
  });

  it("handles html format feature info where markdown would break the html", function () {
    feature = new Entity({
      name: "Foo",
      description:
        "<html><head><title>GetFeatureInfo</title></head><body><table>\n\n    <tr>\n\n<th>thing</th></tr><tr><td>BAR</td></tr></table><br/></body></html>"
    });
    // Markdown applied to this description would pull out the lonely <tr> and make it <pre><code><tr>\n</code></pre> , so check this doesn't happen.
    const section = (
      <FeatureInfoSection
        catalogItem={catalogItem}
        feature={feature}
        isOpen={true}
        viewState={viewState}
        t={() => {}}
      />
    );
    const result = createWithContexts(viewState, section);
    expect(findWithText(result, "<tr>\n").length).toEqual(0);
    expect(findWithText(result, "&lt;\n").length).toEqual(0); // Also cover the possibility that it might be encoded.
  });

  it("maintains and applies inline style attributes", function () {
    feature = new Entity({
      name: "Foo",
      description: '<div style="background:rgb(170, 187, 204)">countdown</div>'
    });
    const section = (
      <FeatureInfoSection
        catalogItem={catalogItem}
        feature={feature}
        isOpen={true}
        viewState={viewState}
        t={() => {}}
      />
    );
    const result = createWithContexts(viewState, section);
    const divs = findWithText(result, "countdown");
    expect(findWithText(result, "countdown").length).toEqual(1);
    // Note #ABC is converted by IE11 to rgb(170, 187, 204), so just test that directly. Also IE11 adds space to the front, so strip all spaces out.
    expect(divs[0].props.style.background.replace(/ /g, "")).toEqual(
      "rgb(170,187,204)"
    );
  });

  it("does not break when html format feature info has style tag", function () {
    // Note this does not test that it actually uses the style tag for styling.
    feature = new Entity({
      name: "Foo",
      description:
        '<html><head><title>GetFeatureInfo</title></head><style>table.info tr {background:#fff;}</style><body><table class="info"><tr><th>thing</th></tr><tr><td>BAR</td></tr></table><br/></body></html>'
    });
    const section = (
      <FeatureInfoSection
        catalogItem={catalogItem}
        feature={feature}
        isOpen={true}
        viewState={viewState}
        t={() => {}}
      />
    );
    const result = createWithContexts(viewState, section);
    expect(
      findWithText(result, getName(catalogItem) + " - " + "Foo").length
    ).toEqual(1);
    expect(findWithText(result, "BAR").length).toEqual(1);
  });

  it("does not break when there are neither properties nor description", function () {
    feature = new Entity({
      name: "Vapid"
    });
    const section = (
      <FeatureInfoSection
        catalogItem={catalogItem}
        feature={feature}
        isOpen={true}
        viewState={viewState}
        t={() => {}}
      />
    );
    const result = createWithContexts(viewState, section);

    expect(
      findWithText(result, getName(catalogItem) + " - " + "Vapid").length
    ).toEqual(1);

    // Dodgy test to see if no info message is shown
    expect(
      result.root.findAll(node => (node as any)._fiber.key === "no-info").length
    ).toEqual(1);
  });

  it("shows properties if no description", function () {
    // Tests both static and potentially time-varying properties.
    feature = new Entity({
      name: "Meals",
      properties: {
        lunch: "eggs",
        dinner: {
          getValue: function () {
            return "ham";
          }
        }
      }
    });
    const section = (
      <FeatureInfoSection
        catalogItem={catalogItem}
        feature={feature}
        isOpen={true}
        viewState={viewState}
        t={() => {}}
      />
    );
    const result = createWithContexts(viewState, section);
    expect(
      findWithText(result, getName(catalogItem) + " - " + "Meals").length
    ).toEqual(1);
    expect(findWithText(result, "lunch").length).toEqual(1);
    expect(findWithText(result, "eggs").length).toEqual(1);
    expect(findWithText(result, "dinner").length).toEqual(1);
    expect(findWithText(result, "ham").length).toEqual(1);
  });

  describe("templating", function () {
    it("uses and completes a string-form featureInfoTemplate if present", function () {
      const template = "This is a {{material}} {{foo}}.";
      catalogItem.featureInfoTemplate.setTrait(
        CommonStrata.definition,
        "template",
        template
      );
      const section = (
        <FeatureInfoSection
          catalogItem={catalogItem}
          feature={feature}
          isOpen={true}
          viewState={viewState}
          t={() => {}}
        />
      );
      const result = createWithContexts(viewState, section);
      expect(findWithText(result, "This is a steel bar.").length).toEqual(1);
    });

    it("can use _ to refer to . and # in property keys in the featureInfoTemplate", function () {
      const template = "Made from {{material_process__1}} {{material}}.";

      catalogItem.featureInfoTemplate.setTrait(
        CommonStrata.definition,
        "template",
        template
      );
      const section = (
        <FeatureInfoSection
          catalogItem={catalogItem}
          feature={feature}
          isOpen={true}
          viewState={viewState}
          t={() => {}}
        />
      );
      const result = createWithContexts(viewState, section);
      expect(findWithText(result, "Made from smelted steel.").length).toEqual(
        1
      );
    });

    it("formats large numbers without commas", function () {
      const template = "Size: {{size}}";

      catalogItem.featureInfoTemplate.setTrait(
        CommonStrata.definition,
        "template",
        template
      );
      const section = (
        <FeatureInfoSection
          catalogItem={catalogItem}
          feature={feature}
          isOpen={true}
          viewState={viewState}
          t={() => {}}
        />
      );
      const result = createWithContexts(viewState, section);
      expect(findWithText(result, "Size: 12345678.9012").length).toEqual(1);
    });

<<<<<<< HEAD
    it("can format numbers with commas", function() {
      catalogItem.featureInfoTemplate.setTrait(
        CommonStrata.definition,
        "template",
        "Size: {{size}}"
      );
      catalogItem.featureInfoTemplate.setTrait(
        CommonStrata.definition,
        "formats",
        { size: { type: "number", useGrouping: true } } as any
      );
=======
    it("can format numbers with commas", function () {
      const template = {
        template: "Size: {{size}}",
        formats: { size: { type: "number", useGrouping: true } }
      };
>>>>>>> cad62a45
      const section = (
        <FeatureInfoSection
          catalogItem={catalogItem}
          feature={feature}
          isOpen={true}
          viewState={viewState}
          t={() => {}}
        />
      );
      const result = createWithContexts(viewState, section);

      expect(
        findWithText(
          result,
          "Size: 12" + separator + "345" + separator + "678.9012"
        ).length
      ).toEqual(1);
    });

<<<<<<< HEAD
    it("formats numbers in the formats section with no type as if type were number", function() {
      catalogItem.featureInfoTemplate.setTrait(
        CommonStrata.definition,
        "template",
        "Size: {{size}}"
      );
      catalogItem.featureInfoTemplate.setTrait(
        CommonStrata.definition,
        "formats",
        { size: { useGrouping: true } } as any
      );

=======
    it("formats numbers in the formats section with no type as if type were number", function () {
      const template = {
        template: "Size: {{size}}",
        formats: { size: { useGrouping: true } }
      };
>>>>>>> cad62a45
      const section = (
        <FeatureInfoSection
          catalogItem={catalogItem}
          feature={feature}
          isOpen={true}
          viewState={viewState}
          t={() => {}}
        />
      );
      const result = createWithContexts(viewState, section);
      expect(
        findWithText(
          result,
          "Size: 12" + separator + "345" + separator + "678.9012"
        ).length
      ).toEqual(1);
    });

    it("can format numbers using terria.formatNumber", function () {
      let template =
        'Base: {{#terria.formatNumber}}{"useGrouping":false}{{size}}{{/terria.formatNumber}}';
      template +=
        '  Sep: {{#terria.formatNumber}}{"useGrouping":true, "maximumFractionDigits":3}{{size}}{{/terria.formatNumber}}';
      template +=
        '  DP: {{#terria.formatNumber}}{"maximumFractionDigits":3}{{efficiency}}{{/terria.formatNumber}}';

      catalogItem.featureInfoTemplate.setTrait(
        CommonStrata.definition,
        "template",
        template
      );
      const section = (
        <FeatureInfoSection
          feature={feature}
          catalogItem={catalogItem}
          isOpen={true}
          viewState={viewState}
          t={() => {}}
        />
      );
      const result = createWithContexts(viewState, section);

      expect(
        findWithText(
          result,
          "Base: 12345678.9012  Sep: 12" +
            separator +
            "345" +
            separator +
            "678.901  DP: 0.235"
        ).length
      ).toEqual(1);
    });

    it("can format numbers using terria.formatNumber without quotes", function () {
      let template =
        "Sep: {{#terria.formatNumber}}{useGrouping:true, maximumFractionDigits:3}{{size}}{{/terria.formatNumber}}";
      template +=
        "  DP: {{#terria.formatNumber}}{maximumFractionDigits:3}{{efficiency}}{{/terria.formatNumber}}";

      catalogItem.featureInfoTemplate.setTrait(
        CommonStrata.definition,
        "template",
        template
      );
      const section = (
        <FeatureInfoSection
          feature={feature}
          catalogItem={catalogItem}
          isOpen={true}
          viewState={viewState}
          t={() => {}}
        />
      );
      const result = createWithContexts(viewState, section);
      expect(
        findWithText(
          result,
          "Sep: 12" + separator + "345" + separator + "678.901  DP: 0.235"
        ).length
      ).toEqual(1);
    });

    it("can handle white text in terria.formatNumber", function () {
      const template =
        'Sep: {{#terria.formatNumber}}{"useGrouping":true, "maximumFractionDigits":3} \n {{size}}{{/terria.formatNumber}}';

      catalogItem.featureInfoTemplate.setTrait(
        CommonStrata.definition,
        "template",
        template
      );
      const section = (
        <FeatureInfoSection
          feature={feature}
          catalogItem={catalogItem}
          isOpen={true}
          viewState={viewState}
          t={() => {}}
        />
      );
      const result = createWithContexts(viewState, section);
      expect(
        findWithText(
          result,
          "Sep: 12" + separator + "345" + separator + "678.901"
        ).length
      ).toEqual(1);
    });

    it("handles non-numbers terria.formatNumber", function () {
      const template =
        "Test: {{#terria.formatNumber}}text{{/terria.formatNumber}}";

      catalogItem.featureInfoTemplate.setTrait(
        CommonStrata.definition,
        "template",
        template
      );
      const section = (
        <FeatureInfoSection
          feature={feature}
          catalogItem={catalogItem}
          isOpen={true}
          viewState={viewState}
          t={() => {}}
        />
      );
      const result = createWithContexts(viewState, section);
      expect(findWithText(result, "Test: text").length).toEqual(1);
    });

    it("can use a dateFormatString when it is specified in terria.formatDateTime", function () {
      const template =
        'Test: {{#terria.formatDateTime}}{"format": "dd-mm-yyyy HH:MM:ss"}2017-11-23T08:47:53Z{{/terria.formatDateTime}}';

      catalogItem.featureInfoTemplate.setTrait(
        CommonStrata.definition,
        "template",
        template
      );
      const section = (
        <FeatureInfoSection
          feature={feature}
          catalogItem={catalogItem}
          isOpen={true}
          viewState={viewState}
          t={() => {}}
        />
      );
      const result = createWithContexts(viewState, section);
      const date = new Date(Date.UTC(2017, 11, 23, 8, 47, 53));
      const formattedDate =
        absPad2(date.getDate()) +
        "-" +
        absPad2(date.getMonth()) +
        "-" +
        date.getFullYear() +
        " " +
        absPad2(date.getHours()) +
        ":" +
        absPad2(date.getMinutes()) +
        ":" +
        absPad2(date.getSeconds()); // E.g. "23-11-2017 19:47:53"
      expect(findWithText(result, "Test: " + formattedDate).length).toEqual(1);
    });

    it("defaults dateFormatString to isoDateTime when it is not specified in terria.formatDateTime", function () {
      const template =
        "Test: {{#terria.formatDateTime}}2017-11-23T08:47:53Z{{/terria.formatDateTime}}";

      catalogItem.featureInfoTemplate.setTrait(
        CommonStrata.definition,
        "template",
        template
      );
      const section = (
        <FeatureInfoSection
          feature={feature}
          catalogItem={catalogItem}
          isOpen={true}
          viewState={viewState}
          t={() => {}}
        />
      );
      const result = createWithContexts(viewState, section);
      const date = new Date(Date.UTC(2017, 11, 23, 8, 47, 53));
      const offset = -date.getTimezoneOffset();
      const offsetMinute = offset % 60;
      const offsetHour = (offset - offsetMinute) / 60;
      const timeZone =
        (offset >= 0 ? "+" : "-") +
        absPad2(offsetHour) +
        "" +
        absPad2(offsetMinute);
      const formattedDate =
        date.getFullYear() +
        "-" +
        absPad2(date.getMonth()) +
        "-" +
        absPad2(date.getDate()) +
        "T" +
        absPad2(date.getHours()) +
        ":" +
        absPad2(date.getMinutes()) +
        ":" +
        absPad2(date.getSeconds()) +
        timeZone; // E.g. "2017-11-23T19:47:53+1100"
      expect(findWithText(result, "Test: " + formattedDate).length).toEqual(1);
    });

<<<<<<< HEAD
    it("can format dates using the dateTime as the type within the formats section", function() {
      catalogItem.featureInfoTemplate.setTrait(
        CommonStrata.definition,
        "template",
        "Date: {{date}}"
      );
      catalogItem.featureInfoTemplate.setTrait(
        CommonStrata.definition,
        "formats",
        { date: { type: "dateTime", format: "dd-mm-yyyy HH:MM:ss" } } as any
      );
=======
    it("can format dates using the dateTime as the type within the formats section", function () {
      const template = {
        template: "Date: {{date}}",
        formats: { date: { type: "dateTime", format: "dd-mm-yyyy HH:MM:ss" } }
      };
>>>>>>> cad62a45
      const section = (
        <FeatureInfoSection
          feature={feature}
          catalogItem={catalogItem}
          isOpen={true}
          viewState={viewState}
          t={() => {}}
        />
      );
      const result = createWithContexts(viewState, section);
      const date = new Date(Date.UTC(2017, 11, 23, 8, 47, 53));
      const formattedDate =
        absPad2(date.getDate()) +
        "-" +
        absPad2(date.getMonth()) +
        "-" +
        date.getFullYear() +
        " " +
        absPad2(date.getHours()) +
        ":" +
        absPad2(date.getMinutes()) +
        ":" +
        absPad2(date.getSeconds()); // E.g. "23-11-2017 19:47:53"
      expect(findWithText(result, "Date: " + formattedDate).length).toEqual(1);
    });

    it("handles non-numbers in terria.formatDateTime", function () {
      const template =
        "Test: {{#terria.formatDateTime}}text{{/terria.formatDateTime}}";

      catalogItem.featureInfoTemplate.setTrait(
        CommonStrata.definition,
        "template",
        template
      );
      const section = (
        <FeatureInfoSection
          feature={feature}
          catalogItem={catalogItem}
          isOpen={true}
          viewState={viewState}
          t={() => {}}
        />
      );
      const result = createWithContexts(viewState, section);
      expect(findWithText(result, "Test: text").length).toEqual(1);
    });

    it("url encodes text components", function () {
      const template =
        "Test: {{#terria.urlEncodeComponent}}W/HO:E#1{{/terria.urlEncodeComponent}}";

      catalogItem.featureInfoTemplate.setTrait(
        CommonStrata.definition,
        "template",
        template
      );
      const section = (
        <FeatureInfoSection
          feature={feature}
          catalogItem={catalogItem}
          isOpen={true}
          viewState={viewState}
          t={() => {}}
        />
      );
      const result = createWithContexts(viewState, section);
      expect(findWithText(result, "Test: W%2FHO%3AE%231").length).toEqual(1);
    });

    it("url encodes sections of text", function () {
      const template =
        "Test: {{#terria.urlEncode}}http://example.com/a b{{/terria.urlEncode}}";

      catalogItem.featureInfoTemplate.setTrait(
        CommonStrata.definition,
        "template",
        template
      );
      const section = (
        <FeatureInfoSection
          feature={feature}
          catalogItem={catalogItem}
          isOpen={true}
          viewState={viewState}
          t={() => {}}
        />
      );
      const result = createWithContexts(viewState, section);

      expect(
        result.root.findAllByProps({ href: "http://example.com/a%20b" }).length
      ).toEqual(1);
    });

<<<<<<< HEAD
    it("does not escape ampersand as &amp;", function() {
      catalogItem.featureInfoTemplate.setTrait(
        CommonStrata.definition,
        "template",
        "Ampersand: {{ampersand}}"
      );
=======
    it("does not escape ampersand as &amp;", function () {
      const template = { template: "Ampersand: {{ampersand}}" };
>>>>>>> cad62a45
      const section = (
        <FeatureInfoSection
          feature={feature}
          catalogItem={catalogItem}
          isOpen={true}
          viewState={viewState}
          t={() => {}}
        />
      );
      const result = createWithContexts(viewState, section);
      expect(findWithText(result, "Ampersand: A & B").length).toEqual(1);
      expect(findWithText(result, "&amp;").length).toEqual(0);
    });

<<<<<<< HEAD
    it("does not escape < as &lt;", function() {
      catalogItem.featureInfoTemplate.setTrait(
        CommonStrata.definition,
        "template",
        "Less than: {{lessThan}}"
      );
=======
    it("does not escape < as &lt;", function () {
      const template = { template: "Less than: {{lessThan}}" };
>>>>>>> cad62a45
      const section = (
        <FeatureInfoSection
          feature={feature}
          catalogItem={catalogItem}
          isOpen={true}
          viewState={viewState}
          t={() => {}}
        />
      );
      const result = createWithContexts(viewState, section);
      expect(findWithText(result, "Less than: A < B").length).toEqual(1);
      expect(findWithText(result, "&lt;").length).toEqual(0);
    });

    it("can embed safe html in template", function () {
      const template = "<div>Hello {{owner_html}}.</div>";
      catalogItem.featureInfoTemplate.setTrait(
        CommonStrata.definition,
        "template",
        template
      );

      const section = (
        <FeatureInfoSection
          feature={feature}
          catalogItem={catalogItem}
          isOpen={true}
          viewState={viewState}
          t={() => {}}
        />
      );
      const result = createWithContexts(viewState, section);
      expect(findWithText(result, "Hello Jay").length).toEqual(1);
      expect(result.root.findAllByType("br").length).toEqual(1);
      expect(findWithText(result, "Smith.").length).toEqual(1);
    });

    it("cannot embed unsafe html in template", function () {
      const template = "<div>Hello {{unsafe}}</div>";
      catalogItem.featureInfoTemplate.setTrait(
        CommonStrata.definition,
        "template",
        template
      );

      const section = (
        <FeatureInfoSection
          feature={feature}
          catalogItem={catalogItem}
          isOpen={true}
          viewState={viewState}
          t={() => {}}
        />
      );
      const result = createWithContexts(viewState, section);
      expect(findWithText(result, "Hello ok!").length).toEqual(1);
      expect(result.root.findAllByType("script").length).toEqual(0);
      expect(findWithText(result, 'alert("gotcha")').length).toEqual(0);
    });

<<<<<<< HEAD
    it("can use a json featureInfoTemplate with partials", function() {
      catalogItem.featureInfoTemplate.setTrait(
        CommonStrata.definition,
        "template",
        '<div class="jj">test {{>boldfoo}}</div>'
      );
      catalogItem.featureInfoTemplate.setTrait(
        CommonStrata.definition,
        "partials",
        { boldfoo: "<b>{{foo}}</b>" }
      );
=======
    it("can use a json featureInfoTemplate with partials", function () {
      const template = {
        template: '<div class="jj">test {{>boldfoo}}</div>',
        partials: { boldfoo: "<b>{{foo}}</b>" }
      };
>>>>>>> cad62a45
      const section = (
        <FeatureInfoSection
          feature={feature}
          catalogItem={catalogItem}
          isOpen={true}
          viewState={viewState}
          t={() => {}}
        />
      );
      const result = createWithContexts(viewState, section);

      expect(result.root.findAllByProps({ className: "jk" }).length).toEqual(0); // just to be sure the null case gives 0.
      expect(result.root.findAllByProps({ className: "jj" }).length).toEqual(1);
      expect(result.root.findAllByType("b").length).toEqual(1);
      expect(findWithText(result, "test ").length).toEqual(1);
      expect(findWithText(result, "bar").length).toEqual(1);
    });

<<<<<<< HEAD
    it("sets the name from featureInfoTemplate", function() {
      catalogItem.featureInfoTemplate.setTrait(
        CommonStrata.definition,
        "name",
        "{{name}} {{foo}}"
      );
=======
    it("sets the name from featureInfoTemplate", function () {
      const template = { name: "{{name}} {{foo}}" };
>>>>>>> cad62a45
      const section = (
        <FeatureInfoSection
          feature={feature}
          catalogItem={catalogItem}
          isOpen={false}
          viewState={viewState}
          t={() => {}}
        />
      );
      const result = createWithContexts(viewState, section);

      expect(findWithText(result, "Kay bar").length).toBe(1);
    });

    it("can access clicked lat and long", function () {
      const template =
        "<div>Clicked {{#terria.formatNumber}}{maximumFractionDigits:0}{{terria.coords.latitude}}{{/terria.formatNumber}}, {{#terria.formatNumber}}{maximumFractionDigits:0}{{terria.coords.longitude}}{{/terria.formatNumber}}</div>";
      const position = Ellipsoid.WGS84.cartographicToCartesian(
        Cartographic.fromDegrees(77, 44, 6)
      );
      catalogItem.featureInfoTemplate.setTrait(
        CommonStrata.definition,
        "template",
        template
      );

      const section = (
        <FeatureInfoSection
          catalogItem={catalogItem}
          feature={feature}
          isOpen={true}
          viewState={viewState}
          position={position}
          t={() => {}}
        />
      );
      const result = createWithContexts(viewState, section);
      expect(findWithText(result, "Clicked 44, 77").length).toEqual(1);
    });

    it("can replace text, using terria.partialByName", function () {
      // Replace "Kay" of feature.properties.name with "Yak", or "This name" with "That name".

      catalogItem.featureInfoTemplate.setTrait(
        CommonStrata.definition,
        "template",
        "{{#terria.partialByName}}{{name}}{{/terria.partialByName}}"
      );
      catalogItem.featureInfoTemplate.setTrait(
        CommonStrata.definition,
        "partials",
        {
          Bar: "Rab",
          Kay: "Yak",
          "This name": "That name"
        }
      );

      let section = (
        <FeatureInfoSection
          catalogItem={catalogItem}
          feature={feature} // feature.properties.name === "Kay";
          isOpen={true}
          viewState={viewState}
          t={() => {}}
        />
      );
      let result = createWithContexts(viewState, section);
      expect(findWithText(result, "Yak").length).toEqual(1);
      expect(findWithText(result, "Kay").length).toEqual(0);

      feature.properties = new PropertyBag({ name: "This name" });
      section = (
        <FeatureInfoSection
          feature={feature}
          catalogItem={catalogItem}
          isOpen={true}
          viewState={viewState}
          t={() => {}}
        />
      );
      result = createWithContexts(viewState, section);
      expect(findWithText(result, "That name").length).toEqual(1);
      expect(findWithText(result, "Yak").length).toEqual(0);
    });

<<<<<<< HEAD
    it("does not replace text if no matching, using terria.partialByName", function() {
      catalogItem.featureInfoTemplate.setTrait(
        CommonStrata.definition,
        "template",
        "{{#terria.partialByName}}{{name}}{{/terria.partialByName}}"
      );
      catalogItem.featureInfoTemplate.setTrait(
        CommonStrata.definition,
        "partials",
        {
=======
    it("does not replace text if no matching, using terria.partialByName", function () {
      const template = {
        template: "{{#terria.partialByName}}{{name}}{{/terria.partialByName}}",
        partials: {
>>>>>>> cad62a45
          Bar: "Rab",
          NotKay: "Yak",
          "This name": "That name"
        }
      );

      const section = (
        <FeatureInfoSection
          catalogItem={catalogItem}
          feature={feature} // feature.properties.name === "Kay";
          isOpen={true}
          viewState={viewState}
          t={() => {}}
        />
      );
      const result = createWithContexts(viewState, section);
      expect(findWithText(result, "Yak").length).toEqual(0);
      expect(findWithText(result, "Kay").length).toEqual(1);
    });

<<<<<<< HEAD
    it("can replace text and filter out unsafe replacement, using terria.partialByName", function() {
      catalogItem.featureInfoTemplate.setTrait(
        CommonStrata.definition,
        "template",
        "{{#terria.partialByName}}{{name}}{{/terria.partialByName}}"
      );
      catalogItem.featureInfoTemplate.setTrait(
        CommonStrata.definition,
        "partials",
        {
=======
    it("can replace text and filter out unsafe replacement, using terria.partialByName", function () {
      const template = {
        template: "{{#terria.partialByName}}{{name}}{{/terria.partialByName}}",
        partials: {
>>>>>>> cad62a45
          Bar: "Rab",
          Kay: "Yak!<script>alert('gotcha')</script>",
          This: "That"
        }
      );

      const section = (
        <FeatureInfoSection
          catalogItem={catalogItem}
          feature={feature} // feature.properties.name === "Kay";
          isOpen={true}
          viewState={viewState}
          t={() => {}}
        />
      );
      const result = createWithContexts(viewState, section);
      expect(findWithText(result, "Yak!").length).toEqual(1);
      expect(findWithText(result, "Yak!alert('gotcha')").length).toEqual(0);
      expect(findWithText(result, "alert('gotcha')").length).toEqual(0);
      expect(
        findWithText(result, "Yak!<script>alert('gotcha')</script>").length
      ).toEqual(0);
      expect(findWithText(result, "Kay").length).toEqual(0);
    });

    it("can access the current time", function() {
      const template = "<div class='rrrr'>Time: {{terria.currentTime}}</div>";
      catalogItem.featureInfoTemplate.setTrait(
        CommonStrata.definition,
        "template",
        template
      );

      catalogItem._discreteTimes = ["2017-11-23", "2018-01-03"];

      // const timeInterval = new TimeInterval({
      //   start: JulianDate.fromIso8601("2017-11-23T19:47:53+11:00"),
      //   stop: JulianDate.fromIso8601("2018-01-03T07:05:00Z"),
      //   isStartIncluded: true,
      //   isStopIncluded: false
      // });
      // const intervals = new TimeIntervalCollection([timeInterval]);
      // const availableDate = JulianDate.toDate(timeInterval.start);
      // catalogItem.intervals = intervals;
      // catalogItem.availableDates = [availableDate];

      // catalogItem.canUseOwnClock = true;
      // catalogItem.useOwnClock = true;

      // catalogItem.clock.currentTime = JulianDate.fromIso8601(
      //   "2017-12-19T17:13:11+07:00"
      // );

      catalogItem.setTrait(CommonStrata.user, "currentTime", "2017-12-01");

      terria.timelineClock.currentTime = JulianDate.fromIso8601(
        "2001-01-01T01:01:01+01:00"
      ); // An decoy date to make sure that we are indeed using the catalog items clock and not terria.clock.
      const section = (
        <FeatureInfoSection
          feature={feature}
          isOpen={true}
          viewState={viewState}
          catalogItem={catalogItem}
          t={() => {}}
        />
      );
      const result = createWithContexts(viewState, section);
      expect(
        findWithText(
          result,
          "Time: " + new Date(catalogItem._discreteTimes[0]).toString()
        ).length
      ).toEqual(1);
    });
<<<<<<< HEAD

    it("can render a recursive featureInfoTemplate", function() {
      catalogItem.featureInfoTemplate.setTrait(
        CommonStrata.definition,
        "template",
        "<ul>{{>show_children}}</ul>"
      );
      catalogItem.featureInfoTemplate.setTrait(
        CommonStrata.definition,
        "partials",
        {
=======
*/
    it("can render a recursive featureInfoTemplate", function () {
      const template = {
        template: "<ul>{{>show_children}}</ul>",
        partials: {
>>>>>>> cad62a45
          show_children:
            "{{#children}}<li>{{name}}<ul>{{>show_children}}</ul></li>{{/children}}"
        }
      );

      feature.properties?.merge({
        children: [
          {
            name: "Alice",
            children: [
              { name: "Bailey", children: null },
              { name: "Beatrix", children: null }
            ]
          },
          {
            name: "Xavier",
            children: [
              { name: "Yann", children: null },
              { name: "Yvette", children: null }
            ]
          }
        ]
      });
      // const recursedHtml = ''
      //     + '<ul>'
      //     +   '<li>Alice'
      //     +       '<ul>'
      //     +           '<li>' + 'Bailey' + '<ul></ul>' + '</li>'
      //     +           '<li>' + 'Beatrix' + '<ul></ul>' + '</li>'
      //     +       '</ul>'
      //     +   '</li>'
      //     +   '<li>Xavier'
      //     +       '<ul>'
      //     +           '<li>' + 'Yann' + '<ul></ul>' + '</li>'
      //     +           '<li>' + 'Yvette' + '<ul></ul>' + '</li>'
      //     +       '</ul>'
      //     +   '</li>'
      //     + '</ul>';
      const section = (
        <FeatureInfoSection
          catalogItem={catalogItem}
          feature={feature}
          isOpen={true}
          viewState={viewState}
          t={() => {}}
        />
      );
      const result = createWithContexts(viewState, section);
      expect(result.root.findAllByType("ul").length).toEqual(7);
      expect(result.root.findAllByType("li").length).toEqual(7); // Note extra "li" element for FeatureInfoSection <li>
    });
  });

<<<<<<< HEAD
  describe("raw data", function() {
    beforeEach(function() {
      feature.description = new ConstantProperty("<p>hi!</p>");
=======
  describe("raw data", function () {
    beforeEach(function () {
      feature.description = {
        getValue: function () {
          return "<p>hi!</p>";
        },
        isConstant: true
      };
>>>>>>> cad62a45
    });

    it("does not appear if no template", function () {
      const section = (
        <FeatureInfoSection
          catalogItem={catalogItem}
          feature={feature}
          isOpen={true}
          viewState={viewState}
          t={i18next.t}
        />
      );
      const result = createWithContexts(viewState, section);
      expect(
        findWithText(result, "featureInfo.showCuratedData").length
      ).toEqual(0);
      expect(findWithText(result, "featureInfo.showRawData").length).toEqual(0);
    });

    it('shows "Show Raw Data" if template', function () {
      const template = "Test";
      catalogItem.featureInfoTemplate.setTrait(
        CommonStrata.definition,
        "template",
        template
      );

      const section = (
        <FeatureInfoSection
          catalogItem={catalogItem}
          feature={feature}
          isOpen={true}
          viewState={viewState}
          t={i18next.getFixedT("cimode")}
        />
      );
      const result = createWithContexts(viewState, section);
      expect(
        findWithText(result, "featureInfo.showCuratedData").length
      ).toEqual(0);
      expect(findWithText(result, "featureInfo.showRawData").length).toEqual(1);
    });
  });

  describe("CZML templating", function () {
    beforeEach(function () {});

    it("uses and completes a string-form featureInfoTemplate", async function () {
      // target = '<table><tbody><tr><td>Name:</td><td>Test</td></tr><tr><td>Type:</td><td>ABC</td></tr></tbody></table><br />
      //           <table><tbody><tr><td>Year</td><td>Capacity</td></tr><tr><td>2010</td><td>14.4</td></tr><tr><td>2011</td><td>22.8</td></tr><tr><td>2012</td><td>10.7</td></tr></tbody></table>';
      const json = await loadJson("test/init/czml-with-template-0.json");
      const czmlItem = upsertModelFromJson(
        CatalogMemberFactory,
        terria,
        "",
        "definition",
        json,
        {}
      ).throwIfUndefined() as CzmlCatalogItem;

      await czmlItem.loadMapItems();

      const czmlData = czmlItem.mapItems;
      expect(czmlData.length).toBeGreaterThan(0);
      const czmlFeature = czmlData[0].entities.values[0];
      const section = (
        <FeatureInfoSection
          catalogItem={catalogItem}
          feature={czmlFeature}
          isOpen={true}
          viewState={viewState}
          t={() => {}}
        />
      );
      const result = createWithContexts(viewState, section);
      expect(findWithText(result, "ABC").length).toEqual(1);
      expect(findWithText(result, "2010").length).toEqual(1);
      expect(findWithText(result, "14.4").length).toEqual(1);
      expect(findWithText(result, "2012").length).toEqual(1);
      expect(findWithText(result, "10.7").length).toEqual(1);
    });

    it("uses and completes a time-varying, string-form featureInfoTemplate", async function () {
      // targetBlank = '<table><tbody><tr><td>Name:</td><td>Test</td></tr><tr><td>Type:</td><td></td></tr></tbody></table><br />
      //                <table><tbody><tr><td>Year</td><td>Capacity</td></tr><tr><td>2010</td><td>14.4</td></tr><tr><td>2011</td><td>22.8</td></tr><tr><td>2012</td><td>10.7</td></tr></tbody></table>';
      // targetABC = '<table><tbody><tr><td>Name:</td><td>Test</td></tr><tr><td>Type:</td><td>ABC</td></tr></tbody></table><br />
      //              <table><tbody><tr><td>Year</td><td>Capacity</td></tr><tr><td>2010</td><td>14.4</td></tr><tr><td>2011</td><td>22.8</td></tr><tr><td>2012</td><td>10.7</td></tr></tbody></table>';
      // targetDEF = '<table><tbody><tr><td>Name:</td><td>Test</td></tr><tr><td>Type:</td><td>DEF</td></tr></tbody></table><br />
      //              <table><tbody><tr><td>Year</td><td>Capacity</td></tr><tr><td>2010</td><td>14.4</td></tr><tr><td>2011</td><td>22.8</td></tr><tr><td>2012</td><td>10.7</td></tr></tbody></table>';
      const json = await loadJson("test/init/czml-with-template-1.json");
      const czmlItem = upsertModelFromJson(
        CatalogMemberFactory,
        terria,
        "",
        "definition",
        json,
        {}
      ).throwIfUndefined() as CzmlCatalogItem;

      await czmlItem.loadMapItems();

      const czmlData = czmlItem.mapItems;
      expect(czmlData.length).toBeGreaterThan(0);
      const czmlFeature = czmlData[0].entities.values[0];
      czmlItem.setTrait(CommonStrata.user, "currentTime", "2010-02-02");
      let section = (
        <FeatureInfoSection
          feature={czmlFeature}
          isOpen={true}
          catalogItem={czmlItem}
          viewState={viewState}
          t={() => {}}
        />
      );
      let result = createWithContexts(viewState, section);
      expect(findWithText(result, "ABC").length).toEqual(0);
      expect(findWithText(result, "DEF").length).toEqual(0);
      czmlItem.setTrait(CommonStrata.user, "currentTime", "2012-02-02");
      section = (
        <FeatureInfoSection
          feature={czmlFeature}
          isOpen={true}
          catalogItem={czmlItem}
          viewState={viewState}
          t={() => {}}
        />
      );
      result = createWithContexts(viewState, section);
      expect(findWithText(result, "ABC").length).toEqual(1);
      expect(findWithText(result, "DEF").length).toEqual(0);

      czmlItem.setTrait(CommonStrata.user, "currentTime", "2014-02-02");
      section = (
        <FeatureInfoSection
          feature={czmlFeature}
          isOpen={true}
          catalogItem={czmlItem}
          viewState={viewState}
          t={() => {}}
        />
      );
      result = createWithContexts(viewState, section);
      expect(findWithText(result, "ABC").length).toEqual(0);
      expect(findWithText(result, "DEF").length).toEqual(1);
    });
  });
});

// Test time varying item
// Mixins: discretely time varying & Mappable mixins
// Traits: traits for the above

class TestModelTraits extends mixTraits(
  FeatureInfoUrlTemplateTraits,
  MappableTraits,
  DiscretelyTimeVaryingTraits
) {}

class TestModel extends MappableMixin(
  DiscretelyTimeVaryingMixin(CatalogMemberMixin(CreateModel(TestModelTraits)))
) {
  get mapItems(): MapItem[] {
    throw new Error("Method not implemented.");
  }
  protected forceLoadMapItems(): Promise<void> {
    throw new Error("Method not implemented.");
  }

  @observable _discreteTimes: string[] = [];
  get discreteTimes() {
    return this._discreteTimes.map((t) => ({ time: t, tag: undefined }));
  }
}<|MERGE_RESOLUTION|>--- conflicted
+++ resolved
@@ -39,7 +39,9 @@
 }
 
 function findWithText(test: ReactTestRenderer, text: string) {
-  return test.root.findAll(node => node.children.some(child => child === text));
+  return test.root.findAll((node) =>
+    node.children.some((child) => child === text)
+  );
 }
 
 // Takes the absolute value of the value and pads it to 2 digits i.e. 7->07, 17->17, -3->3, -13->13. It is expected that value is an integer is in the range [0, 99].
@@ -81,18 +83,8 @@
     feature._catalogItem = catalogItem;
   });
 
-<<<<<<< HEAD
-  it("renders a static description", function() {
+  it("renders a static description", function () {
     feature.description = new ConstantProperty("<p>hi!</p>");
-=======
-  it("renders a static description", function () {
-    feature.description = {
-      getValue: function () {
-        return "<p>hi!</p>";
-      },
-      isConstant: true
-    };
->>>>>>> cad62a45
     const section = (
       <FeatureInfoSection
         catalogItem={catalogItem}
@@ -108,20 +100,10 @@
     expect(findWithText(result, "hi!").length).toEqual(1);
   });
 
-<<<<<<< HEAD
-  it("does not render unsafe html", function() {
+  it("does not render unsafe html", function () {
     feature.description = new ConstantProperty(
       '<script>alert("gotcha")</script><p>hi!</p>'
     );
-=======
-  it("does not render unsafe html", function () {
-    feature.description = {
-      getValue: function () {
-        return '<script>alert("gotcha")</script><p>hi!</p>';
-      },
-      isConstant: true
-    };
->>>>>>> cad62a45
     const section = (
       <FeatureInfoSection
         catalogItem={catalogItem}
@@ -173,12 +155,13 @@
     const result = createWithContexts(viewState, section);
 
     expect(
-      result.root.findAll(node => node.children.some(child => child === "hi"))
-        .length
+      result.root.findAll((node) =>
+        node.children.some((child) => child === "hi")
+      ).length
     ).toEqual(0, "hi");
     expect(
       result.root.findAll(
-        node => node.children.some(child => child === "bye"),
+        (node) => node.children.some((child) => child === "bye"),
         {
           deep: true
         }
@@ -333,7 +316,8 @@
 
     // Dodgy test to see if no info message is shown
     expect(
-      result.root.findAll(node => (node as any)._fiber.key === "no-info").length
+      result.root.findAll((node) => (node as any)._fiber.key === "no-info")
+        .length
     ).toEqual(1);
   });
 
@@ -434,8 +418,7 @@
       expect(findWithText(result, "Size: 12345678.9012").length).toEqual(1);
     });
 
-<<<<<<< HEAD
-    it("can format numbers with commas", function() {
+    it("can format numbers with commas", function () {
       catalogItem.featureInfoTemplate.setTrait(
         CommonStrata.definition,
         "template",
@@ -446,13 +429,6 @@
         "formats",
         { size: { type: "number", useGrouping: true } } as any
       );
-=======
-    it("can format numbers with commas", function () {
-      const template = {
-        template: "Size: {{size}}",
-        formats: { size: { type: "number", useGrouping: true } }
-      };
->>>>>>> cad62a45
       const section = (
         <FeatureInfoSection
           catalogItem={catalogItem}
@@ -472,8 +448,7 @@
       ).toEqual(1);
     });
 
-<<<<<<< HEAD
-    it("formats numbers in the formats section with no type as if type were number", function() {
+    it("formats numbers in the formats section with no type as if type were number", function () {
       catalogItem.featureInfoTemplate.setTrait(
         CommonStrata.definition,
         "template",
@@ -485,13 +460,6 @@
         { size: { useGrouping: true } } as any
       );
 
-=======
-    it("formats numbers in the formats section with no type as if type were number", function () {
-      const template = {
-        template: "Size: {{size}}",
-        formats: { size: { useGrouping: true } }
-      };
->>>>>>> cad62a45
       const section = (
         <FeatureInfoSection
           catalogItem={catalogItem}
@@ -703,8 +671,7 @@
       expect(findWithText(result, "Test: " + formattedDate).length).toEqual(1);
     });
 
-<<<<<<< HEAD
-    it("can format dates using the dateTime as the type within the formats section", function() {
+    it("can format dates using the dateTime as the type within the formats section", function () {
       catalogItem.featureInfoTemplate.setTrait(
         CommonStrata.definition,
         "template",
@@ -715,13 +682,6 @@
         "formats",
         { date: { type: "dateTime", format: "dd-mm-yyyy HH:MM:ss" } } as any
       );
-=======
-    it("can format dates using the dateTime as the type within the formats section", function () {
-      const template = {
-        template: "Date: {{date}}",
-        formats: { date: { type: "dateTime", format: "dd-mm-yyyy HH:MM:ss" } }
-      };
->>>>>>> cad62a45
       const section = (
         <FeatureInfoSection
           feature={feature}
@@ -817,17 +777,12 @@
       ).toEqual(1);
     });
 
-<<<<<<< HEAD
-    it("does not escape ampersand as &amp;", function() {
+    it("does not escape ampersand as &amp;", function () {
       catalogItem.featureInfoTemplate.setTrait(
         CommonStrata.definition,
         "template",
         "Ampersand: {{ampersand}}"
       );
-=======
-    it("does not escape ampersand as &amp;", function () {
-      const template = { template: "Ampersand: {{ampersand}}" };
->>>>>>> cad62a45
       const section = (
         <FeatureInfoSection
           feature={feature}
@@ -842,17 +797,12 @@
       expect(findWithText(result, "&amp;").length).toEqual(0);
     });
 
-<<<<<<< HEAD
-    it("does not escape < as &lt;", function() {
+    it("does not escape < as &lt;", function () {
       catalogItem.featureInfoTemplate.setTrait(
         CommonStrata.definition,
         "template",
         "Less than: {{lessThan}}"
       );
-=======
-    it("does not escape < as &lt;", function () {
-      const template = { template: "Less than: {{lessThan}}" };
->>>>>>> cad62a45
       const section = (
         <FeatureInfoSection
           feature={feature}
@@ -913,8 +863,7 @@
       expect(findWithText(result, 'alert("gotcha")').length).toEqual(0);
     });
 
-<<<<<<< HEAD
-    it("can use a json featureInfoTemplate with partials", function() {
+    it("can use a json featureInfoTemplate with partials", function () {
       catalogItem.featureInfoTemplate.setTrait(
         CommonStrata.definition,
         "template",
@@ -925,13 +874,6 @@
         "partials",
         { boldfoo: "<b>{{foo}}</b>" }
       );
-=======
-    it("can use a json featureInfoTemplate with partials", function () {
-      const template = {
-        template: '<div class="jj">test {{>boldfoo}}</div>',
-        partials: { boldfoo: "<b>{{foo}}</b>" }
-      };
->>>>>>> cad62a45
       const section = (
         <FeatureInfoSection
           feature={feature}
@@ -950,17 +892,12 @@
       expect(findWithText(result, "bar").length).toEqual(1);
     });
 
-<<<<<<< HEAD
-    it("sets the name from featureInfoTemplate", function() {
+    it("sets the name from featureInfoTemplate", function () {
       catalogItem.featureInfoTemplate.setTrait(
         CommonStrata.definition,
         "name",
         "{{name}} {{foo}}"
       );
-=======
-    it("sets the name from featureInfoTemplate", function () {
-      const template = { name: "{{name}} {{foo}}" };
->>>>>>> cad62a45
       const section = (
         <FeatureInfoSection
           feature={feature}
@@ -1047,8 +984,7 @@
       expect(findWithText(result, "Yak").length).toEqual(0);
     });
 
-<<<<<<< HEAD
-    it("does not replace text if no matching, using terria.partialByName", function() {
+    it("does not replace text if no matching, using terria.partialByName", function () {
       catalogItem.featureInfoTemplate.setTrait(
         CommonStrata.definition,
         "template",
@@ -1058,12 +994,6 @@
         CommonStrata.definition,
         "partials",
         {
-=======
-    it("does not replace text if no matching, using terria.partialByName", function () {
-      const template = {
-        template: "{{#terria.partialByName}}{{name}}{{/terria.partialByName}}",
-        partials: {
->>>>>>> cad62a45
           Bar: "Rab",
           NotKay: "Yak",
           "This name": "That name"
@@ -1084,8 +1014,7 @@
       expect(findWithText(result, "Kay").length).toEqual(1);
     });
 
-<<<<<<< HEAD
-    it("can replace text and filter out unsafe replacement, using terria.partialByName", function() {
+    it("can replace text and filter out unsafe replacement, using terria.partialByName", function () {
       catalogItem.featureInfoTemplate.setTrait(
         CommonStrata.definition,
         "template",
@@ -1095,12 +1024,6 @@
         CommonStrata.definition,
         "partials",
         {
-=======
-    it("can replace text and filter out unsafe replacement, using terria.partialByName", function () {
-      const template = {
-        template: "{{#terria.partialByName}}{{name}}{{/terria.partialByName}}",
-        partials: {
->>>>>>> cad62a45
           Bar: "Rab",
           Kay: "Yak!<script>alert('gotcha')</script>",
           This: "That"
@@ -1126,7 +1049,7 @@
       expect(findWithText(result, "Kay").length).toEqual(0);
     });
 
-    it("can access the current time", function() {
+    it("can access the current time", function () {
       const template = "<div class='rrrr'>Time: {{terria.currentTime}}</div>";
       catalogItem.featureInfoTemplate.setTrait(
         CommonStrata.definition,
@@ -1176,9 +1099,8 @@
         ).length
       ).toEqual(1);
     });
-<<<<<<< HEAD
-
-    it("can render a recursive featureInfoTemplate", function() {
+
+    it("can render a recursive featureInfoTemplate", function () {
       catalogItem.featureInfoTemplate.setTrait(
         CommonStrata.definition,
         "template",
@@ -1188,13 +1110,6 @@
         CommonStrata.definition,
         "partials",
         {
-=======
-*/
-    it("can render a recursive featureInfoTemplate", function () {
-      const template = {
-        template: "<ul>{{>show_children}}</ul>",
-        partials: {
->>>>>>> cad62a45
           show_children:
             "{{#children}}<li>{{name}}<ul>{{>show_children}}</ul></li>{{/children}}"
         }
@@ -1248,20 +1163,9 @@
     });
   });
 
-<<<<<<< HEAD
-  describe("raw data", function() {
-    beforeEach(function() {
-      feature.description = new ConstantProperty("<p>hi!</p>");
-=======
   describe("raw data", function () {
     beforeEach(function () {
-      feature.description = {
-        getValue: function () {
-          return "<p>hi!</p>";
-        },
-        isConstant: true
-      };
->>>>>>> cad62a45
+      feature.description = new ConstantProperty("<p>hi!</p>");
     });
 
     it("does not appear if no template", function () {
