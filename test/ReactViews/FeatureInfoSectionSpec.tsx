import i18next from "i18next";
import { observable } from "mobx";
import React from "react";
import { ReactTestRenderer } from "react-test-renderer";
import Cartographic from "terriajs-cesium/Source/Core/Cartographic";
import Ellipsoid from "terriajs-cesium/Source/Core/Ellipsoid";
import JulianDate from "terriajs-cesium/Source/Core/JulianDate";
import TimeInterval from "terriajs-cesium/Source/Core/TimeInterval";
import ConstantProperty from "terriajs-cesium/Source/DataSources/ConstantProperty";
import Entity from "terriajs-cesium/Source/DataSources/Entity";
import PropertyBag from "terriajs-cesium/Source/DataSources/PropertyBag";
import TimeIntervalCollectionProperty from "terriajs-cesium/Source/DataSources/TimeIntervalCollectionProperty";
import loadJson from "../../lib/Core/loadJson";
import CatalogMemberMixin, {
  getName
} from "../../lib/ModelMixins/CatalogMemberMixin";
import DiscretelyTimeVaryingMixin from "../../lib/ModelMixins/DiscretelyTimeVaryingMixin";
import MappableMixin, { MapItem } from "../../lib/ModelMixins/MappableMixin";
import CzmlCatalogItem from "../../lib/Models/Catalog/CatalogItems/CzmlCatalogItem";
import CatalogMemberFactory from "../../lib/Models/Catalog/CatalogMemberFactory";
import CommonStrata from "../../lib/Models/Definition/CommonStrata";
import CreateModel from "../../lib/Models/Definition/CreateModel";
import upsertModelFromJson from "../../lib/Models/Definition/upsertModelFromJson";
import TerriaFeature from "../../lib/Models/Feature/Feature";
import Terria from "../../lib/Models/Terria";
import ViewState from "../../lib/ReactViewModels/ViewState";
import { FeatureInfoSection } from "../../lib/ReactViews/FeatureInfo/FeatureInfoSection";
import mixTraits from "../../lib/Traits/mixTraits";
import DiscretelyTimeVaryingTraits from "../../lib/Traits/TraitsClasses/DiscretelyTimeVaryingTraits";
import FeatureInfoUrlTemplateTraits from "../../lib/Traits/TraitsClasses/FeatureInfoTraits";
import MappableTraits from "../../lib/Traits/TraitsClasses/MappableTraits";
import * as FeatureInfoPanel from "../../lib/ViewModels/FeatureInfoPanel";
import { createWithContexts } from "./withContext";

let separator = ",";
if (typeof Intl === "object" && typeof Intl.NumberFormat === "function") {
  const thousand = Intl.NumberFormat().format(1000);
  if (thousand.length === 5) {
    separator = thousand[1];
  }
}

function findWithText(test: ReactTestRenderer, text: string) {
  return test.root.findAll((node) =>
    node.children.some((child) => child === text)
  );
}

// Takes the absolute value of the value and pads it to 2 digits i.e. 7->07, 17->17, -3->3, -13->13. It is expected that value is an integer is in the range [0, 99].
function absPad2(value: number) {
  return (Math.abs(value) < 10 ? "0" : "") + Math.abs(value);
}

describe("FeatureInfoSection", function () {
  let terria: Terria;
  let feature: TerriaFeature;
  let viewState: any;
  let catalogItem: TestModel;

  beforeEach(function () {
    terria = new Terria({
      baseUrl: "./"
    });
    catalogItem = new TestModel("test", terria);

    viewState = new ViewState({
      terria,
      catalogSearchProvider: undefined,
      locationSearchProviders: []
    });
    const properties = {
      name: "Kay",
      foo: "bar",
      material: "steel",
      "material.process.#1": "smelted",
      size: 12345678.9012,
      efficiency: "0.2345678",
      date: "2017-11-23T08:47:53Z",
      owner_html: "Jay<br>Smith",
      ampersand: "A & B",
      lessThan: "A < B",
      unsafe: 'ok!<script>alert("gotcha")</script>'
    };
    feature = new TerriaFeature({
      name: "Bar",
      properties: properties
    });

    feature._catalogItem = catalogItem;
  });

  it("renders a static description", function () {
    feature.description = new ConstantProperty("<p>hi!</p>");
    const section = (
      <FeatureInfoSection
        catalogItem={catalogItem}
        feature={feature}
        isOpen={true}
        viewState={viewState}
        t={() => {}}
      />
    );
    const result = createWithContexts(viewState, section);
    result.root.findAllByType("p");
    expect(result.root.findAllByType("p").length).toEqual(1);
    expect(findWithText(result, "hi!").length).toEqual(1);
  });

  it("does not render unsafe html", function () {
    feature.description = new ConstantProperty(
      '<script>alert("gotcha")</script><p>hi!</p>'
    );
    const section = (
      <FeatureInfoSection
        catalogItem={catalogItem}
        feature={feature}
        isOpen={true}
        viewState={viewState}
        t={() => {}}
      />
    );
    const result = createWithContexts(viewState, section);
    expect(result.root.findAllByType("script").length).toEqual(0);
    expect(findWithText(result, 'alert("gotcha")').length).toEqual(0);
    expect(result.root.findAllByType("p").length).toEqual(1);
    expect(findWithText(result, "hi!").length).toEqual(1);
  });

  function timeVaryingDescription() {
    const desc = new TimeIntervalCollectionProperty();
    desc.intervals.addInterval(
      new TimeInterval({
        start: JulianDate.fromDate(new Date("2010-01-01")),
        stop: JulianDate.fromDate(new Date("2011-01-01")),
        data: "<p>hi</p>"
      })
    );
    desc.intervals.addInterval(
      new TimeInterval({
        start: JulianDate.fromDate(new Date("2011-01-01")),
        stop: JulianDate.fromDate(new Date("2012-01-01")),
        data: "<p>bye</p>"
      })
    );
    return desc;
  }

  it("renders a time-varying description", function () {
    feature.description = timeVaryingDescription();
    catalogItem.setTrait(CommonStrata.user, "currentTime", "2011-06-30");

    const section = (
      <FeatureInfoSection
        feature={feature}
        isOpen={true}
        catalogItem={catalogItem}
        viewState={viewState}
        t={() => {}}
      />
    );
    const result = createWithContexts(viewState, section);

    expect(
      result.root.findAll((node) =>
        node.children.some((child) => child === "hi")
      ).length
    ).toEqual(0, "hi");
    expect(
      result.root.findAll(
        (node) => node.children.some((child) => child === "bye"),
        {
          deep: true
        }
      ).length
    ).toEqual(1, "bye");

    catalogItem.setTrait(CommonStrata.user, "currentTime", "2010-06-30");

    const section2 = (
      <FeatureInfoSection
        feature={feature}
        isOpen={true}
        catalogItem={catalogItem}
        viewState={viewState}
        t={() => {}}
      />
    );
    const result2 = createWithContexts(viewState, section2);
    expect(findWithText(result2, "hi").length).toEqual(1, "hi2");
    expect(findWithText(result2, "bye").length).toEqual(0, "bye2");
  });

  it("handles features with no properties", function () {
    feature = new Entity({
      name: "Foot",
      description: "bart"
    });
    const section = (
      <FeatureInfoSection
        catalogItem={catalogItem}
        feature={feature}
        isOpen={true}
        viewState={viewState}
        t={() => {}}
      />
    );
    const result = createWithContexts(viewState, section);

    expect(
      findWithText(result, getName(catalogItem) + " - " + "Foot").length
    ).toEqual(1);
    expect(findWithText(result, "bart").length).toEqual(1);
  });

  it("handles html format feature info", function () {
    feature = new Entity({
      name: "Foo",
      description:
        "<html><head><title>GetFeatureInfo</title></head><body><table><tr><th>thing</th></tr><tr><td>BAR</td></tr></table><br/></body></html>"
    });
    const section = (
      <FeatureInfoSection
        catalogItem={catalogItem}
        feature={feature}
        isOpen={true}
        viewState={viewState}
        t={() => {}}
      />
    );
    const result = createWithContexts(viewState, section);
    expect(
      findWithText(result, getName(catalogItem) + " - " + "Foo").length
    ).toEqual(1);
    expect(findWithText(result, "BAR").length).toEqual(1);
  });

  it("handles html format feature info where markdown would break the html", function () {
    feature = new Entity({
      name: "Foo",
      description:
        "<html><head><title>GetFeatureInfo</title></head><body><table>\n\n    <tr>\n\n<th>thing</th></tr><tr><td>BAR</td></tr></table><br/></body></html>"
    });
    // Markdown applied to this description would pull out the lonely <tr> and make it <pre><code><tr>\n</code></pre> , so check this doesn't happen.
    const section = (
      <FeatureInfoSection
        catalogItem={catalogItem}
        feature={feature}
        isOpen={true}
        viewState={viewState}
        t={() => {}}
      />
    );
    const result = createWithContexts(viewState, section);
    expect(findWithText(result, "<tr>\n").length).toEqual(0);
    expect(findWithText(result, "&lt;\n").length).toEqual(0); // Also cover the possibility that it might be encoded.
  });

  it("maintains and applies inline style attributes", function () {
    feature = new Entity({
      name: "Foo",
      description: '<div style="background:rgb(170, 187, 204)">countdown</div>'
    });
    const section = (
      <FeatureInfoSection
        catalogItem={catalogItem}
        feature={feature}
        isOpen={true}
        viewState={viewState}
        t={() => {}}
      />
    );
    const result = createWithContexts(viewState, section);
    const divs = findWithText(result, "countdown");
    expect(findWithText(result, "countdown").length).toEqual(1);
    // Note #ABC is converted by IE11 to rgb(170, 187, 204), so just test that directly. Also IE11 adds space to the front, so strip all spaces out.
    expect(divs[0].props.style.background.replace(/ /g, "")).toEqual(
      "rgb(170,187,204)"
    );
  });

  it("does not break when html format feature info has style tag", function () {
    // Note this does not test that it actually uses the style tag for styling.
    feature = new Entity({
      name: "Foo",
      description:
        '<html><head><title>GetFeatureInfo</title></head><style>table.info tr {background:#fff;}</style><body><table class="info"><tr><th>thing</th></tr><tr><td>BAR</td></tr></table><br/></body></html>'
    });
    const section = (
      <FeatureInfoSection
        catalogItem={catalogItem}
        feature={feature}
        isOpen={true}
        viewState={viewState}
        t={() => {}}
      />
    );
    const result = createWithContexts(viewState, section);
    expect(
      findWithText(result, getName(catalogItem) + " - " + "Foo").length
    ).toEqual(1);
    expect(findWithText(result, "BAR").length).toEqual(1);
  });

  it("does not break when there are neither properties nor description", function () {
    feature = new Entity({
      name: "Vapid"
    });
    const section = (
      <FeatureInfoSection
        catalogItem={catalogItem}
        feature={feature}
        isOpen={true}
        viewState={viewState}
        t={() => {}}
      />
    );
    const result = createWithContexts(viewState, section);

    expect(
      findWithText(result, getName(catalogItem) + " - " + "Vapid").length
    ).toEqual(1);

    // Dodgy test to see if no info message is shown
    expect(
      result.root.findAll((node) => (node as any)._fiber.key === "no-info")
        .length
    ).toEqual(1);
  });

  it("shows properties if no description", function () {
    // Tests both static and potentially time-varying properties.
    feature = new Entity({
      name: "Meals",
      properties: {
        lunch: "eggs",
        dinner: {
          getValue: function () {
            return "ham";
          }
        }
      }
    });
    const section = (
      <FeatureInfoSection
        catalogItem={catalogItem}
        feature={feature}
        isOpen={true}
        viewState={viewState}
        t={() => {}}
      />
    );
    const result = createWithContexts(viewState, section);
    expect(
      findWithText(result, getName(catalogItem) + " - " + "Meals").length
    ).toEqual(1);
    expect(findWithText(result, "lunch").length).toEqual(1);
    expect(findWithText(result, "eggs").length).toEqual(1);
    expect(findWithText(result, "dinner").length).toEqual(1);
    expect(findWithText(result, "ham").length).toEqual(1);
  });

  describe("templating", function () {
    it("uses and completes a string-form featureInfoTemplate if present", function () {
      const template = "This is a {{material}} {{foo}}.";
      catalogItem.featureInfoTemplate.setTrait(
        CommonStrata.definition,
        "template",
        template
      );
      const section = (
        <FeatureInfoSection
          catalogItem={catalogItem}
          feature={feature}
          isOpen={true}
          viewState={viewState}
          t={() => {}}
        />
      );
      const result = createWithContexts(viewState, section);
      expect(findWithText(result, "This is a steel bar.").length).toEqual(1);
    });

    it("can use _ to refer to . and # in property keys in the featureInfoTemplate", function () {
      const template = "Made from {{material_process__1}} {{material}}.";

      catalogItem.featureInfoTemplate.setTrait(
        CommonStrata.definition,
        "template",
        template
      );
      const section = (
        <FeatureInfoSection
          catalogItem={catalogItem}
          feature={feature}
          isOpen={true}
          viewState={viewState}
          t={() => {}}
        />
      );
      const result = createWithContexts(viewState, section);
      expect(findWithText(result, "Made from smelted steel.").length).toEqual(
        1
      );
    });

    it("formats large numbers without commas", function () {
      const template = "Size: {{size}}";

      catalogItem.featureInfoTemplate.setTrait(
        CommonStrata.definition,
        "template",
        template
      );
      const section = (
        <FeatureInfoSection
          catalogItem={catalogItem}
          feature={feature}
          isOpen={true}
          viewState={viewState}
          t={() => {}}
        />
      );
      const result = createWithContexts(viewState, section);
      expect(findWithText(result, "Size: 12345678.9012").length).toEqual(1);
    });

    it("can format numbers with commas", function () {
      catalogItem.featureInfoTemplate.setTrait(
        CommonStrata.definition,
        "template",
        "Size: {{size}}"
      );
      catalogItem.featureInfoTemplate.setTrait(
        CommonStrata.definition,
        "formats",
        { size: { type: "number", useGrouping: true } } as any
      );
      const section = (
        <FeatureInfoSection
          catalogItem={catalogItem}
          feature={feature}
          isOpen={true}
          viewState={viewState}
          t={() => {}}
        />
      );
      const result = createWithContexts(viewState, section);

      expect(
        findWithText(
          result,
          "Size: 12" + separator + "345" + separator + "678.9012"
        ).length
      ).toEqual(1);
    });

    it("formats numbers in the formats section with no type as if type were number", function () {
      catalogItem.featureInfoTemplate.setTrait(
        CommonStrata.definition,
        "template",
        "Size: {{size}}"
      );
      catalogItem.featureInfoTemplate.setTrait(
        CommonStrata.definition,
        "formats",
        { size: { useGrouping: true } } as any
      );

      const section = (
        <FeatureInfoSection
          catalogItem={catalogItem}
          feature={feature}
          isOpen={true}
          viewState={viewState}
          t={() => {}}
        />
      );
      const result = createWithContexts(viewState, section);
      expect(
        findWithText(
          result,
          "Size: 12" + separator + "345" + separator + "678.9012"
        ).length
      ).toEqual(1);
    });

    it("can format numbers using terria.formatNumber", function () {
      let template =
        'Base: {{#terria.formatNumber}}{"useGrouping":false}{{size}}{{/terria.formatNumber}}';
      template +=
        '  Sep: {{#terria.formatNumber}}{"useGrouping":true, "maximumFractionDigits":3}{{size}}{{/terria.formatNumber}}';
      template +=
        '  DP: {{#terria.formatNumber}}{"maximumFractionDigits":3}{{efficiency}}{{/terria.formatNumber}}';

      catalogItem.featureInfoTemplate.setTrait(
        CommonStrata.definition,
        "template",
        template
      );
      const section = (
        <FeatureInfoSection
          feature={feature}
          catalogItem={catalogItem}
          isOpen={true}
          viewState={viewState}
          t={() => {}}
        />
      );
      const result = createWithContexts(viewState, section);

      expect(
        findWithText(
          result,
          "Base: 12345678.9012  Sep: 12" +
            separator +
            "345" +
            separator +
            "678.901  DP: 0.235"
        ).length
      ).toEqual(1);
    });

    it("can format numbers using terria.formatNumber without quotes", function () {
      let template =
        "Sep: {{#terria.formatNumber}}{useGrouping:true, maximumFractionDigits:3}{{size}}{{/terria.formatNumber}}";
      template +=
        "  DP: {{#terria.formatNumber}}{maximumFractionDigits:3}{{efficiency}}{{/terria.formatNumber}}";

      catalogItem.featureInfoTemplate.setTrait(
        CommonStrata.definition,
        "template",
        template
      );
      const section = (
        <FeatureInfoSection
          feature={feature}
          catalogItem={catalogItem}
          isOpen={true}
          viewState={viewState}
          t={() => {}}
        />
      );
      const result = createWithContexts(viewState, section);
      expect(
        findWithText(
          result,
          "Sep: 12" + separator + "345" + separator + "678.901  DP: 0.235"
        ).length
      ).toEqual(1);
    });

    it("can handle white text in terria.formatNumber", function () {
      const template =
        'Sep: {{#terria.formatNumber}}{"useGrouping":true, "maximumFractionDigits":3} \n {{size}}{{/terria.formatNumber}}';

      catalogItem.featureInfoTemplate.setTrait(
        CommonStrata.definition,
        "template",
        template
      );
      const section = (
        <FeatureInfoSection
          feature={feature}
          catalogItem={catalogItem}
          isOpen={true}
          viewState={viewState}
          t={() => {}}
        />
      );
      const result = createWithContexts(viewState, section);
      expect(
        findWithText(
          result,
          "Sep: 12" + separator + "345" + separator + "678.901"
        ).length
      ).toEqual(1);
    });

    it("handles non-numbers terria.formatNumber", function () {
      const template =
        "Test: {{#terria.formatNumber}}text{{/terria.formatNumber}}";

      catalogItem.featureInfoTemplate.setTrait(
        CommonStrata.definition,
        "template",
        template
      );
      const section = (
        <FeatureInfoSection
          feature={feature}
          catalogItem={catalogItem}
          isOpen={true}
          viewState={viewState}
          t={() => {}}
        />
      );
      const result = createWithContexts(viewState, section);
      expect(findWithText(result, "Test: text").length).toEqual(1);
    });

    it("can use a dateFormatString when it is specified in terria.formatDateTime", function () {
      const template =
        'Test: {{#terria.formatDateTime}}{"format": "dd-mm-yyyy HH:MM:ss"}2017-11-23T08:47:53Z{{/terria.formatDateTime}}';

      catalogItem.featureInfoTemplate.setTrait(
        CommonStrata.definition,
        "template",
        template
      );
      const section = (
        <FeatureInfoSection
          feature={feature}
          catalogItem={catalogItem}
          isOpen={true}
          viewState={viewState}
          t={() => {}}
        />
      );
      const result = createWithContexts(viewState, section);
      const date = new Date(Date.UTC(2017, 11, 23, 8, 47, 53));
      const formattedDate =
        absPad2(date.getDate()) +
        "-" +
        absPad2(date.getMonth()) +
        "-" +
        date.getFullYear() +
        " " +
        absPad2(date.getHours()) +
        ":" +
        absPad2(date.getMinutes()) +
        ":" +
        absPad2(date.getSeconds()); // E.g. "23-11-2017 19:47:53"
      expect(findWithText(result, "Test: " + formattedDate).length).toEqual(1);
    });

    it("defaults dateFormatString to isoDateTime when it is not specified in terria.formatDateTime", function () {
      const template =
        "Test: {{#terria.formatDateTime}}2017-11-23T08:47:53Z{{/terria.formatDateTime}}";

      catalogItem.featureInfoTemplate.setTrait(
        CommonStrata.definition,
        "template",
        template
      );
      const section = (
        <FeatureInfoSection
          feature={feature}
          catalogItem={catalogItem}
          isOpen={true}
          viewState={viewState}
          t={() => {}}
        />
      );
      const result = createWithContexts(viewState, section);
      const date = new Date(Date.UTC(2017, 11, 23, 8, 47, 53));
      const offset = -date.getTimezoneOffset();
      const offsetMinute = offset % 60;
      const offsetHour = (offset - offsetMinute) / 60;
      const timeZone =
        (offset >= 0 ? "+" : "-") +
        absPad2(offsetHour) +
        "" +
        absPad2(offsetMinute);
      const formattedDate =
        date.getFullYear() +
        "-" +
        absPad2(date.getMonth()) +
        "-" +
        absPad2(date.getDate()) +
        "T" +
        absPad2(date.getHours()) +
        ":" +
        absPad2(date.getMinutes()) +
        ":" +
        absPad2(date.getSeconds()) +
        timeZone; // E.g. "2017-11-23T19:47:53+1100"
      expect(findWithText(result, "Test: " + formattedDate).length).toEqual(1);
    });

    it("can format dates using the dateTime as the type within the formats section", function () {
      catalogItem.featureInfoTemplate.setTrait(
        CommonStrata.definition,
        "template",
        "Date: {{date}}"
      );
      catalogItem.featureInfoTemplate.setTrait(
        CommonStrata.definition,
        "formats",
        { date: { type: "dateTime", format: "dd-mm-yyyy HH:MM:ss" } } as any
      );
      const section = (
        <FeatureInfoSection
          feature={feature}
          catalogItem={catalogItem}
          isOpen={true}
          viewState={viewState}
          t={() => {}}
        />
      );
      const result = createWithContexts(viewState, section);
      const date = new Date(Date.UTC(2017, 11, 23, 8, 47, 53));
      const formattedDate =
        absPad2(date.getDate()) +
        "-" +
        absPad2(date.getMonth()) +
        "-" +
        date.getFullYear() +
        " " +
        absPad2(date.getHours()) +
        ":" +
        absPad2(date.getMinutes()) +
        ":" +
        absPad2(date.getSeconds()); // E.g. "23-11-2017 19:47:53"
      expect(findWithText(result, "Date: " + formattedDate).length).toEqual(1);
    });

    it("handles non-numbers in terria.formatDateTime", function () {
      const template =
        "Test: {{#terria.formatDateTime}}text{{/terria.formatDateTime}}";

      catalogItem.featureInfoTemplate.setTrait(
        CommonStrata.definition,
        "template",
        template
      );
      const section = (
        <FeatureInfoSection
          feature={feature}
          catalogItem={catalogItem}
          isOpen={true}
          viewState={viewState}
          t={() => {}}
        />
      );
      const result = createWithContexts(viewState, section);
      expect(findWithText(result, "Test: text").length).toEqual(1);
    });

    it("url encodes text components", function () {
      const template =
        "Test: {{#terria.urlEncodeComponent}}W/HO:E#1{{/terria.urlEncodeComponent}}";

      catalogItem.featureInfoTemplate.setTrait(
        CommonStrata.definition,
        "template",
        template
      );
      const section = (
        <FeatureInfoSection
          feature={feature}
          catalogItem={catalogItem}
          isOpen={true}
          viewState={viewState}
          t={() => {}}
        />
      );
      const result = createWithContexts(viewState, section);
      expect(findWithText(result, "Test: W%2FHO%3AE%231").length).toEqual(1);
    });

    it("url encodes sections of text", function () {
      const template =
        "Test: {{#terria.urlEncode}}http://example.com/a b{{/terria.urlEncode}}";

      catalogItem.featureInfoTemplate.setTrait(
        CommonStrata.definition,
        "template",
        template
      );
      const section = (
        <FeatureInfoSection
          feature={feature}
          catalogItem={catalogItem}
          isOpen={true}
          viewState={viewState}
          t={() => {}}
        />
      );
      const result = createWithContexts(viewState, section);

      expect(
        result.root.findAllByProps({ href: "http://example.com/a%20b" }).length
      ).toEqual(1);
    });

    it("does not escape ampersand as &amp;", function () {
      catalogItem.featureInfoTemplate.setTrait(
        CommonStrata.definition,
        "template",
        "Ampersand: {{ampersand}}"
      );
      const section = (
        <FeatureInfoSection
          feature={feature}
          catalogItem={catalogItem}
          isOpen={true}
          viewState={viewState}
          t={() => {}}
        />
      );
      const result = createWithContexts(viewState, section);
      expect(findWithText(result, "Ampersand: A & B").length).toEqual(1);
      expect(findWithText(result, "&amp;").length).toEqual(0);
    });

    it("does not escape < as &lt;", function () {
      catalogItem.featureInfoTemplate.setTrait(
        CommonStrata.definition,
        "template",
        "Less than: {{lessThan}}"
      );
      const section = (
        <FeatureInfoSection
          feature={feature}
          catalogItem={catalogItem}
          isOpen={true}
          viewState={viewState}
          t={() => {}}
        />
      );
      const result = createWithContexts(viewState, section);
      expect(findWithText(result, "Less than: A < B").length).toEqual(1);
      expect(findWithText(result, "&lt;").length).toEqual(0);
    });

    it("can embed safe html in template", function () {
      const template = "<div>Hello {{owner_html}}.</div>";
      catalogItem.featureInfoTemplate.setTrait(
        CommonStrata.definition,
        "template",
        template
      );

      const section = (
        <FeatureInfoSection
          feature={feature}
          catalogItem={catalogItem}
          isOpen={true}
          viewState={viewState}
          t={() => {}}
        />
      );
      const result = createWithContexts(viewState, section);
      expect(findWithText(result, "Hello Jay").length).toEqual(1);
      expect(result.root.findAllByType("br").length).toEqual(1);
      expect(findWithText(result, "Smith.").length).toEqual(1);
    });

    it("cannot embed unsafe html in template", function () {
      const template = "<div>Hello {{unsafe}}</div>";
      catalogItem.featureInfoTemplate.setTrait(
        CommonStrata.definition,
        "template",
        template
      );

      const section = (
        <FeatureInfoSection
          feature={feature}
          catalogItem={catalogItem}
          isOpen={true}
          viewState={viewState}
          t={() => {}}
        />
      );
      const result = createWithContexts(viewState, section);
      expect(findWithText(result, "Hello ok!").length).toEqual(1);
      expect(result.root.findAllByType("script").length).toEqual(0);
      expect(findWithText(result, 'alert("gotcha")').length).toEqual(0);
    });

    it("can use a json featureInfoTemplate with partials", function () {
      catalogItem.featureInfoTemplate.setTrait(
        CommonStrata.definition,
        "template",
        '<div class="jj">test {{>boldfoo}}</div>'
      );
      catalogItem.featureInfoTemplate.setTrait(
        CommonStrata.definition,
        "partials",
        { boldfoo: "<b>{{foo}}</b>" }
      );
      const section = (
        <FeatureInfoSection
          feature={feature}
          catalogItem={catalogItem}
          isOpen={true}
          viewState={viewState}
          t={() => {}}
        />
      );
      const result = createWithContexts(viewState, section);

      expect(result.root.findAllByProps({ className: "jk" }).length).toEqual(0); // just to be sure the null case gives 0.
      expect(result.root.findAllByProps({ className: "jj" }).length).toEqual(1);
      expect(result.root.findAllByType("b").length).toEqual(1);
      expect(findWithText(result, "test ").length).toEqual(1);
      expect(findWithText(result, "bar").length).toEqual(1);
    });

    it("sets the name from featureInfoTemplate", function () {
      catalogItem.featureInfoTemplate.setTrait(
        CommonStrata.definition,
        "name",
        "{{name}} {{foo}}"
      );
      const section = (
        <FeatureInfoSection
          feature={feature}
          catalogItem={catalogItem}
          isOpen={false}
          viewState={viewState}
          t={() => {}}
        />
      );
      const result = createWithContexts(viewState, section);

      expect(findWithText(result, "Kay bar").length).toBe(1);
    });

    it("can access clicked lat and long", function () {
      const template =
        "<div>Clicked {{#terria.formatNumber}}{maximumFractionDigits:0}{{terria.coords.latitude}}{{/terria.formatNumber}}, {{#terria.formatNumber}}{maximumFractionDigits:0}{{terria.coords.longitude}}{{/terria.formatNumber}}</div>";
      const position = Ellipsoid.WGS84.cartographicToCartesian(
        Cartographic.fromDegrees(77, 44, 6)
      );
      catalogItem.featureInfoTemplate.setTrait(
        CommonStrata.definition,
        "template",
        template
      );

      const section = (
        <FeatureInfoSection
          catalogItem={catalogItem}
          feature={feature}
          isOpen={true}
          viewState={viewState}
          position={position}
          t={() => {}}
        />
      );
      const result = createWithContexts(viewState, section);
      expect(findWithText(result, "Clicked 44, 77").length).toEqual(1);
    });

    it("can replace text, using terria.partialByName", function () {
      // Replace "Kay" of feature.properties.name with "Yak", or "This name" with "That name".

      catalogItem.featureInfoTemplate.setTrait(
        CommonStrata.definition,
        "template",
        "{{#terria.partialByName}}{{name}}{{/terria.partialByName}}"
      );
      catalogItem.featureInfoTemplate.setTrait(
        CommonStrata.definition,
        "partials",
        {
          Bar: "Rab",
          Kay: "Yak",
          "This name": "That name"
        }
      );

      let section = (
        <FeatureInfoSection
          catalogItem={catalogItem}
          feature={feature} // feature.properties.name === "Kay";
          isOpen={true}
          viewState={viewState}
          t={() => {}}
        />
      );
      let result = createWithContexts(viewState, section);
      expect(findWithText(result, "Yak").length).toEqual(1);
      expect(findWithText(result, "Kay").length).toEqual(0);

      feature.properties = new PropertyBag({ name: "This name" });
      section = (
        <FeatureInfoSection
          feature={feature}
          catalogItem={catalogItem}
          isOpen={true}
          viewState={viewState}
          t={() => {}}
        />
      );
      result = createWithContexts(viewState, section);
      expect(findWithText(result, "That name").length).toEqual(1);
      expect(findWithText(result, "Yak").length).toEqual(0);
    });

    it("does not replace text if no matching, using terria.partialByName", function () {
      catalogItem.featureInfoTemplate.setTrait(
        CommonStrata.definition,
        "template",
        "{{#terria.partialByName}}{{name}}{{/terria.partialByName}}"
      );
      catalogItem.featureInfoTemplate.setTrait(
        CommonStrata.definition,
        "partials",
        {
          Bar: "Rab",
          NotKay: "Yak",
          "This name": "That name"
        }
      );

      const section = (
        <FeatureInfoSection
          catalogItem={catalogItem}
          feature={feature} // feature.properties.name === "Kay";
          isOpen={true}
          viewState={viewState}
          t={() => {}}
        />
      );
      const result = createWithContexts(viewState, section);
      expect(findWithText(result, "Yak").length).toEqual(0);
      expect(findWithText(result, "Kay").length).toEqual(1);
    });

    it("can replace text and filter out unsafe replacement, using terria.partialByName", function () {
      catalogItem.featureInfoTemplate.setTrait(
        CommonStrata.definition,
        "template",
        "{{#terria.partialByName}}{{name}}{{/terria.partialByName}}"
      );
      catalogItem.featureInfoTemplate.setTrait(
        CommonStrata.definition,
        "partials",
        {
          Bar: "Rab",
          Kay: "Yak!<script>alert('gotcha')</script>",
          This: "That"
        }
      );

      const section = (
        <FeatureInfoSection
          catalogItem={catalogItem}
          feature={feature} // feature.properties.name === "Kay";
          isOpen={true}
          viewState={viewState}
          t={() => {}}
        />
      );
      const result = createWithContexts(viewState, section);
      expect(findWithText(result, "Yak!").length).toEqual(1);
      expect(findWithText(result, "Yak!alert('gotcha')").length).toEqual(0);
      expect(findWithText(result, "alert('gotcha')").length).toEqual(0);
      expect(
        findWithText(result, "Yak!<script>alert('gotcha')</script>").length
      ).toEqual(0);
      expect(findWithText(result, "Kay").length).toEqual(0);
    });

    it("can access the current time", function () {
      const template = "<div class='rrrr'>Time: {{terria.currentTime}}</div>";
      catalogItem.featureInfoTemplate.setTrait(
        CommonStrata.definition,
        "template",
        template
      );

      catalogItem._discreteTimes = ["2017-11-23", "2018-01-03"];

      // const timeInterval = new TimeInterval({
      //   start: JulianDate.fromIso8601("2017-11-23T19:47:53+11:00"),
      //   stop: JulianDate.fromIso8601("2018-01-03T07:05:00Z"),
      //   isStartIncluded: true,
      //   isStopIncluded: false
      // });
      // const intervals = new TimeIntervalCollection([timeInterval]);
      // const availableDate = JulianDate.toDate(timeInterval.start);
      // catalogItem.intervals = intervals;
      // catalogItem.availableDates = [availableDate];

      // catalogItem.canUseOwnClock = true;
      // catalogItem.useOwnClock = true;

      // catalogItem.clock.currentTime = JulianDate.fromIso8601(
      //   "2017-12-19T17:13:11+07:00"
      // );

      catalogItem.setTrait(CommonStrata.user, "currentTime", "2017-12-01");

      terria.timelineClock.currentTime = JulianDate.fromIso8601(
        "2001-01-01T01:01:01+01:00"
      ); // An decoy date to make sure that we are indeed using the catalog items clock and not terria.clock.
      const section = (
        <FeatureInfoSection
          feature={feature}
          isOpen={true}
          viewState={viewState}
          catalogItem={catalogItem}
          t={() => {}}
        />
      );
      const result = createWithContexts(viewState, section);
      expect(
        findWithText(
          result,
          "Time: " + new Date(catalogItem._discreteTimes[0]).toString()
        ).length
      ).toEqual(1);
    });

    it("can render a recursive featureInfoTemplate", function () {
      catalogItem.featureInfoTemplate.setTrait(
        CommonStrata.definition,
        "template",
        "<ul>{{>show_children}}</ul>"
      );
      catalogItem.featureInfoTemplate.setTrait(
        CommonStrata.definition,
        "partials",
        {
          show_children:
            "{{#children}}<li>{{name}}<ul>{{>show_children}}</ul></li>{{/children}}"
        }
      );

      feature.properties?.merge({
        children: [
          {
            name: "Alice",
            children: [
              { name: "Bailey", children: null },
              { name: "Beatrix", children: null }
            ]
          },
          {
            name: "Xavier",
            children: [
              { name: "Yann", children: null },
              { name: "Yvette", children: null }
            ]
          }
        ]
      });
      // const recursedHtml = ''
      //     + '<ul>'
      //     +   '<li>Alice'
      //     +       '<ul>'
      //     +           '<li>' + 'Bailey' + '<ul></ul>' + '</li>'
      //     +           '<li>' + 'Beatrix' + '<ul></ul>' + '</li>'
      //     +       '</ul>'
      //     +   '</li>'
      //     +   '<li>Xavier'
      //     +       '<ul>'
      //     +           '<li>' + 'Yann' + '<ul></ul>' + '</li>'
      //     +           '<li>' + 'Yvette' + '<ul></ul>' + '</li>'
      //     +       '</ul>'
      //     +   '</li>'
      //     + '</ul>';
      const section = (
        <FeatureInfoSection
          catalogItem={catalogItem}
          feature={feature}
          isOpen={true}
          viewState={viewState}
          t={() => {}}
        />
      );
      const result = createWithContexts(viewState, section);
      expect(result.root.findAllByType("ul").length).toEqual(7);
      expect(result.root.findAllByType("li").length).toEqual(7); // Note extra "li" element for FeatureInfoSection <li>
    });
  });

  describe("raw data", function () {
    beforeEach(function () {
      feature.description = new ConstantProperty("<p>hi!</p>");
    });

    it("does not appear if no template", function () {
      const section = (
        <FeatureInfoSection
          catalogItem={catalogItem}
          feature={feature}
          isOpen={true}
          viewState={viewState}
          t={i18next.t}
        />
      );
      const result = createWithContexts(viewState, section);
      expect(
        findWithText(result, "featureInfo.showCuratedData").length
      ).toEqual(0);
      expect(findWithText(result, "featureInfo.showRawData").length).toEqual(0);
    });

    it('shows "Show Raw Data" if template', function () {
      const template = "Test";
      catalogItem.featureInfoTemplate.setTrait(
        CommonStrata.definition,
        "template",
        template
      );

      const section = (
        <FeatureInfoSection
          catalogItem={catalogItem}
          feature={feature}
          isOpen={true}
          viewState={viewState}
          t={i18next.getFixedT("cimode")}
        />
      );
      const result = createWithContexts(viewState, section);
      expect(
        findWithText(result, "featureInfo.showCuratedData").length
      ).toEqual(0);
      expect(findWithText(result, "featureInfo.showRawData").length).toEqual(1);
    });
  });

  describe("CZML templating", function () {
    beforeEach(function () {});

    it("uses and completes a string-form featureInfoTemplate", async function () {
      // target = '<table><tbody><tr><td>Name:</td><td>Test</td></tr><tr><td>Type:</td><td>ABC</td></tr></tbody></table><br />
      //           <table><tbody><tr><td>Year</td><td>Capacity</td></tr><tr><td>2010</td><td>14.4</td></tr><tr><td>2011</td><td>22.8</td></tr><tr><td>2012</td><td>10.7</td></tr></tbody></table>';
      const json = await loadJson("test/init/czml-with-template-0.json");
      const czmlItem = upsertModelFromJson(
        CatalogMemberFactory,
        terria,
        "",
        "definition",
        json,
        {}
      ).throwIfUndefined() as CzmlCatalogItem;

      await czmlItem.loadMapItems();

      const czmlData = czmlItem.mapItems;
      expect(czmlData.length).toBeGreaterThan(0);
      const czmlFeature = czmlData[0].entities.values[0];
      const section = (
        <FeatureInfoSection
          catalogItem={catalogItem}
          feature={czmlFeature}
          isOpen={true}
          viewState={viewState}
          t={() => {}}
        />
      );
      const result = createWithContexts(viewState, section);
      expect(findWithText(result, "ABC").length).toEqual(1);
      expect(findWithText(result, "2010").length).toEqual(1);
      expect(findWithText(result, "14.4").length).toEqual(1);
      expect(findWithText(result, "2012").length).toEqual(1);
      expect(findWithText(result, "10.7").length).toEqual(1);
    });

    it("uses and completes a time-varying, string-form featureInfoTemplate", async function () {
      // targetBlank = '<table><tbody><tr><td>Name:</td><td>Test</td></tr><tr><td>Type:</td><td></td></tr></tbody></table><br />
      //                <table><tbody><tr><td>Year</td><td>Capacity</td></tr><tr><td>2010</td><td>14.4</td></tr><tr><td>2011</td><td>22.8</td></tr><tr><td>2012</td><td>10.7</td></tr></tbody></table>';
      // targetABC = '<table><tbody><tr><td>Name:</td><td>Test</td></tr><tr><td>Type:</td><td>ABC</td></tr></tbody></table><br />
      //              <table><tbody><tr><td>Year</td><td>Capacity</td></tr><tr><td>2010</td><td>14.4</td></tr><tr><td>2011</td><td>22.8</td></tr><tr><td>2012</td><td>10.7</td></tr></tbody></table>';
      // targetDEF = '<table><tbody><tr><td>Name:</td><td>Test</td></tr><tr><td>Type:</td><td>DEF</td></tr></tbody></table><br />
      //              <table><tbody><tr><td>Year</td><td>Capacity</td></tr><tr><td>2010</td><td>14.4</td></tr><tr><td>2011</td><td>22.8</td></tr><tr><td>2012</td><td>10.7</td></tr></tbody></table>';
      const json = await loadJson("test/init/czml-with-template-1.json");
      const czmlItem = upsertModelFromJson(
        CatalogMemberFactory,
        terria,
        "",
        "definition",
        json,
        {}
      ).throwIfUndefined() as CzmlCatalogItem;

      await czmlItem.loadMapItems();

      const czmlData = czmlItem.mapItems;
      expect(czmlData.length).toBeGreaterThan(0);
      const czmlFeature = czmlData[0].entities.values[0];
      czmlItem.setTrait(CommonStrata.user, "currentTime", "2010-02-02");
      let section = (
        <FeatureInfoSection
          feature={czmlFeature}
          isOpen={true}
          catalogItem={czmlItem}
          viewState={viewState}
          t={() => {}}
        />
      );
      let result = createWithContexts(viewState, section);
      expect(findWithText(result, "ABC").length).toEqual(0);
      expect(findWithText(result, "DEF").length).toEqual(0);
      czmlItem.setTrait(CommonStrata.user, "currentTime", "2012-02-02");
      section = (
        <FeatureInfoSection
          feature={czmlFeature}
          isOpen={true}
          catalogItem={czmlItem}
          viewState={viewState}
          t={() => {}}
        />
      );
      result = createWithContexts(viewState, section);
      expect(findWithText(result, "ABC").length).toEqual(1);
      expect(findWithText(result, "DEF").length).toEqual(0);

      czmlItem.setTrait(CommonStrata.user, "currentTime", "2014-02-02");
      section = (
        <FeatureInfoSection
          feature={czmlFeature}
          isOpen={true}
          catalogItem={czmlItem}
          viewState={viewState}
          t={() => {}}
        />
      );
      result = createWithContexts(viewState, section);
      expect(findWithText(result, "ABC").length).toEqual(0);
      expect(findWithText(result, "DEF").length).toEqual(1);
    });
  });

  describe("feature info panel buttons", function () {
    it("renders buttons added using FeatureInfoPanel.addFeatureButton", function () {
      FeatureInfoPanel.addFeatureButton(viewState, ({ feature, item }) => {
<<<<<<< HEAD
=======
        if (!(item instanceof TestModel)) {
          return;
        }

>>>>>>> 6c440814
        const materialUsed = feature.properties?.getValue(JulianDate.now())[
          "material"
        ];
        return materialUsed
          ? {
              text: `More info on ${materialUsed}`,
              title: "Show more info on material used",
              onClick() {}
            }
          : undefined;
      });
      const result = createWithContexts(
        viewState,
        <FeatureInfoSection
          catalogItem={catalogItem}
          feature={feature}
          isOpen={true}
          viewState={viewState}
          t={() => {}}
        />
      );
      expect(findWithText(result, "More info on steel").length).toEqual(1);
    });
  });
});

// Test time varying item
// Mixins: discretely time varying & Mappable mixins
// Traits: traits for the above

class TestModelTraits extends mixTraits(
  FeatureInfoUrlTemplateTraits,
  MappableTraits,
  DiscretelyTimeVaryingTraits
) {}

class TestModel extends MappableMixin(
  DiscretelyTimeVaryingMixin(CatalogMemberMixin(CreateModel(TestModelTraits)))
) {
  get mapItems(): MapItem[] {
    throw new Error("Method not implemented.");
  }
  protected forceLoadMapItems(): Promise<void> {
    throw new Error("Method not implemented.");
  }

  @observable _discreteTimes: string[] = [];
  get discreteTimes() {
    return this._discreteTimes.map((t) => ({ time: t, tag: undefined }));
  }
}<|MERGE_RESOLUTION|>--- conflicted
+++ resolved
@@ -1322,13 +1322,10 @@
   describe("feature info panel buttons", function () {
     it("renders buttons added using FeatureInfoPanel.addFeatureButton", function () {
       FeatureInfoPanel.addFeatureButton(viewState, ({ feature, item }) => {
-<<<<<<< HEAD
-=======
         if (!(item instanceof TestModel)) {
           return;
         }
 
->>>>>>> 6c440814
         const materialUsed = feature.properties?.getValue(JulianDate.now())[
           "material"
         ];
