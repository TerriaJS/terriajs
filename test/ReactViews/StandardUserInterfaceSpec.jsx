--- conflicted
+++ resolved
@@ -1,34 +1,6 @@
 "use strict";
 
 /*global require,expect*/
-<<<<<<< HEAD
-import React from 'react';
-import {findWithClass} from 'react-shallow-testutils';
-import {getShallowRenderedOutput} from './MoreShallowTools';
-import StandardUserInterface  from '../../lib/ReactViews/StandardUserInterface/StandardUserInterface';
-import Terria from '../../lib/Models/Terria';
-import ViewState from '../../lib/ReactViewModels/ViewState';
-
-describe('StandardUserInterface', function() {
-
-    let terria;
-    // let feature;
-    let viewState;
-
-    beforeEach(function() {
-        terria = new Terria({
-            baseUrl: './'
-        });
-        viewState = new ViewState({
-            terria: terria
-        });
-    });
-
-    it('has class story-wrapper', function() {
-        const ui = <StandardUserInterface terria={terria} viewState={viewState}/>;
-        const result = getShallowRenderedOutput(ui);
-        expect(result.props.className).toContain('story-wrapper');
-=======
 import React from "react";
 import { findWithClass } from "react-shallow-testutils";
 import { getShallowRenderedOutput } from "./MoreShallowTools";
@@ -44,17 +16,16 @@
   beforeEach(function() {
     terria = new Terria({
       baseUrl: "./"
->>>>>>> 1b40857d
     });
     viewState = new ViewState({
       terria: terria
     });
   });
 
-  it("has class ui-root", function() {
+  it("has class story-wrapper", function() {
     const ui = <StandardUserInterface terria={terria} viewState={viewState} />;
     const result = getShallowRenderedOutput(ui);
-    expect(result.props.className).toContain("ui-root");
+    expect(result.props.className).toContain("story-wrapper");
   });
 
   it("feature info panel has top-element class when it is the top element", function() {
