--- conflicted
+++ resolved
@@ -1,18 +1,15 @@
-<<<<<<< HEAD
+import CesiumMath from "terriajs-cesium/Source/Core/Math";
+import Rectangle from "terriajs-cesium/Source/Core/Rectangle";
 import CatalogMemberMixin from "../../lib/ModelMixins/CatalogMemberMixin";
 import MappableMixin, { MapItem } from "../../lib/ModelMixins/MappableMixin";
 import CommonStrata from "../../lib/Models/Definition/CommonStrata";
 import CreateModel from "../../lib/Models/Definition/CreateModel";
-=======
-import CesiumMath from "terriajs-cesium/Source/Core/Math";
->>>>>>> fcc0faaf
 import Terria from "../../lib/Models/Terria";
 import ViewerMode, { setViewerMode } from "../../lib/Models/ViewerMode";
 import CatalogMemberTraits from "../../lib/Traits/TraitsClasses/CatalogMemberTraits";
 import MappableTraits from "../../lib/Traits/TraitsClasses/MappableTraits";
 import mixTraits from "../../lib/Traits/mixTraits";
 import TerriaViewer from "../../lib/ViewModels/TerriaViewer";
-import Rectangle from "terriajs-cesium/Source/Core/Rectangle";
 
 const mockBeforeViewerChanges = jasmine.createSpy("", () => {});
 const mockAfterViewerChanges = jasmine.createSpy("", () => {});
@@ -83,7 +80,6 @@
     });
   });
 
-<<<<<<< HEAD
   describe("setBaseMap", function () {
     let baseMap: TestBaseMapItem;
 
@@ -121,6 +117,25 @@
       expect(terriaViewer.viewerMode).toBe(ViewerMode.Leaflet);
     });
   });
+
+  describe("currentViewer", function () {
+    const rectangleDegrees = ({ west, south, east, north }: Rectangle) => ({
+      west: CesiumMath.toDegrees(west),
+      south: CesiumMath.toDegrees(south),
+      east: CesiumMath.toDegrees(east),
+      north: CesiumMath.toDegrees(north)
+    });
+
+    it("should return the home camera view", function () {
+      const r = rectangleDegrees(
+        terriaViewer.currentViewer.getCurrentCameraView().rectangle
+      );
+      expect(r.west).toBe(45);
+      expect(r.south).toBe(-20);
+      expect(r.east).toBe(55);
+      expect(r.north).toBe(-10);
+    });
+  });
 });
 
 /**
@@ -140,25 +155,4 @@
   get mapItems(): MapItem[] {
     return [];
   }
-}
-=======
-  describe("currentViewer", function () {
-    const rectangleDegrees = ({ west, south, east, north }: Rectangle) => ({
-      west: CesiumMath.toDegrees(west),
-      south: CesiumMath.toDegrees(south),
-      east: CesiumMath.toDegrees(east),
-      north: CesiumMath.toDegrees(north)
-    });
-
-    it("should return the home camera view", function () {
-      const r = rectangleDegrees(
-        terriaViewer.currentViewer.getCurrentCameraView().rectangle
-      );
-      expect(r.west).toBe(45);
-      expect(r.south).toBe(-20);
-      expect(r.east).toBe(55);
-      expect(r.north).toBe(-10);
-    });
-  });
-});
->>>>>>> fcc0faaf
+}