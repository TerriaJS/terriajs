--- conflicted
+++ resolved
@@ -149,11 +149,7 @@
             pickedFeatures.allFeaturesAvailablePromise = runLater(function() {});
 
             panel.showFeatures(pickedFeatures).then(function() {
-<<<<<<< HEAD
-                expect(panel.sections[0].infoHtml).toContain('<td>Hoop_Big</td>');
-=======
-                expect(regex.test(panel.sections[0].info.replace(/\n/g, ''))).toBe(true);
->>>>>>> efef8ee0
+                expect(regex.test(panel.sections[0].infoHtml.replace(/\n/g, ''))).toBe(true);
             }).otherwise(done.fail).then(done);
         }).otherwise(done.fail);
 
