--- conflicted
+++ resolved
@@ -16,11 +16,7 @@
     });
 
     it("returns all the builtin remote upload types", function () {
-<<<<<<< HEAD
-      expect(UploadDataTypes.getDataTypes().remoteDataType.length).toEqual(24);
-=======
-      expect(UploadDataTypes.getDataTypes().remoteDataType.length).toEqual(25);
->>>>>>> dd2a2a5a
+      expect(UploadDataTypes.getDataTypes().remoteDataType.length).toEqual(26);
     });
   });
 
