'use strict';

/*global require*/
var loadText = require('terriajs-cesium/Source/Core/loadText');
var TableDataSource = require('../../lib/Models/TableDataSource');
var TableStyle = require('../../lib/Models/TableStyle');

var tableDataSource;

beforeEach(function() {
    tableDataSource = new TableDataSource();
});

describe('TableDataSource', function() {

    it('can be constructed', function() {
        expect(tableDataSource).toBeDefined();
    });

    it('can load csv and detect lat and lon', function(done) {
        loadText('/test/csv/lat_lon_val.csv').then(function(text) {
<<<<<<< HEAD
            tableDataSource.load(text);
=======
            tableDataSource.loadFromCsv(text);
>>>>>>> 0c606d3c
            expect(tableDataSource.hasLatitudeAndLongitude).toEqual(true);
        }).then(done).otherwise(done.fail);
    });

    it('sets the default dataVariable ignoring lat and lon', function(done) {
        loadText('/test/csv/lat_lon_val.csv').then(function(text) {
<<<<<<< HEAD
            tableDataSource.load(text);
=======
            tableDataSource.loadFromCsv(text);
>>>>>>> 0c606d3c
            expect(tableDataSource.tableStructure.activeItems.length).toEqual(1);
            expect(tableDataSource.tableStructure.activeItems[0].name).toEqual('value');
        }).then(done).otherwise(done.fail);
    });

    it('does not set the clock when there is no date column', function(done) {
        loadText('/test/csv/lat_lon_val.csv').then(function(text) {
<<<<<<< HEAD
            tableDataSource.load(text);
=======
            tableDataSource.loadFromCsv(text);
>>>>>>> 0c606d3c
            expect(tableDataSource.clock).toBeUndefined();
        }).then(done).otherwise(done.fail);
    });

    it('sets the clock when there is a date column', function(done) {
        loadText('/test/csv/lat_long_enum_moving_date.csv').then(function(text) {
<<<<<<< HEAD
            tableDataSource.load(text);
=======
            tableDataSource.loadFromCsv(text);
>>>>>>> 0c606d3c
            expect(tableDataSource.clock).toBeDefined();
        }).then(done).otherwise(done.fail);
    });

    it('scales points', function(done) {
        var tableStyle = new TableStyle({
            dataVariable: 'val',
            scaleByValue: true,
            scale: 5
        });
        loadText('/test/csv/lat_lon_enum_val.csv').then(function(text) {
<<<<<<< HEAD
            tableDataSource.load(text, tableStyle);
=======
            tableDataSource.loadFromCsv(text, tableStyle);
>>>>>>> 0c606d3c
            var features = tableDataSource.entities.values;
            expect(tableDataSource.tableStructure.columns[0].values).not.toEqual(tableDataSource.tableStructure.columns[1].values);
            // expect the first two features to have different scales (line above ensures they have different values)
            expect(features[0].point.pixelSize.getValue()).not.toEqual(features[1].point.pixelSize.getValue());
        }).then(done).otherwise(done.fail);
    });

});<|MERGE_RESOLUTION|>--- conflicted
+++ resolved
@@ -19,22 +19,14 @@
 
     it('can load csv and detect lat and lon', function(done) {
         loadText('/test/csv/lat_lon_val.csv').then(function(text) {
-<<<<<<< HEAD
-            tableDataSource.load(text);
-=======
             tableDataSource.loadFromCsv(text);
->>>>>>> 0c606d3c
             expect(tableDataSource.hasLatitudeAndLongitude).toEqual(true);
         }).then(done).otherwise(done.fail);
     });
 
     it('sets the default dataVariable ignoring lat and lon', function(done) {
         loadText('/test/csv/lat_lon_val.csv').then(function(text) {
-<<<<<<< HEAD
-            tableDataSource.load(text);
-=======
             tableDataSource.loadFromCsv(text);
->>>>>>> 0c606d3c
             expect(tableDataSource.tableStructure.activeItems.length).toEqual(1);
             expect(tableDataSource.tableStructure.activeItems[0].name).toEqual('value');
         }).then(done).otherwise(done.fail);
@@ -42,22 +34,14 @@
 
     it('does not set the clock when there is no date column', function(done) {
         loadText('/test/csv/lat_lon_val.csv').then(function(text) {
-<<<<<<< HEAD
-            tableDataSource.load(text);
-=======
             tableDataSource.loadFromCsv(text);
->>>>>>> 0c606d3c
             expect(tableDataSource.clock).toBeUndefined();
         }).then(done).otherwise(done.fail);
     });
 
     it('sets the clock when there is a date column', function(done) {
         loadText('/test/csv/lat_long_enum_moving_date.csv').then(function(text) {
-<<<<<<< HEAD
-            tableDataSource.load(text);
-=======
             tableDataSource.loadFromCsv(text);
->>>>>>> 0c606d3c
             expect(tableDataSource.clock).toBeDefined();
         }).then(done).otherwise(done.fail);
     });
@@ -69,11 +53,7 @@
             scale: 5
         });
         loadText('/test/csv/lat_lon_enum_val.csv').then(function(text) {
-<<<<<<< HEAD
-            tableDataSource.load(text, tableStyle);
-=======
             tableDataSource.loadFromCsv(text, tableStyle);
->>>>>>> 0c606d3c
             var features = tableDataSource.entities.values;
             expect(tableDataSource.tableStructure.columns[0].values).not.toEqual(tableDataSource.tableStructure.columns[1].values);
             // expect the first two features to have different scales (line above ensures they have different values)
