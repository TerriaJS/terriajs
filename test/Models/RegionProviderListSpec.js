'use strict';

/*global require,describe,it,expect,beforeEach,fail*/

var RegionProviderList = require('../../lib/Map/RegionProviderList');
var RegionProvider = require('../../lib/Map/RegionProvider');
<<<<<<< HEAD
var TableStructure = require('../../lib/Core/TableStructure.js');
var regionProvideListPromise;

beforeEach(function() {
    regionProvideListPromise = RegionProviderList.fromUrl('test/csv/regionMapping.json');
});

describe('RegionProviderList', function() {
    it('loads some region providers', function(done) {
        regionProvideListPromise.then(function(rpl) {
=======
var DataTable = require('../../lib/Map/DataTable.js');
var sinon = require('sinon');
var URI = require('urijs');

describe('RegionProviderList', function() {
    var rplp;
    var fakeServer;

    beforeEach(function() {
        sinon.xhr.supportsCORS = true; // force Sinon to use XMLHttpRequest even on IE9
        fakeServer = sinon.fakeServer.create();
        fakeServer.autoRespond = true;

        fakeServer.xhr.useFilters = true;
        fakeServer.xhr.addFilter(function(method, url, async, username, password) {
            // Allow requests for local files.
            var uri = new URI(url);
            var protocol = uri.protocol();
            return !protocol;
        });

        fakeServer.respond(function(request) {
            fail('Unhandled request to URL: ' + request.url);
        });

        rplp = RegionProviderList.fromUrl('test/csv/regionMapping.json');
    });

    afterEach(function() {
        fakeServer.xhr.filters.length = 0;
        fakeServer.restore();
    });

    it('loads some region providers', function(done) {
        rplp.then(function(rpl) {
>>>>>>> dd29485c
            expect(rpl.regionProviders.length).toBeGreaterThan(2);
        }).otherwise(fail).then(done);
    });

    it('can find region SA4 by alias', function(done) {
<<<<<<< HEAD
        regionProvideListPromise.then(function(rpl) {
            expect(rpl.getRegionProvider('SA4')).toBeDefined();
        }).otherwise(fail).then(done);
    });

    it('can find region sA4 (case doesn\'t matter)', function(done) {
        regionProvideListPromise.then(function(rpl) {
            expect(rpl.getRegionProvider('sA4')).toBeDefined();
        }).otherwise(fail).then(done);
    });

    it('cannot find region NOTATHING by alias', function(done) {
        regionProvideListPromise.then(function(rpl) {
            expect(rpl.getRegionProvider('notathing')).not.toBeDefined();
        }).otherwise(fail).then(done);
    });

    var poaDescriptor = {
            "layerName":"region_map:FID_POA_2011_AUST",
            "server": "http://regionmap-dev.nationalmap.nicta.com.au/region_map/ows",
            "regionProp": "POA_CODE",
            "aliases": ["poa_2011", "postcode_2011", "poa", "poa_code", "poa_code_2011", "postcode"],
            "digits": 4,
            "textCodes": true
    };

    it('matches postcodes with bad and duplicated values', function(done) {
        var regionDetails, regionProvider;
        var regionProviderList = new RegionProviderList().initFromObject({ regionWmsMap: { POA: poaDescriptor }});
        var tableStructure = new TableStructure();
        tableStructure.loadFromCsv('postcode,value\n3068,1\n2000,2\n5,-1\nfour thousand,-4\n2000,3');
        regionDetails = regionProviderList.getRegionDetails(tableStructure.getColumnNames());
        expect(regionDetails).toBeDefined();
        expect(regionDetails.length).toBeGreaterThan(0);
        var regionDetail = regionDetails[0];
        expect(regionDetail.variableName).toBe('postcode');
        expect(regionDetail.regionProvider.regionType).toBe('POA');
        regionProvider = regionDetail.regionProvider;
        regionProvider.loadRegionIDs().then(function() {
            expect(regionProvider.regions.length).toBeGreaterThan(0);
            var regionValues = tableStructure.getColumnWithName(regionDetail.variableName).values;
            var failedMatches = [];
            var ambiguousMatches = [];
            var indexOfPostcode3068 = regionProvider.regions.map(getId).indexOf('3068');
            var indexOfPostcode2000 = regionProvider.regions.map(getId).indexOf('2000');
            var regionIndices = regionProvider.mapRegionsToIndicesInto(regionValues, undefined, failedMatches, ambiguousMatches);
            expect(regionIndices[indexOfPostcode3068]).toEqual(0);
            expect(regionIndices[indexOfPostcode2000]).toEqual(1);
            // Check that only two succeeded. This test may fail if we change how this is implemented.
            expect(Object.keys(regionIndices).length).toEqual(2);
            expect(ambiguousMatches.length).toEqual(1);
            expect(ambiguousMatches[0]).toEqual(4); // the fifth row (ie. index 4) has the duplicate postcode, 2000.
            expect(failedMatches.length).toEqual(2);
            expect(failedMatches).toContain(2);  // indices 2 and 3 are '5' and 'four thousand', which are bad.
            expect(failedMatches).toContain(3);
        }).otherwise(fail).then(done);
    });

    it('handles postcodes with leading zeroes', function(done) {
        var regionProvider = new RegionProvider('POA2', poaDescriptor);
        var tableStructure = new TableStructure();
        tableStructure.loadFromCsv('postcode,value\n0800,1\n0885,2');
        regionProvider.loadRegionIDs().then(function() {
            var regionValues = tableStructure.getColumnWithName('postcode').values;
            var regionIndices = regionProvider.mapRegionsToIndicesInto(regionValues);
            var indexOfPostcode0800 = regionProvider.regions.map(getId).indexOf('0800');
            // Check that both succeeded. This test may fail if we change how this is implemented.
            expect(Object.keys(regionIndices).length).toEqual(2);
            expect(regionIndices[indexOfPostcode0800]).toEqual(0);
        }).otherwise(fail).then(done);
    });

    it('handles data-side replacements', function(done) {
        var poa2 = JSON.parse(JSON.stringify(poaDescriptor));
        //poa2.dataReplacements = [ [ '^()(?=\\d\\d\\d$)', '0' ] ];
        poa2.dataReplacements = [['^(Clifton Hill|Fitzroy North)$', '3068']];
        var regionProvider = new RegionProvider("POA2", poa2);
        var tableStructure = new TableStructure();
        tableStructure.loadFromCsv('postcode,value\nFitzroy North,1\nFitzroy,-1\n^(Clifton Hill|Fitzroy North)$,-1');
        regionProvider.loadRegionIDs().then(function() {
            var regionValues = tableStructure.getColumnWithName('postcode').values;
            var regionIndices = regionProvider.mapRegionsToIndicesInto(regionValues);
            // Check that only one succeeded. This test may fail if we change how this is implemented.
            expect(Object.keys(regionIndices).length).toEqual(1);
        }).otherwise(fail).then(done);
    });

});

// eg. use as regions.map(getId) to just get the ids of the regions.
function getId(obj) {
        return obj.id;
}
=======
        rplp.then(function(rpl) {
            expect(rpl.getRegionProvider('SA4')).toBeDefined();
        }).otherwise(fail).then(done);
    });
    it('can find region sA4 (case doesn\'t matter)', function(done) {
        rplp.then(function(rpl) {
            expect(rpl.getRegionProvider('sA4')).toBeDefined();
        }).otherwise(fail).then(done);
    });
    it('cannot find region NOTATHING by alias', function(done) {
        rplp.then(function(rpl) {
            expect(rpl.getRegionProvider('notathing')).not.toBeDefined();
        }).otherwise(fail).then(done);
    });
    var poaDescriptor = {
        "layerName": "region_map:FID_POA_2011_AUST",
        "server": "http://regionmap-dev.nationalmap.nicta.com.au/region_map/ows",
        "regionProp": "POA_CODE",
        "aliases": ["poa_2011", "postcode_2011", "poa", "poa_code", "poa_code_2011", "postcode"],
        "digits": 4,
        "textCodes": true
    };

    it('matches postcodes as expected', function(done) {
        fakeServer.respondWith(
            'GET',
            'http://regionmap-dev.nationalmap.nicta.com.au/region_map/ows?service=wfs&version=2.0&request=getPropertyValue&typenames=region_map%3AFID_POA_2011_AUST&valueReference=POA_CODE',
            '<wfs:ValueCollection xmlns:xs="http://www.w3.org/2001/XMLSchema" xmlns:region_map="http://region_map" xmlns:fes="http://www.opengis.net/fes/2.0" xmlns:wfs="http://www.opengis.net/wfs/2.0" xmlns:ows="http://www.opengis.net/ows/1.1" xmlns:xlink="http://www.w3.org/1999/xlink" xmlns:gml="http://www.opengis.net/gml/3.2" xmlns:xsi="http://www.w3.org/2001/XMLSchema-instance" xsi:schemaLocation="http://www.opengis.net/wfs/2.0 http://regionmap-dev.nationalmap.nicta.com.au:80/region_map/schemas/wfs/2.0/wfs.xsd">\n' +
            '   <wfs:member>\n' +
            '       <region_map:POA_CODE>3068</region_map:POA_CODE>\n' +
            '   </wfs:member>\n' +
            '   <wfs:member>\n' +
            '       <region_map:POA_CODE>2000</region_map:POA_CODE>\n' +
            '   </wfs:member>\n' +
            '</wfs:ValueCollection>');

        var rp, r;
        var rpl = new RegionProviderList().initFromObject({
            regionWmsMap: {
                POA: poaDescriptor
            }
        });

        var dataset = new DataTable();
        dataset.loadText('postcode,value\n3068,1\n2000,2\n5,-1\nfour thousand,-4\n2000,3');
        dataset.setDataVariable('value');

        r = rpl.chooseRegionProvider(dataset.getVariableNames());
        expect(r).not.toBe(null);
        console.log(r);
        expect(r.regionVariable).toBe('postcode');
        expect(r.regionProvider.regionType).toBe('POA');
        rp = r.regionProvider;
        rp.loadRegionIDs().then(function() {
            expect(rp.regions.length).toBeGreaterThan(0);
            var res = rp.getRegionValues(dataset, r.regionVariable);
            expect(res.successes).toBeGreaterThan(0);
            expect(res.failedMatches).toEqual({
                "5": true,
                "four thousand": true
            });
            expect(res.ambiguousMatches).toEqual({
                "2000": true
            });
        }).otherwise(fail).then(done);
    });
    it('handles postcodes with leading zeroes', function(done) {
        fakeServer.respondWith(
            'GET',
            'http://regionmap-dev.nationalmap.nicta.com.au/region_map/ows?service=wfs&version=2.0&request=getPropertyValue&typenames=region_map%3AFID_POA_2011_AUST&valueReference=POA_CODE',
            '<wfs:ValueCollection xmlns:xs="http://www.w3.org/2001/XMLSchema" xmlns:region_map="http://region_map" xmlns:fes="http://www.opengis.net/fes/2.0" xmlns:wfs="http://www.opengis.net/wfs/2.0" xmlns:ows="http://www.opengis.net/ows/1.1" xmlns:xlink="http://www.w3.org/1999/xlink" xmlns:gml="http://www.opengis.net/gml/3.2" xmlns:xsi="http://www.w3.org/2001/XMLSchema-instance" xsi:schemaLocation="http://www.opengis.net/wfs/2.0 http://regionmap-dev.nationalmap.nicta.com.au:80/region_map/schemas/wfs/2.0/wfs.xsd">\n' +
            '   <wfs:member>\n' +
            '       <region_map:POA_CODE>0800</region_map:POA_CODE>\n' +
            '   </wfs:member>\n' +
            '   <wfs:member>\n' +
            '       <region_map:POA_CODE>0885</region_map:POA_CODE>\n' +
            '   </wfs:member>\n' +
            '</wfs:ValueCollection>');

        var rp = new RegionProvider("POA2", poaDescriptor);
        var dataset = new DataTable();
        dataset.loadText('postcode,value\n0800,1\n0885,2');
        dataset.setDataVariable('value');
        rp.loadRegionIDs().then(function() {
            var res = rp.getRegionValues(dataset, "postcode");
            expect(res.successes).toEqual(2);
            expect(Object.keys(res.failedMatches).length).toEqual(0);
        }).otherwise(fail).then(done);
    });
    it('handles data-side replacements', function(done) {
        fakeServer.respondWith(
            'GET',
            'http://regionmap-dev.nationalmap.nicta.com.au/region_map/ows?service=wfs&version=2.0&request=getPropertyValue&typenames=region_map%3AFID_POA_2011_AUST&valueReference=POA_CODE',
            '<wfs:ValueCollection xmlns:xs="http://www.w3.org/2001/XMLSchema" xmlns:region_map="http://region_map" xmlns:fes="http://www.opengis.net/fes/2.0" xmlns:wfs="http://www.opengis.net/wfs/2.0" xmlns:ows="http://www.opengis.net/ows/1.1" xmlns:xlink="http://www.w3.org/1999/xlink" xmlns:gml="http://www.opengis.net/gml/3.2" xmlns:xsi="http://www.w3.org/2001/XMLSchema-instance" xsi:schemaLocation="http://www.opengis.net/wfs/2.0 http://regionmap-dev.nationalmap.nicta.com.au:80/region_map/schemas/wfs/2.0/wfs.xsd">\n' +
            '   <wfs:member>\n' +
            '       <region_map:POA_CODE>3068</region_map:POA_CODE>\n' +
            '   </wfs:member>\n' +
            '</wfs:ValueCollection>');

        var poa2 = JSON.parse(JSON.stringify(poaDescriptor));
        //poa2.dataReplacements = [ [ '^()(?=\\d\\d\\d$)', '0' ] ];
        poa2.dataReplacements = [
            ['^(Clifton Hill|Fitzroy North)$', '3068']
        ];

        var rp = new RegionProvider("POA2", poa2);

        var dataset = new DataTable();
        dataset.loadText('postcode,value\nFitzroy North,1\nFitzroy,-1\n^(Clifton Hill|Fitzroy North)$,-1');
        dataset.setDataVariable('value');

        rp.loadRegionIDs().then(function() {
            var res = rp.getRegionValues(dataset, "postcode");
            expect(res.successes).toEqual(1);
            expect(Object.keys(res.failedMatches).length).toEqual(2);
        }).otherwise(fail).then(done);
    });
});
>>>>>>> dd29485c
<|MERGE_RESOLUTION|>--- conflicted
+++ resolved
@@ -4,25 +4,13 @@
 
 var RegionProviderList = require('../../lib/Map/RegionProviderList');
 var RegionProvider = require('../../lib/Map/RegionProvider');
-<<<<<<< HEAD
+var sinon = require('sinon');
+var URI = require('urijs');
 var TableStructure = require('../../lib/Core/TableStructure.js');
-var regionProvideListPromise;
-
-beforeEach(function() {
-    regionProvideListPromise = RegionProviderList.fromUrl('test/csv/regionMapping.json');
-});
 
 describe('RegionProviderList', function() {
-    it('loads some region providers', function(done) {
-        regionProvideListPromise.then(function(rpl) {
-=======
-var DataTable = require('../../lib/Map/DataTable.js');
-var sinon = require('sinon');
-var URI = require('urijs');
-
-describe('RegionProviderList', function() {
-    var rplp;
     var fakeServer;
+    var regionProvideListPromise;
 
     beforeEach(function() {
         sinon.xhr.supportsCORS = true; // force Sinon to use XMLHttpRequest even on IE9
@@ -41,7 +29,7 @@
             fail('Unhandled request to URL: ' + request.url);
         });
 
-        rplp = RegionProviderList.fromUrl('test/csv/regionMapping.json');
+        regionProvideListPromise = RegionProviderList.fromUrl('test/csv/regionMapping.json');
     });
 
     afterEach(function() {
@@ -50,14 +38,12 @@
     });
 
     it('loads some region providers', function(done) {
-        rplp.then(function(rpl) {
->>>>>>> dd29485c
+        regionProvideListPromise.then(function(rpl) {
             expect(rpl.regionProviders.length).toBeGreaterThan(2);
         }).otherwise(fail).then(done);
     });
 
     it('can find region SA4 by alias', function(done) {
-<<<<<<< HEAD
         regionProvideListPromise.then(function(rpl) {
             expect(rpl.getRegionProvider('SA4')).toBeDefined();
         }).otherwise(fail).then(done);
@@ -85,8 +71,24 @@
     };
 
     it('matches postcodes with bad and duplicated values', function(done) {
+        fakeServer.respondWith(
+            'GET',
+            'http://regionmap-dev.nationalmap.nicta.com.au/region_map/ows?service=wfs&version=2.0&request=getPropertyValue&typenames=region_map%3AFID_POA_2011_AUST&valueReference=POA_CODE',
+            '<wfs:ValueCollection xmlns:xs="http://www.w3.org/2001/XMLSchema" xmlns:region_map="http://region_map" xmlns:fes="http://www.opengis.net/fes/2.0" xmlns:wfs="http://www.opengis.net/wfs/2.0" xmlns:ows="http://www.opengis.net/ows/1.1" xmlns:xlink="http://www.w3.org/1999/xlink" xmlns:gml="http://www.opengis.net/gml/3.2" xmlns:xsi="http://www.w3.org/2001/XMLSchema-instance" xsi:schemaLocation="http://www.opengis.net/wfs/2.0 http://regionmap-dev.nationalmap.nicta.com.au:80/region_map/schemas/wfs/2.0/wfs.xsd">\n' +
+            '   <wfs:member>\n' +
+            '       <region_map:POA_CODE>3068</region_map:POA_CODE>\n' +
+            '   </wfs:member>\n' +
+            '   <wfs:member>\n' +
+            '       <region_map:POA_CODE>2000</region_map:POA_CODE>\n' +
+            '   </wfs:member>\n' +
+            '</wfs:ValueCollection>'
+        );
         var regionDetails, regionProvider;
-        var regionProviderList = new RegionProviderList().initFromObject({ regionWmsMap: { POA: poaDescriptor }});
+        var regionProviderList = new RegionProviderList().initFromObject({
+            regionWmsMap: {
+                POA: poaDescriptor
+            }
+        });
         var tableStructure = new TableStructure();
         tableStructure.loadFromCsv('postcode,value\n3068,1\n2000,2\n5,-1\nfour thousand,-4\n2000,3');
         regionDetails = regionProviderList.getRegionDetails(tableStructure.getColumnNames());
@@ -117,6 +119,18 @@
     });
 
     it('handles postcodes with leading zeroes', function(done) {
+        fakeServer.respondWith(
+            'GET',
+            'http://regionmap-dev.nationalmap.nicta.com.au/region_map/ows?service=wfs&version=2.0&request=getPropertyValue&typenames=region_map%3AFID_POA_2011_AUST&valueReference=POA_CODE',
+            '<wfs:ValueCollection xmlns:xs="http://www.w3.org/2001/XMLSchema" xmlns:region_map="http://region_map" xmlns:fes="http://www.opengis.net/fes/2.0" xmlns:wfs="http://www.opengis.net/wfs/2.0" xmlns:ows="http://www.opengis.net/ows/1.1" xmlns:xlink="http://www.w3.org/1999/xlink" xmlns:gml="http://www.opengis.net/gml/3.2" xmlns:xsi="http://www.w3.org/2001/XMLSchema-instance" xsi:schemaLocation="http://www.opengis.net/wfs/2.0 http://regionmap-dev.nationalmap.nicta.com.au:80/region_map/schemas/wfs/2.0/wfs.xsd">\n' +
+            '   <wfs:member>\n' +
+            '       <region_map:POA_CODE>0800</region_map:POA_CODE>\n' +
+            '   </wfs:member>\n' +
+            '   <wfs:member>\n' +
+            '       <region_map:POA_CODE>0885</region_map:POA_CODE>\n' +
+            '   </wfs:member>\n' +
+            '</wfs:ValueCollection>'
+        );
         var regionProvider = new RegionProvider('POA2', poaDescriptor);
         var tableStructure = new TableStructure();
         tableStructure.loadFromCsv('postcode,value\n0800,1\n0885,2');
@@ -131,6 +145,15 @@
     });
 
     it('handles data-side replacements', function(done) {
+        fakeServer.respondWith(
+            'GET',
+            'http://regionmap-dev.nationalmap.nicta.com.au/region_map/ows?service=wfs&version=2.0&request=getPropertyValue&typenames=region_map%3AFID_POA_2011_AUST&valueReference=POA_CODE',
+            '<wfs:ValueCollection xmlns:xs="http://www.w3.org/2001/XMLSchema" xmlns:region_map="http://region_map" xmlns:fes="http://www.opengis.net/fes/2.0" xmlns:wfs="http://www.opengis.net/wfs/2.0" xmlns:ows="http://www.opengis.net/ows/1.1" xmlns:xlink="http://www.w3.org/1999/xlink" xmlns:gml="http://www.opengis.net/gml/3.2" xmlns:xsi="http://www.w3.org/2001/XMLSchema-instance" xsi:schemaLocation="http://www.opengis.net/wfs/2.0 http://regionmap-dev.nationalmap.nicta.com.au:80/region_map/schemas/wfs/2.0/wfs.xsd">\n' +
+            '   <wfs:member>\n' +
+            '       <region_map:POA_CODE>3068</region_map:POA_CODE>\n' +
+            '   </wfs:member>\n' +
+            '</wfs:ValueCollection>'
+        );
         var poa2 = JSON.parse(JSON.stringify(poaDescriptor));
         //poa2.dataReplacements = [ [ '^()(?=\\d\\d\\d$)', '0' ] ];
         poa2.dataReplacements = [['^(Clifton Hill|Fitzroy North)$', '3068']];
@@ -150,124 +173,4 @@
 // eg. use as regions.map(getId) to just get the ids of the regions.
 function getId(obj) {
         return obj.id;
-}
-=======
-        rplp.then(function(rpl) {
-            expect(rpl.getRegionProvider('SA4')).toBeDefined();
-        }).otherwise(fail).then(done);
-    });
-    it('can find region sA4 (case doesn\'t matter)', function(done) {
-        rplp.then(function(rpl) {
-            expect(rpl.getRegionProvider('sA4')).toBeDefined();
-        }).otherwise(fail).then(done);
-    });
-    it('cannot find region NOTATHING by alias', function(done) {
-        rplp.then(function(rpl) {
-            expect(rpl.getRegionProvider('notathing')).not.toBeDefined();
-        }).otherwise(fail).then(done);
-    });
-    var poaDescriptor = {
-        "layerName": "region_map:FID_POA_2011_AUST",
-        "server": "http://regionmap-dev.nationalmap.nicta.com.au/region_map/ows",
-        "regionProp": "POA_CODE",
-        "aliases": ["poa_2011", "postcode_2011", "poa", "poa_code", "poa_code_2011", "postcode"],
-        "digits": 4,
-        "textCodes": true
-    };
-
-    it('matches postcodes as expected', function(done) {
-        fakeServer.respondWith(
-            'GET',
-            'http://regionmap-dev.nationalmap.nicta.com.au/region_map/ows?service=wfs&version=2.0&request=getPropertyValue&typenames=region_map%3AFID_POA_2011_AUST&valueReference=POA_CODE',
-            '<wfs:ValueCollection xmlns:xs="http://www.w3.org/2001/XMLSchema" xmlns:region_map="http://region_map" xmlns:fes="http://www.opengis.net/fes/2.0" xmlns:wfs="http://www.opengis.net/wfs/2.0" xmlns:ows="http://www.opengis.net/ows/1.1" xmlns:xlink="http://www.w3.org/1999/xlink" xmlns:gml="http://www.opengis.net/gml/3.2" xmlns:xsi="http://www.w3.org/2001/XMLSchema-instance" xsi:schemaLocation="http://www.opengis.net/wfs/2.0 http://regionmap-dev.nationalmap.nicta.com.au:80/region_map/schemas/wfs/2.0/wfs.xsd">\n' +
-            '   <wfs:member>\n' +
-            '       <region_map:POA_CODE>3068</region_map:POA_CODE>\n' +
-            '   </wfs:member>\n' +
-            '   <wfs:member>\n' +
-            '       <region_map:POA_CODE>2000</region_map:POA_CODE>\n' +
-            '   </wfs:member>\n' +
-            '</wfs:ValueCollection>');
-
-        var rp, r;
-        var rpl = new RegionProviderList().initFromObject({
-            regionWmsMap: {
-                POA: poaDescriptor
-            }
-        });
-
-        var dataset = new DataTable();
-        dataset.loadText('postcode,value\n3068,1\n2000,2\n5,-1\nfour thousand,-4\n2000,3');
-        dataset.setDataVariable('value');
-
-        r = rpl.chooseRegionProvider(dataset.getVariableNames());
-        expect(r).not.toBe(null);
-        console.log(r);
-        expect(r.regionVariable).toBe('postcode');
-        expect(r.regionProvider.regionType).toBe('POA');
-        rp = r.regionProvider;
-        rp.loadRegionIDs().then(function() {
-            expect(rp.regions.length).toBeGreaterThan(0);
-            var res = rp.getRegionValues(dataset, r.regionVariable);
-            expect(res.successes).toBeGreaterThan(0);
-            expect(res.failedMatches).toEqual({
-                "5": true,
-                "four thousand": true
-            });
-            expect(res.ambiguousMatches).toEqual({
-                "2000": true
-            });
-        }).otherwise(fail).then(done);
-    });
-    it('handles postcodes with leading zeroes', function(done) {
-        fakeServer.respondWith(
-            'GET',
-            'http://regionmap-dev.nationalmap.nicta.com.au/region_map/ows?service=wfs&version=2.0&request=getPropertyValue&typenames=region_map%3AFID_POA_2011_AUST&valueReference=POA_CODE',
-            '<wfs:ValueCollection xmlns:xs="http://www.w3.org/2001/XMLSchema" xmlns:region_map="http://region_map" xmlns:fes="http://www.opengis.net/fes/2.0" xmlns:wfs="http://www.opengis.net/wfs/2.0" xmlns:ows="http://www.opengis.net/ows/1.1" xmlns:xlink="http://www.w3.org/1999/xlink" xmlns:gml="http://www.opengis.net/gml/3.2" xmlns:xsi="http://www.w3.org/2001/XMLSchema-instance" xsi:schemaLocation="http://www.opengis.net/wfs/2.0 http://regionmap-dev.nationalmap.nicta.com.au:80/region_map/schemas/wfs/2.0/wfs.xsd">\n' +
-            '   <wfs:member>\n' +
-            '       <region_map:POA_CODE>0800</region_map:POA_CODE>\n' +
-            '   </wfs:member>\n' +
-            '   <wfs:member>\n' +
-            '       <region_map:POA_CODE>0885</region_map:POA_CODE>\n' +
-            '   </wfs:member>\n' +
-            '</wfs:ValueCollection>');
-
-        var rp = new RegionProvider("POA2", poaDescriptor);
-        var dataset = new DataTable();
-        dataset.loadText('postcode,value\n0800,1\n0885,2');
-        dataset.setDataVariable('value');
-        rp.loadRegionIDs().then(function() {
-            var res = rp.getRegionValues(dataset, "postcode");
-            expect(res.successes).toEqual(2);
-            expect(Object.keys(res.failedMatches).length).toEqual(0);
-        }).otherwise(fail).then(done);
-    });
-    it('handles data-side replacements', function(done) {
-        fakeServer.respondWith(
-            'GET',
-            'http://regionmap-dev.nationalmap.nicta.com.au/region_map/ows?service=wfs&version=2.0&request=getPropertyValue&typenames=region_map%3AFID_POA_2011_AUST&valueReference=POA_CODE',
-            '<wfs:ValueCollection xmlns:xs="http://www.w3.org/2001/XMLSchema" xmlns:region_map="http://region_map" xmlns:fes="http://www.opengis.net/fes/2.0" xmlns:wfs="http://www.opengis.net/wfs/2.0" xmlns:ows="http://www.opengis.net/ows/1.1" xmlns:xlink="http://www.w3.org/1999/xlink" xmlns:gml="http://www.opengis.net/gml/3.2" xmlns:xsi="http://www.w3.org/2001/XMLSchema-instance" xsi:schemaLocation="http://www.opengis.net/wfs/2.0 http://regionmap-dev.nationalmap.nicta.com.au:80/region_map/schemas/wfs/2.0/wfs.xsd">\n' +
-            '   <wfs:member>\n' +
-            '       <region_map:POA_CODE>3068</region_map:POA_CODE>\n' +
-            '   </wfs:member>\n' +
-            '</wfs:ValueCollection>');
-
-        var poa2 = JSON.parse(JSON.stringify(poaDescriptor));
-        //poa2.dataReplacements = [ [ '^()(?=\\d\\d\\d$)', '0' ] ];
-        poa2.dataReplacements = [
-            ['^(Clifton Hill|Fitzroy North)$', '3068']
-        ];
-
-        var rp = new RegionProvider("POA2", poa2);
-
-        var dataset = new DataTable();
-        dataset.loadText('postcode,value\nFitzroy North,1\nFitzroy,-1\n^(Clifton Hill|Fitzroy North)$,-1');
-        dataset.setDataVariable('value');
-
-        rp.loadRegionIDs().then(function() {
-            var res = rp.getRegionValues(dataset, "postcode");
-            expect(res.successes).toEqual(1);
-            expect(Object.keys(res.failedMatches).length).toEqual(2);
-        }).otherwise(fail).then(done);
-    });
-});
->>>>>>> dd29485c
+}