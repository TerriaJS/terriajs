'use strict';

/*global require,describe,it,expect,beforeEach*/
var Cesium = require('../../lib/Models/Cesium');
var Terria = require('../../lib/Models/Terria');
var CesiumWidget = require('terriajs-cesium/Source/Widgets/CesiumWidget/CesiumWidget');
var supportsWebGL = require('../../lib/Core/supportsWebGL');

if (supportsWebGL()) {
    describe('Cesium Model', function() {
        var terria;
        var cesium;
        var container;

        beforeEach(function() {
            terria = new Terria({
                baseUrl : './'
            });
            container = document.createElement('div');
            container.id = 'container';
            document.body.appendChild(container);

            spyOn(terria.tileLoadProgressEvent, 'raiseEvent');

            cesium = new Cesium(terria, new CesiumWidget(container, {}));
        });

        afterEach(function() {
            document.body.removeChild(container);
        });

<<<<<<< HEAD
    it('should be able to reference its container', function() {
        expect(cesium.getContainer()).toBe(container);
    });

    it('should trigger terria.tileLoadProgressEvent on globe tileLoadProgressEvent', function() {
        cesium.scene.globe.tileLoadProgressEvent.raiseEvent(3);
=======
        it('should trigger terria.tileLoadProgressEvent on globe tileLoadProgressEvent', function() {
            cesium.scene.globe.tileLoadProgressEvent.raiseEvent(3);
>>>>>>> a22f50e5

            expect(terria.tileLoadProgressEvent.raiseEvent).toHaveBeenCalledWith(3, 3);
        });

        it('should retain the maximum length of tiles to be loaded', function() {
            cesium.scene.globe.tileLoadProgressEvent.raiseEvent(3);
            cesium.scene.globe.tileLoadProgressEvent.raiseEvent(7);
            cesium.scene.globe.tileLoadProgressEvent.raiseEvent(4);
            cesium.scene.globe.tileLoadProgressEvent.raiseEvent(2);

            expect(terria.tileLoadProgressEvent.raiseEvent).toHaveBeenCalledWith(2, 7);
        });

        it('should reset maximum length when the number of tiles to be loaded reaches 0', function() {
            cesium.scene.globe.tileLoadProgressEvent.raiseEvent(3);
            cesium.scene.globe.tileLoadProgressEvent.raiseEvent(7);
            cesium.scene.globe.tileLoadProgressEvent.raiseEvent(4);
            cesium.scene.globe.tileLoadProgressEvent.raiseEvent(0);

            expect(terria.tileLoadProgressEvent.raiseEvent.calls.mostRecent().args).toEqual([0, 0]);

            cesium.scene.globe.tileLoadProgressEvent.raiseEvent(2);

            expect(terria.tileLoadProgressEvent.raiseEvent.calls.mostRecent().args).toEqual([2, 2]);
        });
    });
}<|MERGE_RESOLUTION|>--- conflicted
+++ resolved
@@ -29,17 +29,12 @@
             document.body.removeChild(container);
         });
 
-<<<<<<< HEAD
-    it('should be able to reference its container', function() {
-        expect(cesium.getContainer()).toBe(container);
-    });
+        it('should be able to reference its container', function() {
+            expect(cesium.getContainer()).toBe(container);
+        });
 
-    it('should trigger terria.tileLoadProgressEvent on globe tileLoadProgressEvent', function() {
-        cesium.scene.globe.tileLoadProgressEvent.raiseEvent(3);
-=======
         it('should trigger terria.tileLoadProgressEvent on globe tileLoadProgressEvent', function() {
             cesium.scene.globe.tileLoadProgressEvent.raiseEvent(3);
->>>>>>> a22f50e5
 
             expect(terria.tileLoadProgressEvent.raiseEvent).toHaveBeenCalledWith(3, 3);
         });
