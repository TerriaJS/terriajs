--- conflicted
+++ resolved
@@ -1,15 +1,11 @@
 import { configure, runInAction } from "mobx";
 import _loadWithXhr from "../../lib/Core/loadWithXhr";
 import Terria from "../../lib/Models/Terria";
-<<<<<<< HEAD
-import ArcGisFeatureServerCatalogItem from "../../lib/Models/ArcGisFeatureServerCatalogItem";
 import { getLineStyleCesium } from "../../lib/Models/esriLineStyle";
-=======
 import ArcGisFeatureServerCatalogItem, {
   convertEsriPointSizeToPixels,
   convertEsriColorToCesiumColor
 } from "../../lib/Models/ArcGisFeatureServerCatalogItem";
->>>>>>> 33c82e82
 import CommonStrata from "../../lib/Models/CommonStrata";
 import isDefined from "../../lib/Core/isDefined";
 import { JsonArray } from "../../lib/Core/Json";
@@ -17,12 +13,8 @@
 import ColorMaterialProperty from "terriajs-cesium/Source/DataSources/ColorMaterialProperty";
 import JulianDate from "terriajs-cesium/Source/Core/JulianDate";
 import PolylineDashMaterialProperty from "terriajs-cesium/Source/DataSources/PolylineDashMaterialProperty";
-<<<<<<< HEAD
 import Color from "terriajs-cesium/Source/Core/Color";
-=======
-import { getLineStyleCesium } from "../../lib/Models/esriLineStyle";
 import ConstantProperty from "terriajs-cesium/Source/DataSources/ConstantProperty";
->>>>>>> 33c82e82
 
 configure({
   enforceActions: "observed",
@@ -169,7 +161,7 @@
       await item.loadMetadata();
       await item.loadMapItems();
 
-      const expectedOutlineWidth = 1;
+      const expectedOutlineWidth = convertEsriPointSizeToPixels(1);
       const expectedPolygonFilledColor: number = Color.fromBytes(
         215,
         203,
@@ -284,9 +276,6 @@
           entities[1].polyline.material
         )).dashPattern.getValue(time)
       ).toEqual(getLineStyleCesium("esriSLSDot"));
-<<<<<<< HEAD
-      expect(entities[1].polyline.width.getValue(time)).toEqual(1.5);
-=======
       expect(
         (<ConstantProperty>(
           (<unknown>(
@@ -297,7 +286,6 @@
       expect(entities[1].polyline.width.getValue(time)).toEqual(
         convertEsriPointSizeToPixels(1.5)
       );
->>>>>>> 33c82e82
 
       expect(entities[2].polyline).toBeDefined();
       expect(
@@ -320,13 +308,9 @@
           entities[3].polyline.material
         )).dashPattern.getValue(time)
       ).toEqual(getLineStyleCesium("esriSLSDashDot"));
-<<<<<<< HEAD
-      expect(entities[3].polyline.width.getValue(time)).toEqual(1.5);
-=======
       expect(entities[3].polyline.width.getValue(time)).toEqual(
         convertEsriPointSizeToPixels(1.5)
       );
->>>>>>> 33c82e82
 
       expect(entities[4].polyline).toBeDefined();
       expect(
@@ -337,13 +321,9 @@
           entities[4].polyline.material
         )).dashPattern.getValue(time)
       ).toEqual(getLineStyleCesium("esriSLSDashDotDot"));
-<<<<<<< HEAD
-      expect(entities[4].polyline.width.getValue(time)).toEqual(1.5);
-=======
       expect(entities[4].polyline.width.getValue(time)).toEqual(
         convertEsriPointSizeToPixels(1.5)
       );
->>>>>>> 33c82e82
 
       expect(entities[5].polyline).toBeDefined();
       expect(
@@ -354,13 +334,9 @@
           entities[5].polyline.material
         )).dashPattern.getValue(time)
       ).toEqual(getLineStyleCesium("esriSLSLongDash"));
-<<<<<<< HEAD
-      expect(entities[5].polyline.width.getValue(time)).toEqual(1.5);
-=======
       expect(entities[5].polyline.width.getValue(time)).toEqual(
         convertEsriPointSizeToPixels(1.5)
       );
->>>>>>> 33c82e82
 
       expect(entities[6].polyline).toBeDefined();
       expect(
@@ -371,13 +347,9 @@
           entities[6].polyline.material
         )).dashPattern.getValue(time)
       ).toEqual(getLineStyleCesium("esriSLSLongDashDot"));
-<<<<<<< HEAD
-      expect(entities[6].polyline.width.getValue(time)).toEqual(1.5);
-=======
       expect(entities[6].polyline.width.getValue(time)).toEqual(
         convertEsriPointSizeToPixels(1.5)
       );
->>>>>>> 33c82e82
 
       expect(entities[7].polyline).toBeDefined();
       expect(
@@ -388,13 +360,9 @@
           entities[7].polyline.material
         )).dashPattern.getValue(time)
       ).toEqual(getLineStyleCesium("esriSLSShortDash"));
-<<<<<<< HEAD
-      expect(entities[7].polyline.width.getValue(time)).toEqual(1.5);
-=======
       expect(entities[7].polyline.width.getValue(time)).toEqual(
         convertEsriPointSizeToPixels(1.5)
       );
->>>>>>> 33c82e82
 
       expect(entities[8].polyline).toBeDefined();
       expect(
@@ -405,13 +373,9 @@
           entities[8].polyline.material
         )).dashPattern.getValue(time)
       ).toEqual(getLineStyleCesium("esriSLSShortDot"));
-<<<<<<< HEAD
-      expect(entities[8].polyline.width.getValue(time)).toEqual(1.5);
-=======
       expect(entities[8].polyline.width.getValue(time)).toEqual(
         convertEsriPointSizeToPixels(1.5)
       );
->>>>>>> 33c82e82
 
       expect(entities[9].polyline).toBeDefined();
       expect(
@@ -422,13 +386,9 @@
           entities[9].polyline.material
         )).dashPattern.getValue(time)
       ).toEqual(getLineStyleCesium("esriSLSShortDashDot"));
-<<<<<<< HEAD
-      expect(entities[9].polyline.width.getValue(time)).toEqual(1.5);
-=======
       expect(entities[9].polyline.width.getValue(time)).toEqual(
         convertEsriPointSizeToPixels(1.5)
       );
->>>>>>> 33c82e82
 
       expect(entities[10].polyline).toBeDefined();
       expect(
@@ -439,13 +399,9 @@
           entities[10].polyline.material
         )).dashPattern.getValue(time)
       ).toEqual(getLineStyleCesium("esriSLSShortDashDotDot"));
-<<<<<<< HEAD
-      expect(entities[10].polyline.width.getValue(time)).toEqual(1.5);
-=======
       expect(entities[10].polyline.width.getValue(time)).toEqual(
         convertEsriPointSizeToPixels(1.5)
       );
->>>>>>> 33c82e82
 
       expect(entities[11].polyline).toBeDefined();
       expect(
