--- conflicted
+++ resolved
@@ -734,11 +734,7 @@
   });
 });
 
-<<<<<<< HEAD
 describe("Disables protomaps (mvt) if geoJson simple styling is detected", () => {
-=======
-describe("Support geojson through apis", () => {
->>>>>>> 05b35a6b
   let terria: Terria;
   let geojson: GeoJsonCatalogItem;
 
@@ -749,7 +745,6 @@
     geojson = new GeoJsonCatalogItem("test-geojson", terria);
   });
 
-<<<<<<< HEAD
   it("Unchanged - less than 50% features detected", async () => {
     geojson.setTrait(CommonStrata.user, "url", "test/GeoJSON/api.geojson");
     geojson.setTrait(
@@ -772,7 +767,20 @@
     await geojson.loadMapItems();
     expect(geojson.mapItems[0] instanceof GeoJsonDataSource).toBeTruthy();
     expect(geojson.useMvt).toBeFalsy();
-=======
+  });
+});
+
+describe("Support geojson through apis", () => {
+  let terria: Terria;
+  let geojson: GeoJsonCatalogItem;
+
+  beforeEach(async function() {
+    terria = new Terria({
+      baseUrl: "./"
+    });
+    geojson = new GeoJsonCatalogItem("test-geojson", terria);
+  });
+
   it("Extracts geojson nested in a json object", async () => {
     geojson.setTrait(CommonStrata.user, "url", "test/GeoJSON/api.geojson");
     geojson.setTrait(CommonStrata.user, "responseDataPath", "nested.data");
@@ -785,6 +793,5 @@
     geojson.setTrait(CommonStrata.user, "responseGeoJsonPath", "nested.data");
     await geojson.loadMapItems();
     expect(geojson.mapItems.length).toEqual(1);
->>>>>>> 05b35a6b
   });
 });