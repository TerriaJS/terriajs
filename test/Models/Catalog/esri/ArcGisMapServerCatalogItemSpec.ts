import i18next from "i18next";
import { configure, runInAction } from "mobx";
import WebMercatorTilingScheme from "terriajs-cesium/Source/Core/WebMercatorTilingScheme";
import ArcGisMapServerImageryProvider from "terriajs-cesium/Source/Scene/ArcGisMapServerImageryProvider";
import _loadWithXhr from "../../../../lib/Core/loadWithXhr";
import ArcGisMapServerCatalogItem from "../../../../lib/Models/Catalog/Esri/ArcGisMapServerCatalogItem";
import Terria from "../../../../lib/Models/Terria";
import CommonStrata from "./../../../../lib/Models/Definition/CommonStrata";

configure({
  enforceActions: "observed",
  computedRequiresReaction: true
});

interface ExtendedLoadWithXhr {
  (): any;
  load: { (...args: any[]): any; calls: any };
}

const loadWithXhr: ExtendedLoadWithXhr = <any>_loadWithXhr;

describe("ArcGisMapServerCatalogItem", function () {
  const mapServerUrl =
    "http://www.example.com/Dynamic_National_Map_Hydrography_and_Marine/MapServer";

  const singleLayerUrl = mapServerUrl + "/31";

  let item: ArcGisMapServerCatalogItem;

  beforeEach(function () {
    item = new ArcGisMapServerCatalogItem("test", new Terria());
    const realLoadWithXhr = loadWithXhr.load;
    // We replace calls to GA's servers with pre-captured JSON files so our testing is isolated, but reflects real data.
    spyOn(loadWithXhr, "load").and.callFake(function (...args: any[]) {
      let url = args[0];
      url = url.replace("http://example.com/42/", "");

      if (url.match("Dynamic_National_Map_Hydrography_and_Marine/MapServer")) {
        url = url.replace(/^.*\/MapServer/, "MapServer");
        url = url.replace(/MapServer\/?\?.*/i, "mapserver.json");
        url = url.replace(/MapServer\/Legend\/?\?.*/i, "legend.json");
        url = url.replace(/MapServer\/Layers\/?\?.*/i, "layers.json");
        url = url.replace(/MapServer\/31\/?\?.*/i, "31.json");
        args[0] =
          "test/ArcGisMapServer/Dynamic_National_Map_Hydrography_and_Marine/" +
          url;
      } else if (url.match("SingleFusedMapCache/MapServer")) {
        url = url.replace(/^.*\/MapServer/, "MapServer");
        url = url.replace(/MapServer\/?\?.*/i, "mapserver.json");
        url = url.replace(/MapServer\/Legend\/?\?.*/i, "legend.json");
        url = url.replace(/MapServer\/Layers\/?\?.*/i, "layers.json");
        args[0] = "test/ArcGisMapServer/SingleFusedMapCache/" + url;
      } else if (url.match("/token")) {
        args[0] =
          "test/ArcGisMapServer/Dynamic_National_Map_Hydrography_and_Marine/token.json";
        args[1] = "text";
        args[2] = "GET";
        args[3] = undefined;
        return realLoadWithXhr(...args);
      } else if (url.match("/cadastre_history/MapServer")) {
        args[0] = "test/ArcGisMapServer/time-enabled.json";
      }

      return realLoadWithXhr(...args);
    });
  });

  it("has a type and type name", function () {
    expect(ArcGisMapServerCatalogItem.type).toBe("esri-mapServer");
    expect(item.typeName).toBe(
      i18next.t("models.arcGisMapServerCatalogItem.name")
    );
  });

  it("supports splitting", function () {
    expect(item.disableSplitter).toBeFalsy();
  });

  it("supports zooming to extent", function () {
    expect(item.disableZoomTo).toBeFalsy();
  });

  it("supports preview", function () {
    expect(item.disableAboutData).toBeFalsy();
  });

  describe("loadMapItems", function () {
    it("can load all layers", async function () {
      runInAction(() => {
        item = new ArcGisMapServerCatalogItem("test", new Terria());
        item.setTrait(CommonStrata.definition, "url", mapServerUrl);
      });
      await item.loadMapItems();
      expect(item.layersArray.length).toBe(74);
    });

    it("can load specific layers", async function () {
      runInAction(() => {
        item = new ArcGisMapServerCatalogItem("test", new Terria());
        item.setTrait(CommonStrata.definition, "url", mapServerUrl);
        item.setTrait(CommonStrata.definition, "layers", "31,32");
      });
      await item.loadMapItems();
      expect(item.layersArray.length).toBe(2);
    });

    it("can load specific layers - and ignore invalid layers", async function () {
      runInAction(() => {
        item = new ArcGisMapServerCatalogItem("test", new Terria());
        item.setTrait(CommonStrata.definition, "url", mapServerUrl);
        item.setTrait(CommonStrata.definition, "layers", "31,32,ahhhh,200");
      });
      await item.loadMapItems();
      expect(item.layersArray.length).toBe(2);
    });

    it("can load a single layer given in the URL", async function () {
      runInAction(() => {
        item = new ArcGisMapServerCatalogItem("test", new Terria());
        item.setTrait(CommonStrata.definition, "url", singleLayerUrl);
      });
      await item.loadMapItems();
      expect(item.layersArray.length).toBe(1);
      expect(item.layers).toBe("31");
    });

    describe("when tokenUrl is set", function () {
      beforeEach(() => {
        runInAction(() => {
          item = new ArcGisMapServerCatalogItem("test", new Terria());
          item.setTrait(CommonStrata.definition, "url", singleLayerUrl);
          item.setTrait(
            CommonStrata.definition,
            "tokenUrl",
            "http://example.com/token"
          );
        });
      });

      it("fetches the token", async function () {
        await item.loadMapItems();
        expect(loadWithXhr.load.calls.argsFor(0)[0]).toBe(
          "http://example.com/token"
        );
      });

      it("adds the token to subsequent requests", async function () {
        await item.loadMapItems();
        const tokenre = /token=fakeToken/;
        expect(tokenre.test(loadWithXhr.load.calls.argsFor(1)[0])).toBeTruthy();
        expect(tokenre.test(loadWithXhr.load.calls.argsFor(2)[0])).toBeTruthy();
        expect(tokenre.test(loadWithXhr.load.calls.argsFor(3)[0])).toBeTruthy();
      });

      it("passess the token to the imageryProvider", async function () {
        await item.loadMapItems();
        const imageryProvider: any = item.mapItems[0].imageryProvider;
        expect(imageryProvider.token).toBe("fakeToken");
      });
    });
  });

  describe("after loading", function () {
    beforeEach(async function () {
      runInAction(() => {
        item = new ArcGisMapServerCatalogItem("test", new Terria());
        item.setTrait(CommonStrata.definition, "url", mapServerUrl);
      });
      await item.loadMapItems();
    });

    it("returns exactly one mapItems", function () {
      expect(item.mapItems.length).toBe(1);
    });

    describe("the mapItem", function () {
      it("correctly sets `alpha`", function () {
        runInAction(() =>
          item.setTrait(CommonStrata.definition, "opacity", 0.42)
        );
        expect(item.mapItems[0].alpha).toBe(0.42);
      });

      it("correctly sets `show`", function () {
        runInAction(() =>
          item.setTrait(CommonStrata.definition, "show", false)
        );
        expect(item.mapItems[0].show).toBe(false);
      });

      describe("imageryProvider", function () {
        let imageryProvider: ArcGisMapServerImageryProvider;

        beforeEach(function () {
          runInAction(() => {
            item.setTrait(CommonStrata.definition, "layers", "31");
            item.setTrait(CommonStrata.definition, "parameters", {
              foo: "bar"
            });
            item.setTrait(CommonStrata.definition, "minScaleDenominator", 1);
            item.setTrait(
              CommonStrata.definition,
              "hideLayerAfterMinScaleDenominator",
              true
            );
          });

          imageryProvider = item.mapItems[0]
            .imageryProvider as ArcGisMapServerImageryProvider;
        });

        it("should be an ArcGisMapServerImageryProvider", function () {
          expect(
            imageryProvider instanceof ArcGisMapServerImageryProvider
          ).toBeTruthy();
        });

        it("sets the URL correctly", function () {
          expect(imageryProvider.url).toBe(mapServerUrl + "/");
        });

        it("sets the layers correctly", function () {
          expect(imageryProvider.layers).toBe("31");
        });

        it("converts layer names to layer ids when constructing imagery provider", function () {
          item.setTrait(
            CommonStrata.definition,
            "layers",
            "Offshore_Rocks_And_Wrecks"
          );
          const imageryProvider = item.mapItems[0]
            .imageryProvider as ArcGisMapServerImageryProvider;
          expect(imageryProvider.layers).toBe("31");
        });

        it("tilingScheme should be a WebMercatorTilingScheme", function () {
          expect(
            imageryProvider.tilingScheme instanceof WebMercatorTilingScheme
          ).toBeTruthy();
        });

        it("sets the maximumLevel", function () {
          expect(imageryProvider.maximumLevel).toBe(13);
        });

        it("passes on request parameters", function () {
          expect(imageryProvider.parameters).toEqual(item.parameters);
        });

        it("correctly sets enablePickFeatures", function () {
          expect(imageryProvider.enablePickFeatures).toBe(true);
        });

        it("show scaleWorkbenchInfo when hideLayerAfterMinScaleDenominator", function () {
          item.setTrait(
            CommonStrata.definition,
            "hideLayerAfterMinScaleDenominator",
            true
          );
          spyOn(item.terria, "raiseErrorToUser");
          imageryProvider.requestImage(0, 0, 100);
          expect(item.scaleWorkbenchInfo).toBeDefined();
        });
      });
    });

    it("defines the name - with no layers specified", function () {
      // Using name from MapServer metadata
      expect(item.name).toBe(
        "Australia 250K Topographic Hydrography and Marine Layers"
      );
    });

    it("defines the name - with single layer specified", function () {
      item.setTrait(CommonStrata.definition, "layers", "21");
      // Using name from layer 21 metadata
      expect(item.name).toBe("Watercourses All Rivers Labels");
    });

    it("defines the name - with multiple layers specified", function () {
      item.setTrait(CommonStrata.definition, "layers", "21,22");
      // Using name from MapServer metadata - we don't support combining names across multiple layers
      expect(item.name).toBe(
        "Australia 250K Topographic Hydrography and Marine Layers"
      );
    });

    it("defines the dataCustodian", function () {
      expect(item.dataCustodian).toBe("Geoscience Australia");
    });

    it("defines maximum scale - with no layers specified", function () {
      // With no layer specified, we expect rectangle to be calculated using all layer metadata

      expect(item.maximumScale).toBeDefined();
      expect(item.maximumScale).toEqual(0);
    });

    it("defines maximum scale - with single layer specified", function () {
      // With a single layer specified, we expect rectangle to be calculated using layer metadata

      item.setTrait(CommonStrata.definition, "layers", "3");

      expect(item.maximumScale).toBeDefined();
      expect(item.maximumScale).toEqual(70000);
    });

    it("defines maximum scale - with multiple layers specified", function () {
      // With a multiple layers specified, we expect rectangle to be a union of all calculated rectangles from each layer metadata.

      item.setTrait(CommonStrata.definition, "layers", "19,20");

      expect(item.maximumScale).toBeDefined();
      expect(item.maximumScale).toEqual(300001);
    });

    it("defines a rectangle - with no layers specified", function () {
      // With no layer specified, we expect rectangle to be calculated using MapServer metadata

      expect(item.rectangle).toBeDefined();
      expect(item.rectangle.west).toEqual(97.90759300700006);
      expect(item.rectangle.south).toEqual(-54.25906877199998);
      expect(item.rectangle.east).toEqual(167.2820957260001);
      expect(item.rectangle.north).toEqual(0.9835908000000587);
    });

    it("defines a rectangle - with single layer specified", function () {
      // With a single layer specified, we expect rectangle to be calculated using layer metadata

      item.setTrait(CommonStrata.definition, "layers", "3");

      expect(item.rectangle).toBeDefined();
      expect(item.rectangle.west).toEqual(113.11904000000004);
      expect(item.rectangle.south).toEqual(-43.66633999999999);
      expect(item.rectangle.east).toEqual(153.62995);
      expect(item.rectangle.north).toEqual(-9.063350000000014);
    });

    it("defines a rectangle - with multiple layers specified", function () {
      // With a multiple layers specified, we expect rectangle to be a union of all calculated rectangles from each layer metadata.

      item.setTrait(CommonStrata.definition, "layers", "4,5");

      expect(item.rectangle).toBeDefined();
      expect(item.rectangle.west).toEqual(112.92034999999998);
      expect(item.rectangle.south).toEqual(-43.65735999999998);
      expect(item.rectangle.east).toEqual(153.63570000000004);
      expect(item.rectangle.north).toEqual(-8.99857000000003);
    });

    it("defines info - no layer specified", function () {
      // With no layer specified, we expect to only get description and copyright text from MapServer metadata
      expect(item.info.map(({ name, content }) => [name, content])).toEqual([
        [
          i18next.t("models.arcGisMapServerCatalogItem.serviceDescription"),
          "This service has been created specifically for display in the National Map and the symbology displayed may not suit other mapping applications. The AusHydro dataset represents the Australia's surface hydrology at a national scale. It includes natural and man-made geographic features such as: watercourse areas, swamps, reservoirs, canals, etc. This product presents hydrology polygon, point and line features which topologically connect and forms a complete flow path network for the entire continent of Australia. The GEODATA 250K data are best suited to graphical applications. These data may vary greatly in quality depending on the method of capture and digitising specifications in place at the time of capture. These features include the culture, drainage, hydrography, waterbodies and marine themes. Some datasets reflects the increasing data from scale to scale. The data is sourced from Geoscience Australia 250K Topographic data and AusHydro_V_2_0 data."
        ],
        [
          i18next.t("models.arcGisMapServerCatalogItem.copyrightText"),
          "Geoscience Australia, AusHydro Contributors (Geoscience Australia, NSW Department Land and Property Information, Queensland Department of National Resources and Mines, Victorian Department of Environment, Land, Water and Planning, South Australia Department for Environment, Water and Natural Resources, Tasmanian Department of Primary Industries, Parks, Water and Environment and Western Australian Land Information Authority (Landgate) )"
        ]
      ]);
    });

    it("defines info - with single layer specified", function () {
      // With a single layer specified, we expect to get description and copyright text from Layer metadata (in addition to description from MapServer metadata)
      item.setTrait(CommonStrata.definition, "layers", "0");
      expect(item.info.map(({ name, content }) => [name, content])).toEqual([
        [
          i18next.t("models.arcGisMapServerCatalogItem.dataDescription"),
          "This is a customised layer to show the user of the web map service where the 250K data labels are not appropriate to use past between these scales (National Scale to 1:300,000 Scale)."
        ],
        [
          i18next.t("models.arcGisMapServerCatalogItem.serviceDescription"),
          "This service has been created specifically for display in the National Map and the symbology displayed may not suit other mapping applications. The AusHydro dataset represents the Australia's surface hydrology at a national scale. It includes natural and man-made geographic features such as: watercourse areas, swamps, reservoirs, canals, etc. This product presents hydrology polygon, point and line features which topologically connect and forms a complete flow path network for the entire continent of Australia. The GEODATA 250K data are best suited to graphical applications. These data may vary greatly in quality depending on the method of capture and digitising specifications in place at the time of capture. These features include the culture, drainage, hydrography, waterbodies and marine themes. Some datasets reflects the increasing data from scale to scale. The data is sourced from Geoscience Australia 250K Topographic data and AusHydro_V_2_0 data."
        ],
        [
          i18next.t("models.arcGisMapServerCatalogItem.copyrightText"),
          "Geoscience Australia"
        ]
      ]);
    });

    it("defines info - with multiple layers specified", function () {
      // With a multiple layers specified, we expect to only get description and copyright text from MapServer metadata.
      // We currently don't support showing description and copyright text if more than 1 layer is specified
      item.setTrait(CommonStrata.definition, "layers", "0,1");
      expect(item.info.map(({ name, content }) => [name, content])).toEqual([
        [
          i18next.t("models.arcGisMapServerCatalogItem.serviceDescription"),
          "This service has been created specifically for display in the National Map and the symbology displayed may not suit other mapping applications. The AusHydro dataset represents the Australia's surface hydrology at a national scale. It includes natural and man-made geographic features such as: watercourse areas, swamps, reservoirs, canals, etc. This product presents hydrology polygon, point and line features which topologically connect and forms a complete flow path network for the entire continent of Australia. The GEODATA 250K data are best suited to graphical applications. These data may vary greatly in quality depending on the method of capture and digitising specifications in place at the time of capture. These features include the culture, drainage, hydrography, waterbodies and marine themes. Some datasets reflects the increasing data from scale to scale. The data is sourced from Geoscience Australia 250K Topographic data and AusHydro_V_2_0 data."
        ],
        [
          i18next.t("models.arcGisMapServerCatalogItem.copyrightText"),
          "Geoscience Australia, AusHydro Contributors (Geoscience Australia, NSW Department Land and Property Information, Queensland Department of National Resources and Mines, Victorian Department of Environment, Land, Water and Planning, South Australia Department for Environment, Water and Natural Resources, Tasmanian Department of Primary Industries, Parks, Water and Environment and Western Australian Land Information Authority (Landgate) )"
        ]
      ]);
    });

    it("defines legends - with no layers specified", function () {
      expect(item.legends).toBeDefined();
      expect(item.legends?.length).toBe(1);
      expect(item.legends[0].items.length).toBe(30);
      expect(item.legends[0].items[0].imageUrl).toBe(
        "data:image/png;base64,iVBORw0KGgoAAAANSUhEUgAAABoAAAAaCAMAAACelLz8AAAAAXNSR0IB2cksfwAAAANQTFRF/v//pgZx/wAAAAF0Uk5TAEDm2GYAAAAJcEhZcwAADsQAAA7EAZUrDhsAAAAPSURBVCiRY2AYBaNgqAIAAr4AAU6byIwAAAAASUVORK5CYII="
      );
    });

    it("defines legends - with single layer specified - with duplicate legends", async function () {
      item.setTrait(CommonStrata.definition, "layers", "61");

      expect(item.legends).toBeDefined();

      expect(item.legends?.length).toBe(1);
      expect(item.legends[0].items.length).toBe(2); // Note we expect 2 legends here instead of 3 because there are two legends with the same imageUrl
      expect(item.legends[0].items[0].imageUrl).toBe(
        "data:image/png;base64,iVBORw0KGgoAAAANSUhEUgAAABoAAAAaCAMAAACelLz8AAAAAXNSR0IB2cksfwAAAAlQTFRF/v//dLP/z9roPw4QXgAAAAN0Uk5TAP//RFDWIQAAAAlwSFlzAAAOxAAADsQBlSsOGwAAABxJREFUKJFjYCATMGIFECkmLGBUalQKf7IhAwAAvwYDdd8LbKYAAAAASUVORK5CYII="
      );
      expect(item.legends[0].items[1].imageUrl).toBe(
        "data:image/png;base64,iVBORw0KGgoAAAANSUhEUgAAABoAAAAaCAMAAACelLz8AAAAAXNSR0IB2cksfwAAAAlQTFRF/v//vtL/4+XainG3SQAAAAN0Uk5TAP//RFDWIQAAAAlwSFlzAAAOxAAADsQBlSsOGwAAABxJREFUKJFjYCATMGIFECkmLGBUalQKf7IhAwAAvwYDdd8LbKYAAAAASUVORK5CYII="
      );
    });

    it("defines legends - with single layer specified - with unique legends", async function () {
      item.setTrait(CommonStrata.definition, "layers", "67");

      expect(item.legends).toBeDefined();

      expect(item.legends?.length).toBe(1);
      expect(item.legends[0].items.length).toBe(2);
      expect(item.legends[0].items[0].imageUrl).toBe(
        "data:image/png;base64,iVBORw0KGgoAAAANSUhEUgAAABoAAAAaCAMAAACelLz8AAAAAXNSR0IB2cksfwAAAAZQTFRF/v//a5HBXiVtZwAAAAJ0Uk5TAP9bkSK1AAAACXBIWXMAAA7EAAAOxAGVKw4bAAAAFklEQVQokWNgGAVUAIxYASGpUUAhAAA/EgAtc3XmGwAAAABJRU5ErkJggg=="
      );
      expect(item.legends[0].items[1].imageUrl).toBe(
        "data:image/png;base64,iVBORw0KGgoAAAANSUhEUgAAABoAAAAaCAMAAACelLz8AAAAAXNSR0IB2cksfwAAAAZQTFRF/v//a5HBXiVtZwAAAAJ0Uk5TAP9bkSK1AAAACXBIWXMAAA7EAAAOxAGVKw4bAAAAFUlEQVQokWNgGAW0BYxYwUC7angAAB+/ABeuicGgAAAAAElFTkSuQmCC"
      );
    });

    it("defines legends - with multiple layers specified", async function () {
      item.setTrait(
        CommonStrata.definition,
        "layers",
        "58,59,60,61,62,63,64,65,66,67"
      );

      expect(item.legends).toBeDefined();
      expect(item.legends?.length).toBe(1);
      expect(item.legends[0].items.length).toBe(6);
    });
  });

  describe("time-enabled layer", function () {
    it("can load a time-enabled layer", async function () {
      runInAction(() => {
        item = new ArcGisMapServerCatalogItem("test", new Terria());
        item.setTrait(
          CommonStrata.definition,
          "url",
          "http://example.com/cadastre_history/MapServer"
        );
      });
      await item.loadMapItems();
      if (item.discreteTimes !== undefined) {
        expect(item.discreteTimes.length).toBe(781);
      }
      expect(item.startTime).toBe("2004-11-26T09:43:22.000000000Z");
      expect(item.stopTime).toBe("2019-11-03T14:00:00.000000000Z");
    });
  });

<<<<<<< HEAD
  describe("rectangle", function () {
    beforeEach(function () {
      jasmine.Ajax.install();
    });

    afterEach(function () {
      jasmine.Ajax.uninstall();
    });

    it("can generate rectangle from an extent in CRS EPSG:7844", async function () {
      const mapServerJson = require("../../../../wwwroot/test/ArcGisMapServer/Dynamic_National_Map_Hydrography_and_Marine/mapserver.json");
      mapServerJson.fullExtent.spatialReference.wkid = 7844;

      jasmine.Ajax.stubRequest(/.*?\/foo\/MapServer.*/).andReturn({
        responseText: JSON.stringify(mapServerJson)
      });

=======
  describe("TilesOnly + single fused map cache server", function () {
    beforeEach(async () => {
>>>>>>> f472be84
      runInAction(() => {
        item = new ArcGisMapServerCatalogItem("test", new Terria());
        item.setTrait(
          CommonStrata.definition,
          "url",
<<<<<<< HEAD
          "http://example.com/foo/MapServer"
        );
      });

      await item.loadMapItems();

      runInAction(() => {
        expect(round4(item.rectangle.east)).toBe(169.1615);
        expect(round4(item.rectangle.west)).toBe(100.1444);
        expect(round4(item.rectangle.north)).toBe(-2.3883);
        expect(round4(item.rectangle.south)).toBe(-49.9841);
      });
    });
  });
});

const digits4 = Math.pow(10, 4);
const round4 = (num: number | undefined) =>
  num !== undefined ? Math.floor(num * digits4) / digits4 : undefined;
=======
          "http://www.example.com/SingleFusedMapCache/MapServer"
        );
      });
      (await item.loadMapItems()).throwIfError();
    });

    it("doesn't request specific layers", async function () {
      expect(item.layers).toBeUndefined();
      expect(item.layersArray.length).toBe(0);
    });

    it("defines legends", async function () {
      expect(item.legends.length).toBe(1);
      expect(item.legends[0].items.length).toBe(3);
    });

    it("defines name", async function () {
      expect(item.name).toBe("Layers");
    });

    it("defines info", function () {
      expect(item.info.map(({ name, content }) => [name, content])).toEqual([
        [
          i18next.t("models.arcGisMapServerCatalogItem.serviceDescription"),
          "Some test description"
        ],
        [
          i18next.t("models.arcGisMapServerCatalogItem.copyrightText"),
          "Some copyright"
        ]
      ]);
    });

    it("defines maximum scale", function () {
      expect(item.maximumScale).toBeDefined();
      expect(item.maximumScale).toEqual(0);
    });

    it("defines a rectangle", function () {
      expect(item.rectangle).toBeDefined();
      expect(item.rectangle.west).toEqual(140.9657708472755);
      expect(item.rectangle.south).toEqual(-38.86193867467817);
      expect(item.rectangle.east).toEqual(149.47499857774622);
      expect(item.rectangle.north).toEqual(-34.124254130456116);
    });
  });
});
>>>>>>> f472be84
<|MERGE_RESOLUTION|>--- conflicted
+++ resolved
@@ -469,54 +469,13 @@
     });
   });
 
-<<<<<<< HEAD
-  describe("rectangle", function () {
-    beforeEach(function () {
-      jasmine.Ajax.install();
-    });
-
-    afterEach(function () {
-      jasmine.Ajax.uninstall();
-    });
-
-    it("can generate rectangle from an extent in CRS EPSG:7844", async function () {
-      const mapServerJson = require("../../../../wwwroot/test/ArcGisMapServer/Dynamic_National_Map_Hydrography_and_Marine/mapserver.json");
-      mapServerJson.fullExtent.spatialReference.wkid = 7844;
-
-      jasmine.Ajax.stubRequest(/.*?\/foo\/MapServer.*/).andReturn({
-        responseText: JSON.stringify(mapServerJson)
-      });
-
-=======
   describe("TilesOnly + single fused map cache server", function () {
     beforeEach(async () => {
->>>>>>> f472be84
       runInAction(() => {
         item = new ArcGisMapServerCatalogItem("test", new Terria());
         item.setTrait(
           CommonStrata.definition,
           "url",
-<<<<<<< HEAD
-          "http://example.com/foo/MapServer"
-        );
-      });
-
-      await item.loadMapItems();
-
-      runInAction(() => {
-        expect(round4(item.rectangle.east)).toBe(169.1615);
-        expect(round4(item.rectangle.west)).toBe(100.1444);
-        expect(round4(item.rectangle.north)).toBe(-2.3883);
-        expect(round4(item.rectangle.south)).toBe(-49.9841);
-      });
-    });
-  });
-});
-
-const digits4 = Math.pow(10, 4);
-const round4 = (num: number | undefined) =>
-  num !== undefined ? Math.floor(num * digits4) / digits4 : undefined;
-=======
           "http://www.example.com/SingleFusedMapCache/MapServer"
         );
       });
@@ -563,5 +522,45 @@
       expect(item.rectangle.north).toEqual(-34.124254130456116);
     });
   });
+
+  describe("rectangle", function () {
+    beforeEach(function () {
+      jasmine.Ajax.install();
+    });
+
+    afterEach(function () {
+      jasmine.Ajax.uninstall();
+    });
+
+    it("can generate rectangle from an extent in CRS EPSG:7844", async function () {
+      const mapServerJson = require("../../../../wwwroot/test/ArcGisMapServer/Dynamic_National_Map_Hydrography_and_Marine/mapserver.json");
+      mapServerJson.fullExtent.spatialReference.wkid = 7844;
+
+      jasmine.Ajax.stubRequest(/.*?\/foo\/MapServer.*/).andReturn({
+        responseText: JSON.stringify(mapServerJson)
+      });
+
+      runInAction(() => {
+        item = new ArcGisMapServerCatalogItem("test", new Terria());
+        item.setTrait(
+          CommonStrata.definition,
+          "url",
+          "http://example.com/foo/MapServer"
+        );
+      });
+
+      await item.loadMapItems();
+
+      runInAction(() => {
+        expect(round4(item.rectangle.east)).toBe(169.1615);
+        expect(round4(item.rectangle.west)).toBe(100.1444);
+        expect(round4(item.rectangle.north)).toBe(-2.3883);
+        expect(round4(item.rectangle.south)).toBe(-49.9841);
+      });
+    });
+  });
 });
->>>>>>> f472be84
+
+const digits4 = Math.pow(10, 4);
+const round4 = (num: number | undefined) =>
+  num !== undefined ? Math.floor(num * digits4) / digits4 : undefined;