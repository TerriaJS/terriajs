--- conflicted
+++ resolved
@@ -240,8 +240,8 @@
 
   describe("time series data: ", function() {
     beforeEach(function() {
-      spyOn(terria.timeSeriesStack, "addLayerToTop");
-      spyOn(terria.timeSeriesStack, "removeLayer");
+      spyOn(terria.timelineStack, "addToTop");
+      spyOn(terria.timelineStack, "remove");
     });
 
     describe("when item has clock", function() {
@@ -254,34 +254,32 @@
         };
       });
 
-      it("item should be added to top of timeSeriesStack when enabled", function(done) {
+      it("item should be added to top of timelineStack when enabled", function(done) {
         item.isEnabled = true;
 
         item._loadForEnablePromise.then(function() {
-          expect(terria.timeSeriesStack.addLayerToTop).toHaveBeenCalledWith(
-            item
-          );
+          expect(terria.timelineStack.addToTop).toHaveBeenCalledWith(item);
           done();
         });
       });
 
-      it("should be removed from timeSeriesStack when disabled", function(done) {
+      it("should be removed from timelineStack when disabled", function(done) {
         item.isEnabled = true;
 
         item._loadForEnablePromise.then(function() {
           item.isEnabled = false;
-          expect(terria.timeSeriesStack.removeLayer).toHaveBeenCalledWith(item);
+          expect(terria.timelineStack.removeLayer).toHaveBeenCalledWith(item);
           done();
         });
       });
     });
 
     describe("when item has no clock", function() {
-      it("should not call timeSeriesStack", function(done) {
+      it("should not call timelineStack", function(done) {
         item.isEnabled = true;
 
         item._loadForEnablePromise.then(function() {
-          expect(terria.timeSeriesStack.addLayerToTop).not.toHaveBeenCalled();
+          expect(terria.timelineStack.addToTop).not.toHaveBeenCalled();
           done();
         });
       });
@@ -326,53 +324,6 @@
         .then(done);
     });
 
-<<<<<<< HEAD
-    describe('time series data: ', function() {
-        beforeEach(function () {
-            spyOn(terria.timelineStack, 'addToTop');
-            spyOn(terria.timelineStack, 'remove');
-        });
-
-        describe('when item has clock', function() {
-            beforeEach(function() {
-                item.clock = {
-                    getValue: jasmine.createSpy('getValue'),
-                    definitionChanged: {addEventListener: jasmine.createSpy('addEventListener')}
-               };
-            });
-
-            it('item should be added to top of timelineStack when enabled', function(done) {
-                item.isEnabled = true;
-
-                item._loadForEnablePromise.then(function() {
-                   expect(terria.timelineStack.addToTop).toHaveBeenCalledWith(item);
-                   done();
-                });
-            });
-
-            it('should be removed from timelineStack when disabled', function(done) {
-                item.isEnabled = true;
-
-                item._loadForEnablePromise.then(function() {
-                    item.isEnabled = false;
-                    expect(terria.timelineStack.removeLayer).toHaveBeenCalledWith(item);
-                    done();
-                });
-            });
-
-        });
-
-        describe('when item has no clock', function() {
-           it('should not call timelineStack', function(done) {
-               item.isEnabled = true;
-
-               item._loadForEnablePromise.then(function() {
-                   expect(terria.timelineStack.addToTop).not.toHaveBeenCalled();
-                   done();
-               });
-           });
-        });
-=======
     describe("uniqueId", function() {
       it("should return path if no id is specified", function() {
         expect(catalog.group.items[0].items[0].uniqueId).toBe(
@@ -383,7 +334,6 @@
       it("should return id field if one is specified", function() {
         expect(catalog.group.items[0].items[1].uniqueId).toBe("thisIsAnId");
       });
->>>>>>> 1b40857d
     });
 
     describe("allShareKeys", function() {
