import { computed } from "mobx";
<<<<<<< HEAD
import Cartesian3 from "terriajs-cesium/Source/Core/Cartesian3";
import Rectangle from "terriajs-cesium/Source/Core/Rectangle";
=======
import CustomDataSource from "terriajs-cesium/Source/DataSources/CustomDataSource";
>>>>>>> 252df79c
import Cesium from "../../lib/Models/Cesium";
import Terria from "../../lib/Models/Terria";
import WebMapServiceCatalogItem from "../../lib/Models/WebMapServiceCatalogItem";
import TerriaViewer from "../../lib/ViewModels/TerriaViewer";

const supportsWebGL = require("../../lib/Core/supportsWebGL");

const describeIfSupported = supportsWebGL() ? describe : xdescribe;

describeIfSupported("Cesium Model", function() {
  let terria: Terria;
  let terriaViewer: TerriaViewer;
  let container: HTMLElement;
  let cesium: Cesium;
  let terriaProgressEvt: jasmine.Spy;

  beforeEach(function() {
    terria = new Terria({
      baseUrl: "./"
    });
    terriaViewer = new TerriaViewer(
      terria,
      computed(() => [])
    );
    container = document.createElement("div");
    container.id = "container";
    document.body.appendChild(container);

    terriaProgressEvt = spyOn(terria.tileLoadProgressEvent, "raiseEvent");

    cesium = new Cesium(terriaViewer, container);
  });

  afterEach(function() {
    cesium.destroy();
    document.body.removeChild(container);
  });

  it("should trigger terria.tileLoadProgressEvent on globe tileLoadProgressEvent", function() {
    cesium.scene.globe.tileLoadProgressEvent.raiseEvent(3);

    expect(terriaProgressEvt).toHaveBeenCalledWith(3, 3);
  });

  it("should retain the maximum length of tiles to be loaded", function() {
    cesium.scene.globe.tileLoadProgressEvent.raiseEvent(3);
    cesium.scene.globe.tileLoadProgressEvent.raiseEvent(7);
    cesium.scene.globe.tileLoadProgressEvent.raiseEvent(4);
    cesium.scene.globe.tileLoadProgressEvent.raiseEvent(2);

    expect(terriaProgressEvt).toHaveBeenCalledWith(2, 7);
  });

  it("should reset maximum length when the number of tiles to be loaded reaches 0", function() {
    cesium.scene.globe.tileLoadProgressEvent.raiseEvent(3);
    cesium.scene.globe.tileLoadProgressEvent.raiseEvent(7);
    cesium.scene.globe.tileLoadProgressEvent.raiseEvent(4);
    cesium.scene.globe.tileLoadProgressEvent.raiseEvent(0);

    expect(terriaProgressEvt.calls.mostRecent().args).toEqual([0, 0]);

    cesium.scene.globe.tileLoadProgressEvent.raiseEvent(2);

    expect(terriaProgressEvt.calls.mostRecent().args).toEqual([2, 2]);
  });

<<<<<<< HEAD
  describe("doZoomTo", function() {
    let initialCameraPosition: Cartesian3;

    beforeEach(function() {
      initialCameraPosition = cesium.scene.camera.position.clone();
    });

    it("can zoomTo a rectangle", async function() {
      const [west, south, east, north] = [0, 0, 0, 0];
      await cesium.doZoomTo(Rectangle.fromDegrees(west, south, east, north));
      expect(initialCameraPosition.equals(cesium.scene.camera.position)).toBe(
        false
      );
=======
  describe("zoomTo", function() {
    describe("if the target is a TimeVarying item", function() {
      it("sets the target item as the timeline source", function() {
        const targetItem = new WebMapServiceCatalogItem("test", terria);
        spyOnProperty(targetItem, "mapItems", "get").and.returnValue([
          new CustomDataSource("test")
        ]);
        spyOn(terria.timelineStack, "promoteToTop");
        cesium.zoomTo(targetItem, 0);
        expect(terria.timelineStack.promoteToTop).toHaveBeenCalledWith(
          targetItem
        );
      });
>>>>>>> 252df79c
    });
  });
});<|MERGE_RESOLUTION|>--- conflicted
+++ resolved
@@ -1,13 +1,12 @@
 import { computed } from "mobx";
-<<<<<<< HEAD
 import Cartesian3 from "terriajs-cesium/Source/Core/Cartesian3";
 import Rectangle from "terriajs-cesium/Source/Core/Rectangle";
-=======
-import CustomDataSource from "terriajs-cesium/Source/DataSources/CustomDataSource";
->>>>>>> 252df79c
 import Cesium from "../../lib/Models/Cesium";
+import CommonStrata from "../../lib/Models/CommonStrata";
+import createStratumInstance from "../../lib/Models/createStratumInstance";
 import Terria from "../../lib/Models/Terria";
 import WebMapServiceCatalogItem from "../../lib/Models/WebMapServiceCatalogItem";
+import { RectangleTraits } from "../../lib/Traits/MappableTraits";
 import TerriaViewer from "../../lib/ViewModels/TerriaViewer";
 
 const supportsWebGL = require("../../lib/Core/supportsWebGL");
@@ -71,8 +70,7 @@
     expect(terriaProgressEvt.calls.mostRecent().args).toEqual([2, 2]);
   });
 
-<<<<<<< HEAD
-  describe("doZoomTo", function() {
+  describe("zoomTo", function() {
     let initialCameraPosition: Cartesian3;
 
     beforeEach(function() {
@@ -81,25 +79,29 @@
 
     it("can zoomTo a rectangle", async function() {
       const [west, south, east, north] = [0, 0, 0, 0];
-      await cesium.doZoomTo(Rectangle.fromDegrees(west, south, east, north));
+      await cesium.zoomTo(Rectangle.fromDegrees(west, south, east, north), 0);
       expect(initialCameraPosition.equals(cesium.scene.camera.position)).toBe(
         false
       );
-=======
-  describe("zoomTo", function() {
+    });
+
     describe("if the target is a TimeVarying item", function() {
-      it("sets the target item as the timeline source", function() {
+      it("sets the target item as the timeline source", async function() {
         const targetItem = new WebMapServiceCatalogItem("test", terria);
-        spyOnProperty(targetItem, "mapItems", "get").and.returnValue([
-          new CustomDataSource("test")
-        ]);
-        spyOn(terria.timelineStack, "promoteToTop");
-        cesium.zoomTo(targetItem, 0);
-        expect(terria.timelineStack.promoteToTop).toHaveBeenCalledWith(
-          targetItem
+        targetItem.setTrait(
+          CommonStrata.user,
+          "rectangle",
+          createStratumInstance(RectangleTraits, {
+            east: 0,
+            west: 0,
+            north: 0,
+            south: 0
+          })
         );
+        const promoteToTop = spyOn(terria.timelineStack, "promoteToTop");
+        await cesium.zoomTo(targetItem, 0);
+        expect(promoteToTop).toHaveBeenCalledWith(targetItem);
       });
->>>>>>> 252df79c
     });
   });
 });