import { runInAction, configure } from "mobx";
import GeoJsonDataSource from "terriajs-cesium/Source/DataSources/GeoJsonDataSource";
import isDefined from "../../lib/Core/isDefined";
import CatalogMemberFactory from "../../lib/Models/CatalogMemberFactory";
import CommonStrata from "../../lib/Models/CommonStrata";
import CsvCatalogItem from "../../lib/Models/CsvCatalogItem";
import GeoJsonCatalogItem from "../../lib/Models/GeoJsonCatalogItem";
import Terria from "../../lib/Models/Terria";
import WebProcessingServiceCatalogFunctionJob from "../../lib/Models/WebProcessingServiceCatalogFunctionJob";
import { xml } from "../SpecHelpers";
import i18next from "i18next";

configure({
  enforceActions: "observed",
  computedRequiresReaction: true
});

const executeResponseXml = xml(
  require("raw-loader!../../wwwroot/test/WPS/ExecuteResponse.xml")
);

describe("WebProcessingServiceCatalogFunctionJob", function() {
  let item: WebProcessingServiceCatalogFunctionJob;

  beforeEach(function() {
    const terria = initTerria();
    terria.configParameters.regionMappingDefinitionsUrl =
      "/data/regionMapping.json";
    item = new WebProcessingServiceCatalogFunctionJob("test", terria);
    runInAction(() => {
      const param1 = item.addObject(
        CommonStrata.user,
        "wpsParameters",
        "param1"
      )!;
      if (isDefined(param1)) {
        param1.setTrait(CommonStrata.user, "name", "point");
        param1.setTrait(CommonStrata.user, "value", "144.97228,-37.77138");
        param1.setTrait(CommonStrata.user, "geoJsonFeature", {
          type: "Feature",
          geometry: {
            type: "Point",
            coordinates: [144.97228, -37.77138, null]
          }
        });
      }
    });
  });

  it("has a type & typeName", function() {
<<<<<<< HEAD
    expect(WebProcessingServiceCatalogFunctionJob.type).toBe("wps-result");
    expect(item.typeName).toBe("Web Processing Service Result");
=======
    expect(WebProcessingServiceCatalogItem.type).toBe("wps-result");
    expect(item.typeName).toBe(
      i18next.t("models.webProcessingService.wpsResult")
    );
>>>>>>> c31e23fa
  });

  it("loads metadata from `wpsResponseUrl` if it is set", async function() {
    runInAction(() => {
      item.setTrait(
        CommonStrata.user,
        "wpsResponseUrl",
        "http://example.com/WPS/test"
      );
    });
    spyOn(item, "getXml").and.returnValue(executeResponseXml);
    await item.loadMetadata();
    expect(item.getXml).toHaveBeenCalledTimes(1);
    expect(item.getXml).toHaveBeenCalledWith("http://example.com/WPS/test");
  });

  describe("after loading metadata", function() {
    it("correctly defines `Inputs` in info", async function() {
      await item.loadMetadata();
      const inputSection = item.info.find(info => info.name == "Inputs");
      expect(inputSection).toBeDefined();
      if (isDefined(inputSection)) {
        expect(inputSection.content).toMatch(/point/);
        expect(inputSection.content).toMatch(/144.97228,-37.77138/);
      }
    });

    it("sets the featureInfoTemplate", async function() {
      await item.loadMetadata();
      expect(item.featureInfoTemplate.template).toBeDefined();
    });

    describe("shortReportSections", function() {
      it("adds a shortReport for LiteralData output", async function() {
        item.setTrait(CommonStrata.user, "wpsResponse", {
          ProcessOutputs: {
            Output: { Title: "Sum", Data: { LiteralData: "4242" } }
          }
        });
        await item.loadMetadata();
        const shortReport = item.shortReportSections.find(
          r => r.name === "Sum"
        );
        expect(shortReport).toBeDefined();
        if (isDefined(shortReport)) {
          expect(shortReport.content).toBe("4242");
        }
      });

      it("adds a shortReport for complex data with mimeType", async function() {
        item.setTrait(CommonStrata.user, "wpsResponse", {
          ProcessOutputs: {
            Output: {
              Title: "Some data",
              Data: {
                ComplexData: {
                  mimeType: "text/csv",
                  text: "abc,def"
                }
              }
            }
          }
        });
        await item.loadMetadata();
        expect(item.shortReportSections[0].content).toMatch(
          /collapsible.*chart/
        );
      });

      describe("when mimeType is terriajs catalog member json", function() {
        beforeEach(function() {
          runInAction(() => {
            item.setTrait(CommonStrata.user, "wpsResponse", {
              ProcessOutputs: {
                Output: {
                  Title: "Geometry Drill",
                  Data: {
                    ComplexData: {
                      mimeType: "application/vnd.terriajs.catalog-member+json",
                      text: JSON.stringify({
                        isEnabled: true,
                        type: "csv",
                        csvString: "abc,def"
                      })
                    }
                  }
                }
              }
            });
          });
        });

        it("adds a new catalog member for the output", async function() {
          const workbenchAdd = spyOn(
            item.terria.workbench,
            "add"
          ).and.callThrough();
          await item.loadMetadata();
          expect(workbenchAdd).toHaveBeenCalledWith(
            jasmine.any(CsvCatalogItem)
          );
        });

        it("adds a short report", async function() {
          await item.loadMetadata();
          expect(item.shortReportSections[0].content).toBe(
            "Chart Geometry Drill generated."
          );
        });
      });
    });
  });

  describe("after loading mapItems", function() {
    it("returns mapItems", async function() {
      await item.loadMapItems();
      expect(item.mapItems.length).toBe(1);
      expect(item.mapItems[0]).toEqual(jasmine.any(GeoJsonDataSource));
    });

    it("defines a rectangle", async function() {
      await item.loadMapItems();
      expect(item.rectangle).toBeDefined();
    });
  });
});

function initTerria() {
  const terria = new Terria();
  terria.configParameters.regionMappingDefinitionsUrl =
    "/data/regionMapping.json";
  return terria;
}<|MERGE_RESOLUTION|>--- conflicted
+++ resolved
@@ -27,36 +27,26 @@
     terria.configParameters.regionMappingDefinitionsUrl =
       "/data/regionMapping.json";
     item = new WebProcessingServiceCatalogFunctionJob("test", terria);
-    runInAction(() => {
-      const param1 = item.addObject(
-        CommonStrata.user,
-        "wpsParameters",
-        "param1"
-      )!;
-      if (isDefined(param1)) {
-        param1.setTrait(CommonStrata.user, "name", "point");
-        param1.setTrait(CommonStrata.user, "value", "144.97228,-37.77138");
-        param1.setTrait(CommonStrata.user, "geoJsonFeature", {
+    runInAction(() =>
+      item.setTrait(CommonStrata.user, "parameters", {
+        name: "point",
+        value: "144.97228,-37.77138",
+        geoJsonFeature: {
           type: "Feature",
           geometry: {
             type: "Point",
             coordinates: [144.97228, -37.77138, null]
           }
-        });
-      }
-    });
+        }
+      })
+    );
   });
 
   it("has a type & typeName", function() {
-<<<<<<< HEAD
     expect(WebProcessingServiceCatalogFunctionJob.type).toBe("wps-result");
-    expect(item.typeName).toBe("Web Processing Service Result");
-=======
-    expect(WebProcessingServiceCatalogItem.type).toBe("wps-result");
     expect(item.typeName).toBe(
       i18next.t("models.webProcessingService.wpsResult")
     );
->>>>>>> c31e23fa
   });
 
   it("loads metadata from `wpsResponseUrl` if it is set", async function() {
