import "../SpecMain";
import { reaction, runInAction } from "mobx";
import Cartesian2 from "terriajs-cesium/Source/Core/Cartesian2";
import IonResource from "terriajs-cesium/Source/Core/IonResource";
import Cesium3DTileFeature from "terriajs-cesium/Source/Scene/Cesium3DTileFeature";
import Cesium3DTileset from "terriajs-cesium/Source/Scene/Cesium3DTileset";
import Cesium3DTileStyle from "terriajs-cesium/Source/Scene/Cesium3DTileStyle";
import Cesium3DTileColorBlendMode from "terriajs-cesium/Source/Scene/Cesium3DTileColorBlendMode";
import ShadowMode from "terriajs-cesium/Source/Scene/ShadowMode";
import Cesium3DTilesCatalogItem from "../../lib/Models/Cesium3DTilesCatalogItem";
import createStratumInstance from "../../lib/Models/createStratumInstance";
import Terria from "../../lib/Models/Terria";
<<<<<<< HEAD
import {
  FilterTraits,
  OptionsTraits
} from "../../lib/Traits/Cesium3DCatalogItemTraits";
import i18next from "i18next";
=======
>>>>>>> fe789219
import Matrix4 from "terriajs-cesium/Source/Core/Matrix4";
import HeadingPitchRollTraits from "../../lib/Traits/HeadingPitchRollTraits";
import LatLonHeightTraits from "../../lib/Traits/LatLonHeightTraits";
import CommonStrata from "../../lib/Models/CommonStrata";
import Quaternion from "terriajs-cesium/Source/Core/Quaternion";
import Matrix3 from "terriajs-cesium/Source/Core/Matrix3";
import HeadingPitchRoll from "terriajs-cesium/Source/Core/HeadingPitchRoll";
import Cartesian3 from "terriajs-cesium/Source/Core/Cartesian3";
import {
  OptionsTraits,
  FilterTraits
} from "../../lib/Traits/Cesium3dTilesTraits";

describe("Cesium3DTilesCatalogItemSpec", function() {
  let item: Cesium3DTilesCatalogItem;
  const testUrl = "/test/Cesium3DTiles/tileset.json";

  beforeEach(function() {
    item = new Cesium3DTilesCatalogItem("test", new Terria());
    runInAction(() => {
      item.setTrait("definition", "url", testUrl);
    });
  });

  it("should have a type and a typeName", function() {
    expect(Cesium3DTilesCatalogItem.type).toBe("3d-tiles");
    expect(item.type).toBe("3d-tiles");
    expect(item.typeName).toBe(i18next.t("models.cesiumTerrain.name3D"));
  });

  it("supports zooming", function() {
    expect(item.canZoomTo).toBeTruthy();
  });

  it("supports show info", function() {
    expect(item.showsInfo).toBeTruthy();
  });

  it("is mappable", function() {
    expect(item.isMappable).toBeTruthy();
  });

  describe("showExpressionFromFilters", function() {
    it("correctly converts filters to show expression", function() {
      runInAction(() =>
        item.setTrait("definition", "filters", [
          createStratumLevelFilter(-2, 11, -1, 10)
        ])
      );
      let show: any = item.showExpressionFromFilters;
      expect(show).toBe(
        "${feature['stratumlev']} >= -1 && ${feature['stratumlev']} <= 10"
      );
    });

    describe("when minimumShown and maximumShown are outside the value range", function() {
      it("should be undefined", function() {
        runInAction(() =>
          item.setTrait("definition", "filters", [
            createStratumLevelFilter(-2, 11, -2, 11)
          ])
        );
        let show: any = item.showExpressionFromFilters;
        expect(show).toBeUndefined();
      });
    });
  });

  describe("cesiumTileStyle", function() {
    let style: any;
    beforeEach(function() {
      runInAction(() =>
        item.setTrait("definition", "style", {
          color: "vec4(${Height})",
          show: "${Height} > 30",
          meta: {
            description: '"Building id ${id} has height ${Height}."'
          }
        })
      );

      style = item.cesiumTileStyle;
    });

    it("is a Cesium3DTileStyle", function() {
      expect(style instanceof Cesium3DTileStyle).toBeTruthy();
    });

    it("creates the style correctly", function() {
      expect(style.show._expression).toBe("${Height} > 30");
      expect(style.color._expression).toBe("vec4(${Height})");
    });

    describe("when filters are specified", function() {
      it("adds the filters to the style", function() {
        runInAction(() =>
          item.setTrait("definition", "filters", [
            createStratumLevelFilter(-2, 11, 5, 8)
          ])
        );
        style = item.cesiumTileStyle;
        expect(style.show._expression).toBe(item.showExpressionFromFilters);
      });
    });
  });

  describe("when loading", function() {
    describe("if ionAssetId is provided", function() {
      it("loads the IonResource", async function() {
        runInAction(() => {
          item.setTrait("definition", "ionAssetId", 4242);
          item.setTrait("definition", "ionAccessToken", "fakeToken");
          item.setTrait("definition", "ionServer", "fakeServer");
        });
        spyOn(IonResource, "fromAssetId").and.callThrough();
        try {
          await item.loadMapItems();
        } catch {}
        expect(IonResource.fromAssetId).toHaveBeenCalledWith(4242, {
          accessToken: "fakeToken",
          server: "fakeServer"
        });
      });
    });

    xit("sets the extra options", async function() {
      runInAction(() => {
        let options = createStratumInstance(OptionsTraits);
        options.maximumScreenSpaceError = 3;
        item.setTrait("definition", "options", options);
      });
      try {
        await item.loadMapItems();
      } catch {}
      expect(item.mapItems[0].maximumScreenSpaceError).toBe(3);
    });
  });

  describe("after loading", function() {
    let dispose: () => void;
    beforeEach(async function() {
      try {
        await item.loadMapItems();
      } catch {}
      // observe mapItems
      dispose = reaction(
        () => item.mapItems,
        () => {}
      );
    });

    afterEach(function() {
      dispose();
    });

    describe("mapItems", function() {
      it("has exactly 1 mapItem", function() {
        expect(item.mapItems.length).toBe(1);
      });

      describe("the mapItem", function() {
        it("should be a Cesium3DTileset", function() {
          expect(item.mapItems[0] instanceof Cesium3DTileset).toBeTruthy();
        });

        describe("the tileset", function() {
          it("has the correct url", function() {
            expect(item.mapItems[0].url).toBe((<any>item).url);
          });

          it("sets `show`", function() {
            runInAction(() => item.setTrait("definition", "show", false));
            expect(item.mapItems[0].show).toBe(false);
          });

          it("sets the shadow mode", function() {
            runInAction(() => item.setTrait("definition", "shadows", "CAST"));
            expect(item.mapItems[0].shadows).toBe(ShadowMode.CAST_ONLY);
          });

          it("sets the color blend mode", function() {
            runInAction(() => {
              item.setTrait("definition", "colorBlendMode", "REPLACE");
              expect(item.mapItems[0].colorBlendMode).toBe(
                Cesium3DTileColorBlendMode.REPLACE
              );
            });
          });

          it("sets the color blend amount", function() {
            runInAction(() => {
              item.setTrait("user", "colorBlendAmount", 0.42);
              expect(item.mapItems[0].colorBlendAmount).toBe(0.42);
            });
          });

          it("sets the shadow mode", function() {
            runInAction(() => item.setTrait("definition", "shadows", "CAST"));
            expect(item.mapItems[0].shadows).toBe(ShadowMode.CAST_ONLY);
          });

          it("sets the style", function() {
            runInAction(() =>
              item.setTrait("definition", "style", {
                show: "${ZipCode} === '19341'"
              })
            );
            expect(item.mapItems[0].style).toBe((<any>item).cesiumTileStyle);
          });

          // TODO: fix later
          // describe("when the item is reloaded after destroying the tileset", function() {
          //   it("generates a new tileset", async function() {
          //     const tileset = item.mapItems[0];
          //     await item.loadMapItems();
          //     expect(item.mapItems[0] === tileset).toBeTruthy();
          //     runInAction(() => {
          //       tileset.destroy();
          //     });
          //     await item.loadMapItems();
          //     expect(item.mapItems[0] === tileset).toBeFalsy();
          //   });
          // });

          it("sets the rootTransform to IDENTITY", function() {
            expect(
              Matrix4.equals(item.mapItems[0].root.transform, Matrix4.IDENTITY)
            ).toBeTruthy();
          });

          it("computes a new model matrix from the given transformations", async function() {
            item.setTrait(
              CommonStrata.user,
              "rotation",
              createStratumInstance(HeadingPitchRollTraits, {
                heading: 42,
                pitch: 42,
                roll: 42
              })
            );
            item.setTrait(
              CommonStrata.user,
              "origin",
              createStratumInstance(LatLonHeightTraits, {
                latitude: 10,
                longitude: 10
              })
            );
            item.setTrait(CommonStrata.user, "scale", 5);
            const modelMatrix = item.mapItems[0].modelMatrix;
            const rotation = HeadingPitchRoll.fromQuaternion(
              Quaternion.fromRotationMatrix(
                Matrix4.getMatrix3(modelMatrix, new Matrix3())
              )
            );
            expect(rotation.heading.toFixed(2)).toBe("-1.85");
            expect(rotation.pitch.toFixed(2)).toBe("0.89");
            expect(rotation.roll.toFixed(2)).toBe("2.40");

            const scale = Matrix4.getScale(modelMatrix, new Cartesian3());
            expect(scale.x.toFixed(2)).toEqual("5.00");
            expect(scale.y.toFixed(2)).toEqual("5.00");
            expect(scale.z.toFixed(2)).toEqual("5.00");

            const position = Matrix4.getTranslation(
              modelMatrix,
              new Cartesian3()
            );
            expect(position.x.toFixed(2)).toEqual("6186437.07");
            expect(position.y.toFixed(2)).toEqual("1090835.77");
            expect(position.z.toFixed(2)).toEqual("4081926.10");
          });
        });
      });
    });
  });

  it("correctly builds `Feature` from picked Cesium3DTileFeature", function() {
    const picked = new Cesium3DTileFeature();
    spyOn(picked, "getPropertyNames").and.returnValue([]);
    const feature = item.buildFeatureFromPickResult(Cartesian2.ZERO, picked);
    expect(feature).toBeDefined();
    if (feature) {
      expect(feature._cesium3DTileFeature).toBe(picked);
    }
  });

  it("can change the visibility of a feature", function() {
    const feature = new Cesium3DTileFeature();
    spyOn(feature, "getProperty").and.callFake((prop: string) => {
      const props: any = { doorNumber: 10, color: "red" };
      return props[prop];
    });
    item.setTrait(CommonStrata.user, "featureIdProperties", [
      "doorNumber",
      "color"
    ]);
    item.setFeatureVisibility(feature, false);
    // @ts-ignore
    expect(item.style.show.conditions).toEqual([
      ['${color} === "red" && ${doorNumber} === 10', false],
      ["true", true] // fallback rule
    ]);
  });
});

function createStratumLevelFilter(
  minimumValue: number,
  maximumValue: number,
  minimumValueShown: number,
  maximumValueShown: number
) {
  let filter = createStratumInstance(FilterTraits);
  runInAction(() => {
    filter.name = "Stratum Level";
    filter.property = "stratumlev";
    filter.minimumValue = minimumValue;
    filter.maximumValue = maximumValue;
    filter.minimumShown = minimumValueShown;
    filter.maximumShown = maximumValueShown;
  });
  return filter;
}<|MERGE_RESOLUTION|>--- conflicted
+++ resolved
@@ -1,5 +1,6 @@
 import "../SpecMain";
 import { reaction, runInAction } from "mobx";
+import i18next from "i18next";
 import Cartesian2 from "terriajs-cesium/Source/Core/Cartesian2";
 import IonResource from "terriajs-cesium/Source/Core/IonResource";
 import Cesium3DTileFeature from "terriajs-cesium/Source/Scene/Cesium3DTileFeature";
@@ -10,14 +11,6 @@
 import Cesium3DTilesCatalogItem from "../../lib/Models/Cesium3DTilesCatalogItem";
 import createStratumInstance from "../../lib/Models/createStratumInstance";
 import Terria from "../../lib/Models/Terria";
-<<<<<<< HEAD
-import {
-  FilterTraits,
-  OptionsTraits
-} from "../../lib/Traits/Cesium3DCatalogItemTraits";
-import i18next from "i18next";
-=======
->>>>>>> fe789219
 import Matrix4 from "terriajs-cesium/Source/Core/Matrix4";
 import HeadingPitchRollTraits from "../../lib/Traits/HeadingPitchRollTraits";
 import LatLonHeightTraits from "../../lib/Traits/LatLonHeightTraits";
@@ -163,10 +156,7 @@
         await item.loadMapItems();
       } catch {}
       // observe mapItems
-      dispose = reaction(
-        () => item.mapItems,
-        () => {}
-      );
+      dispose = reaction(() => item.mapItems, () => {});
     });
 
     afterEach(function() {
