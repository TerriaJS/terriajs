--- conflicted
+++ resolved
@@ -1285,7 +1285,6 @@
       });
     });
 
-<<<<<<< HEAD
     it("enum label style with points", async function () {
       item.setTrait(CommonStrata.user, "csvString", LatLonEnumCsv);
 
@@ -1933,7 +1932,8 @@
           }
         });
       });
-=======
+    });
+
     it("doesn't pick hidden style as default activeStyle", async function () {
       item.setTrait(CommonStrata.user, "csvString", ParkingSensorDataCsv);
 
@@ -1951,7 +1951,6 @@
       await item.loadMapItems();
 
       expect(item.activeStyle).toBe("parkflag");
->>>>>>> 2b8d3774
     });
   });
 });