dist: xenial
sudo: false
matrix:
  include:
  - language: node_js
    node_js:
    - '10'
    services:
      - xvfb
    script:
    - npm run prettier-check
<<<<<<< HEAD
    - pyenv shell 3.6
    - pip install -r requirements.txt
=======
    - pip install -r doc/requirements.txt
>>>>>>> e14d2ead
    - gulp lint docs release
    - gulp test-travis
    env:
    - NODE_OPTIONS=--max_old_space_size=3072
    - secure: ONX4S6726nQH107YhcYsTJzH4uQDGTpSjPb33hzYT6Jv+9FBo81mcae20+zt+7AuresNXN2e/Mx6kkEooAPIa0DvMHfGu+7SPnG1yeAJVZzIJvanvYqnyMEcLbJgy09aqP8FqrW+EZAFoE5Oh1zxQqr59e/u1i3hvLdIbGE7AWM=
    - secure: Og26Aq8tfmpvZAXPdPYFLa8bGSttCI3bJTwLcJgbjwBNdX9lwNO4XTshyNM6Vp2h6JScQY2oq1gwu5ufcDOVbj9qzbkpgrGsm0MlX1FkSTPVlIrXNdU3/S7a8GXLxpmOSxiBxS/yZd8ReoY9B9rayW2HY4ffCVAM96XbptngZ98=
    - secure: C3MD7bL3aPhBQga5DfUV9f2fH5oqYd6sP9NasqYuEYAP6zFdKBtXNzpC97RNWjihB+LIizq+NKWYN5H3vNXxW79CGdEOeTluD56VtlmY0jF9doHuEQZb/lnRyrwFypgxsK+MD5XIVgPTs3s49ETdTcsFuKM7N/51pDE75NkAbSY=
    - secure: gzSiFfm+cog4Kl7kxh997UwuIIbthm5cbbwDWSJE8EnqAGuHP6XJsVnu+c1Ql+nuVidY0hCeenjdGuRMt5jSWCES6jAT1RR2j46PrCE0tLRDZIcY5m2rt9uRtAGG/Wvsk0tRdg/TPMc50f/3c4zX8iMmD4Hd1qB/G/debE6PDBE=
  - language: node_js
    node_js:
    - '10'
    install: true
    sudo: required
    services:
    - docker
    script:
      - 'if [ "$TRAVIS_PULL_REQUEST" = "false" ]; then bash buildprocess/ci-deploy.sh; fi'
    after_failure:
      - http POST "https://api.github.com/repos/${TRAVIS_REPO_SLUG}/statuses/${TRAVIS_COMMIT}" "Authorization:token ${GITHUB_TOKEN}" state=failure context=deployment "target_url=${TRAVIS_JOB_WEB_URL}"
    env:
    - secure: bV2Mb/mIGY5eGXj9CAnimUorNJ7xHqyXK+wn4zWLIRJq1/dkV50r+49LmJH9zVDPe9vByYJJvRf2oqPEqbgcFl4zux+H+lGgVSRcHhngRpi+wLAvYBeYSn4hq/c/uCQme7jViBZQgTXF0l5Aw461AO5NyftyN7Ns+I4JJ9neync=
    - secure: XuhhOSoc2lRvrcen2Fpv/cy7GxhXH0WmnkCb6e/bmUjTrqSaJNdCoOzq4uEX3Ry0A82cf3VmBN0Ukq4w+CQD6rFaONk97XKvjP1ELsU86md1KuwnZkzdeZA1E6R/1tUkUvQ87WPnAsg8GYh/RxUUJtmjJv2b5roXEuIscyUCVKM=
    - secure: YHBdXJwydremwVc01QBBwFABxIjgv3IE3wcD7BJKHnLLSBna+j+96B9U6qTvNE7voO21+w5vCb2L0L0ctJqK0P4OBOHx3MVgnxKEKzXX4tYqSiA1CpQ7oYtzFHZ1SrCNKq/Y6DReCUP9MHfo9eygsXYHP8CDBVzgMF50CmJc1dY=
    - secure: YSuJzfGTwXSUq0liAMsC5yqg6yukPHnFKKCC3/sOeh8UqdCPrS2S37lyg8niA3dNEY+VAa+iYdjRQDUDsAQhQ+FBe7Um4Cz8NEB4t8KjiYiHu+SaRDyubGl4lQRr8n7mrlQ6Xp/lqJZbHdKvYeJMKtSev49/bImq4lHm23vRwro=<|MERGE_RESOLUTION|>--- conflicted
+++ resolved
@@ -9,12 +9,8 @@
       - xvfb
     script:
     - npm run prettier-check
-<<<<<<< HEAD
     - pyenv shell 3.6
     - pip install -r requirements.txt
-=======
-    - pip install -r doc/requirements.txt
->>>>>>> e14d2ead
     - gulp lint docs release
     - gulp test-travis
     env:
