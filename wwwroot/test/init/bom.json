{
    "catalog": [
        {
            "type": "group",
            "name": "Bureau of Meteorology Water Regulations Data",
            "description": "The Bureau receives water data measured at stations around Australia from organisations named in the Water Regulations (2008). This data is stored in the Australian Water Resource Information System (AWRIS). A large proportion of time series data in AWRIS is made available to the public via Sensor Observation Service (SOS2) web services. NEII uses these web services to present storage levels, storage volume, water course discharge and water course levels data. Please refer to http://www.bom.gov.au/waterdata/ for more information.",
            "custodian": "Bureau of Meteorology",
            "isOpen": true,
            "items": [
                {
                    "name": "Storage Levels",
                    "url": "http://www.bom.gov.au/waterdata/services",
                    "type": "sos",
                    "tableStyle": {
                        "scaleByValue": true,
                        "scale": 2,
                        "minDisplayValue": 0
                    },
                    "description": "Storage level, as defined under categories 3a and 3e of the Water Regulations 2008 – refer to [Definitions – Subcategories of Water Information](http://www.bom.gov.au/water/regulations/subCategoriesWaterAuxNav.shtml#surfWater). This data is shown as provided to the Bureau of Meteorology by data owner organisations and is subject to their terms and conditions of use. Please refer to Copyright on the [Water Data Online](http://www.bom.gov.au/waterdata/) website, and [Disclaimer](http://www.bom.gov.au/other/disclaimer.shtml) statements relating to the use of Bureau of Meteorology material.\n\nPlease note that storage levels made available on this website may be measured using local rather than Australian Height Datum (AHD). For this reason they may differ to the Storage Level provided on the Bureau of Meteorology's Water Storages website.",
                    "featureInfoTemplate": "# {{name}}\n\n|||\n|-------|-------|\n|Station Name|{{name}}|\n|Observation Date |{{date}}|\n|Storage Level|{{value}} metres|\n|Time Series Type|{{#terria.urlEncode}}{{Frequency}}{{/terria.urlEncode}}|\n|Parameter|{{#terria.urlEncode}}{{Observation type}}{{/terria.urlEncode}}|\n|SOS2 Feature Type|{{type}}|\n|SOS2 ID|{{id}}|\n|Latitude|{{lat}}|\n|Longitude|{{lon}}|\n<div>{{terria.timeSeries.chart}}</div>",
                    "proceduresName": "Frequency",
                    "observablePropertiesName": "Observation type",
                    "startDate": "1980-01-01T00:00:00+10",
                    "requestSizeLimit": 225,
                    "requestNumberLimit": 3,
                    "procedures": [
                        {
                            "identifier": "http://bom.gov.au/waterdata/services/tstypes/Pat7_C_B_1_YearlyMean",
                            "title": "Annual average",
                            "defaultDuration": "40y"
                        },
                        {
                            "identifier": "http://bom.gov.au/waterdata/services/tstypes/Pat7_C_B_1_MonthlyMean",
                            "title": "Monthly average",
                            "defaultDuration": "3y"
                        },
                        {
                            "identifier": "http://bom.gov.au/waterdata/services/tstypes/Pat7_C_B_1_DailyMean",
                            "title": "Daily average",
                            "defaultDuration": "32d"
                        },
                        {
                            "identifier": "http://bom.gov.au/waterdata/services/tstypes/Pat7_C_B_1_DailyMin",
                            "title": "Daily minimum",
                            "defaultDuration": "32d"
                        },
                        {
                            "identifier": "http://bom.gov.au/waterdata/services/tstypes/Pat7_C_B_1_DailyMax",
                            "title": "Daily maximum",
                            "defaultDuration": "32d"
                        },
                        {
                            "identifier": "http://bom.gov.au/waterdata/services/tstypes/Pat7_C_B_1_HourlyMean",
                            "title": "Hourly average",
                            "defaultDuration": "48h"
                        // },
                        // {
                        //     "identifier": "http://bom.gov.au/waterdata/services/tstypes/Pat7_C_B_1",
                        //     "title": "Real time",
                        //     "defaultDuration": "4h"
                        }
                    ],
                    "observableProperties": [
                        {
                            "identifier": "http://bom.gov.au/waterdata/services/parameters/Storage Level",
                            "title": "Storage Level",
                            "units": "metres"
                        }
                    ]
                },
                {
                    "name": "Storage Volume",
                    "url": "http://www.bom.gov.au/waterdata/services",
                    "type": "sos",
                    "tableStyle": {
                        "scaleByValue": true,
                        "scale": 2,
                        "minDisplayValue": 0
                    },
                    "description": "Storage volume, as defined under category 3b of the Water Regulations 2008 – refer to [Definitions – Subcategories of Water Information](http://www.bom.gov.au/water/regulations/subCategoriesWaterAuxNav.shtml#surfWater). This data is shown as provided to the Bureau of Meteorology by data owner organisations and is subject to their terms and conditions of use. Please refer to Copyright on the [Water Data Online](http://www.bom.gov.au/waterdata/) website, and [Disclaimer](http://www.bom.gov.au/other/disclaimer.shtml) statements relating to the use of Bureau of Meteorology material.\n\nPlease note that storage volumes made available on this website are usually total rather than accessible volume, depending on how they are supplied by the data owner. For this reason they may differ to the Storage Volume provided on the Bureau of Meteorology's Water Storages website and mobile app.",
                    "featureInfoTemplate": "# {{name}}\n\n|||\n|-------|-------|\n|Station Name|{{name}}|\n|Observation Date |{{date}}|\n|Storage Volume|{{value}} MegaLitres|\n|Time Series Type|{{#terria.urlEncode}}{{Frequency}}{{/terria.urlEncode}}|\n|Parameter|{{#terria.urlEncode}}{{Observation type}}{{/terria.urlEncode}}|\n|SOS2 Feature Type|{{type}}|\n|SOS2 ID|{{id}}|\n|Latitude|{{lat}}|\n|Longitude|{{lon}}|\n<div>{{terria.timeSeries.chart}}</div>",
                    "proceduresName": "Frequency",
                    "observablePropertiesName": "Observation type",
                    "startDate": "1980-01-01T00:00:00+10",
                    "requestSizeLimit": 225,
                    "requestNumberLimit": 3,
                    "procedures": [
                        {
                            "identifier": "http://bom.gov.au/waterdata/services/tstypes/Pat6_C_B_1_YearlyMean",
                            "title": "Annual average",
                            "defaultDuration": "40y"
                        },
                        {
                            "identifier": "http://bom.gov.au/waterdata/services/tstypes/Pat6_C_B_1_MonthlyMean",
                            "title": "Monthly average",
                            "defaultDuration": "3y"
                        },
                        {
                            "identifier": "http://bom.gov.au/waterdata/services/tstypes/Pat6_C_B_1_DailyMean",
                            "title": "Daily average",
                            "defaultDuration": "32d"
                        },
                        {
                            "identifier": "http://bom.gov.au/waterdata/services/tstypes/Pat6_C_B_1_DailyMin",
                            "title": "Daily minimum",
                            "defaultDuration": "32d"
                        },
                        {
                            "identifier": "http://bom.gov.au/waterdata/services/tstypes/Pat6_C_B_1_DailyMax",
                            "title": "Daily maximum",
                            "defaultDuration": "32d"
                        },
                        {
                            "identifier": "http://bom.gov.au/waterdata/services/tstypes/Pat6_C_B_1_HourlyMean",
                            "title": "Hourly average",
                            "defaultDuration": "48h"
                        // },
                        // {
                        //     "identifier": "http://bom.gov.au/waterdata/services/tstypes/Pat6_C_B_1",
                        //     "title": "Real time",
                        //     "defaultDuration": "4h"
                        }
                    ],
                    "observableProperties": [
                        {
                            "identifier": "http://bom.gov.au/waterdata/services/parameters/Storage Volume",
                            "title": "Storage Volume",
                            "units": "MegaLitres"
                        }
                    ]
                },
                {
                    "name": "Watercourse Levels",
                    "url": "http://www.bom.gov.au/waterdata/services",
                    "type": "sos",
                    "proceduresName": "Frequency",
<<<<<<< HEAD
                    "description": "Watercourse levels, as defined under category 1a of the Water Regulations 2008 – refer to Definitions – Subcategories of Water Information. This data is shown as provided to the Bureau of Meteorology by data owner organisations, and is subject to their terms and conditions of use. Please refer to Copyright on the Water Data Online website, and Disclaimer statements relating to the use of Bureau of Meteorology material.",
=======
                    "description": "Watercourse levels, as defined under category 1a of the Water Regulations 2008 – refer to [Definitions – Subcategories of Water Information](http://www.bom.gov.au/water/regulations/subCategoriesWaterAuxNav.shtml#surfWater). This data is shown as provided to the Bureau of Meteorology by data owner organisations and is subject to their terms and conditions of use. Please refer to Copyright on the [Water Data Online](http://www.bom.gov.au/waterdata/) website, and [Disclaimer](http://www.bom.gov.au/other/disclaimer.shtml) statements relating to the use of Bureau of Meteorology material.",
                    "featureInfoTemplate": "# {{name}}\n\n|||\n|-------|-------|\n|Station Name|{{name}}|\n|SOS2 Feature Type|{{type}}|\n|SOS2 ID|{{id}}|\n|Latitude|{{lat}}|\n|Longitude|{{lon}}|\n\n{{chart}}",
>>>>>>> d17dac5f
                    "observablePropertiesName": "Observation type",
                    "startDate": "1980-01-01T00:00:00+10",
                    "endDate": "2016-10-01T00:00:00+10",
                    "procedures": [
                        {
                            "identifier": "http://bom.gov.au/waterdata/services/tstypes/Pat3_C_B_1_YearlyMean",
                            "title": "Annual average",
                            "defaultDuration": "40y"
                        },
                        {
                            "identifier": "http://bom.gov.au/waterdata/services/tstypes/Pat3_C_B_1_MonthlyMean",
                            "title": "Monthly average",
                            "defaultDuration": "3y"
                        },
                        {
                            "identifier": "http://bom.gov.au/waterdata/services/tstypes/Pat3_C_B_1_DailyMean",
                            "title": "Daily average",
                            "defaultDuration": "32d"
                        },
                        {
                            "identifier": "http://bom.gov.au/waterdata/services/tstypes/Pat3_C_B_1_DailyMin",
                            "title": "Daily minimum",
                            "defaultDuration": "32d"
                        },
                        {
                            "identifier": "http://bom.gov.au/waterdata/services/tstypes/Pat3_C_B_1_DailyMax",
                            "title": "Daily maximum",
                            "defaultDuration": "32d"
                        },
                        {
                            "identifier": "http://bom.gov.au/waterdata/services/tstypes/Pat3_C_B_1_HourlyMean",
                            "title": "Hourly average",
                            "defaultDuration": "48h"
                        // },
                        // {
                        //     "identifier": "http://bom.gov.au/waterdata/services/tstypes/Pat3_C_B_1",
                        //     "title": "Real time",
                        //     "defaultDuration": "4h"
                        }
                    ],
                    "observableProperties": [
                        {
                            "identifier": "http://bom.gov.au/waterdata/services/parameters/Water Course Level",
                            "title": "Water Course Level",
                            "units": "metres"
                        }
                    ]
                },
                {
                    "name": "Watercourse Discharge",
                    "url": "http://www.bom.gov.au/waterdata/services",
                    "type": "sos",
                    "proceduresName": "Frequency",
                    "description": "Watercourse discharge, as defined under category 1b of the Water Regulations 2008 – refer to [Definitions – Subcategories of Water Information](http://www.bom.gov.au/water/regulations/subCategoriesWaterAuxNav.shtml#surfWater). This data is shown as provided to the Bureau of Meteorology by data owner organisations and is subject to their terms and conditions of use. Please refer to Copyright on the [Water Data Online](http://www.bom.gov.au/waterdata/) website, and [Disclaimer](http://www.bom.gov.au/other/disclaimer.shtml) statements relating to the use of Bureau of Meteorology material.",
                    "featureInfoTemplate": "# {{name}}\n\n|||\n|-------|-------|\n|Station Name|{{name}}|\n|SOS2 Feature Type|{{type}}|\n|SOS2 ID|{{id}}|\n|Latitude|{{lat}}|\n|Longitude|{{lon}}|\n\n{{chart}}",
                    "observablePropertiesName": "Observation type",
                    "startDate": "1980-01-01T00:00:00+10",
                    "procedures": [
                        {
                            "identifier": "http://bom.gov.au/waterdata/services/tstypes/Pat4_C_B_1_YearlyMean",
                            "title": "Annual average",
                            "defaultDuration": "40y"
                        },
                        {
                            "identifier": "http://bom.gov.au/waterdata/services/tstypes/Pat4_C_B_1_MonthlyMean",
                            "title": "Monthly average",
                            "defaultDuration": "3y"
                        },
                        {
                            "identifier": "http://bom.gov.au/waterdata/services/tstypes/Pat4_C_B_1_DailyMean",
                            "title": "Daily average",
                            "defaultDuration": "32d"
                        },
                        {
                            "identifier": "http://bom.gov.au/waterdata/services/tstypes/Pat4_C_B_1_DailyMin",
                            "title": "Daily minimum",
                            "defaultDuration": "32d"
                        },
                        {
                            "identifier": "http://bom.gov.au/waterdata/services/tstypes/Pat4_C_B_1_DailyMax",
                            "title": "Daily maximum",
                            "defaultDuration": "32d"
                        },
                        {
                            "identifier": "http://bom.gov.au/waterdata/services/tstypes/Pat4_C_B_1_HourlyMean",
                            "title": "Hourly average",
                            "defaultDuration": "48h"
                        // },
                        // {
                        //     "identifier": "http://bom.gov.au/waterdata/services/tstypes/Pat4_C_B_1",
                        //     "title": "Real time",
                        //     "defaultDuration": "4h"
                        }
                    ],
                    "observableProperties": [
                        {
                            "identifier": "http://bom.gov.au/waterdata/services/parameters/Water Course Discharge",
                            "title": "Water Course Discharge",
                            "units": "cubic m/s"
                        }
                    ]
                }
            ]
        }
    ]
}<|MERGE_RESOLUTION|>--- conflicted
+++ resolved
@@ -134,12 +134,8 @@
                     "url": "http://www.bom.gov.au/waterdata/services",
                     "type": "sos",
                     "proceduresName": "Frequency",
-<<<<<<< HEAD
-                    "description": "Watercourse levels, as defined under category 1a of the Water Regulations 2008 – refer to Definitions – Subcategories of Water Information. This data is shown as provided to the Bureau of Meteorology by data owner organisations, and is subject to their terms and conditions of use. Please refer to Copyright on the Water Data Online website, and Disclaimer statements relating to the use of Bureau of Meteorology material.",
-=======
                     "description": "Watercourse levels, as defined under category 1a of the Water Regulations 2008 – refer to [Definitions – Subcategories of Water Information](http://www.bom.gov.au/water/regulations/subCategoriesWaterAuxNav.shtml#surfWater). This data is shown as provided to the Bureau of Meteorology by data owner organisations and is subject to their terms and conditions of use. Please refer to Copyright on the [Water Data Online](http://www.bom.gov.au/waterdata/) website, and [Disclaimer](http://www.bom.gov.au/other/disclaimer.shtml) statements relating to the use of Bureau of Meteorology material.",
                     "featureInfoTemplate": "# {{name}}\n\n|||\n|-------|-------|\n|Station Name|{{name}}|\n|SOS2 Feature Type|{{type}}|\n|SOS2 ID|{{id}}|\n|Latitude|{{lat}}|\n|Longitude|{{lon}}|\n\n{{chart}}",
->>>>>>> d17dac5f
                     "observablePropertiesName": "Observation type",
                     "startDate": "1980-01-01T00:00:00+10",
                     "endDate": "2016-10-01T00:00:00+10",
