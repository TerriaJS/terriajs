{
  "general": {
    "close": "Close",
    "open": "Open",
    "prev": "Prev",
    "next": "Next",
    "skip": "Skip",
    "back": "Back",
    "delete": "Delete",
    "cancel": "Cancel",
    "confirm": "Confirm"
  },
  "browsers": {
    "chrome": "Google Chrome",
    "firefox": "Mozilla Firefox",
    "edge": "Microsoft Edge",
    "safari": "Apple Safari"
  },
  "trainer": {
    "expandTrainer": "Show more step detail",
    "collapseTrainer": "Hide step detail",
    "showAllSteps": "Show all steps",
    "hideAllSteps": "Hide all steps"
  },
  "tour": {
    "preface": {
      "title": "Take the tour",
      "content": "Unsure of where to begin? Take a quick tour of the main features of our software, and learn about some of the key functions to help you get on your way.",
      "close": "Maybe later",
      "start": "Start tour"
    },
    "finish": "Finish",
    "locationSearchInput": {
      "content": "## Location search\n\nEnter a locality or address to easily locate a point of interest on the map."
    },
    "exploreMapDataButton": {
      "content": "## Explore map data\n\nBrowse the catalogue of available data and add it to the map here. You can add multiple datasets at any one time, and you’ll see them listed down below in the Workbench."
    },
    "sidePanelUploadButton": {
      "content": "## Upload Data\n\nYou can upload your own data to the map to view it with other data sets. Upload a file or link to an existing online data set or data service. Supported data formats include CSV, GeoJSON, KML, GPX and CZML."
    },
    "menuBarMapSettingsButton": {
      "content": "## Map Settings\n\nCustomise map settings such as base maps, 2D/3D Terrain, and map image quality for improved performance."
    },
    "menuBarStoryButton": {
      "content": "## Stories\n\nStories allow you to add contextual information to a dataset to bring a narrative to life. Create your own data story using the Story Editor, and share it via the ‘Share’ panel once you’re done."
    },
    "mapNavigationCompassOuterRing": {
      "content": "## View controls\n\nHere you can change the view of the map. You can change the orientation of your view by using the outer ring, and you can tilt the camera angle using the inner ring. Double click to reset the view."
    },
    "mapNavigationSplitterIcon": {
      "content": "## Compare\n\nA powerful feature of Terria is the ability to compare datasets using a split screen view. For datasets with a time-series component, such as satellite images, you can compare dates backwards and forwards in time by clicking on the date picker/selector."
    }
  },
  "measure": {
    "measureTool": "Measure Tool",
    "measureToolTitle": "Line Measure",
    "measureDistance": "Measure distance between locations"
  },
  "location": {
    "errorGettingLocation": "Error getting location",
    "browserCannotProvide": "Your browser cannot provide your location.",
    "myLocation": "My Location",
    "location": "Location",
    "originError": "Your browser can only provide your location when using HTTPS. You may be able to use {{secureUrl}} instead.",
    "centreMap": "Centre map at your current location"
  },
  "splitterTool": {
    "errorTitle": "Failed to compare catalog item.",
    "duplicateModelErrorMessage": "An error occurred while splitting the catalog item `\"{{name}}\"`. This catalog item may not support \"compare\" functionality",
    "modelNotFoundErrorMessage": "Model ID `\"{{id}}\"` could not be found",
    "toggleSplitterToolTitle": "Compare",
    "toggleSplitterTool": "Enable side-by-side comparison between two different sets of data",
    "toggleSplitterToolDisabled": "Please disable other side-by-side comparison features in order to enable standard compare",
    "title": "Drag left or right to adjust views",
    "workbench": {
      "goleftTitle": "Show on the left side",
      "goleft": "Left",
      "bothTitle": "Show on both sides",
      "both": "Both",
      "gorightTitle": "Show on the right side",
      "goright": "Right",
      "copyName": "{{name}} (copy)"
    }
  },
  "zoomCotrol": {
    "zoomIn": "Zoom in",
    "zoomReset": "Reset zoom",
    "zoomOut": "Zoom out"
  },
  "compass": {
    "description": "Drag outer ring: rotate view.\nDrag inner gyroscope: free orbit.\nDouble-click: reset view.\nTIP: You can also free orbit by holding the CTRL key and dragging the map.",
    "title": "Click and drag to rotate the camera",
    "guidanceBtnTitle": "Gyroscope Guidance",
    "guidanceBtnText": "View detailed instructions on how to use the compass",
    "guidance": {
      "title": "Gyroscope Controls",
      "outerRingTitle": "Outer Ring",
      "outerRingDescription": "Drag the outer ring in a circular motion to rotate the map view 360˚.",
      "innerCircleTitle": "Inner Circle",
      "innerCircleDescription1": "Click in the centre and slowly drag up, down, left or right to tilt and rotate the map at the same time.",
      "innerCircleDescription2": "Double click in here to reset view to its default state.",
      "ctrlDragDescription": "You can also tilt and rotate the map by holding the CTRL key and dragging the map.",
      "dismissText": "Close and don't show again"
    }
  },
  "AR": {
    "title": "Experimental Feature: Augmented Reality",
    "experimentalFeatureMessage": "Augmented Reality mode is currently in beta. This mode is only designed for use on the latest high end mobile devices. <br /><br />WARNING: This mode can consume a lot of data, please be mindful of data usage charges from your network provider. <br /><br />The accuracy of this mode depends on the accuracy of your mobile devices internal compass.",
    "confirmText": "Got it",
    "manualAlignmentTitle": "Manual Alignment",
    "manualAlignmentMessage": "Align your mobile device so that it corresponds with the maps current alignment, then click the blinking compass. If no landmarks to align with are currently visible on the map, you can move the map using drag and pinch actions until a recognisable landmark is visible before aligning the device with the map. <br /><div>{{img}}</div> <br />Tip: The sun or moon are often good landmarks to align with if you are in a location you aren't familiar with (be careful not to look at the sun - it can hurt your eyes).",
    "resetAlignmentTitle": "Reset Alignment",
    "resetAlignmentMessage": "Resetting to compass alignment. If the alignment doesn't match the real world try waving your device in a figure 8 motion to recalibrate device. This can be done at any time.<br /> <br />Avoid locations with magnetic fields or metal objects as these may disorient the devices compass.",
    "arTool": "augmented reality tool",
    "btnHover": "toggle hover height",
    "btnRealign": "toggle manual alignment",
    "btnResetRealign": "reset compass alignment"
  },
  "tool": {
    "closeButtonTitle": "Close {{toolName}} Tool",
    "loadingError": {
      "title": "Error Loading {{toolName}} Tool",
      "message": "An error occurred while trying to load the this tool from the server. Please try again."
    },
    "exitBtnTitle": "Exit",
    "button": {
      "open": "Exit {{toolNameLowerCase}}",
      "closed": "{{toolName}}"
    }
  },
  "diffTool": {
    "title": "Difference",
    "exit": "Exit",
    "instructions": {
      "setDateA": "Set date A",
      "setDateB": "Set date B",
      "changeDates": "Change dates",
      "paneDescription": "Visualise and compare the difference of data between two dates at one location."
    },
    "choosePreview": "Choose a preview style",
    "chooseDifference": "Choose a difference output",
    "differenceResultsTitle": "Change detection results",
    "labels": {
      "area": "Area",
      "dates": "Dates",
      "dateComparisonA": "Date Comparison A",
      "dateComparisonB": "Date Comparison B",
      "sourceDataset": "Source dataset",
      "previewStyle": "Preview style",
      "differenceOutput": "Difference output",
      "generateDiffButtonText": "Generate change detection",
      "disabledButtonPrompt": "Please note: A location and dates must be selected to proceed with change detection",
      "areaFilterSelection": "Area filter selection"
    },
    "locationDisplay": {
      "noLocationSelected": {
        "title": "No location selected",
        "description": "To filter image date picker by location, please select a point on the map"
      },
      "locationSelected": {
        "title": "Location selected & dates filtered",
        "description": "To change, click another point on the map"
      }
    },
    "locationPicker": {
      "initialMessages": {
        "title": "Select a precise location",
        "beforePick": "We need this to run our change detection process.",
        "afterPick": "Click another point to change the selected region"
      },
      "nextMessages": {
        "title": "You have selected the location {{latitude}} {{longitude}}",
        "beforePick": "Click another point to change the selection",
        "afterPick": "Click another point to change the selection"
      },
      "errorMessages": {
        "title": "Select a precise location",
        "beforePick": "Failed to resolve imagery at location! Please choose a different location or zoom-level.",
        "afterPick": "Click another point to change the selection"
      }
    },
    "datePicker": {
      "back": "Go back",
      "previousDateTitle": "Previous date",
      "nextDateTitle": "Next date",
      "dateButtonTitle": "Select a date"
    }
  },
  "legend": {
    "lat": "Lat",
    "lon": "Lon",
    "zone": "ZONE",
    "e": "E",
    "n": "N",
    "elev": "Elev"
  },
  "languagePanel": {
    "changeLanguage": "Change Language"
  },
  "share": {
    "browserPrint": "For better printed results, please use {{appName}}'s Print button instead of your web browser's print feature.",
    "shortLinkShortening": "Shortening...",
    "shortLinkError": "An error occurred while attempting to shorten the URL.  Please check your internet connection and try again.",
    "localDataNote": "<0><0>Note:</0></0><1>The following data sources will NOT be shared because they include data from this local system or from an authenticated online service. To share these data sources, publish their data on a web server and <2>add them using a url</2>.</1>",
    "generatingUrl": "Generating share URL...",
    "printTitle": "Print Map",
    "printExplanation": "Open a printable version of this map.",
    "downloadMap": "Download map (png)",
    "printViewButton": "Show Print View",
    "btnAdvanced": "Advanced options",
    "embedTitle": "Embed map",
    "embedDescription": "To embed, copy this code to embed this map into an HTML page:",
    "shortenUsingService": "Shorten the share URL using a web service",
    "btnCatalogShareText": "Share",
    "btnStoryShareText": "Share",
    "btnMapShareText": "Share / Print",
    "btnCatalogShareTitle": "Share your catalogue with others",
    "btnStoryShareTitle": "Share your story with others",
    "btnMapShareTitle": "Share your map with others",
    "convertNotificationTitle": "Notice: share link upgraded",
    "convertNotificationMessage": "This share link is based on an older version of TerriaJS - the software powering this web map. While best efforts are made to preserve the link, you might encounter issues with visualising the data.  \n\nIf you're a user of the share link, click OK to make the warning message disappear and continue with accessing the data.",
    "convertNotificationHelp": "If you have created the share link, check the Help menu to see tips on updating the share link.",
    "convertNotificationFeedback": "For questions or feedback, click here.",
    "convertNotificationWarningsTitle": "Technical details",
    "convertErrorTitle": "Could not upgrade share link to V8",
    "convertErrorMessage": "This share link is based on an older version of TerriaJS - the software powering this web map. An error has occurred trying to upgrade the share data.",
    "getShareSaveHelpMessage": "How to Bookmark Sharelinks"
  },
  "countDatasets": {
    "btnText": "Start",
    "loadError": "failed to load.",
    "countingMessage": "Counting, please wait...",
    "totals": "<div>The catalog contains {{items}} items in {{groups}} groups.</div>",
    "subTotals": "<div> {{name}}: {{items}} items / {{groups}} groups</div>",
    "recount": "Recount",
    "title": "Count Datasets",
    "btnCount": "Count datasets",
    "noMapDataEnabled": "No map data enabled",
    "mapDataState": "{{count}} dataset enabled on map",
    "mapDataState_plural": "{{count}} datasets enabled on map"
  },
  "toolsPanel": {
    "btnText": "Tool",
    "btnTitle": "Advanced toolbox"
  },
  "settingPanel": {
    "viewerModeLabels": {
      "CesiumTerrain": "3D Terrain",
      "CesiumEllipsoid": "3D Smooth",
      "Leaflet": "2D"
    },
    "qualityLabels": {
      "maximumPerformance": "Maximum performance, lower quality",
      "balancedPerformance": "Balanced performance & quality",
      "lowerPerformance": "Maximum quality, lower performance"
    },
    "nativeResolutionLabel": "Press to stop using {{resolution1}} resolution and start using {{resolution2}} resolution",
    "native": "native",
    "screen": "screen",
    "btnTitle": "Change view",
    "btnText": "Map Settings",
    "mapView": "Map View",
    "baseMap": "Base Map",
    "imageOptimisation": "Image Optimisation",
    "nativeResolutionHeader": "Use native device resolution",
    "mapQuality": "Map Quality:",
    "qualityLabel": "Quality",
    "performanceLabel": "Performance",
    "timeline": {
      "title": "Timeline",
      "alwaysShowLabel": "Press to start only showing the timeline when there are time-varying datasets on the workbench",
      "hideLabel": "Press to start always showing the timeline, even when no time-varying datasets are on the workbench",
      "alwaysShow": "Always show"
    },
    "terrain": {
      "hideUnderground": "Terrain hides underground features",
      "showUndergroundFeatures": "Press to start showing features that are underneath the terrain surface",
      "hideUndergroundFeatures": "Press to start hiding features that are underneath the terrain surface",
      "sideLabel": "Show Terrain on the",
      "left": "Left",
      "both": "Both",
      "right": "Right"
    }
  },
  "feedback": {
    "feedbackPreamble": "We would love to hear from you!",
    "title": "Feedback",
    "close": "close feedback",
    "yourName": "Your name (optional)",
    "email": "Email address (optional)<br/><em>We can't follow up without it!</em>",
    "commentQuestion": "Comment or question",
    "shareWithDevelopers": "Share my map view with {{appName}} developers",
    "cancel": "Cancel",
    "sending": "Sending...",
    "send": "Send",
    "feedbackBtnText": "Give Feedback",
    "minLength": "Minimum length of feedback comment is {{minLength}}"
  },
  "helpPanel": {
    "btnText": "Help",
    "menuPaneTitle": "We're here to help",
    "menuPaneBody": "Find useful tips on how to use TerriaJS by either checking the guides below or by contacting the team at [{{supportEmail}}]({{supportEmail}})",
    "promptMessage": "Find the Tour, how-to videos & other help content here",
    "dismissText": "Got it, thanks!",
    "takeTour": "Take the tour",
    "mapUserGuide": "Map user guide"
  },
  "sui": {
    "notifications": {
      "title": "This map contains a story",
      "message": "Would you like to view it now?",
      "confirmText": "Yes",
      "denyText": "Maybe later"
    },
    "showWorkbench": "Show Workbench",
    "hideWorkbench": "Hide Workbench"
  },
  "featureInfo": {
    "catalogItem": {
      "moreThanMax": "More than {{maximum}} {{catalogItemName}} features were found.",
      "featuresFound": "{{featCount}} {{catalogItemName}} features were found.",
      "featureInfoShown": "The first {{maximum}} are shown below."
    },
    "download": "Download this Table",
    "pickLocation": "Pick Location",
    "clickMap": "Click on the map to learn more about a location",
    "noDataAvailable": "No data is available here - try another location.",
    "clickToAddData": "Click '$t(addData.addDataBtnText)' to add data to the map.",
    "userSelection": "User Selection",
    "panelHeading": "Feature Information",
    "btnCloseFeature": "Close data panel",
    "satelliteSuggestionBtn": "Show {{catalogItemName}} at this location",
    "locationMarker": "Location Marker",
    "noInfoAvailable": "No information available",
    "siteData": "Site Data",
    "latLon": "Lat / Lon ",
    "showRawData": "Show Raw Data",
    "showCuratedData": "Show Curated Data"
  },
  "welcomeMessage": {
    "title": "Let's get you started",
    "welcomeMessage": "Interested in data discovery and exploration?<br/>Dive right in and get started or check the following help guide options.",
    "welcomeMessageOnMobile": "Interested in data discovery and exploration?",
    "tourBtnText": "Take the tour",
    "helpBtnText": "I'll need some help",
    "exploreDataBtnText": "Explore map data",
    "searchBtnText": "Search for a location",
    "dismissText": "Close message and don't show me this again"
  },
  "story": {
    "panelTitle": "Story editor",
    "panelBody": "Create and share interactive stories directly from your map",
    "gettingStarted": "Getting started",
    "gettingStartedTitle": "Getting started",
    "badgeBarLabel": "Scenes",
    "share": "Share",
    "viewStory": "view",
    "view": "View",
    "editStory": "edit",
    "edit": "Edit",
    "expand": "Expand",
    "collapse": "Collapse",
    "recaptureStory": "re-capture",
    "recapture": "Recapture",
    "deleteStory": "delete",
    "delete": "Delete",
    "untitledScene": "untitled scene",
    "doesNotExist": "Story does not exist",
    "removeAllStories": "Remove All",
    "removeAllStoriesDialog": "Are you sure you wish to delete {{ count }} scene?",
    "removeAllStoriesDialog_plural": "Are you sure you wish to delete {{ count }} scenes?",
    "removeStoryDialog": "Are you sure you wish to delete '<1>{{storyName}}</1>'?",
    "preview": "preview stories",
    "play": "Play",
    "playStory": "Story",
    "captureSceneTitle": "capture current scene",
    "captureScene": "Capture Scene",
    "editor": {
      "placeholder": "Enter a title here",
      "cancelBtn": "cancel",
      "cancelEditing": "Cancel",
      "saveBtn": "save",
      "saveStory": "Save"
    },
    "locationBtn": "center scene",
    "exitBtn": "exit story",
    "previousBtn": "go to previous scene",
    "prev": "Prev",
    "untitled": "untitled scene",
    "navBtn": "go to story {{title}}",
    "nextBtn": "go to next scene",
    "next": "Next",
    "restart": "Restart",
    "navBtnMobile": "go to story {{title}}",
    "promptHtml1": "<0>You can view and create stories at any time by clicking here.</0>",
    "promptHtml2": "<0><0>INTRODUCING</0><1>Data Stories</1><2>Create and share interactive stories directly from your map.</2></0>",
    "story": "Story",
    "dismissText": "Got it, thanks!",
    "mobileViewStory": "View Stories {{storiesLength}}",
    "storyEditor": "Story Editor",
    "hideStoryPanel": "hide story builder",
    "loadSceneErrorTitle": "Error loading Story Scene",
    "loadSceneErrorMessage": "An error occurred while loading data for story scene: `{{title}}`."
  },
  "satelliteGuidance": {
    "menuTitle": "You can access map guides at any time by looking in the <2>help menu</2>.",
    "dismissText": "Got it, thanks!",
    "titleI": "Satellite Imagery: How do I…?",
    "bodyI": "A super-quick guide to getting the most out of historical satellite imagery.",
    "prevI": "No thanks",
    "nextI": "View guide",
    "titleII": "Where is my satellite imagery?",
    "bodyII": "You may need to adjust your zoom level to make satellite imagery visible on the map.",
    "titleIII": "Loading historical imagery",
    "bodyIII": "In your data workbench, click on the capture date dropdown and select from available times to load historical imagery.",
    "titleIV": "Filtering imagery by location",
    "bodyIV": "Satellite imagery may not always be available at your preferred time and location. If you only want to view imagery for a particular location, click ‘filter by location’ in your data workbench.",
    "titleV": "How do I view false-colour imagery?",
    "bodyV": "You can apply a range of styles, such as false-colour, to satellite imagery by clicking on the styles dropdown in your data workbench."
  },
  "addData": {
    "addDataBtnText": "Explore map data",
    "btnHide": "Hide",
    "load": "Load local/web data",
    "closeDataPanel": "Close data panel",
    "done": "Done",
    "myData": "My Data",
    "dataCatalogue": "Data Catalogue",
    "searchPlaceholderWhole": "Search whole catalogue",
    "searchPlaceholder": "Search the catalogue",
    "localAdd": "Add local file",
    "localFileType": "<0>Step 1:</0> Select file type",
    "localFile": "<0>Step 2:</0> Select file",
    "webAdd": "Add web data",
    "webFileType": "<0>Step 1:</0> Select file or web service type",
    "webFile": "<0>Step 2:</0> Enter the URL of the data file or web service",
    "urlInputBtn": "Add",
    "browse": "Browse...",
    "localTitle": "Add Local Data",
    "webTitle": "Add Web Data",
    "dragDrop": "Drag and Drop",
    "infoText": "<0>Drag and drop a file here to view it locally on the map</0><1>(it won’t be saved or uploaded to the internet)</1>",
    "back": "Back",
    "note": "<0>Note: </0>Data added in this way is not saved or made visible to others."
  },
  "search": {
    "resultsLabel": "Search Results",
    "done": "Done",
    "data": "Data",
    "searchInDataCatalog": "Search '{{locationSearchText}}' in the Data Catalogue",
    "search": "Search '{{searchText}}' in the Data Catalogue",
    "viewLess": "View less {{name}} results",
    "viewMore": "View more {{name}} results",
    "placeholder": "Search for locations",
    "searchCatalogue": "Search the catalogue"
  },
  "mobile": {
    "toggleNavigation": "toggle navigation",
    "addDataBtnText": "Data",
    "doneBtnText": "Done"
  },
  "preview": {
    "doesNotContainGeospatialData": "This file does not contain geospatial data.",
    "selectToPreviewDataset": "Select a dataset to see a preview",
    "selectMultipleDatasets": "<0>Press <strong>Shift</strong> and click</0><1 /><2>to add multiple datasets</2>",
    "selectToPreviewSeparator": "OR",
    "goToTheMap": "Go to the map",
    "loading": "PREVIEW LOADING...",
    "preview": "{{appName}} preview",
    "previewItemErrorTitle": "Catalog item could not be previewed.",
    "previewItemErrorMessage": "An error occurred while loading the catalog item.",
    "noPreviewAvailable": "NO PREVIEW AVAILABLE",
    "dataPreviewLoading": "DATA PREVIEW LOADING...",
    "dataPreview": "DATA PREVIEW",
    "dataPreviewError": "DATA PREVIEW ERROR",
    "removeFromMap": "Remove from the map",
    "addToMap": "Add to the map",
    "disclaimer": "Disclaimer",
    "dataDescription": "Data Description",
    "datasetDescription": "Dataset Description",
    "serviceDescription": "Service Description",
    "resourceDescription": "Resource Description",
    "licence": "Licence",
    "accessConstraints": "Access Constraints",
    "fees": "Fees",
    "author": "Author",
    "contact": "Contact",
    "created": "Created",
    "modified": "Modified",
    "updateFrequency": "Update Frequency",
    "dataCustodian": "Data Custodian",
    "mayBeExperiencingIssues": "This dataset may currently be experiencing issues"
  },
  "description": {
    "name": "Description",
    "dataLocal": "This file only exists in your browser. To share it, you must load it onto a public web server.",
    "dataNotLocal": "Please contact the provider of this data for more information, including information about usage rights and constraints.",
    "wms": "This is a <1>WMS service</1>, which generates map images on request. It can be used in GIS software with this URL:",
    "wfs": "This is a <1>WFS service</1>, which transfers raw spatial data on request. It can be used in GIS software with this URL:",
    "layerName": "Layer name",
    "typeName": "Type name",
    "metadataUrls": "Metadata Links",
    "dataUrl": "Data Links",
    "useLinkBelow": "Use the link below to download the data. See the {{link}} for more information on customising URL query parameters.",
    "downloadInFormat": "Download the currently selected data in {{format}} format",
    "downloadNotSupported": "Unfortunately your browser does not support the functionality needed to download this data as a file. Please use $t(browsers.chrome), $t(browsers.firefox), $t(browsers.edge), or $t(browsers.safari) to download this data.",
    "useTheLinkToDownload": "Use the link below to download the data directly.",
    "downloadData": "Download Data",
    "dataSourceDetails": "Data Source Details",
    "dataServiceDetails": "Data Service Details",
    "dataCustodian": "Data Custodian"
  },
  "workbench": {
    "colorScaleRangeTitle": "Invalid color scale range",
    "colorScaleRangeMin": "The minimum value must be a number.",
    "colorScaleRangeMax": "The maximum value must be a number.",
    "colorScaleRangeMinSmallerThanMax": "The minimum value of the color scale range must be less than the maximum value.",
    "colorScaleRange": "Color Scale Range",
    "rangeMax": "Maximum:",
    "rangeMin": "Minimum:",
    "colorScaleUpdateRange": "Update Range",
    "displayPercent": "Display as a percentage of regional total",
    "opacity": "Opacity: {{opacity}} %",
    "zoomToTitle": "Zoom to extent",
    "zoomTo": "Ideal Zoom",
    "openFeatureTitle": "Zoom to data",
    "openFeature": "Zoom to",
    "previewItemTitle": "About this data",
    "showMoreActionsTitle": "Show more actions",
    "previewItem": "About Data",
    "splitItemTitle": "Duplicate and show splitter",
    "splitItem": "Compare",
    "diffImageTitle": "View image differences between two dates",
    "diffImage": "Difference",
    "exportDataTitle": "Export map data",
    "exportData": "Export",
    "removeFromMapTitle": "Remove this data",
    "removeFromMap": "Remove",
    "label": "Data sets",
    "removeAll": "Remove All",
    "collapseAll": "Collapse All",
    "expandAll": "Expand All",
    "toggleVisibility": "Data show/hide",
    "addItemErrorTitle": "Catalog item could not be added to workbench.",
    "addItemErrorMessage": "An error occurred while loading the catalog item.",
    "searchItem": "Search",
    "searchItemTitle": "Search",
    "splitScreenMode": "SPLIT SCREEN MODE"
  },
  "dateTime": {
    "selectorLabel": "Time:",
    "back": "Go back",
    "previous": "Previous time",
    "selectTime": "Select a time",
    "outOfRange": "Currently out of range.",
    "next": "Next time",
    "useTimeline": "Use timeline",
    "availableTimeChart": "Show available times on chart",
    "timeline": {
      "textCell": "Name of the dataset whose time range is shown",
      "gotoStart": "Go to beginning",
      "togglePlay": "Play",
      "playSlower": "Play Slower",
      "playFaster": "Play Faster"
    }
  },
  "satellite": {
    "pickPoint": "Select a point by clicking on the map.",
    "querying": "Querying position...",
    "filterByLocation": "Filter by location",
    "infoGroup": "Only showing available capture times for:",
    "removeFilter": "Remove filter",
    "zoomTo": "Zoom to",
    "newLocation": "New location"
  },
  "timer": {
    "nextScheduledUpdateTime": "Next data update at {{scheduledUpdateTime}}",
    "nextScheduledUpdateCountdown": "Next data update in {{timeCountdown}}"
  },
  "concept": {
    "active": {
      "edit": "Edit condition",
      "remove": "Remove condition"
    },
    "inactive": {
      "cancel": "Cancel",
      "newText": "New condition"
    },
    "summary": {
      "addMoreText": "Add a condition",
      "addFirstText": "Add new condition"
    }
  },
  "clipboard": {
    "success": "Copied to clipboard",
    "unsuccessful": "Copy unsuccessful...",
    "shareURL": "Share URL",
    "shareExplanation": "Anyone with this URL will be able to access this map.",
    "copy": "Copy"
  },
  "includeStory": {
    "message": "Include Story in Share"
  },
  "dragDrop": {
    "text": "<0>Drag & Drop</0><1>Your data anywhere to view on the map<1>",
    "not": "<0>bbbb</0>"
  },
  "loader": {
    "loadingMessage": "Loading"
  },
  "emptyWorkbench": {
    "emptyArea": "Your workbench is empty",
    "helpfulHints": "Helpful hints",
    "helpfulHintsOne": "Browse available data by selecting ‘Explore map data’ or click ‘Upload’ to add your own data to the map.",
    "helpfulHintsTwo": "Once you’ve added data to the map, your active data sets are listed here in your workbench. The workbench will help you to interact with the data.",
    "helpfulHintsThree": "In the workbench you can toggle data sets on and off, change their opacity, activate the split screen comparison, change styles, and navigate through dates and times, if the data supports this functionality."
  },
  "dataCatalog": {
    "groupRemove": "remove this group",
    "groupEmpty": "This group is empty"
  },
  "catalogItem": {
    "privateIndicatorTitle": "Private Dataset",
    "loading": "Loading...",
    "remove": "Remove",
    "add": "Add",
    "trash": "Remove from catalogue",
    "removeFromMap": "Remove from map",
    "preview": "Preview"
  },
  "chart": {
    "sectionLabel": "Charts",
    "closePanel": "Close Panel",
    "expand": "Expand",
    "download": "Download",
    "showItemInChart": "Show {{value}} in chart",
    "loading": "Loading chart data...",
    "noData": "No chart data found."
  },
  "viewModels": {
    "searchNoLocations": "Sorry, no locations match your search query.",
    "searchErrorOccurred": "An error occurred while searching.  Please check your internet connection or try again later.",
    "searchMinCharacters": "You need to enter minimum {{count}} character",
    "searchMinCharacters_plural": "You need to enter minimum {{count}} characters",
    "searchAddresses": "Addresses",
    "searchPlaceNames": "Official Place Names",
    "searchNoPlaceNames": "Sorry, no official place names match your search query.",
    "searchLocations": "Locations",
    "searchCatalogueItem": "Catalogue Items",
    "searchNoCatalogueItem": "Sorry, no catalogue items match your search query.",
    "inMultipleLocations": "In multiple locations including: ",
    "inDataCatalogue": "In Data Catalogue"
  },
  "terriaViewer": {
    "slowWebGLAvailableTitle": "Poor WebGL performance",
    "slowWebGLAvailableMessage": "Your web browser reports that it has performance issues displaying {{appName}} in 3D, so you will see a limited, 2D-only experience. For the full 3D experience, please try using a different web browser, upgrading your video drivers, or upgrading your operating system.",
    "slowWebGLAvailableMessageII": "{{appName}}  works best with a web browser that supports {{webGL}} including the latest versions of $t(browsers.chrome), $t(browsers.firefox), $t(browsers.edge), and $t(browsers.safari). Your web browser does not appear to support WebGL, so you will see a limited, 2D-only experience.",
    "webGLNotSupportedTitle": "WebGL not supported",
    "webGLNotSupportedOrSlowTitle": "WebGL not supported or too slow",
    "webGLNotSupportedOrSlowMessage": "Your web browser cannot display the map in 3D, either because it does not support WebGL or because your web browser has reported that WebGL will be extremely slow. Please try a different web browser, such as the latest version of $t(browsers.chrome), $t(browsers.firefox), $t(browsers.edge), or $t(browsers.safari). In some cases, you may need to upgrade your computer's video driver or operating system in order to get the 3D view in {{appName}}."
  },
  "analytics": {
    "selectLocation": "Select Location",
    "point": "Point (lat/lon)",
    "polygon": "Polygon",
    "existingPolygon": "Existing Polygon",
    "nothingSelected": "Nothing has been selected, please use the buttons above to make a selection.",
    "runAnalysis": "Run Analysis",
    "clickToDrawLine": "Click to draw line",
    "enterValidCoords": "Please enter valid coordinates (e.g. 131.0361, -25.3450).",
    "selectPoint": "Select a point by clicking on the map.",
    "clickToDrawPolygon": "Click to draw polygon",
    "shiftToDrawRectangle": "Press the SHIFT key and hold down the left mouse button to draw a rectangle",
    "clickToDrawRectangle": "Click to draw rectangle",
    "selectedPolygon": "Selected Polygon",
    "regionName": "Region name",
    "selectExistingPolygon": "Select existing polygon"
  },
  "core": {
    "errors": {
      "tooDeepAddedByUser": "Reached 100 catalog items when checking addedByUser and landing on ID: \"{{memberId}}\"? Check that you haven't got a recursive catalog group."
    },
    "userAddedData": "User-Added Data",
    "chartData": "Chart Data",
    "dataUri": {
      "errorTitle": "Browser Does Not Support Data Download",
      "errorMessage": "Unfortunately Microsoft browsers (including all versions of Internet Explorer and Edge) do not support the data uri functionality needed to download data as a file. To download, copy the following uri into another browser such as $t(browsers.chrome), $t(browsers.firefox), or $t(browsers.safari): {{href}}"
    },
    "dataType": {
      "auto": "File type",
      "wms-group": "Web Map Service (WMS) Server",
      "wmts-group": "Web Map Tile Service (WMTS) Server",
      "wfs-group": "Web Feature Service (WFS) Server",
      "wps-getCapabilities": "Web Processing Service (WPS) Server",
      "esri-group": "Esri ArcGIS Server",
      "esri-mapServer": "Esri ArcGIS MapServer (single layer)",
      "esri-imageServer": "Esri ArcGIS ImageServer (single layer)",
      "esri-featureServer": "Esri ArcGIS FeatureServer (single layer)",
      "3d-tiles": "3D Tiles",
      "open-street-map": "Open Street Map Server",
      "sdmx-group": "SDMX-JSON",
      "opendatasoft-group": "Opendatasoft Portal",
      "geojson": "GeoJSON",
      "geoRss": "GeoRSS",
      "kml": "KML or KMZ",
      "csv": "CSV",
      "czml": "CZML",
      "gpx": "GPX",
      "json": "Terria Catalog",
      "carto": "Carto V1",
      "carto-v3": "Carto V3",
      "gltf": "glTF",
      "shp": "Shapefile",
      "socrata-group": "Socrata Server",
      "assimp-local": "3D file converter (zip) (experimental)",
      "assimp-local-description": "**Warning:** 3D file converter is experimental.  \nSee list of [supported formats](https://github.com/assimp/assimp/blob/master/doc/Fileformats.md).  \nFiles must be zipped.",
      "assimp-remote": "3D file converter (experimental)",
      "assimp-remote-description": "**Warning:** 3D file converter is experimental.  \nSee list of [supported formats](https://github.com/assimp/assimp/blob/master/doc/Fileformats.md).  \nZip files are also supported",
      "ifc": "IFC",
<<<<<<< HEAD
      "cog": "Cloud Optimised Geotiff"
=======
      "i3s": "I3S",
      "cesium-ion": "Cesium ion"
>>>>>>> dd2a2a5a
    },
    "printWindow": {
      "errorTitle": "Error printing",
      "errorMessage": "Printing did not start within 10 seconds. Maybe this web browser does not support printing?",
      "printMediaStart": "print media start",
      "printMediaEnd": "print media end",
      "onbeforeprint": "onbeforeprint",
      "onafterprint": "onafterprint"
    },
    "consoleAnalytics": {
      "started": "ConsoleAnalytics was started.",
      "startedNoenableConsoleAnalytics": "ConsoleAnalytics was started, however `configParameters.enableConsoleAnalytics` was not defined or set to false.",
      "logStartedWithGAParameters": "ConsoleAnalytics was started but a `googleAnalyticsKey` or `googleAnalyticsOptions` key was observed on `configParameters`"
    },
    "googleAnalytics": {
      "log": "Google Analytics tracking is disabled because terria.configParameters.googleAnalyticsKey is not specified",
      "logEnabledOnDevelopment": "Google Analytics was initialised in a `development` environment"
    },
    "readText": {
      "fileRequired": "file is require"
    },
    "readXml": {
      "xmlError": "The file does not contain valid XML."
    },
    "serverConfig": {
      "failedToGet": "Failed to get server config from {{serverConfigUrl}}. This means services such as proxy, convert and URL shortening may not work."
    },
    "terriaError": {
      "defaultTitle": "An error occurred",
      "defaultMessage": "Unknown error",
      "defaultCombineTitle": "Multiple errors occurred",
      "defaultCombineMessage": "Details of the errors are below",
      "networkRequestTitle": "A network request error occurred",
      "networkRequestMessage": "Data may not be available or display correctly due to data custodian's service outage. Please try reloading the map, accessing the data at a later stage, or selecting a different dataset. <feedbacklink feedback-message='If the problem persists, please submit feedback here.' email-message='If the problem persists, please report to {{email}}'/>",
      "networkRequestMessageDetailed": "This may indicate one of the following:\n\n* The server hostname could not be resolved\n* The server did not respond to the request - or is temporarily unavailable\n* The server denied [Cross-Origin Resource Sharing (CORS)](https://docs.terria.io/guide/connecting-to-data/cross-origin-resource-sharing/) access to this URL\n* There is a problem with your internet connection\n\nIf you entered the link manually, please verify that the link is correct."
    },
    "unverifiedExternalLink": {
      "title": "Warning: unverified link",
      "message": "You are about to open: \n\n`{{url}}`  \n\nThis link is unverified and could be unsafe.",
      "denyText": "Cancel",
      "confirmText": "Open in a new tab"
    }
  },
  "map": {
    "addressGeocoder": {
      "devError": "bulkConvertAddresses must be implemented in the derived class."
    },
    "cesium": {
      "stoppedRenderingTitle": "3D map failed to render",
      "stoppedRenderingMessage": "This may have been caused by a dataset just added to the workbench - please try removing it. If this does not resolve your problem you may need to reload {{appName}}.",
      "devError": "cesium is required.",
      "failedToObtain": "Failed to obtain image tile X: {{x}} Y: {{y}} Level: {{level}}.",
      "notWebMercatorTilingScheme": "This dataset cannot be displayed on the 2D map because it does not support the Web Mercator (EPSG:3857) projection.",
      "unusalTilingScheme": "This dataset cannot be displayed on the 2D map because it uses an unusual tiling scheme that is not supported.",
      "terrainServerErrorTitle": "Terrain Server Not Responding",
      "terrainServerErrorMessage": " The terrain server is not responding at the moment.  You can still use all the features of {{appName}} but there will be no terrain detail in 3D mode.  We're sorry for the inconvenience.  Please try again later and the terrain server should be responding as expected.  If the issue persists, please contact us via email at {{supportEmail}}."
    },
    "computeRingWindingOrder": {
      "devError": "Expected points of type {x:number, y:number}"
    },
    "displayVariablesConcept": {
      "defaultName": "Display Variable"
    },
    "drawExtentHelper": {
      "drawExtent": "Draw Extent",
      "extent": "Extent"
    },
    "gmlToGeoJson": {
      "missingPos": "GML point element is missing a pos element.",
      "missingExteriorRing": "GML polygon is missing its exterior ring.",
      "missingPosList": "GML polygon's exterior ring is missing a posList.",
      "containsUnsupportedFeatureType": "GML contains unsupported feature type: {{type}}"
    },
    "geoRssToGeoJson": {
      "containsUnsupportedFeatureType": "GeoRSS contains unsupported feature type: {{type}}"
    },
    "w3cToGeoJson": {
      "containsUnsupportedFeatureType": "GeoRSS with W3C geometry contains unsupported feature type: {{type}}"
    },
    "gnafAddressGeocoder": {
      "noAddresses": "This tableStructure has no addresses!",
      "noAddresses2": "Even though the tableStructure reports it has an address column, it has no addresses",
      "suburb": "Suburb",
      "state": "State",
      "postcode": "Postcode",
      "matchedAddresses": "Matched Address",
      "lon": "Lon",
      "lat": "Lat",
      "score": "Score",
      "poBox": "po box",
      "postOfficeBox": "post office box"
    },
    "imageryProviderHooks": {
      "devError": "No context for image recoloring."
    },
    "mapboxVectorTileImageryProvider": {
      "requireLayerName": "MapboxVectorTileImageryProvider requires a layer name passed as options.layerName",
      "requireStyles": "MapboxVectorTileImageryProvider requires a styling function passed as options.styleFunc",
      "moreThanFourTiles": "The imagery provider's rectangle and minimumLevel indicate that there are {{tileCount}} tiles at the minimum level. Imagery providers with more than four tiles at the minimum level are not supported.",
      "maxLevelError": "Maximum level too high for data set"
    },
    "regionProvider": {
      "csvRegionMappingTitle": "CSV region mapping",
      "csvRegionMappingMessageZeroFound": "Zero region names found for region type {{regionType}}",
      "csvRegionMappingMessageZeroBoundariesFound": "Zero region boundaries found for region {{regionName}}",
      "csvRegionMappingMessageLoadError": "Couldn't load region boundaries for region {{regionName}} {{exception}}"
    },
    "extraCreditLinks": {
      "dataAttribution": "Data attribution",
      "disclaimer": "Disclaimer",
      "basemap": "Basemap",
      "dataProvider": "Data provided by:"
    }
  },
  "models": {
    "userData": {
      "addingDataErrorTitle": "Data could not be added",
      "addingDataErrorMessage": "The specified data could not be added because it is invalid or does not have the expected format.",
      "fileApiNotSupportedTitle": "File API not supported",
      "fileApiNotSupportedMessage": "Sorry, your web browser does not support the File API, which {{appName}} requires in order to add data from a file on your system.  Please upgrade your web browser.  For the best experience, we recommend the latest version of {{chrome}}, {{firefox}} or {{edge}}."
    },
    "arcGisService": {
      "name": "ArcGIS Service Group",
      "invalidServerTitle": "Invalid ArcGIS Server",
      "invalidServerMessage": "An error occurred while invoking the ArcGIS REST service.  The server's response does not appear to be a valid ArcGIS REST document.",
      "groupNotAvailableTitle": "Group is not available",
      "groupNotAvailableMessage": "An error occurred while invoking the ArcGIS REST service."
    },
    "arcGisFeatureServer": {
      "name": "ArcGIS Feature Server",
      "nameGroup": "ArcGIS Feature Server Group",
      "invalidServiceTitle": "Invalid ArcGIS Feature Service",
      "invalidServiceMessage": "An error occurred while invoking the ArcGIS Feature Service.  The server's response does not appear to be a valid Feature Service document.",
      "groupNotAvailableTitle": "Group is not available",
      "groupNotAvailableMessage": "An error occurred while invoking the ArcGIS Feature Service."
    },
    "arcGisFeatureServerCatalogGroup": {
      "name": "ArcGIS Feature Server Group",
      "dataDescription": "Data Description",
      "serviceDescription": "Service Description",
      "copyrightText": "Copyright Text",
      "invalidServiceTitle": "Invalid ArcGIS Feature Service",
      "invalidServiceMessage": "An error occurred while invoking the ArcGIS Feature Service.  The server's response does not appear to be a valid Feature Service document.",
      "groupNotAvailableTitle": "Group is not available",
      "groupNotAvailableMessage": "An error occurred while invoking the ArcGIS Feature Service."
    },
    "arcGisFeatureServerCatalogItem": {
      "name": "Esri ArcGIS FeatureServer",
      "dataDescription": "Data Description",
      "serviceDescription": "Service Description",
      "copyrightText": "Copyright Text",
      "missingUrlTitle": "Unable to load FeatureServer",
      "missingUrlMessage": "Could not load the ArcGis FeatureServer endpoint because the catalog item does not have a `url`.",
      "invalidServiceTitle": "Invalid ArcGIS Feature Service layer",
      "invalidServiceMessage": "An error occurred while invoking the ArcGIS Feature Service.  The server's response does not appear to be a valid Feature Service layer.",
      "reachedMaxFeatureLimit": "Warning: This layer has reached the FeatureService feature limit ({{maxFeatures}})."
    },
    "arcGisMapServerCatalogGroup": {
      "name": "ArcGIS Map Server Group",
      "dataDescription": "Data Description",
      "serviceDescription": "Service Description",
      "copyrightText": "Copyright Text",
      "invalidServiceTitle": "Invalid ArcGIS Map Service",
      "invalidServiceMessage": "An error occurred while invoking the ArcGIS Map Service.  The server's response does not appear to be a valid Map Service document.",
      "groupNotAvailableTitle": "Group is not available",
      "groupNotAvailableMessage": "An error occurred while invoking the ArcGIS Map Service.",
      "singleFusedMapCacheLayerName": "All layers"
    },
    "arcGisMapServerCatalogItem": {
      "name": "Esri ArcGIS MapServer",
      "dataDescription": "Data Description",
      "serviceDescription": "Service Description",
      "copyrightText": "Copyright Text",
      "invalidUrlTitle": "Unable to load MapServer",
      "invalidUrlMessage": "Could not load the ArcGis MapServer endpoint because the catalog item does not have a `url`.",
      "noLayersFoundTitle": "Could not load ArcGIS MapServer.",
      "noLayersFoundMessage": "The Esri ArcGIS MapServer '{{name}}' has no layers to show."
    },
    "arcGisImageServerCatalogItem": {
      "name": "Esri ArcGIS ImageServer",
      "invalidUrlTitle": "Unable to load ImageServer",
      "invalidUrlMessage": "Could not load the ArcGis ImageServer endpoint because the catalog item does not have a `url`.",
      "invalidServiceTitle": "Invalid ArcGIS Image Service",
      "invalidServiceMessage": "An error occurred while invoking the ArcGIS Image Service.  The server's response does not appear to be a valid Image Service document.",
      "rasterFunction": "Raster Function"
    },
    "bing": {
      "name": "Bing Maps"
    },
    "wcs": {
      "asyncResultLoadingMetadata": "WCS loading:\n{{name}} service at {{timestamp}}.\n\n*Loading metadata (`DescribeCoverage`)*",
      "asyncResultDescription": "This is the result of exporting data from {{name}} service at {{timestamp}} with the input parameters below.",
      "asyncPendingDescription": "WCS loading:\n{{name}} service at {{timestamp}}.\n\n*Downloading coverage*",
      "exportFailedTitle": "Data export failed",
      "exportFailedMessage": "The Web Coverage Service failed",
      "exportFailedMessageII": "The Web Coverage Service failed: {{error}}"
    },
    "cartoMap": {
      "name": "Carto Map",
      "noUrlTitle": "No URL",
      "noUrlMessage": "Unable to find a usable URL for the Carto Map layer."
    },
    "cesiumTerrain": {
      "name": "Cesium Terrain",
      "name3D": "Cesium 3D Tiles",
      "notSupportedErrorTitle": "Not supported in 2D",
      "notSupportedErrorMessage": "\"{{name}}\" cannot be show in the 2D view. Switch to 3D and try again.",
      "errorRenderingTitle": "Error rendering in 3D",
      "errorRenderingMessage": "An error occurred while rendering in 3D.  This probably indicates a bug in {{appName}} or an incompatibility with your system or web browser.  We'll now switch you to 2D so that you can continue your work."
    },
    "ckan": {
      "nameServer": "CKAN Server",
      "errorLoadingTitle": "Error loading CKAN catalogue",
      "errorLoadingMessage": "The definition for this CKAN catalogue does not have a valid filter query.",
      "corsErrorMessage": "Couldn't retrieve packages from this CKAN server.",
      "name": "CKAN Resource",
      "dataSourceErrorMessage": "This data source does not have any details available.",
      "serviceErrorMessage": "This service does not have any details available.",
      "datasetDescription": "Dataset Description",
      "dataDescription": "Data Description",
      "resourceDescription": "Resource Description",
      "datasetCustodian": "Dataset Custodian",
      "licence": "Licence",
      "author": "Author",
      "contact_point": "Contact",
      "metadata_created": "Created",
      "metadata_modified": "Modified",
      "update_freq": "Update Frequency",
      "idsNotSpecifiedTitle": "resourceId or datasetId must be specified",
      "idsNotSpecifiedMessage": "CkanCatalogItem requires that either resourceId or datasetId be specified.",
      "errorRetrievingUrlTitle": "Error retrieving CKAN URL",
      "errorRetrievingUrlMessage": "Could not retrieve URL as JSON: {{url}}.",
      "invalidCkanTitle": "Invalid CKAN resource JSON",
      "invalidCkanMessage": "The resource returned from the CKAN server does not appear to have a package_id.",
      "notCompatibleTitle": "No compatible resources found",
      "notCompatibleMessageI": "The CKAN dataset does not have a resource with the ID {{resourceId}} or it does not have a supported format.",
      "notCompatibleMessageII": "The CKAN dataset does not have any resources with a supported format."
    },
    "arcgisPortal": {
      "nameGroup": "ArcGIS Portal Group",
      "errorLoadingTitle": "Error loading ArcGIS Portal catalogue",
      "errorLoadingMessage": "The definition for this ArcGIS Portal catalogue does not have a valid filter query.",
      "corsErrorMessage": "Couldn't retrieve packages from this ArcGIS Portal server. ",
      "name": "ArcGIS Portal Item",
      "dataSourceErrorMessage": "This data source does not have any details available.",
      "serviceErrorMessage": "This service does not have any details available.",
      "datasetDescription": "Dataset Description",
      "licence": "Licence",
      "openInPortal": "Open in ArcGIS Portal",
      "idsNotSpecifiedTitle": "resourceId or datasetId must be specified",
      "idsNotSpecifiedMessage": "ArcGIS Portal Item requires an itemId to be specified.",
      "errorRetrievingUrlTitle": "Error retrieving ArcGIS Portal URL",
      "errorRetrievingUrlMessage": "Could not retrieve URL as JSON: {{url}}."
    },
    "catalog": {
      "name": "Unnamed Item",
      "group": "Group",
      "idForMatchingErrorTitle": "Missing property",
      "idForMatchingErrorMessage": "Model objects must have an `id`, `localId`, or `name` property.",
      "catalogMemberMustHaveName": "A newly created catalog member must have a name.",
      "catalogMemberMustHaveType": "A catalog member must have a type.",
      "userAddedDataGroup": "The group for data that was added by the user via the Add Data panel.",
      "chartDataGroup": "A group for chart data.",
      "dataSourceErrorMessage": "This data source does not have any details available.",
      "serviceErrorMessage": "This service does not have any details available.",
      "stubCreationFailure": "Could not stub out catalog item {{item}}",
      "unsupportedTypeTitle": "Unknown type",
      "unsupportedTypeMessage": "Could not create unknown model type {{type}}.",
      "unsupportedFileTypeTitle": "Unsupported file type",
      "unsupportedFileTypeMessage": "This file format is not supported by {{appName}}. Supported file formats include: <ul><li>.geojson</li><li>.kml, .kmz</li><li>.csv (in {{link}})</li><li>Shapefile (.zip)</li></ul>",
      "upload": "Upload",
      "mustHaveType": "Each item must have a type.",
      "compositesError": "Composites cannot include composite items.",
      "convertErrorTitle": "Could not upgrade catalog to V8",
      "convertErrorMessage": "This catalog file is based on an older version of TerriaJS - the software powering this web map. An error has occurred trying to upgrade the catalog data for {{url}}.",
      "addAll": "Add All",
      "removeAll": "Remove All"
    },
    "createParameter": {
      "unsupportedErrorTitle": "Unsupported function parameter type",
      "unsupportedErrorMessage": "Unknown function parameter type: {{type}}."
    },
    "csv": {
      "name": "Comma-Separated Values (CSV)",
      "dataSourceErrorMessage": "This data source does not have any details available.",
      "serviceErrorMessage": "This service does not have any details available.",
      "unexpectedTypeTitle": "Unexpected type of CSV data",
      "unexpectedTypeMessage": "CsvCatalogItem data is expected to be a Blob, File, or String, but it was not any of these.",
      "unableToLoadTitle": "Unable to load CSV file",
      "unableToLoadMessage": "See the <a href=\"https://github.com/TerriaJS/nationalmap/wiki/csv-geo-au\">csv-geo-au</a> specification for supported CSV formats.\n\n {{message}}",
      "unableToLoadItemTitle": "No CSV available",
      "unableToLoadItemMessage": "The CSV catalog item cannot be loaded because it was not configured with a `url` or `csvString` property."
    },
    "csw": {
      "name": "Catalogue Service (CSW)",
      "unknownError": "The CSW server reported an unknown error.",
      "exceptionMessage": "The CSW server reported an error:\n\n {{exceptionText}}",
      "errorLoadingTitle": "Could not load CSW",
      "notUseableTitle": "Catalogue service is not usable.  \n\n {{message}}",
      "notUseableMessage": "Invalid response obtained when invoking GetDomain on the CSW server.",
      "errorLoadingRecordsTitle": "Failed to load CSW records.",
      "errorLoadingRecordsMessage": "Invalid response obtained when invoking GetRecords on the CSW",
      "checkCORSDomain": "Couldn't execute GetDomain on this CSW server.",
      "checkCORSRecords": "Couldn't execute GetRecords on this CSW server.",
      "dataResponsibility": "Data Responsibility",
      "links": "Links",
      "metadataURL": "Metadata Record URL",
      "checkCORS": "Couldn't execute GetRecords on this CSW server.",
      "cors": "CORS",
      "missingUrlTitle": "Unable to load Catalogue Service (CSW)",
      "missingUrlMessage": "Could not load the Catalogue Service (CSW) because the catalog group does not have a `url`."
    },
    "czml": {
      "name": "Cesium Language (CZML)",
      "dataSourceErrorMessage": "This data source does not have any details available.",
      "serviceErrorMessage": "This service does not have any details available.",
      "errorLoadingTitle": "Could not load CZML",
      "errorLoadingMessage": "An error occurred while loading a CZML file.",
      "unableToLoadItemTitle": "No CZML available",
      "unableToLoadItemMessage": "The CZML catalog item cannot be loaded because it was not configured with a `url`, `czmlData`, or `czmlString` property."
    },
    "function": {
      "unknownFormaterTitle": "Unknown formatter",
      "unknownFormaterMessage": "The function parameter formatter {{formatter}} is unknown.\n\nValid formatters are:\n\n"
    },
    "geoJson": {
      "name": "GeoJSON",
      "dataSourceErrorMessage": "This data source does not have any details available.",
      "serviceErrorMessage": "This service does not have any details available.",
      "errorLoadingTitle": "Error loading GeoJSON",
      "errorParsingMessage": "An error occurred parsing the provided data as JSON.  This may indicate that the file is invalid or that it is not supported.",
      "errorLoadingMessage": "An error occurred while loading a GeoJSON file.  This may indicate that the file is invalid or that it is not supported.",
      "couldNotLoadTitle": "Could not load JSON",
      "couldNotLoadMessage": "An error occurred while retrieving JSON data from the provided link.CORS",
      "unableToLoadItemTitle": "No GeoJSON available",
      "unableToLoadItemMessage": "The GeoJSON catalog item cannot be loaded because it was not configured with a `url`, `geoJsonData`, or `geoJsonString` property.",
      "unsupportedBrowserTitle": "Unsupported web browser",
      "unsupportedBrowserMessage": "Sorry, your web browser does not support the File API, which {{appName}} requires in order to load this dataset.  Please upgrade your web browser.  For the best experience, we recommend the latest versions of $t(browsers.chrome) or $t(browsers.firefox) or $t(browsers.edge) or $t(browsers.safari)."
    },
    "shapefile": {
      "name": "Shapefile"
    },
    "getToken": {
      "errorTitle": "Token Error",
      "invalidToken": "<p>The token server responded with an invalid token.</p><p>Please report it by sending an email to {{email}}</p>",
      "unableToRequest": "<p>Unable to request a token from the token server.</p><p>Please report it by sending an email to {{email}}</p>"
    },
    "gltf": {
      "name": "GL Transmission Format (glTF)",
      "dataSourceErrorMessage": "This data source does not have any details available.",
      "serviceErrorMessage": "This service does not have any details available.",
      "notSupportedErrorTitle": "Not supported in 2D",
      "notSupportedErrorMessage": "\"{{name}}\" cannot be show in the 2D view.  Switch to 3D and try again.",
      "error": "Error",
      "unableToRetrieve": "Unable to retrieve feature details from:\n\n{{url}}"
    },
    "gpx": {
      "name": "GPX",
      "dataSourceErrorMessage": "This data source does not have any details available.",
      "serviceErrorMessage": "This service does not have any details available.",
      "errorLoadingTitle": "Error loading GPX",
      "errorLoadingMessage": "An error occurred while loading a GPX file.  This may indicate that the file is invalid or that it is not supported by {{appName}}."
    },
    "georss": {
      "name": "GeoRSS",
      "subtitle": "Subtitle",
      "updated": "Updated",
      "category": "Category",
      "description": "Description",
      "copyrightText": "Copyright Text",
      "link": "Link",
      "author": "Author",
      "errorLoadingTitle": "Could not load GeoRSS",
      "errorLoadingMessage": "An error occurred while loading a GeoRSS file.",
      "unableToLoadItemTitle": "No GeoRSS available",
      "unableToLoadItemMessage": "The GeoRSS catalog item cannot be loaded because it was not configured with a `url`, or `geoRss` property."
    },
    "imageryLayer": {
      "intervalSupportErrorTitle": "Intervals not supported",
      "intervalSupportErrorMessage": "Sorry, {{typeName}} ({{type}}) catalog items cannot currently be made time-varying by specifying the \"intervals\" property.",
      "resolvingAvailability": "Resolving availability at a location...",
      "accessingBaseMapErrorTitle": "Error accessing base map",
      "accessingBaseMapErrorMessage": "An error occurred while attempting to download tiles for base map:<p><center>{{name}} </center></p> Please select a different base map using the Map button in the top-right corner.",
      "accessingCatalogItemErrorTitle": "Error accessing catalogue item",
      "accessingCatalogItemErrorMessage": "An error occurred while attempting to download tiles for catalogue item:<p><center>{{name}}</center></p> The catalogue item has been hidden from the map.  You may re-show it in the Now Viewing panel to try again.",
      "tileErrorTitle": "Tile Error",
      "tileErrorMessage": "The tile with the URL:\n{{url}}\n succeeded when loaded with XMLHttpRequest but failed multiple times when loaded directly by Cesium or Leaflet.\n This may indicate that the server is very sensitive to the request headers provided or is simply unreliable.",
      "tileErrorMessageII": "Got a 200 (OK) response from URL:\n{{url}}\nbut it could not be loaded as an image.",
      "unknownTileErrorTitle": "Unknown Tile Error",
      "unknownTileErrorMessage": "While accessing URL:\n{{url}}\nThis probably indicates one of the following:\n* The server hostname could not be resolved,\n* The server did not respond to the request, or\n* The server denied Cross-Origin Resource Sharing (CORS) access to this URL (See https://docs.terria.io/guide/connecting-to-data/cross-origin-resource-sharing/).",
      "unableToDisplayTitle": "Unable to display dataset",
      "unableToDisplayMessage": "{{name}} cannot be shown in 2D because it does not support the standard Web Mercator (EPSG:3857) projection. Please switch to 3D if it is supported on your system, update the dataset to support the projection, or use a different dataset.",
      "unableToShowLocTitle": "Unable to show at this location",
      "unableToShowLocMessage": "{{name}} cannot be shown at this location because the available capture times are unknown. The {{featureTimesProperty}} property was not found."
    },
    "invokeAnalyticsService": {
      "invocationFailedTitle": "Service invocation failed",
      "invocationFailedMessage": "An error occurred on the server while computing {{invocationName}}."
    },
    "ionImagery": {
      "name": "Cesium Ion Imagery"
    },
    "kml": {
      "name": "KML or KMZ",
      "dataSourceErrorMessage": "This data source does not have any details available.",
      "serviceErrorMessage": "This service does not have any details available.",
      "unexpectedTypeTitle": "Unexpected type of KML data",
      "unexpectedTypeMessage": "KmlCatalogItem.data is expected to be an XML Document, Blob, or File, but it was none of these. This may indicate a bug in {{appName}} or incorrect use of the {{appName}} API.",
      "errorLoadingTitle": "Error loading KML or KMZ",
      "errorLoadingMessage": "An error occurred while loading a KML or KMZ file.  This may indicate that the file is invalid or that it is not supported by {{appName}}.",
      "unableToLoadItemTitle": "No KML available",
      "unableToLoadItemMessage": "The KML/KMZ catalog item cannot be loaded because it was not configured with a `url`, `kmlData` or `kmlString` property."
    },
    "magda": {
      "name": "MAGDA Distribution",
      "dataSourceErrorMessage": "This data source does not have any details available.",
      "serviceErrorMessage": "This service does not have any details available.",
      "distributionDesc": "Distribution Description",
      "idsNotSpecifiedTitle": "recordId must be specified",
      "idsNotSpecifiedMessage": "MagdaReference requires that recordId be specified.",
      "retrieveErrorTitle": "Error retrieving MAGDA record",
      "retrieveErrorMessage": "No distribution or dataset ID provided",
      "notCompatibleTitle": "No compatible distributions found",
      "notCompatibleMessageI": "The MAGDA dataset does not have a distribution with the ID {{distributionId}} or it does not have a supported format.",
      "notCompatibleMessageII": "The MAGDA dataset does not have any distributions with a supported format."
    },
    "terria-reference": {
      "failedToLoadTarget": "Failed to load member from external catalog"
    },
    "mapboxMap": {
      "name": "Mapbox Map"
    },
    "mapboxVectorTile": {
      "name": "Mapbox Vector Tile"
    },
    "mapboxStyle": {
      "name": "Mapbox Style"
    },
    "senaps": {
      "name": "Senaps Locations",
      "retrieveErrorTitle": "Error processing Senaps Catalog Item",
      "generalErrorMessage": "Encountered an error processing Senaps data",
      "missingKeyErrorMessage": "A Senaps API Key should be added to the terriajs-server config using the appendParamToQueryString option",
      "locationHeadingFeatureInfo": "Location",
      "availableStreamsHeadingFeatureInfo": "Available Streams",
      "noStreamsMessageFeatureInfo": "No streams at this location.",
      "missingSenapsBaseUrl": "Senaps base url not provided. Have you logged in?"
    },
    "openStreetMap": {
      "name": "Open Street Map"
    },
    "placesLikeMe": {
      "regionsLikeThisName": "Regions like this",
      "regionsLikeThisDescription": "Identifies regions that are _most like_ a given region according to a given set of characteristics.",
      "regionTypeName": "Region Type",
      "regionTypeDescription": "The type of region to analyze.",
      "regionName": "Region",
      "regionDescription": "The region to analyze.  The analysis will determine which regions are most similar to this one.",
      "characteristics": "Characteristics",
      "characteristicsDescription": "The region characteristics to include in the analysis.",
      "name": "Places Like Me",
      "regioNotSelectedName": "Region not selected",
      "regioNotSelectedDescription": "You must select a Region.",
      "placesLike": "Places like {{regionName}}",
      "likenessesError": "The list of likenesses and the list of region codes do not contain the same number of elements."
    },
    "raiseError": {
      "errorTitle": "An error occurred",
      "notificationFeedback": "For questions or feedback, click here.",
      "notificationFeedbackEmail": "For questions or feedback, please contact {{email}}",
      "developerDetails": "Developer details"
    },
    "regionMapping": {
      "noDataForDate": "No data for the selected date.",
      "noDataForRegion": "No data for the selected region.",
      "outdatedBrowserTitle": "Outdated Web Browser",
      "outdatedBrowserMessage": "You are using a very old web browser that cannot display \"region mapped\" datasets such as this one.  Please upgrade to the latest version of $t(browsers.chrome), $t(browsers.firefox), $t(browsers.edge), or $t(browsers.safari) as soon as possible.",
      "invalidServerTypeTitle": "Invalid serverType {{serverType}} in regionMapping.json",
      "invalidServerTypeMessage": "Expected serverType to be \"WMS\" or \"vector\" but got \"{{serverType}}\"",
      "notRecognised": "These region names were {{notRecognisedText}} ",
      "notRecognisedText": "not recognised",
      "moreThanOneValue": "These regions had {{moreThanOneValueText}}",
      "moreThanOneValueText": "more than one value",
      "msg": "Consult the {{link}} to see how to format the file.",
      "csvSpecification": "CSV-geo-au specification",
      "issuesLoadingTitle": "Issues loading {{name}}"
    },
    "feedback": {
      "thanksTitle": "Thank you for your feedback!",
      "thanksMessage": "Your feedback helps make {{appName}} better",
      "unableToSendTitle": "Unable to send feedback",
      "unableToSendMessage": "This is really embarrassing, but an error occurred while attempting to send your feedback.  Please email it to {{email}} instead."
    },
    "resultPending": {
      "name": "Result Pending"
    },
    "sensorObservationService": {
      "procedure": "Procedure",
      "property": "Property",
      "sos": "SOS",
      "alreadyLoadingTitle": "Data already loading",
      "alreadyLoadingMessage": "Your data is still loading. You will be able to change the display once it has loaded",
      "unknownError": "The server reported an unknown error.",
      "exceptionMessage": "The server reported an error: \n\n {{exceptionText}}",
      "missingBody": "The server responded with missing body.",
      "noFeatures": "There are no features matching your query.",
      "unknownFormat": "The server responded with an unknown feature format.",
      "noMatchingFeatures": "The Sensor Observation Service did not return any features matching your query."
    },
    "openDataSoft": {
      "viewDatasetPage": "View dataset page"
    },
    "sdmxServerStratum": {
      "sdmxStructureLoadErrorTitle": "SDMX structure request failed",
      "loadDataErrorTitle": "Failed to load SDMX group",
      "loadDataErrorMessage": "The server has no dataflows"
    },
    "sdmxJsonDataflowStratum": {
      "loadDataErrorTitle": "Could not load SDMX dataflow",
      "loadDataErrorMessage": {
        "invalidResponse": "Invalid JSON object",
        "noDatastructure": "No data structures could be found for dataflow {{catalogItem.dataflowId}}",
        "noDataflow": "Dataflow {{catalogItem.dataflowId}} is invalid"
      },
      "defaultUnitMeasure": "Units"
    },
    "sdmxCatalogItem": {
      "viewBy": {
        "title": "View by",
        "time": "Time-series",
        "region": "Region"
      },
      "loadDataErrorTitle": "Failed to load SDMX data for {{name}}",
      "loadDataErrorMessage": "Invalid response from {{csvUrl}}",
      "noResultsWithDimensions": "No results have been found. Please select different dimension values in the workbench than the following:  \n\n{{dimensions}}"
    },
    "time": {
      "invalidDate": "Invalid Date",
      "invalidInitialTimeSource": "Invalid initialTimeSource specified in config file: {{initialTimeSource}}"
    },
    "shareData": {
      "generateErrorTitle": "Couldn't generate short URL.",
      "generateErrorMessage": "Something went wrong when trying to use the share data service to generate a short URL.",
      "expandErrorTitle": "Couldn't expand URL",
      "expandErrorMessage": "The share data service used to launch {{appName}} was not located. This may indicate an error in the link or that the service is unavailable at this time."
    },
    "socrataServer": {
      "name": "Socrata Server",
      "retrieveErrorMessage": "Couldn't retrieve packages from this Socrata server.",
      "description": "Description",
      "licence": "Licence",
      "attributes": "Attributes",
      "tags": "Tags"
    },
    "spatialDetailing": {
      "name": "Spatial Detailing",
      "description": "Predicts the characteristics of fine-grained regions by learning and exploiting correlations of coarse-grained data with Census characteristics.",
      "regionTypeToPredictName": "Region Type to Predict",
      "regionTypeToPredictDescription": "The type of region for which to predict characteristics.",
      "coarseDataRegionTypeName": "Coarse Data Region Type",
      "coarseDataRegionTypeDescription": "The type of region with which the coarse-grained input characteristics are associated.",
      "aggregationName": "Aggregation",
      "aggregationDescription": "Specifies how coarse region values were aggregated.  True if the value is the mean of the values across the region, or False if the value is the sum of the values across the region.",
      "aggregationTrueName": "Mean Aggregation",
      "aggregationTrueDescription": "Coarse region values are the mean of samples in the region.  For example, average household income.",
      "aggregationFalseName": "Sum Aggregation",
      "aggregationFalseDescription": "Coarse region values are the sum of samples in the region.  For example, total population.",
      "characteristicToPredictName": "Characteristic to Predict",
      "characteristicToPredictDescription": "The characteristic to predict for each region.",
      "spatialDetailingOf": "Spatial detailing of {{of}} at {{at}}",
      "wrongNumberOfElements": "The list of values and the list of region codes do not contain the same number of elements"
    },
    "tableData": {
      "noData": "No data to show",
      "unsupportedCharactersTitle": "Invalid characters in latitude and longitude columns",
      "unsupportedCharactersMessage": "Could not interpret latitude and longitude pair {{longitude}}, {{latitude}}",
      "bulkGeocoderInfoTitle": "Bulk Geocoder Information",
      "bulkGeocoderInfoMessage": "The CSV contains addresses, but {{number}} can't be located on the map: ",
      "bulkGeocoderInfo2Message": "{{nullAddresses}} addresses are missing from the CSV.",
      "bulkGeocoderErrorTitle": "Bulk Geocoder Error",
      "bulkGeocoderErrorMessage": "Unable to map addresses to lat-long coordinates, as an error occurred while retrieving address coordinates. Please check your internet connection or try again later.",
      "legendZFilterLabel": "Extreme values",
      "legendNullLabel": "(No value)",
      "activeStyle": "Display Variable",
      "styleDisabledLabel": "Disable style",
      "zFilterEnabled": "Extreme values hidden (click to show)",
      "zFilterDisabled": "Extreme values detected (click to hide)",
      "timeDimensionEnabled": "Time enabled (click to disable)",
      "timeDimensionDisabled": "Time disabled (click to enable)",
      "editStyle": "Edit Style",
      "custom": "Custom",
      "regionMapping": "Region Mapping",
      "regionColumn": "Region Column",
      "manualRegionMapping": "Manual Region Mapping"
    },
    "terrainCatalog": {
      "notSupportedErrorTitle": "Not supported in 2D",
      "notSupportedErrorMessage": "{{name}} cannot be shown in the 2D view. Switch to 3D and try again"
    },
    "terria": {
      "loadConfigErrorTitle": "Failed to load Terria Map config",
      "proxyableDomainsDeprecation": "`proxyableDomainsUrl` is no longer supported in v8",
      "initErrorTitle": "Failed to initialize services",
      "initErrorMessage": "A problem occurred with the Terria server. This may cause some layers or the conversion service to be unavailable.",
      "urlLoadErrorTitle": "Problem loading URL",
      "urlLoadErrorMessage": "A problem occurred while initialising Terria with URL parameters.",
      "loadModelErrorMessage": "An error occurred while loading model `{{model}}`.",
      "loadingMagdaInitSourceErrorTitle": "Error loading Magda initialization source",
      "loadingMagdaInitSourceErrorMessage": "An error occurred while loading initialization information from Magda record `{{url}}`.",
      "loadingInitSourcesErrorTitle": "Error loading map configuration",
      "loadingInitSourcesErrorMessage": "An error occurred while loading {{appName}} map configuration &mdash; it may not display correctly. Please try reloading the map, and if the problem persists, please report it by sending an email to {{email}}, or you can press the button below.",
      "loadingInitSourceErrorTitle": "Error loading initialization source",
      "loadingInitSourceErrorMessage": "Could not load initialization information from `{{fragment}}` because no initFragmentPaths are defined.",
      "loadingInitSourceError2Message": "An error occurred while loading initialization information from:  \n*`{{loadSource}}`*.",
      "loadingInitJsonMessage": "An error occurred while loading JSON file {{url}}.",
      "loadingBaseMapsErrorTitle": "Error loading basemaps",
      "loadingBaseMapErrorTitle": "Error loading basemap: `{{name}}`",
      "loadingShareDataErrorTitle": "Error loading share data",
      "parsingStartDataErrorMessage": "An error occurred while parsing start data JSON.",
      "loadingWorkbenchItemErrorTitle": "Error loading item in workbench: `{{name}}`",
      "disclaimer": "Disclaimer",
      "buttonTitleConfirm": "I Agree"
    },
    "terriaJSONcatalog": {
      "name": "Terria JSON Catalog Function",
      "misconfiguredErrorTitle": "Misconfigured init file",
      "misconfiguredErrorMessage": "Service not configured for TerriaJsonCatalogFunction HTTP 202.",
      "misconfiguredError2Message": "HTTP 202 configuration {{url}} not present in response {{xhr}}",
      "serviceResponseErrorTitle": "Service response not JSON string",
      "serviceResponseErrorMessage": "TerriaJsonCatalogFunction was supposed to receive a JSON string, received {{xhr}}",
      "requestFailedTitle": "Request Failed",
      "requestFailedMessage": "Request failed with status code {{status}}.",
      "asyncResultDescription": "This is the result of invoking the {{name}} process or service at {{timestamp}} with the input parameters below.",
      "loadingInitSourceErrorTitle": "Error loading initialization source",
      "loadingInitSourceErrorMessage": "Error loading initialization source {{fragment}} because no initFragmentPaths are defined.",
      "loadingInitSourceError2Message": "An error occurred while loading initialization information from:  \n*`{{loadSource}}`*.",
      "disclaimer": "Disclaimer",
      "buttonTitleConfirm": "I Agree"
    },
    "thredds": {
      "nameGroup": "THREDDS Catalog Group"
    },
    "threddsItem": {
      "name": "THREDDS Item Reference"
    },
    "urlTemplateMapServer": {
      "name": "URL Template Map Server"
    },
    "userDrawing": {
      "devError": "Terria instance is required.",
      "messageHeader": "Draw on Map",
      "pointEntities": "Points",
      "otherEntities": "Lines and polygons",
      "line": "Line",
      "firstPoint": "First Point",
      "btnCancel": "Cancel",
      "btnDone": "Done",
      "clickToAddFirstPoint": "Click to add a point",
      "clickToAddAnotherPoint": "Click to add another point",
      "clickToRedrawRectangle": "Click another point to redraw the rectangle",
      "anotherPoint": "Another Point",
      "userPolygon": "User polygon"
    },
    "webFeatureServiceCatalogGroup": {
      "wfsServer": "Web Feature Service (WFS) Server",
      "invalidWFSServerTitle": "Invalid WFS server",
      "invalidWFSServerMessage": "An error occurred while invoking GetCapabilities on the WFS server.  The server's response does not appear to be a valid GetCapabilities document.",
      "groupNotAvailableTitle": "Group is not available",
      "groupNotAvailableMessage": "An error occurred while invoking GetCapabilities on the WFS server.",
      "abstract": "Web Feature Service Description",
      "accessConstraints": "Web Feature Service Access Constraints",
      "fees": "Web Feature Service Fees"
    },
    "webFeatureServiceCatalogItem": {
      "wfs": "Web Feature Service (WFS)",
      "dataDescription": "Data Description",
      "abstract": "Web Feature Service Description",
      "serviceDescription": "Service Description",
      "metadataUrls": "Metadata Links",
      "accessConstraints": "Access Constraints",
      "serviceContact": "Service Contact",
      "getCapabilitiesUrl": "GetCapabilities URL",
      "noLayerFoundTitle": "No layer found",
      "noLayerFoundMessage": "The WFS dataset '{{name}}' has no layers matching '{{typeNames}}'. Either the catalog file has been set up incorrectly, or the WFS server has changed.",
      "missingDataTitle": "Missing data",
      "missingDataMessage": "The WFS dataset '{{name}}' did not return any data. Either the catalog file has been set up incorrectly, or the server address has changed.",
      "missingUrlTitle": "Unable to load GetCapabilities",
      "missingUrlMessage": "Could not load the Web Feature Service (WFS) GetCapabilities document because the catalog item does not have a `url`.",
      "reachedMaxFeatureLimit": "Warning: This layer has reached the WFS feature limit ({{maxFeatures}})"
    },
    "webMapServiceCatalogGroup": {
      "wmsServer": "Web Map Service (WMS) Server",
      "invalidWMSServerTitle": "Invalid WMS server",
      "invalidWMSServerMessage": "An error occurred while invoking GetCapabilities on the WMS server. The server's response does not appear to be a valid GetCapabilities document.",
      "groupNotAvailableTitle": "Group is not available",
      "groupNotAvailableMessage": "An error occurred while invoking GetCapabilities on the WMS server.",
      "missingUrlTitle": "Unable to load GetCapabilities",
      "missingUrlMessage": "Could not load the Web Map Service (WMS) GetCapabilities document because the catalog item does not have a `url`.",
      "abstract": "Web Map Service Description",
      "accessConstraints": "Web Map Service Access Constraints",
      "fees": "Web Map Service Fees"
    },
    "webMapServiceCatalogItem": {
      "wms": "Web Map Service (WMS)",
      "dataDescription": "Data Description",
      "serviceDescription": "Service Description",
      "metadataUrls": "Metadata Links",
      "accessConstraints": "Access Constraints",
      "serviceContact": "Service Contact",
      "getCapabilitiesUrl": "GetCapabilities URL",
      "defaultStyleLabel": "Default style",
      "noLayerFoundTitle": "No layer found",
      "noLayerFoundMessage": "The WMS dataset '{{name}}' has no layers matching '{{layers}}'. Either the catalog file has been set up incorrectly, or the WMS server has changed.",
      "badlyFormatedTitle": "Badly formatted periodicity",
      "badlyFormatedMessage": "The '{{name}}' dataset has a badly formed periodicity, '{{isoSegments}}'. Click the dataset's Info button for more information about the dataset and the data custodian.",
      "missingDataTitle": "Missing data",
      "missingDataMessage": "The WMS dataset '{{name}}' did not return any data.{{line}}{{line}}Either the catalog file has been set up incorrectly, or the server address has changed.",
      "missingUrlTitle": "Unable to load GetCapabilities",
      "missingUrlMessage": "Could not load the Web Map Service (WMS) GetCapabilities document because the catalog item does not have a `url`."
    },
    "webMapTileServiceCatalogGroup": {
      "wmtsServer": "Web Map Tile Service (WMTS) Server",
      "invalidWMTSServerTitle": "Invalid WMTS server",
      "invalidWMTSServerMessage": "An error occurred while invoking GetCapabilities on the WMTS server. The server's response does not appear to be a valid GetCapabilities document.",
      "groupNotAvailableTitle": "Group is not available",
      "groupNotAvailableMessage": "An error occurred while invoking GetCapabilities on the WMTS server.",
      "abstract": "Web Map Service Description",
      "accessConstraints": "Web Map Service Access Constraints",
      "fees": "Web Map Service Fees",
      "invalidCapabilitiesTitle": "Invalid GetCapabilities",
      "invalidCapabilitiesMessage": "The URL {{url}} was retrieved successfully but it does not appear to be a valid Web Map Tile Service (WMTS) GetCapabilities document. \n\nEither the catalog file has been set up incorrectly, or the server address has changed."
    },
    "webMapTileServiceCatalogItem": {
      "wmts": "Web Map Tile Service (WMTS)",
      "dataDescription": "Data Description",
      "serviceDescription": "Service Description",
      "accessConstraints": "Access Constraints",
      "fees": "Web Map Tile Service Fees",
      "serviceContact": "Service Contact",
      "getCapabilitiesUrl": "GetCapabilities URL",
      "missingUrlTitle": "Unable to load GetCapabilities",
      "missingUrlMessage": "Could not load the Web Map Tile Service (WMTS) GetCapabilities document because the catalog item does not have a `url`.",
      "noUsableTileMatrixTitle": "Warning",
      "noUsableTileMatrixMessage": "This WMTS layer has no Web Mercator tile matrix set - it may not display correctly"
    },
    "webProcessingService": {
      "wps": "Web Processing Service (WPS)",
      "invalidWPSServerTitle": "Invalid WPS server",
      "invalidWPSServerMessage": "An error occurred while invoking {{endpoint}} on the WPS server for process name {{name}}. The server's response does not appear to be a valid {{endpoint}} document.",
      "processDescriptionErrorTitle": "Process does not have a process description",
      "processDescriptionErrorMessage": "The WPS DescribeProcess for this process does not include a ProcessDescription.",
      "processInputErrorTitle": "Process does not have any inputs",
      "processInputErrorMessage": "This WPS process does not specify any inputs.",
      "unsupportedParameterErrorTitle": "Unsupported parameter type",
      "unsupportedParameterErrorMessage": "The parameter {{identifier}} is not a supported type of parameter.",
      "invalidResponseErrorTitle": "Invalid WPS server response",
      "invalidResponseErrorMessage": "An error occurred while accessing the status location on the WPS server for process name {{name}}.",
      "invalidResponseError2Title": "Invalid response from WPS server",
      "invalidResponseError2Message": "The response from the WPS server does not include a Status element.",
      "failureReasonUnknowError": "The reason for failure is unknown.",
      "asyncShortReportFailed": "Web Processing Service invocation failed.  More details are available on the Info panel.",
      "errorDetails": "Error Details",
      "resultPendingDescription": "This is the result of invoking the {{name}} process or service at {{timestamp}} with the input parameters below.",
      "regionTypeDescription": "The type of region to analyze.",
      "regionTypeName": "Region Type",
      "regionParameterName": "Region Parameter",
      "wpsServer": "Web Processing Service (WPS) Server",
      "wpsResult": "Web Processing Service Result"
    },
    "webProcessingServiceCatalogGroup": {
      "typeName": "Web Processing Service (WPS) Server",
      "missingUrlTitle": "Unable to load GetCapabilities",
      "missingUrlMessage": "Could not load the Web Processing Service (WPS) GetCapabilities document because the catalog item does not have a `url`.",
      "invalidCapabilitiesTitle": "Invalid GetCapabilities",
      "invalidCapabilitiesMessage": "The URL {{url}} was retrieved successfully but it does not appear to be a valid Web Processing Service (WPS) GetCapabilities document. \n\nEither the catalog file has been set up incorrectly, or the server address has changed.",
      "invalidServerTitle": "Invalid WPS server",
      "invalidServerMessage": "An error occurred while invoking GetCapabilities on the WPS server. The server's response does not appear to be a valid GetCapabilities document.",
      "abstract": "Web Processing Service Description",
      "accessConstraints": "Web Processing Service Access Constraints",
      "fees": "Web Processing Service Fees",
      "providerName": "Web Processing Service Provider Name",
      "providerSite": "Web Processing Service Provider Site"
    },
    "wfsFeatures": {
      "featuresGroup": "Group of features in a Web Feature Service (WFS) Server",
      "queryErrorTitle": "Error querying WFS server",
      "queryErrorMessage": "An error occurred while invoking GetFeature on the WFS server. The server's response does not appear to be a valid GeoJSON document.",
      "groupNotAvailableTitle": "Group is not available",
      "groupNotAvailableMessage": "An error occurred while invoking GetFeature on the WFS server."
    },
    "shadow": {
      "name": "Shadows",
      "options": {
        "none": "None",
        "cast": "Cast Only",
        "receive": "Receive Only",
        "both": "Cast and Receive"
      }
    },
    "clippingBox": {
      "groupName": "Clipping Box",
      "clipModel": "Clip model",
      "showClippingBox": "Show clipping box",
      "keepBoxAboveGround": "Above ground only",
      "clipDirection": {
        "name": "Clip direction",
        "options": {
          "inside": "Clip inside the box",
          "outside": "Clip outside the box"
        }
      }
    },
    "commonModelErrors": {
      "3dTypeIn2dMode": "**Note:** This dataset can not be displayed in the 2D viewer. Switch to one of the 3D map modes."
    },
    "scaleDatasetNotVisible": {
      "scaleZoomIn": "Dataset is not available at this scale, zoom in to see it",
      "scaleZoomOut": "Dataset is not available at this scale, zoom out to see it"
    },
    "tableStyling": {
      "hideAdvancedOptions": "Hide advanced options",
      "showAdvancedOptions": "Show advanced options",
      "copyUserStratum": "Copy user stratum to clipboard",
      "name": "Style",
      "reset": "Reset to default style",
      "data": {
        "name": "Data",
        "selectableDimensions": {
          "dataset": {
            "name": "Dataset"
          },
          "tableStyle": {
            "name": "Style"
          },
          "tableStyleType": {
            "name": "Symbology",
            "options": {
              "fill": {
                "name": "Fill color"
              },
              "pointSize": {
                "name": "Point size"
              },
              "point": {
                "name": "Point/Marker style"
              },
              "outline": {
                "name": "Outline color"
              },
              "label": {
                "name": "Label style"
              },
              "trail": {
                "name": "Trail style"
              }
            }
          }
        }
      },
      "fill": {
        "name": "Fill Color",
        "selectableDimensions": {
          "tableColorColumn": {
            "name": "Variable"
          },
          "dataType": {
            "name": "Column type (advanced)"
          },
          "type": {
            "name": "Type",
            "undefinedLabel": "Please specify",
            "options": {
              "noStyle": {
                "name": "No style"
              },
              "sequentialContinuous": {
                "name": "Sequential (continuous)"
              },
              "sequentialDiscrete": {
                "name": "Sequential (discrete)"
              },
              "divergingContinuous": {
                "name": "Divergent (continuous)"
              },
              "divergingDiscrete": {
                "name": "Divergent (discrete)"
              },
              "qualitative": {
                "name": "Qualitative"
              },
              "customQualitative": {
                "name": "Custom (qualitative)"
              },
              "customDiscrete": {
                "name": "Custom (discrete)"
              }
            }
          },
          "scheme": {
            "name": "Scheme"
          },
          "numberOfBins": {
            "name": "Number of Bins"
          }
        }
      },
      "min": {
        "name": "Min"
      },
      "displayRange": {
        "name": "Display range",
        "selectableDimensions": {
          "max": {
            "name": "Max"
          }
        }
      },
      "bins": {
        "name": "Bins",
        "selectableDimensions": {
          "start": {
            "name": "{{value1}} to {{value2}}",
            "selectableDimensions": {
              "color": {
                "name": "Color"
              },
              "start": {
                "name": "Start"
              },
              "stop": {
                "name": "Stop"
              }
            }
          }
        }
      },
      "colors": {
        "name": "Colors",
        "selectableDimensions": {
          "color": {
            "name": "Color"
          },
          "value": {
            "name": "Value"
          },
          "remove": {
            "value": "Remove"
          },
          "add": {
            "value": "Add Color"
          }
        }
      },
      "nullColor": {
        "name": "Default color"
      },
      "outlierColor": {
        "name": "Outlier color"
      },
      "additionalColors": {
        "name": "Additional colors",
        "selectableDimensions": {
          "regionColor": {
            "name": "Region color"
          },
          "nullColor": {
            "name": "Default color"
          },
          "outlierColor": {
            "name": "Outlier color"
          }
        }
      },
      "pointSize": {
        "name": "Point size",
        "selectableDimensions": {
          "pointSizeColumn": {
            "name": "Variable"
          },
          "pointSizeNull": {
            "name": "Default size"
          },
          "pointSizesFactor": {
            "name": "Size factor"
          },
          "pointSizeOffset": {
            "name": "Size offset"
          }
        }
      },
      "regionMapping": {
        "name": "Region mapping"
      },
      "legend": {
        "name": "Legend",
        "selectableDimensions": {
          "legendTitle": {
            "name": "Title"
          },
          "legendTicks": {
            "name": "Ticks"
          },
          "title": {
            "name": "Item {{index}} Title"
          }
        }
      },
      "styleOptions": {
        "name": "Style options",
        "selectableDimensions": {
          "styleTitle": {
            "name": "Title"
          },
          "longitudeColumn": {
            "name": "Longitude column"
          },
          "latitudeColumn": {
            "name": "Latitude column"
          }
        }
      },
      "timeOptions": {
        "name": "Time options",
        "selectableDimensions": {
          "tableTimeColumn": {
            "name": "Time column"
          },
          "tableEndTimeColumn": {
            "name": "End time column"
          },
          "tableTimeIdColumns": {
            "name": "ID columns"
          },
          "tableTimeIsSampled": {
            "name": "Is Sampled",
            "options": {
              "true": {
                "name": "Yes"
              },
              "false": {
                "name": "No"
              }
            }
          },
          "tableTimeDisplayDuration": {
            "name": "Display Duration"
          },
          "tableTimeSpreadStartTime": {
            "name": "Spread start time",
            "options": {
              "true": {
                "name": "Yes"
              },
              "false": {
                "name": "No"
              }
            }
          },
          "tableTimeSpreadFinishTime": {
            "name": "Spread finish time",
            "options": {
              "true": {
                "name": "Yes"
              },
              "false": {
                "name": "No"
              }
            }
          }
        }
      },
      "workbenchOptions": {
        "name": "Workbench options",
        "selectableDimensions": {
          "tableStyleEnalbed": {
            "name": "Show style in Workbench",
            "options": {
              "true": {
                "name": "Style showing"
              },
              "false": {
                "name": "Style hidden"
              }
            }
          },
          "showDisableStyleOption": {
            "name": "Show disable style option"
          },
          "showDisableTimeOption": {
            "name": "Show disable time option"
          },
          "enableManualRegionMapping": {
            "name": "Enable manual region mapping"
          }
        }
      },
      "variableAndColumn": {
        "name": "Variable/column",
        "selectableDimensions": {
          "columnTitle": {
            "name": "Title"
          },
          "columnUnits": {
            "name": "Units"
          }
        }
      },
      "style": {
        "selectableDimensions": {
          "column": {
            "name": "Variable"
          },
          "styleType": {
            "name": "Type",
            "undefinedLabel": "Please specify",
            "constant": {
              "name": "No style"
            },
            "bin": {
              "name": "Discrete"
            },
            "enum": {
              "name": "Qualitative"
            }
          },
          "enum": {
            "name": "Enum styles",
            "selectableDimensions": {
              "enum": {
                "noValue": "No value",
                "selectableDimensions": {
                  "value": {
                    "name": "Value"
                  },
                  "remove": {
                    "value": "Remove"
                  }
                },
                "add": {
                  "value": "Add style for value"
                }
              }
            }
          },
          "bin": {
            "name": "Bin styles",
            "selectableDimensions": {
              "add": {
                "value": "Add style bin"
              },
              "bin": {
                "noValue": "No value",
                "range": "{{value1}} to {{value2}}",
                "selectableDimensions": {
                  "start": {
                    "name": "Start"
                  },
                  "stop": {
                    "name": "Stop"
                  },
                  "remove": {
                    "value": "Remove"
                  }
                }
              }
            }
          }
        },
        "null": {
          "name": "Default"
        }
      },
      "point": {
        "name": "Marker style",
        "selectableDimensions": {
          "marker": {
            "name": "Marker",
            "tooltip": "Marker supports URL and base64 of any supported image format (eg PNG, SVG)"
          },
          "rotation": {
            "name": "Rotation"
          },
          "height": {
            "name": "Height"
          },
          "width": {
            "name": "Width"
          }
        }
      },
      "outline": {
        "name": "Outline style",
        "selectableDimensions": {
          "color": {
            "name": "Color"
          },
          "width": {
            "name": "Width"
          }
        }
      },
      "label": {
        "name": "Label style",
        "selectableDimensions": {
          "column": {
            "name": "Label column"
          },
          "font": {
            "name": "Font"
          },
          "style": {
            "name": "Label style",
            "options": {
              "fill": {
                "name": "Fill only"
              },
              "outline": {
                "name": "Outline only"
              },
              "fillAndOutline": {
                "name": "Fill and outline"
              }
            }
          },
          "scale": {
            "name": "Scale"
          },
          "fillColor": {
            "name": "Fill color"
          },
          "outlineColor": {
            "name": "Outline color"
          },
          "outlineWidth": {
            "name": "Outline width"
          },
          "horizontalOrigin": {
            "name": "Horizontal origin",
            "options": {
              "left": {
                "name": "Left"
              },
              "center": {
                "name": "Center"
              },
              "right": {
                "name": "Right"
              }
            }
          },
          "verticalOrigin": {
            "name": "Vertical origin",
            "options": {
              "top": {
                "name": "Top"
              },
              "center": {
                "name": "Center"
              },
              "baseline": {
                "name": "Baseline"
              },
              "bottom": {
                "name": "Bottom"
              }
            }
          },
          "offsetX": {
            "name": "Pixel offset X"
          },
          "offsetY": {
            "name": "Pixel offset Y"
          }
        }
      },
      "trail": {
        "selectableDimensions": {
          "leadTime": {
            "name": "Lead time (secs)"
          },
          "trailTime": {
            "name": "Trail time (secs)"
          },
          "width": {
            "name": "Width"
          },
          "resolution": {
            "name": "Resolution"
          },
          "growColor": {
            "name": "Glow color"
          },
          "growPower": {
            "name": "Glow power"
          },
          "taperPower": {
            "name": "Taper power"
          },
          "solidColor": {
            "name": "Solid color"
          },
          "trailStyleOptions": {
            "name": "Trail style options",
            "selectableDimensions": {
              "material": {
                "name": "Material type",
                "options": {
                  "solidColor": {
                    "name": "Solid color"
                  },
                  "polylineGlow": {
                    "name": "Polyline glow"
                  }
                }
              }
            }
          }
        }
      }
    }
  },
  "searchProvider": {
    "noSearchProviders": "There is no configured search providers",
    "models": {
      "unsupportedTypeTitle": "Unknown type",
      "unsupportedTypeMessage": "Could not create unknown model type {{type}}.",
      "idForMatchingErrorTitle": "Missing property",
      "idForMatchingErrorMessage": "Model objects must have an `id`, `localId`, or `name` property."
    }
  },
  "deltaTool": {
    "titlePrefix": "Change Detection",
    "description": "This tool visualizes the difference between imagery captured at two discrete points in time.",
    "pickLocation": "To view available imagery, please select your location of interest on the map opposite.",
    "cancelBtn": "Cancel",
    "generateDeltaBtn": "Generate Difference Map",
    "selectedLocation": "Selected Location",
    "primaryImage": "Primary Image",
    "secondaryImage": "Secondary Image",
    "pickerMessage": {
      "pickFirst": "Select a point by clicking on the map",
      "pickAnother": "Click another point to change the selection",
      "pickError": "Error when trying to resolve imagery at location! Please select a point again by clicking on the map."
    },
    "catalogItem": {
      "description": "This layer visualizes the difference between imagery captured at two discrete points in time"
    },
    "loadingError": {
      "title": "Error loading Delta Tool",
      "message": "An error occurred while trying to load the delta tool from the server. Please try again."
    }
  },
  "term": {
    "missingContent": "missing content"
  },
  "mapNavigation": {
    "additionalTools": "Additional tools",
    "additionalToolsTitle": "Open additional tools"
  },
  "itemSearchTool": {
    "toolLoadError": "Error loading search tool.",
    "title": "Search {{itemName}}",
    "loading": "Loading search parameters",
    "loadError": "Error loading search parameters. Check console for detailed errors.",
    "noParameters": "No searchable parameters found",
    "searching": "Searching",
    "searchError": "Search failed. Check console for detailed errors.",
    "numericParameter": {
      "minimum": "Minimum",
      "maximum": "Maximum"
    },
    "searchBtnText": "Search",
    "resetBtnText": "Clear input",
    "backBtnText": "Search again",
    "resultsCount": "{{count}} match found",
    "resultsCount_plural": "{{count}} matches found",
    "actions": {
      "highlightAll": "Highlight all",
      "showMatchingOnly": "Show matching only"
    }
  },
  "indexedItemSearchProvider": {
    "missingOptionIndexRootUrl": "Option `indexRootUrl` is missing in the item's search configuration.",
    "errorParsingIndexRoot": "Error parsing indexRoot file: {{indexRootUrl}}."
  },
  "pedestrianMode": {
    "toolButtonTitle": "Pedestrian Mode",
    "dropPedestrianTooltipMessage": "<b>Left click</b> to select drop location<br /><b>Right click / Esc</b> to cancel",
    "controls": {
      "title": "Controls"
    }
  },
  "notification": {
    "title": "Message"
  },
  "toast": {
    "mapIsZooming": "Loading ideal zoom..."
  },
  "printView": {
    "loading": "Creating print view..."
  },
  "compare": {
    "title": "Compare",
    "done": "Done",
    "leftPanel": "Left panel",
    "rightPanel": "Right panel",
    "entireMap": {
      "title": "Entire map",
      "emptyText": "Add new data to show across the entire map via the dotted menu above."
    },
    "entireMapMenu": {
      "browse": "Browse map data",
      "sendAllToFront": "Send all to front",
      "sendAllToBack": "Send all to back",
      "hideAll": "Hide all"
    },
    "info": "Compare spatial datasets from your workbench side-by-side on the map.",
    "dataset": {
      "label": "Dataset",
      "selectOne": "Select one"
    },
    "dimensionSelector": {
      "undefinedLabel": "Not specified"
    },
    "dateButton": {
      "left": "Left",
      "right": "Right",
      "select": "Select a date"
    },
    "dateLocationFilter": {
      "filter": "Filter date by location",
      "loading": "Loading filter...",
      "cancel": "Cancel",
      "location": "Now showing available imagery for {{latitude}}, {{longitude}}",
      "mouseTooltipTitle": "Select location",
      "mouseTooltipMessage": "Right click to cancel"
    }
  },
  "selectableDimensions": {
    "undefinedLabel": "Not specified",
    "enabled": "Enabled",
    "disabled": "Disabled",
    "colorAdd": "Add",
    "colorRemove": "Remove",
    "invalid": "Invalid"
  },
  "relatedMaps": {
    "buttonText": "Related Maps",
    "buttonTitle": "See related maps",
    "panelHeading": "Related Maps",
    "panelText": "Clicking on a map below will open it in a separate window or tab."
  }
}<|MERGE_RESOLUTION|>--- conflicted
+++ resolved
@@ -718,12 +718,9 @@
       "assimp-remote": "3D file converter (experimental)",
       "assimp-remote-description": "**Warning:** 3D file converter is experimental.  \nSee list of [supported formats](https://github.com/assimp/assimp/blob/master/doc/Fileformats.md).  \nZip files are also supported",
       "ifc": "IFC",
-<<<<<<< HEAD
-      "cog": "Cloud Optimised Geotiff"
-=======
+      "cog": "Cloud Optimised Geotiff",
       "i3s": "I3S",
       "cesium-ion": "Cesium ion"
->>>>>>> dd2a2a5a
     },
     "printWindow": {
       "errorTitle": "Error printing",
