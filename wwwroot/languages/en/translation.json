--- conflicted
+++ resolved
@@ -718,11 +718,8 @@
       "assimp-remote": "3D file converter (experimental)",
       "assimp-remote-description": "**Warning:** 3D file converter is experimental.  \nSee list of [supported formats](https://github.com/assimp/assimp/blob/master/doc/Fileformats.md).  \nZip files are also supported",
       "ifc": "IFC",
-<<<<<<< HEAD
+      "i3s": "I3S",
       "cesium-ion": "Cesium ion"
-=======
-      "i3s": "I3S"
->>>>>>> a40b0efa
     },
     "printWindow": {
       "errorTitle": "Error printing",
