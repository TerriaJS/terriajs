{
  "general": {
    "close": "Close",
    "open": "Open",
    "prev": "Prev",
    "next": "Next",
    "skip": "Skip",
    "back": "Back",
    "delete": "Delete",
    "cancel": "Cancel",
    "confirm": "Confirm"
  },
  "browsers": {
    "chrome": "Google Chrome",
    "firefox": "Mozilla Firefox",
    "edge": "Microsoft Edge",
    "safari": "Apple Safari"
  },
  "trainer": {
    "expandTrainer": "Show more step detail",
    "collapseTrainer": "Hide step detail",
    "showAllSteps": "Show all steps",
    "hideAllSteps": "Hide all steps"
  },
  "tour": {
    "preface": {
      "title": "Take the tour",
      "content": "Unsure of where to begin? Take a quick tour of the main features of our software, and learn about some of the key functions to help you get on your way.",
      "close": "Maybe later",
      "start": "Start tour"
    },
    "finish": "Finish",
    "locationSearchInput": {
      "content": "## Location search\n\nEnter a locality or address to easily locate a point of interest on the map."
    },
    "exploreMapDataButton": {
      "content": "## Explore Digital Twin data\n\nBrowse the Terria Data Catalogue of available data and add it to the digital twin here. You can add multiple datasets at any one time, and you’ll see them listed down below in the Digital Twin Data panel."
    },
    "sidePanelUploadButton": {
      "content": "## Upload Data\n\nYou can upload your own data to the map to view it with other data sets. Upload a file or link to an existing online data set or data service. Supported data formats include CSV, GeoJSON, KML, GPX and CZML."
    },
    "menuBarMapSettingsButton": {
      "content": "## Map Settings\n\nCustomise map settings such as base maps, 2D/3D Terrain, and map image quality for improved performance."
    },
    "menuBarStoryButton": {
      "content": "## Stories\n\nStories allow you to add contextual information to a dataset to bring a narrative to life. Create your own data story using the Story Editor, and share it via the ‘Share’ panel once you’re done."
    },
    "mapNavigationCompassOuterRing": {
      "content": "## View controls\n\nHere you can change the view of the map. You can change the orientation of your view by using the outer ring, and you can tilt the camera angle using the inner ring. Double click to reset the view."
    },
    "mapNavigationSplitterIcon": {
      "content": "## Compare\n\nA powerful feature of Terria is the ability to compare datasets using a split screen view. For datasets with a time-series component, such as satellite images, you can compare dates backwards and forwards in time by clicking on the date picker/selector."
    }
  },
  "measure": {
    "measureTool": "Measure Tool",
    "measureToolTitle": "Line Measure",
    "measureDistance": "Measure distance between locations"
  },
  "location": {
    "errorGettingLocation": "Error getting location",
    "browserCannotProvide": "Your browser cannot provide your location.",
    "myLocation": "My Location",
    "location": "Location",
    "originError": "Your browser can only provide your location when using HTTPS. You may be able to use {{secureUrl}} instead.",
    "centreMap": "Centre map at your current location",
    "permissionDenied": "Permission denied to get your location. Please check your browser settings.",
    "positionUnavailable": "Your location information is unavailable.",
    "timeout": "Obtaining your location information took to long. Please try again later."
  },
  "splitterTool": {
    "errorTitle": "Failed to compare catalog item.",
    "duplicateModelErrorMessage": "An error occurred while splitting the catalog item `\"{{name}}\"`. This catalog item may not support \"compare\" functionality",
    "modelNotFoundErrorMessage": "Model ID `\"{{id}}\"` could not be found",
    "toggleSplitterToolTitle": "Compare",
    "toggleSplitterTool": "Enable side-by-side comparison between two different sets of data",
    "toggleSplitterToolDisabled": "Please disable other side-by-side comparison features in order to enable standard compare",
    "title": "Drag left or right to adjust views",
    "workbench": {
      "goleftTitle": "Show on the left side",
      "goleft": "Left",
      "bothTitle": "Show on both sides",
      "both": "Both",
      "gorightTitle": "Show on the right side",
      "goright": "Right",
      "copyName": "{{name}} (copy)"
    }
  },
  "zoomCotrol": {
    "zoomIn": "Zoom in",
    "zoomReset": "Reset zoom",
    "zoomOut": "Zoom out"
  },
  "compass": {
    "description": "Drag outer ring: rotate view.\nDrag inner gyroscope: free orbit.\nDouble-click: reset view.\nTIP: You can also free orbit by holding the CTRL key and dragging the map.",
    "title": "Click and drag to rotate the camera",
    "guidanceBtnTitle": "Gyroscope Guidance",
    "guidanceBtnText": "View detailed instructions on how to use the compass",
    "guidance": {
      "title": "Gyroscope Controls",
      "outerRingTitle": "Outer Ring",
      "outerRingDescription": "Drag the outer ring in a circular motion to rotate the map view 360˚.",
      "innerCircleTitle": "Inner Circle",
      "innerCircleDescription1": "Click in the centre and slowly drag up, down, left or right to tilt and rotate the map at the same time.",
      "innerCircleDescription2": "Double click in here to reset view to its default state.",
      "ctrlDragDescription": "You can also tilt and rotate the map by holding the CTRL key and dragging the map.",
      "dismissText": "Close and don't show again"
    }
  },
  "AR": {
    "title": "Experimental Feature: Augmented Reality",
    "experimentalFeatureMessage": "Augmented Reality mode is currently in beta. This mode is only designed for use on the latest high end mobile devices. <br /><br />WARNING: This mode can consume a lot of data, please be mindful of data usage charges from your network provider. <br /><br />The accuracy of this mode depends on the accuracy of your mobile devices internal compass.",
    "confirmText": "Got it",
    "manualAlignmentTitle": "Manual Alignment",
    "manualAlignmentMessage": "Align your mobile device so that it corresponds with the maps current alignment, then click the blinking compass. If no landmarks to align with are currently visible on the map, you can move the map using drag and pinch actions until a recognisable landmark is visible before aligning the device with the map. <br /><div>{{img}}</div> <br />Tip: The sun or moon are often good landmarks to align with if you are in a location you aren't familiar with (be careful not to look at the sun - it can hurt your eyes).",
    "resetAlignmentTitle": "Reset Alignment",
    "resetAlignmentMessage": "Resetting to compass alignment. If the alignment doesn't match the real world try waving your device in a figure 8 motion to recalibrate device. This can be done at any time.<br /> <br />Avoid locations with magnetic fields or metal objects as these may disorient the devices compass.",
    "arTool": "augmented reality tool",
    "btnHover": "toggle hover height",
    "btnRealign": "toggle manual alignment",
    "btnResetRealign": "reset compass alignment"
  },
  "tool": {
    "closeButtonTitle": "Close {{toolName}} Tool",
    "loadingError": {
      "title": "Error Loading {{toolName}} Tool",
      "message": "An error occurred while trying to load the this tool from the server. Please try again."
    },
    "exitBtnTitle": "Exit",
    "button": {
      "open": "Exit {{toolNameLowerCase}}",
      "closed": "{{toolName}}"
    }
  },
  "diffTool": {
    "title": "Difference",
    "close": "Close",
    "instructions": {
      "setDateA": "Set date A",
      "setDateB": "Set date B",
      "changeDates": "Change dates",
      "paneDescription": "Visualise and compare the difference of data between two dates at one location."
    },
    "choosePreview": "Choose a preview style",
    "chooseDifference": "Choose a difference output",
    "differenceResultsTitle": "Change detection results",
    "labels": {
      "area": "Area",
      "dates": "Dates",
      "dateComparisonA": "Date Comparison A",
      "dateComparisonB": "Date Comparison B",
      "sourceDataset": "Source dataset",
      "previewStyle": "Preview style",
      "differenceOutput": "Difference output",
      "generateDiffButtonText": "Generate change detection",
      "disabledButtonPrompt": "Please note: A location and dates must be selected to proceed with change detection",
      "areaFilterSelection": "Area filter selection",
      "saveToWorkbench": "Save to workbench"
    },
    "locationDisplay": {
      "noLocationSelected": {
        "title": "No location selected!",
        "description": "To filter image date picker by location, zoom in and select a point of interest on the map"
      },
      "locationSelected": {
        "title": "Location selected & dates filtered",
        "description": "To change, click another point on the map"
      }
    },
    "locationPicker": {
      "initialMessages": {
        "title": "Select a precise location",
        "beforePick": "We need this to run our change detection process.",
        "afterPick": "Click another point to change the selected region"
      },
      "nextMessages": {
        "title": "You have selected the location {{latitude}} {{longitude}}",
        "beforePick": "Click another point to change the selection",
        "afterPick": "Click another point to change the selection"
      },
      "errorMessages": {
        "title": "Select a precise location",
        "beforePick": "Failed to resolve imagery at location! Please choose a different location or zoom-level.",
        "afterPick": "Click another point to change the selection"
      }
    },
    "datePicker": {
      "back": "Go back",
      "previousDateTitle": "Previous date",
      "nextDateTitle": "Next date",
      "dateButtonTitle": "Select a date"
    }
  },
  "legend": {
    "lat": "Lat",
    "lon": "Lon",
    "zone": "ZONE",
    "e": "E",
    "n": "N",
    "elev": "Elev"
  },
  "languagePanel": {
    "changeLanguage": "Change Language"
  },
  "share": {
    "browserPrint": "For better printed results, please use {{appName}}'s Print button instead of your web browser's print feature.",
    "shortLinkShortening": "Shortening...",
    "shortLinkError": "An error occurred while attempting to shorten the URL.  Please check your internet connection and try again.",
    "localDataNote": "<0><0>Note:</0></0><1>The following data sources will NOT be shared because they include data from this local system or from an authenticated online service. To share these data sources, publish their data on a web server and <2>add them using a url</2>.</1>",
    "generatingUrl": "Generating share URL...",
    "printTitle": "Print Map",
    "printExplanation": "Open a printable version of this map.",
    "downloadMap": "Download map (png)",
    "printViewButton": "Show Print View",
    "btnAdvanced": "Advanced options",
    "embedTitle": "Embed map",
    "embedDescription": "To embed, copy this code to embed this map into an HTML page:",
    "shortenUsingService": "Shorten the share URL using a web service",
    "btnCatalogShareText": "Share",
    "btnStoryShareText": "Share",
    "btnMapShareText": "Share / Print",
    "btnCatalogShareTitle": "Share your catalogue with others",
    "btnStoryShareTitle": "Share your story with others",
    "btnMapShareTitle": "Share your map with others",
    "convertNotificationTitle": "Notice: share link upgraded",
    "convertNotificationMessage": "This share link is based on an older version of TerriaJS - the software powering this web map. While best efforts are made to preserve the link, you might encounter issues with visualising the data.  \n\nIf you're a user of the share link, click OK to make the warning message disappear and continue with accessing the data.",
    "convertNotificationHelp": "If you have created the share link, check the Help menu to see tips on updating the share link.",
    "convertNotificationFeedback": "For questions or feedback, click here.",
    "convertNotificationWarningsTitle": "Technical details",
    "convertErrorTitle": "Could not upgrade share link to V8",
    "convertErrorMessage": "This share link is based on an older version of TerriaJS - the software powering this web map. An error has occurred trying to upgrade the share data.",
    "getShareSaveHelpMessage": "How to Bookmark Sharelinks"
  },
  "countDatasets": {
    "btnText": "Start",
    "loadError": "failed to load.",
    "countingMessage": "Counting, please wait...",
    "totals": "<div>The catalog contains {{items}} items in {{groups}} groups.</div>",
    "subTotals": "<div> {{name}}: {{items}} items / {{groups}} groups</div>",
    "recount": "Recount",
    "title": "Count Datasets",
    "btnCount": "Count datasets",
    "noMapDataEnabled": "No map data enabled",
    "mapDataState": "{{count}} dataset enabled on map",
    "mapDataState_plural": "{{count}} datasets enabled on map"
  },
  "toolsPanel": {
    "btnText": "Tool",
    "btnTitle": "Advanced toolbox"
  },
  "settingPanel": {
    "viewerModeLabels": {
      "CesiumTerrain": "3D Terrain",
      "CesiumEllipsoid": "3D Smooth",
      "Leaflet": "2D"
    },
    "qualityLabels": {
      "maximumPerformance": "Maximum performance, lower quality",
      "balancedPerformance": "Balanced performance & quality",
      "lowerPerformance": "Maximum quality, lower performance"
    },
    "nativeResolutionLabel": "Press to stop using {{resolution1}} resolution and start using {{resolution2}} resolution",
    "native": "native",
    "screen": "screen",
    "btnTitle": "Change view",
    "btnText": "Map Settings",
    "mapView": "Map View",
    "baseMap": "Base Map",
    "imageOptimisation": "Image Optimisation",
    "nativeResolutionHeader": "Use native device resolution",
    "mapQuality": "Map Quality:",
    "qualityLabel": "Quality",
    "performanceLabel": "Performance",
    "timeline": {
      "title": "Timeline",
      "alwaysShowLabel": "Press to start only showing the timeline when there are time-varying datasets on the workbench",
      "hideLabel": "Press to start always showing the timeline, even when no time-varying datasets are on the workbench",
      "alwaysShow": "Always show"
    },
    "terrain": {
      "hideUnderground": "Terrain hides underground features",
      "showUndergroundFeatures": "Press to start showing features that are underneath the terrain surface",
      "hideUndergroundFeatures": "Press to start hiding features that are underneath the terrain surface",
      "sideLabel": "Show Terrain on the",
      "left": "Left",
      "both": "Both",
      "right": "Right"
    }
  },
  "feedback": {
    "feedbackPreamble": "We would love to hear from you!",
    "title": "Feedback",
    "close": "close feedback",
    "yourName": "Your name (optional)",
    "email": "Email address (optional)<br/><em>We can't follow up without it!</em>",
    "commentQuestion": "Comment or question",
    "shareWithDevelopers": "Share my map view with {{appName}} developers",
    "cancel": "Cancel",
    "sending": "Sending...",
    "send": "Send",
    "feedbackBtnText": "Give Feedback",
    "minLength": "Minimum length of feedback comment is {{minLength}}"
  },
  "helpPanel": {
    "btnText": "Help",
    "menuPaneTitle": "We're here to help",
    "menuPaneBody": "Find useful tips on how to use TerriaJS by either checking the guides below or by contacting the team at [{{supportEmail}}]({{supportEmail}})",
    "promptMessage": "Find the Tour, how-to videos & other help content here",
    "dismissText": "Got it, thanks!",
    "takeTour": "Take the tour",
    "mapUserGuide": "Map user guide"
  },
  "sui": {
    "notifications": {
      "title": "This map contains a story",
      "message": "Would you like to view it now?",
      "confirmText": "Yes",
      "denyText": "Maybe later"
    },
    "showWorkbench": "Explore Datasets [{{count}}]",
    "hideWorkbench": "Hide Workbench"
  },
  "featureInfo": {
    "catalogItem": {
      "moreThanMax": "More than {{maximum}} {{catalogItemName}} features were found.",
      "featuresFound": "{{featCount}} {{catalogItemName}} features were found.",
      "featureInfoShown": "The first {{maximum}} are shown below."
    },
    "download": "Download this Table",
    "pickLocation": "Pick Location",
    "clickMap": "Click on the map to learn more about a location",
    "noDataAvailable": "No data is available here - try another location.",
    "clickToAddData": "Click '$t(addData.addDataBtnText)' to add data to the map.",
    "userSelection": "User Selection",
    "panelHeading": "Feature Information",
    "btnCloseFeature": "Close data panel",
    "satelliteSuggestionBtn": "Show {{catalogItemName}} at this location",
    "locationMarker": "Location Marker",
    "noInfoAvailable": "No information available",
    "siteData": "Site Data",
    "latLon": "Lat / Lon ",
    "showRawData": "Show Raw Data",
    "showCuratedData": "Show Curated Data"
  },
  "welcomeMessage": {
    "title": "Let's get you started",
    "welcomeMessage": "Interested in data discovery and exploration?<br/>Dive right in and get started or check the following help guide options.",
    "welcomeMessageOnMobile": "Interested in data discovery and exploration?",
    "tourBtnText": "Take the tour",
    "helpBtnText": "I'll need some help",
    "exploreDataBtnText": "Explore map data",
    "searchBtnText": "Search for a location",
    "dismissText": "Close message and don't show me this again"
  },
  "story": {
    "panelTitle": "Story editor",
    "panelBody": "Create and share interactive stories directly from your map.",
    "panelBodyCapped": "Each story is capped at {{ shareMaxRequestSize }} - split large data or many scenes into multiple stories to stay under the limit.",
    "gettingStarted": "Getting started",
    "gettingStartedTitle": "Getting started",
    "badgeBarLabel": "Scenes",
    "share": "Share",
    "viewStory": "view",
    "view": "View",
    "editStory": "edit",
    "edit": "Edit",
    "expand": "Expand",
    "collapse": "Collapse",
    "recaptureStory": "re-capture",
    "recapture": "Recapture",
    "deleteStory": "delete",
    "delete": "Delete",
    "untitledScene": "untitled scene",
    "doesNotExist": "Story does not exist",
    "removeAllStories": "Remove All",
    "removeAllStoriesDialog": "Are you sure you wish to delete {{ count }} scene?",
    "removeAllStoriesDialog_plural": "Are you sure you wish to delete {{ count }} scenes?",
    "removeStoryDialog": "Are you sure you wish to delete '<1>{{storyName}}</1>'?",
    "preview": "preview stories",
    "play": "Play",
    "playStory": "Story",
    "captureSceneTitle": "capture current scene",
    "captureScene": "Capture Scene",
    "editor": {
      "modalHeader": "Story Editor - Scene capture",
      "titleLabel": "Title (required)",
      "descriptionLabel": "Description",
      "placeholder": "Enter a title here",
      "cancelBtn": "cancel",
      "cancelEditing": "Cancel",
      "saveBtn": "save",
      "saveStory": "Save"
    },
    "locationBtn": "center scene",
    "exitBtn": "exit story",
    "previousBtn": "go to previous scene",
    "prev": "Prev",
    "untitled": "untitled scene",
    "navBtn": "go to story {{title}}",
    "nextBtn": "go to next scene",
    "next": "Next",
    "restart": "Restart",
    "navBtnMobile": "go to story {{title}}",
    "promptHtml1": "<0>You can view and create stories at any time by clicking here.</0>",
    "promptHtml2": "<0><0>INTRODUCING</0><1>Data Stories</1><2>Create and share interactive stories directly from your map.</2></0>",
    "story": "Story",
    "dismissText": "Got it, thanks!",
    "mobileViewStory": "View Stories {{storiesLength}}",
    "storyEditor": "Story Editor",
    "storiesTooLong": "This story exceeds the maximum size allowed. Try reducing the number of visible datasets, or capture fewer scenes.",
    "hideStoryPanel": "hide story builder",
    "loadSceneErrorTitle": "Error loading Story Scene",
    "loadSceneErrorMessage": "An error occurred while loading data for story scene: `{{title}}`."
  },
  "satelliteGuidance": {
    "menuTitle": "You can access map guides at any time by looking in the <2>help menu</2>.",
    "dismissText": "Got it, thanks!",
    "titleI": "Satellite Imagery: How do I…?",
    "bodyI": "A super-quick guide to getting the most out of historical satellite imagery.",
    "prevI": "No thanks",
    "nextI": "View guide",
    "titleII": "Where is my satellite imagery?",
    "bodyII": "You may need to adjust your zoom level to make satellite imagery visible on the map.",
    "titleIII": "Loading historical imagery",
    "bodyIII": "In your data workbench, click on the capture date dropdown and select from available times to load historical imagery.",
    "titleIV": "Filtering imagery by location",
    "bodyIV": "Satellite imagery may not always be available at your preferred time and location. If you only want to view imagery for a particular location, click ‘filter by location’ in your data workbench.",
    "titleV": "How do I view false-colour imagery?",
    "bodyV": "You can apply a range of styles, such as false-colour, to satellite imagery by clicking on the styles dropdown in your data workbench."
  },
  "addData": {
    "addDataBtnText": "Explore data",
    "btnHide": "Hide",
    "load": "Load local/web data",
    "closeDataPanel": "Close data panel",
    "done": "Done",
    "data": "Data",
    "myData": "My Data",
    "modalTitle": "Explore Data",
    "dataCatalogue": "Data Catalogue",
    "searchPlaceholderWhole": "Search whole catalogue",
    "searchPlaceholder": "Search the catalogue",
    "localAdd": "Add local file",
    "localFileType": "<0>Step 1:</0> Select file type",
    "localFile": "<0>Step 2:</0> Select file",
    "webAdd": "Add web data",
    "webFileType": "<0>Step 1:</0> Select file or web service type",
    "webFile": "<0>Step 2:</0> Enter the URL of the data file or web service",
    "urlInputBtn": "Add",
    "browse": "Browse...",
    "localTitle": "Add Local Data",
    "webTitle": "Add Web Data",
    "dragDrop": "Drag and Drop",
    "infoText": "<0>Drag and drop a file here to view it locally on the map</0><1>(it won’t be saved or uploaded to the internet)</1>",
    "back": "Back",
    "note": "<0>Note: </0>Data added in this way is not saved or made visible to others."
  },
  "search": {
    "resultsLabel": "Search Results",
    "done": "Done",
    "data": "Data",
    "searchInDataCatalog": "Search '{{locationSearchText}}' in the Data Catalogue",
    "search": "Search '{{searchText}}' in the Data Catalogue",
    "viewLess": "View less {{name}} results",
    "viewMore": "View more {{name}} results",
    "placeholder": "Search for locations",
    "searchCatalogue": "Search the catalogue"
  },
  "mobile": {
    "toggleNavigation": "toggle navigation",
    "addDataBtnText": "Data",
    "doneBtnText": "Done"
  },
  "preview": {
    "doesNotContainGeospatialData": "This file does not contain geospatial data.",
    "selectToPreviewDataset": "Select a dataset to see a preview",
    "selectMultipleDatasets": "<0>Press <strong>Shift</strong> and click</0><1 /><2>to add multiple datasets</2>",
    "selectToPreviewSeparator": "OR",
    "goToTheMap": "Go to the map",
    "loading": "PREVIEW LOADING...",
    "preview": "{{appName}} preview",
    "previewItemErrorTitle": "Catalog item could not be previewed.",
    "previewItemErrorMessage": "An error occurred while loading the catalog item.",
    "noPreviewAvailable": "NO PREVIEW AVAILABLE",
    "dataPreviewLoading": "DATA PREVIEW LOADING...",
    "dataPreview": "DATA PREVIEW",
    "dataPreviewError": "DATA PREVIEW ERROR",
    "removeFromMap": "Remove from the map",
    "addToMap": "Add to the map",
    "disclaimer": "Disclaimer",
    "dataDescription": "Data Description",
    "datasetDescription": "Dataset Description",
    "serviceDescription": "Service Description",
    "resourceDescription": "Resource Description",
    "licence": "Licence",
    "accessConstraints": "Access Constraints",
    "fees": "Fees",
    "author": "Author",
    "contact": "Contact",
    "created": "Created",
    "modified": "Modified",
    "updateFrequency": "Update Frequency",
    "dataCustodian": "Data Custodian",
    "mayBeExperiencingIssues": "This dataset may currently be experiencing issues"
  },
  "description": {
    "name": "Description",
    "dataLocal": "This file only exists in your browser. To share it, you must load it onto a public web server.",
    "dataNotLocal": "Please contact the provider of this data for more information, including information about usage rights and constraints.",
    "wms": "This is a <1>WMS service</1>, which generates map images on request. It can be used in GIS software with this URL:",
    "wfs": "This is a <1>WFS service</1>, which transfers raw spatial data on request. It can be used in GIS software with this URL:",
    "layerName": "Layer name",
    "typeName": "Type name",
    "metadataUrls": "Metadata Links",
    "dataUrl": "Data Links",
    "useLinkBelow": "Use the link below to download the data. See the {{link}} for more information on customising URL query parameters.",
    "downloadInFormat": "Download the currently selected data in {{format}} format",
    "downloadNotSupported": "Unfortunately your browser does not support the functionality needed to download this data as a file. Please use $t(browsers.chrome), $t(browsers.firefox), $t(browsers.edge), or $t(browsers.safari) to download this data.",
    "useTheLinkToDownload": "Use the link below to download the data directly.",
    "downloadData": "Download Data",
    "dataSourceDetails": "Data Source Details",
    "dataServiceDetails": "Data Service Details",
    "dataCustodian": "Data Custodian"
  },
  "workbench": {
    "colorScaleRangeTitle": "Invalid color scale range",
    "colorScaleRangeMin": "The minimum value must be a number.",
    "colorScaleRangeMax": "The maximum value must be a number.",
    "colorScaleRangeMinSmallerThanMax": "The minimum value of the color scale range must be less than the maximum value.",
    "colorScaleRange": "Color Scale Range",
    "rangeMax": "Maximum:",
    "rangeMin": "Minimum:",
    "colorScaleUpdateRange": "Update Range",
    "displayPercent": "Display as a percentage of regional total",
    "opacity": "Opacity: {{opacity}} %",
    "zoomToTitle": "Zoom to extent",
    "zoomTo": "Ideal Zoom",
    "openFeatureTitle": "Zoom to data",
    "openFeature": "Zoom to",
    "previewItemTitle": "About this data",
    "showMoreActionsTitle": "Show more actions",
    "previewItem": "About Data",
    "splitItemTitle": "Duplicate and show splitter",
    "splitItem": "Compare",
    "diffImageTitle": "View image differences between two dates",
    "diffImage": "Difference",
    "exportDataTitle": "Export map data",
    "exportData": "Export",
    "removeFromMapTitle": "Remove this data",
    "removeFromMap": "Remove",
    "label": "Datasets",
    "removeAll": "Remove All",
    "collapseAll": "Collapse All",
    "expandAll": "Expand All",
    "disableAll": "Disable All",
    "enableAll": "Enable All",
    "toggleVisibility": "Data show/hide",
    "addItemErrorTitle": "Catalog item could not be added to workbench.",
    "addItemErrorMessage": "An error occurred while loading the catalog item.",
    "searchItem": "Search",
    "searchItemTitle": "Search",
    "splitScreenMode": "SPLIT SCREEN MODE"
  },
  "dateTime": {
    "selectorLabel": "Time:",
    "back": "Go back",
    "previous": "Previous time",
    "selectTime": "Select a time",
    "outOfRange": "Currently out of range.",
    "next": "Next time",
    "useTimeline": "Use timeline",
    "availableTimeChart": "Show available times on chart",
    "timeline": {
      "textCell": "Name of the dataset whose time range is shown",
      "gotoStart": "Go to beginning",
      "togglePlay": "Play",
      "playSlower": "Play Slower",
      "playFaster": "Play Faster"
    }
  },
  "satellite": {
    "pickPoint": "Select a point by clicking on the map.",
    "querying": "Querying position...",
    "filterByLocation": "Filter by location",
    "infoGroup": "Only showing available capture times for:",
    "removeFilter": "Remove filter",
    "zoomTo": "Zoom to",
    "newLocation": "New location"
  },
  "timer": {
    "nextScheduledUpdateTime": "Next data update at {{scheduledUpdateTime}}",
    "nextScheduledUpdateCountdown": "Next data update in {{timeCountdown}}"
  },
  "concept": {
    "active": {
      "edit": "Edit condition",
      "remove": "Remove condition"
    },
    "inactive": {
      "cancel": "Cancel",
      "newText": "New condition"
    },
    "summary": {
      "addMoreText": "Add a condition",
      "addFirstText": "Add new condition"
    }
  },
  "clipboard": {
    "success": "Copied to clipboard",
    "unsuccessful": "Copy unsuccessful...",
    "shareURL": "Share URL",
    "shareExplanation": "Anyone with this URL will be able to access this map.",
    "copy": "Copy"
  },
  "includeStory": {
    "message": "Include Story in Share"
  },
  "dragDrop": {
    "text": "<0>Drag & Drop</0><1>Your data anywhere to view on the map<1>",
    "notification": "<0>\"{{fileNames}}\"</0> has been added to <4>My Data</4>.",
    "notification_plural": "<0>\"{{fileNames}}\"</0> have been added to <4>My Data</4>."
  },
  "loader": {
    "loadingMessage": "Loading"
  },
  "emptyWorkbenchInfo": [
    {
      "heading": "Add a dataset here",
      "body": "When you add a dataset, its legend and settings appear here."
    },
    {
      "heading": "Get started",
      "list": [
        "Click Explore data to view available datasets",
        "Upload your own via Upload data",
        "Find your added data in this panel"
      ]
    },
    {
      "heading": "What you can do",
      "list": [
        "Show or hide data",
        "Adjust transparency (opacity)",
        "Compare side-by-side",
        "Change styles (colours, lines, symbols)",
        "View different dates and times (if supported)"
      ]
    },
    {
      "body": "Use this panel to explore data, manage settings, and build your map scene or story."
    }
  ],
  "dataCatalog": {
    "groupRemove": "remove this group",
    "groupEmpty": "This group is empty"
  },
  "catalogItem": {
    "privateIndicatorTitle": "Private Dataset",
    "loading": "Loading...",
    "remove": "Remove",
    "add": "Add",
    "trash": "Remove from catalogue",
    "removeFromMap": "Remove from map",
    "preview": "Preview"
  },
  "chart": {
    "sectionLabel": "Charts",
    "closePanel": "Close Panel",
    "expand": "Expand",
    "download": "Download",
    "showItemInChart": "Show {{value}} in chart",
    "loading": "Loading chart data...",
    "noData": "No chart data found."
  },
  "viewModels": {
    "searchNoLocations": "Sorry, no locations match your search query.",
    "searchErrorOccurred": "An error occurred while searching.  Please check your internet connection or try again later.",
    "searchMinCharacters": "You need to enter minimum {{count}} character",
    "searchMinCharacters_plural": "You need to enter minimum {{count}} characters",
    "searchAddresses": "Addresses",
    "searchPlaceNames": "Official Place Names",
    "searchNoPlaceNames": "Sorry, no official place names match your search query.",
    "searchLocations": "Locations",
    "searchCatalogueItem": "Catalogue Items",
    "searchNoCatalogueItem": "Sorry, no catalogue items match your search query.",
    "inMultipleLocations": "In multiple locations including: ",
    "inDataCatalogue": "In Data Catalogue"
  },
  "terriaViewer": {
    "slowWebGLAvailableTitle": "Poor WebGL performance",
    "slowWebGLAvailableMessage": "Your web browser reports that it has performance issues displaying {{appName}} in 3D, so you will see a limited, 2D-only experience. For the full 3D experience, please try using a different web browser, upgrading your video drivers, or upgrading your operating system.",
    "slowWebGLAvailableMessageII": "{{appName}}  works best with a web browser that supports {{webGL}} including the latest versions of $t(browsers.chrome), $t(browsers.firefox), $t(browsers.edge), and $t(browsers.safari). Your web browser does not appear to support WebGL, so you will see a limited, 2D-only experience.",
    "webGLNotSupportedTitle": "WebGL not supported",
    "webGLNotSupportedOrSlowTitle": "WebGL not supported or too slow",
    "webGLNotSupportedOrSlowMessage": "Your web browser cannot display the map in 3D, either because it does not support WebGL or because your web browser has reported that WebGL will be extremely slow. Please try a different web browser, such as the latest version of $t(browsers.chrome), $t(browsers.firefox), $t(browsers.edge), or $t(browsers.safari). In some cases, you may need to upgrade your computer's video driver or operating system in order to get the 3D view in {{appName}}."
  },
  "analytics": {
    "selectLocation": "Select Location",
    "point": "Point (lat/lon)",
    "polygon": "Polygon",
    "existingPolygon": "Existing Polygon",
    "nothingSelected": "Nothing has been selected, please use the buttons above to make a selection.",
    "runAnalysis": "Run Analysis",
    "clickToDrawLine": "Click to draw line",
    "enterValidCoords": "Please enter valid coordinates (e.g. 131.0361, -25.3450).",
    "selectPoint": "Select a point by clicking on the map.",
    "clickToDrawPolygon": "Click to draw polygon",
    "shiftToDrawRectangle": "Press the SHIFT key and hold down the left mouse button to draw a rectangle",
    "clickToDrawRectangle": "Click to draw rectangle",
    "selectedPolygon": "Selected Polygon",
    "regionName": "Region name",
    "selectExistingPolygon": "Select existing polygon"
  },
  "core": {
    "errors": {
      "tooDeepAddedByUser": "Reached 100 catalog items when checking addedByUser and landing on ID: \"{{memberId}}\"? Check that you haven't got a recursive catalog group."
    },
    "userAddedData": "User-Added Data",
    "chartData": "Chart Data",
    "dataUri": {
      "errorTitle": "Browser Does Not Support Data Download",
      "errorMessage": "Unfortunately Microsoft browsers (including all versions of Internet Explorer and Edge) do not support the data uri functionality needed to download data as a file. To download, copy the following uri into another browser such as $t(browsers.chrome), $t(browsers.firefox), or $t(browsers.safari): {{href}}"
    },
    "dataType": {
      "auto": "File type",
      "wms-group": "Web Map Service (WMS) Server",
      "wmts-group": "Web Map Tile Service (WMTS) Server",
      "wfs-group": "Web Feature Service (WFS) Server",
      "wps-getCapabilities": "Web Processing Service (WPS) Server",
      "esri-group": "Esri ArcGIS Server",
      "esri-mapServer": "Esri ArcGIS MapServer (single layer)",
      "esri-imageServer": "Esri ArcGIS ImageServer (single layer)",
      "esri-featureServer": "Esri ArcGIS FeatureServer (single layer)",
      "3d-tiles": "3D Tiles",
      "open-street-map": "Open Street Map Server",
      "sdmx-group": "SDMX-JSON",
      "opendatasoft-group": "Opendatasoft Portal",
      "geojson": "GeoJSON",
      "geoRss": "GeoRSS",
      "kml": "KML or KMZ",
      "csv": "CSV",
      "czml": "CZML",
      "gpx": "GPX",
      "json": "Terria Catalog",
      "carto": "Carto V1",
      "carto-v3": "Carto V3",
      "gltf": "glTF",
      "shp": "Shapefile",
      "socrata-group": "Socrata Server",
      "assimp-local": "3D file converter (zip) (experimental)",
      "assimp-local-description": "**Warning:** 3D file converter is experimental.  \nSee list of [supported formats](https://github.com/assimp/assimp/blob/master/doc/Fileformats.md).  \nFiles must be zipped.",
      "assimp-remote": "3D file converter (experimental)",
      "assimp-remote-description": "**Warning:** 3D file converter is experimental.  \nSee list of [supported formats](https://github.com/assimp/assimp/blob/master/doc/Fileformats.md).  \nZip files are also supported",
      "ifc": "IFC",
      "cog": "Cloud Optimised Geotiff",
      "i3s": "I3S",
      "cesium-ion": "Cesium ion"
    },
    "printWindow": {
      "errorTitle": "Error printing",
      "errorMessage": "Printing did not start within 10 seconds. Maybe this web browser does not support printing?",
      "printMediaStart": "print media start",
      "printMediaEnd": "print media end",
      "onbeforeprint": "onbeforeprint",
      "onafterprint": "onafterprint"
    },
    "consoleAnalytics": {
      "started": "ConsoleAnalytics was started.",
      "startedNoenableConsoleAnalytics": "ConsoleAnalytics was started, however `configParameters.enableConsoleAnalytics` was not defined or set to false.",
      "logStartedWithGAParameters": "ConsoleAnalytics was started but a `googleAnalyticsKey` or `googleAnalyticsOptions` key was observed on `configParameters`"
    },
    "googleAnalytics": {
      "log": "Google Analytics tracking is disabled because terria.configParameters.googleAnalyticsKey is not specified",
      "logEnabledOnDevelopment": "Google Analytics was initialised in a `development` environment"
    },
    "readText": {
      "fileRequired": "file is require"
    },
    "readXml": {
      "xmlError": "The file does not contain valid XML."
    },
    "serverConfig": {
      "failedToGet": "Failed to get server config from {{serverConfigUrl}}. This means services such as proxy, convert and URL shortening may not work."
    },
    "terriaError": {
      "defaultTitle": "An error occurred",
      "defaultMessage": "Unknown error",
      "defaultCombineTitle": "Multiple errors occurred",
      "defaultCombineMessage": "Details of the errors are below",
      "networkRequestTitle": "A network request error occurred",
      "networkRequestMessage": "Data may not be available or display correctly due to data custodian's service outage. Please try reloading the map, accessing the data at a later stage, or selecting a different dataset. <feedbacklink feedback-message='If the problem persists, please submit feedback here.' email-message='If the problem persists, please report to {{email}}'/>",
      "networkRequestMessageDetailed": "This may indicate one of the following:\n\n* The server hostname could not be resolved\n* The server did not respond to the request - or is temporarily unavailable\n* The server denied [Cross-Origin Resource Sharing (CORS)](https://docs.terria.io/guide/connecting-to-data/cross-origin-resource-sharing/) access to this URL\n* There is a problem with your internet connection\n\nIf you entered the link manually, please verify that the link is correct."
    },
    "unverifiedExternalLink": {
      "title": "Warning: unverified link",
      "message": "You are about to open: \n\n`{{url}}`  \n\nThis link is unverified and could be unsafe.",
      "denyText": "Cancel",
      "confirmText": "Open in a new tab"
    }
  },
  "map": {
    "addressGeocoder": {
      "devError": "bulkConvertAddresses must be implemented in the derived class."
    },
    "cesium": {
      "stoppedRenderingTitle": "3D map failed to render",
      "stoppedRenderingMessage": "This may have been caused by a dataset just added to the workbench - please try removing it. If this does not resolve your problem you may need to reload {{appName}}.",
      "devError": "cesium is required.",
      "failedToObtain": "Failed to obtain image tile X: {{x}} Y: {{y}} Level: {{level}}.",
      "notWebMercatorTilingScheme": "This dataset cannot be displayed on the 2D map because it does not support the Web Mercator (EPSG:3857) projection.",
      "unusalTilingScheme": "This dataset cannot be displayed on the 2D map because it uses an unusual tiling scheme that is not supported.",
      "terrainServerErrorTitle": "Terrain Server Not Responding",
      "terrainServerErrorMessage": " The terrain server is not responding at the moment.  You can still use all the features of {{appName}} but there will be no terrain detail in 3D mode.  We're sorry for the inconvenience.  Please try again later and the terrain server should be responding as expected.  If the issue persists, please contact us via email at {{supportEmail}}."
    },
    "computeRingWindingOrder": {
      "devError": "Expected points of type {x:number, y:number}"
    },
    "displayVariablesConcept": {
      "defaultName": "Display Variable"
    },
    "drawExtentHelper": {
      "drawExtent": "Draw Extent",
      "extent": "Extent"
    },
    "gmlToGeoJson": {
      "missingPos": "GML point element is missing a pos element.",
      "missingExteriorRing": "GML polygon is missing its exterior ring.",
      "missingPosList": "GML polygon's exterior ring is missing a posList.",
      "containsUnsupportedFeatureType": "GML contains unsupported feature type: {{type}}"
    },
    "geoRssToGeoJson": {
      "containsUnsupportedFeatureType": "GeoRSS contains unsupported feature type: {{type}}"
    },
    "w3cToGeoJson": {
      "containsUnsupportedFeatureType": "GeoRSS with W3C geometry contains unsupported feature type: {{type}}"
    },
    "gnafAddressGeocoder": {
      "noAddresses": "This tableStructure has no addresses!",
      "noAddresses2": "Even though the tableStructure reports it has an address column, it has no addresses",
      "suburb": "Suburb",
      "state": "State",
      "postcode": "Postcode",
      "matchedAddresses": "Matched Address",
      "lon": "Lon",
      "lat": "Lat",
      "score": "Score",
      "poBox": "po box",
      "postOfficeBox": "post office box"
    },
    "imageryProviderHooks": {
      "devError": "No context for image recoloring."
    },
    "mapboxVectorTileImageryProvider": {
      "requireLayerName": "MapboxVectorTileImageryProvider requires a layer name passed as options.layerName",
      "requireStyles": "MapboxVectorTileImageryProvider requires a styling function passed as options.styleFunc",
      "moreThanFourTiles": "The imagery provider's rectangle and minimumLevel indicate that there are {{tileCount}} tiles at the minimum level. Imagery providers with more than four tiles at the minimum level are not supported.",
      "maxLevelError": "Maximum level too high for data set"
    },
    "regionProvider": {
      "csvRegionMappingTitle": "CSV region mapping",
      "csvRegionMappingMessageZeroFound": "Zero region names found for region type {{regionType}}",
      "csvRegionMappingMessageZeroBoundariesFound": "Zero region boundaries found for region {{regionName}}",
      "csvRegionMappingMessageLoadError": "Couldn't load region boundaries for region {{regionName}} {{exception}}"
    },
    "extraCreditLinks": {
      "dataAttribution": "Data attribution",
<<<<<<< HEAD
      "disclaimer": "Disclaimer",
      "basemap": "Basemap attribution",
      "dataProvider": "Data provided by:"
=======
      "termsOfUse": "Terms of use",
      "credits": "Credits",
      "mapCredits": "Map credits",
      "dataProvider": "Data provided by:",
      "searchProvider": "Search provided by:"
>>>>>>> bf542869
    }
  },
  "models": {
    "userData": {
      "addingDataErrorTitle": "Data could not be added",
      "addingDataErrorMessage": "The specified data could not be added because it is invalid or does not have the expected format.",
      "fileApiNotSupportedTitle": "File API not supported",
      "fileApiNotSupportedMessage": "Sorry, your web browser does not support the File API, which {{appName}} requires in order to add data from a file on your system.  Please upgrade your web browser.  For the best experience, we recommend the latest version of {{chrome}}, {{firefox}} or {{edge}}."
    },
    "arcGisService": {
      "name": "ArcGIS Service Group",
      "invalidServerTitle": "Invalid ArcGIS Server",
      "invalidServerMessage": "An error occurred while invoking the ArcGIS REST service.  The server's response does not appear to be a valid ArcGIS REST document.",
      "groupNotAvailableTitle": "Group is not available",
      "groupNotAvailableMessage": "An error occurred while invoking the ArcGIS REST service."
    },
    "arcGisFeatureServer": {
      "name": "ArcGIS Feature Server",
      "nameGroup": "ArcGIS Feature Server Group",
      "invalidServiceTitle": "Invalid ArcGIS Feature Service",
      "invalidServiceMessage": "An error occurred while invoking the ArcGIS Feature Service.  The server's response does not appear to be a valid Feature Service document.",
      "groupNotAvailableTitle": "Group is not available",
      "groupNotAvailableMessage": "An error occurred while invoking the ArcGIS Feature Service."
    },
    "arcGisFeatureServerCatalogGroup": {
      "name": "ArcGIS Feature Server Group",
      "dataDescription": "Data Description",
      "serviceDescription": "Service Description",
      "copyrightText": "Copyright Text",
      "invalidServiceTitle": "Invalid ArcGIS Feature Service",
      "invalidServiceMessage": "An error occurred while invoking the ArcGIS Feature Service.  The server's response does not appear to be a valid Feature Service document.",
      "groupNotAvailableTitle": "Group is not available",
      "groupNotAvailableMessage": "An error occurred while invoking the ArcGIS Feature Service."
    },
    "arcGisFeatureServerCatalogItem": {
      "name": "Esri ArcGIS FeatureServer",
      "dataDescription": "Data Description",
      "serviceDescription": "Service Description",
      "copyrightText": "Copyright Text",
      "missingUrlTitle": "Unable to load FeatureServer",
      "missingUrlMessage": "Could not load the ArcGis FeatureServer endpoint because the catalog item does not have a `url`.",
      "invalidServiceTitle": "Invalid ArcGIS Feature Service layer",
      "invalidServiceMessage": "An error occurred while invoking the ArcGIS Feature Service.  The server's response does not appear to be a valid Feature Service layer.",
      "reachedMaxFeatureLimit": "Warning: This layer has reached the FeatureService feature limit ({{maxFeatures}})."
    },
    "arcGisMapServerCatalogGroup": {
      "name": "ArcGIS Map Server Group",
      "dataDescription": "Data Description",
      "serviceDescription": "Service Description",
      "copyrightText": "Copyright Text",
      "invalidServiceTitle": "Invalid ArcGIS Map Service",
      "invalidServiceMessage": "An error occurred while invoking the ArcGIS Map Service.  The server's response does not appear to be a valid Map Service document.",
      "groupNotAvailableTitle": "Group is not available",
      "groupNotAvailableMessage": "An error occurred while invoking the ArcGIS Map Service.",
      "singleFusedMapCacheLayerName": "All layers"
    },
    "arcGisMapServerCatalogItem": {
      "name": "Esri ArcGIS MapServer",
      "dataDescription": "Data Description",
      "serviceDescription": "Service Description",
      "copyrightText": "Copyright Text",
      "invalidUrlTitle": "Unable to load MapServer",
      "invalidUrlMessage": "Could not load the ArcGis MapServer endpoint because the catalog item does not have a `url`.",
      "noLayersFoundTitle": "Could not load ArcGIS MapServer.",
      "noLayersFoundMessage": "The Esri ArcGIS MapServer '{{name}}' has no layers to show."
    },
    "arcGisImageServerCatalogItem": {
      "name": "Esri ArcGIS ImageServer",
      "invalidUrlTitle": "Unable to load ImageServer",
      "invalidUrlMessage": "Could not load the ArcGis ImageServer endpoint because the catalog item does not have a `url`.",
      "invalidServiceTitle": "Invalid ArcGIS Image Service",
      "invalidServiceMessage": "An error occurred while invoking the ArcGIS Image Service.  The server's response does not appear to be a valid Image Service document.",
      "rasterFunction": "Raster Function"
    },
    "bing": {
      "name": "Bing Maps"
    },
    "wcs": {
      "asyncResultLoadingMetadata": "WCS loading:\n{{name}} service at {{timestamp}}.\n\n*Loading metadata (`DescribeCoverage`)*",
      "asyncResultDescription": "This is the result of exporting data from {{name}} service at {{timestamp}} with the input parameters below.",
      "asyncPendingDescription": "WCS loading:\n{{name}} service at {{timestamp}}.\n\n*Downloading coverage*",
      "exportFailedTitle": "Data export failed",
      "exportFailedMessage": "The Web Coverage Service failed",
      "exportFailedMessageII": "The Web Coverage Service failed: {{error}}"
    },
    "cartoMap": {
      "name": "Carto Map",
      "noUrlTitle": "No URL",
      "noUrlMessage": "Unable to find a usable URL for the Carto Map layer."
    },
    "cesiumTerrain": {
      "name": "Cesium Terrain",
      "name3D": "Cesium 3D Tiles",
      "notSupportedErrorTitle": "Not supported in 2D",
      "notSupportedErrorMessage": "\"{{name}}\" cannot be show in the 2D view. Switch to 3D and try again.",
      "errorRenderingTitle": "Error rendering in 3D",
      "errorRenderingMessage": "An error occurred while rendering in 3D.  This probably indicates a bug in {{appName}} or an incompatibility with your system or web browser.  We'll now switch you to 2D so that you can continue your work."
    },
    "ckan": {
      "nameServer": "CKAN Server",
      "errorLoadingTitle": "Error loading CKAN catalogue",
      "errorLoadingMessage": "The definition for this CKAN catalogue does not have a valid filter query.",
      "corsErrorMessage": "Couldn't retrieve packages from this CKAN server.",
      "name": "CKAN Resource",
      "dataSourceErrorMessage": "This data source does not have any details available.",
      "serviceErrorMessage": "This service does not have any details available.",
      "datasetDescription": "Dataset Description",
      "dataDescription": "Data Description",
      "resourceDescription": "Resource Description",
      "datasetCustodian": "Dataset Custodian",
      "licence": "Licence",
      "author": "Author",
      "contact_point": "Contact",
      "metadata_created": "Created",
      "metadata_modified": "Modified",
      "update_freq": "Update Frequency",
      "idsNotSpecifiedTitle": "resourceId or datasetId must be specified",
      "idsNotSpecifiedMessage": "CkanCatalogItem requires that either resourceId or datasetId be specified.",
      "errorRetrievingUrlTitle": "Error retrieving CKAN URL",
      "errorRetrievingUrlMessage": "Could not retrieve URL as JSON: {{url}}.",
      "invalidCkanTitle": "Invalid CKAN resource JSON",
      "invalidCkanMessage": "The resource returned from the CKAN server does not appear to have a package_id.",
      "notCompatibleTitle": "No compatible resources found",
      "notCompatibleMessageI": "The CKAN dataset does not have a resource with the ID {{resourceId}} or it does not have a supported format.",
      "notCompatibleMessageII": "The CKAN dataset does not have any resources with a supported format."
    },
    "arcgisPortal": {
      "nameGroup": "ArcGIS Portal Group",
      "errorLoadingTitle": "Error loading ArcGIS Portal catalogue",
      "errorLoadingMessage": "The definition for this ArcGIS Portal catalogue does not have a valid filter query.",
      "corsErrorMessage": "Couldn't retrieve packages from this ArcGIS Portal server. ",
      "name": "ArcGIS Portal Item",
      "dataSourceErrorMessage": "This data source does not have any details available.",
      "serviceErrorMessage": "This service does not have any details available.",
      "datasetDescription": "Dataset Description",
      "licence": "Licence",
      "openInPortal": "Open in ArcGIS Portal",
      "idsNotSpecifiedTitle": "resourceId or datasetId must be specified",
      "idsNotSpecifiedMessage": "ArcGIS Portal Item requires an itemId to be specified.",
      "errorRetrievingUrlTitle": "Error retrieving ArcGIS Portal URL",
      "errorRetrievingUrlMessage": "Could not retrieve URL as JSON: {{url}}."
    },
    "catalog": {
      "name": "Unnamed Item",
      "group": "Group",
      "idForMatchingErrorTitle": "Missing property",
      "idForMatchingErrorMessage": "Model objects must have an `id`, `localId`, or `name` property.",
      "catalogMemberMustHaveName": "A newly created catalog member must have a name.",
      "catalogMemberMustHaveType": "A catalog member must have a type.",
      "userAddedDataGroup": "The group for data that was added by the user via the Add Data panel.",
      "chartDataGroup": "A group for chart data.",
      "dataSourceErrorMessage": "This data source does not have any details available.",
      "serviceErrorMessage": "This service does not have any details available.",
      "stubCreationFailure": "Could not stub out catalog item {{item}}",
      "unsupportedTypeTitle": "Unknown type",
      "unsupportedTypeMessage": "Could not create unknown model type {{type}}.",
      "unsupportedFileTypeTitle": "Unsupported file type",
      "unsupportedFileTypeMessage": "This file format is not supported by {{appName}}. Supported file formats include: <ul><li>.geojson</li><li>.kml, .kmz</li><li>.csv (in {{link}})</li><li>Shapefile (.zip)</li></ul>",
      "upload": "Upload data",
      "mustHaveType": "Each item must have a type.",
      "compositesError": "Composites cannot include composite items.",
      "convertErrorTitle": "Could not upgrade catalog to V8",
      "convertErrorMessage": "This catalog file is based on an older version of TerriaJS - the software powering this web map. An error has occurred trying to upgrade the catalog data for {{url}}.",
      "addAll": "Add All",
      "removeAll": "Remove All"
    },
    "createParameter": {
      "unsupportedErrorTitle": "Unsupported function parameter type",
      "unsupportedErrorMessage": "Unknown function parameter type: {{type}}."
    },
    "csv": {
      "name": "Comma-Separated Values (CSV)",
      "dataSourceErrorMessage": "This data source does not have any details available.",
      "serviceErrorMessage": "This service does not have any details available.",
      "unexpectedTypeTitle": "Unexpected type of CSV data",
      "unexpectedTypeMessage": "CsvCatalogItem data is expected to be a Blob, File, or String, but it was not any of these.",
      "unableToLoadTitle": "Unable to load CSV file",
      "unableToLoadMessage": "See the <a href=\"https://github.com/TerriaJS/nationalmap/wiki/csv-geo-au\">csv-geo-au</a> specification for supported CSV formats.\n\n {{message}}",
      "unableToLoadItemTitle": "No CSV available",
      "unableToLoadItemMessage": "The CSV catalog item cannot be loaded because it was not configured with a `url` or `csvString` property."
    },
    "csw": {
      "name": "Catalogue Service (CSW)",
      "unknownError": "The CSW server reported an unknown error.",
      "exceptionMessage": "The CSW server reported an error:\n\n {{exceptionText}}",
      "errorLoadingTitle": "Could not load CSW",
      "notUseableTitle": "Catalogue service is not usable.  \n\n {{message}}",
      "notUseableMessage": "Invalid response obtained when invoking GetDomain on the CSW server.",
      "errorLoadingRecordsTitle": "Failed to load CSW records.",
      "errorLoadingRecordsMessage": "Invalid response obtained when invoking GetRecords on the CSW",
      "checkCORSDomain": "Couldn't execute GetDomain on this CSW server.",
      "checkCORSRecords": "Couldn't execute GetRecords on this CSW server.",
      "dataResponsibility": "Data Responsibility",
      "links": "Links",
      "metadataURL": "Metadata Record URL",
      "checkCORS": "Couldn't execute GetRecords on this CSW server.",
      "cors": "CORS",
      "missingUrlTitle": "Unable to load Catalogue Service (CSW)",
      "missingUrlMessage": "Could not load the Catalogue Service (CSW) because the catalog group does not have a `url`."
    },
    "czml": {
      "name": "Cesium Language (CZML)",
      "dataSourceErrorMessage": "This data source does not have any details available.",
      "serviceErrorMessage": "This service does not have any details available.",
      "errorLoadingTitle": "Could not load CZML",
      "errorLoadingMessage": "An error occurred while loading a CZML file.",
      "unableToLoadItemTitle": "No CZML available",
      "unableToLoadItemMessage": "The CZML catalog item cannot be loaded because it was not configured with a `url`, `czmlData`, or `czmlString` property."
    },
    "function": {
      "unknownFormaterTitle": "Unknown formatter",
      "unknownFormaterMessage": "The function parameter formatter {{formatter}} is unknown.\n\nValid formatters are:\n\n"
    },
    "geoJson": {
      "name": "GeoJSON",
      "dataSourceErrorMessage": "This data source does not have any details available.",
      "serviceErrorMessage": "This service does not have any details available.",
      "errorLoadingTitle": "Error loading GeoJSON",
      "errorParsingMessage": "An error occurred parsing the provided data as JSON.  This may indicate that the file is invalid or that it is not supported.",
      "errorLoadingMessage": "An error occurred while loading a GeoJSON file.  This may indicate that the file is invalid or that it is not supported.",
      "couldNotLoadTitle": "Could not load JSON",
      "couldNotLoadMessage": "An error occurred while retrieving JSON data from the provided link.CORS",
      "unableToLoadItemTitle": "No GeoJSON available",
      "unableToLoadItemMessage": "The GeoJSON catalog item cannot be loaded because it was not configured with a `url`, `geoJsonData`, or `geoJsonString` property.",
      "unsupportedBrowserTitle": "Unsupported web browser",
      "unsupportedBrowserMessage": "Sorry, your web browser does not support the File API, which {{appName}} requires in order to load this dataset.  Please upgrade your web browser.  For the best experience, we recommend the latest versions of $t(browsers.chrome) or $t(browsers.firefox) or $t(browsers.edge) or $t(browsers.safari)."
    },
    "shapefile": {
      "name": "Shapefile"
    },
    "getToken": {
      "errorTitle": "Token Error",
      "invalidToken": "<p>The token server responded with an invalid token.</p><p>Please report it by sending an email to {{email}}</p>",
      "unableToRequest": "<p>Unable to request a token from the token server.</p><p>Please report it by sending an email to {{email}}</p>"
    },
    "gltf": {
      "name": "GL Transmission Format (glTF)",
      "dataSourceErrorMessage": "This data source does not have any details available.",
      "serviceErrorMessage": "This service does not have any details available.",
      "notSupportedErrorTitle": "Not supported in 2D",
      "notSupportedErrorMessage": "\"{{name}}\" cannot be show in the 2D view.  Switch to 3D and try again.",
      "error": "Error",
      "unableToRetrieve": "Unable to retrieve feature details from:\n\n{{url}}"
    },
    "gpx": {
      "name": "GPX",
      "dataSourceErrorMessage": "This data source does not have any details available.",
      "serviceErrorMessage": "This service does not have any details available.",
      "errorLoadingTitle": "Error loading GPX",
      "errorLoadingMessage": "An error occurred while loading a GPX file.  This may indicate that the file is invalid or that it is not supported by {{appName}}."
    },
    "georss": {
      "name": "GeoRSS",
      "subtitle": "Subtitle",
      "updated": "Updated",
      "category": "Category",
      "description": "Description",
      "copyrightText": "Copyright Text",
      "link": "Link",
      "author": "Author",
      "errorLoadingTitle": "Could not load GeoRSS",
      "errorLoadingMessage": "An error occurred while loading a GeoRSS file.",
      "unableToLoadItemTitle": "No GeoRSS available",
      "unableToLoadItemMessage": "The GeoRSS catalog item cannot be loaded because it was not configured with a `url`, or `geoRss` property."
    },
    "imageryLayer": {
      "intervalSupportErrorTitle": "Intervals not supported",
      "intervalSupportErrorMessage": "Sorry, {{typeName}} ({{type}}) catalog items cannot currently be made time-varying by specifying the \"intervals\" property.",
      "resolvingAvailability": "Resolving availability at a location...",
      "accessingBaseMapErrorTitle": "Error accessing base map",
      "accessingBaseMapErrorMessage": "An error occurred while attempting to download tiles for base map:<p><center>{{name}} </center></p> Please select a different base map using the Map button in the top-right corner.",
      "accessingCatalogItemErrorTitle": "Error accessing catalogue item",
      "accessingCatalogItemErrorMessage": "An error occurred while attempting to download tiles for catalogue item:<p><center>{{name}}</center></p> The catalogue item has been hidden from the map.  You may re-show it in the Now Viewing panel to try again.",
      "tileErrorTitle": "Tile Error",
      "tileErrorMessage": "The tile with the URL:\n{{url}}\n succeeded when loaded with XMLHttpRequest but failed multiple times when loaded directly by Cesium or Leaflet.\n This may indicate that the server is very sensitive to the request headers provided or is simply unreliable.",
      "tileErrorMessageII": "Got a 200 (OK) response from URL:\n{{url}}\nbut it could not be loaded as an image.",
      "unknownTileErrorTitle": "Unknown Tile Error",
      "unknownTileErrorMessage": "While accessing URL:\n{{url}}\nThis probably indicates one of the following:\n* The server hostname could not be resolved,\n* The server did not respond to the request, or\n* The server denied Cross-Origin Resource Sharing (CORS) access to this URL (See https://docs.terria.io/guide/connecting-to-data/cross-origin-resource-sharing/).",
      "unableToDisplayTitle": "Unable to display dataset",
      "unableToDisplayMessage": "{{name}} cannot be shown in 2D because it does not support the standard Web Mercator (EPSG:3857) projection. Please switch to 3D if it is supported on your system, update the dataset to support the projection, or use a different dataset.",
      "unableToShowLocTitle": "Unable to show at this location",
      "unableToShowLocMessage": "{{name}} cannot be shown at this location because the available capture times are unknown. The {{featureTimesProperty}} property was not found."
    },
    "invokeAnalyticsService": {
      "invocationFailedTitle": "Service invocation failed",
      "invocationFailedMessage": "An error occurred on the server while computing {{invocationName}}."
    },
    "ionImagery": {
      "name": "Cesium Ion Imagery"
    },
    "kml": {
      "name": "KML or KMZ",
      "dataSourceErrorMessage": "This data source does not have any details available.",
      "serviceErrorMessage": "This service does not have any details available.",
      "unexpectedTypeTitle": "Unexpected type of KML data",
      "unexpectedTypeMessage": "KmlCatalogItem.data is expected to be an XML Document, Blob, or File, but it was none of these. This may indicate a bug in {{appName}} or incorrect use of the {{appName}} API.",
      "errorLoadingTitle": "Error loading KML or KMZ",
      "errorLoadingMessage": "An error occurred while loading a KML or KMZ file.  This may indicate that the file is invalid or that it is not supported by {{appName}}.",
      "unableToLoadItemTitle": "No KML available",
      "unableToLoadItemMessage": "The KML/KMZ catalog item cannot be loaded because it was not configured with a `url`, `kmlData` or `kmlString` property."
    },
    "magda": {
      "name": "MAGDA Distribution",
      "dataSourceErrorMessage": "This data source does not have any details available.",
      "serviceErrorMessage": "This service does not have any details available.",
      "distributionDesc": "Distribution Description",
      "idsNotSpecifiedTitle": "recordId must be specified",
      "idsNotSpecifiedMessage": "MagdaReference requires that recordId be specified.",
      "retrieveErrorTitle": "Error retrieving MAGDA record",
      "retrieveErrorMessage": "No distribution or dataset ID provided",
      "notCompatibleTitle": "No compatible distributions found",
      "notCompatibleMessageI": "The MAGDA dataset does not have a distribution with the ID {{distributionId}} or it does not have a supported format.",
      "notCompatibleMessageII": "The MAGDA dataset does not have any distributions with a supported format."
    },
    "terria-reference": {
      "failedToLoadTarget": "Failed to load member from external catalog"
    },
    "mapboxMap": {
      "name": "Mapbox Map"
    },
    "mapboxVectorTile": {
      "name": "Mapbox Vector Tile"
    },
    "mapboxStyle": {
      "name": "Mapbox Style"
    },
    "senaps": {
      "name": "Senaps Locations",
      "retrieveErrorTitle": "Error processing Senaps Catalog Item",
      "generalErrorMessage": "Encountered an error processing Senaps data",
      "missingKeyErrorMessage": "A Senaps API Key should be added to the terriajs-server config using the appendParamToQueryString option",
      "locationHeadingFeatureInfo": "Location",
      "availableStreamsHeadingFeatureInfo": "Available Streams",
      "noStreamsMessageFeatureInfo": "No streams at this location.",
      "missingSenapsBaseUrl": "Senaps base url not provided. Have you logged in?"
    },
    "openStreetMap": {
      "name": "Open Street Map"
    },
    "placesLikeMe": {
      "regionsLikeThisName": "Regions like this",
      "regionsLikeThisDescription": "Identifies regions that are _most like_ a given region according to a given set of characteristics.",
      "regionTypeName": "Region Type",
      "regionTypeDescription": "The type of region to analyze.",
      "regionName": "Region",
      "regionDescription": "The region to analyze.  The analysis will determine which regions are most similar to this one.",
      "characteristics": "Characteristics",
      "characteristicsDescription": "The region characteristics to include in the analysis.",
      "name": "Places Like Me",
      "regioNotSelectedName": "Region not selected",
      "regioNotSelectedDescription": "You must select a Region.",
      "placesLike": "Places like {{regionName}}",
      "likenessesError": "The list of likenesses and the list of region codes do not contain the same number of elements."
    },
    "raiseError": {
      "errorTitle": "An error occurred",
      "notificationFeedback": "For questions or feedback, click here.",
      "notificationFeedbackEmail": "For questions or feedback, please contact {{email}}",
      "developerDetails": "Developer details"
    },
    "regionMapping": {
      "noDataForDate": "No data for the selected date.",
      "noDataForRegion": "No data for the selected region.",
      "outdatedBrowserTitle": "Outdated Web Browser",
      "outdatedBrowserMessage": "You are using a very old web browser that cannot display \"region mapped\" datasets such as this one.  Please upgrade to the latest version of $t(browsers.chrome), $t(browsers.firefox), $t(browsers.edge), or $t(browsers.safari) as soon as possible.",
      "invalidServerTypeTitle": "Invalid serverType {{serverType}} in regionMapping.json",
      "invalidServerTypeMessage": "Expected serverType to be \"WMS\" or \"vector\" but got \"{{serverType}}\"",
      "notRecognised": "These region names were {{notRecognisedText}} ",
      "notRecognisedText": "not recognised",
      "moreThanOneValue": "These regions had {{moreThanOneValueText}}",
      "moreThanOneValueText": "more than one value",
      "msg": "Consult the {{link}} to see how to format the file.",
      "csvSpecification": "CSV-geo-au specification",
      "issuesLoadingTitle": "Issues loading {{name}}"
    },
    "feedback": {
      "thanksTitle": "Thank you for your feedback!",
      "thanksMessage": "Your feedback helps make {{appName}} better",
      "unableToSendTitle": "Unable to send feedback",
      "unableToSendMessage": "This is really embarrassing, but an error occurred while attempting to send your feedback.  Please email it to {{email}} instead."
    },
    "resultPending": {
      "name": "Result Pending"
    },
    "sensorObservationService": {
      "procedure": "Procedure",
      "property": "Property",
      "sos": "SOS",
      "alreadyLoadingTitle": "Data already loading",
      "alreadyLoadingMessage": "Your data is still loading. You will be able to change the display once it has loaded",
      "unknownError": "The server reported an unknown error.",
      "exceptionMessage": "The server reported an error: \n\n {{exceptionText}}",
      "missingBody": "The server responded with missing body.",
      "noFeatures": "There are no features matching your query.",
      "unknownFormat": "The server responded with an unknown feature format.",
      "noMatchingFeatures": "The Sensor Observation Service did not return any features matching your query."
    },
    "openDataSoft": {
      "viewDatasetPage": "View dataset page"
    },
    "sdmxServerStratum": {
      "sdmxStructureLoadErrorTitle": "SDMX structure request failed",
      "loadDataErrorTitle": "Failed to load SDMX group",
      "loadDataErrorMessage": "The server has no dataflows"
    },
    "sdmxJsonDataflowStratum": {
      "loadDataErrorTitle": "Could not load SDMX dataflow",
      "loadDataErrorMessage": {
        "invalidResponse": "Invalid JSON object",
        "noDatastructure": "No data structures could be found for dataflow {{catalogItem.dataflowId}}",
        "noDataflow": "Dataflow {{catalogItem.dataflowId}} is invalid"
      },
      "defaultUnitMeasure": "Units"
    },
    "sdmxCatalogItem": {
      "viewBy": {
        "title": "View by",
        "time": "Time-series",
        "region": "Region"
      },
      "loadDataErrorTitle": "Failed to load SDMX data for {{name}}",
      "loadDataErrorMessage": "Invalid response from {{csvUrl}}",
      "noResultsWithDimensions": "No results have been found. Please select different dimension values in the workbench than the following:  \n\n{{dimensions}}"
    },
    "time": {
      "invalidDate": "Invalid Date",
      "invalidInitialTimeSource": "Invalid initialTimeSource specified in config file: {{initialTimeSource}}"
    },
    "shareData": {
      "generateErrorTitle": "Couldn't generate short URL.",
      "generateErrorMessage": "Something went wrong when trying to use the share data service to generate a short URL.",
      "generateErrorDataExceedsLimitMessage": "Error: Share data exceeds limit",
      "expandErrorTitle": "Couldn't expand URL",
      "expandErrorMessage": "The share data service used to launch {{appName}} was not located. This may indicate an error in the link or that the service is unavailable at this time."
    },
    "socrataServer": {
      "name": "Socrata Server",
      "retrieveErrorMessage": "Couldn't retrieve packages from this Socrata server.",
      "description": "Description",
      "licence": "Licence",
      "attributes": "Attributes",
      "tags": "Tags"
    },
    "spatialDetailing": {
      "name": "Spatial Detailing",
      "description": "Predicts the characteristics of fine-grained regions by learning and exploiting correlations of coarse-grained data with Census characteristics.",
      "regionTypeToPredictName": "Region Type to Predict",
      "regionTypeToPredictDescription": "The type of region for which to predict characteristics.",
      "coarseDataRegionTypeName": "Coarse Data Region Type",
      "coarseDataRegionTypeDescription": "The type of region with which the coarse-grained input characteristics are associated.",
      "aggregationName": "Aggregation",
      "aggregationDescription": "Specifies how coarse region values were aggregated.  True if the value is the mean of the values across the region, or False if the value is the sum of the values across the region.",
      "aggregationTrueName": "Mean Aggregation",
      "aggregationTrueDescription": "Coarse region values are the mean of samples in the region.  For example, average household income.",
      "aggregationFalseName": "Sum Aggregation",
      "aggregationFalseDescription": "Coarse region values are the sum of samples in the region.  For example, total population.",
      "characteristicToPredictName": "Characteristic to Predict",
      "characteristicToPredictDescription": "The characteristic to predict for each region.",
      "spatialDetailingOf": "Spatial detailing of {{of}} at {{at}}",
      "wrongNumberOfElements": "The list of values and the list of region codes do not contain the same number of elements"
    },
    "tableData": {
      "noData": "No data to show",
      "unsupportedCharactersTitle": "Invalid characters in latitude and longitude columns",
      "unsupportedCharactersMessage": "Could not interpret latitude and longitude pair {{longitude}}, {{latitude}}",
      "bulkGeocoderInfoTitle": "Bulk Geocoder Information",
      "bulkGeocoderInfoMessage": "The CSV contains addresses, but {{number}} can't be located on the map: ",
      "bulkGeocoderInfo2Message": "{{nullAddresses}} addresses are missing from the CSV.",
      "bulkGeocoderErrorTitle": "Bulk Geocoder Error",
      "bulkGeocoderErrorMessage": "Unable to map addresses to lat-long coordinates, as an error occurred while retrieving address coordinates. Please check your internet connection or try again later.",
      "legendZFilterLabel": "Extreme values",
      "legendNullLabel": "(No value)",
      "activeStyle": "Display Variable",
      "styleDisabledLabel": "Disable style",
      "zFilterEnabled": "Extreme values hidden (click to show)",
      "zFilterDisabled": "Extreme values detected (click to hide)",
      "timeDimensionEnabled": "Time enabled (click to disable)",
      "timeDimensionDisabled": "Time disabled (click to enable)",
      "editStyle": "Edit Style",
      "custom": "Custom",
      "regionMapping": "Region Mapping",
      "regionColumn": "Region Column",
      "manualRegionMapping": "Manual Region Mapping"
    },
    "terrainCatalog": {
      "notSupportedErrorTitle": "Not supported in 2D",
      "notSupportedErrorMessage": "{{name}} cannot be shown in the 2D view. Switch to 3D and try again"
    },
    "terria": {
      "loadConfigErrorTitle": "Failed to load Terria Map config",
      "proxyableDomainsDeprecation": "`proxyableDomainsUrl` is no longer supported in v8",
      "initErrorTitle": "Failed to initialize services",
      "initErrorMessage": "A problem occurred with the Terria server. This may cause some layers or the conversion service to be unavailable.",
      "urlLoadErrorTitle": "Problem loading URL",
      "urlLoadErrorMessage": "A problem occurred while initialising Terria with URL parameters.",
      "loadModelErrorMessage": "An error occurred while loading model `{{model}}`.",
      "loadingMagdaInitSourceErrorTitle": "Error loading Magda initialization source",
      "loadingMagdaInitSourceErrorMessage": "An error occurred while loading initialization information from Magda record `{{url}}`.",
      "loadingInitSourcesErrorTitle": "Error loading map configuration",
      "loadingInitSourcesErrorMessage": "An error occurred while loading {{appName}} map configuration &mdash; it may not display correctly. Please try reloading the map, and if the problem persists, please report it by sending an email to {{email}}, or you can press the button below.",
      "loadingInitSourceErrorTitle": "Error loading initialization source",
      "loadingInitSourceErrorMessage": "Could not load initialization information from `{{fragment}}` because no initFragmentPaths are defined.",
      "loadingInitSourceError2Message": "An error occurred while loading initialization information from:  \n*`{{loadSource}}`*.",
      "loadingInitJsonMessage": "An error occurred while loading JSON file {{url}}.",
      "loadingBaseMapsErrorTitle": "Error loading basemaps",
      "loadingBaseMapErrorTitle": "Error loading basemap: `{{name}}`",
      "loadingShareDataErrorTitle": "Error loading share data",
      "parsingStartDataErrorMessage": "An error occurred while parsing start data JSON.",
      "loadingWorkbenchItemErrorTitle": "Error loading item in workbench: `{{name}}`",
      "disclaimer": "Disclaimer",
      "buttonTitleConfirm": "I Agree"
    },
    "terriaJSONcatalog": {
      "name": "Terria JSON Catalog Function",
      "misconfiguredErrorTitle": "Misconfigured init file",
      "misconfiguredErrorMessage": "Service not configured for TerriaJsonCatalogFunction HTTP 202.",
      "misconfiguredError2Message": "HTTP 202 configuration {{url}} not present in response {{xhr}}",
      "serviceResponseErrorTitle": "Service response not JSON string",
      "serviceResponseErrorMessage": "TerriaJsonCatalogFunction was supposed to receive a JSON string, received {{xhr}}",
      "requestFailedTitle": "Request Failed",
      "requestFailedMessage": "Request failed with status code {{status}}.",
      "asyncResultDescription": "This is the result of invoking the {{name}} process or service at {{timestamp}} with the input parameters below.",
      "loadingInitSourceErrorTitle": "Error loading initialization source",
      "loadingInitSourceErrorMessage": "Error loading initialization source {{fragment}} because no initFragmentPaths are defined.",
      "loadingInitSourceError2Message": "An error occurred while loading initialization information from:  \n*`{{loadSource}}`*.",
      "disclaimer": "Disclaimer",
      "buttonTitleConfirm": "I Agree"
    },
    "thredds": {
      "nameGroup": "THREDDS Catalog Group"
    },
    "threddsItem": {
      "name": "THREDDS Item Reference"
    },
    "urlTemplateMapServer": {
      "name": "URL Template Map Server"
    },
    "userDrawing": {
      "devError": "Terria instance is required.",
      "messageHeader": "Draw on Map",
      "pointEntities": "Points",
      "otherEntities": "Lines and polygons",
      "line": "Line",
      "firstPoint": "First Point",
      "btnCancel": "Cancel",
      "btnDone": "Done",
      "clickToAddFirstPoint": "Click to add a point",
      "clickToAddAnotherPoint": "Click to add another point",
      "clickToRedrawRectangle": "Click another point to redraw the rectangle",
      "anotherPoint": "Another Point",
      "userPolygon": "User polygon"
    },
    "webFeatureServiceCatalogGroup": {
      "wfsServer": "Web Feature Service (WFS) Server",
      "invalidWFSServerTitle": "Invalid WFS server",
      "invalidWFSServerMessage": "An error occurred while invoking GetCapabilities on the WFS server.  The server's response does not appear to be a valid GetCapabilities document.",
      "groupNotAvailableTitle": "Group is not available",
      "groupNotAvailableMessage": "An error occurred while invoking GetCapabilities on the WFS server.",
      "abstract": "Web Feature Service Description",
      "accessConstraints": "Web Feature Service Access Constraints",
      "fees": "Web Feature Service Fees"
    },
    "webFeatureServiceCatalogItem": {
      "wfs": "Web Feature Service (WFS)",
      "dataDescription": "Data Description",
      "abstract": "Web Feature Service Description",
      "serviceDescription": "Service Description",
      "metadataUrls": "Metadata Links",
      "accessConstraints": "Access Constraints",
      "serviceContact": "Service Contact",
      "getCapabilitiesUrl": "GetCapabilities URL",
      "noLayerFoundTitle": "No layer found",
      "noLayerFoundMessage": "The WFS dataset '{{name}}' has no layers matching '{{typeNames}}'. Either the catalog file has been set up incorrectly, or the WFS server has changed.",
      "missingDataTitle": "Missing data",
      "missingDataMessage": "The WFS dataset '{{name}}' did not return any data. Either the catalog file has been set up incorrectly, or the server address has changed.",
      "missingUrlTitle": "Unable to load GetCapabilities",
      "missingUrlMessage": "Could not load the Web Feature Service (WFS) GetCapabilities document because the catalog item does not have a `url`.",
      "reachedMaxFeatureLimit": "Warning: This layer has reached the WFS feature limit ({{maxFeatures}})"
    },
    "webMapServiceCatalogGroup": {
      "wmsServer": "Web Map Service (WMS) Server",
      "invalidWMSServerTitle": "Invalid WMS server",
      "invalidWMSServerMessage": "An error occurred while invoking GetCapabilities on the WMS server. The server's response does not appear to be a valid GetCapabilities document.",
      "groupNotAvailableTitle": "Group is not available",
      "groupNotAvailableMessage": "An error occurred while invoking GetCapabilities on the WMS server.",
      "missingUrlTitle": "Unable to load GetCapabilities",
      "missingUrlMessage": "Could not load the Web Map Service (WMS) GetCapabilities document because the catalog item does not have a `url`.",
      "abstract": "Web Map Service Description",
      "accessConstraints": "Web Map Service Access Constraints",
      "fees": "Web Map Service Fees"
    },
    "webMapServiceCatalogItem": {
      "wms": "Web Map Service (WMS)",
      "dataDescription": "Data Description",
      "serviceDescription": "Service Description",
      "metadataUrls": "Metadata Links",
      "accessConstraints": "Access Constraints",
      "serviceContact": "Service Contact",
      "getCapabilitiesUrl": "GetCapabilities URL",
      "defaultStyleLabel": "Default style",
      "noLayerFoundTitle": "No layer found",
      "noLayerFoundMessage": "The WMS dataset '{{name}}' has no layers matching '{{layers}}'. Either the catalog file has been set up incorrectly, or the WMS server has changed.",
      "badlyFormatedTitle": "Badly formatted periodicity",
      "badlyFormatedMessage": "The '{{name}}' dataset has a badly formed periodicity, '{{isoSegments}}'. Click the dataset's Info button for more information about the dataset and the data custodian.",
      "missingDataTitle": "Missing data",
      "missingDataMessage": "The WMS dataset '{{name}}' did not return any data.{{line}}{{line}}Either the catalog file has been set up incorrectly, or the server address has changed.",
      "missingUrlTitle": "Unable to load GetCapabilities",
      "missingUrlMessage": "Could not load the Web Map Service (WMS) GetCapabilities document because the catalog item does not have a `url`."
    },
    "webMapTileServiceCatalogGroup": {
      "wmtsServer": "Web Map Tile Service (WMTS) Server",
      "invalidWMTSServerTitle": "Invalid WMTS server",
      "invalidWMTSServerMessage": "An error occurred while invoking GetCapabilities on the WMTS server. The server's response does not appear to be a valid GetCapabilities document.",
      "groupNotAvailableTitle": "Group is not available",
      "groupNotAvailableMessage": "An error occurred while invoking GetCapabilities on the WMTS server.",
      "abstract": "Web Map Service Description",
      "accessConstraints": "Web Map Service Access Constraints",
      "fees": "Web Map Service Fees",
      "invalidCapabilitiesTitle": "Invalid GetCapabilities",
      "invalidCapabilitiesMessage": "The URL {{url}} was retrieved successfully but it does not appear to be a valid Web Map Tile Service (WMTS) GetCapabilities document. \n\nEither the catalog file has been set up incorrectly, or the server address has changed."
    },
    "webMapTileServiceCatalogItem": {
      "wmts": "Web Map Tile Service (WMTS)",
      "dataDescription": "Data Description",
      "serviceDescription": "Service Description",
      "accessConstraints": "Access Constraints",
      "fees": "Web Map Tile Service Fees",
      "serviceContact": "Service Contact",
      "getCapabilitiesUrl": "GetCapabilities URL",
      "missingUrlTitle": "Unable to load GetCapabilities",
      "missingUrlMessage": "Could not load the Web Map Tile Service (WMTS) GetCapabilities document because the catalog item does not have a `url`.",
      "noUsableTileMatrixTitle": "Warning",
      "noUsableTileMatrixMessage": "This WMTS layer has no Web Mercator tile matrix set - it may not display correctly"
    },
    "webProcessingService": {
      "wps": "Web Processing Service (WPS)",
      "invalidWPSServerTitle": "Invalid WPS server",
      "invalidWPSServerMessage": "An error occurred while invoking {{endpoint}} on the WPS server for process name {{name}}. The server's response does not appear to be a valid {{endpoint}} document.",
      "processDescriptionErrorTitle": "Process does not have a process description",
      "processDescriptionErrorMessage": "The WPS DescribeProcess for this process does not include a ProcessDescription.",
      "processInputErrorTitle": "Process does not have any inputs",
      "processInputErrorMessage": "This WPS process does not specify any inputs.",
      "unsupportedParameterErrorTitle": "Unsupported parameter type",
      "unsupportedParameterErrorMessage": "The parameter {{identifier}} is not a supported type of parameter.",
      "invalidResponseErrorTitle": "Invalid WPS server response",
      "invalidResponseErrorMessage": "An error occurred while accessing the status location on the WPS server for process name {{name}}.",
      "invalidResponseError2Title": "Invalid response from WPS server",
      "invalidResponseError2Message": "The response from the WPS server does not include a Status element.",
      "failureReasonUnknowError": "The reason for failure is unknown.",
      "asyncShortReportFailed": "Web Processing Service invocation failed.  More details are available on the Info panel.",
      "errorDetails": "Error Details",
      "resultPendingDescription": "This is the result of invoking the {{name}} process or service at {{timestamp}} with the input parameters below.",
      "regionTypeDescription": "The type of region to analyze.",
      "regionTypeName": "Region Type",
      "regionParameterName": "Region Parameter",
      "wpsServer": "Web Processing Service (WPS) Server",
      "wpsResult": "Web Processing Service Result"
    },
    "webProcessingServiceCatalogGroup": {
      "typeName": "Web Processing Service (WPS) Server",
      "missingUrlTitle": "Unable to load GetCapabilities",
      "missingUrlMessage": "Could not load the Web Processing Service (WPS) GetCapabilities document because the catalog item does not have a `url`.",
      "invalidCapabilitiesTitle": "Invalid GetCapabilities",
      "invalidCapabilitiesMessage": "The URL {{url}} was retrieved successfully but it does not appear to be a valid Web Processing Service (WPS) GetCapabilities document. \n\nEither the catalog file has been set up incorrectly, or the server address has changed.",
      "invalidServerTitle": "Invalid WPS server",
      "invalidServerMessage": "An error occurred while invoking GetCapabilities on the WPS server. The server's response does not appear to be a valid GetCapabilities document.",
      "abstract": "Web Processing Service Description",
      "accessConstraints": "Web Processing Service Access Constraints",
      "fees": "Web Processing Service Fees",
      "providerName": "Web Processing Service Provider Name",
      "providerSite": "Web Processing Service Provider Site"
    },
    "wfsFeatures": {
      "featuresGroup": "Group of features in a Web Feature Service (WFS) Server",
      "queryErrorTitle": "Error querying WFS server",
      "queryErrorMessage": "An error occurred while invoking GetFeature on the WFS server. The server's response does not appear to be a valid GeoJSON document.",
      "groupNotAvailableTitle": "Group is not available",
      "groupNotAvailableMessage": "An error occurred while invoking GetFeature on the WFS server."
    },
    "shadow": {
      "name": "Shadows",
      "options": {
        "none": "None",
        "cast": "Cast Only",
        "receive": "Receive Only",
        "both": "Cast and Receive"
      }
    },
    "clippingBox": {
      "groupName": "Clipping Box",
      "clipModel": "Clip model",
      "showClippingBox": "Show clipping box",
      "keepBoxAboveGround": "Above ground only",
      "clipDirection": {
        "name": "Clip direction",
        "options": {
          "inside": "Clip inside the box",
          "outside": "Clip outside the box"
        }
      }
    },
    "commonModelErrors": {
      "3dTypeIn2dMode": "**Note:** This dataset can not be displayed in the 2D viewer. Switch to one of the 3D map modes."
    },
    "scaleDatasetNotVisible": {
      "scaleZoomIn": "Dataset is not available at this scale, zoom in to see it",
      "scaleZoomOut": "Dataset is not available at this scale, zoom out to see it"
    },
    "tableStyling": {
      "hideAdvancedOptions": "Hide advanced options",
      "showAdvancedOptions": "Show advanced options",
      "copyUserStratum": "Copy user stratum to clipboard",
      "name": "Style",
      "reset": "Reset to default style",
      "data": {
        "name": "Data",
        "selectableDimensions": {
          "dataset": {
            "name": "Dataset"
          },
          "tableStyle": {
            "name": "Style"
          },
          "tableStyleType": {
            "name": "Symbology",
            "options": {
              "fill": {
                "name": "Fill color"
              },
              "pointSize": {
                "name": "Point size"
              },
              "point": {
                "name": "Point/Marker style"
              },
              "outline": {
                "name": "Outline color"
              },
              "label": {
                "name": "Label style"
              },
              "trail": {
                "name": "Trail style"
              }
            }
          }
        }
      },
      "fill": {
        "name": "Fill Color",
        "selectableDimensions": {
          "tableColorColumn": {
            "name": "Variable"
          },
          "dataType": {
            "name": "Column type (advanced)"
          },
          "type": {
            "name": "Type",
            "undefinedLabel": "Please specify",
            "options": {
              "noStyle": {
                "name": "No style"
              },
              "sequentialContinuous": {
                "name": "Sequential (continuous)"
              },
              "sequentialDiscrete": {
                "name": "Sequential (discrete)"
              },
              "divergingContinuous": {
                "name": "Divergent (continuous)"
              },
              "divergingDiscrete": {
                "name": "Divergent (discrete)"
              },
              "qualitative": {
                "name": "Qualitative"
              },
              "customQualitative": {
                "name": "Custom (qualitative)"
              },
              "customDiscrete": {
                "name": "Custom (discrete)"
              }
            }
          },
          "scheme": {
            "name": "Scheme"
          },
          "numberOfBins": {
            "name": "Number of Bins"
          }
        }
      },
      "min": {
        "name": "Min"
      },
      "displayRange": {
        "name": "Display range",
        "selectableDimensions": {
          "max": {
            "name": "Max"
          }
        }
      },
      "bins": {
        "name": "Bins",
        "selectableDimensions": {
          "start": {
            "name": "{{value1}} to {{value2}}",
            "selectableDimensions": {
              "color": {
                "name": "Color"
              },
              "start": {
                "name": "Start"
              },
              "stop": {
                "name": "Stop"
              }
            }
          }
        }
      },
      "colors": {
        "name": "Colors",
        "selectableDimensions": {
          "color": {
            "name": "Color"
          },
          "value": {
            "name": "Value"
          },
          "remove": {
            "value": "Remove"
          },
          "add": {
            "value": "Add Color"
          }
        }
      },
      "nullColor": {
        "name": "Default color"
      },
      "outlierColor": {
        "name": "Outlier color"
      },
      "additionalColors": {
        "name": "Additional colors",
        "selectableDimensions": {
          "regionColor": {
            "name": "Region color"
          },
          "nullColor": {
            "name": "Default color"
          },
          "outlierColor": {
            "name": "Outlier color"
          }
        }
      },
      "pointSize": {
        "name": "Point size",
        "selectableDimensions": {
          "pointSizeColumn": {
            "name": "Variable"
          },
          "pointSizeNull": {
            "name": "Default size"
          },
          "pointSizesFactor": {
            "name": "Size factor"
          },
          "pointSizeOffset": {
            "name": "Size offset"
          }
        }
      },
      "regionMapping": {
        "name": "Region mapping"
      },
      "legend": {
        "name": "Legend",
        "selectableDimensions": {
          "legendTitle": {
            "name": "Title"
          },
          "legendTicks": {
            "name": "Ticks"
          },
          "title": {
            "name": "Item {{index}} Title"
          }
        }
      },
      "styleOptions": {
        "name": "Style options",
        "selectableDimensions": {
          "styleTitle": {
            "name": "Title"
          },
          "longitudeColumn": {
            "name": "Longitude column"
          },
          "latitudeColumn": {
            "name": "Latitude column"
          }
        }
      },
      "timeOptions": {
        "name": "Time options",
        "selectableDimensions": {
          "tableTimeColumn": {
            "name": "Time column"
          },
          "tableEndTimeColumn": {
            "name": "End time column"
          },
          "tableTimeIdColumns": {
            "name": "ID columns"
          },
          "tableTimeIsSampled": {
            "name": "Is Sampled",
            "options": {
              "true": {
                "name": "Yes"
              },
              "false": {
                "name": "No"
              }
            }
          },
          "tableTimeDisplayDuration": {
            "name": "Display Duration"
          },
          "tableTimeSpreadStartTime": {
            "name": "Spread start time",
            "options": {
              "true": {
                "name": "Yes"
              },
              "false": {
                "name": "No"
              }
            }
          },
          "tableTimeSpreadFinishTime": {
            "name": "Spread finish time",
            "options": {
              "true": {
                "name": "Yes"
              },
              "false": {
                "name": "No"
              }
            }
          }
        }
      },
      "workbenchOptions": {
        "name": "Workbench options",
        "selectableDimensions": {
          "tableStyleEnalbed": {
            "name": "Show style in Workbench",
            "options": {
              "true": {
                "name": "Style showing"
              },
              "false": {
                "name": "Style hidden"
              }
            }
          },
          "showDisableStyleOption": {
            "name": "Show disable style option"
          },
          "showDisableTimeOption": {
            "name": "Show disable time option"
          },
          "enableManualRegionMapping": {
            "name": "Enable manual region mapping"
          }
        }
      },
      "variableAndColumn": {
        "name": "Variable/column",
        "selectableDimensions": {
          "columnTitle": {
            "name": "Title"
          },
          "columnUnits": {
            "name": "Units"
          }
        }
      },
      "style": {
        "selectableDimensions": {
          "column": {
            "name": "Variable"
          },
          "styleType": {
            "name": "Type",
            "undefinedLabel": "Please specify",
            "constant": {
              "name": "No style"
            },
            "bin": {
              "name": "Discrete"
            },
            "enum": {
              "name": "Qualitative"
            }
          },
          "enum": {
            "name": "Enum styles",
            "selectableDimensions": {
              "enum": {
                "noValue": "No value",
                "selectableDimensions": {
                  "value": {
                    "name": "Value"
                  },
                  "remove": {
                    "value": "Remove"
                  }
                },
                "add": {
                  "value": "Add style for value"
                }
              }
            }
          },
          "bin": {
            "name": "Bin styles",
            "selectableDimensions": {
              "add": {
                "value": "Add style bin"
              },
              "bin": {
                "noValue": "No value",
                "range": "{{value1}} to {{value2}}",
                "selectableDimensions": {
                  "start": {
                    "name": "Start"
                  },
                  "stop": {
                    "name": "Stop"
                  },
                  "remove": {
                    "value": "Remove"
                  }
                }
              }
            }
          }
        },
        "null": {
          "name": "Default"
        }
      },
      "point": {
        "name": "Marker style",
        "selectableDimensions": {
          "marker": {
            "name": "Marker",
            "tooltip": "Marker supports URL and base64 of any supported image format (eg PNG, SVG)"
          },
          "rotation": {
            "name": "Rotation"
          },
          "height": {
            "name": "Height"
          },
          "width": {
            "name": "Width"
          }
        }
      },
      "outline": {
        "name": "Outline style",
        "selectableDimensions": {
          "color": {
            "name": "Color"
          },
          "width": {
            "name": "Width"
          }
        }
      },
      "label": {
        "name": "Label style",
        "selectableDimensions": {
          "column": {
            "name": "Label column"
          },
          "font": {
            "name": "Font"
          },
          "style": {
            "name": "Label style",
            "options": {
              "fill": {
                "name": "Fill only"
              },
              "outline": {
                "name": "Outline only"
              },
              "fillAndOutline": {
                "name": "Fill and outline"
              }
            }
          },
          "scale": {
            "name": "Scale"
          },
          "fillColor": {
            "name": "Fill color"
          },
          "outlineColor": {
            "name": "Outline color"
          },
          "outlineWidth": {
            "name": "Outline width"
          },
          "horizontalOrigin": {
            "name": "Horizontal origin",
            "options": {
              "left": {
                "name": "Left"
              },
              "center": {
                "name": "Center"
              },
              "right": {
                "name": "Right"
              }
            }
          },
          "verticalOrigin": {
            "name": "Vertical origin",
            "options": {
              "top": {
                "name": "Top"
              },
              "center": {
                "name": "Center"
              },
              "baseline": {
                "name": "Baseline"
              },
              "bottom": {
                "name": "Bottom"
              }
            }
          },
          "offsetX": {
            "name": "Pixel offset X"
          },
          "offsetY": {
            "name": "Pixel offset Y"
          }
        }
      },
      "trail": {
        "selectableDimensions": {
          "leadTime": {
            "name": "Lead time (secs)"
          },
          "trailTime": {
            "name": "Trail time (secs)"
          },
          "width": {
            "name": "Width"
          },
          "resolution": {
            "name": "Resolution"
          },
          "growColor": {
            "name": "Glow color"
          },
          "growPower": {
            "name": "Glow power"
          },
          "taperPower": {
            "name": "Taper power"
          },
          "solidColor": {
            "name": "Solid color"
          },
          "trailStyleOptions": {
            "name": "Trail style options",
            "selectableDimensions": {
              "material": {
                "name": "Material type",
                "options": {
                  "solidColor": {
                    "name": "Solid color"
                  },
                  "polylineGlow": {
                    "name": "Polyline glow"
                  }
                }
              }
            }
          }
        }
      }
    },
    "cogCatalogItem": {
      "experimentalReprojectionWarning": "This COG is not in a native projection (EPSG:4326 or EPSG:3857). Reprojecting is experimental and may not work as expected. If you have control of the source data we recommend reprojecting to EPSG:4326 or EPSG:3857 using GDAL or similar."
    }
  },
  "searchProvider": {
    "noSearchProviders": "There is no configured search providers",
    "models": {
      "unsupportedTypeTitle": "Unknown type",
      "unsupportedTypeMessage": "Could not create unknown model type {{type}}.",
      "idForMatchingErrorTitle": "Missing property",
      "idForMatchingErrorMessage": "Model objects must have an `id`, `localId`, or `name` property."
    }
  },
  "deltaTool": {
    "titlePrefix": "Change Detection",
    "description": "This tool visualizes the difference between imagery captured at two discrete points in time.",
    "pickLocation": "To view available imagery, please select your location of interest on the map opposite.",
    "cancelBtn": "Cancel",
    "generateDeltaBtn": "Generate Difference Map",
    "selectedLocation": "Selected Location",
    "primaryImage": "Primary Image",
    "secondaryImage": "Secondary Image",
    "pickerMessage": {
      "pickFirst": "Select a point by clicking on the map",
      "pickAnother": "Click another point to change the selection",
      "pickError": "Error when trying to resolve imagery at location! Please select a point again by clicking on the map."
    },
    "catalogItem": {
      "description": "This layer visualizes the difference between imagery captured at two discrete points in time"
    },
    "loadingError": {
      "title": "Error loading Delta Tool",
      "message": "An error occurred while trying to load the delta tool from the server. Please try again."
    }
  },
  "term": {
    "missingContent": "missing content"
  },
  "mapNavigation": {
    "additionalTools": "Additional tools",
    "additionalToolsTitle": "Open additional tools"
  },
  "itemSearchTool": {
    "toolLoadError": "Error loading search tool.",
    "title": "Search {{itemName}}",
    "loading": "Loading search parameters",
    "loadError": "Error loading search parameters. Check console for detailed errors.",
    "noParameters": "No searchable parameters found",
    "searching": "Searching",
    "searchError": "Search failed. Check console for detailed errors.",
    "numericParameter": {
      "minimum": "Minimum",
      "maximum": "Maximum"
    },
    "searchBtnText": "Search",
    "resetBtnText": "Clear input",
    "backBtnText": "Search again",
    "resultsCount": "{{count}} match found",
    "resultsCount_plural": "{{count}} matches found",
    "actions": {
      "highlightAll": "Highlight all",
      "showMatchingOnly": "Show matching only"
    }
  },
  "indexedItemSearchProvider": {
    "missingOptionIndexRootUrl": "Option `indexRootUrl` is missing in the item's search configuration.",
    "errorParsingIndexRoot": "Error parsing indexRoot file: {{indexRootUrl}}."
  },
  "pedestrianMode": {
    "toolButtonTitle": "Pedestrian Mode",
    "dropPedestrianTooltipMessage": "<b>Left click</b> to select drop location<br /><b>Right click / Esc</b> to cancel",
    "controls": {
      "title": "Controls"
    }
  },
  "notification": {
    "title": "Message"
  },
  "toast": {
    "mapIsZooming": "Loading ideal zoom..."
  },
  "printView": {
    "loading": "Creating print view..."
  },
  "compare": {
    "title": "Compare",
    "done": "Done",
    "leftPanel": "Left panel",
    "rightPanel": "Right panel",
    "entireMap": {
      "title": "Entire map",
      "emptyText": "Add new data to show across the entire map via the dotted menu above."
    },
    "entireMapMenu": {
      "browse": "Browse map data",
      "sendAllToFront": "Send all to front",
      "sendAllToBack": "Send all to back",
      "hideAll": "Hide all"
    },
    "info": "Compare spatial datasets from your workbench side-by-side on the map.",
    "dataset": {
      "label": "Dataset",
      "selectOne": "Select one"
    },
    "dimensionSelector": {
      "undefinedLabel": "Not specified"
    },
    "dateButton": {
      "left": "Left",
      "right": "Right",
      "select": "Select a date"
    },
    "dateLocationFilter": {
      "filter": "Filter date by location",
      "loading": "Loading filter...",
      "cancel": "Cancel",
      "location": "Now showing available imagery for {{latitude}}, {{longitude}}",
      "mouseTooltipTitle": "Select location",
      "mouseTooltipMessage": "Right click to cancel"
    }
  },
  "selectableDimensions": {
    "undefinedLabel": "Not specified",
    "enabled": "Enabled",
    "disabled": "Disabled",
    "colorAdd": "Add",
    "colorRemove": "Remove",
    "invalid": "Invalid"
  },
  "relatedMaps": {
    "buttonText": "Related Maps",
    "buttonTitle": "See related maps",
    "panelHeading": "Related Maps",
    "panelText": "Clicking on a map below will open it in a separate window or tab."
  }
}<|MERGE_RESOLUTION|>--- conflicted
+++ resolved
@@ -864,17 +864,11 @@
     },
     "extraCreditLinks": {
       "dataAttribution": "Data attribution",
-<<<<<<< HEAD
-      "disclaimer": "Disclaimer",
-      "basemap": "Basemap attribution",
-      "dataProvider": "Data provided by:"
-=======
       "termsOfUse": "Terms of use",
       "credits": "Credits",
       "mapCredits": "Map credits",
       "dataProvider": "Data provided by:",
       "searchProvider": "Search provided by:"
->>>>>>> bf542869
     }
   },
   "models": {
