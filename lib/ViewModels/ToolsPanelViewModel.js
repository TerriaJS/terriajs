'use strict';

/*global require*/
var URI = require('URIjs');

var CatalogGroup = require('../Models/CatalogGroup');
var corsProxy = require('../Core/corsProxy');
var loadView = require('../Core/loadView');
var pollToPromise = require('../Core/pollToPromise');
var PopupMessageViewModel = require('./PopupMessageViewModel');

var CesiumMath = require('terriajs-cesium/Source/Core/Math');
var defined = require('terriajs-cesium/Source/Core/defined');
var DeveloperError = require('terriajs-cesium/Source/Core/DeveloperError');
var getTimestamp = require('terriajs-cesium/Source/Core/getTimestamp');
var knockout = require('terriajs-cesium/Source/ThirdParty/knockout');
var loadImage = require('terriajs-cesium/Source/Core/loadImage');
var loadWithXhr = require('terriajs-cesium/Source/Core/loadWithXhr');
var Rectangle = require('terriajs-cesium/Source/Core/Rectangle');
var throttleRequestByServer = require('terriajs-cesium/Source/Core/throttleRequestByServer');
var WebMercatorTilingScheme = require('terriajs-cesium/Source/Core/WebMercatorTilingScheme');
var when = require('terriajs-cesium/Source/ThirdParty/when');

var ToolsPanelViewModel = function(options) {
    if (!defined(options) || !defined(options.terria)) {
        throw new DeveloperError('options.terria is required.');
    }

     this.terria = options.terria;

    this._domNodes = undefined;

    this.cacheFilter = 'opened';
    this.minZoomLevel = 5;
    this.maxZoomLevel = 5;
    this.useProxyCache = false;
    this.useWmsTileCache = true;
    this.ckanFilter = 'opened';
    this.ckanUrl = 'http://localhost';
    this.ckanApiKey = 'xxxxxxxxxxxxxxx';

    knockout.track(this, ['cacheFilter', 'minZoomLevel', 'maxZoomLevel', 'useProxyCache', 'useWmsTileCache', 'ckanFilter', 'ckanUrl', 'ckanApiKey']);
};

ToolsPanelViewModel.prototype.show = function(container) {
    this._domNodes = loadView(require('fs').readFileSync(__dirname + '/../Views/ToolsPanel.html', 'utf8'), container, this);
};

ToolsPanelViewModel.prototype.close = function() {
    for (var i = 0; i < this._domNodes.length; ++i) {
        var node = this._domNodes[i];
        if (defined(node.parentElement)) {
            node.parentElement.removeChild(node);
        }
    }
};

ToolsPanelViewModel.prototype.closeIfClickOnBackground = function(viewModel, e) {
    if (e.target.className === 'modal-background') {
        this.close();
    }
    return true;
};

ToolsPanelViewModel.prototype.cacheTiles = function() {
    var requests = [];
    var promises = [];
    getAllRequests(['wms', 'esri-mapServer'], this.cacheFilter, requests,  this.terria.catalog.group, promises);

    var that = this;
    when.all(promises, function() {
        console.log('Requesting tiles in zoom range ' + that.minZoomLevel + '-' + that.maxZoomLevel + ' from ' + requests.length + ' data sources.');
        requestTiles(that, requests, Number(that.minZoomLevel), Number(that.maxZoomLevel));
    });
};

ToolsPanelViewModel.prototype.exportFile = function() {
    //Create the initialization file text
    var catalog =  this.terria.catalog.serializeToJson({serializeForSharing:false});
    var camera = getDegreesRect( this.terria.homeView.rectangle);
    var initJsonObject = { corsDomains: corsProxy.corsDomains, camera: camera, services: [], catalog: catalog};
    var initFile = JSON.stringify(initJsonObject, null, 4);

    //Download it to the browser
    var pom = document.createElement('a');
    pom.setAttribute('href', 'data:text/plain;charset=utf-8,' + encodeURIComponent(initFile));
    pom.setAttribute('download', 'data_menu.json');
    pom.click();
};

ToolsPanelViewModel.prototype.exportCkan = function() {
    var requests = [];
    var promises = [];
    getAllRequests(['wms', 'esri-mapServer'], this.ckanFilter, requests,  this.terria.catalog.group, promises);

    var that = this;
    when.all(promises, function() {
        console.log('Exporting metadata from ' + requests.length + ' data sources.');
        populateCkan(requests, that.ckanUrl, that.ckanApiKey);
    });
};

var countValue = 1;

ToolsPanelViewModel.prototype.countDatasets = function() {
    var totals = {
        name: undefined,
        groups: 0,
        items: 0,
        messages: [],
        subTotals: []
    };

    function counter(group, stats, path) {
        stats.name = group.name;

        var promises = [];

        for (var i = 0; i < group.items.length; ++i) {
            var item = group.items[i];
            if (item.countValue === countValue) {
                continue;
            }
            item.countValue = countValue;
            if (typeof item.items !== 'undefined') {
                var childStats = {
                    name: undefined,
                    groups: 0,
                    items: 0,
                    messages: [],
                    subTotals: []
                };

                path.push(item.name);

                var loadPromise = item.load();
                if (defined(loadPromise) && item.isLoading) {
                    promises.push(loadPromise.then(recurseAndUpdateTotals.bind(undefined, item, stats, childStats, path.slice())).otherwise(reportLoadError.bind(undefined, item, stats, path.slice())));
                } else {
                    promises.push(recurseAndUpdateTotals(item, stats, childStats, path));
                }

                path.pop();
            } else {
                ++stats.items;
            }
        }

        return when.all(promises);
    }

    function recurseAndUpdateTotals(item, stats, childStats, path) {
        var promise = counter(item, childStats, path).then(function() {
            stats.groups += childStats.groups + 1;
            stats.items += childStats.items;
            stats.messages.push.apply(stats.messages, childStats.messages);
            stats.subTotals.push(childStats);
        });
        return promise;
    }

    function reportLoadError(item, stats, path) {
        stats.messages.push(path.join(' -> ') + ' failed to load.');
    }

    var popup = PopupMessageViewModel.open('ui', {
        title: 'Dataset Count',
        message: 'Loading and counting, please wait...'
    });

    ++countValue;

    var root = this.terria.catalog.group;
    counter(root, totals, []).then(function() {
        var info = '<div>The catalog contains ' + totals.items + ' items in ' + totals.groups + ' groups.</div>';

        var i;
        var subTotals = totals.subTotals;
        for (i = 0; i < subTotals.length; ++i) {
            info += '<div>' + subTotals[i].name + ': ' + subTotals[i].items + ' items / ' + subTotals[i].groups + ' groups</div>';
        }

        info += '<div>&nbsp;</div>';

        var messages = totals.messages;
        for (i = 0; i < messages.length; ++i) {
            info += '<div>' + messages[i] + '</div>';
        }

        popup.message = info;
    });
};

<<<<<<< HEAD
ToolsPanelViewModel.prototype.cacheAbsData = function() {
    var requests = [];
    var promises = [];
    getAllRequests(['abs-itt'], 'enabled', requests, this.terria.catalog.group, promises);

    when.all(promises, function() {
        console.log('Caching ABS data for ' + requests.length + ' data sources.');
        requestAbsData(requests);
    });
};

=======
ToolsPanelViewModel.prototype.openAllInOpenGroups = function() {
    function go(group) {
        if (!group.isOpen) {
            return;
        }

        when(group.load(), function() {
            for (var i = 0; i < group.items.length; ++i) {
                var item = group.items[i];
                if (defined(item.items)) {
                    item.isOpen = true;
                    go(item);
                }
            }
        });
    }

    var group = this.terria.catalog.group;
    for (var i = 0; i < group.items.length; ++i) {
        go(group.items[i]);
    }
};
>>>>>>> 4b0ca7eb

ToolsPanelViewModel.open = function(options) {
    var viewModel = new ToolsPanelViewModel(options);
    viewModel.show(options.container);
    return viewModel;
};


function getAllRequests(types, mode, requests, group, promises, blacklistGroup) {
    function alreadyInRequests(item) {
        for (var i=0; i < requests.length; i++) {
            if (requests[i].item === item) {
                return true;
            }
        }
        return false;
    }
    for (var i = 0; i < group.items.length; ++i) {
        var item = group.items[i];
        if (item instanceof CatalogGroup) {
            if (item.isOpen || mode === 'all' || mode === 'enabled') {
                var currentBlacklistGroup = blacklistGroup;
                if (item.type !== 'group') {
                    currentBlacklistGroup = item.name;
                }
                getAllRequests(types, mode, requests, item, promises, currentBlacklistGroup);
            }
        } else if ((types.indexOf(item.type) !== -1) && (mode !== 'enabled' || item.isEnabled)) {


            if (!alreadyInRequests(item)) {
                var enabledHere = false;
                if (!item.isEnabled) {
                    enabledHere = true;
                    item._enable();
                }
                var imageryProvider;
                if (defined(item._imageryLayer)) {
                    imageryProvider = item._imageryLayer.imageryProvider;
                    promises.push(whenImageryProviderIsReady(imageryProvider));
                }
                requests.push({
                    item : item,
                    blacklistGroup : blacklistGroup,
                    group : group.name,
                    enabledHere : enabledHere,
                    provider : imageryProvider
                });
            }
        }
    }
}

function whenImageryProviderIsReady(imageryProvider) {
    return pollToPromise(function() {
        return imageryProvider.ready;
    }, { timeout: 60000, pollInterval: 100 }).otherwise(function() {
    });
}

function requestTiles(toolsPanel, requests, minLevel, maxLevel) {
    var app = toolsPanel.terria;

    var urls = [];
    var names = [];
    var blacklistGroups = [];
    var stats = [];
    var uniqueStats = [];
    var name;
    var blacklistGroup;
    var stat;
    var maxTilesPerLevel = -1; // only request this number of tiles per zoom level, randomly selected. -1 = no limit.

    loadImage.createImage = function(url, crossOrigin, deferred) {
        urls.push(url);
        names.push(name);
        blacklistGroups.push(blacklistGroup);
        stats.push(stat);
        if (defined(deferred)) {
            deferred.resolve();
        }
    };

    var oldMax = throttleRequestByServer.maximumRequestsPerServer;
    throttleRequestByServer.maximumRequestsPerServer = Number.MAX_VALUE;

    var popup = PopupMessageViewModel.open('ui', {
        title: 'Dataset Testing',
        message: ''
    });

    var i;
    for (i = 0; i < requests.length; ++i) {
        var request = requests[i];

        if (!request.provider.ready) {
            popup.message += '<div>Catalog item ' + request.item.name + ' skipped because it did not get ready in time.</div>';
            continue;
        }

        var extent;
        if (request.provider.rectangle && request.item.rectangle) {
            extent = Rectangle.intersection(request.provider.rectangle, request.item.rectangle);
        } else if (request.provider.rectangle) {
            extent = request.provider.rectangle;
        } else if (request.item.rectangle) {
            extent = request.item.rectangle;
        }

        if (!defined(extent)) {
            extent = app.homeView.rectangle;
        }

        name = request.item.name;
        blacklistGroup = request.blacklistGroup;

        var tilingScheme;
        var leaflet = app.leaflet;
        if (defined(leaflet)) {
            request.provider = request.item._imageryLayer;
            tilingScheme = new WebMercatorTilingScheme();
            leaflet.map.addLayer(request.provider);
        } else {
            tilingScheme = request.provider.tilingScheme;
        }

        stat = {
            name: name,
            success: {
                min: 999999,
                max: 0,
                sum: 0,
                number: 0,
                slow: 0
            },
            error: {
                min: 999999,
                max: 0,
                sum: 0,
                number: 0
            }
        };
        uniqueStats.push(stat);

        for (var level = minLevel; level <= maxLevel; ++level) {
            var nw = tilingScheme.positionToTileXY(Rectangle.northwest(extent), level);
            var se = tilingScheme.positionToTileXY(Rectangle.southeast(extent), level);
            if (!defined(nw) || !defined(se)) {
                // Extent is probably junk.
                popup.message += '<div>Catalog item ' + request.item.name + ' level ' + level + ' skipped because its extent is not valid.</div>';
                continue;
            }
            var potentialTiles = [];
            for (var y = nw.y; y <= se.y; ++y) {
                for (var x = nw.x; x <= se.x; ++x) {
                    potentialTiles.push({"x": x, "y": y, "z": level});
                }
            }
            // randomly select up to maxTilesPerLevel of those tiles
            var t=1;
            while (potentialTiles.length > 0 && (maxTilesPerLevel === -1 || t++ <= maxTilesPerLevel)) {
                var tnum;
                if (maxTilesPerLevel < 0) {
                    // if there's no tile limit, revert to fetching all tiles in order, for predictability.
                    tnum = 0;
                } else {
                    tnum = Math.floor(Math.random() * potentialTiles.length);
                }
                var tile = potentialTiles[tnum];
                if (defined(leaflet)) {
                    loadImage.createImage(request.provider.getTileUrl(tile));
                } else if (!defined(request.provider.requestImage(tile.x, tile.y, tile.z))) {
                    console.log('too many requests in flight');
                }
                potentialTiles.splice(tnum,1);

            }
        }
        if (request.enabledHere) {
            if (defined(leaflet)) {
               leaflet.map.removeLayer(request.provider);
            }
            request.item._disable();
        }
    }

    popup.message += '<div>Requesting ' + urls.length + ' URLs from ' + requests.length + ' data sources, at zooms ' + minLevel + ' to ' + maxLevel + '</div>';

    loadImage.createImage = loadImage.defaultCreateImage;
    throttleRequestByServer.maximumRequestsPerServer = oldMax;

    var maxRequests = 1;
    var nextRequestIndex = 0;
    var inFlight = 0;
    var urlsRequested = 0;
    var showProgress = true;

    function doneUrl(stat, startTime, error) {
        var ellapsed = getTimestamp() - startTime;

        var resultStat;
        if (error) {
            resultStat = stat.error;
        } else {
            resultStat = stat.success;
            if (ellapsed > maxAverage) {
                resultStat.slow ++;
            }
        }

        ++resultStat.number;
        resultStat.sum += ellapsed;

        if (ellapsed > resultStat.max) {
            resultStat.max = ellapsed;
        }
        if (ellapsed < resultStat.min) {
            resultStat.min = ellapsed;
        }

        --inFlight;
        doNext();
    }

    function getNextUrl() {
        var url;
        var stat;

        if (nextRequestIndex >= urls.length) {
            return undefined;
        }

        if (showProgress && nextRequestIndex > 0) {
            popup.message = popup.message.replace(/<div class="tools-loading-message">.*$/gi,
                '<div class="tools-loading-message">Loading: <div class="tools-loading-message-bar" style="width: ' +
                Math.round(nextRequestIndex / urls.length * 100) + '%"></div>');
        }

        url = urls[nextRequestIndex];
        name = names[nextRequestIndex]; //track for error reporting
        stat = stats[nextRequestIndex];
        blacklistGroup = blacklistGroups[nextRequestIndex];
        ++nextRequestIndex;

        return {
            url: url,
            name: name,
            stat: stat,
            blacklistGroup: blacklistGroup
        };
    }

    var last;
    var failedRequests = 0;
    var slowDatasets = 0;
    var totalDatasets = 0;

    var blacklist = {};

    var maxAverage = 400;
    var maxMaximum = 800;

    function doNext() {
        var next = getNextUrl();
        if (defined(last) && (!defined(next) || next.name !== last.name)) {
            var idx = popup.message.indexOf('<div class="tools-loading-message">');
            if (idx !== -1) {
                popup.message = popup.message.substring(0, idx);
            }
            popup.message += '<div>';
            if (last.stat.error.number === 0) {
                popup.message += last.stat.success.number + ' tiles <span style="color:green">✓</span>';
            } else {
                popup.message += last.stat.success.number + last.stat.error.number + ' tiles (<span style="color:red">' + last.stat.error.number + ' failed</span>)';
            }
            if (last.stat.success.slow > 0) {
                popup.message += ' (' + last.stat.success.slow + ' slow) ';
            }
            var average = Math.round(last.stat.success.sum / last.stat.success.number);
            popup.message += ' <span ' + (average > maxAverage ? 'style="color: red"' : '') + '>' +
              'Average: ' + average + 'ms</span>&nbsp;';
            popup.message += '(<span ' + (last.stat.success.max > maxMaximum ? 'style="color: red"' : '') + '>' +
              'Max: ' + Math.round(last.stat.success.max) + 'ms</span>)';
            popup.message += '</div>';

            failedRequests += last.stat.error.number;

            if (average > maxAverage || last.stat.success.max > maxMaximum) {
                ++slowDatasets;
            }
            totalDatasets++;
        }

        if (defined(next) && (!defined(last) || last.name !== next.name) ) {
            popup.message += '<h1>' + next.name + '</h1>' + (showProgress ? '<div class="tools-loading-message">Loading:</div' : '');
        }

        last = next;

        if (!defined(next)) {
            if (inFlight === 0) {
                popup.message += '<h1>Summary</h1>';
                popup.message += '<div>Finished ' + nextRequestIndex + ' URLs for ' + totalDatasets + ' datasets.</div>';
                popup.message += '<div>Actual number of URLs requested: ' + urlsRequested + '</div>';
                popup.message += '<div style="' + (failedRequests > 0 ? 'color:red' : '') + '">Failed tile requests: ' + failedRequests + '</div>';
                popup.message += '<div style="' + (slowDatasets > 0 ? 'color:red' : '') + '">Slow datasets: ' + slowDatasets +
                ' <i>(>' + maxAverage + 'ms average, or >' + maxMaximum + 'ms maximum)</i></div>';

                var blacklistString = JSON.stringify(blacklist);
                if (blacklistString.length > 2) {
                    popup.message += 'Suggested blacklist: <pre>' + JSON.stringify(blacklist) + '</pre>';
                }
            }
        }

        var elPopup = document.getElementById('popup-window-content');
        if (elPopup !== null) {
            elPopup.scrollTop = elPopup.scrollHeight - elPopup.offsetHeight;
        }

        if (elPopup === null || !defined(next)) {
            return;
        }

        ++urlsRequested;
        ++inFlight;

        ++next.stat.number;

        var url = next.url;

        if (!toolsPanel.useProxyCache) {
            url = url.replace('proxy/h', 'proxy/_0d/h');
        }

        if (!toolsPanel.useWmsTileCache) {
            url = url.replace('tiled=true&', '');
        }

        var start = getTimestamp();
        loadWithXhr({
            url : url,
            timeout : 2000
        }).then(function() {
            doneUrl(next.stat, start, false);
        }).otherwise(function(e) {
            if (e && e.isTimeout) {
                var blacklistGroup = blacklist[next.blacklistGroup];
                if (!defined(blacklistGroup)) {
                    blacklistGroup = blacklist[next.blacklistGroup] = {};
                }
                blacklistGroup[next.name] = true;
                popup.message += '<div><a href="' + next.url + '">Tile request</a> timed out (2 seconds).</div>';
            } else {
                popup.message += '<div><a href="' + next.url + '">Tile request</a> returned error' + (e.statusCode ? (' (code ' + e.statusCode + ')') : '') + '</div>';
            }
            doneUrl(next.stat, start, true);
        });
    }

    for (i = 0; i < maxRequests; ++i) {
        doNext();
    }
}


function postToCkan(url, dataObj, func, apiKey) {
    return loadWithXhr({
        url : url,
        method : "POST",
        data : JSON.stringify(dataObj),
        headers : {'Authorization' : apiKey},
        responseType : 'json'
    }).then(function(result) {
        func(result);
    }).otherwise(function() {
        console.log('Returned an error while working on url', url);
    });
}

function getCkanName(name) {
    var ckanName = name.toLowerCase().replace(/\W/g,'-');
    return ckanName;
}

function getCkanRect(rect) {
    return CesiumMath.toDegrees(rect.west).toFixed(4) + ',' +
        CesiumMath.toDegrees(rect.south).toFixed(4) + ',' +
        CesiumMath.toDegrees(rect.east).toFixed(4) + ',' +
        CesiumMath.toDegrees(rect.north).toFixed(4);
}

function getDegreesRect(rect) {
    return { west: CesiumMath.toDegrees(rect.west),
        south: CesiumMath.toDegrees(rect.south),
        east: CesiumMath.toDegrees(rect.east),
        north: CesiumMath.toDegrees(rect.north)};
}

function cleanUrl(url) {
    var uri = new URI(url);
    uri.search('');
    return uri.toString();
}

function populateCkan(requests, server, apiKey) {

    var groups = [];
    var orgs = [];
    var orgsCkan = [];
    var groupsCkan = [];
    var packagesCkan = [];

    var ckanServer = server; //get from entry field in ui (maxLevels)
    var ckanApiKey = apiKey; //get from url - #populate-cache=xxxxxxxxx

    for (var i = 0; i < requests.length; ++i) {
        var gname = getCkanName(requests[i].group);
        if (groups[gname] === undefined) {
            groups[gname] = { title: requests[i].group };
        }
        var orgTitle = requests[i].item.dataCustodian;
        var links = orgTitle.match(/[^[\]]+(?=])/g);
        if (links.length > 0) {
            orgTitle = links[0];  //use first link text as title
        }
        requests[i].owner_org = orgTitle;
        var oname = getCkanName(orgTitle);
        if (orgs[oname] === undefined) {
            orgs[oname] = { title: orgTitle, description: requests[i].item.dataCustodian };
        }
    }

    var promises = [];
    promises[0] = postToCkan(
        ckanServer + '/api/3/action/organization_list',
        {},
        function(results) { orgsCkan = results.result; },
        ckanApiKey
    );
    promises[1] = postToCkan(
        ckanServer + '/api/3/action/group_list',
        {},
        function(results) { groupsCkan = results.result; },
        ckanApiKey
    );
    promises[2] = postToCkan(
        ckanServer + '/api/3/action/package_list',
        {},
        function(results) { packagesCkan = results.result; },
        ckanApiKey
    );

    when.all(promises).then(function() {
        var ckanRequests = [], ckanName, i, j, found;
        for (ckanName in groups) {
            if (groups.hasOwnProperty(ckanName)) {
                found = false;
                for (j = 0; j < groupsCkan.length; j++) {
                    if (ckanName === groupsCkan[j]) {
                        found = true;
                        break;
                    }
                }
                ckanRequests.push( {
                    "url": ckanServer + '/api/3/action/group_' + (found ? 'update' : 'create'),
                    "data" : {"name": ckanName, "title": groups[ckanName].title, "id": (found ? ckanName : '')}
                });
            }
        }
        for (ckanName in orgs) {
            if (orgs.hasOwnProperty(ckanName)) {
                found = false;
                for (j = 0; j < orgsCkan.length; j++) {
                    if (ckanName === orgsCkan[j]) {
                        found = true;
                        break;
                    }
                }
                ckanRequests.push({
                    "url": ckanServer + '/api/3/action/organization_' + (found ? 'update' : 'create'),
                    "data" : {"name": ckanName, "title": orgs[ckanName].title,
                            "description": orgs[ckanName].description, "id": (found ? ckanName : '')}
                });
            }
        }
        for (i = 0; i < requests.length; i++) {
            found = false;
            for (j = 0; j < packagesCkan.length; j++) {
                if (getCkanName(requests[i].item.name) === packagesCkan[j]) {
                    found = true;
                    break;
                }
            }
            var bboxString = getCkanRect(requests[i].item.rectangle);
            var extrasList = [ { "key": "geo_coverage", "value":  bboxString} ];
            if (defined(requests[i].item.dataUrlType) && requests[i].item.dataUrlType !== 'wfs') {
                extrasList.push({ "key": "data_url_type", "value":  requests[i].item.dataUrlType});
            }
            if (defined(requests[i].item.dataUrl)) {
                var dataUrl = "";
                if (requests[i].item.dataUrlType === 'wfs') {
                    var baseUrl = cleanUrl(requests[i].item.dataUrl);
                    if ((baseUrl !== requests[i].item.url)) {
                        dataUrl = baseUrl;
                    }
                } else if (requests[i].item.dataUrlType !== 'none') {
                    dataUrl = requests[i].item.dataUrl;
                }
                if (dataUrl !== "") {
                    extrasList.push({ "key": "data_url", "value":  dataUrl});
                }
            }
            var resource;
            if (requests[i].item.type === 'wms') {
                var wmsString = "?service=WMS&version=1.1.1&request=GetMap&width=256&height=256&format=image/png";
                resource = {
                    "wms_layer": requests[i].item.layers,
                    "wms_api_url": requests[i].item.url,
                    "url": requests[i].item.url+wmsString+'&layers='+requests[i].item.layers+'&bbox='+bboxString,
                    "format": "WMS",
                    "name": "WMS link",
                };
            } else if (requests[i].item.type === 'esri-mapService') {
                resource = {
                    "url": requests[i].item.url,
                    "format": "Esri REST",
                    "name": "ESRI REST link"
                };
            }
            ckanRequests.push({
                "url": ckanServer + '/api/3/action/package_' + (found ? 'update' : 'create'),
                "data" : {
                    "name": getCkanName(requests[i].item.name),
                    "title": requests[i].item.name,
                    "license_id": "cc-by",
                    "notes": requests[i].item.description,
                    "owner_org": getCkanName(requests[i].owner_org),
                    "groups": [ { "name": getCkanName(requests[i].group) } ],
                    "extras": extrasList,
                    "resources": [ resource ]
                }
            });
        }

        var currentIndex = 0;
        console.log('Starting ckan tasks:', ckanRequests.length);
        var sendNext = function() {
            if (currentIndex < ckanRequests.length) {
                postToCkan(
                    ckanRequests[currentIndex].url,
                    ckanRequests[currentIndex].data,
                    function() {
                        currentIndex++;
                        if ((currentIndex % 5) === 0 || currentIndex === ckanRequests.length) {
                            console.log('Completed', currentIndex, 'ckan tasks out of', ckanRequests.length);
                        }
                        sendNext();
                    },
                    ckanApiKey
                );
            }
        };
        sendNext();
    });
}

function requestAbsData(requests) {

    var popup = PopupMessageViewModel.open('ui', {
        title: 'ABS Data Caching',
        message: '<h1>Caching ABS responses for ' + requests.length + ' datasets</h1>'
    });

    var sendNext = function(currentIndex) {

        var elPopup = document.getElementById('popup-window-content');

        if (elPopup === null || currentIndex >= requests.length) {
            popup.message += '<h1>Completed ' + currentIndex + ' ABS datasets</h1>';
            return;
        }

        popup.message += '<h2>Caching ' + requests[currentIndex].item.name + '</h2>';
        if (elPopup !== null) {
            elPopup.scrollTop = elPopup.scrollHeight - elPopup.offsetHeight;
        } 

        when(requests[currentIndex].item._cache()).then(function(){
            sendNext(currentIndex+1);
        });
    };
    sendNext(0);
}
module.exports = ToolsPanelViewModel;<|MERGE_RESOLUTION|>--- conflicted
+++ resolved
@@ -191,7 +191,6 @@
     });
 };
 
-<<<<<<< HEAD
 ToolsPanelViewModel.prototype.cacheAbsData = function() {
     var requests = [];
     var promises = [];
@@ -203,7 +202,6 @@
     });
 };
 
-=======
 ToolsPanelViewModel.prototype.openAllInOpenGroups = function() {
     function go(group) {
         if (!group.isOpen) {
@@ -226,7 +224,6 @@
         go(group.items[i]);
     }
 };
->>>>>>> 4b0ca7eb
 
 ToolsPanelViewModel.open = function(options) {
     var viewModel = new ToolsPanelViewModel(options);
