--- conflicted
+++ resolved
@@ -101,13 +101,11 @@
 };
 
 
-<<<<<<< HEAD
 ToolsPanelViewModel.prototype.cacheAbsData = function() {
     var requests = [];
     var promises = [];
     getAllRequests(['abs-itt'], 'enabled', requests, this.application.catalog.group, promises);
 
-    var that = this;
     when.all(promises, function() {
         console.log('Caching ABS data for ' + requests.length + ' data sources.');
         requestAbsData(requests);
@@ -115,10 +113,7 @@
 };
 
 
-ToolsPanelViewModel.open = function(container, options) {
-=======
 ToolsPanelViewModel.open = function(options) {
->>>>>>> 122124c6
     var viewModel = new ToolsPanelViewModel(options);
     viewModel.show(options.container);
     return viewModel;
@@ -670,7 +665,7 @@
 
         when(requests[currentIndex].item._cache()).then(function(){
             sendNext(currentIndex+1);
-        })
+        });
     };
     sendNext(0);
 }
