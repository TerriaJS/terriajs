export {
<<<<<<< HEAD
  addLocalUploadType,
  addRemoteUploadType,
  default as getDataTypes,
=======
  default as getDataTypes,
  addOrReplaceLocalFileUploadType,
  addOrReplaceRemoteFileUploadType,
>>>>>>> bdd23a26
  LocalDataType,
  RemoteDataType
} from "../Core/getDataType";
export { registerUrlHandlerForCatalogMemberType } from "../Models/Catalog/CatalogReferences/UrlReference";<|MERGE_RESOLUTION|>--- conflicted
+++ resolved
@@ -1,13 +1,7 @@
 export {
-<<<<<<< HEAD
-  addLocalUploadType,
-  addRemoteUploadType,
-  default as getDataTypes,
-=======
   default as getDataTypes,
   addOrReplaceLocalFileUploadType,
   addOrReplaceRemoteFileUploadType,
->>>>>>> bdd23a26
   LocalDataType,
   RemoteDataType
 } from "../Core/getDataType";
