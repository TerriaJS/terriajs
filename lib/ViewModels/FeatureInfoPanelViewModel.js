'use strict';

/*global require*/
var defaultValue = require('terriajs-cesium/Source/Core/defaultValue');
var defined = require('terriajs-cesium/Source/Core/defined');
var destroyObject = require('terriajs-cesium/Source/Core/destroyObject');
var DeveloperError = require('terriajs-cesium/Source/Core/DeveloperError');
var getElement = require('terriajs-cesium/Source/Widgets/getElement');
var Entity = require('terriajs-cesium/Source/DataSources/Entity');
var knockout = require('terriajs-cesium/Source/ThirdParty/knockout');
var when = require('terriajs-cesium/Source/ThirdParty/when');

var loadView = require('../Core/loadView');
var removeView = require('../Core/removeView');
var FeatureInfoPanelSectionViewModel = require('./FeatureInfoPanelSectionViewModel');

/**
 * The ViewModel of the Feature Info Panel.
 * @alias FeatureInfoPanelViewModel
 * @constructor
 *
 * @param {Object} options An object with the following members:
 * @param {Terria} options.terria The terria instance.
 * @param {Element|String} container The DOM element or ID that will contain the widget.
 * @param {String} [options.name='Feature Information'] Name of the panel, displayed in its title bar.
 * @param {Boolean} [options.showPanelWhenNoFeatures] True if the panel should appear even with no features picked.
 * @param {Integer} [options.horizontalPadding=495] Horizontal padding.
 * @param {Integer} [options.verticalPadding=240] Vertical padding.
 * @param {Integer} [options.unselectDelay=200] Time in milliseconds after the panel is hidden (closed) before the selected feature is unselected.
*/
var FeatureInfoPanelViewModel = function(options) {
    if (!defined(options) || !defined(options.terria)) {
        throw new DeveloperError('options.terria is required.');
    }

    var container = getElement(defaultValue(options.container, document.body));

    this.terria = options.terria;
    this.features = undefined;

    this.isVisible = false;
    this.sections = [];
    this.unselectFeaturesOnClose = true;
    this.createFakeSelectedFeatureDuringPicking = true;
    this.showPanelWhenNoFeatures = defaultValue(options.showPanelWhenNoFeatures, true);
    this.name = defaultValue(options.name, 'Feature Information');
    this._name = this.name;
    this.message = '';
    this.unselectDelay = defaultValue(options.unselectDelay, 200);

    this.horizontalPadding = defaultValue(options.horizontalPadding, 495);
    this.verticalPadding = defaultValue(options.verticalPadding, 240);
    this.maxWidth = 0;
    this.maxHeight = 0;

    this.enableJSONViewer = true;

    knockout.track(this, ['isVisible', 'name', 'message', 'sections',
        'unselectFeaturesOnClose', 'createFakeSelectedFeatureDuringPicking',
        'maxWidth', 'maxHeight', 'enableJSONViewer']);

    this._domNodes = loadView(require('fs').readFileSync(__dirname + '/../Views/FeatureInfoPanel.html', 'utf8'), container, this);

    var that = this;

    knockout.getObservable(this, 'isVisible').subscribe(function() {
        if (!this.isVisible && this.unselectFeaturesOnClose) {
            // give the close animation time to finish before unselecting, to avoid jumpiness
            setTimeout(function() {
                that.terria.selectedFeature = undefined;
            }, this.unselectDelay);
        }
    }, this);

    knockout.getObservable(this.terria, 'pickedFeatures').subscribe(function() {
        this.showFeatures(this.terria.pickedFeatures);
    }, this);

    function updateMaxDimensions() {
        that.maxWidth = container.clientWidth - that.horizontalPadding;
        that.maxHeight = container.clientHeight - that.verticalPadding;

        if (that.maxWidth < 200 || that.maxHeight < 200) {
            // Small screen, allow the feature info panel to cover almost all of it.
            that.maxWidth = container.clientWidth - 30;
            that.maxHeight = container.clientHeight - 80;
        }
    }

    updateMaxDimensions();

    window.addEventListener('resize', function() {
        updateMaxDimensions();
    }, false);
};

FeatureInfoPanelViewModel.prototype.closeIfClickOnBackground = function(viewModel, e) {
    if (e.target.className === 'feature-info-panel-holder' || e.target.className === 'feature-info-panel-holder-inner') {
        this.close();
    }
    return true;
};

FeatureInfoPanelViewModel.prototype.close = function() {
    // no need to remove sections yet (and that would briefly flash an empty feature info panel as it closes)
    this.isVisible = false;
};

FeatureInfoPanelViewModel.prototype.destroy = function() {
    removeView(this._domNodes);
    this.resetSections();
    destroyObject(this);
};

FeatureInfoPanelViewModel.prototype.addSection = function(sectionViewModel) {
    this.sections.push(sectionViewModel);
    return sectionViewModel;
};

FeatureInfoPanelViewModel.prototype.resetSections = function() {
    this.sections.forEach(function(sectionViewModel) {
        sectionViewModel.destroy();
    });
    this.sections = [];
};

FeatureInfoPanelViewModel.prototype.resetNameAndMessage = function(name, message) {
    this.resetSections();
    this.name = defaultValue(name, this._name);
    this.message = defaultValue(message, '');
};

<<<<<<< HEAD
function newSectionfromFeature(panel, feature) {
    return new FeatureInfoPanelSectionViewModel(panel.terria, feature, panel.enableJSONViewer);
=======
function newSectionfromFeature(panel, feature, catalogItem) {
    return new FeatureInfoPanelSectionViewModel(panel.terria, feature, catalogItem);
>>>>>>> b0ad7199
}

FeatureInfoPanelViewModel.prototype.showFeatures = function(features) {
    if (!defined(features)) {
        this.isVisible = false;
        return when();
    }

    this.features = features;
    this.terria.selectedFeature = undefined;
    this.resetNameAndMessage('Loading...', 'Loading feature information...');
    this.isVisible = true;

    if (this.createFakeSelectedFeatureDuringPicking) {
        var fakeFeature = new Entity({
            id: 'Pick Location'
        });
        fakeFeature.position = features.pickPosition;
        this.terria.selectedFeature = fakeFeature;
    } else {
        this.terria.selectedFeature = undefined;
    }

    var that = this;
    return when(features.allFeaturesAvailablePromise, function() {
        if (features !== that.features) {
            return;
        }

        if (features.features.length === 0) {
            that.resetNameAndMessage(undefined, 'No features found.');
            if (that.showPanelWhenNoFeatures) {
                that.isVisible = true;
            } else {
                that.isVisible = false;
            }
            that.terria.selectedFeature = undefined;
            return;
        }
        that.resetNameAndMessage();
        that.resetSections();
        that.terria.selectedFeature = features.features[0];
        addSectionsForFeatures(that, features.features);
        that.isVisible = true;
    }, function() {
        that.terria.selectedFeature = undefined;
        that.resetNameAndMessage('Error', features.error);
        that.isVisible = true;
    });
};

FeatureInfoPanelViewModel.create = function(options) {
    return new FeatureInfoPanelViewModel(options);
};

function addSectionsForFeatures(viewModel, features) {
    // Only show sections up to a limit for each catalog item.

    var counts = []; // an array of {catalogItem: , count: } objects
    features.forEach(function(feature) {
        if (!defined(feature.position)) {
            feature.position = features.pickPosition;
        }
        var catalogItem = calculateCatalogItem(viewModel.terria.nowViewing, feature);
        if (!defined(catalogItem)) {
            viewModel.addSection(newSectionfromFeature(viewModel, feature));
        } else {
            var newItem = true;
            var countOfCatalogItem = 0;
            // only show features from each catalog item up to their maximumShownFeatureInfos
            for (var i = counts.length - 1; i >= 0; i--) {
                if (catalogItem === counts[i].catalogItem) {
                    newItem = false;
                    countOfCatalogItem = counts[i].count;
                    counts[i].count = countOfCatalogItem + 1;
                }
            }
            if (newItem) {
                counts.push({catalogItem: catalogItem, count: 1});
            }
            if (countOfCatalogItem < catalogItem.maximumShownFeatureInfos) {
                viewModel.addSection(newSectionfromFeature(viewModel, feature, catalogItem));
            }
        }
    });
    // if any counts were exceeded, add a message to the view model
    for (var i = counts.length - 1; i >= 0; i--) {
        var numberShown = counts[i].catalogItem.maximumShownFeatureInfos;
        var hiddenNumber = counts[i].count - numberShown;
        if (hiddenNumber === 1) {
            // if only one more, there may be more hidden layers viewModel were not requested, so don't specify the exact total number
            viewModel.message += '<p>More than ' + numberShown + ' ' + counts[i].catalogItem.name + ' features were found. ' + 
            'The first ' + numberShown + ' are shown below.</p>';
        }
        if (hiddenNumber > 1) {
            viewModel.message += '<p>' + counts[i].count + ' ' + counts[i].catalogItem.name + ' features were found. ' + 
            'The first ' + numberShown + ' are shown below.</p>';
        }
    }
}

function calculateCatalogItem(nowViewing, feature) {
    // some data sources (czml, geojson, kml) have an entity collection defined on the entity
    // (and therefore the feature)
    // then match up the data source on the feature with a now-viewing item's data source
    var result, i;
    if (!defined(nowViewing)) {
        // so that specs do not need to define a nowViewing
        return undefined;
    }
    if (defined(feature.entityCollection) && defined(feature.entityCollection.owner)) {
        var dataSource = feature.entityCollection.owner;
        for (i = nowViewing.items.length - 1; i >= 0; i--) {
            if (nowViewing.items[i].dataSource === dataSource) {
                result = nowViewing.items[i];
                break;
            }
        }
        return result;
    }
    // If there is no data source, but there is an imagery layer (eg. ArcGIS)
    // we can match up the imagery layer on the feature with a now-viewing item.
    if (defined(feature.imageryLayer)) {
        var imageryLayer = feature.imageryLayer;
        for (i = nowViewing.items.length - 1; i >= 0; i--) {
            if (nowViewing.items[i].imageryLayer === imageryLayer) {
                result = nowViewing.items[i];
                break;
            }
        }
        return result;
    }
    // otherwise, no luck
    return undefined;
}

module.exports = FeatureInfoPanelViewModel;<|MERGE_RESOLUTION|>--- conflicted
+++ resolved
@@ -130,13 +130,8 @@
     this.message = defaultValue(message, '');
 };
 
-<<<<<<< HEAD
-function newSectionfromFeature(panel, feature) {
-    return new FeatureInfoPanelSectionViewModel(panel.terria, feature, panel.enableJSONViewer);
-=======
 function newSectionfromFeature(panel, feature, catalogItem) {
-    return new FeatureInfoPanelSectionViewModel(panel.terria, feature, catalogItem);
->>>>>>> b0ad7199
+    return new FeatureInfoPanelSectionViewModel(panel.terria, feature, panel.enableJSONViewer, catalogItem);
 }
 
 FeatureInfoPanelViewModel.prototype.showFeatures = function(features) {
@@ -228,11 +223,11 @@
         var hiddenNumber = counts[i].count - numberShown;
         if (hiddenNumber === 1) {
             // if only one more, there may be more hidden layers viewModel were not requested, so don't specify the exact total number
-            viewModel.message += '<p>More than ' + numberShown + ' ' + counts[i].catalogItem.name + ' features were found. ' + 
+            viewModel.message += '<p>More than ' + numberShown + ' ' + counts[i].catalogItem.name + ' features were found. ' +
             'The first ' + numberShown + ' are shown below.</p>';
         }
         if (hiddenNumber > 1) {
-            viewModel.message += '<p>' + counts[i].count + ' ' + counts[i].catalogItem.name + ' features were found. ' + 
+            viewModel.message += '<p>' + counts[i].count + ' ' + counts[i].catalogItem.name + ' features were found. ' +
             'The first ' + numberShown + ' are shown below.</p>';
         }
     }
