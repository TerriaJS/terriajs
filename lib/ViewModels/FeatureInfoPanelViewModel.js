'use strict';

/*global require*/
var defaultValue = require('terriajs-cesium/Source/Core/defaultValue');
var defined = require('terriajs-cesium/Source/Core/defined');
var destroyObject = require('terriajs-cesium/Source/Core/destroyObject');
var DeveloperError = require('terriajs-cesium/Source/Core/DeveloperError');
var getElement = require('terriajs-cesium/Source/Widgets/getElement');
var Entity = require('terriajs-cesium/Source/DataSources/Entity');
var knockout = require('terriajs-cesium/Source/ThirdParty/knockout');
var when = require('terriajs-cesium/Source/ThirdParty/when');

var loadView = require('../Core/loadView');
var removeView = require('../Core/removeView');
var FeatureInfoPanelSectionViewModel = require('./FeatureInfoPanelSectionViewModel');

/**
 * The ViewModel of the Feature Info Panel.
 * @alias FeatureInfoPanelViewModel
 * @constructor
 *
 * @param {Object} options An object with the following members:
 * @param {Terria} options.terria The terria instance.
 * @param {Element|String} container The DOM element or ID that will contain the widget.
 * @param {String} [options.name='Feature Information'] Name of the panel, displayed in its title bar.
 * @param {Boolean} [options.showPanelWhenNoFeatures] True if the panel should appear even with no features picked.
 * @param {Integer} [options.horizontalPadding=495] Horizontal padding.
 * @param {Integer} [options.verticalPadding=240] Vertical padding.
 * @param {Integer} [options.unselectDelay=200] Time in milliseconds after the panel is hidden (closed) before the selected feature is unselected.
*/
var FeatureInfoPanelViewModel = function(options) {
    if (!defined(options) || !defined(options.terria)) {
        throw new DeveloperError('options.terria is required.');
    }

    var container = getElement(defaultValue(options.container, document.body));

    this.terria = options.terria;
    this.features = undefined;

    this.isVisible = false;
    this.sections = [];
    this.unselectFeaturesOnClose = true;
    this.createFakeSelectedFeatureDuringPicking = true;
    this.showPanelWhenNoFeatures = defaultValue(options.showPanelWhenNoFeatures, true);
    this.name = defaultValue(options.name, 'Feature Information');
    this._name = this.name;
    this.message = '';
    this.unselectDelay = defaultValue(options.unselectDelay, 200);

    this.horizontalPadding = defaultValue(options.horizontalPadding, 495);
    this.verticalPadding = defaultValue(options.verticalPadding, 240);
    this.maxWidth = 0;
    this.maxHeight = 0;
    
    knockout.track(this, ['isVisible', 'name', 'message', 'sections', 
        'unselectFeaturesOnClose', 'createFakeSelectedFeatureDuringPicking',
        'maxWidth', 'maxHeight']);

    this._domNodes = loadView(require('fs').readFileSync(__dirname + '/../Views/FeatureInfoPanel.html', 'utf8'), container, this);

    var that = this;

    knockout.getObservable(this, 'isVisible').subscribe(function() {
        if (!this.isVisible && this.unselectFeaturesOnClose) {
            // give the close animation time to finish before unselecting, to avoid jumpiness
            setTimeout(function() {
                that.terria.selectedFeature = undefined;
            }, this.unselectDelay);
        }
    }, this);

    knockout.getObservable(this.terria, 'pickedFeatures').subscribe(function() {
        this.showFeatures(this.terria.pickedFeatures);
    }, this);

    function updateMaxDimensions() {
        that.maxWidth = container.clientWidth - that.horizontalPadding;
        that.maxHeight = container.clientHeight - that.verticalPadding;

        if (that.maxWidth < 200 || that.maxHeight < 200) {
            // Small screen, allow the feature info panel to cover almost all of it.
            that.maxWidth = container.clientWidth - 30;
            that.maxHeight = container.clientHeight - 80;
        }
    }

    updateMaxDimensions();

    window.addEventListener('resize', function() {
        updateMaxDimensions();
    }, false);
};

FeatureInfoPanelViewModel.prototype.closeIfClickOnBackground = function(viewModel, e) {
    if (e.target.className === 'feature-info-panel-holder' || e.target.className === 'feature-info-panel-holder-inner') {
        this.close();
    }
    return true;
};

FeatureInfoPanelViewModel.prototype.close = function() {
    // no need to remove sections yet (and that would briefly flash an empty feature info panel as it closes)
    this.isVisible = false;
};

FeatureInfoPanelViewModel.prototype.destroy = function() {
    removeView(this._domNodes);
    this.resetSections();
    destroyObject(this);
};

FeatureInfoPanelViewModel.prototype.addSection = function(sectionViewModel) {
    this.sections.push(sectionViewModel);
    return sectionViewModel;
};

FeatureInfoPanelViewModel.prototype.resetSections = function() {
    this.sections.forEach(function(sectionViewModel) {
        sectionViewModel.destroy();
    });
    this.sections = [];
};

FeatureInfoPanelViewModel.prototype.resetNameAndMessage = function(name, message) {
    this.resetSections();
    this.name = defaultValue(name, this._name);
    this.message = defaultValue(message, '');
};

function newSectionfromFeature(panel, feature) {
    return new FeatureInfoPanelSectionViewModel(panel.terria, feature);
}

FeatureInfoPanelViewModel.prototype.showFeatures = function(features) {
    if (!defined(features)) {
        this.isVisible = false;
        return when();
    }

    this.features = features;
    this.terria.selectedFeature = undefined;
    this.resetNameAndMessage('Loading...', 'Loading feature information...');
    this.isVisible = true;

    if (this.createFakeSelectedFeatureDuringPicking) {
        var fakeFeature = new Entity({
            id: 'Pick Location'
        });
        fakeFeature.position = features.pickPosition;
        this.terria.selectedFeature = fakeFeature;
    } else {
        this.terria.selectedFeature = undefined;
    }

    var that = this;
    return when(features.allFeaturesAvailablePromise, function() {
        if (features !== that.features) {
            return;
        }

        if (features.features.length === 0) {
            that.resetNameAndMessage(undefined, 'No features found.');
            if (that.showPanelWhenNoFeatures) {
                that.isVisible = true;
            } else {
                that.isVisible = false;
            }
            that.terria.selectedFeature = undefined;
            return;
        }
        that.resetNameAndMessage();
        that.resetSections();
        that.terria.selectedFeature = features.features[0];
        features.features.forEach(function(feature) {
            if (!defined(feature.position)) {
                feature.position = features.pickPosition;
            }
            that.addSection(newSectionfromFeature(that, feature));

<<<<<<< HEAD
        var feature = features.features[0];

        if (!defined(feature.position)) {
            feature.position = features.pickPosition;
        }
        that.terria.selectedFeature = feature;
        that.name = feature.name ? feature.name : feature.id;

        if (defined(feature.properties)) {
            var data = feature.properties;
            if (defined(data.getValue)) {
                data = data.getValue(that.terria.clock.currentTime);
            }
            var template = defined(feature.imageryLayer) ? feature.imageryLayer.featureInfoTemplate : undefined;

            that.html = template ? readTemplate(data, template) : feature.description.getValue(that.terria.clock.currentTime);
        } else {
            that.html = '';
        }
        configureHtmlUpdater(that, feature);
=======
        });
>>>>>>> 682b3d9d
        that.isVisible = true;
    }, function() {
        that.terria.selectedFeature = undefined;
        that.resetNameAndMessage('Error', features.error);
        that.isVisible = true;
    });
};

FeatureInfoPanelViewModel.create = function(options) {
    return new FeatureInfoPanelViewModel(options);
};

<<<<<<< HEAD
function configureHtmlUpdater(viewModel, feature) {
    if (defined(viewModel._clockSubscription)) {
        viewModel._clockSubscription();
        viewModel._clockSubscription = undefined;
    }
    if(defined(feature)){
        if (defined(feature.properties) && defined(feature.properties.isConstant) && !feature.properties.isConstant) {
        viewModel._clockSubscription = viewModel.terria.clock.onTick.addEventListener(function(clock) {
            //viewModel.html = featureDescription.getValue(clock.currentTime);
            var data = feature.properties.getValue(clock.currentTime),
                template = feature.imageryLayer.featureInfoTemplate;
            viewModel.html = template  ? readTemplate(data, template):feature.description.getValue(clock.currentTime);
            });
        }
    }
}

=======
>>>>>>> 682b3d9d
module.exports = FeatureInfoPanelViewModel;<|MERGE_RESOLUTION|>--- conflicted
+++ resolved
@@ -52,8 +52,8 @@
     this.verticalPadding = defaultValue(options.verticalPadding, 240);
     this.maxWidth = 0;
     this.maxHeight = 0;
-    
-    knockout.track(this, ['isVisible', 'name', 'message', 'sections', 
+
+    knockout.track(this, ['isVisible', 'name', 'message', 'sections',
         'unselectFeaturesOnClose', 'createFakeSelectedFeatureDuringPicking',
         'maxWidth', 'maxHeight']);
 
@@ -178,30 +178,7 @@
             }
             that.addSection(newSectionfromFeature(that, feature));
 
-<<<<<<< HEAD
-        var feature = features.features[0];
-
-        if (!defined(feature.position)) {
-            feature.position = features.pickPosition;
-        }
-        that.terria.selectedFeature = feature;
-        that.name = feature.name ? feature.name : feature.id;
-
-        if (defined(feature.properties)) {
-            var data = feature.properties;
-            if (defined(data.getValue)) {
-                data = data.getValue(that.terria.clock.currentTime);
-            }
-            var template = defined(feature.imageryLayer) ? feature.imageryLayer.featureInfoTemplate : undefined;
-
-            that.html = template ? readTemplate(data, template) : feature.description.getValue(that.terria.clock.currentTime);
-        } else {
-            that.html = '';
-        }
-        configureHtmlUpdater(that, feature);
-=======
         });
->>>>>>> 682b3d9d
         that.isVisible = true;
     }, function() {
         that.terria.selectedFeature = undefined;
@@ -214,24 +191,4 @@
     return new FeatureInfoPanelViewModel(options);
 };
 
-<<<<<<< HEAD
-function configureHtmlUpdater(viewModel, feature) {
-    if (defined(viewModel._clockSubscription)) {
-        viewModel._clockSubscription();
-        viewModel._clockSubscription = undefined;
-    }
-    if(defined(feature)){
-        if (defined(feature.properties) && defined(feature.properties.isConstant) && !feature.properties.isConstant) {
-        viewModel._clockSubscription = viewModel.terria.clock.onTick.addEventListener(function(clock) {
-            //viewModel.html = featureDescription.getValue(clock.currentTime);
-            var data = feature.properties.getValue(clock.currentTime),
-                template = feature.imageryLayer.featureInfoTemplate;
-            viewModel.html = template  ? readTemplate(data, template):feature.description.getValue(clock.currentTime);
-            });
-        }
-    }
-}
-
-=======
->>>>>>> 682b3d9d
 module.exports = FeatureInfoPanelViewModel;