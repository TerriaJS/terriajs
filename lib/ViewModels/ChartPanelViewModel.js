'use strict';

/*global require*/
var defaultValue = require('terriajs-cesium/Source/Core/defaultValue');
var defined = require('terriajs-cesium/Source/Core/defined');
var destroyObject = require('terriajs-cesium/Source/Core/destroyObject');
var DeveloperError = require('terriajs-cesium/Source/Core/DeveloperError');
var getElement = require('terriajs-cesium/Source/Widgets/getElement');
var knockout = require('terriajs-cesium/Source/ThirdParty/knockout');

var combineData = require('../Core/combineData');
var loadView = require('../Core/loadView');
var removeView = require('../Core/removeView');
var ChartViewModel = require('./ChartViewModel');
var cContainer = document.getElementById('cesiumContainer');

var chartPanelheight = 360;

var chartPanelheight = 360;
var headerHeight= 30;
var padding = 15;

/**
 * The ViewModel for the Chart display panel.
 * @alias ChartPanelViewModel
 * @constructor
 *
 * @param {Object} options An object with the following members:
 * @param {Terria} options.terria The terria instance.
 * @param {Element|String} options.container The DOM element or ID that will contain the widget.
*/
var ChartPanelViewModel = function(options) {
    if (!defined(options) || !defined(options.terria)) {
        throw new DeveloperError('options.terria is required.');
    }

    var container = getElement(defaultValue(options.container, document.body));


    this.terria = options.terria;
    this.features = undefined;

    this.isVisible = false;
    this.isLoading = false;
    // this.charts = [];
    this.title = defaultValue(options.title, 'Charts');
    this.width = 0;
    this.height = chartPanelheight;
<<<<<<< HEAD
=======
    this.headerHeight = headerHeight;
    this.padding = padding;
>>>>>>> eadc56b0

    knockout.track(this, ['isLoading', 'isVisible', 'charts', 'title', 'width']);

    this._domNodes = loadView(require('fs').readFileSync(__dirname + '/../Views/ChartPanel.html', 'utf8'), container, this);

    var that = this;
    function updateMaxDimensions() {
        that.width = that._domNodes[0].clientWidth;
    }

    updateMaxDimensions();

    knockout.getObservable(this, 'isVisible').subscribe(function(isVisible) {
<<<<<<< HEAD
        cContainer.style.bottom = (isVisible? this.height : 0) + 'px';
=======
        var cesiumContainer = this.terria.currentViewer.viewer.container;
        console.log(cesiumContainer);

        cesiumContainer.style.bottom = (isVisible? this.height : 0) + 'px';
>>>>>>> eadc56b0
        this.terria.currentViewer.notifyRepaintRequired();
    }, this);



    window.addEventListener('resize', function() {
        updateMaxDimensions();
    }, false);

    var chartDataGroup = this.terria.catalog.chartDataGroup;
    // var isAnyEnabled = knockout.computed(function() {
    //     var isAnyEnabled = false;
    //     for (var i = chartDataGroup.items.length - 1; i >= 0; i--) {
    //         isAnyEnabled = chartDataGroup.items[i].isEnabled || isAnyEnabled;  // order is important so knockout watches every item
    //     }
    //     this.isVisible = isAnyEnabled;
    //     return isAnyEnabled;
    // }, this);

    this.charts = knockout.computed(function() {
        var dataPairArrays = [];
        var colors = [];
        for (var i = chartDataGroup.items.length - 1; i >= 0; i--) {
            var dataCatalogItem = chartDataGroup.items[i];
            if (dataCatalogItem.isEnabled) {
                var dataTable = dataCatalogItem.dataTable;
                var timeVariable = dataCatalogItem.dataTable.variables[dataTable.selected.time];
                if (defined(timeVariable)) {
                    var x = timeVariable.vals.map(datify); // temp - turn string dates into Date
                    var selectedNames = dataTable.selectedNames;
                    for (var j = selectedNames.length - 1; j >= 0; j--) {
                        var selectedName = selectedNames[j];
                        var dataVariable = dataCatalogItem.dataTable.variables[selectedName];
                        if (defined(dataVariable)) {
                            dataPairArrays.push(zip(x, dataVariable.vals));
                            var color = dataCatalogItem.dataTable.concept.getVariableConcept(dataVariable.name).color;
                            colors.push(color);
                        }
                    }
                }
            }
        }
        this.isLoading = (chartDataGroup.items.length > 0) && (chartDataGroup.items[chartDataGroup.items.length - 1].isLoading);
        // console.log('found these variables to chart:', yVariables);
        this.isVisible = (dataPairArrays.length > 0) || this.isLoading;
        if (dataPairArrays.length > 0) {
            return [
                new ChartViewModel(this, this, combineData(dataPairArrays), {
                    showRangeSelector: true,
                    canDownload: true,
<<<<<<< HEAD
                    colors: defined(colors[0]) ? colors : undefined,
                    height: this.height - 60
=======
                    height: this.height - this.headerHeight - this.padding*2,
                    colors: defined(colors[0]) ? colors : undefined
>>>>>>> eadc56b0
                })
            ];
        } else {
            return [];
        }
    }, this);

    // knockout.getObservable(this.terria.catalog.chartDataGroup, 'isAnyEnabled').subscribe(function() {
    //     console.log('chartDataGroup isAnyEnabled changed, ChartPanelViewModel noticed.');
    // }, this);

    // knockout.getObservable(this.terria.catalog.chartDataGroup, 'items').subscribe(function() {
    //     console.log('chartDataGroup items changed, ChartPanelViewModel noticed.');
    // }, this);

    // knockout.getObservable(this.terria.catalog.chartDataGroup.items, 'concepts').subscribe(function() {
    //     console.log('chartDataGroup items concepts changed, ChartPanelViewModel noticed.');
    // }, this);

};


function datify(dateString) {
    return new Date(dateString);
}

// zip([1, 2, 3], ['a', 'b', 'c']) = [[1, 'a'], [2, 'b'], [3, 'c']]
// This simple implementation assumes the arrays have the same length.
// Actually: silently ignores extra elements in arrays beyond the first, and fails if later arrays are shorter.
function zip() {
    var args = [].slice.call(arguments);
    return args[0].map(function(d, i) {
        return args.map(function(array) {
            return array[i];
        });
    });
}

// zipXYs([1, 2, 3], [['a', 'b', 'c'], [5, 6, 7]]) = [[1, 'a', 5], [2, 'b', 6], [3, 'c', 7]]
// function zipXYs(x, ys) {
//     return x.map(function(xValue, i) {
//         return [xValue].concat(ys.map(function(y) {
//             return y[i];
//         }));
//     });
// }


/**
 * Opens (shows) this panel by changing its isVisible property.
 */
ChartPanelViewModel.prototype.open = function() {
    this.isVisible = true;

};

/**
 * Closes (hides) this panel by changing its isVisible property.
 */
ChartPanelViewModel.prototype.close = function() {
    this.isVisible = false;
};

/**
 * Destroys this panel.
 */
ChartPanelViewModel.prototype.destroy = function() {
    removeView(this._domNodes);
    destroyObject(this);
};

/**
 * Removes all charts from the panel.
 */
// ChartPanelViewModel.prototype.resetCharts = function() {
//     this.charts = [];
// };

/**
 * Adds a chart to the chart panel.
 * @param {ChartViewModel} chartViewModel
 */
// ChartPanelViewModel.prototype.addChart = function(chartViewModel) {
//     // TODO: temp - only show one chart at a time
//     this.charts = [];
//     this.charts.push(chartViewModel);
// };

/**
 * Creates a new instance of this panel via the constructor.
 * @param {Object} options An object as per the constructor.
 */
ChartPanelViewModel.create = function(options) {
    return new ChartPanelViewModel(options);
};


module.exports = ChartPanelViewModel;<|MERGE_RESOLUTION|>--- conflicted
+++ resolved
@@ -12,9 +12,6 @@
 var loadView = require('../Core/loadView');
 var removeView = require('../Core/removeView');
 var ChartViewModel = require('./ChartViewModel');
-var cContainer = document.getElementById('cesiumContainer');
-
-var chartPanelheight = 360;
 
 var chartPanelheight = 360;
 var headerHeight= 30;
@@ -46,11 +43,8 @@
     this.title = defaultValue(options.title, 'Charts');
     this.width = 0;
     this.height = chartPanelheight;
-<<<<<<< HEAD
-=======
     this.headerHeight = headerHeight;
     this.padding = padding;
->>>>>>> eadc56b0
 
     knockout.track(this, ['isLoading', 'isVisible', 'charts', 'title', 'width']);
 
@@ -64,14 +58,10 @@
     updateMaxDimensions();
 
     knockout.getObservable(this, 'isVisible').subscribe(function(isVisible) {
-<<<<<<< HEAD
-        cContainer.style.bottom = (isVisible? this.height : 0) + 'px';
-=======
         var cesiumContainer = this.terria.currentViewer.viewer.container;
         console.log(cesiumContainer);
 
         cesiumContainer.style.bottom = (isVisible? this.height : 0) + 'px';
->>>>>>> eadc56b0
         this.terria.currentViewer.notifyRepaintRequired();
     }, this);
 
@@ -122,13 +112,8 @@
                 new ChartViewModel(this, this, combineData(dataPairArrays), {
                     showRangeSelector: true,
                     canDownload: true,
-<<<<<<< HEAD
-                    colors: defined(colors[0]) ? colors : undefined,
-                    height: this.height - 60
-=======
-                    height: this.height - this.headerHeight - this.padding*2,
+                    height: this.height - this.headerHeight - this.padding * 2,
                     colors: defined(colors[0]) ? colors : undefined
->>>>>>> eadc56b0
                 })
             ];
         } else {
