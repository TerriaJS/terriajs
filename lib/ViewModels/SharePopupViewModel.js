'use strict';

/*global require*/
var URI = require('URIjs');

var CesiumMath = require('terriajs-cesium/Source/Core/Math');
var defined = require('terriajs-cesium/Source/Core/defined');
var knockout = require('terriajs-cesium/Source/ThirdParty/knockout');
var loadWithXhr = require('terriajs-cesium/Source/Core/loadWithXhr');

var inherit = require('../Core/inherit');
var loadView = require('../Core/loadView');
var PopupViewModel = require('./PopupViewModel');

var SharePopupViewModel = function(options) {
    PopupViewModel.call(this, options);
    this.terria = options.terria;

    this._longUrl = undefined;
    this._shortUrl = undefined;

    this.title = "Share";
    this.url = '';
    this.imageUrl = '';
    this.embedCode = '';
    this.itemsSkippedBecauseTheyHaveLocalData = [];
    this.shortenUrl = false;

    knockout.track(this, ['imageUrl', 'url', 'embedCode', 'shortenUrl', 'itemsSkippedBecauseTheyHaveLocalData']);

    var that = this;

    knockout.getObservable(this, 'shortenUrl').subscribe(function() {
        setShareUrl(that);
    });

    // Build the share URL.
    var cameraExtent =  this.terria.currentViewer.getCurrentExtent();

    var request = {
        version: '0.0.04',
        initSources:  this.terria.initSources.slice()
    };

    var initSources = request.initSources;

    // Add an init source with user-added catalog members.
    var userDataSerializeOptions = {
        userSuppliedOnly: true,
        skipItemsWithLocalData: true,
        itemsSkippedBecauseTheyHaveLocalData: []
    };

    var userAddedCatalog =  this.terria.catalog.serializeToJson(userDataSerializeOptions);
    if (userAddedCatalog.length > 0) {
        initSources.push({
            catalog: userAddedCatalog,
            catalogIsUserSupplied: true
        });
    }

    // Add an init source with the enabled/opened catalog members.
    var enabledAndOpenedCatalog =  this.terria.catalog.serializeToJson({
        enabledItemsOnly: true,
        skipItemsWithLocalData: true,
        serializeForSharing: true,
    });

    if (enabledAndOpenedCatalog.length > 0) {
        initSources.push({
            catalog: enabledAndOpenedCatalog,
            catalogOnlyUpdatesExistingItems: true
        });
    }

    // Add an init source with the camera position.
    var initialCamera = {
        west: CesiumMath.toDegrees(cameraExtent.west),
        south: CesiumMath.toDegrees(cameraExtent.south),
        east: CesiumMath.toDegrees(cameraExtent.east),
        north: CesiumMath.toDegrees(cameraExtent.north),
    };

    if (defined( this.terria.cesium)) {
        var cesiumCamera =  this.terria.cesium.scene.camera;
        initialCamera.position = cesiumCamera.positionWC;
        initialCamera.direction = cesiumCamera.directionWC;
        initialCamera.up = cesiumCamera.upWC;
    }

    var homeCamera = {
        west: CesiumMath.toDegrees( this.terria.homeView.rectangle.west),
        south: CesiumMath.toDegrees( this.terria.homeView.rectangle.south),
        east: CesiumMath.toDegrees( this.terria.homeView.rectangle.east),
        north: CesiumMath.toDegrees( this.terria.homeView.rectangle.north),
        position:  this.terria.homeView.position,
        direction:  this.terria.homeView.direction,
        up:  this.terria.homeView.up
    };

    initSources.push({
        initialCamera: initialCamera,
        homeCamera: homeCamera,
        baseMapName: this.terria.baseMap.name,
        viewerMode: this.terria.leaflet ? '2d' : '3d'
    });

    this.itemsSkippedBecauseTheyHaveLocalData.push.apply(this.itemsSkippedBecauseTheyHaveLocalData, userDataSerializeOptions.itemsSkippedBecauseTheyHaveLocalData);

    var uri = new URI(window.location);

    // Remove the portion of the URL after the hash.
    uri.fragment('');

    var requestString = JSON.stringify(request);

    this._longUrl = uri.toString() + '#start=' + encodeURIComponent(requestString);

    setShareUrl(that);

    this.terria.currentViewer.captureScreenshot().then(function(dataUrl) {
        that.imageUrl = dataUrl;
    });
};

inherit(PopupViewModel, SharePopupViewModel);
<<<<<<< HEAD
=======

function setShareUrl(viewModel) {

    var iframeString = '<iframe style="width: 720px; height: 405px; border: none;" src="TARGET" allowFullScreen mozAllowFullScreen webkitAllowFullScreen></iframe>';
    var shortenerUrl = 'https://www.googleapis.com/urlshortener/v1/url?key=AIzaSyBZIS_uRrKShArQfvQtURFZasUpXyAaGDk';

    function setUrlAndEmbed(url) {
        viewModel.url = url;
        viewModel.embedCode = iframeString.replace('TARGET', viewModel.url);
    }

    if (!viewModel.shortenUrl) {
        setUrlAndEmbed(viewModel._longUrl);
    }
    else if (defined(viewModel._shortUrl)) {
        setUrlAndEmbed(viewModel._shortUrl);
    }
    else {
        loadWithXhr({
            url : shortenerUrl,
            method : "POST",
            data : JSON.stringify({"longUrl": viewModel._longUrl}),
            headers : {'Content-Type': 'application/json'},
            responseType : 'json'
        }).then(function(result) {
            viewModel._shortUrl = result.id;
            setUrlAndEmbed(viewModel._shortUrl);
        }).otherwise(function() {
            console.log('Returned an error while working on url', viewModel._longUrl);
            setUrlAndEmbed(viewModel._longUrl);
        });
    }
}

>>>>>>> 096df481

SharePopupViewModel.prototype.show = function(container) {
    this._domNodes = loadView(require('fs').readFileSync(__dirname + '/../Views/SharePopup.html', 'utf8'), container, this);
};

SharePopupViewModel.open = function(options) {
    var viewModel = new SharePopupViewModel(options);
    viewModel.show(options.container);
    return viewModel;
};

module.exports = SharePopupViewModel;<|MERGE_RESOLUTION|>--- conflicted
+++ resolved
@@ -124,8 +124,6 @@
 };
 
 inherit(PopupViewModel, SharePopupViewModel);
-<<<<<<< HEAD
-=======
 
 function setShareUrl(viewModel) {
 
@@ -160,7 +158,6 @@
     }
 }
 
->>>>>>> 096df481
 
 SharePopupViewModel.prototype.show = function(container) {
     this._domNodes = loadView(require('fs').readFileSync(__dirname + '/../Views/SharePopup.html', 'utf8'), container, this);
