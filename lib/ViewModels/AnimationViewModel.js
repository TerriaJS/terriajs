--- conflicted
+++ resolved
@@ -142,11 +142,7 @@
 }
 
 
-<<<<<<< HEAD
-AnimationViewModel.setupTimeline = function(viewModel) {
-=======
 AnimationViewModel.prototype.setupTimeline = function() {
->>>>>>> 46808bee
     var timelineContainer = document.getElementsByClassName('animation-timeline')[0];
     var controlsContainer = document.getElementsByClassName('animation-controls')[0];
 
@@ -165,11 +161,7 @@
     }.bind(this);
 
     timeline.addEventListener('settime', timeline.scrubFunction, false);
-<<<<<<< HEAD
-    viewModel.timeline.zoomTo(viewModel.terria.clock.startTime, viewModel.terria.clock.stopTime);
-=======
     timeline.zoomTo(this.terria.clock.startTime, this.terria.clock.stopTime);
->>>>>>> 46808bee
 };
 
 AnimationViewModel.prototype.show = function(container) {
@@ -291,11 +283,7 @@
     // Creates the viewmodel, sets up the timeline and shows the view.
     var result = new AnimationViewModel(options);
     result.show(options.container);
-<<<<<<< HEAD
-    AnimationViewModel.setupTimeline(result);
-=======
     result.setupTimeline();
->>>>>>> 46808bee
     return result;
 };
 
