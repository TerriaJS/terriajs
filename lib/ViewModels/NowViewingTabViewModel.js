'use strict';

/*global require*/
var defaultValue = require('terriajs-cesium/Source/Core/defaultValue');
var defined = require('terriajs-cesium/Source/Core/defined');
var knockout = require('terriajs-cesium/Source/ThirdParty/knockout');

var CatalogMemberControl = require('./CatalogMemberControl');
var CatalogItemInfoViewModel = require('./CatalogItemInfoViewModel');
var ExplorerTabViewModel = require('./ExplorerTabViewModel');
var inherit = require('../Core/inherit');
var loadView = require('../Core/loadView');
var LegendSectionViewModel = require('./LegendSectionViewModel');
var OpacitySectionViewModel = require('./OpacitySectionViewModel');
var AbsPercentageSectionViewModel = require('./AbsPercentageSectionViewModel');
<<<<<<< HEAD
var ChartsSectionViewModel = require('./ChartsSectionViewModel');
var ConceptsSectionViewModel = require('./ConceptsSectionViewModel');
var ReportSectionViewModel = require('./ReportSectionViewModel');
=======
var ConceptsSectionViewModel = require('./ConceptsSectionViewModel');
>>>>>>> 7318a139

var svgArrowDown = require('../SvgPaths/svgArrowDown');
var svgArrowRight = require('../SvgPaths/svgArrowRight');
var svgInfo = require('../SvgPaths/svgInfo');
var svgReorder = require('../SvgPaths/svgReorder');
var svgVisible = require('../SvgPaths/svgVisible');
var svgInvisible = require('../SvgPaths/svgInvisible');

var NowViewingTabViewModel = function(options) {
    ExplorerTabViewModel.call(this);

    this.name = defaultValue(options.name, 'Now Viewing');
    this.nowViewing = options.nowViewing;
    this.badgeText = this.nowViewing.items.length === 0 ? undefined : this.nowViewing.items.length;
    this.noDataText = defaultValue(options.noDataText, "Add data using the Data Catalogue tab.");

    this.svgArrowDown = defaultValue(options.svgArrowDown, svgArrowDown);
    this.svgArrowRight = defaultValue(options.svgArrowRight, svgArrowRight);
    this.svgInfo = defaultValue(options.svgInfo, svgInfo);
    this.svgReorder = defaultValue(options.svgReorder, svgReorder);
    this.svgVisible = defaultValue(options.svgVisible, svgVisible);
    this.svgInvisible = defaultValue(options.svgInvisible, svgInvisible);

    this._draggedItem = undefined;
    this._itemDropped = false;
    this._dragPlaceholder = undefined;

    this._lastNumberOfItems = -1;

    var that = this;
    this.panelHasFocus = knockout.observable(false);
    knockout.getObservable(this, 'isActive').subscribe(function(newValue) {
        // Make sure that at least one item is showing its legend when this tab is activated.
        if (newValue) {
            var nowViewingItems = that.nowViewing.items;

            var oneIsOpen = false;
            for (var i = 0; !oneIsOpen && i < nowViewingItems.length; ++i) {
                oneIsOpen = nowViewingItems[i].isLegendVisible;
            }

            if (!oneIsOpen && nowViewingItems.length > 0) {
                nowViewingItems[0].isLegendVisible = true;
            }

            window.setTimeout(function(){
              that.panelHasFocus(true);
          }, 100);
        }
    }, this);

    knockout.getObservable(this.nowViewing, 'items').subscribe(function() {
        this.badgeText = this.nowViewing.items.length === 0 ? undefined : this.nowViewing.items.length;

        if (this.nowViewing.items.length > this._lastNumberOfItems) {
            this.popBadge();
        }

        this._lastNumberOfItems = this.nowViewing.items.length;
    }, this);
};

inherit(ExplorerTabViewModel, NowViewingTabViewModel);

/**
 * Specifies the set up sections that may be shown on the Now Viewing tab.  Only sections that are compatible with the catalog item
 * are shown for that catalog item.  Shown sections appear in the same order that they appear in this array.
 * @type {Array}
 */
NowViewingTabViewModel.sections = [
    OpacitySectionViewModel,
    AbsPercentageSectionViewModel,
    LegendSectionViewModel,
<<<<<<< HEAD
    ConceptsSectionViewModel,
    ReportSectionViewModel,
    ChartsSectionViewModel
=======
    ConceptsSectionViewModel
>>>>>>> 7318a139
];

NowViewingTabViewModel.prototype.show = function(container) {
    loadView(require('fs').readFileSync(__dirname + '/../Views/NowViewingTab.html', 'utf8'), container, this);
};

NowViewingTabViewModel.prototype.showInfo = function(item) {
    item.terria.analytics.logEvent('dataSource', 'info', item.name);
    CatalogItemInfoViewModel.open('ui', item);
};

NowViewingTabViewModel.prototype.dragStart = function(viewModel, e) {
    viewModel.terria.analytics.logEvent('dataSource', 'reorder', viewModel.name);

    // The user drags .now-viewing-item-top-row, but really we want to drag the entire .now-viewing-item, its parent.
    if (!e.target || !e.target.parentElement) {
        return;
    }

    this._draggedItem = e.target.parentElement;
    this._itemDropped = false;

    // If the item's legend is open, close it before starting the drag.
    viewModel.isLegendVisible = false;

    this._dragPlaceholder = document.createElement('div');
    this._dragPlaceholder.className = 'now-viewing-drop-target';
    this._dragPlaceholder.style.height = this._draggedItem.clientHeight + 'px';

    var that = this;
    this._dragPlaceholder.addEventListener('drop', function(e) {
        that._itemDropped = true;
        e.preventDefault();
    }, false);

    this._dragPlaceholder.addEventListener('dragenter', function(e) {
        e.preventDefault();
    }, false);

    this._dragPlaceholder.addEventListener('dragover', function(e) {
        e.preventDefault();
    }, false);

    if (defined(e.dataTransfer)) {
        e.dataTransfer.setData('text', 'Dragging a Now Viewing item.');
    } else {
        e.originalEvent.dataTransfer.setData('text', 'Dragging a Now Viewing item.');
    }

    return true;
};

NowViewingTabViewModel.prototype.dragEnd = function(viewModel, e) {
    if (this._itemDropped) {
        var draggedItemIndex = this._draggedItem.getAttribute('nowViewingIndex') | 0;
        var placeholderIndex = this._dragPlaceholder.getAttribute('nowViewingIndex') | 0;

        if (placeholderIndex >= draggedItemIndex) {
            --placeholderIndex;
        }

        while (draggedItemIndex > placeholderIndex) {
            this.nowViewing.raise(viewModel);
            --draggedItemIndex;
        }
        while (draggedItemIndex < placeholderIndex) {
            this.nowViewing.lower(viewModel);
            ++draggedItemIndex;
        }

        // Reordering will trigger a badge pop because we remove/re-add items.
        // Cancel the pop.
        this.unpopBadge();
    }

    if (defined(this._draggedItem)) {
        this._draggedItem.style.display = 'block';
    }

    if (defined(this._dragPlaceholder)) {
        if (this._dragPlaceholder.parentElement) {
            this._dragPlaceholder.parentElement.removeChild(this._dragPlaceholder);
        }
        this._dragPlaceholder = undefined;
    }
};

NowViewingTabViewModel.prototype.dragEnter = function(viewModel, e) {
    if (!defined(this._draggedItem)) {
        return;
    }

    if (defined(e.dataTransfer)) {
        e.dataTransfer.dropEffect = 'move';
    } else {
        e.originalEvent.dataTransfer.dropEffect = 'move';
    }

    this._draggedItem.style.display = 'none';

    // Add the placeholder above the entered element.
    // If the placeholder is already above the entered element, move it below.
    // TODO: this logic is imperfect, but good enough for now.
    var placeholderIndex;
    var targetIndex;

    var parent = e.currentTarget.parentElement;
    var siblings = parent.childNodes;
    for (var i = 0; i < siblings.length; ++i) {
        if (siblings[i] === this._dragPlaceholder) {
            placeholderIndex = i;
        }
        if (siblings[i] === e.currentTarget) {
            targetIndex = i;
        }
    }

    var insertBefore = true;
    if (placeholderIndex === targetIndex - 1) {
        var placeholderRect = this._dragPlaceholder.getBoundingClientRect();
        var placeholderHeight = placeholderRect.bottom - placeholderRect.top;

        var targetRect = e.currentTarget.getBoundingClientRect();
        var currentY = e.clientY;

        if (currentY > targetRect.bottom - placeholderHeight) {
            insertBefore = false;
        }
    }

    var doInsert = false;
    var nodeToInsertBefore;
    if (insertBefore && placeholderIndex !== targetIndex - 1) {
        nodeToInsertBefore = e.currentTarget;
        this._dragPlaceholder.setAttribute('nowViewingIndex', nodeToInsertBefore.getAttribute('nowViewingIndex'));
        doInsert = true;
    } else if (!insertBefore && placeholderIndex !== targetIndex + 1) {
        nodeToInsertBefore = siblings[targetIndex + 1];

        // IE doesn't like to insert before undefined, but null is fine.
        if (!nodeToInsertBefore || !defined(nodeToInsertBefore.getAttribute)) {
            nodeToInsertBefore = null;
            this._dragPlaceholder.setAttribute('nowViewingIndex', this.nowViewing.items.length);
        } else {
            this._dragPlaceholder.setAttribute('nowViewingIndex', nodeToInsertBefore.getAttribute('nowViewingIndex'));
        }
        doInsert = true;
    }

    if (doInsert) {
        if (this._dragPlaceholder.parentElement) {
            this._dragPlaceholder.parentElement.removeChild(this._dragPlaceholder);
        }

        e.currentTarget.parentElement.insertBefore(this._dragPlaceholder, nodeToInsertBefore);
    }

    e.preventDefault();
};

NowViewingTabViewModel.prototype.selectStart = function(viewModel, e) {
    // This function works around problems in IE9 where block divs are not draggable even when draggable="true".
    if (!viewModel.supportsReordering || !e || !e.currentTarget || !e.currentTarget.dragDrop) {
        return;
    }

    e.currentTarget.dragDrop();
    return false;
};

NowViewingTabViewModel.prototype.getItemControls = function(item) {
    var right = CatalogMemberControl.rightSideMemberControls(item);
    var left = CatalogMemberControl.leftSideMemberControls(item);
    left.push.apply(left, right);
    return left;
};

NowViewingTabViewModel.prototype.getSections = function(item) {
    var result = [];
    for (var i = 0; i < NowViewingTabViewModel.sections.length; ++i) {
<<<<<<< HEAD
        var section = NowViewingTabViewModel.sections[i].createForCatalogMember(item);
=======
        var section = NowViewingTabViewModel.sections[i].createForCatalogMember(this, item);
>>>>>>> 7318a139
        if (defined(section)) {
            result.push(section);
        }
    }
    return result;
};

module.exports = NowViewingTabViewModel;<|MERGE_RESOLUTION|>--- conflicted
+++ resolved
@@ -13,13 +13,9 @@
 var LegendSectionViewModel = require('./LegendSectionViewModel');
 var OpacitySectionViewModel = require('./OpacitySectionViewModel');
 var AbsPercentageSectionViewModel = require('./AbsPercentageSectionViewModel');
-<<<<<<< HEAD
 var ChartsSectionViewModel = require('./ChartsSectionViewModel');
 var ConceptsSectionViewModel = require('./ConceptsSectionViewModel');
 var ReportSectionViewModel = require('./ReportSectionViewModel');
-=======
-var ConceptsSectionViewModel = require('./ConceptsSectionViewModel');
->>>>>>> 7318a139
 
 var svgArrowDown = require('../SvgPaths/svgArrowDown');
 var svgArrowRight = require('../SvgPaths/svgArrowRight');
@@ -93,13 +89,9 @@
     OpacitySectionViewModel,
     AbsPercentageSectionViewModel,
     LegendSectionViewModel,
-<<<<<<< HEAD
     ConceptsSectionViewModel,
     ReportSectionViewModel,
     ChartsSectionViewModel
-=======
-    ConceptsSectionViewModel
->>>>>>> 7318a139
 ];
 
 NowViewingTabViewModel.prototype.show = function(container) {
@@ -280,11 +272,7 @@
 NowViewingTabViewModel.prototype.getSections = function(item) {
     var result = [];
     for (var i = 0; i < NowViewingTabViewModel.sections.length; ++i) {
-<<<<<<< HEAD
-        var section = NowViewingTabViewModel.sections[i].createForCatalogMember(item);
-=======
         var section = NowViewingTabViewModel.sections[i].createForCatalogMember(this, item);
->>>>>>> 7318a139
         if (defined(section)) {
             result.push(section);
         }
