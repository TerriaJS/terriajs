--- conflicted
+++ resolved
@@ -602,18 +602,10 @@
 
         that.cesiumEventHelper = eventHelper;
 
-<<<<<<< HEAD
         // that.dataSourceDisplay = new DataSourceDisplay({
         //     scene : viewer.scene,
-        //     dataSourceCollection : that.terria.dataSources,
-        //     visualizersCallback : createCesiumVisualizers
+        //     dataSourceCollection : that.terria.dataSources
         // });
-=======
-        that.dataSourceDisplay = new DataSourceDisplay({
-            scene : viewer.scene,
-            dataSourceCollection : that.terria.dataSources
-        });
->>>>>>> bf73f6fa
 
         if (defined(rect)) {
              that.terria.cesium.zoomTo(rect, 0.0);
