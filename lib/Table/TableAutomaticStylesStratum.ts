--- conflicted
+++ resolved
@@ -230,7 +230,6 @@
     }
   }
 
-<<<<<<< HEAD
   @computed
   get shortReport() {
     return this.catalogItem.mapItems.length === 0 &&
@@ -254,9 +253,8 @@
       ];
     }
     return [];
-=======
+
   @computed get showInChartPanel() {
     return this.catalogItem.show;
->>>>>>> d9b9b08e
   }
 }