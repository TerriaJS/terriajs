--- conflicted
+++ resolved
@@ -169,35 +169,6 @@
 }
 
 .markdown {
-<<<<<<< HEAD
-    h1 {
-        font-size: 2em;
-        font-weight: bold;
-    }
-
-    h2 {
-        font-size: 1.5em;
-        font-weight: bold;
-    }
-
-    h3 {
-        font-size: 1.17em;
-        font-weight: bold;
-    }
-
-    h4 {
-        font-weight: bold;
-    }
-
-    p {
-        margin-top:1em;
-        margin-bottom:1em;
-    }
-
-    ol, ul {
-        list-style: disc inside;
-    }
-=======
   img { max-width: 100% }
   svg { max-height: 100% }
 
@@ -314,5 +285,4 @@
     list-style: none;
     padding-left: 0;
   }
->>>>>>> fc0f0a76
 }