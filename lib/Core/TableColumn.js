/*global require*/
"use strict";

var ClockRange = require('terriajs-cesium/Source/Core/ClockRange');
var ClockStep = require('terriajs-cesium/Source/Core/ClockStep');
var DataSourceClock = require('terriajs-cesium/Source/DataSources/DataSourceClock');
var defaultValue = require('terriajs-cesium/Source/Core/defaultValue');
var defined = require('terriajs-cesium/Source/Core/defined');
var defineProperties = require('terriajs-cesium/Source/Core/defineProperties');
var destroyObject = require('terriajs-cesium/Source/Core/destroyObject');
var DeveloperError = require('terriajs-cesium/Source/Core/DeveloperError');
var Iso8601 = require('terriajs-cesium/Source/Core/Iso8601');
var JulianDate = require('terriajs-cesium/Source/Core/JulianDate');
var knockout = require('terriajs-cesium/Source/ThirdParty/knockout');
var TimeInterval = require('terriajs-cesium/Source/Core/TimeInterval');
var TimeIntervalCollection = require('terriajs-cesium/Source/Core/TimeIntervalCollection');

var getUniqueValues = require('../Core/getUniqueValues');
var inherit = require('../Core/inherit');
var VarType = require('../Map/VarType');
var VarSubType = require('../Map/VarSubType');
var VariableConcept = require('../Models/VariableConcept');

var typeHintSet = [
    { hint: /^(lon|longitude|lng)$/i, type: VarType.LON },
    { hint: /^(lat|latitude)$/i, type: VarType.LAT },
    { hint: /^(.*[_ ])?(depth|height|elevation)$/i, type: VarType.ALT },
    { hint: /^(.*[_ ])?(time|date)/i, type: VarType.TIME },  // Quite general, eg. matches "Start date (AEST)".
    { hint: /^(year)$/i, type: VarType.TIME },  // Match "year" only, not "Final year" or "0-4 years".
    { hint: /^postcode|poa|(.*_code)$/i, type: VarType.ENUM }
];

var subtypeHintSet = [
    { hint: /^(.*[_ ])?(year)/i, type: VarSubType.YEAR }
];

var defaultFinalDurationSeconds = 3600 * 24 - 1; // one day less a second, if there is only one date.
var defaultReplaceWithNullValues = ['na', 'NA'];
var defaultReplaceWithZeroValues = [null, '-'];

/**
* TableColumn is a light class containing a single variable (or column) from a TableStructure.
* It guesses the variable type (time, enum etc) from the variable name.
* It extends VariableConcept, which is used to represent the variable in the NowViewing tab.
* This gives it isActive, isSelected and color fields.
* In future it may perform additional processing.
*
* @alias TableColumn
* @constructor
* @extends {VariableConcept}
* @param {String} [name] The name of the variable.
* @param {Number[]} [values] An array of values for the variable.
* @param {Object} [options] Options:
* @param {Concept} [options.parent] The parent of this variable; if not parent.allowMultiple, parent.toggleActiveItem(variable) is called when toggling on.
* @param {Boolean} [options.active] Whether the variable should start active.
* @param {TableStructure} [options.tableStructure] The table structure this column belongs to. Required so that only one column is selected at a time.
* @param {VarType} [options.type] The variable type (eg. VarType.TIME). If not present, an educated guess is made based on the name and values.
* @param {VarSubType} [options.subtype] The variable subtype (eg. VarSubType.YEAR). If not present, an educated guess is made based on the name and values.
* @param {VarType[]} [options.unallowedTypes] An array of types which should not be guessed. If not present, all types are allowed. Cannot include VarType.SCALAR.
* @param {VarType[]} [options.displayVariableTypes] If present, only make this variable visible if its type is in this list.
* @param {String[]} [options.replaceWithNullValues] If present, and this is a SCALAR type with at least one numerical value, then replace these values with null.
*        Defaults to ['na', 'NA'].
* @param {String[]} [options.replaceWithZeroValues] If present, and this is a SCALAR type with at least one numerical value, then replace these values with 0.
*        Defaults to [null, '-']. (Blank values like '' are converted to null before they reach here, so use null instead of '' to catch missing values.)
* @param {Number} [options.displayDuration]
*/
var TableColumn = function(name, values, options) {
    this.options = defaultValue(options, defaultValue.EMPTY_OBJECT);

    VariableConcept.call(this, name, {
        parent: this.options.tableStructure,
        active: this.options.active
    });

    this._unallowedTypes = defaultValue(this.options.unallowedTypes, []);
    this._type = this.options.type;
    this._subtype = this.options.subtype;
    if (!defined(this._type)) {
        this.setTypeAndSubTypeFromName();
    }
    this._numericalValues = values && values.filter(function(value) { return typeof value === 'number'; });
    if ((this._type === VarType.SCALAR) && (this._numericalValues.length > 0)) {
        // Before setting this._values, replace '-' and 'NA' etc with zero/null. Min/max values ignore nulls.
        this._values = replaceValues(values,
            defaultValue(this.options.replaceWithZeroValues, defaultReplaceWithZeroValues),
            defaultValue(this.options.replaceWithNullValues, defaultReplaceWithNullValues)
        );
    } else {
        this._values = values;
    }
    this._minimumValue = Math.min.apply(null, this._values);  // Note: a single NaN value makes this NaN (hence replaceValues above).
    this._maximumValue = Math.max.apply(null, this._values);

    this._indicesIntoUniqueValues = undefined;

    this.displayDuration = this.options.displayDuration;  // undefined is fine.

    /**
     * this.dates is a version of values that has been converted to javascript Dates.
     * Only if type === VarType.TIME.
     */
    this.dates = undefined;
    /**
     * this.julianDates is a version of values that has been converted to JulianDates.
     * Only if type === VarType.TIME.
     */
    this.julianDates = undefined;
    /**
     * this.finishJulianDates is an Array of JulianDates listing the next different date in the values array, less 1 second.
     * Only if type === VarType.TIME.
     */
    this.finishJulianDates = undefined;
    /**
     * A TimeIntervalCollection Array giving when each row applies.
     * Only if type === VarType.TIME.
     */
    this._availabilities = undefined;
    /**
     * A DataSourceClock whose start and stop times correspond to the first and last visible row.
     * Only if type === VarType.TIME.
     */
    this._clock = undefined;

    if (defined(values) && this._type === VarType.TIME) {
        var jsDatesAndJulianDates = convertToDates(this);
        this.dates = jsDatesAndJulianDates.jsDates;
        this.julianDates = jsDatesAndJulianDates.julianDates;
        if (this.dates.length === 0) {
            // We couldn't interpret this as dates after all. Change type to scalar.
            this._type = VarType.SCALAR;
        } else {
            this._subtype = jsDatesAndJulianDates.subtype;
            // Calculate default end dates and availabilities, and define a clock.
            this.finishJulianDates = calculateFinishDates(this.julianDates);
            this._availabilities = calculateAvailabilities(this);
            this._clock = createClock(this);
        }
    }

    // If it looked like a SCALAR but there are no numerical values, change type to ENUM.
    if (isNaN(this._minimumValue) && this._type === VarType.SCALAR) {
        this._type = VarType.ENUM;
    }

    updateForType(this);

    knockout.track(this, ['_type']);  // so that TableStructure can change columnsByType if type changes.
};

inherit(VariableConcept, TableColumn);

function replaceValues(values, replaceWithZeroValues, replaceWithNullValues) {
    // Replace "bad" values like "-" with zero, and "na" with null.
<<<<<<< HEAD
    // Note this does not go back and update TableStructure._rows, so the row descriptions will still show the original values.
    var replaced = values.map(function(value) { return (replaceWithZeroValues.indexOf(value) >= 0) ? 0 : value; });
    return replaced.map(function(value) { return (replaceWithNullValues.indexOf(value) >= 0) ? null : value; });
=======
    return values.map(function(value) {
        if (replaceWithZeroValues.indexOf(value) >= 0) {
            return 0;
        }
        if (replaceWithNullValues.indexOf(value) >= 0) {
            return null;
        }
        return value;
    });
>>>>>>> e8fc88ae
}

function updateForType(tableColumn) {
    // Currently cannot change type to TIME and expect it to work.
    // But could update this.dates etc when set to VarType.TIME (if needed).
    tableColumn._uniqueValues = undefined;
    if (tableColumn.usesIndicesIntoUniqueValues) {
        // If it is a non-numeric ENUM type, then calculate numerical indices into the uniqueValues,
        // for easier legend and color handling.
        tableColumn._uniqueValues = getUniqueValues(tableColumn._values);
        tableColumn._indicesIntoUniqueValues = tableColumn._values.map(function(value) {
            return tableColumn._uniqueValues.indexOf(value);
        });
    }

    tableColumn._displayVariableTypes = tableColumn.options.displayVariableTypes;
    if (defined(tableColumn._displayVariableTypes)) {
        tableColumn.isVisible = (tableColumn._displayVariableTypes.indexOf(tableColumn._type) >= 0);
    }
}

defineProperties(TableColumn.prototype, {
    /**
     * Gets or sets the type of this column.
     * @memberOf TableColumn.prototype
     * @type {VarType}
     */
    type: {
        get: function() {
            return this._type;
        },
        set: function(type) {
            this._type = type;
            updateForType(this);
        }
    },

    /**
     * Gets or sets the subtype of this column.
     * @memberOf TableColumn.prototype
     * @type {VarSubType}
     */
    subtype: {
        get: function() {
            return this._subtype;
        },
        set: function(subtype) {
            this._subtype = subtype;
            // updateForType(this);
        }
    },

    /**
     * Gets the values of this column.
     * @memberOf TableColumn.prototype
     * @type {Array}
     */
    values: {
        get: function() {
            return this._values;
        }
    },

    /**
     * If this column is a non-numeric ENUM type, then gets this column's indices into uniqueValues.
     * Otherwise, gets the column's values.
     * This is the quantity used for coloring.
     * @memberOf TableColumn.prototype
     * @type {Array}
     */
    indicesOrValues: {
        get: function() {
            if (this.usesIndicesIntoUniqueValues) {
                return this._indicesIntoUniqueValues;
            } else {
                return this._values;
            }
        }
    },

    /**
     * If this column is a non-numeric ENUM type, then gets this column's indices into uniqueValues.
     * Otherwise, gets the column's numerical values only.
     * This is the quantity used for the legend.
     * @memberOf TableColumn.prototype
     * @type {Array}
     */
    indicesOrNumericalValues: {
        get: function() {
            if (this.usesIndicesIntoUniqueValues) {
                return this._indicesIntoUniqueValues;
            } else {
                return this._numericalValues;
            }
        }
    },

    /**
     * Returns whether this column's indicesOrValues is indices,
     * ie. whether this column is a non-numeric ENUM type.
     * @memberOf TableColumn.prototype
     * @type {Boolean}
     */
    usesIndicesIntoUniqueValues: {
        get: function() {
            return (isNaN(this._minimumValue) && this._type === VarType.ENUM);
        }
    },

    /**
     * Gets the minimum value of this column.
     * @memberOf TableColumn.prototype
     * @type {Number}
     */
    minimumValue: {
        get: function() {
            return this._minimumValue;
        }
    },

    /**
     * Gets the maximum value of this column.
     * @memberOf TableColumn.prototype
     * @type {Number}
     */
    maximumValue: {
        get: function() {
            return this._maximumValue;
        }
    },

    /**
     * Returns this column's unique values only. Only defined if non-numeric.
     * @memberOf TableColumn.prototype
     * @type {Boolean}
     */
    uniqueValues: {
        get: function() {
            return this._uniqueValues;
        }
    },

    /**
     * Returns an array describing when each row is visible. Only defined if type == VarType.TIME.
     * @memberOf TableColumn.prototype
     * @type {TimeIntervalCollection[]}
     */
    availabilities: {
        get: function() {
            return this._availabilities;
        }
    },

    /**
     * Returns a clock whose start and stop times correspond to the first and last visible row.
     * Only defined if type == VarType.TIME.
     * @memberOf TableColumn.prototype
     * @type {DataSourceClock}
     */
    clock: {
        get: function() {
            return this._clock;
        }
    }
});


// If -'s or /'s are used to separate the fields, replace them with /'s, and
// swap the first and second fields.
// Eg. '30-12-2015' => '12/30/2015', the US format, because that is what javascript's Date expects.
function swapDateFormat(v) {
    var part = v.split(/[/-]/);
    if (part.length === 3) {
        v = part[1] + '/' + part[0] + '/' + part[2];
    }
    return v;
}

// Replace hypens with slashes in a three-part date, eg. '4-6-2015' => '4/6/2015' or '2015-12-5' => '2015/12/5'.
// This helps because '2015-12-5' will display differently in different browsers, whereas '2015/12/5' will not.
// Also, convert timestamp info, dropping milliseconds, timezone and replacing 'T' with a space.
// Eg.: 'yyyy-mm-ddThh:mm:ss.qqqqZ' => 'yyyy/mm/dd hh:mm:ss'.
function replaceHyphensAndConvertTime(v) {
    var time = '';
    if (!defined(v.indexOf)) {
        // could be a number, eg. times may be simple numbers like 730.
        return v;
    }
    var tIndex = v.indexOf('T');
    if (tIndex >= 0) {
        var times = v.substr(tIndex + 1).split(':');
        if (times && times.length > 1) {
            time = ' ' + times[0] + ':' + times[1];
        }
        if (times.length > 2) {
            time = time + ':' + parseInt(times[2]);
        }
        v = v.substr(0, tIndex);
    }
    var part = v.split(/-/);
    if (part.length === 3) {
        v = part[0] + '/' + part[1] + '/' + part[2];
    }
    return v + time;
}

function isInteger(value) {
    return (!isNaN(value)) && (parseInt(Number(value)) === +value) && (!isNaN(parseInt(value)));
}

function areAllIntegers(array) {
    for (var i = array.length - 1; i >= 0; i--) {
        if (!isInteger(array[i])) {
            return false;
        }
    }
    return true;
}

/**
 * Simple check to try to guess date format, based on max value of first position.
 * If dates are consistent with US format, it will use US format (mm-dd-yyyy).
 *
 * @param  {TableColumn} tableColumn The column.
 * @return {Object} Object with keys:
 *         subtype: The identified subtype, or undefined.
 *         jsDates: The values as javascript dates.
 *         julianDates: The values as JulianDates.
 */
function convertToDates(tableColumn) {
    // All browsers appear to understand both yyyy/m/d and m/d/yyyy as arguments to Date (but not with hyphens).
    // See http://dygraphs.com/date-formats.html
    var theValues = tableColumn._values;
    var subtype;
    var firstPositionMaximum = 0;  // call this firstPositionMaximum because parseInt('12-10') = 12.
    theValues.forEach(function(value) {
        var firstPosition = parseInt(value);
        if (firstPosition > firstPositionMaximum) {
            firstPositionMaximum = firstPosition;
        }
    });

    var dateParsers;  // returns [jsDate, julianDate].
    // First, could it be a simple integer year format? Guess that numbers between 1850 and 2100 are years. Could improve.
    if (tableColumn.subtype === VarSubType.YEAR || ((firstPositionMaximum >= 1850) && (firstPositionMaximum <= 2100) && areAllIntegers(theValues))) {
        subtype = VarSubType.YEAR;
        dateParsers = function(v) {
            var jsDate = new Date(v + '/01/01');
            return [jsDate, JulianDate.fromDate(jsDate)];
        };
    } else if (firstPositionMaximum > 31) {
        dateParsers = function(v) {
            // If it contains a space, it may be either yyyy-mm-dd hh:mm:ss, or yyyy/mm/dd hh:mm:ss.
            if (v.indexOf(' ') > 0 && v.indexOf(':') > 0) {
                var jsDate = new Date(replaceHyphensAndConvertTime(v));
                return [jsDate, JulianDate.fromDate(jsDate)];
            } else {
                // Assume it is a properly defined ISO format  yyyy-mm-dd or yyyy-mm-ddThh:mm:ss
                // Note that Safari and some older browsers cannot handle ISO format, hence the need to go via JulianDate.
                var julianDate = JulianDate.fromIso8601(v);
                return [JulianDate.toDate(julianDate), julianDate];  // It may be better to use jsDate = new Date(replaceHyphensAndConvertTime(v));
            }
        };
    } else if (firstPositionMaximum > 12) { //Int'l javascript format dd-mm-yyyy
        dateParsers = function(v) {
            var jsDate = new Date(swapDateFormat(v));
            return [jsDate, JulianDate.fromDate(jsDate)];
        };
    } else {  //USA javascript date format mm-dd-yyyy
        dateParsers = function(v) {
            var jsDate = new Date(replaceHyphensAndConvertTime(v)); // The T check is overkill for this.
            return [jsDate, JulianDate.fromDate(jsDate)];
        };
    }

    var results = [];
    try {
        results = theValues.map(dateParsers);
    } catch (err) {
        // Repeat one by one so we can display the bad date.
        try {
            for (var i = 0; i < theValues.length; i++) {
                dateParsers(theValues[i]);
            }
        } catch (err) {
            console.log('Unable to parse date:', theValues[i], err);
        }
    }
    // We now have results = [ [jsDate1, julianDate1], [jsDate2, julianDate2], ...] - unzip them and return them.
    return {
        subtype: subtype,
        jsDates: results.map(function(twoDates) { return twoDates[0]; }),
        julianDates: results.map(function(twoDates) { return twoDates[1]; })
    };
}

// For each date, find the next different date (minus 1 second). Return an array of these finish dates.
// For the final date, use the average spacing of the unique dates as the final duration.
// (If there is only one date, use a default value.)
function calculateFinishDates(julianDates) {
    // First calculate a set of unique, sorted dates.
    var revisedDates = julianDates.slice();
    revisedDates.sort(JulianDate.compare);
    revisedDates = revisedDates.filter(function(element, index, array) {
        return (index === 0) || (!JulianDate.equals(array[index - 1], element));
    });
    // Calculate end dates corresponding to each revised date (which are start dates).
    // Typically just shave a second off the next start date, unless the difference is < 20 seconds,
    // in which case shave off 5% of the difference.
    var endDates = revisedDates.slice(1).map(function(rawEndDate, index) {
        var secondsDifference = JulianDate.secondsDifference(rawEndDate, revisedDates[index]);
        if (secondsDifference < 20) {
            return JulianDate.addSeconds(revisedDates[index], secondsDifference * 0.95, new JulianDate());
        } else {
            return JulianDate.addSeconds(rawEndDate, -1, new JulianDate());
        }
    });
    // For the final end date, use the average spacing of the unique dates.
    // If there is only one date, use defaultFinalDurationSeconds.
    var finalDurationSeconds = defaultFinalDurationSeconds;
    var n = revisedDates.length;
    if (n > 1) {
        finalDurationSeconds = JulianDate.secondsDifference(revisedDates[n - 1], revisedDates[0]) / (n - 1);
    }
    endDates.push(JulianDate.addSeconds(revisedDates[n - 1], finalDurationSeconds, new JulianDate()));

    return julianDates.map(function(startDate, index) {
        for (var i = 0; i < revisedDates.length; i++) {
            if (JulianDate.greaterThan(endDates[i], startDate)) {
                return endDates[i];
            }
        }
    });
}

var endScratch = new JulianDate();
/**
 * Calculate and return the availability interval for the index'th entry in timeColumn.
 *
 * @param  {TableColumn} timeColumn The time column that applies to this data.
 * @param  {Integer} index The index into the time column.
 * @return {TimeInterval} The time interval over which this entry is visible.
 */
function calculateAvailability(timeColumn, index) {
    var availability = new TimeIntervalCollection();
    var finishJulianDate;
    if (!defined(timeColumn.displayDuration)) {
        finishJulianDate = timeColumn.finishJulianDates[index];
    } else {
        finishJulianDate = JulianDate.addMinutes(timeColumn.julianDates[index], timeColumn.displayDuration, endScratch);
    }
    var availabilityInterval = new TimeInterval({start: timeColumn.julianDates[index], stop: finishJulianDate});
    availability.addInterval(availabilityInterval);
    return availability;
}

/**
 * Calculates and returns the TimeIntervalCollection over which to display each row.
 */
function calculateAvailabilities(timeColumn) {
    return timeColumn.values.map(function(value, index) {
        return calculateAvailability(timeColumn, index);
    });
}

/**
 * Returns a DataSourceClock out of this column. Only call if this is a time column.
 */
function createClock(timeColumn) {
    var availabilityCollection = new TimeIntervalCollection();
    timeColumn._availabilities.forEach(function(availability) {
        availabilityCollection.addInterval(availability);
    });
    if (!defined(timeColumn._clock)) {
        if (!availabilityCollection.start.equals(Iso8601.MINIMUM_VALUE)) {
            var startTime = availabilityCollection.start;
            var stopTime = availabilityCollection.stop;
            var totalSeconds = JulianDate.secondsDifference(stopTime, startTime);
            var multiplier = Math.round(totalSeconds / 120.0);

            var clock = new DataSourceClock();
            clock.startTime = JulianDate.clone(startTime);
            clock.stopTime = JulianDate.clone(stopTime);
            clock.clockRange = ClockRange.LOOP_STOP;
            clock.multiplier = multiplier;
            clock.currentTime = JulianDate.clone(startTime);
            clock.clockStep = ClockStep.SYSTEM_CLOCK_MULTIPLIER;
            return clock;
        }
    }
    return timeColumn._clock;
}


// zip([[1, 2, 3], [4, 5, 6]]) = [[1, 4], [2, 5], [3, 6]].
function zip(arrayOfArrays) {
    return arrayOfArrays[0].map(function(_, secondIndex) {
        return arrayOfArrays.map(function(_, firstIndex) {
            return arrayOfArrays[firstIndex][secondIndex];
        });
    });
}

/**
 * Sums the values of a number of TableColumns.
 * @param {...TableColumn} The table columns (either a single array or as separate arguments).
 * @return {Number[]} Array of values of the sum.
 */
TableColumn.sumValues = function() {
    var columns;
    if (arguments.length === 1) {
        columns = arguments[0];
    } else {
        columns = Array.prototype.slice.call(arguments); // Gives arguments a map property.
    }
    var allValues = columns.map(function(column) { return column.values; });
    var transposed = zip(allValues);
    return transposed.map(function(rowValues) { return rowValues.reduce(function(x, y) { return (+x) + (+y); }) });
};

/**
 * Divides the values of one TableColumns into another, optionally replacing those with denominator zero.
 * @param {TableColumn} numerator The column whose values form the numerator.
 * @param {TableColumn} denominator The column whose values form the denominator.
 * @return {Number[]} Array of values of numerator / denominator.
 */
TableColumn.divideValues = function(numerator, denominator, nanReplace) {
    return denominator.values.map(function(denominatorValue, index) {
        if (denominatorValue === 0 && defined(nanReplace)) {
            return nanReplace;
        }
        return (+numerator.values[index]) / (+denominatorValue);
    });
};

/**
 * Guesses the best variable type based on its name. Returns undefined if no guess.
 * @param {Object[]} hintSet The hint set to use, eg. [{ hint: /^(.*[_ ])?(year)/i, type: VarSubType.YEAR }].
 * @param {String} name The variable name, eg. 'Time (AEST)'.
 * @param {VarType[]|VarSubType[]} unallowedTypes Types not to consider. Pass [] to consider all types or subtypes.
 * @return {VarType|VarSubType} The variable type or subtype, eg. VarType.SCALAR.
 */
function applyHintsToName(hintSet, name, unallowedTypes) {
    for (var i in hintSet) {
        if (hintSet[i].hint.test(name)) {
            var guess = hintSet[i].type;
            if (unallowedTypes.indexOf(guess) === -1) {
                return guess;
            }
        }
    }
}

/**
 * Try to determine the best variable type based on the variable name.
 * Sets the _type and _subtype properties.
 */
TableColumn.prototype.setTypeAndSubTypeFromName = function() {
    var type = applyHintsToName(typeHintSet, this.name, this._unallowedTypes);
    if (!defined(type)) {
        type = VarType.SCALAR;
        if (this._unallowedTypes.indexOf(VarType.SCALAR) >= 0) {
            throw new DeveloperError('No suitable variable type found.');
        }
    }
    this._type = type;
    this._subtype = applyHintsToName(subtypeHintSet, this.name, []);
};

/**
 * Returns this column as an array, with the name as the first element, eg. ['x', 1, 3, 4].
 * @return {Array} The column as an array.
 */
TableColumn.prototype.toArrayWithName = function() {
    return [this.name].concat(this.values);
};


/**
* Destroy the object and release resources. Is this necessary?
*/
TableColumn.prototype.destroy = function () {
    return destroyObject(this);
};

module.exports = TableColumn;


<|MERGE_RESOLUTION|>--- conflicted
+++ resolved
@@ -151,11 +151,7 @@
 
 function replaceValues(values, replaceWithZeroValues, replaceWithNullValues) {
     // Replace "bad" values like "-" with zero, and "na" with null.
-<<<<<<< HEAD
     // Note this does not go back and update TableStructure._rows, so the row descriptions will still show the original values.
-    var replaced = values.map(function(value) { return (replaceWithZeroValues.indexOf(value) >= 0) ? 0 : value; });
-    return replaced.map(function(value) { return (replaceWithNullValues.indexOf(value) >= 0) ? null : value; });
-=======
     return values.map(function(value) {
         if (replaceWithZeroValues.indexOf(value) >= 0) {
             return 0;
@@ -165,7 +161,6 @@
         }
         return value;
     });
->>>>>>> e8fc88ae
 }
 
 function updateForType(tableColumn) {
