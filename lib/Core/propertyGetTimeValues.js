"use strict";

<<<<<<< HEAD
var defined = require('terriajs-cesium/Source/Core/defined');
var JulianDate = require('terriajs-cesium/Source/Core/JulianDate');
=======
var defined = require("terriajs-cesium/Source/Core/defined");
>>>>>>> 1b40857d

/**
 * Gets the values from a Entity's properties object for the time on the current clock.
 *
 * @param properties An entity's property object
 * @param {JulianDate} currentTime The current time if it is a time varying catalog item.
 * @returns {Object} a simple key-value object of properties.
 */
function propertyGetTimeValues(properties, currentTime) {
  // properties itself may be a time-varying "property" with a getValue function.
  // If not, check each of its properties for a getValue function; if it exists, use it to get the current value.
  if (!defined(properties)) {
    return;
  }
  var result = {};
  if (typeof properties.getValue === "function") {
    return properties.getValue(currentTime);
  }
  for (var key in properties) {
    if (properties.hasOwnProperty(key)) {
      if (properties[key] && typeof properties[key].getValue === "function") {
        result[key] = properties[key].getValue(currentTime);
      } else {
        result[key] = properties[key];
      }
    }
<<<<<<< HEAD
    var result = {};
    if (typeof properties.getValue === 'function') {
        return properties.getValue(currentTime || JulianDate.now());
    }
    for (var key in properties) {
        if (properties.hasOwnProperty(key)) {
            if (properties[key] && typeof properties[key].getValue === 'function') {
                result[key] = properties[key].getValue(currentTime);
            } else {
                result[key] = properties[key];
            }
        }
    }
    return result;
=======
  }
  return result;
>>>>>>> 1b40857d
}

module.exports = propertyGetTimeValues;<|MERGE_RESOLUTION|>--- conflicted
+++ resolved
@@ -1,11 +1,7 @@
 "use strict";
 
-<<<<<<< HEAD
-var defined = require('terriajs-cesium/Source/Core/defined');
-var JulianDate = require('terriajs-cesium/Source/Core/JulianDate');
-=======
 var defined = require("terriajs-cesium/Source/Core/defined");
->>>>>>> 1b40857d
+var JulianDate = require("terriajs-cesium/Source/Core/JulianDate");
 
 /**
  * Gets the values from a Entity's properties object for the time on the current clock.
@@ -22,7 +18,7 @@
   }
   var result = {};
   if (typeof properties.getValue === "function") {
-    return properties.getValue(currentTime);
+    return properties.getValue(currentTime || JulianDate.now());
   }
   for (var key in properties) {
     if (properties.hasOwnProperty(key)) {
@@ -32,25 +28,8 @@
         result[key] = properties[key];
       }
     }
-<<<<<<< HEAD
-    var result = {};
-    if (typeof properties.getValue === 'function') {
-        return properties.getValue(currentTime || JulianDate.now());
-    }
-    for (var key in properties) {
-        if (properties.hasOwnProperty(key)) {
-            if (properties[key] && typeof properties[key].getValue === 'function') {
-                result[key] = properties[key].getValue(currentTime);
-            } else {
-                result[key] = properties[key];
-            }
-        }
-    }
-    return result;
-=======
   }
   return result;
->>>>>>> 1b40857d
 }
 
 module.exports = propertyGetTimeValues;