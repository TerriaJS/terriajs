"use strict";

var defined = require("terriajs-cesium/Source/Core/defined").default;
var FeatureDetection = require("terriajs-cesium/Source/Core/FeatureDetection")
  .default;
<<<<<<< HEAD
var TerriaError = require("./TerriaError").default;
=======
var TerriaError = require("../Core/TerriaError");
import i18next from "i18next";
>>>>>>> 818a9f58

// Unfortunately there's no way to feature-detect for this, it's something that only MS browsers disallow for security reasons.
var canUseDataUriInHref = !(
  FeatureDetection.isInternetExplorer() || /Edge/.exec(navigator.userAgent)
);

var DataUri = {
  /**
   * Turn a file with the supplied type and stringified data into a data uri that can be set as the href of an anchor tag.
   * @param {String} type Data type, eg. 'json' or 'csv'.
   * @param {String} dataString The data.
   * @return {String} A string that can be used to in an anchor tag's 'href' attribute to represent downloadable data.
   */
  make: function(type, dataString) {
    if (dataString) {
      // Using attachment/* mime type makes safari download as attachment. text/* works on Chrome (as does attachment).
      return "data:attachment/" + type + "," + encodeURIComponent(dataString);
    }
  },

  /**
   * Returns a flag stating if data uri links are supported by the user's browser.
   * If errorEvent is provided, presents an error message explaining why it won't work.
   * @param {Error} [errorEvent] A Cesium Event, eg. terria.error, used to raise an error if the browser does not support data download.
   * @param {String} [href] The link to provide in the error message. Required if errorEvent is provided.
   * @param {Boolean} [forceError] If true, always show the error message. Defaults to false, which only shows it if the browser cannot download uri links.
   * @return {Boolean} Returns whether the browser is compatible with data uris.
   */
  checkCompatibility: function(errorEvent, href, forceError) {
    if (!canUseDataUriInHref || forceError) {
      if (defined(errorEvent)) {
        errorEvent.raiseEvent(
          new TerriaError({
            title: i18next.t("core.dataUri.errorTitle"),
            message: i18next.t("core.dataUri.errorMessage", { href: href })
          })
        );
      }
      return false;
    } else {
      return true;
    }
  }
};

module.exports = DataUri;<|MERGE_RESOLUTION|>--- conflicted
+++ resolved
@@ -3,12 +3,8 @@
 var defined = require("terriajs-cesium/Source/Core/defined").default;
 var FeatureDetection = require("terriajs-cesium/Source/Core/FeatureDetection")
   .default;
-<<<<<<< HEAD
-var TerriaError = require("./TerriaError").default;
-=======
-var TerriaError = require("../Core/TerriaError");
+var TerriaError = require("../Core/TerriaError").default;
 import i18next from "i18next";
->>>>>>> 818a9f58
 
 // Unfortunately there's no way to feature-detect for this, it's something that only MS browsers disallow for security reasons.
 var canUseDataUriInHref = !(
