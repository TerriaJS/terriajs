import { BaseModel } from "../Models/Model";
import GroupMixin from "../ModelMixins/GroupMixin";
import ReferenceMixin from "../ModelMixins/ReferenceMixin";

export default function getDereferencedIfExists(
<<<<<<< HEAD
  item: BaseModel | GroupMixin.GroupMixin
): BaseModel | GroupMixin.GroupMixin {
  if (ReferenceMixin.isMixedInto(item) && item.target) {
=======
  item: BaseModel | GroupMixin.Instance
): BaseModel | GroupMixin.Instance {
  if (ReferenceMixin.is(item) && item.target) {
>>>>>>> ee76d5bc
    return item.target;
  }
  return item;
}<|MERGE_RESOLUTION|>--- conflicted
+++ resolved
@@ -3,15 +3,9 @@
 import ReferenceMixin from "../ModelMixins/ReferenceMixin";
 
 export default function getDereferencedIfExists(
-<<<<<<< HEAD
-  item: BaseModel | GroupMixin.GroupMixin
-): BaseModel | GroupMixin.GroupMixin {
-  if (ReferenceMixin.isMixedInto(item) && item.target) {
-=======
   item: BaseModel | GroupMixin.Instance
 ): BaseModel | GroupMixin.Instance {
   if (ReferenceMixin.is(item) && item.target) {
->>>>>>> ee76d5bc
     return item.target;
   }
   return item;
