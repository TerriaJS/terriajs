"use strict";

import i18next from "i18next";
import { observable } from "mobx";
import RequestErrorEvent from "terriajs-cesium/Source/Core/RequestErrorEvent";
import { Notification } from "../ReactViewModels/NotificationState";
import { terriaErrorNotification } from "../ReactViews/Notification/terriaErrorNotification";
import filterOutUndefined from "./filterOutUndefined";
import flatten from "./flatten";
import isDefined from "./isDefined";

/** This is used for I18n translation strings so we can "resolve" them when the Error is displayed to the user.
 * This means we can create TerriaErrors before i18next has been initialised.
 */
export interface I18nTranslateString {
  key: string;
  parameters?: Record<string, string>;
}

function resolveI18n(i: I18nTranslateString | string) {
  return typeof i === "string" ? i : i18next.t(i.key, i.parameters);
}

/** `TerriaErrorSeverity` can be `Error` or `Warning`.
 * Errors with severity `Error` are presented to the user. `Warning` will just be printed to console.
 */
export enum TerriaErrorSeverity {
  /** Errors which should be shown to the user. This is the default value for all errors.
   */
  Error,
  /** Errors which can be ignored by the user. These will be printed to console s
   * For example:
   * - Failing to load models (from share links or stories) if they are **NOT** in the workbench
   */
  Warning
}

/** Object used to create a TerriaError */
export interface TerriaErrorOptions {
  /**  A detailed message describing the error.  This message may be HTML and it should be sanitized before display to the user. */
  message: string | I18nTranslateString;

  /** Importance of the error message, this is used to determine which message is displayed to the user if multiple error messages exist.
   * Higher importance messages are shown to user over lower importance. Default value is 0
   * If two errors of equal importance are found - the first error found through depth-first search will be shown
   */
  importance?: number;

  /** A short title describing the error. */
  title?: string | I18nTranslateString;

  /** The object that raised the error. */
  sender?: unknown;

  /** True if error message should be shown to user *regardless* of error severity. If this is undefined, then error severity will be used to determine if overrideRaiseToUser (severity `Error` are presented to the user. `Warning` will just be printed to console) */
  overrideRaiseToUser?: boolean;

  /** True if the user has seen this error; otherwise, false. */
  raisedToUser?: boolean;

  /** Error which this error was created from. This means TerriaErrors can be represented as a tree of errors - and therefore a stacktrace can be generated */
  originalError?: TerriaError | Error | (TerriaError | Error)[];

  /** TerriaErrorSeverity - will default to `Error`
   * A function can be used here, which will be resolved when the error is raised to user.
   */
  severity?: TerriaErrorSeverity | (() => TerriaErrorSeverity);

  /** If true, show error details in terriaErrorNotification by default. If false, error details will be collapsed by default */
  showDetails?: boolean;
}

/** Object used to clone an existing TerriaError (see `TerriaError.createParentError()`).
 *
 * If this is a `string` it will be used to set `TerriaError.message`
 * If this is `TerriaErrorSeverity` it will be used to set `TerriaError.severity`
 */
export type TerriaErrorOverrides =
  | Partial<TerriaErrorOptions>
  | string
  | TerriaErrorSeverity;

/** Turn TerriaErrorOverrides to TerriaErrorOptions so it can be passed to TerriaError constructor */
export function parseOverrides(
  overrides: TerriaErrorOverrides | undefined
): Partial<TerriaErrorOptions> {
  // If overrides is a string - we treat is as the `message` parameter
  if (typeof overrides === "string") {
    overrides = { message: overrides };
  } else if (typeof overrides === "number") {
    overrides = { severity: overrides };
  }

  // Remove undefined properties
  if (overrides)
    Object.keys(overrides).forEach(key =>
      (overrides as any)[key] === undefined
        ? delete (overrides as any)[key]
        : null
    );

  return overrides ?? {};
}

/**
 * Represents an error that occurred in a TerriaJS module, especially an asynchronous one that cannot be raised
 * by throwing an exception because no one would be able to catch it.
 */
export default class TerriaError {
  private readonly _message: string | I18nTranslateString;
  private readonly _title: string | I18nTranslateString;
  private _raisedToUser: boolean;

  readonly importance: number = 0;
  readonly severity: TerriaErrorSeverity | (() => TerriaErrorSeverity);
  /** `sender` isn't really used for anything at the moment... */
  readonly sender: unknown;
  readonly originalError?: (TerriaError | Error)[];
  readonly stack: string;

  /** Override shouldRaiseToUser (see `get shouldRaiseToUser()`) */
  overrideRaiseToUser: boolean | undefined;
  @observable showDetails: boolean;

  /**
   * Convenience function to generate a TerriaError from some unknown error. It will try to extract a meaningful message from whatever object it is given.
   *
   * `overrides` can be used to add more context to the TerriaError
   *
   * If error is a `TerriaError`, and `overrides` are provided -  then `createParentError` will be used to create a tree of `TerriaErrors` (see {@link `TerriaError#createParentError}`).
   *
   * Note, you can not pass `TerriaErrorOptions` (or JSON version of `TerriaError`) as the error parameter.
   *
   * For example:
   *
   * This is  **incorrect**:
   *
   * ```
   * TerriaError.from({message: "Some message", title: "Some title"})
   * ```
   *
   * Instead you must use TerriaError constructor
   *
   * This is **correct**:
   *
   * ```
   * new TerriaError({message: "Some message", title: "Some title"})
   * ```
   */
  static from(error: unknown, overrides?: TerriaErrorOverrides): TerriaError {
    if (error instanceof TerriaError) {
      return isDefined(overrides) ? error.createParentError(overrides) : error;
    }

    // Try to find message/title from error object
    let message: string | I18nTranslateString = {
      key: "core.terriaError.defaultMessage"
    };
    let title: string | I18nTranslateString = {
      key: "core.terriaError.defaultTitle"
    };
    // Create original Error from `error` object
    let originalError: Error | undefined;

    if (typeof error === "string") {
      message = error;
      originalError = new Error(message);
    }
    // If error is RequestErrorEvent - use networkRequestTitle and networkRequestMessage
    else if (error instanceof RequestErrorEvent) {
      title = { key: "core.terriaError.networkRequestTitle" };
      message = {
        key: "core.terriaError.networkRequestMessage"
      };
      originalError = new Error(error.toString());
    } else if (error instanceof Error) {
      message = error.message;
      originalError = error;
    } else if (typeof error === "object" && error !== null) {
      message = error.toString();
      originalError = new Error(error.toString());
    }

    return new TerriaError({
      title,
      message,
      originalError,
      ...parseOverrides(overrides)
    });
  }

  /** Combine an array of `TerriaErrors` into a single `TerriaError`.
   * `overrides` can be used to add more context to the combined `TerriaError`.
   */
  static combine(
    errors: (TerriaError | undefined)[],
    overrides: TerriaErrorOverrides
  ): TerriaError | undefined {
    const filteredErrors = errors.filter(e => isDefined(e)) as TerriaError[];
    if (filteredErrors.length === 0) return;

    // If only one error, just create parent error - this is so we don't get unnecessary levels of TerriaError created
    if (filteredErrors.length === 1) {
      return filteredErrors[0].createParentError(overrides);
    }

    // Find highest severity across errors (eg if one if `Error`, then the new TerriaError will also be `Error`)
    const severity = () =>
      filteredErrors
        .map(error =>
          typeof error.severity === "function"
            ? error.severity()
            : error.severity
        )
        .includes(TerriaErrorSeverity.Error)
        ? TerriaErrorSeverity.Error
        : TerriaErrorSeverity.Warning;

<<<<<<< HEAD
    // shouldRaiseToUser will be true if at least one error includes shouldRaiseToUser = true
    const shouldRaiseToUser = filteredErrors
      .map(error => error.shouldRaiseToUser ?? false)
      .includes(true);
=======
    // overrideRaiseToUser will be true if at least one error includes overrideRaiseToUser = true
    // Otherwise, it will be undefined
    let overrideRaiseToUser: boolean | undefined =
      filteredErrors.some(error => error.overrideRaiseToUser === true) ||
      undefined;

    // overrideRaiseToUser will be false if:
    // - NO errors includes overrideRaiseToUser = true
    // - and at least one error includes overrideRaiseToUser = false
    if (
      !isDefined(overrideRaiseToUser) &&
      filteredErrors.some(error => error.overrideRaiseToUser === false)
    ) {
      overrideRaiseToUser = false;
    }
>>>>>>> 6b68a43b

    return new TerriaError({
      // Set default title and message
      title: { key: "core.terriaError.defaultCombineTitle" },
      message: { key: "core.terriaError.defaultCombineMessage" },

      // Add original errors and overrides
      originalError: filteredErrors,
      severity,
      overrideRaiseToUser,
      ...parseOverrides(overrides)
    });
  }

  constructor(options: TerriaErrorOptions) {
    this._message = options.message;
    this._title = options.title ?? { key: "core.terriaError.defaultTitle" };
    this.sender = options.sender;
    this._raisedToUser = options.raisedToUser ?? false;
    this.overrideRaiseToUser = options.overrideRaiseToUser;
    this.importance = options.importance ?? 0;
    this.showDetails = options.showDetails ?? false;

    // Transform originalError to an array if needed
    this.originalError = isDefined(options.originalError)
      ? Array.isArray(options.originalError)
        ? options.originalError
        : [options.originalError]
      : [];

    this.severity = options.severity ?? TerriaErrorSeverity.Error;

    this.stack = (new Error().stack ?? "")
      .split("\n")
      // Filter out some less useful lines in the stack trace
      .filter(s =>
        ["result.ts", "terriaerror.ts", "opendatasoft.apiclient.umd.js"].every(
          remove => !s.toLowerCase().includes(remove)
        )
      )
      .join("\n");
  }

  get message() {
    return resolveI18n(this._message);
  }

  /** Return error with message of highest importance in Error tree */
  get highestImportanceError() {
    return this.flatten().sort((a, b) => b.importance - a.importance)[0];
  }

  get title() {
    return resolveI18n(this._title);
  }

  /** True if `severity` is `Error` and the error hasn't been raised yet - or return this.overrideRaiseToUser if it is defined */
  get shouldRaiseToUser() {
    return (
      // Return this.overrideRaiseToUser override if it is defined
      this.overrideRaiseToUser ??
      // Otherwise, we should raise the error if it hasn't already been raised and the severity is ERROR
      (!this.raisedToUser &&
        (typeof this.severity === "function"
          ? this.severity()
          : this.severity) === TerriaErrorSeverity.Error)
    );
  }

  /** Has any error in the error tree been raised to the user? */
  get raisedToUser() {
    return this.flatten().find(error => error._raisedToUser) ? true : false;
  }

  /** Set raisedToUser value for **all** `TerriaErrors` in this tree. */
  set raisedToUser(r: boolean) {
    this._raisedToUser = r;
    if (this.originalError) {
      this.originalError.forEach(err =>
        err instanceof TerriaError ? (err.raisedToUser = r) : null
      );
    }
  }

  /** Convert `TerriaError` to `Notification` */
  toNotification(): Notification {
    return {
      title: () => this.highestImportanceError.title, // Title may need to be resolved when error is raised to user (for example after i18next initialisation)
      message: terriaErrorNotification(this),
      // Don't show TerriaError Notification if shouldRaiseToUser is false, or we have already raisedToUser
      ignore: () => !this.shouldRaiseToUser,
      // Set raisedToUser to true on dismiss
      onDismiss: () => (this.raisedToUser = true)
    };
  }

  /**
   * Create a new parent `TerriaError` from this error. This essentially "clones" the `TerriaError` and applied `overrides` on top. It will also set `originalError` so we get a nice tree of `TerriaErrors`
   */
  createParentError(overrides?: TerriaErrorOverrides): TerriaError {
    // Note: we don't copy over `raisedToUser` or `importance` here
    // We don't need `raisedToUser` as the getter will check all errors in the tree when called
    // We don't want `importance` copied over, as it may vary between errors in the tree - and we want to be able to find errors with highest importance when diplaying the entire error tree to the user
    return new TerriaError({
      message: this._message,
      title: this._title,
      sender: this.sender,
      originalError: this,
      severity: this.severity,
      overrideRaiseToUser: this.overrideRaiseToUser,
      ...parseOverrides(overrides)
    });
  }

  /** Depth-first flatten */
  flatten(): TerriaError[] {
    return filterOutUndefined([
      this,
      ...flatten(
        this.originalError
          ? this.originalError.map(error =>
              error instanceof TerriaError ? error.flatten() : []
            )
          : []
      )
    ]);
  }

  /**
   * Returns a plain error object for this TerriaError instance.
   *
   * The `message` string for the returned plain error will include the
   * messages from all the nested `originalError`s for this instance.
   */
  toError(): Error {
    // indentation required per nesting when stringifying nested error messages
    const indentChar = "  ";
    const buildNested: (
      prop: "message" | "stack"
    ) => (error: TerriaError, depth: number) => string | undefined = prop => (
      error,
      depth
    ) => {
      if (!Array.isArray(error.originalError)) {
        return;
      }

      const indent = indentChar.repeat(depth);
      const nestedMessage = error.originalError
        .map(e => {
          if (e instanceof TerriaError) {
            // recursively build the message for nested errors
            return `${e[prop]
              ?.split("\n")
              .map(s => indent + s)
              .join("\n")}\n${buildNested(prop)(e, depth + 1)}`;
          } else {
            return `${e[prop]
              ?.split("\n")
              .map(s => indent + s)
              .join("\n")}`;
          }
        })
        .join("\n");
      return nestedMessage;
    };

    let message = this.message;
    const nestedMessage = buildNested("message")(this, 1);
    if (nestedMessage) {
      message = `${message}\nNested error:\n${nestedMessage}`;
    }

    const error = new Error(message);
    error.name = this.title;

    let stack = this.stack;
    const nestedStack = buildNested("stack")(this, 1);
    if (nestedStack) {
      stack = `${stack}\n${nestedStack}`;
    }
    error.stack = stack;
    return error;
  }
}

/** Wrap up network requets error with user-friendly message */
export function networkRequestError(error: TerriaError | TerriaErrorOptions) {
  // Combine network error with "networkRequestMessageDetailed" - this contains extra info about what could cause network error
  return TerriaError.combine(
    [
      error instanceof TerriaError ? error : new TerriaError(error),
      new TerriaError({
        message: {
          key: "core.terriaError.networkRequestMessageDetailed"
        }
      })
    ],
    // Override combined error with user-friendly title and message
    {
      title: { key: "core.terriaError.networkRequestTitle" },
      message: {
        key: "core.terriaError.networkRequestMessage"
      },
      importance: 1
    }
  );
}<|MERGE_RESOLUTION|>--- conflicted
+++ resolved
@@ -216,12 +216,6 @@
         ? TerriaErrorSeverity.Error
         : TerriaErrorSeverity.Warning;
 
-<<<<<<< HEAD
-    // shouldRaiseToUser will be true if at least one error includes shouldRaiseToUser = true
-    const shouldRaiseToUser = filteredErrors
-      .map(error => error.shouldRaiseToUser ?? false)
-      .includes(true);
-=======
     // overrideRaiseToUser will be true if at least one error includes overrideRaiseToUser = true
     // Otherwise, it will be undefined
     let overrideRaiseToUser: boolean | undefined =
@@ -237,7 +231,6 @@
     ) {
       overrideRaiseToUser = false;
     }
->>>>>>> 6b68a43b
 
     return new TerriaError({
       // Set default title and message
