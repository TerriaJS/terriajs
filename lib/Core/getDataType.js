const i18next = require("i18next").default;

module.exports = function() {
  return {
    remoteDataType: [
      {
        value: "auto",
        name: i18next.t("core.dataType.auto")
      },
      {
        value: "wms-group",
        name: i18next.t("core.dataType.wms-group")
      },
      // {
      //   value: "wmts-group",
      //   name: i18next.t("core.dataType.wmts-group")
      // },
      // {
      //   value: "wfs-group",
      //   name: i18next.t("core.dataType.wfs-group")
      // },
      // {
      //   value: "esri-group",
      //   name: i18next.t("core.dataType.esri-group")
      // },
      // esri-group is registered with ArcGisCatalogGroup, which can read REST, MapServer and FeatureServer groups.
      // So we do not need to explicitly include esri-mapServer-group or esri-featureServer-group here.
      {
        value: "esri-mapServer",
        name: i18next.t("core.dataType.esri-mapServer")
      },
      // {
      //   value: "esri-featureServer",
      //   name: i18next.t("core.dataType.esri-featureServer")
      // },
      {
        value: "open-street-map",
        name: i18next.t("core.dataType.open-street-map")
      },
      {
        value: "geojson",
        name: i18next.t("core.dataType.geojson")
      },
      {
        value: "kml",
        name: i18next.t("core.dataType.kml")
      },
      {
        value: "csv",
<<<<<<< HEAD
        name: "CSV"
      },
      {
        value: "carto",
        name: "Carto"
=======
        name: i18next.t("core.dataType.csv")
>>>>>>> 4459d190
      }
      // {
      //   value: "czml",
      //   name: i18next.t("core.dataType.czml")
      // },
      // {
      //   value: "gpx",
      //   name: i18next.t("core.dataType.gpx")
      // },
      // {
      //   value: "other",
      //   name: i18next.t("core.dataType.other")
      // }
    ],
    localDataType: [
      {
        value: "auto",
        name: i18next.t("core.dataType.auto")
      },
      {
        value: "geojson",
        name: i18next.t("core.dataType.geojson"),
        extensions: ["geojson"]
      },
      {
        value: "kml",
        name: i18next.t("core.dataType.kml"),
        extensions: ["kml", "kmz"]
      },
      {
        value: "csv",
        name: i18next.t("core.dataType.csv"),
        extensions: ["csv"]
      },
      // {
      //   value: "czml",
      //   name: i18next.t("core.dataType.czml"),
      //   extensions: ["czml"]
      // },
      // {
      //   value: "gpx",
      //   name: i18next.t("core.dataType.gpx"),
      //   extensions: ["gpx"]
      // },
      {
        value: "json",
        name: i18next.t("core.dataType.json"),
        extensions: ["json", "json5"]
      }
      // {
      //   value: "other",
      //   name: i18next.t("core.dataType.other")
      // }
    ]
  };
};<|MERGE_RESOLUTION|>--- conflicted
+++ resolved
@@ -47,15 +47,11 @@
       },
       {
         value: "csv",
-<<<<<<< HEAD
-        name: "CSV"
+        name: i18next.t("core.dataType.csv")
       },
       {
         value: "carto",
-        name: "Carto"
-=======
-        name: i18next.t("core.dataType.csv")
->>>>>>> 4459d190
+        name: i18next.t("core.dataType.carto")
       }
       // {
       //   value: "czml",
