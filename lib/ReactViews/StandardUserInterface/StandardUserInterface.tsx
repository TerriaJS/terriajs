import classNames from "classnames";
import "inobounce";
import { action } from "mobx";
import { observer } from "mobx-react";
<<<<<<< HEAD
import React, { useEffect } from "react";
=======
import React, { useEffect, ReactNode } from "react";
>>>>>>> 6d0d4ed3
import { useTranslation } from "react-i18next";
import { DefaultTheme } from "styled-components";
import combine from "terriajs-cesium/Source/Core/combine";
import arrayContains from "../../Core/arrayContains";
import ViewState from "../../ReactViewModels/ViewState";
import Disclaimer from "../Disclaimer";
import DragDropFile from "../DragDropFile";
import DragDropNotification from "../DragDropNotification";
import ExplorerWindow from "../ExplorerWindow/ExplorerWindow";
import FeatureInfoPanel from "../FeatureInfo/FeatureInfoPanel";
import FeedbackForm from "../Feedback/FeedbackForm";
import { Medium, Small } from "../Generic/Responsive";
import SatelliteHelpPrompt from "../HelpScreens/SatelliteHelpPrompt";
import withFallback from "../HOCs/withFallback";
import ExperimentalFeatures from "./ExperimentalFeatures";
import { CollapsedNavigation } from "../Map/MapNavigation";
import HelpPanel from "../Map/Panels/HelpPanel/HelpPanel";
import PrintView from "../Map/Panels/SharePanel/Print/PrintView";
import TrainerBar from "./TrainerBar/TrainerBar";
import MobileHeader from "../Mobile/MobileHeader";
import MapInteractionWindow from "../Notification/MapInteractionWindow";
import Notification from "../Notification/Notification";
import Branding from "../SidePanel/Branding";
import FullScreenButton from "../SidePanel/FullScreenButton";
import SidePanel from "../SidePanel/SidePanel";
import StoryBuilder from "../Story/StoryBuilder";
import StoryPanel from "../Story/StoryPanel/StoryPanel";
import Tool from "../Tools/Tool";
import TourPortal from "../Tour/TourPortal";
import WelcomeMessage from "../WelcomeMessage/WelcomeMessage";
import SelectableDimensionWorkflow from "../Workflow/SelectableDimensionWorkflow";
import { ContextProviders } from "../Context";
import { GlobalTerriaStyles } from "./GlobalTerriaStyles";
import MapColumn from "../Map/MapColumn";
import processCustomElements from "./processCustomElements";
import SidePanelContainer from "./SidePanelContainer";
import Styles from "./standard-user-interface.scss";
import { terriaTheme } from "./StandardTheme";
import WorkflowPanelPortal from "../Workflow/WorkflowPanelPortal";

export const animationDuration = 250;

interface StandardUserInterfaceProps {
  terria: ViewState["terria"];
  viewState: ViewState;
  themeOverrides?: Partial<DefaultTheme>;
  minimumLargeScreenWidth?: number;
  version: string;
  children?: ReactNode;
}

const StandardUserInterfaceBase: React.FC<StandardUserInterfaceProps> =
  observer((props) => {
    const { t } = useTranslation();

    const acceptDragDropFile = action(() => {
      props.viewState.isDraggingDroppingFile = true;
      // if explorer window is already open, we open my data tab
      if (props.viewState.explorerPanelIsVisible) {
        props.viewState.openUserData();
      }
    });

    const handleDragOver = (e: React.DragEvent<HTMLDivElement>) => {
      if (
        !e.dataTransfer.types ||
        !arrayContains(e.dataTransfer.types, "Files")
      ) {
        return;
      }
      e.preventDefault();
      e.stopPropagation();
      e.dataTransfer.dropEffect = "copy";
      acceptDragDropFile();
    };

    const shouldUseMobileInterface = () =>
      document.body.clientWidth < (props.minimumLargeScreenWidth ?? 768);

    const resizeListener = action(() => {
      props.viewState.useSmallScreenInterface = shouldUseMobileInterface();
    });

    useEffect(() => {
      window.addEventListener("resize", resizeListener, false);
      return () => {
        window.removeEventListener("resize", resizeListener, false);
      };
    }, []);

    useEffect(resizeListener, [props.minimumLargeScreenWidth]);

    useEffect(() => {
      if (
        props.terria.configParameters.storyEnabled &&
        props.terria.stories &&
        props.terria.stories.length &&
        !props.viewState.storyShown
      ) {
        props.terria.notificationState.addNotificationToQueue({
          title: t("sui.notifications.title"),
          message: t("sui.notifications.message"),
          confirmText: t("sui.notifications.confirmText"),
          denyText: t("sui.notifications.denyText"),
          confirmAction: action(() => {
            props.viewState.storyShown = true;
          }),
          denyAction: action(() => {
            props.viewState.storyShown = false;
          }),
          type: "story",
          width: 300
        });
      }
    }, [props.terria.storyPromptShown]);

    // Merge theme in order of highest priority: themeOverrides props -> theme config parameter -> default terriaTheme
    const mergedTheme = combine(
      props.themeOverrides,
      combine(props.terria.configParameters.theme, terriaTheme, true),
      true
    );
    const theme = mergedTheme;

    const customElements = processCustomElements(
      props.viewState.useSmallScreenInterface,
      props.children
    );

    const terria = props.terria;

    const showStoryBuilder =
      props.viewState.storyBuilderShown &&
      !props.viewState.useSmallScreenInterface;
    const showStoryPanel =
      props.terria.configParameters.storyEnabled &&
      props.terria.stories.length > 0 &&
      props.viewState.storyShown &&
      !props.viewState.explorerPanelIsVisible &&
      !props.viewState.storyBuilderShown;
    return (
      <ContextProviders viewState={props.viewState} theme={mergedTheme}>
        <GlobalTerriaStyles />
        <TourPortal />
        <CollapsedNavigation />
        <SatelliteHelpPrompt />
        <Medium>
          <SelectableDimensionWorkflow />
        </Medium>
        <div className={Styles.storyWrapper}>
          {!props.viewState.disclaimerVisible && <WelcomeMessage />}
          <div
            className={Styles.uiRoot}
            css={`
              ${props.viewState.disclaimerVisible && `filter: blur(10px);`}
            `}
            onDragOver={handleDragOver}
          >
            <div
              className={Styles.ui}
              css={`
                background: ${theme.dark};
              `}
            >
              <div className={Styles.uiInner}>
                {!props.viewState.hideMapUi && (
                  <>
                    <Small>
                      <MobileHeader
                        menuItems={customElements.menu}
                        menuLeftItems={customElements.menuLeft}
                        version={props.version}
                      />
                    </Small>
                    <Medium>
                      <>
                        <WorkflowPanelPortal
                          show={props.terria.isWorkflowPanelActive}
                        />
                        <SidePanelContainer
                          tabIndex={0}
                          show={
                            props.viewState.isMapFullScreen === false &&
                            props.terria.isWorkflowPanelActive === false
                          }
                        >
                          <FullScreenButton
                            minified={true}
                            animationDuration={250}
                            btnText={t("addData.btnHide")}
                          />
                          <Branding version={props.version} />
                          <SidePanel />
                        </SidePanelContainer>
                      </>
                    </Medium>
                  </>
                )}
                <Medium>
                  <div
                    className={classNames(Styles.showWorkbenchButton, {
                      [Styles.showWorkbenchButtonTrainerBarVisible]:
                        props.viewState.trainerBarVisible,
                      [Styles.showWorkbenchButtonisVisible]:
                        props.viewState.isMapFullScreen,
                      [Styles.showWorkbenchButtonisNotVisible]:
                        !props.viewState.isMapFullScreen
                    })}
                  >
                    <FullScreenButton
                      minified={false}
                      btnText={t("sui.showWorkbench")}
                      animationDuration={animationDuration}
                      elementConfig={props.terria.elements.get(
                        "show-workbench"
                      )}
                    />
                  </div>
                </Medium>

                <section className={Styles.map}>
                  <MapColumn
                    customFeedbacks={customElements.feedback}
                    customElements={customElements}
                    animationDuration={animationDuration}
                  />
                  <div id="map-data-attribution"></div>
                  <main>
                    <ExplorerWindow />
                    {props.terria.configParameters.experimentalFeatures &&
                      !props.viewState.hideMapUi && (
                        <ExperimentalFeatures
                          experimentalItems={customElements.experimentalMenu}
                        />
                      )}
                  </main>
                </section>
              </div>
            </div>
            {!props.viewState.hideMapUi && (
              <Medium>
                <TrainerBar />
              </Medium>
            )}
            <Medium>
              {/* I think this does what the previous boolean condition does, but without the console error */}
              {props.viewState.isToolOpen && (
                <Tool {...props.viewState.currentTool!} />
              )}
            </Medium>

            {props.viewState.panel}

            <Notification />
            <MapInteractionWindow />
            {!customElements.feedback.length &&
              props.terria.configParameters.feedbackUrl &&
              !props.viewState.hideMapUi &&
              props.viewState.feedbackFormIsVisible && <FeedbackForm />}
            <div
              className={classNames(
                Styles.featureInfo,
                props.viewState.topElement === "FeatureInfo"
                  ? "top-element"
                  : "",
                {
                  [Styles.featureInfoFullScreen]:
                    props.viewState.isMapFullScreen
                }
              )}
              tabIndex={0}
              onClick={action(() => {
                props.viewState.topElement = "FeatureInfo";
              })}
            >
              <FeatureInfoPanel />
            </div>
            <DragDropFile />
            <DragDropNotification />
            {showStoryPanel && <StoryPanel />}
          </div>
          {props.terria.configParameters.storyEnabled && showStoryBuilder && (
            <StoryBuilder
              isVisible={showStoryBuilder}
              animationDuration={animationDuration}
            />
          )}
          {props.viewState.showHelpMenu &&
            props.viewState.topElement === "HelpPanel" && <HelpPanel />}
          <Disclaimer />
        </div>
        {props.viewState.printWindow && (
          <PrintView
            window={props.viewState.printWindow}
            closeCallback={() => props.viewState.setPrintWindow(null)}
          />
        )}
      </ContextProviders>
    );
  });

export const StandardUserInterface = withFallback(StandardUserInterfaceBase);
export default withFallback(StandardUserInterfaceBase);<|MERGE_RESOLUTION|>--- conflicted
+++ resolved
@@ -2,11 +2,7 @@
 import "inobounce";
 import { action } from "mobx";
 import { observer } from "mobx-react";
-<<<<<<< HEAD
-import React, { useEffect } from "react";
-=======
 import React, { useEffect, ReactNode } from "react";
->>>>>>> 6d0d4ed3
 import { useTranslation } from "react-i18next";
 import { DefaultTheme } from "styled-components";
 import combine from "terriajs-cesium/Source/Core/combine";
