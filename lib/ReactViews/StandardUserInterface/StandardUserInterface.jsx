--- conflicted
+++ resolved
@@ -9,11 +9,7 @@
 import { createGlobalStyle, ThemeProvider } from "styled-components";
 import combine from "terriajs-cesium/Source/Core/combine";
 import arrayContains from "../../Core/arrayContains";
-<<<<<<< HEAD
 import PrintView from "../../ReactViews/Map/Panels/SharePanel/Print/PrintView";
-import Box from "../../Styled/Box";
-=======
->>>>>>> 9db91390
 import Disclaimer from "../Disclaimer";
 import DragDropFile from "../DragDropFile";
 import ExplorerWindow from "../ExplorerWindow/ExplorerWindow";
@@ -32,19 +28,6 @@
 import Notification from "../Notification/Notification";
 import Branding from "../SidePanel/Branding";
 import SidePanel from "../SidePanel/SidePanel";
-<<<<<<< HEAD
-import StoryPanel from "../Story/StoryPanel/StoryPanel";
-import Tool from "../Tools/Tool";
-import TourPortal from "../Tour/TourPortal";
-import WelcomeMessage from "../WelcomeMessage/WelcomeMessage";
-import DragDropNotification from "./../DragDropNotification";
-import FullScreenButton from "./../SidePanel/FullScreenButton";
-import StoryBuilder from "./../Story/StoryBuilder";
-import MapColumn from "./MapColumn";
-import processCustomElements from "./processCustomElements";
-import Styles from "./standard-user-interface.scss";
-import { terriaTheme } from "./StandardTheme";
-=======
 import Tool from "../Tools/Tool";
 import TourPortal from "../Tour/TourPortal";
 import WelcomeMessage from "../WelcomeMessage/WelcomeMessage";
@@ -59,7 +42,6 @@
 import Styles from "./standard-user-interface.scss";
 import { terriaTheme } from "./StandardTheme";
 import WorkflowPanelContainer from "./WorkflowPanelContainer";
->>>>>>> 9db91390
 
 export const showStoryPrompt = (viewState, terria) => {
   terria.configParameters.showFeaturePrompts &&
@@ -325,51 +307,11 @@
                       />
                     </Small>
                     <Medium>
-<<<<<<< HEAD
-                      <Box
-                        column
-                        className={classNames(
-                          Styles.sidePanel,
-                          this.props.viewState.topElement === "SidePanel"
-                            ? "top-element"
-                            : "",
-                          {
-                            [Styles.sidePanelHide]: this.props.viewState
-                              .isMapFullScreen
-                          }
-                        )}
-                        tabIndex={0}
-                        onClick={action(() => {
-                          this.props.viewState.topElement = "SidePanel";
-                        })}
-                        // TODO: debounce/batch
-                        onTransitionEnd={() =>
-                          this.props.viewState.triggerResizeEvent()
-                        }
-                      >
-                        <Branding
-                          terria={terria}
-=======
                       <>
                         <WorkflowPanelContainer
->>>>>>> 9db91390
                           viewState={this.props.viewState}
                           show={this.props.terria.isWorkflowPanelActive}
                         />
-<<<<<<< HEAD
-                        <FullScreenButton
-                          terria={this.props.terria}
-                          viewState={this.props.viewState}
-                          minified={true}
-                          animationDuration={250}
-                          btnText={t("addData.btnHide")}
-                        />
-                        <SidePanel
-                          terria={terria}
-                          viewState={this.props.viewState}
-                        />
-                      </Box>
-=======
                         <SidePanelContainer
                           viewState={this.props.viewState}
                           tabIndex={0}
@@ -378,6 +320,13 @@
                             this.props.terria.isWorkflowPanelActive === false
                           }
                         >
+                          <FullScreenButton
+                            terria={this.props.terria}
+                            viewState={this.props.viewState}
+                            minified={true}
+                            animationDuration={250}
+                            btnText={t("addData.btnHide")}
+                          />
                           <Branding
                             terria={terria}
                             viewState={this.props.viewState}
@@ -389,7 +338,6 @@
                           />
                         </SidePanelContainer>
                       </>
->>>>>>> 9db91390
                     </Medium>
                   </If>
                   <Medium>
