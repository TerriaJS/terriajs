--- conflicted
+++ resolved
@@ -151,6 +151,7 @@
     );
 
     const terria = this.props.terria;
+    console.log("User Interface", terria.homeView, terria.initialView);
     const allBaseMaps = this.props.allBaseMaps;
 
     const showStoryBuilder =
@@ -313,35 +314,22 @@
                   .explorerPanelIsVisible
               })}
             >
-<<<<<<< HEAD
-              <Medium>
-                <MenuBar
-                  terria={terria}
-                  viewState={this.props.viewState}
-                  allBaseMaps={allBaseMaps}
-                  menuItems={customElements.menu}
-                  animationDuration={animationDuration}
-                />
-                <MapNavigation
-                  terria={terria}
-                  viewState={this.props.viewState}
-                  navItems={customElements.nav}
-                />
-              </Medium>
-=======
-              {/*    <MenuBar
+              {/*
+            <Medium>
+              <MenuBar
                 terria={terria}
                 viewState={this.props.viewState}
                 allBaseMaps={allBaseMaps}
                 menuItems={customElements.menu}
                 animationDuration={animationDuration}
-              />*/}
+              />
               <MapNavigation
                 terria={terria}
                 viewState={this.props.viewState}
                 navItems={customElements.nav}
               />
->>>>>>> 62206740
+            </Medium>
+            */}
             </div>
           </If>
 
