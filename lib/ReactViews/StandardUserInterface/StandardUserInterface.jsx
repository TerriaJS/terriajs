--- conflicted
+++ resolved
@@ -264,11 +264,8 @@
                       this.props.viewState.topElement = "SidePanel";
                     }}
                   >
-<<<<<<< HEAD
-=======
                     {/* <Branding terria={terria} version={this.props.version} /> */}
 
->>>>>>> ac491634
                     {showHotspotSummary && (
                       <RCHotspotSummary terria={terria} viewState={viewState} />
                     )}
