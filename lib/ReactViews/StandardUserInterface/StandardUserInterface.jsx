import React from "react";
import createReactClass from "create-react-class";
import { ThemeProvider, createGlobalStyle } from "styled-components";
import PropTypes from "prop-types";
import combine from "terriajs-cesium/Source/Core/combine";

import { terriaTheme } from "./StandardTheme";
import arrayContains from "../../Core/arrayContains";
import Branding from "../SidePanel/Branding";
import DragDropFile from "../DragDropFile";
import DragDropNotification from "./../DragDropNotification";
import ExplorerWindow from "../ExplorerWindow/ExplorerWindow";
import FeatureInfoPanel from "../FeatureInfo/FeatureInfoPanel";
import FeedbackForm from "../Feedback/FeedbackForm";
import MapColumn from "./MapColumn";
import MapInteractionWindow from "../Notification/MapInteractionWindow";
import MapNavigation from "../Map/MapNavigation";
import MenuBar from "../Map/MenuBar";
import ExperimentalFeatures from "../Map/ExperimentalFeatures";
import MobileHeader from "../Mobile/MobileHeader";
import Notification from "../Notification/Notification";
import ProgressBar from "../Map/ProgressBar";
import SidePanel from "../SidePanel/SidePanel";
import processCustomElements from "./processCustomElements";
import FullScreenButton from "./../SidePanel/FullScreenButton.jsx";
import StoryPanel from "./../Story/StoryPanel.jsx";
import StoryBuilder from "./../Story/StoryBuilder.jsx";
import ToolPanel from "./../ToolPanel.jsx";

import TourPortal from "../Tour/TourPortal";
import SatelliteHelpPrompt from "../HelpScreens/SatelliteHelpPrompt";
import WelcomeMessage from "../WelcomeMessage/WelcomeMessage";

import { Small, Medium } from "../Generic/Responsive";
import classNames from "classnames";
import "inobounce";

import { withTranslation } from "react-i18next";

import Styles from "./standard-user-interface.scss";
// import Variables from "../../Sass/common/variables";
import { observer } from "mobx-react";
import { action, runInAction } from "mobx";
import HelpPanel from "../Map/Panels/HelpPanel/HelpPanel";
import Tool from "../Tool";
import Disclaimer from "../Disclaimer";

export const showStoryPrompt = (viewState, terria) => {
  terria.configParameters.showFeaturePrompts &&
    terria.configParameters.storyEnabled &&
    terria.stories.length === 0 &&
    viewState.toggleFeaturePrompt("story", true);
};
const GlobalTerriaStyles = createGlobalStyle`
  ${props =>
    props.experimentalFeatures &&
    `
    body {
      *:focus {
        outline: 3px solid #C390F9;
      }
    }
  `}
`;
const animationDuration = 250;
/** blah */
const StandardUserInterface = observer(
  createReactClass({
    displayName: "StandardUserInterface",

    propTypes: {
      /**
       * Terria instance
       */
      terria: PropTypes.object.isRequired,
      /**
       * All the base maps.
       */
      allBaseMaps: PropTypes.array,
      themeOverrides: PropTypes.object,
      viewState: PropTypes.object.isRequired,
      minimumLargeScreenWidth: PropTypes.number,
      version: PropTypes.string,
      children: PropTypes.oneOfType([
        PropTypes.arrayOf(PropTypes.element),
        PropTypes.element
      ]),
      t: PropTypes.func.isRequired
    },

    getDefaultProps() {
      return { minimumLargeScreenWidth: 768 };
    },

    /* eslint-disable-next-line camelcase */
    UNSAFE_componentWillMount() {
      const { t } = this.props;
      const that = this;
      // only need to know on initial load
      this.dragOverListener = e => {
        if (
          !e.dataTransfer.types ||
          !arrayContains(e.dataTransfer.types, "Files")
        ) {
          return;
        }
        e.preventDefault();
        e.stopPropagation();
        e.dataTransfer.dropEffect = "copy";
        that.acceptDragDropFile();
      };

      this.resizeListener = () => {
        runInAction(() => {
          this.props.viewState.useSmallScreenInterface = this.shouldUseMobileInterface();
        });
      };

      window.addEventListener("resize", this.resizeListener, false);

      this.resizeListener();

      if (
        this.props.terria.configParameters.storyEnabled &&
        this.props.terria.stories &&
        this.props.terria.stories.length &&
        !this.props.viewState.storyShown
      ) {
        this.props.viewState.notifications.push({
          title: t("sui.notifications.title"),
          message: t("sui.notifications.message"),
          confirmText: t("sui.notifications.confirmText"),
          denyText: t("sui.notifications.denyText"),
          confirmAction: action(() => {
            this.props.viewState.storyShown = true;
          }),
          denyAction: action(() => {
            this.props.viewState.storyShown = false;
          }),
          type: "story",
          width: 300
        });
      }
    },

    componentDidMount() {
      this._wrapper.addEventListener("dragover", this.dragOverListener, false);
      showStoryPrompt(this.props.viewState, this.props.terria);
    },

    componentWillUnmount() {
      window.removeEventListener("resize", this.resizeListener, false);
      document.removeEventListener("dragover", this.dragOverListener, false);
    },

    acceptDragDropFile() {
      runInAction(() => {
        this.props.viewState.isDraggingDroppingFile = true;
      });
      // if explorer window is already open, we open my data tab
      if (this.props.viewState.explorerPanelIsVisible) {
        this.props.viewState.openUserData();
      }
    },

    shouldUseMobileInterface() {
      return document.body.clientWidth < this.props.minimumLargeScreenWidth;
    },

    render() {
      const { t } = this.props;
      const mergedTheme = combine(this.props.themeOverrides, terriaTheme, true);

      const customElements = processCustomElements(
        this.props.viewState.useSmallScreenInterface,
        this.props.children
      );

      const terria = this.props.terria;
      const allBaseMaps = this.props.allBaseMaps;

      const showStoryBuilder =
        this.props.viewState.storyBuilderShown &&
        !this.shouldUseMobileInterface();
      const showStoryPanel =
        this.props.terria.configParameters.storyEnabled &&
        this.props.terria.stories.length &&
        this.props.viewState.storyShown &&
        !this.props.viewState.explorerPanelIsVisible &&
        !this.props.viewState.storyBuilderShown;
      return (
        <ThemeProvider theme={mergedTheme}>
          <GlobalTerriaStyles
            experimentalFeatures={
              this.props.terria.configParameters.experimentalFeatures
            }
          />
          <TourPortal terria={terria} viewState={this.props.viewState} />
          <SatelliteHelpPrompt
            terria={terria}
            viewState={this.props.viewState}
          />
          <div className={Styles.storyWrapper}>
            <If condition={!this.props.viewState.disclaimerVisible}>
              <WelcomeMessage viewState={this.props.viewState} />
            </If>
            <div
              className={classNames(Styles.uiRoot, {
                [Styles.withStoryBuilder]: showStoryBuilder
              })}
              css={`
                ${this.props.viewState.disclaimerVisible &&
                  `filter: blur(10px);`}
              `}
              ref={w => (this._wrapper = w)}
            >
              <div className={Styles.ui}>
                <div className={Styles.uiInner}>
                  <If condition={!this.props.viewState.hideMapUi()}>
                    <Small>
                      <MobileHeader
                        terria={terria}
                        menuItems={customElements.menu}
                        menuLeftItems={customElements.menuLeft}
                        viewState={this.props.viewState}
                        version={this.props.version}
                        allBaseMaps={allBaseMaps}
                      />
                    </Small>
                    <Medium>
                      <div
                        className={classNames(
                          Styles.sidePanel,
                          this.props.viewState.topElement === "SidePanel"
                            ? "top-element"
                            : "",
                          {
                            [Styles.sidePanelHide]: this.props.viewState
                              .isMapFullScreen
                          }
                        )}
                        tabIndex={0}
                        onClick={action(() => {
                          this.props.viewState.topElement = "SidePanel";
                        })}
                        // TODO: debounce/batch
                        onTransitionEnd={() =>
                          this.props.viewState.triggerResizeEvent()
                        }
                      >
                        <Branding
                          terria={terria}
                          version={this.props.version}
                        />
                        <SidePanel
                          terria={terria}
                          viewState={this.props.viewState}
                        />
                      </div>
                    </Medium>
                  </If>
                  <Medium>
                    <div
                      className={classNames(Styles.showWorkbenchButton, {
                        [Styles.showWorkbenchButtonisVisible]: this.props
                          .viewState.isMapFullScreen,
                        [Styles.showWorkbenchButtonisNotVisible]: !this.props
                          .viewState.isMapFullScreen
                      })}
                    >
                      <FullScreenButton
                        terria={this.props.terria}
                        viewState={this.props.viewState}
                        minified={false}
                        btnText={t("sui.showWorkbench")}
                        animationDuration={animationDuration}
                      />
                    </div>
                  </Medium>

<<<<<<< HEAD
                  <section className={Styles.map}>
                    <ProgressBar terria={terria} />
                    <MapColumn
=======
    const showStoryBuilder =
      this.props.viewState.storyBuilderShown &&
      !this.shouldUseMobileInterface();
    const showStoryPanel =
      this.props.terria.configParameters.storyEnabled &&
      this.props.terria.stories.length &&
      this.props.viewState.storyShown &&
      !this.props.viewState.explorerPanelIsVisible &&
      !this.props.viewState.storyBuilderShown;
    return (
      <div className={Styles.storyWrapper}>
        <WelcomeMessage viewState={this.props.viewState} />
        <div
          className={classNames(Styles.uiRoot, {
            [Styles.withStoryBuilder]: showStoryBuilder
          })}
          ref={w => (this._wrapper = w)}
        >
          <div className={Styles.ui}>
            <div className={Styles.uiInner}>
              <If
                condition={
                  !this.props.viewState.hideMapUi() &&
                  !this.props.viewState.showToolPanel()
                }
              >
                <Small>
                  <MobileHeader
                    terria={terria}
                    menuItems={customElements.menu}
                    viewState={this.props.viewState}
                    version={this.props.version}
                    allBaseMaps={allBaseMaps}
                  />
                </Small>
                <Medium>
                  <div
                    className={classNames(
                      Styles.sidePanel,
                      this.props.viewState.topElement === "SidePanel"
                        ? "top-element"
                        : "",
                      {
                        [Styles.sidePanelHide]: this.props.viewState
                          .isMapFullScreen
                      }
                    )}
                    tabIndex={0}
                    onClick={() => {
                      this.props.viewState.topElement = "SidePanel";
                    }}
                  >
                    <Branding terria={terria} version={this.props.version} />
                    <SidePanel
>>>>>>> d35bfb43
                      terria={terria}
                      viewState={this.props.viewState}
                      customFeedbacks={customElements.feedback}
                    />
<<<<<<< HEAD
                    <main>
                      <ExplorerWindow
                        terria={terria}
                        viewState={this.props.viewState}
                      />
                      <If
                        condition={
                          this.props.terria.configParameters
                            .experimentalFeatures &&
                          !this.props.viewState.hideMapUi()
                        }
                      >
                        <ExperimentalFeatures
                          terria={terria}
                          viewState={this.props.viewState}
                          experimentalItems={customElements.experimentalMenu}
                        />
                      </If>
                    </main>
                  </section>
                </div>
              </div>

              <If condition={!this.props.viewState.hideMapUi()}>
=======
                  </div>
                </Medium>
              </If>

              <If condition={this.props.viewState.showToolPanel()}>
                <ToolPanel viewState={this.props.viewState} />
              </If>

              <Medium>
>>>>>>> d35bfb43
                <div
                  className={classNames({
                    [Styles.explorerPanelIsVisible]: this.props.viewState
                      .explorerPanelIsVisible
                  })}
                >
                  <MenuBar
                    terria={terria}
                    viewState={this.props.viewState}
                    allBaseMaps={allBaseMaps}
                    menuItems={customElements.menu}
                    menuLeftItems={customElements.menuLeft}
                    animationDuration={animationDuration}
                  />
                  <MapNavigation
                    terria={terria}
                    viewState={this.props.viewState}
                    navItems={customElements.nav}
                  />
                </div>
              </If>

              <Medium>
                {/* I think this does what the previous boolean condition does, but without the console error */}
                <If condition={this.props.viewState.isToolOpen}>
                  <Tool
                    viewState={this.props.viewState}
                    {...this.props.viewState.currentTool}
                  />
                </If>
              </Medium>

              <Notification viewState={this.props.viewState} />
              <MapInteractionWindow
                terria={terria}
                viewState={this.props.viewState}
              />

              <If
                condition={
                  !customElements.feedback.length &&
                  this.props.terria.configParameters.feedbackUrl &&
                  !this.props.viewState.hideMapUi()
                }
              >
                <aside className={Styles.feedback}>
                  <FeedbackForm viewState={this.props.viewState} />
                </aside>
              </If>

              <div
                className={classNames(
                  Styles.featureInfo,
                  this.props.viewState.topElement === "FeatureInfo"
                    ? "top-element"
                    : "",
                  {
                    [Styles.featureInfoFullScreen]: this.props.viewState
                      .isMapFullScreen
                  }
                )}
                tabIndex={0}
                onClick={action(() => {
                  this.props.viewState.topElement = "FeatureInfo";
                })}
              >
                <FeatureInfoPanel
                  terria={terria}
                  viewState={this.props.viewState}
                />
              </div>
              <DragDropFile
                terria={this.props.terria}
                viewState={this.props.viewState}
              />
              <DragDropNotification viewState={this.props.viewState} />
              {showStoryPanel && (
                <StoryPanel terria={terria} viewState={this.props.viewState} />
              )}
            </div>
            {this.props.terria.configParameters.storyEnabled && (
              <StoryBuilder
                isVisible={showStoryBuilder}
                terria={terria}
                viewState={this.props.viewState}
                animationDuration={animationDuration}
              />
            )}
            <HelpPanel terria={terria} viewState={this.props.viewState} />
            <Disclaimer viewState={this.props.viewState} />
          </div>
        </ThemeProvider>
      );
    }
  })
);

export const StandardUserInterfaceWithoutTranslation = StandardUserInterface;

export default withTranslation()(StandardUserInterface);<|MERGE_RESOLUTION|>--- conflicted
+++ resolved
@@ -25,7 +25,6 @@
 import FullScreenButton from "./../SidePanel/FullScreenButton.jsx";
 import StoryPanel from "./../Story/StoryPanel.jsx";
 import StoryBuilder from "./../Story/StoryBuilder.jsx";
-import ToolPanel from "./../ToolPanel.jsx";
 
 import TourPortal from "../Tour/TourPortal";
 import SatelliteHelpPrompt from "../HelpScreens/SatelliteHelpPrompt";
@@ -278,71 +277,13 @@
                     </div>
                   </Medium>
 
-<<<<<<< HEAD
                   <section className={Styles.map}>
                     <ProgressBar terria={terria} />
                     <MapColumn
-=======
-    const showStoryBuilder =
-      this.props.viewState.storyBuilderShown &&
-      !this.shouldUseMobileInterface();
-    const showStoryPanel =
-      this.props.terria.configParameters.storyEnabled &&
-      this.props.terria.stories.length &&
-      this.props.viewState.storyShown &&
-      !this.props.viewState.explorerPanelIsVisible &&
-      !this.props.viewState.storyBuilderShown;
-    return (
-      <div className={Styles.storyWrapper}>
-        <WelcomeMessage viewState={this.props.viewState} />
-        <div
-          className={classNames(Styles.uiRoot, {
-            [Styles.withStoryBuilder]: showStoryBuilder
-          })}
-          ref={w => (this._wrapper = w)}
-        >
-          <div className={Styles.ui}>
-            <div className={Styles.uiInner}>
-              <If
-                condition={
-                  !this.props.viewState.hideMapUi() &&
-                  !this.props.viewState.showToolPanel()
-                }
-              >
-                <Small>
-                  <MobileHeader
-                    terria={terria}
-                    menuItems={customElements.menu}
-                    viewState={this.props.viewState}
-                    version={this.props.version}
-                    allBaseMaps={allBaseMaps}
-                  />
-                </Small>
-                <Medium>
-                  <div
-                    className={classNames(
-                      Styles.sidePanel,
-                      this.props.viewState.topElement === "SidePanel"
-                        ? "top-element"
-                        : "",
-                      {
-                        [Styles.sidePanelHide]: this.props.viewState
-                          .isMapFullScreen
-                      }
-                    )}
-                    tabIndex={0}
-                    onClick={() => {
-                      this.props.viewState.topElement = "SidePanel";
-                    }}
-                  >
-                    <Branding terria={terria} version={this.props.version} />
-                    <SidePanel
->>>>>>> d35bfb43
                       terria={terria}
                       viewState={this.props.viewState}
                       customFeedbacks={customElements.feedback}
                     />
-<<<<<<< HEAD
                     <main>
                       <ExplorerWindow
                         terria={terria}
@@ -366,18 +307,12 @@
                 </div>
               </div>
 
-              <If condition={!this.props.viewState.hideMapUi()}>
-=======
-                  </div>
-                </Medium>
-              </If>
-
-              <If condition={this.props.viewState.showToolPanel()}>
-                <ToolPanel viewState={this.props.viewState} />
-              </If>
-
-              <Medium>
->>>>>>> d35bfb43
+              <If
+                condition={
+                  !this.props.viewState.hideMapUi() &&
+                  !this.props.viewState.showToolPanel()
+                }
+              >
                 <div
                   className={classNames({
                     [Styles.explorerPanelIsVisible]: this.props.viewState
