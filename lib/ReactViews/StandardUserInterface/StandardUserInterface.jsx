--- conflicted
+++ resolved
@@ -37,18 +37,6 @@
 import Styles from "./StandardUserInterface.scss";
 var Receipt = require("../../Models/Receipt");
 
-<<<<<<< HEAD
-import { BrowserRouter as Router, Link, Route, Switch } from "react-router-dom";
-
-import { RCBuilder } from "../RCBuilder/RCBuilder";
-import { RCLogin } from "../RCLogin/RCLogin";
-
-import { AmplifySignUp, AmplifyAuthenticator } from "@aws-amplify/ui-react";
-// import { withAuthenticator } from "@aws-amplify/ui-react";
-import Amplify, { Auth } from "aws-amplify";
-import awsconfig from "../../aws-exports";
-=======
->>>>>>> ca323fa4
 Amplify.configure(awsconfig);
 Auth.configure(awsconfig);
 
