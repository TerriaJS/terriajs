--- conflicted
+++ resolved
@@ -53,16 +53,14 @@
       ])
     },
 
-<<<<<<< HEAD
     getDefaultProps() {
-      return {
-        minimumLargeScreenWidth: 768
-      };
+      return { minimumLargeScreenWidth: 768 };
     },
 
     /* eslint-disable-next-line camelcase */
     UNSAFE_componentWillMount() {
       const that = this;
+      // only need to know on initial load
       this.dragOverListener = e => {
         if (
           !e.dataTransfer.types ||
@@ -75,28 +73,6 @@
         e.dataTransfer.dropEffect = "copy";
         that.acceptDragDropFile();
       };
-=======
-  getDefaultProps() {
-    return { minimumLargeScreenWidth: 768 };
-  },
-
-  /* eslint-disable-next-line camelcase */
-  UNSAFE_componentWillMount() {
-    const that = this;
-    // only need to know on initial load
-    this.dragOverListener = e => {
-      if (
-        !e.dataTransfer.types ||
-        !arrayContains(e.dataTransfer.types, "Files")
-      ) {
-        return;
-      }
-      e.preventDefault();
-      e.stopPropagation();
-      e.dataTransfer.dropEffect = "copy";
-      that.acceptDragDropFile();
-    };
->>>>>>> 08e8b46a
 
       this.resizeListener = () => {
         this.props.viewState.useSmallScreenInterface = this.shouldUseMobileInterface();
@@ -104,46 +80,37 @@
 
       window.addEventListener("resize", this.resizeListener, false);
 
-<<<<<<< HEAD
       this.resizeListener();
+
+      if (
+        this.props.terria.configParameters.storyEnabled &&
+        this.props.terria.stories &&
+        this.props.terria.stories.length &&
+        !this.props.viewState.storyShown
+      ) {
+        this.props.viewState.notifications.push({
+          title: "This map contains a story",
+          message: "Would you like to view it now?",
+          confirmText: "Yes",
+          denyText: "Maybe later",
+          confirmAction: () => {
+            this.props.viewState.storyShown = true;
+          },
+          denyAction: () => {
+            this.props.viewState.storyShown = false;
+          },
+          type: "story",
+          width: 300
+        });
+      }
     },
 
     componentDidMount() {
       this._wrapper.addEventListener("dragover", this.dragOverListener, false);
-    },
-=======
-    this.resizeListener();
-
-    if (
       this.props.terria.configParameters.storyEnabled &&
-      this.props.terria.stories &&
-      this.props.terria.stories.length &&
-      !this.props.viewState.storyShown
-    ) {
-      this.props.viewState.notifications.push({
-        title: "This map contains a story",
-        message: "Would you like to view it now?",
-        confirmText: "Yes",
-        denyText: "Maybe later",
-        confirmAction: () => {
-          this.props.viewState.storyShown = true;
-        },
-        denyAction: () => {
-          this.props.viewState.storyShown = false;
-        },
-        type: "story",
-        width: 300
-      });
-    }
-  },
-
-  componentDidMount() {
-    this._wrapper.addEventListener("dragover", this.dragOverListener, false);
-    this.props.terria.configParameters.storyEnabled &&
-      this.props.terria.stories.length === 0 &&
-      this.props.viewState.toggleFeaturePrompt("story", true);
-  },
->>>>>>> 08e8b46a
+        this.props.terria.stories.length === 0 &&
+        this.props.viewState.toggleFeaturePrompt("story", true);
+    },
 
     componentWillUnmount() {
       window.removeEventListener("resize", this.resizeListener, false);
@@ -158,10 +125,10 @@
       }
     },
 
-<<<<<<< HEAD
     shouldUseMobileInterface() {
       return document.body.clientWidth < this.props.minimumLargeScreenWidth;
     },
+
     render() {
       const customElements = processCustomElements(
         this.props.viewState.useSmallScreenInterface,
@@ -170,250 +137,189 @@
 
       const terria = this.props.terria;
       const allBaseMaps = this.props.allBaseMaps;
+
+      const showStoryBuilder =
+        this.props.viewState.storyBuilderShown &&
+        !this.shouldUseMobileInterface();
+      const showStoryPanel =
+        this.props.terria.configParameters.storyEnabled &&
+        this.props.terria.stories.length &&
+        this.props.viewState.storyShown &&
+        !this.props.viewState.explorerPanelIsVisible &&
+        !this.props.viewState.storyBuilderShown;
       return (
-        <div className={Styles.uiRoot} ref={w => (this._wrapper = w)}>
-=======
-  shouldUseMobileInterface() {
-    return document.body.clientWidth < this.props.minimumLargeScreenWidth;
-  },
-
-  render() {
-    const customElements = processCustomElements(
-      this.props.viewState.useSmallScreenInterface,
-      this.props.children
-    );
-
-    const terria = this.props.terria;
-    const allBaseMaps = this.props.allBaseMaps;
-
-    const showStoryBuilder =
-      this.props.viewState.storyBuilderShown &&
-      !this.shouldUseMobileInterface();
-    const showStoryPanel =
-      this.props.terria.configParameters.storyEnabled &&
-      this.props.terria.stories.length &&
-      this.props.viewState.storyShown &&
-      !this.props.viewState.explorerPanelIsVisible &&
-      !this.props.viewState.storyBuilderShown;
-    return (
-      <div className={Styles.storyWrapper}>
-        <div
-          className={classNames(Styles.uiRoot, {
-            [Styles.withStoryBuilder]: showStoryBuilder
-          })}
-          ref={w => (this._wrapper = w)}
-        >
->>>>>>> 08e8b46a
-          <div className={Styles.ui}>
-            <div className={Styles.uiInner}>
-              <If condition={!this.props.viewState.hideMapUi()}>
-                <Small>
-<<<<<<< HEAD
-                  {/* <MobileHeader
+        <div className={Styles.storyWrapper}>
+          <div
+            className={classNames(Styles.uiRoot, {
+              [Styles.withStoryBuilder]: showStoryBuilder
+            })}
+            ref={w => (this._wrapper = w)}
+          >
+            <div className={Styles.ui}>
+              <div className={Styles.uiInner}>
+                <If condition={!this.props.viewState.hideMapUi()}>
+                  <Small>
+                    {/* <MobileHeader
                                     terria={terria}
                                     menuItems={customElements.menu}
                                     viewState={this.props.viewState}
                                     version={this.props.version}
                                     allBaseMaps={allBaseMaps}
                                 /> */}
-=======
-                  <MobileHeader
-                    terria={terria}
-                    menuItems={customElements.menu}
-                    viewState={this.props.viewState}
-                    version={this.props.version}
-                    allBaseMaps={allBaseMaps}
-                  />
->>>>>>> 08e8b46a
-                </Small>
+                  </Small>
+                  <Medium>
+                    <div
+                      className={classNames(
+                        Styles.sidePanel,
+                        this.props.viewState.topElement === "SidePanel"
+                          ? "top-element"
+                          : "",
+                        {
+                          [Styles.sidePanelHide]: this.props.viewState
+                            .isMapFullScreen
+                        }
+                      )}
+                      tabIndex={0}
+                      onClick={() => {
+                        this.props.viewState.topElement = "SidePanel";
+                      }}
+                    >
+                      <Branding terria={terria} version={this.props.version} />
+                      <SidePanel
+                        terria={terria}
+                        viewState={this.props.viewState}
+                      />
+                    </div>
+                  </Medium>
+                </If>
                 <Medium>
                   <div
-                    className={classNames(
-                      Styles.sidePanel,
-                      this.props.viewState.topElement === "SidePanel"
-                        ? "top-element"
-                        : "",
-                      {
-                        [Styles.sidePanelHide]: this.props.viewState
-                          .isMapFullScreen
-                      }
-                    )}
-                    tabIndex={0}
-                    onClick={() => {
-                      this.props.viewState.topElement = "SidePanel";
-                    }}
+                    className={classNames(Styles.showWorkbenchButton, {
+                      [Styles.showWorkbenchButtonisVisible]: this.props
+                        .viewState.isMapFullScreen,
+                      [Styles.showWorkbenchButtonisNotVisible]: !this.props
+                        .viewState.isMapFullScreen
+                    })}
                   >
-                    <Branding terria={terria} version={this.props.version} />
-                    <SidePanel
+                    <FullScreenButton
+                      terria={this.props.terria}
+                      viewState={this.props.viewState}
+                      minified={false}
+                      btnText="Show workbench"
+                      animationDuration={animationDuration}
+                    />
+                  </div>
+                </Medium>
+
+                <section className={Styles.map}>
+                  {/* <ProgressBar terria={terria}/> */}
+                  <MapColumn
+                    terria={terria}
+                    viewState={this.props.viewState}
+                    customFeedbacks={customElements.feedback}
+                  />
+                  <main>
+                    <ExplorerWindow
                       terria={terria}
                       viewState={this.props.viewState}
                     />
-                  </div>
-                </Medium>
-              </If>
-              <Medium>
-                <div
-                  className={classNames(Styles.showWorkbenchButton, {
-                    [Styles.showWorkbenchButtonisVisible]: this.props.viewState
-                      .isMapFullScreen,
-                    [Styles.showWorkbenchButtonisNotVisible]: !this.props
-                      .viewState.isMapFullScreen
-                  })}
-                >
-                  <FullScreenButton
-                    terria={this.props.terria}
-                    viewState={this.props.viewState}
-                    minified={false}
-                    btnText="Show workbench"
-<<<<<<< HEAD
-                    animationDuration={250}
-=======
-                    animationDuration={animationDuration}
->>>>>>> 08e8b46a
-                  />
-                </div>
-              </Medium>
-
-              <section className={Styles.map}>
-<<<<<<< HEAD
-                {/* <ProgressBar terria={terria}/> */}
-=======
-                <ProgressBar terria={terria} />
->>>>>>> 08e8b46a
-                <MapColumn
+                    <If
+                      condition={
+                        this.props.terria.configParameters
+                          .experimentalFeatures &&
+                        !this.props.viewState.hideMapUi()
+                      }
+                    >
+                      <ExperimentalFeatures
+                        terria={terria}
+                        viewState={this.props.viewState}
+                        experimentalItems={customElements.experimentalMenu}
+                      />
+                    </If>
+                  </main>
+                </section>
+              </div>
+            </div>
+
+            <If condition={!this.props.viewState.hideMapUi()}>
+              <div
+                className={classNames({
+                  [Styles.explorerPanelIsVisible]: this.props.viewState
+                    .explorerPanelIsVisible
+                })}
+              >
+                <MenuBar
                   terria={terria}
                   viewState={this.props.viewState}
-                  customFeedbacks={customElements.feedback}
+                  allBaseMaps={allBaseMaps}
+                  menuItems={customElements.menu}
+                  animationDuration={animationDuration}
                 />
-                <main>
-                  <ExplorerWindow
-                    terria={terria}
-                    viewState={this.props.viewState}
-                  />
-                  <If
-                    condition={
-                      this.props.terria.configParameters.experimentalFeatures &&
-                      !this.props.viewState.hideMapUi()
-                    }
-                  >
-                    <ExperimentalFeatures
-                      terria={terria}
-                      viewState={this.props.viewState}
-                      experimentalItems={customElements.experimentalMenu}
-                    />
-                  </If>
-                </main>
-              </section>
-            </div>
-          </div>
-
-          <If condition={!this.props.viewState.hideMapUi()}>
-            <div
-              className={classNames({
-                [Styles.explorerPanelIsVisible]: this.props.viewState
-                  .explorerPanelIsVisible
-              })}
-            >
-              <MenuBar
-                terria={terria}
-                viewState={this.props.viewState}
-                allBaseMaps={allBaseMaps}
-                menuItems={customElements.menu}
-<<<<<<< HEAD
-=======
-                animationDuration={animationDuration}
->>>>>>> 08e8b46a
-              />
-              <MapNavigation
-                terria={terria}
-                viewState={this.props.viewState}
-                navItems={customElements.nav}
-              />
-            </div>
-          </If>
-
-          <Notification viewState={this.props.viewState} />
-          <MapInteractionWindow
-            terria={terria}
-            viewState={this.props.viewState}
-          />
-
-<<<<<<< HEAD
-          {/* <If condition={!customElements.feedback.length && this.props.terria.configParameters.feedbackUrl && !this.props.viewState.hideMapUi()}>
+                <MapNavigation
+                  terria={terria}
+                  viewState={this.props.viewState}
+                  navItems={customElements.nav}
+                />
+              </div>
+            </If>
+
+            <Notification viewState={this.props.viewState} />
+            <MapInteractionWindow
+              terria={terria}
+              viewState={this.props.viewState}
+            />
+
+            {/* <If condition={!customElements.feedback.length && this.props.terria.configParameters.feedbackUrl && !this.props.viewState.hideMapUi()}>
                     <aside className={Styles.feedback}>
                         <FeedbackForm viewState={this.props.viewState}/>
                     </aside>
                 </If> */}
-=======
-          <If
-            condition={
-              !customElements.feedback.length &&
-              this.props.terria.configParameters.feedbackUrl &&
-              !this.props.viewState.hideMapUi()
-            }
-          >
-            <aside className={Styles.feedback}>
-              <FeedbackForm viewState={this.props.viewState} />
-            </aside>
-          </If>
->>>>>>> 08e8b46a
-
-          <div
-            className={classNames(
-              Styles.featureInfo,
-              this.props.viewState.topElement === "FeatureInfo"
-                ? "top-element"
-                : "",
-              {
-                [Styles.featureInfoFullScreen]: this.props.viewState
-                  .isMapFullScreen
-              }
-            )}
-            tabIndex={0}
-            onClick={() => {
-              this.props.viewState.topElement = "FeatureInfo";
-            }}
-          >
-            <FeatureInfoPanel
-              terria={terria}
-              viewState={this.props.viewState}
-            />
-          </div>
-<<<<<<< HEAD
-          {/* <DragDropFile terria={this.props.terria}
-                              viewState={this.props.viewState}
-                />
-                <DragDropNotification lastUploadedFiles={this.props.viewState.lastUploadedFiles} viewState={this.props.viewState}/> */}
-        </div>
-      );
-    }
-  })
-);
-=======
-          <DragDropFile
+
+            <div
+              className={classNames(
+                Styles.featureInfo,
+                this.props.viewState.topElement === "FeatureInfo"
+                  ? "top-element"
+                  : "",
+                {
+                  [Styles.featureInfoFullScreen]: this.props.viewState
+                    .isMapFullScreen
+                }
+              )}
+              tabIndex={0}
+              onClick={() => {
+                this.props.viewState.topElement = "FeatureInfo";
+              }}
+            >
+              <FeatureInfoPanel
+                terria={terria}
+                viewState={this.props.viewState}
+              />
+            </div>
+            {/* <DragDropFile
             terria={this.props.terria}
             viewState={this.props.viewState}
           />
           <DragDropNotification
             lastUploadedFiles={this.props.viewState.lastUploadedFiles}
             viewState={this.props.viewState}
-          />
-          {showStoryPanel && (
-            <StoryPanel terria={terria} viewState={this.props.viewState} />
+          /> */}
+            {showStoryPanel && (
+              <StoryPanel terria={terria} viewState={this.props.viewState} />
+            )}
+          </div>
+          {this.props.terria.configParameters.storyEnabled && (
+            <StoryBuilder
+              isVisible={showStoryBuilder}
+              terria={terria}
+              viewState={this.props.viewState}
+              animationDuration={animationDuration}
+            />
           )}
         </div>
-        {this.props.terria.configParameters.storyEnabled && (
-          <StoryBuilder
-            isVisible={showStoryBuilder}
-            terria={terria}
-            viewState={this.props.viewState}
-            animationDuration={animationDuration}
-          />
-        )}
-      </div>
-    );
-  }
-});
->>>>>>> 08e8b46a
+      );
+    }
+  })
+);
 
 module.exports = StandardUserInterface;