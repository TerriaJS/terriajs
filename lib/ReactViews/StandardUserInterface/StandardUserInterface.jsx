import Amplify, { Auth } from "aws-amplify";
import classNames from "classnames";
import createReactClass from "create-react-class";
import "inobounce";
import PropTypes from "prop-types";
import React from "react";
import { withTranslation } from "react-i18next";
import { Link, Route, Switch } from "react-router-dom";
import awsconfig from "../../aws-exports";
import arrayContains from "../../Core/arrayContains";
import { RCChangeUrlParams } from "../../Models/Receipt";
import { Medium, Small } from "../Generic/Responsive";
import SatelliteGuide from "../Guide/SatelliteGuide.jsx";
import ProgressBar from "../Map/ProgressBar.jsx";
import RCBuilder from "../RCBuilder/RCBuilder";
import RCLogin from "../RCLogin/RCLogin";
import SidePanelSectorTabs from "../RCSectorPanel/SidePanelSectorTabs";
import WelcomeMessage from "../WelcomeMessage/WelcomeMessage.jsx";
import MapNavigation from "./../Map/MapNavigation.jsx";
import RCMenuBar from "./../Map/RCMenuBar.jsx";
import MobileHeader from "./../Mobile/MobileHeader.jsx";
import MapInteractionWindow from "./../Notification/MapInteractionWindow.jsx";
import Notification from "./../Notification/Notification.jsx";
import ObserveModelMixin from "./../ObserveModelMixin";
import RCHotspotSummary from "./../RCHotspotSummary/RCHotspotSummary.jsx";
import FullScreenButton from "./../SidePanel/FullScreenButton.jsx";
import SidePanel from "./../SidePanel/SidePanel.jsx";
import RCStoryPanel from "./../Story/RCStoryPanel.jsx";
import StoryBuilder from "./../Story/StoryBuilder.jsx";
import ToolPanel from "./../ToolPanel.jsx";
// import FeatureInfoPanel from "../FeatureInfo/FeatureInfoPanel.jsx";
import MapColumn from "./MapColumn.jsx";
import processCustomElements from "./processCustomElements";
import Styles from "./StandardUserInterface.scss";

<<<<<<< HEAD
Amplify.configure(awsconfig);
Auth.configure(awsconfig);
=======
import SatelliteGuide from "../Guide/SatelliteGuide.jsx";
import WelcomeMessage from "../WelcomeMessage/WelcomeMessage.jsx";
import InternetExplorerOverlay from "../InternetExplorerOverlay/InternetExplorerOverlay.jsx";

import { Small, Medium } from "../Generic/Responsive";
import classNames from "classnames";
import "inobounce";

import { withTranslation } from "react-i18next";

import Styles from "./standard-user-interface.scss";
>>>>>>> d98a21ae

export const showStoryPrompt = (viewState, terria) => {
  terria.configParameters.showFeaturePrompts &&
    terria.configParameters.storyEnabled &&
    terria.stories.length === 0 &&
    viewState.toggleFeaturePrompt("story", true);
};
const animationDuration = 250;
const StandardUserInterface = createReactClass({
  displayName: "StandardUserInterface",
  mixins: [ObserveModelMixin],

  propTypes: {
    /**
     * Terria instance
     */
    terria: PropTypes.object.isRequired,
    /**
     * All the base maps.
     */
    allBaseMaps: PropTypes.array,
    viewState: PropTypes.object.isRequired,
    minimumLargeScreenWidth: PropTypes.number,
    version: PropTypes.string,
    children: PropTypes.oneOfType([
      PropTypes.arrayOf(PropTypes.element),
      PropTypes.element
    ]),
    t: PropTypes.func.isRequired
  },

  getDefaultProps() {
    return { minimumLargeScreenWidth: 768 };
  },

  /* eslint-disable-next-line camelcase */
  UNSAFE_componentWillMount() {
    const { t } = this.props;
    const that = this;
    // only need to know on initial load
    this.dragOverListener = e => {
      if (
        !e.dataTransfer.types ||
        !arrayContains(e.dataTransfer.types, "Files")
      ) {
        return;
      }
      e.preventDefault();
      e.stopPropagation();
      e.dataTransfer.dropEffect = "copy";
      that.acceptDragDropFile();
    };

    this.resizeListener = () => {
      this.props.viewState.useSmallScreenInterface = this.shouldUseMobileInterface();
    };

    window.addEventListener("resize", this.resizeListener, false);

    this.resizeListener();

    if (
      this.props.terria.configParameters.storyEnabled &&
      this.props.terria.stories &&
      this.props.terria.stories.length &&
      !this.props.viewState.storyShown
    ) {
      this.props.viewState.notifications.push({
        title: t("sui.notifications.title"),
        message: t("sui.notifications.message"),
        confirmText: t("sui.notifications.confirmText"),
        denyText: t("sui.notifications.denyText"),
        confirmAction: () => {
          this.props.viewState.storyShown = true;
        },
        denyAction: () => {
          this.props.viewState.storyShown = false;
        },
        type: "story",
        width: 300
      });
    }
  },

  async componentDidMount() {
    // this.props.viewState.isHotspotsFiltered = false;
    this._wrapper.addEventListener("dragover", this.dragOverListener, false);
    showStoryPrompt(this.props.viewState, this.props.terria);
    //
    // First web enters, read the params
    // Wait for router-dom to set before loading the init params: async
    //
    await new Promise(resolve => setTimeout(resolve, 500));
    RCChangeUrlParams(undefined, this.props.viewState);
  },

  componentWillUnmount() {
    window.removeEventListener("resize", this.resizeListener, false);
    document.removeEventListener("dragover", this.dragOverListener, false);
  },

  acceptDragDropFile() {
    this.props.viewState.isDraggingDroppingFile = true;
    // if explorer window is already open, we open my data tab
    if (this.props.viewState.explorerPanelIsVisible) {
      this.props.viewState.openUserData();
    }
  },

  shouldUseMobileInterface() {
    return document.body.clientWidth < this.props.minimumLargeScreenWidth;
  },

  render() {
    const { t, viewState, terria } = this.props;
    const customElements = processCustomElements(
      viewState.useSmallScreenInterface,
      this.props.children
    );

    const allBaseMaps = this.props.allBaseMaps;

    const showStoryBuilder =
      viewState.storyBuilderShown && !this.shouldUseMobileInterface();
    const showStoryPanel =
      terria.configParameters.storyEnabled &&
      terria.stories.length &&
      viewState.storyShown &&
      !viewState.explorerPanelIsVisible &&
      !viewState.storyBuilderShown;

    const showHotspotSummary = viewState.hotspotSummaryEnabled;

    return (
      <div className={Styles.storyWrapper}>
<<<<<<< HEAD
        <WelcomeMessage viewState={viewState} />
=======
        <InternetExplorerOverlay viewState={this.props.viewState} />
        <WelcomeMessage viewState={this.props.viewState} />
>>>>>>> d98a21ae
        <div
          className={classNames(Styles.uiRoot, {
            [Styles.withStoryBuilder]: showStoryBuilder
          })}
          ref={w => (this._wrapper = w)}
        >
          <div className={Styles.ui}>
            <div className={Styles.uiInner}>
              {/* Moved side panel to left */}
              <If
                condition={!viewState.hideMapUi() && !viewState.showToolPanel()}
              >
                <Small>
                  <MobileHeader
                    terria={terria}
                    menuItems={customElements.menu}
                    viewState={viewState}
                    version={this.props.version}
                    allBaseMaps={allBaseMaps}
                  />
                </Small>
                <Small>
                  <div className={Styles.middleContainer}>
                    <section
                      className={classNames(
                        Styles.map,
                        showStoryPanel && Styles.smallMap
                      )}
                    >
                      <ProgressBar terria={terria} />
                      <MapColumn
                        terria={terria}
                        viewState={viewState}
                        customFeedbacks={customElements.feedback}
                      />
                    </section>

                    {showStoryPanel ? (
                      <div className={Styles.storyPanelWrapper}>
                        <RCStoryPanel terria={terria} viewState={viewState} />
                      </div>
                    ) : null}

                    {!(showStoryPanel || showHotspotSummary) && (
                      <div className={Styles.tabsContainer}>
                        <SidePanelSectorTabs
                          terria={terria}
                          viewState={viewState}
                        />
                      </div>
                    )}

                    {showHotspotSummary && (
                      <RCHotspotSummary viewState={viewState} />
                    )}
                  </div>
                </Small>
                <Medium>
                  <section className={Styles.map}>
                    <ProgressBar terria={terria} />
                    <MapColumn
                      terria={terria}
                      viewState={viewState}
                      customFeedbacks={customElements.feedback}
                    />
                  </section>
                </Medium>
                <Medium>
                  <div
                    className={classNames(
                      Styles.sidePanel,
                      viewState.topElement === "SidePanel" ? "top-element" : "",
                      {
                        [Styles.sidePanelHide]: viewState.isMapFullScreen
                      }
                    )}
                    tabIndex={0}
                    onClick={() => {
                      viewState.topElement = "SidePanel";
                    }}
                  >
                    <div style={{ textAlign: "end" }}>
                      <Link to="/">Home</Link> |
                      <Link to="/builder">Builder</Link> |
                      <Link to="/users">Users</Link>
                    </div>
                    <hr />

                    <Switch>
                      <Route exact path="/">
                        {showHotspotSummary && (
                          <RCHotspotSummary viewState={viewState} />
                        )}

                        {!(showStoryPanel || showHotspotSummary) && (
                          <SidePanelSectorTabs
                            terria={terria}
                            viewState={viewState}
                          />
                        )}
                        {showStoryPanel ? (
                          <RCStoryPanel terria={terria} viewState={viewState} />
                        ) : null}
                      </Route>

                      <Route path="/builder">
                        <RCBuilder viewState={viewState} />
                      </Route>

                      <Route path="/users">
                        <RCLogin viewState={viewState} />
                      </Route>
                    </Switch>

                    {/*{showHotspotSummary && (*/}
                    {/*  <RCHotspotSummary viewState={viewState} />*/}
                    {/*)}*/}

                    {/*{!(showStoryPanel || showHotspotSummary) && (*/}
                    {/*  <SidePanelSectorTabs*/}
                    {/*    terria={terria}*/}
                    {/*    viewState={viewState}*/}
                    {/*  />*/}
                    {/*)}*/}
                    {/*{showStoryPanel ? (*/}
                    {/*  <RCStoryPanel terria={terria} viewState={viewState} />*/}
                    {/*) : null}*/}
                    <SidePanel terria={terria} viewState={viewState} />
                  </div>
                </Medium>
              </If>

              <If condition={viewState.showToolPanel()}>
                <ToolPanel viewState={viewState} />
              </If>

              <Medium>
                <div
                  className={classNames(Styles.showWorkbenchButton, {
                    [Styles.showWorkbenchButtonisVisible]:
                      viewState.isMapFullScreen,
                    [Styles.showWorkbenchButtonisNotVisible]: !this.props
                      .viewState.isMapFullScreen
                  })}
                >
                  <FullScreenButton
                    terria={terria}
                    viewState={viewState}
                    minified={false}
                    btnText={t("sui.showWorkbench")}
                    animationDuration={animationDuration}
                  />
                </div>
              </Medium>
            </div>
          </div>

          <If condition={!viewState.hideMapUi()}>
            <Medium>
              <div
                className={classNames({
                  [Styles.explorerPanelIsVisible]:
                    viewState.explorerPanelIsVisible,
                  [Styles.NavigationMap]: true
                })}
              >
                {/* <MenuBar
                    terria={terria}
                    viewState={viewState}
                    allBaseMaps={allBaseMaps}
                    menuItems={customElements.menu}
                    animationDuration={animationDuration}
                  /> */}
                <RCMenuBar terria={terria} viewState={viewState} />
                <MapNavigation
                  terria={terria}
                  viewState={viewState}
                  navItems={customElements.nav}
                />
              </div>
            </Medium>
          </If>

          <Notification viewState={viewState} />
          <SatelliteGuide terria={terria} viewState={viewState} />
          <MapInteractionWindow terria={terria} viewState={viewState} />

          {/* <If
              condition={
                !customElements.feedback.length &&
                terria.configParameters.feedbackUrl &&
                !viewState.hideMapUi()
              }
            >
              <aside className={Styles.feedback}>
                <FeedbackForm viewState={viewState} />
              </aside>
            </If> */}

          <div
            className={classNames(
              Styles.featureInfo,
              viewState.topElement === "FeatureInfo" ? "top-element" : "",
              {
                [Styles.featureInfoFullScreen]: viewState.isMapFullScreen
              }
            )}
            tabIndex={0}
            onClick={() => {
              viewState.topElement = "FeatureInfo";
            }}
          >
            {/*RC TODO: uncomment if there is a need to show the info popup when clicking on map */}
            {/*<FeatureInfoPanel terria={terria} viewState={viewState} />*/}
          </div>
          {/* <DragDropFile terria={terria} viewState={viewState} />
          <DragDropNotification
            lastUploadedFiles={viewState.lastUploadedFiles}
            viewState={viewState}
            t={this.props.t}
          /> */}
        </div>
        {terria.configParameters.storyEnabled && (
          <StoryBuilder
            isVisible={showStoryBuilder}
            terria={terria}
            viewState={viewState}
            animationDuration={animationDuration}
          />
        )}
      </div>
    );
  }
});

export const StandardUserInterfaceWithoutTranslation = StandardUserInterface;

export default withTranslation()(StandardUserInterface);
// export default withTranslation()(StandardUserInterface);<|MERGE_RESOLUTION|>--- conflicted
+++ resolved
@@ -11,6 +11,7 @@
 import { RCChangeUrlParams } from "../../Models/Receipt";
 import { Medium, Small } from "../Generic/Responsive";
 import SatelliteGuide from "../Guide/SatelliteGuide.jsx";
+import InternetExplorerOverlay from "../InternetExplorerOverlay/InternetExplorerOverlay.jsx";
 import ProgressBar from "../Map/ProgressBar.jsx";
 import RCBuilder from "../RCBuilder/RCBuilder";
 import RCLogin from "../RCLogin/RCLogin";
@@ -33,22 +34,8 @@
 import processCustomElements from "./processCustomElements";
 import Styles from "./StandardUserInterface.scss";
 
-<<<<<<< HEAD
 Amplify.configure(awsconfig);
 Auth.configure(awsconfig);
-=======
-import SatelliteGuide from "../Guide/SatelliteGuide.jsx";
-import WelcomeMessage from "../WelcomeMessage/WelcomeMessage.jsx";
-import InternetExplorerOverlay from "../InternetExplorerOverlay/InternetExplorerOverlay.jsx";
-
-import { Small, Medium } from "../Generic/Responsive";
-import classNames from "classnames";
-import "inobounce";
-
-import { withTranslation } from "react-i18next";
-
-import Styles from "./standard-user-interface.scss";
->>>>>>> d98a21ae
 
 export const showStoryPrompt = (viewState, terria) => {
   terria.configParameters.showFeaturePrompts &&
@@ -184,12 +171,8 @@
 
     return (
       <div className={Styles.storyWrapper}>
-<<<<<<< HEAD
+        <InternetExplorerOverlay viewState={this.props.viewState} />
         <WelcomeMessage viewState={viewState} />
-=======
-        <InternetExplorerOverlay viewState={this.props.viewState} />
-        <WelcomeMessage viewState={this.props.viewState} />
->>>>>>> d98a21ae
         <div
           className={classNames(Styles.uiRoot, {
             [Styles.withStoryBuilder]: showStoryBuilder
