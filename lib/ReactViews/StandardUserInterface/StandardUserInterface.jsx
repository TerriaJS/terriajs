--- conflicted
+++ resolved
@@ -272,10 +272,6 @@
                     {!showStoryPanel && <SidePanelContent terria={terria} />}
                     {showStoryPanel ? (
                       <div>
-<<<<<<< HEAD
-                        <button onClick={this.onExitStory}>Exit story</button>
-=======
->>>>>>> 86548f32
                         <RCStoryPanel
                           terria={terria}
                           viewState={this.props.viewState}
