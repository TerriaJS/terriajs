import React from "react";
import createReactClass from "create-react-class";
import PropTypes from "prop-types";
import arrayContains from "../../Core/arrayContains";
import Branding from "./../SidePanel/Branding.jsx";
import DragDropFile from "./../DragDropFile.jsx";
import DragDropNotification from "./../DragDropNotification.jsx";
import ExplorerWindow from "./../ExplorerWindow/ExplorerWindow.jsx";
import FeatureInfoPanel from "./../FeatureInfo/FeatureInfoPanel.jsx";
import FeedbackForm from "../Feedback/FeedbackForm.jsx";
import MapColumn from "./MapColumn.jsx";
import MapInteractionWindow from "./../Notification/MapInteractionWindow.jsx";
import MapNavigation from "./../Map/MapNavigation.jsx";
import MenuBar from "./../Map/MenuBar.jsx";
import ExperimentalFeatures from "./../Map/ExperimentalFeatures.jsx";
import MobileHeader from "./../Mobile/MobileHeader.jsx";
import Notification from "./../Notification/Notification.jsx";
import ObserveModelMixin from "./../ObserveModelMixin";
import ProgressBar from "../Map/ProgressBar.jsx";
import SidePanel from "./../SidePanel/SidePanel.jsx";
import SidePanelContent from "./../SidePanel/SidePanelContent";
import processCustomElements from "./processCustomElements";
import FullScreenButton from "./../SidePanel/FullScreenButton.jsx";
import StoryPanel from "./../Story/StoryPanel.jsx";
import RCStoryPanel from "./../Story/RCStoryPanel.jsx";
import StoryBuilder from "./../Story/StoryBuilder.jsx";
import ToolPanel from "./../ToolPanel.jsx";
// import SectorTabs from "./../SidePanel/SectorTabs";
import SatelliteGuide from "../Guide/SatelliteGuide.jsx";
import WelcomeMessage from "../WelcomeMessage/WelcomeMessage.jsx";
// import SectorInfo from "../SidePanel/SectorInfo";
import { Small, Medium } from "../Generic/Responsive";
import classNames from "classnames";
import "inobounce";

import { withTranslation } from "react-i18next";

import Styles from "./standard-user-interface.scss";

export const showStoryPrompt = (viewState, terria) => {
  terria.configParameters.showFeaturePrompts &&
    terria.configParameters.storyEnabled &&
    terria.stories.length === 0 &&
    viewState.toggleFeaturePrompt("story", true);
};
const animationDuration = 250;
/** blah */
const StandardUserInterface = createReactClass({
  displayName: "StandardUserInterface",
  mixins: [ObserveModelMixin],

  propTypes: {
    /**
     * Terria instance
     */
    terria: PropTypes.object.isRequired,
    /**
     * All the base maps.
     */
    allBaseMaps: PropTypes.array,
    viewState: PropTypes.object.isRequired,
    minimumLargeScreenWidth: PropTypes.number,
    version: PropTypes.string,
    children: PropTypes.oneOfType([
      PropTypes.arrayOf(PropTypes.element),
      PropTypes.element
    ]),
    t: PropTypes.func.isRequired
  },

  getDefaultProps() {
    return { minimumLargeScreenWidth: 768 };
  },

  /* eslint-disable-next-line camelcase */
  UNSAFE_componentWillMount() {
    const { t } = this.props;
    const that = this;
    // only need to know on initial load
    this.dragOverListener = e => {
      if (
        !e.dataTransfer.types ||
        !arrayContains(e.dataTransfer.types, "Files")
      ) {
        return;
      }
      e.preventDefault();
      e.stopPropagation();
      e.dataTransfer.dropEffect = "copy";
      that.acceptDragDropFile();
    };

    this.resizeListener = () => {
      this.props.viewState.useSmallScreenInterface = this.shouldUseMobileInterface();
    };

    window.addEventListener("resize", this.resizeListener, false);

    this.resizeListener();

    if (
      this.props.terria.configParameters.storyEnabled &&
      this.props.terria.stories &&
      this.props.terria.stories.length &&
      !this.props.viewState.storyShown
    ) {
      this.props.viewState.notifications.push({
        title: t("sui.notifications.title"),
        message: t("sui.notifications.message"),
        confirmText: t("sui.notifications.confirmText"),
        denyText: t("sui.notifications.denyText"),
        confirmAction: () => {
          this.props.viewState.storyShown = true;
        },
        denyAction: () => {
          this.props.viewState.storyShown = false;
        },
        type: "story",
        width: 300
      });
    }
  },

  componentDidMount() {
    this._wrapper.addEventListener("dragover", this.dragOverListener, false);
    showStoryPrompt(this.props.viewState, this.props.terria);
  },

  componentWillUnmount() {
    window.removeEventListener("resize", this.resizeListener, false);
    document.removeEventListener("dragover", this.dragOverListener, false);
  },

  acceptDragDropFile() {
    this.props.viewState.isDraggingDroppingFile = true;
    // if explorer window is already open, we open my data tab
    if (this.props.viewState.explorerPanelIsVisible) {
      this.props.viewState.openUserData();
    }
  },

  shouldUseMobileInterface() {
    return document.body.clientWidth < this.props.minimumLargeScreenWidth;
  },

  render() {
    const { t } = this.props;
    const customElements = processCustomElements(
      this.props.viewState.useSmallScreenInterface,
      this.props.children
    );

    const terria = this.props.terria;
    console.log("User Interface", terria.homeView, terria.initialView);
    const allBaseMaps = this.props.allBaseMaps;

    const showStoryBuilder =
      this.props.viewState.storyBuilderShown &&
      !this.shouldUseMobileInterface();
    const showStoryPanel =
      this.props.terria.configParameters.storyEnabled &&
      this.props.terria.stories.length &&
      this.props.viewState.storyShown &&
      !this.props.viewState.explorerPanelIsVisible &&
      !this.props.viewState.storyBuilderShown;
    return (
      <div className={Styles.storyWrapper}>
        <WelcomeMessage viewState={this.props.viewState} />
        <div
          className={classNames(Styles.uiRoot, {
            [Styles.withStoryBuilder]: showStoryBuilder
          })}
          ref={w => (this._wrapper = w)}
        >
          <div className={Styles.ui}>
            <div className={Styles.uiInner}>
              {/* Moved side panel to left */}
              <If
                condition={
                  !this.props.viewState.hideMapUi() &&
                  !this.props.viewState.showToolPanel()
                }
              >
                <Small>
<<<<<<< HEAD
                  <MobileHeader
                    terria={terria}
                    menuItems={customElements.menu}
                    viewState={this.props.viewState}
                    version={this.props.version}
                    allBaseMaps={allBaseMaps}
                  />
                  <div className={Styles.middleContainer}>
                    <section
                      className={classNames(
                        Styles.map,
                        showStoryPanel && Styles.smallMap
                      )}
                    >
                      <ProgressBar terria={terria} />
                      <MapColumn
                        terria={terria}
                        viewState={this.props.viewState}
                        customFeedbacks={customElements.feedback}
                      />
                    </section>

                    {showStoryPanel && (
                      <div className={Styles.storyPanelWrapper}>
                        <RCStoryPanel
                          terria={terria}
                          viewState={this.props.viewState}
                        />
                      </div>
                    )}
                  </div>
                  {!showStoryPanel && (
                    <div className={Styles.tabsContainer}>
                      <SidePanelContent />
                    </div>
                  )}
=======
                  <>
                    <MobileHeader
                      terria={terria}
                      menuItems={customElements.menu}
                      viewState={this.props.viewState}
                      version={this.props.version}
                      allBaseMaps={allBaseMaps}
                    />
                    <div className={Styles.tabsContainer}>
                      <SidePanelContent terria={terria} />
                    </div>
                  </>
>>>>>>> 9e6a2655
                </Small>
                <Medium>
                  <section className={Styles.map}>
                    <ProgressBar terria={terria} />
                    <MapColumn
                      terria={terria}
                      viewState={this.props.viewState}
                      customFeedbacks={customElements.feedback}
                    />
                    {/* <main>
                  <ExplorerWindow
                    terria={terria}
                    viewState={this.props.viewState}
                  />
                  <If
                    condition={
                      this.props.terria.configParameters.experimentalFeatures &&
                      !this.props.viewState.hideMapUi()
                    }
                  >
                    <ExperimentalFeatures
                      terria={terria}
                      viewState={this.props.viewState}
                      experimentalItems={customElements.experimentalMenu}
                    />
                  </If>
                </main> */}
                  </section>
                  <div
                    className={classNames(
                      Styles.sidePanel,
                      this.props.viewState.topElement === "SidePanel"
                        ? "top-element"
                        : "",
                      {
                        [Styles.sidePanelHide]: this.props.viewState
                          .isMapFullScreen
                      }
                    )}
                    tabIndex={0}
                    onClick={() => {
                      this.props.viewState.topElement = "SidePanel";
                    }}
                  >
                    <Branding terria={terria} version={this.props.version} />
<<<<<<< HEAD
                    {!showStoryPanel && <SidePanelContent />}
                    {showStoryPanel ? (
                      <RCStoryPanel
                        terria={terria}
                        viewState={this.props.viewState}
                      />
                    ) : null}
=======
                    <SidePanelContent terria={terria} />
>>>>>>> 9e6a2655
                    <SidePanel
                      terria={terria}
                      viewState={this.props.viewState}
                    />
                  </div>
                </Medium>
                {/* <Small>

                </Small> */}
              </If>

              <If condition={this.props.viewState.showToolPanel()}>
                <ToolPanel viewState={this.props.viewState} />
              </If>

              <Medium>
                <div
                  className={classNames(Styles.showWorkbenchButton, {
                    [Styles.showWorkbenchButtonisVisible]: this.props.viewState
                      .isMapFullScreen,
                    [Styles.showWorkbenchButtonisNotVisible]: !this.props
                      .viewState.isMapFullScreen
                  })}
                >
                  <FullScreenButton
                    terria={this.props.terria}
                    viewState={this.props.viewState}
                    minified={false}
                    btnText={t("sui.showWorkbench")}
                    animationDuration={animationDuration}
                  />
                </div>
              </Medium>
            </div>
          </div>

          <If condition={!this.props.viewState.hideMapUi()}>
            <div
              className={classNames({
                [Styles.explorerPanelIsVisible]: this.props.viewState
                  .explorerPanelIsVisible
              })}
            >
              <MenuBar
                terria={terria}
                viewState={this.props.viewState}
                allBaseMaps={allBaseMaps}
                menuItems={customElements.menu}
                animationDuration={animationDuration}
              />
              {/* <MapNavigation
                terria={terria}
                viewState={this.props.viewState}
                navItems={customElements.nav}
              /> */}
            </div>
          </If>

          <Notification viewState={this.props.viewState} />
          <SatelliteGuide terria={terria} viewState={this.props.viewState} />
          <MapInteractionWindow
            terria={terria}
            viewState={this.props.viewState}
          />

          {/* <If
            condition={
              !customElements.feedback.length &&
              this.props.terria.configParameters.feedbackUrl &&
              !this.props.viewState.hideMapUi()
            }
          >
            <aside className={Styles.feedback}>
              <FeedbackForm viewState={this.props.viewState} />
            </aside>
          </If> */}

          <div
            className={classNames(
              Styles.featureInfo,
              this.props.viewState.topElement === "FeatureInfo"
                ? "top-element"
                : "",
              {
                [Styles.featureInfoFullScreen]: this.props.viewState
                  .isMapFullScreen
              }
            )}
            tabIndex={0}
            onClick={() => {
              this.props.viewState.topElement = "FeatureInfo";
            }}
          >
            <FeatureInfoPanel
              terria={terria}
              viewState={this.props.viewState}
            />
          </div>
          <DragDropFile
            terria={this.props.terria}
            viewState={this.props.viewState}
          />
          <DragDropNotification
            lastUploadedFiles={this.props.viewState.lastUploadedFiles}
            viewState={this.props.viewState}
            t={this.props.t}
          />
        </div>
        {this.props.terria.configParameters.storyEnabled && (
          <StoryBuilder
            isVisible={showStoryBuilder}
            terria={terria}
            viewState={this.props.viewState}
            animationDuration={animationDuration}
          />
        )}
      </div>
    );
  }
});

export const StandardUserInterfaceWithoutTranslation = StandardUserInterface;

export default withTranslation()(StandardUserInterface);<|MERGE_RESOLUTION|>--- conflicted
+++ resolved
@@ -182,7 +182,6 @@
                 }
               >
                 <Small>
-<<<<<<< HEAD
                   <MobileHeader
                     terria={terria}
                     menuItems={customElements.menu}
@@ -219,20 +218,6 @@
                       <SidePanelContent />
                     </div>
                   )}
-=======
-                  <>
-                    <MobileHeader
-                      terria={terria}
-                      menuItems={customElements.menu}
-                      viewState={this.props.viewState}
-                      version={this.props.version}
-                      allBaseMaps={allBaseMaps}
-                    />
-                    <div className={Styles.tabsContainer}>
-                      <SidePanelContent terria={terria} />
-                    </div>
-                  </>
->>>>>>> 9e6a2655
                 </Small>
                 <Medium>
                   <section className={Styles.map}>
@@ -278,7 +263,6 @@
                     }}
                   >
                     <Branding terria={terria} version={this.props.version} />
-<<<<<<< HEAD
                     {!showStoryPanel && <SidePanelContent />}
                     {showStoryPanel ? (
                       <RCStoryPanel
@@ -286,9 +270,6 @@
                         viewState={this.props.viewState}
                       />
                     ) : null}
-=======
-                    <SidePanelContent terria={terria} />
->>>>>>> 9e6a2655
                     <SidePanel
                       terria={terria}
                       viewState={this.props.viewState}
