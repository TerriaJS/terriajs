--- conflicted
+++ resolved
@@ -372,17 +372,7 @@
                 animationDuration={animationDuration}
               />
             )}
-<<<<<<< HEAD
-            {this.props.viewState.showHelpMenu && (
-              <HelpPanel
-                terria={terria}
-                viewState={this.props.viewState}
-                items={customElements.helpMenu}
-              />
-            )}
-=======
-            <HelpPanel terria={terria} viewState={this.props.viewState} />
->>>>>>> 25177040
+            <HelpPanel terria={terria} viewState={this.props.viewState} items={customElements.helpMenu} />
           </div>
         </ThemeProvider>
       );
