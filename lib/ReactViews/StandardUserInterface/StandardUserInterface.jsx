import React from 'react';
import createReactClass from 'create-react-class';
import PropTypes from 'prop-types';
import arrayContains from '../../Core/arrayContains';
import Branding from '../SidePanel/Branding';
// import DragDropFile from '../DragDropFile';
// import DragDropNotification from './../DragDropNotification';
import ExplorerWindow from '../ExplorerWindow/ExplorerWindow';
// import FeatureInfoPanel from '../FeatureInfo/FeatureInfoPanel';
// import FeedbackForm from '../Feedback/FeedbackForm';
import MapColumn from './MapColumn';
import MapInteractionWindow from '../Notification/MapInteractionWindow';
import MapNavigation from '../Map/MapNavigation';
// import MenuBar from '../Map/MenuBar';
import ExperimentalFeatures from '../Map/ExperimentalFeatures';
// import MobileHeader from '../Mobile/MobileHeader';
import Notification from '../Notification/Notification';
import ObserveModelMixin from '../ObserveModelMixin';
// import ProgressBar from '../Map/ProgressBar';
import SidePanel from '../SidePanel/SidePanel';
import processCustomElements from './processCustomElements';
import FullScreenButton from './../SidePanel/FullScreenButton.jsx';
import { Small, Medium } from '../Generic/Responsive';
import classNames from 'classnames';
import 'inobounce';

import Styles from './standard-user-interface.scss';

/** blah */
const StandardUserInterface = createReactClass({
    displayName: 'StandardUserInterface',
    mixins: [ObserveModelMixin],

    propTypes: {
        /**
         * Terria instance
         */
        terria: PropTypes.object.isRequired,
        /**
         * All the base maps.
         */
        allBaseMaps: PropTypes.array,
        viewState: PropTypes.object.isRequired,
        minimumLargeScreenWidth: PropTypes.number,
        version: PropTypes.string,
        children: PropTypes.oneOfType([
            PropTypes.arrayOf(PropTypes.element),
            PropTypes.element
        ])
    },

    getDefaultProps() {
        return {
            minimumLargeScreenWidth: 768
        };
    },

    /* eslint-disable-next-line camelcase */
    UNSAFE_componentWillMount() {
        const that = this;
        this.dragOverListener = e => {
            if (!e.dataTransfer.types || !arrayContains(e.dataTransfer.types, 'Files')) {
                return;
            }
            e.preventDefault();
            e.stopPropagation();
            e.dataTransfer.dropEffect = 'copy';
            that.acceptDragDropFile();
        };

        this.resizeListener = () => {
            this.props.viewState.useSmallScreenInterface = this.shouldUseMobileInterface();
        };

        window.addEventListener('resize', this.resizeListener, false);

        this.resizeListener();
    },

    componentDidMount() {
        this._wrapper.addEventListener('dragover', this.dragOverListener, false);
    },

    componentWillUnmount() {
        window.removeEventListener('resize', this.resizeListener, false);
        document.removeEventListener('dragover', this.dragOverListener, false);
    },

    acceptDragDropFile() {
        this.props.viewState.isDraggingDroppingFile = true;
        // if explorer window is already open, we open my data tab
        if(this.props.viewState.explorerPanelIsVisible) {
          this.props.viewState.openUserData();
        }
    },

    shouldUseMobileInterface() {
        return document.body.clientWidth < this.props.minimumLargeScreenWidth;
    },
    render() {
        const customElements = processCustomElements(
            this.props.viewState.useSmallScreenInterface,
            this.props.children
        );

        const terria = this.props.terria;
        const allBaseMaps = this.props.allBaseMaps;
        return (
            <div className={Styles.uiRoot} ref={w => (this._wrapper = w)}>
                <div className={Styles.ui}>
                    <div className={Styles.uiInner}>
                        <If condition={!this.props.viewState.hideMapUi()}>
                            <Small>
                                {/* <MobileHeader
                                    terria={terria}
                                    menuItems={customElements.menu}
                                    viewState={this.props.viewState}
                                    version={this.props.version}
                                    allBaseMaps={allBaseMaps}
                                /> */}
                            </Small>
                            <Medium>
                                <div
                                    className={classNames(Styles.sidePanel,
                                        this.props.viewState.topElement === 'SidePanel' ? 'top-element': '',
                                        {[Styles.sidePanelHide]: this.props.viewState.isMapFullScreen}
                                    )}
                                     tabIndex={0}
                                     onClick={()=> {this.props.viewState.topElement = 'SidePanel';}}
                                >
                                    <Branding
                                        terria={terria}
                                        version={this.props.version}
                                    />
                                    <SidePanel
                                        terria={terria}
                                        viewState={this.props.viewState}
                                    />
                                </div>
                            </Medium>
                        </If>
                        <Medium>
                            <div
                                className={classNames(
                                    Styles.showWorkbenchButton,
                                    {
                                        [Styles.showWorkbenchButtonisVisible]: this
                                            .props.viewState.isMapFullScreen,
                                        [Styles.showWorkbenchButtonisNotVisible]: !this
                                            .props.viewState.isMapFullScreen
                                    }
                                )}
                            >
                                <FullScreenButton
                                    terria={this.props.terria}
                                    viewState={this.props.viewState}
                                    minified={false}
                                    btnText='Show workbench'
                                    animationDuration={250}
                                />
                            </div>
                        </Medium>

                        <section className={Styles.map}>
                            {/* <ProgressBar terria={terria}/> */}
                            <MapColumn terria={terria} viewState={this.props.viewState} customFeedbacks={customElements.feedback}/>
                            <main>
                                <ExplorerWindow
                                    terria={terria}
                                    viewState={this.props.viewState}
                                />
                                <If
                                    condition={
                                        this.props.terria.configParameters
                                            .experimentalFeatures &&
                                        !this.props.viewState.hideMapUi()
                                    }
                                >
                                    <ExperimentalFeatures
                                        terria={terria}
                                        viewState={this.props.viewState}
                                        experimentalItems={
                                            customElements.experimentalMenu
                                        }
                                    />
                                </If>
                            </main>
                        </section>
                    </div>
                </div>

                <If condition={!this.props.viewState.hideMapUi()}>
                    <div className = {classNames({[Styles.explorerPanelIsVisible]: this.props.viewState.explorerPanelIsVisible})}>
                        {/* <MenuBar terria={terria}
                                 viewState={this.props.viewState}
                                 allBaseMaps={allBaseMaps}
                                 menuItems={customElements.menu}
                        /> */}
                        <MapNavigation terria={terria}
                                       viewState={this.props.viewState}
                                       navItems={customElements.nav}
                        />
                    </div>
                </If>

                <Notification viewState={this.props.viewState}/>
                <MapInteractionWindow terria={terria} viewState={this.props.viewState}/>

                {/* <If condition={!customElements.feedback.length && this.props.terria.configParameters.feedbackUrl && !this.props.viewState.hideMapUi()}>
                    <aside className={Styles.feedback}>
                        <FeedbackForm viewState={this.props.viewState}/>
                    </aside>
                </If> */}

<<<<<<< HEAD
                <div className={Styles.featureInfo}>
                    {/* <FeatureInfoPanel terria={terria}
                                      viewState={this.props.viewState}
                    /> */}
=======
                <div className={classNames(Styles.featureInfo, this.props.viewState.topElement === 'FeatureInfo' ? 'top-element': '', {
                    [Styles.featureInfoFullScreen]: this.props.viewState.isMapFullScreen
                })} tabIndex={0} onClick={()=> {this.props.viewState.topElement = 'FeatureInfo';}}>
                    <FeatureInfoPanel terria={terria}
                                  viewState={this.props.viewState}
                    />
>>>>>>> 7f54929a
                </div>
                {/* <DragDropFile terria={this.props.terria}
                              viewState={this.props.viewState}
                />
                <DragDropNotification lastUploadedFiles={this.props.viewState.lastUploadedFiles} viewState={this.props.viewState}/> */}
            </div>
        );
    }
});

module.exports = StandardUserInterface;<|MERGE_RESOLUTION|>--- conflicted
+++ resolved
@@ -212,19 +212,12 @@
                     </aside>
                 </If> */}
 
-<<<<<<< HEAD
-                <div className={Styles.featureInfo}>
-                    {/* <FeatureInfoPanel terria={terria}
-                                      viewState={this.props.viewState}
-                    /> */}
-=======
                 <div className={classNames(Styles.featureInfo, this.props.viewState.topElement === 'FeatureInfo' ? 'top-element': '', {
                     [Styles.featureInfoFullScreen]: this.props.viewState.isMapFullScreen
                 })} tabIndex={0} onClick={()=> {this.props.viewState.topElement = 'FeatureInfo';}}>
-                    <FeatureInfoPanel terria={terria}
+                    {/* <FeatureInfoPanel terria={terria}
                                   viewState={this.props.viewState}
-                    />
->>>>>>> 7f54929a
+                    /> */}
                 </div>
                 {/* <DragDropFile terria={this.props.terria}
                               viewState={this.props.viewState}
