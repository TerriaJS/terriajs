import React from "react";
import createReactClass from "create-react-class";
import PropTypes from "prop-types";
import arrayContains from "../../Core/arrayContains";
import Branding from "../SidePanel/Branding";
// import DragDropFile from '../DragDropFile';
// import DragDropNotification from './../DragDropNotification';
import ExplorerWindow from "../ExplorerWindow/ExplorerWindow";
import FeatureInfoPanel from "../FeatureInfo/FeatureInfoPanel";
// import FeedbackForm from '../Feedback/FeedbackForm';
import MapColumn from "./MapColumn";
import MapInteractionWindow from "../Notification/MapInteractionWindow";
import MapNavigation from "../Map/MapNavigation";
import MenuBar from "../Map/MenuBar";
import ExperimentalFeatures from "../Map/ExperimentalFeatures";
import MobileHeader from "../Mobile/MobileHeader";
import Notification from "../Notification/Notification";
// import ProgressBar from '../Map/ProgressBar';
import SidePanel from "../SidePanel/SidePanel";
import processCustomElements from "./processCustomElements";
import FullScreenButton from "./../SidePanel/FullScreenButton.jsx";
import StoryPanel from "./../Story/StoryPanel.jsx";
import StoryBuilder from "./../Story/StoryBuilder.jsx";

import SatelliteGuide from "../Guide/SatelliteGuide.jsx";
import WelcomeMessage from "../WelcomeMessage/WelcomeMessage.jsx";

import { Small, Medium } from "../Generic/Responsive";
import classNames from "classnames";
import "inobounce";

import Styles from "./standard-user-interface.scss";
import { observer } from "mobx-react";
import { action, runInAction } from "mobx";

const animationDuration = 250;
/** blah */
const StandardUserInterface = observer(
  createReactClass({
    displayName: "StandardUserInterface",

    propTypes: {
      /**
       * Terria instance
       */
      terria: PropTypes.object.isRequired,
      /**
       * All the base maps.
       */
      allBaseMaps: PropTypes.array,
      viewState: PropTypes.object.isRequired,
      minimumLargeScreenWidth: PropTypes.number,
      version: PropTypes.string,
      children: PropTypes.oneOfType([
        PropTypes.arrayOf(PropTypes.element),
        PropTypes.element
      ])
    },

    getDefaultProps() {
      return { minimumLargeScreenWidth: 768 };
    },

    /* eslint-disable-next-line camelcase */
    UNSAFE_componentWillMount() {
      const that = this;
      // only need to know on initial load
      this.dragOverListener = e => {
        if (
          !e.dataTransfer.types ||
          !arrayContains(e.dataTransfer.types, "Files")
        ) {
          return;
        }
        e.preventDefault();
        e.stopPropagation();
        e.dataTransfer.dropEffect = "copy";
        that.acceptDragDropFile();
      };

      this.resizeListener = () => {
        runInAction(() => {
          this.props.viewState.useSmallScreenInterface = this.shouldUseMobileInterface();
        });
      };

      window.addEventListener("resize", this.resizeListener, false);

      this.resizeListener();

      if (
        this.props.terria.configParameters.storyEnabled &&
        this.props.terria.stories &&
        this.props.terria.stories.length &&
        !this.props.viewState.storyShown
      ) {
        this.props.viewState.notifications.push({
          title: "This map contains a story",
          message: "Would you like to view it now?",
          confirmText: "Yes",
          denyText: "Maybe later",
          confirmAction: action(() => {
            this.props.viewState.storyShown = true;
          }),
          denyAction: action(() => {
            this.props.viewState.storyShown = false;
          }),
          type: "story",
          width: 300
        });
      }
    },

    componentDidMount() {
      this._wrapper.addEventListener("dragover", this.dragOverListener, false);
      this.props.terria.configParameters.storyEnabled &&
        this.props.terria.stories.length === 0 &&
        this.props.viewState.toggleFeaturePrompt("story", true);
    },

    componentWillUnmount() {
      window.removeEventListener("resize", this.resizeListener, false);
      document.removeEventListener("dragover", this.dragOverListener, false);
    },

    acceptDragDropFile() {
      runInAction(() => {
        this.props.viewState.isDraggingDroppingFile = true;
      });
      // if explorer window is already open, we open my data tab
      if (this.props.viewState.explorerPanelIsVisible) {
        this.props.viewState.openUserData();
      }
    },

    shouldUseMobileInterface() {
      return document.body.clientWidth < this.props.minimumLargeScreenWidth;
    },

    render() {
      const customElements = processCustomElements(
        this.props.viewState.useSmallScreenInterface,
        this.props.children
      );

      const terria = this.props.terria;
      const allBaseMaps = this.props.allBaseMaps;

<<<<<<< HEAD
      const showStoryBuilder =
        this.props.viewState.storyBuilderShown &&
        !this.shouldUseMobileInterface();
      const showStoryPanel =
        this.props.terria.configParameters.storyEnabled &&
        this.props.terria.stories.length &&
        this.props.viewState.storyShown &&
        !this.props.viewState.explorerPanelIsVisible &&
        !this.props.viewState.storyBuilderShown;
      return (
        <div className={Styles.storyWrapper}>
          <div
            className={classNames(Styles.uiRoot, {
              [Styles.withStoryBuilder]: showStoryBuilder
            })}
            ref={w => (this._wrapper = w)}
          >
            <div className={Styles.ui}>
              <div className={Styles.uiInner}>
                <If condition={!this.props.viewState.hideMapUi()}>
                  <Small>
                    <MobileHeader
                      terria={terria}
                      menuItems={customElements.menu}
                      viewState={this.props.viewState}
                      version={this.props.version}
                      allBaseMaps={allBaseMaps}
                    />
                  </Small>
                  <Medium>
                    <div
                      className={classNames(
                        Styles.sidePanel,
                        this.props.viewState.topElement === "SidePanel"
                          ? "top-element"
                          : "",
                        {
                          [Styles.sidePanelHide]: this.props.viewState
                            .isMapFullScreen
                        }
                      )}
                      tabIndex={0}
                      onClick={action(() => {
                        this.props.viewState.topElement = "SidePanel";
                      })}
                    >
                      <Branding terria={terria} version={this.props.version} />
                      <SidePanel
                        terria={terria}
                        viewState={this.props.viewState}
                      />
                    </div>
                  </Medium>
                </If>
=======
    const showStoryBuilder =
      this.props.viewState.storyBuilderShown &&
      !this.shouldUseMobileInterface();
    const showStoryPanel =
      this.props.terria.configParameters.storyEnabled &&
      this.props.terria.stories.length &&
      this.props.viewState.storyShown &&
      !this.props.viewState.explorerPanelIsVisible &&
      !this.props.viewState.storyBuilderShown;
    return (
      <div className={Styles.storyWrapper}>
        <WelcomeMessage viewState={this.props.viewState} />
        <div
          className={classNames(Styles.uiRoot, {
            [Styles.withStoryBuilder]: showStoryBuilder
          })}
          ref={w => (this._wrapper = w)}
        >
          <div className={Styles.ui}>
            <div className={Styles.uiInner}>
              <If condition={!this.props.viewState.hideMapUi()}>
                <Small>
                  <MobileHeader
                    terria={terria}
                    menuItems={customElements.menu}
                    viewState={this.props.viewState}
                    version={this.props.version}
                    allBaseMaps={allBaseMaps}
                  />
                </Small>
>>>>>>> 425ce115
                <Medium>
                  <div
                    className={classNames(Styles.showWorkbenchButton, {
                      [Styles.showWorkbenchButtonisVisible]: this.props
                        .viewState.isMapFullScreen,
                      [Styles.showWorkbenchButtonisNotVisible]: !this.props
                        .viewState.isMapFullScreen
                    })}
                  >
                    <FullScreenButton
                      terria={this.props.terria}
                      viewState={this.props.viewState}
                      minified={false}
                      btnText="Show workbench"
                      animationDuration={animationDuration}
                    />
                  </div>
                </Medium>

                <section className={Styles.map}>
                  {/* <ProgressBar terria={terria}/> */}
                  <MapColumn
                    terria={terria}
                    viewState={this.props.viewState}
                    customFeedbacks={customElements.feedback}
                  />
                  <main>
                    <ExplorerWindow
                      terria={terria}
                      viewState={this.props.viewState}
                    />
                    <If
                      condition={
                        this.props.terria.configParameters
                          .experimentalFeatures &&
                        !this.props.viewState.hideMapUi()
                      }
                    >
                      <ExperimentalFeatures
                        terria={terria}
                        viewState={this.props.viewState}
                        experimentalItems={customElements.experimentalMenu}
                      />
                    </If>
                  </main>
                </section>
              </div>
            </div>

            <If condition={!this.props.viewState.hideMapUi()}>
              <div
                className={classNames({
                  [Styles.explorerPanelIsVisible]: this.props.viewState
                    .explorerPanelIsVisible
                })}
              >
                <MenuBar
                  terria={terria}
                  viewState={this.props.viewState}
                  allBaseMaps={allBaseMaps}
                  menuItems={customElements.menu}
                  animationDuration={animationDuration}
                />
                <MapNavigation
                  terria={terria}
                  viewState={this.props.viewState}
                  navItems={customElements.nav}
                />
              </div>
            </If>

            <Notification viewState={this.props.viewState} />
            <MapInteractionWindow
              terria={terria}
              viewState={this.props.viewState}
            />

            {/* <If condition={!customElements.feedback.length && this.props.terria.configParameters.feedbackUrl && !this.props.viewState.hideMapUi()}>
                    <aside className={Styles.feedback}>
                        <FeedbackForm viewState={this.props.viewState}/>
                    </aside>
                </If> */}

            <div
              className={classNames(
                Styles.featureInfo,
                this.props.viewState.topElement === "FeatureInfo"
                  ? "top-element"
                  : "",
                {
                  [Styles.featureInfoFullScreen]: this.props.viewState
                    .isMapFullScreen
                }
              )}
              tabIndex={0}
              onClick={action(() => {
                this.props.viewState.topElement = "FeatureInfo";
              })}
            >
              <FeatureInfoPanel
                terria={terria}
                viewState={this.props.viewState}
              />
            </div>
<<<<<<< HEAD
            {/* <DragDropFile
=======
          </If>

          <Notification viewState={this.props.viewState} />
          <SatelliteGuide terria={terria} viewState={this.props.viewState} />
          <MapInteractionWindow
            terria={terria}
            viewState={this.props.viewState}
          />

          <If
            condition={
              !customElements.feedback.length &&
              this.props.terria.configParameters.feedbackUrl &&
              !this.props.viewState.hideMapUi()
            }
          >
            <aside className={Styles.feedback}>
              <FeedbackForm viewState={this.props.viewState} />
            </aside>
          </If>

          <div
            className={classNames(
              Styles.featureInfo,
              this.props.viewState.topElement === "FeatureInfo"
                ? "top-element"
                : "",
              {
                [Styles.featureInfoFullScreen]: this.props.viewState
                  .isMapFullScreen
              }
            )}
            tabIndex={0}
            onClick={() => {
              this.props.viewState.topElement = "FeatureInfo";
            }}
          >
            <FeatureInfoPanel
              terria={terria}
              viewState={this.props.viewState}
            />
          </div>
          <DragDropFile
>>>>>>> 425ce115
            terria={this.props.terria}
            viewState={this.props.viewState}
          />
          <DragDropNotification
            lastUploadedFiles={this.props.viewState.lastUploadedFiles}
            viewState={this.props.viewState}
          /> */}
            {showStoryPanel && (
              <StoryPanel terria={terria} viewState={this.props.viewState} />
            )}
          </div>
          {this.props.terria.configParameters.storyEnabled && (
            <StoryBuilder
              isVisible={showStoryBuilder}
              terria={terria}
              viewState={this.props.viewState}
              animationDuration={animationDuration}
            />
          )}
        </div>
      );
    }
  })
);

module.exports = StandardUserInterface;<|MERGE_RESOLUTION|>--- conflicted
+++ resolved
@@ -22,8 +22,8 @@
 import StoryPanel from "./../Story/StoryPanel.jsx";
 import StoryBuilder from "./../Story/StoryBuilder.jsx";
 
-import SatelliteGuide from "../Guide/SatelliteGuide.jsx";
-import WelcomeMessage from "../WelcomeMessage/WelcomeMessage.jsx";
+import SatelliteGuide from "../Guide/SatelliteGuide";
+import WelcomeMessage from "../WelcomeMessage/WelcomeMessage";
 
 import { Small, Medium } from "../Generic/Responsive";
 import classNames from "classnames";
@@ -146,7 +146,6 @@
       const terria = this.props.terria;
       const allBaseMaps = this.props.allBaseMaps;
 
-<<<<<<< HEAD
       const showStoryBuilder =
         this.props.viewState.storyBuilderShown &&
         !this.shouldUseMobileInterface();
@@ -158,6 +157,7 @@
         !this.props.viewState.storyBuilderShown;
       return (
         <div className={Styles.storyWrapper}>
+          <WelcomeMessage viewState={this.props.viewState} />
           <div
             className={classNames(Styles.uiRoot, {
               [Styles.withStoryBuilder]: showStoryBuilder
@@ -201,38 +201,6 @@
                     </div>
                   </Medium>
                 </If>
-=======
-    const showStoryBuilder =
-      this.props.viewState.storyBuilderShown &&
-      !this.shouldUseMobileInterface();
-    const showStoryPanel =
-      this.props.terria.configParameters.storyEnabled &&
-      this.props.terria.stories.length &&
-      this.props.viewState.storyShown &&
-      !this.props.viewState.explorerPanelIsVisible &&
-      !this.props.viewState.storyBuilderShown;
-    return (
-      <div className={Styles.storyWrapper}>
-        <WelcomeMessage viewState={this.props.viewState} />
-        <div
-          className={classNames(Styles.uiRoot, {
-            [Styles.withStoryBuilder]: showStoryBuilder
-          })}
-          ref={w => (this._wrapper = w)}
-        >
-          <div className={Styles.ui}>
-            <div className={Styles.uiInner}>
-              <If condition={!this.props.viewState.hideMapUi()}>
-                <Small>
-                  <MobileHeader
-                    terria={terria}
-                    menuItems={customElements.menu}
-                    viewState={this.props.viewState}
-                    version={this.props.version}
-                    allBaseMaps={allBaseMaps}
-                  />
-                </Small>
->>>>>>> 425ce115
                 <Medium>
                   <div
                     className={classNames(Styles.showWorkbenchButton, {
@@ -305,6 +273,7 @@
             </If>
 
             <Notification viewState={this.props.viewState} />
+            <SatelliteGuide terria={terria} viewState={this.props.viewState} />
             <MapInteractionWindow
               terria={terria}
               viewState={this.props.viewState}
@@ -337,53 +306,7 @@
                 viewState={this.props.viewState}
               />
             </div>
-<<<<<<< HEAD
             {/* <DragDropFile
-=======
-          </If>
-
-          <Notification viewState={this.props.viewState} />
-          <SatelliteGuide terria={terria} viewState={this.props.viewState} />
-          <MapInteractionWindow
-            terria={terria}
-            viewState={this.props.viewState}
-          />
-
-          <If
-            condition={
-              !customElements.feedback.length &&
-              this.props.terria.configParameters.feedbackUrl &&
-              !this.props.viewState.hideMapUi()
-            }
-          >
-            <aside className={Styles.feedback}>
-              <FeedbackForm viewState={this.props.viewState} />
-            </aside>
-          </If>
-
-          <div
-            className={classNames(
-              Styles.featureInfo,
-              this.props.viewState.topElement === "FeatureInfo"
-                ? "top-element"
-                : "",
-              {
-                [Styles.featureInfoFullScreen]: this.props.viewState
-                  .isMapFullScreen
-              }
-            )}
-            tabIndex={0}
-            onClick={() => {
-              this.props.viewState.topElement = "FeatureInfo";
-            }}
-          >
-            <FeatureInfoPanel
-              terria={terria}
-              viewState={this.props.viewState}
-            />
-          </div>
-          <DragDropFile
->>>>>>> 425ce115
             terria={this.props.terria}
             viewState={this.props.viewState}
           />
