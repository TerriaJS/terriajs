import React from "react";
import createReactClass from "create-react-class";
import PropTypes from "prop-types";
import arrayContains from "../../Core/arrayContains";
import Branding from "./../SidePanel/Branding.jsx";
import RCHotspotSummary from "./../RCHotspotSummary/RCHotspotSummary.jsx";
import DragDropFile from "./../DragDropFile.jsx";
import DragDropNotification from "./../DragDropNotification.jsx";
import ExplorerWindow from "./../ExplorerWindow/ExplorerWindow.jsx";
import FeatureInfoPanel from "./../RCFeatureInfo/FeatureInfoPanel.jsx";
import FeedbackForm from "../Feedback/FeedbackForm.jsx";
import MapColumn from "./MapColumn.jsx";
import MapInteractionWindow from "./../Notification/MapInteractionWindow.jsx";
import MapNavigation from "./../Map/MapNavigation.jsx";
import RCMenuBar from "./../Map/RCMenuBar.jsx";
import ExperimentalFeatures from "./../Map/ExperimentalFeatures.jsx";
import MobileHeader from "./../Mobile/MobileHeader.jsx";
import Notification from "./../Notification/Notification.jsx";
import ObserveModelMixin from "./../ObserveModelMixin";
import ProgressBar from "../Map/ProgressBar.jsx";
import SidePanel from "./../SidePanel/SidePanel.jsx";
import SidePanelContent from "./../SidePanel/SidePanelContent";
import processCustomElements from "./processCustomElements";
import FullScreenButton from "./../SidePanel/FullScreenButton.jsx";
import StoryPanel from "./../Story/StoryPanel.jsx";
import RCStoryPanel from "./../Story/RCStoryPanel.jsx";
import StoryBuilder from "./../Story/StoryBuilder.jsx";
import ToolPanel from "./../ToolPanel.jsx";
import SatelliteGuide from "../Guide/SatelliteGuide.jsx";
import WelcomeMessage from "../WelcomeMessage/WelcomeMessage.jsx";
import { exitStory } from "../../Models/Receipt";
import { Small, Medium } from "../Generic/Responsive";
import classNames from "classnames";
import "inobounce";

import { withTranslation } from "react-i18next";

import Styles from "./standard-user-interface.scss";

export const showStoryPrompt = (viewState, terria) => {
  terria.configParameters.showFeaturePrompts &&
    terria.configParameters.storyEnabled &&
    terria.stories.length === 0 &&
    viewState.toggleFeaturePrompt("story", true);
};
const animationDuration = 250;
const StandardUserInterface = createReactClass({
  displayName: "StandardUserInterface",
  mixins: [ObserveModelMixin],

  propTypes: {
    /**
     * Terria instance
     */
    terria: PropTypes.object.isRequired,
    /**
     * All the base maps.
     */
    allBaseMaps: PropTypes.array,
    viewState: PropTypes.object.isRequired,
    minimumLargeScreenWidth: PropTypes.number,
    version: PropTypes.string,
    children: PropTypes.oneOfType([
      PropTypes.arrayOf(PropTypes.element),
      PropTypes.element
    ]),
    t: PropTypes.func.isRequired
  },

  getDefaultProps() {
    return { minimumLargeScreenWidth: 768 };
  },

  /* eslint-disable-next-line camelcase */
  UNSAFE_componentWillMount() {
    const { t } = this.props;
    const that = this;
    // only need to know on initial load
    this.dragOverListener = e => {
      if (
        !e.dataTransfer.types ||
        !arrayContains(e.dataTransfer.types, "Files")
      ) {
        return;
      }
      e.preventDefault();
      e.stopPropagation();
      e.dataTransfer.dropEffect = "copy";
      that.acceptDragDropFile();
    };

    this.resizeListener = () => {
      this.props.viewState.useSmallScreenInterface = this.shouldUseMobileInterface();
    };

    window.addEventListener("resize", this.resizeListener, false);

    this.resizeListener();

    if (
      this.props.terria.configParameters.storyEnabled &&
      this.props.terria.stories &&
      this.props.terria.stories.length &&
      !this.props.viewState.storyShown
    ) {
      this.props.viewState.notifications.push({
        title: t("sui.notifications.title"),
        message: t("sui.notifications.message"),
        confirmText: t("sui.notifications.confirmText"),
        denyText: t("sui.notifications.denyText"),
        confirmAction: () => {
          this.props.viewState.storyShown = true;
        },
        denyAction: () => {
          this.props.viewState.storyShown = false;
        },
        type: "story",
        width: 300
      });
    }
  },

  componentDidMount() {
    this.props.viewState.isHotspotsFiltered = false;
    this._wrapper.addEventListener("dragover", this.dragOverListener, false);
    showStoryPrompt(this.props.viewState, this.props.terria);
  },

  componentWillUnmount() {
    window.removeEventListener("resize", this.resizeListener, false);
    document.removeEventListener("dragover", this.dragOverListener, false);
  },

  acceptDragDropFile() {
    this.props.viewState.isDraggingDroppingFile = true;
    // if explorer window is already open, we open my data tab
    if (this.props.viewState.explorerPanelIsVisible) {
      this.props.viewState.openUserData();
    }
  },

  shouldUseMobileInterface() {
    return document.body.clientWidth < this.props.minimumLargeScreenWidth;
  },

  onExitStory() {
    exitStory(this.props.terria, this.props.viewState);
  },

  render() {
    const { t } = this.props;
    const customElements = processCustomElements(
      this.props.viewState.useSmallScreenInterface,
      this.props.children
    );

    const terria = this.props.terria;
    const viewState = this.props.viewState;

    const allBaseMaps = this.props.allBaseMaps;

    const showStoryBuilder =
      this.props.viewState.storyBuilderShown &&
      !this.shouldUseMobileInterface();
    const showStoryPanel =
      this.props.terria.configParameters.storyEnabled &&
      this.props.terria.stories.length &&
      this.props.viewState.storyShown &&
      !this.props.viewState.explorerPanelIsVisible &&
      !this.props.viewState.storyBuilderShown;

    const showHotspotSummary = this.props.viewState.hotspotSummaryEnabled;

    return (
      <div className={Styles.storyWrapper}>
        <WelcomeMessage viewState={this.props.viewState} />
        <div
          className={classNames(Styles.uiRoot, {
            [Styles.withStoryBuilder]: showStoryBuilder
          })}
          ref={w => (this._wrapper = w)}
        >
          <div className={Styles.ui}>
            <div className={Styles.uiInner}>
              {/* Moved side panel to left */}
              <If
                condition={
                  !this.props.viewState.hideMapUi() &&
                  !this.props.viewState.showToolPanel()
                }
              >
                <Small>
                  <MobileHeader
                    terria={terria}
                    menuItems={customElements.menu}
                    viewState={this.props.viewState}
                    version={this.props.version}
                    allBaseMaps={allBaseMaps}
                  />
                  <div className={Styles.middleContainer}>
                    <section
                      className={classNames(
                        Styles.map,
                        showStoryPanel && Styles.smallMap
                      )}
                    >
                      <ProgressBar terria={terria} />
                      <MapColumn
                        terria={terria}
                        viewState={this.props.viewState}
                        customFeedbacks={customElements.feedback}
                      />
                    </section>

                    {showStoryPanel ? (
                      <div className={Styles.storyPanelWrapper}>
                        <RCStoryPanel
                          terria={terria}
                          viewState={this.props.viewState}
                        />
                      </div>
                    ) : null}

                    {!(showStoryPanel || showHotspotSummary) && (
                      <div className={Styles.tabsContainer}>
                        <SidePanelContent
                          terria={terria}
                          viewState={this.props.viewState}
                        />
                      </div>
                    )}

                    {showHotspotSummary && (
                      <div className={Styles.mobilePadding}>
                        <RCHotspotSummary
                          terria={terria}
                          viewState={viewState}
                        />
                      </div>
                    )}
                  </div>
                </Small>
                <Medium>
                  <section className={Styles.map}>
                    <ProgressBar terria={terria} />
                    <MapColumn
                      terria={terria}
                      viewState={this.props.viewState}
                      customFeedbacks={customElements.feedback}
                    />
                  </section>
                  <div
                    className={classNames(
                      Styles.sidePanel,
                      this.props.viewState.topElement === "SidePanel"
                        ? "top-element"
                        : "",
                      {
                        [Styles.sidePanelHide]: this.props.viewState
                          .isMapFullScreen
                      }
                    )}
                    tabIndex={0}
                    onClick={() => {
                      this.props.viewState.topElement = "SidePanel";
                    }}
                  >
                    <Branding terria={terria} version={this.props.version} />
<<<<<<< HEAD

                    {showHotspotSummary && (
                      <RCHotspotSummary terria={terria} viewState={viewState} />
                    )}

                    {!(showStoryPanel || showHotspotSummary) && (
                      <SidePanelContent terria={terria} />
=======
                    {!showStoryPanel && (
                      <SidePanelContent
                        terria={terria}
                        viewState={this.props.viewState}
                      />
>>>>>>> 783ab00b
                    )}
                    {showStoryPanel ? (
                      <div>
                        <RCStoryPanel
                          terria={terria}
                          viewState={this.props.viewState}
                        />
                      </div>
                    ) : null}
                    <SidePanel
                      terria={terria}
                      viewState={this.props.viewState}
                    />
                  </div>
                </Medium>
              </If>

              <If condition={this.props.viewState.showToolPanel()}>
                <ToolPanel viewState={this.props.viewState} />
              </If>

              <Medium>
                <div
                  className={classNames(Styles.showWorkbenchButton, {
                    [Styles.showWorkbenchButtonisVisible]: this.props.viewState
                      .isMapFullScreen,
                    [Styles.showWorkbenchButtonisNotVisible]: !this.props
                      .viewState.isMapFullScreen
                  })}
                >
                  <FullScreenButton
                    terria={this.props.terria}
                    viewState={this.props.viewState}
                    minified={false}
                    btnText={t("sui.showWorkbench")}
                    animationDuration={animationDuration}
                  />
                </div>
              </Medium>
            </div>
          </div>

          <If condition={!this.props.viewState.hideMapUi()}>
            <div
              className={classNames({
                [Styles.explorerPanelIsVisible]: this.props.viewState
                  .explorerPanelIsVisible
              })}
            >
              <Medium>
                {/* <MenuBar
                  terria={terria}
                  viewState={this.props.viewState}
                  allBaseMaps={allBaseMaps}
                  menuItems={customElements.menu}
                  animationDuration={animationDuration}
                /> */}
                <RCMenuBar terria={terria} viewState={this.props.viewState} />
                <MapNavigation
                  terria={terria}
                  viewState={this.props.viewState}
                  navItems={customElements.nav}
                />
              </Medium>
            </div>
          </If>

          <Notification viewState={this.props.viewState} />
          <SatelliteGuide terria={terria} viewState={this.props.viewState} />
          <MapInteractionWindow
            terria={terria}
            viewState={this.props.viewState}
          />

          {/* <If
            condition={
              !customElements.feedback.length &&
              this.props.terria.configParameters.feedbackUrl &&
              !this.props.viewState.hideMapUi()
            }
          >
            <aside className={Styles.feedback}>
              <FeedbackForm viewState={this.props.viewState} />
            </aside>
          </If> */}

          <div
            className={classNames(
              Styles.featureInfo,
              this.props.viewState.topElement === "FeatureInfo"
                ? "top-element"
                : "",
              {
                [Styles.featureInfoFullScreen]: this.props.viewState
                  .isMapFullScreen
              }
            )}
            tabIndex={0}
            onClick={() => {
              this.props.viewState.topElement = "FeatureInfo";
            }}
          >
            <FeatureInfoPanel
              terria={terria}
              viewState={this.props.viewState}
            />
          </div>
          <DragDropFile
            terria={this.props.terria}
            viewState={this.props.viewState}
          />
          <DragDropNotification
            lastUploadedFiles={this.props.viewState.lastUploadedFiles}
            viewState={this.props.viewState}
            t={this.props.t}
          />
        </div>
        {this.props.terria.configParameters.storyEnabled && (
          <StoryBuilder
            isVisible={showStoryBuilder}
            terria={terria}
            viewState={this.props.viewState}
            animationDuration={animationDuration}
          />
        )}
      </div>
    );
  }
});

export const StandardUserInterfaceWithoutTranslation = StandardUserInterface;

export default withTranslation()(StandardUserInterface);<|MERGE_RESOLUTION|>--- conflicted
+++ resolved
@@ -266,7 +266,6 @@
                     }}
                   >
                     <Branding terria={terria} version={this.props.version} />
-<<<<<<< HEAD
 
                     {showHotspotSummary && (
                       <RCHotspotSummary terria={terria} viewState={viewState} />
@@ -274,13 +273,6 @@
 
                     {!(showStoryPanel || showHotspotSummary) && (
                       <SidePanelContent terria={terria} />
-=======
-                    {!showStoryPanel && (
-                      <SidePanelContent
-                        terria={terria}
-                        viewState={this.props.viewState}
-                      />
->>>>>>> 783ab00b
                     )}
                     {showStoryPanel ? (
                       <div>
