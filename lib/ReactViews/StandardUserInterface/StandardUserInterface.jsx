--- conflicted
+++ resolved
@@ -1,480 +1,415 @@
-import React from "react";
-import createReactClass from "create-react-class";
-import { ThemeProvider, createGlobalStyle } from "styled-components";
-import PropTypes from "prop-types";
-import combine from "terriajs-cesium/Source/Core/combine";
-
-import { terriaTheme } from "./StandardTheme";
-import arrayContains from "../../Core/arrayContains";
-import Branding from "../SidePanel/Branding";
-import DragDropFile from "../DragDropFile";
-import DragDropNotification from "./../DragDropNotification";
-import ExplorerWindow from "../ExplorerWindow/ExplorerWindow";
-import FeatureInfoPanel from "../FeatureInfo/FeatureInfoPanel";
-import FeedbackForm from "../Feedback/FeedbackForm";
-import MapColumn from "./MapColumn";
-import MapInteractionWindow from "../Notification/MapInteractionWindow";
-import MapNavigation from "../Map/MapNavigation";
-import MenuBar from "../Map/MenuBar";
-import ExperimentalFeatures from "../Map/ExperimentalFeatures";
-import MobileHeader from "../Mobile/MobileHeader";
-import Notification from "../Notification/Notification";
-import ProgressBar from "../Map/ProgressBar";
-import SidePanel from "../SidePanel/SidePanel";
-import processCustomElements from "./processCustomElements";
-import FullScreenButton from "./../SidePanel/FullScreenButton.jsx";
-import StoryPanel from "./../Story/StoryPanel.jsx";
-import StoryBuilder from "./../Story/StoryBuilder.jsx";
-import ToolPanel from "./../ToolPanel.jsx";
-
-import TourPortal from "../Tour/TourPortal";
-import SatelliteHelpPrompt from "../HelpScreens/SatelliteHelpPrompt";
-import WelcomeMessage from "../WelcomeMessage/WelcomeMessage";
-
-import { Small, Medium } from "../Generic/Responsive";
-import classNames from "classnames";
-import "inobounce";
-
-import { withTranslation } from "react-i18next";
-
-import Styles from "./standard-user-interface.scss";
-// import Variables from "../../Sass/common/variables";
-import { observer } from "mobx-react";
-import { action, runInAction } from "mobx";
-import HelpPanel from "../Map/Panels/HelpPanel/HelpPanel";
-import Tool from "../Tool";
-import Disclaimer from "../Disclaimer";
-
-export const showStoryPrompt = (viewState, terria) => {
-  terria.configParameters.showFeaturePrompts &&
-    terria.configParameters.storyEnabled &&
-    terria.stories.length === 0 &&
-    viewState.toggleFeaturePrompt("story", true);
-};
-const GlobalTerriaStyles = createGlobalStyle`
-  ${props =>
-    props.experimentalFeatures &&
-    `
-    body {
-      *:focus {
-        outline: 3px solid #C390F9;
-      }
-    }
-  `}
-`;
-const animationDuration = 250;
-/** blah */
-const StandardUserInterface = observer(
-  createReactClass({
-    displayName: "StandardUserInterface",
-
-    propTypes: {
-      /**
-       * Terria instance
-       */
-      terria: PropTypes.object.isRequired,
-      /**
-       * All the base maps.
-       */
-      allBaseMaps: PropTypes.array,
-      themeOverrides: PropTypes.object,
-      viewState: PropTypes.object.isRequired,
-      minimumLargeScreenWidth: PropTypes.number,
-      version: PropTypes.string,
-      children: PropTypes.oneOfType([
-        PropTypes.arrayOf(PropTypes.element),
-        PropTypes.element
-      ]),
-      t: PropTypes.func.isRequired
-    },
-
-    getDefaultProps() {
-      return { minimumLargeScreenWidth: 768 };
-    },
-
-    /* eslint-disable-next-line camelcase */
-    UNSAFE_componentWillMount() {
-      const { t } = this.props;
-      const that = this;
-      // only need to know on initial load
-      this.dragOverListener = e => {
-        if (
-          !e.dataTransfer.types ||
-          !arrayContains(e.dataTransfer.types, "Files")
-        ) {
-          return;
-        }
-        e.preventDefault();
-        e.stopPropagation();
-        e.dataTransfer.dropEffect = "copy";
-        that.acceptDragDropFile();
-      };
-
-      this.resizeListener = () => {
-        runInAction(() => {
-          this.props.viewState.useSmallScreenInterface = this.shouldUseMobileInterface();
-        });
-      };
-
-      window.addEventListener("resize", this.resizeListener, false);
-
-      this.resizeListener();
-
-      if (
-        this.props.terria.configParameters.storyEnabled &&
-        this.props.terria.stories &&
-        this.props.terria.stories.length &&
-        !this.props.viewState.storyShown
-      ) {
-        this.props.viewState.notifications.push({
-          title: t("sui.notifications.title"),
-          message: t("sui.notifications.message"),
-          confirmText: t("sui.notifications.confirmText"),
-          denyText: t("sui.notifications.denyText"),
-          confirmAction: action(() => {
-            this.props.viewState.storyShown = true;
-          }),
-          denyAction: action(() => {
-            this.props.viewState.storyShown = false;
-          }),
-          type: "story",
-          width: 300
-        });
-      }
-    },
-
-    componentDidMount() {
-      this._wrapper.addEventListener("dragover", this.dragOverListener, false);
-      showStoryPrompt(this.props.viewState, this.props.terria);
-    },
-
-    componentWillUnmount() {
-      window.removeEventListener("resize", this.resizeListener, false);
-      document.removeEventListener("dragover", this.dragOverListener, false);
-    },
-
-    acceptDragDropFile() {
-      runInAction(() => {
-        this.props.viewState.isDraggingDroppingFile = true;
-      });
-      // if explorer window is already open, we open my data tab
-      if (this.props.viewState.explorerPanelIsVisible) {
-        this.props.viewState.openUserData();
-      }
-    },
-
-    shouldUseMobileInterface() {
-      return document.body.clientWidth < this.props.minimumLargeScreenWidth;
-    },
-
-    render() {
-      const { t } = this.props;
-      const mergedTheme = combine(this.props.themeOverrides, terriaTheme, true);
-
-      const customElements = processCustomElements(
-        this.props.viewState.useSmallScreenInterface,
-        this.props.children
-      );
-
-      const terria = this.props.terria;
-      const allBaseMaps = this.props.allBaseMaps;
-
-      const showStoryBuilder =
-        this.props.viewState.storyBuilderShown &&
-        !this.shouldUseMobileInterface();
-      const showStoryPanel =
-        this.props.terria.configParameters.storyEnabled &&
-        this.props.terria.stories.length &&
-        this.props.viewState.storyShown &&
-        !this.props.viewState.explorerPanelIsVisible &&
-        !this.props.viewState.storyBuilderShown;
-      return (
-        <ThemeProvider theme={mergedTheme}>
-          <GlobalTerriaStyles
-            experimentalFeatures={
-              this.props.terria.configParameters.experimentalFeatures
-            }
-          />
-          <TourPortal terria={terria} viewState={this.props.viewState} />
-          <SatelliteHelpPrompt
-            terria={terria}
-            viewState={this.props.viewState}
-          />
-          <div className={Styles.storyWrapper}>
-            <If condition={!this.props.viewState.disclaimerVisible}>
-              <WelcomeMessage viewState={this.props.viewState} />
-            </If>
-            <div
-              className={classNames(Styles.uiRoot, {
-                [Styles.withStoryBuilder]: showStoryBuilder
-              })}
-              css={`
-                ${this.props.viewState.disclaimerVisible &&
-                  `filter: blur(10px);`}
-              `}
-              ref={w => (this._wrapper = w)}
-            >
-              <div className={Styles.ui}>
-                <div className={Styles.uiInner}>
-                  <If condition={!this.props.viewState.hideMapUi()}>
-                    <Small>
-                      <MobileHeader
-                        terria={terria}
-                        menuItems={customElements.menu}
-                        menuLeftItems={customElements.menuLeft}
-                        viewState={this.props.viewState}
-                        version={this.props.version}
-                        allBaseMaps={allBaseMaps}
-                      />
-                    </Small>
-                    <Medium>
-                      <div
-                        className={classNames(
-                          Styles.sidePanel,
-                          this.props.viewState.topElement === "SidePanel"
-                            ? "top-element"
-                            : "",
-                          {
-                            [Styles.sidePanelHide]: this.props.viewState
-                              .isMapFullScreen
-                          }
-                        )}
-                        tabIndex={0}
-                        onClick={action(() => {
-                          this.props.viewState.topElement = "SidePanel";
-                        })}
-                        // TODO: debounce/batch
-                        onTransitionEnd={() =>
-                          this.props.viewState.triggerResizeEvent()
-                        }
-                      >
-                        <Branding
-                          terria={terria}
-                          version={this.props.version}
-                        />
-                        <SidePanel
-                          terria={terria}
-                          viewState={this.props.viewState}
-                        />
-                      </div>
-                    </Medium>
-                  </If>
-                  <Medium>
-                    <div
-                      className={classNames(Styles.showWorkbenchButton, {
-                        [Styles.showWorkbenchButtonisVisible]: this.props
-                          .viewState.isMapFullScreen,
-                        [Styles.showWorkbenchButtonisNotVisible]: !this.props
-                          .viewState.isMapFullScreen
-                      })}
-                    >
-                      <FullScreenButton
-                        terria={this.props.terria}
-                        viewState={this.props.viewState}
-                        minified={false}
-                        btnText={t("sui.showWorkbench")}
-                        animationDuration={animationDuration}
-                      />
-                    </div>
-                  </Medium>
-
-<<<<<<< HEAD
-                  <section className={Styles.map}>
-                    <ProgressBar terria={terria} />
-                    <MapColumn
-=======
-    const showStoryBuilder =
-      this.props.viewState.storyBuilderShown &&
-      !this.shouldUseMobileInterface();
-    const showStoryPanel =
-      this.props.terria.configParameters.storyEnabled &&
-      this.props.terria.stories.length &&
-      this.props.viewState.storyShown &&
-      !this.props.viewState.explorerPanelIsVisible &&
-      !this.props.viewState.storyBuilderShown;
-    return (
-      <div className={Styles.storyWrapper}>
-        <WelcomeMessage viewState={this.props.viewState} />
-        <div
-          className={classNames(Styles.uiRoot, {
-            [Styles.withStoryBuilder]: showStoryBuilder
-          })}
-          ref={w => (this._wrapper = w)}
-        >
-          <div className={Styles.ui}>
-            <div className={Styles.uiInner}>
-              <If
-                condition={
-                  !this.props.viewState.hideMapUi() &&
-                  !this.props.viewState.showToolPanel()
-                }
-              >
-                <Small>
-                  <MobileHeader
-                    terria={terria}
-                    menuItems={customElements.menu}
-                    viewState={this.props.viewState}
-                    version={this.props.version}
-                    allBaseMaps={allBaseMaps}
-                  />
-                </Small>
-                <Medium>
-                  <div
-                    className={classNames(
-                      Styles.sidePanel,
-                      this.props.viewState.topElement === "SidePanel"
-                        ? "top-element"
-                        : "",
-                      {
-                        [Styles.sidePanelHide]: this.props.viewState
-                          .isMapFullScreen
-                      }
-                    )}
-                    tabIndex={0}
-                    onClick={() => {
-                      this.props.viewState.topElement = "SidePanel";
-                    }}
-                  >
-                    <Branding terria={terria} version={this.props.version} />
-                    <SidePanel
->>>>>>> d35bfb43
-                      terria={terria}
-                      viewState={this.props.viewState}
-                      customFeedbacks={customElements.feedback}
-                    />
-<<<<<<< HEAD
-                    <main>
-                      <ExplorerWindow
-                        terria={terria}
-                        viewState={this.props.viewState}
-                      />
-                      <If
-                        condition={
-                          this.props.terria.configParameters
-                            .experimentalFeatures &&
-                          !this.props.viewState.hideMapUi()
-                        }
-                      >
-                        <ExperimentalFeatures
-                          terria={terria}
-                          viewState={this.props.viewState}
-                          experimentalItems={customElements.experimentalMenu}
-                        />
-                      </If>
-                    </main>
-                  </section>
-                </div>
-              </div>
-
-              <If condition={!this.props.viewState.hideMapUi()}>
-=======
-                  </div>
-                </Medium>
-              </If>
-
-              <If condition={this.props.viewState.showToolPanel()}>
-                <ToolPanel viewState={this.props.viewState} />
-              </If>
-
-              <Medium>
->>>>>>> d35bfb43
-                <div
-                  className={classNames({
-                    [Styles.explorerPanelIsVisible]: this.props.viewState
-                      .explorerPanelIsVisible
-                  })}
-                >
-                  <MenuBar
-                    terria={terria}
-                    viewState={this.props.viewState}
-                    allBaseMaps={allBaseMaps}
-                    menuItems={customElements.menu}
-                    menuLeftItems={customElements.menuLeft}
-                    animationDuration={animationDuration}
-                  />
-                  <MapNavigation
-                    terria={terria}
-                    viewState={this.props.viewState}
-                    navItems={customElements.nav}
-                  />
-                </div>
-              </If>
-
-              <Medium>
-                {/* I think this does what the previous boolean condition does, but without the console error */}
-                <If condition={this.props.viewState.isToolOpen}>
-                  <Tool
-                    viewState={this.props.viewState}
-                    {...this.props.viewState.currentTool}
-                  />
-                </If>
-              </Medium>
-
-              <Notification viewState={this.props.viewState} />
-              <MapInteractionWindow
-                terria={terria}
-                viewState={this.props.viewState}
-              />
-
-              <If
-                condition={
-                  !customElements.feedback.length &&
-                  this.props.terria.configParameters.feedbackUrl &&
-                  !this.props.viewState.hideMapUi()
-                }
-              >
-                <aside className={Styles.feedback}>
-                  <FeedbackForm viewState={this.props.viewState} />
-                </aside>
-              </If>
-
-              <div
-                className={classNames(
-                  Styles.featureInfo,
-                  this.props.viewState.topElement === "FeatureInfo"
-                    ? "top-element"
-                    : "",
-                  {
-                    [Styles.featureInfoFullScreen]: this.props.viewState
-                      .isMapFullScreen
-                  }
-                )}
-                tabIndex={0}
-                onClick={action(() => {
-                  this.props.viewState.topElement = "FeatureInfo";
-                })}
-              >
-                <FeatureInfoPanel
-                  terria={terria}
-                  viewState={this.props.viewState}
-                />
-              </div>
-              <DragDropFile
-                terria={this.props.terria}
-                viewState={this.props.viewState}
-              />
-              <DragDropNotification viewState={this.props.viewState} />
-              {showStoryPanel && (
-                <StoryPanel terria={terria} viewState={this.props.viewState} />
-              )}
-            </div>
-            {this.props.terria.configParameters.storyEnabled && (
-              <StoryBuilder
-                isVisible={showStoryBuilder}
-                terria={terria}
-                viewState={this.props.viewState}
-                animationDuration={animationDuration}
-              />
-            )}
-            <HelpPanel terria={terria} viewState={this.props.viewState} />
-            <Disclaimer viewState={this.props.viewState} />
-          </div>
-        </ThemeProvider>
-      );
-    }
-  })
-);
-
-export const StandardUserInterfaceWithoutTranslation = StandardUserInterface;
-
-export default withTranslation()(StandardUserInterface);+import React from "react";
+import createReactClass from "create-react-class";
+import { ThemeProvider, createGlobalStyle } from "styled-components";
+import PropTypes from "prop-types";
+import combine from "terriajs-cesium/Source/Core/combine";
+
+import { terriaTheme } from "./StandardTheme";
+import arrayContains from "../../Core/arrayContains";
+import Branding from "../SidePanel/Branding";
+import DragDropFile from "../DragDropFile";
+import DragDropNotification from "./../DragDropNotification";
+import ExplorerWindow from "../ExplorerWindow/ExplorerWindow";
+import FeatureInfoPanel from "../FeatureInfo/FeatureInfoPanel";
+import FeedbackForm from "../Feedback/FeedbackForm";
+import MapColumn from "./MapColumn";
+import MapInteractionWindow from "../Notification/MapInteractionWindow";
+import MapNavigation from "../Map/MapNavigation";
+import MenuBar from "../Map/MenuBar";
+import ExperimentalFeatures from "../Map/ExperimentalFeatures";
+import MobileHeader from "../Mobile/MobileHeader";
+import Notification from "../Notification/Notification";
+import ProgressBar from "../Map/ProgressBar";
+import SidePanel from "../SidePanel/SidePanel";
+import processCustomElements from "./processCustomElements";
+import FullScreenButton from "./../SidePanel/FullScreenButton.jsx";
+import StoryPanel from "./../Story/StoryPanel.jsx";
+import StoryBuilder from "./../Story/StoryBuilder.jsx";
+
+import TourPortal from "../Tour/TourPortal";
+import SatelliteHelpPrompt from "../HelpScreens/SatelliteHelpPrompt";
+import WelcomeMessage from "../WelcomeMessage/WelcomeMessage";
+
+import { Small, Medium } from "../Generic/Responsive";
+import classNames from "classnames";
+import "inobounce";
+
+import { withTranslation } from "react-i18next";
+
+import Styles from "./standard-user-interface.scss";
+// import Variables from "../../Sass/common/variables";
+import { observer } from "mobx-react";
+import { action, runInAction } from "mobx";
+import HelpPanel from "../Map/Panels/HelpPanel/HelpPanel";
+import Tool from "../Tool";
+import Disclaimer from "../Disclaimer";
+
+export const showStoryPrompt = (viewState, terria) => {
+  terria.configParameters.showFeaturePrompts &&
+    terria.configParameters.storyEnabled &&
+    terria.stories.length === 0 &&
+    viewState.toggleFeaturePrompt("story", true);
+};
+const GlobalTerriaStyles = createGlobalStyle`
+  ${props =>
+    props.experimentalFeatures &&
+    `
+    body {
+      *:focus {
+        outline: 3px solid #C390F9;
+      }
+    }
+  `}
+`;
+const animationDuration = 250;
+/** blah */
+const StandardUserInterface = observer(
+  createReactClass({
+    displayName: "StandardUserInterface",
+
+    propTypes: {
+      /**
+       * Terria instance
+       */
+      terria: PropTypes.object.isRequired,
+      /**
+       * All the base maps.
+       */
+      allBaseMaps: PropTypes.array,
+      themeOverrides: PropTypes.object,
+      viewState: PropTypes.object.isRequired,
+      minimumLargeScreenWidth: PropTypes.number,
+      version: PropTypes.string,
+      children: PropTypes.oneOfType([
+        PropTypes.arrayOf(PropTypes.element),
+        PropTypes.element
+      ]),
+      t: PropTypes.func.isRequired
+    },
+
+    getDefaultProps() {
+      return { minimumLargeScreenWidth: 768 };
+    },
+
+    /* eslint-disable-next-line camelcase */
+    UNSAFE_componentWillMount() {
+      const { t } = this.props;
+      const that = this;
+      // only need to know on initial load
+      this.dragOverListener = e => {
+        if (
+          !e.dataTransfer.types ||
+          !arrayContains(e.dataTransfer.types, "Files")
+        ) {
+          return;
+        }
+        e.preventDefault();
+        e.stopPropagation();
+        e.dataTransfer.dropEffect = "copy";
+        that.acceptDragDropFile();
+      };
+
+      this.resizeListener = () => {
+        runInAction(() => {
+          this.props.viewState.useSmallScreenInterface = this.shouldUseMobileInterface();
+        });
+      };
+
+      window.addEventListener("resize", this.resizeListener, false);
+
+      this.resizeListener();
+
+      if (
+        this.props.terria.configParameters.storyEnabled &&
+        this.props.terria.stories &&
+        this.props.terria.stories.length &&
+        !this.props.viewState.storyShown
+      ) {
+        this.props.viewState.notifications.push({
+          title: t("sui.notifications.title"),
+          message: t("sui.notifications.message"),
+          confirmText: t("sui.notifications.confirmText"),
+          denyText: t("sui.notifications.denyText"),
+          confirmAction: action(() => {
+            this.props.viewState.storyShown = true;
+          }),
+          denyAction: action(() => {
+            this.props.viewState.storyShown = false;
+          }),
+          type: "story",
+          width: 300
+        });
+      }
+    },
+
+    componentDidMount() {
+      this._wrapper.addEventListener("dragover", this.dragOverListener, false);
+      showStoryPrompt(this.props.viewState, this.props.terria);
+    },
+
+    componentWillUnmount() {
+      window.removeEventListener("resize", this.resizeListener, false);
+      document.removeEventListener("dragover", this.dragOverListener, false);
+    },
+
+    acceptDragDropFile() {
+      runInAction(() => {
+        this.props.viewState.isDraggingDroppingFile = true;
+      });
+      // if explorer window is already open, we open my data tab
+      if (this.props.viewState.explorerPanelIsVisible) {
+        this.props.viewState.openUserData();
+      }
+    },
+
+    shouldUseMobileInterface() {
+      return document.body.clientWidth < this.props.minimumLargeScreenWidth;
+    },
+
+    render() {
+      const { t } = this.props;
+      const mergedTheme = combine(this.props.themeOverrides, terriaTheme, true);
+
+      const customElements = processCustomElements(
+        this.props.viewState.useSmallScreenInterface,
+        this.props.children
+      );
+
+      const terria = this.props.terria;
+      const allBaseMaps = this.props.allBaseMaps;
+
+      const showStoryBuilder =
+        this.props.viewState.storyBuilderShown &&
+        !this.shouldUseMobileInterface();
+      const showStoryPanel =
+        this.props.terria.configParameters.storyEnabled &&
+        this.props.terria.stories.length &&
+        this.props.viewState.storyShown &&
+        !this.props.viewState.explorerPanelIsVisible &&
+        !this.props.viewState.storyBuilderShown;
+      return (
+        <ThemeProvider theme={mergedTheme}>
+          <GlobalTerriaStyles
+            experimentalFeatures={
+              this.props.terria.configParameters.experimentalFeatures
+            }
+          />
+          <TourPortal terria={terria} viewState={this.props.viewState} />
+          <SatelliteHelpPrompt
+            terria={terria}
+            viewState={this.props.viewState}
+          />
+          <div className={Styles.storyWrapper}>
+            <If condition={!this.props.viewState.disclaimerVisible}>
+              <WelcomeMessage viewState={this.props.viewState} />
+            </If>
+            <div
+              className={classNames(Styles.uiRoot, {
+                [Styles.withStoryBuilder]: showStoryBuilder
+              })}
+              css={`
+                ${this.props.viewState.disclaimerVisible &&
+                  `filter: blur(10px);`}
+              `}
+              ref={w => (this._wrapper = w)}
+            >
+              <div className={Styles.ui}>
+                <div className={Styles.uiInner}>
+                  <If condition={!this.props.viewState.hideMapUi()}>
+                    <Small>
+                      <MobileHeader
+                        terria={terria}
+                        menuItems={customElements.menu}
+                        menuLeftItems={customElements.menuLeft}
+                        viewState={this.props.viewState}
+                        version={this.props.version}
+                        allBaseMaps={allBaseMaps}
+                      />
+                    </Small>
+                    <Medium>
+                      <div
+                        className={classNames(
+                          Styles.sidePanel,
+                          this.props.viewState.topElement === "SidePanel"
+                            ? "top-element"
+                            : "",
+                          {
+                            [Styles.sidePanelHide]: this.props.viewState
+                              .isMapFullScreen
+                          }
+                        )}
+                        tabIndex={0}
+                        onClick={action(() => {
+                          this.props.viewState.topElement = "SidePanel";
+                        })}
+                        // TODO: debounce/batch
+                        onTransitionEnd={() =>
+                          this.props.viewState.triggerResizeEvent()
+                        }
+                      >
+                        <Branding
+                          terria={terria}
+                          version={this.props.version}
+                        />
+                        <SidePanel
+                          terria={terria}
+                          viewState={this.props.viewState}
+                        />
+                      </div>
+                    </Medium>
+                  </If>
+                  <Medium>
+                    <div
+                      className={classNames(Styles.showWorkbenchButton, {
+                        [Styles.showWorkbenchButtonisVisible]: this.props
+                          .viewState.isMapFullScreen,
+                        [Styles.showWorkbenchButtonisNotVisible]: !this.props
+                          .viewState.isMapFullScreen
+                      })}
+                    >
+                      <FullScreenButton
+                        terria={this.props.terria}
+                        viewState={this.props.viewState}
+                        minified={false}
+                        btnText={t("sui.showWorkbench")}
+                        animationDuration={animationDuration}
+                      />
+                    </div>
+                  </Medium>
+
+                  <section className={Styles.map}>
+                    <ProgressBar terria={terria} />
+                    <MapColumn
+                      terria={terria}
+                      viewState={this.props.viewState}
+                      customFeedbacks={customElements.feedback}
+                    />
+                    <main>
+                      <ExplorerWindow
+                        terria={terria}
+                        viewState={this.props.viewState}
+                      />
+                      <If
+                        condition={
+                          this.props.terria.configParameters
+                            .experimentalFeatures &&
+                          !this.props.viewState.hideMapUi()
+                        }
+                      >
+                        <ExperimentalFeatures
+                          terria={terria}
+                          viewState={this.props.viewState}
+                          experimentalItems={customElements.experimentalMenu}
+                        />
+                      </If>
+                    </main>
+                  </section>
+                </div>
+              </div>
+
+              <If
+                condition={
+                  !this.props.viewState.hideMapUi() &&
+                  !this.props.viewState.showToolPanel()
+                }
+              >
+                <div
+                  className={classNames({
+                    [Styles.explorerPanelIsVisible]: this.props.viewState
+                      .explorerPanelIsVisible
+                  })}
+                >
+                  <MenuBar
+                    terria={terria}
+                    viewState={this.props.viewState}
+                    allBaseMaps={allBaseMaps}
+                    menuItems={customElements.menu}
+                    menuLeftItems={customElements.menuLeft}
+                    animationDuration={animationDuration}
+                  />
+                  <MapNavigation
+                    terria={terria}
+                    viewState={this.props.viewState}
+                    navItems={customElements.nav}
+                  />
+                </div>
+              </If>
+
+              <Medium>
+                {/* I think this does what the previous boolean condition does, but without the console error */}
+                <If condition={this.props.viewState.isToolOpen}>
+                  <Tool
+                    viewState={this.props.viewState}
+                    {...this.props.viewState.currentTool}
+                  />
+                </If>
+              </Medium>
+
+              <Notification viewState={this.props.viewState} />
+              <MapInteractionWindow
+                terria={terria}
+                viewState={this.props.viewState}
+              />
+
+              <If
+                condition={
+                  !customElements.feedback.length &&
+                  this.props.terria.configParameters.feedbackUrl &&
+                  !this.props.viewState.hideMapUi()
+                }
+              >
+                <aside className={Styles.feedback}>
+                  <FeedbackForm viewState={this.props.viewState} />
+                </aside>
+              </If>
+
+              <div
+                className={classNames(
+                  Styles.featureInfo,
+                  this.props.viewState.topElement === "FeatureInfo"
+                    ? "top-element"
+                    : "",
+                  {
+                    [Styles.featureInfoFullScreen]: this.props.viewState
+                      .isMapFullScreen
+                  }
+                )}
+                tabIndex={0}
+                onClick={action(() => {
+                  this.props.viewState.topElement = "FeatureInfo";
+                })}
+              >
+                <FeatureInfoPanel
+                  terria={terria}
+                  viewState={this.props.viewState}
+                />
+              </div>
+              <DragDropFile
+                terria={this.props.terria}
+                viewState={this.props.viewState}
+              />
+              <DragDropNotification viewState={this.props.viewState} />
+              {showStoryPanel && (
+                <StoryPanel terria={terria} viewState={this.props.viewState} />
+              )}
+            </div>
+            {this.props.terria.configParameters.storyEnabled && (
+              <StoryBuilder
+                isVisible={showStoryBuilder}
+                terria={terria}
+                viewState={this.props.viewState}
+                animationDuration={animationDuration}
+              />
+            )}
+            <HelpPanel terria={terria} viewState={this.props.viewState} />
+            <Disclaimer viewState={this.props.viewState} />
+          </div>
+        </ThemeProvider>
+      );
+    }
+  })
+);
+
+export const StandardUserInterfaceWithoutTranslation = StandardUserInterface;
+
+export default withTranslation()(StandardUserInterface);