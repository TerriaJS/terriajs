@import "~terriajs-variables";
@import "../../Sass/common/mixins";

.preview {
  height: 100%;
  overflow: hidden;
  font-family: $font-base;
  font-size: $font-size-mid-small;

  @media (max-width: $sm) {
    height: calc(100% - #{$mobile-modal-top-height});
    composes: scrollbars from "../../Sass/common/_base.scss";
    overflow: auto;
  }
}

.placeholder {
  text-align: center;
  color: $text-dark;
  padding-top: 80px;
}

.btn--back-to-map {
  composes: btn from "../../Sass/common/_buttons.scss";
  composes: btn--tertiary from "../../Sass/common/_buttons.scss";
  font-size: $font-size-mid-small;
}

.preview__inner {
  height: 100%;
  overflow-y: auto;
  overflow-x: auto;
  composes: scrollbars from "../../Sass/common/_base.scss";

  margin: 0 $padding-small;
  padding: $padding * 2;
  position: relative;
  box-sizing: border-box;

  h3 {
    margin: 0;
  }

  @media (min-width: $sm) {
    h3 {
      margin: 0.5em 0;
    }
  }
}

.preview-chart {
  padding-top: 10px;
  margin: 20px 0;
  background: $modal-secondary-bg;
}

.field {
  composes: field from "../../Sass/common/_form.scss";
}

.h4 {
  composes: h4 from "../../Sass/common/_base.scss";

  font-size: $font-size-mid-small;
}

.h3 {
<<<<<<< HEAD
  composes: h3 from '../../Sass/common/_base.scss';
}

.urlfield {
  composes: field from '../../Sass/common/_form.scss';

  resize: none;
  color: #888;
  display: block;
  padding: .5rem .5rem;
=======
  composes: h3 from "../../Sass/common/_base.scss";
>>>>>>> 7d810cad
}<|MERGE_RESOLUTION|>--- conflicted
+++ resolved
@@ -65,8 +65,7 @@
 }
 
 .h3 {
-<<<<<<< HEAD
-  composes: h3 from '../../Sass/common/_base.scss';
+  composes: h3 from "../../Sass/common/_base.scss";
 }
 
 .urlfield {
@@ -76,7 +75,4 @@
   color: #888;
   display: block;
   padding: .5rem .5rem;
-=======
-  composes: h3 from "../../Sass/common/_base.scss";
->>>>>>> 7d810cad
 }