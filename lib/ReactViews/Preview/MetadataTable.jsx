<<<<<<< HEAD
import { isObservableArray } from "mobx";
=======
import React from "react";
>>>>>>> 7ced602c
import createReactClass from "create-react-class";
import { isObservableArray } from "mobx";
import PropTypes from "prop-types";
import Styles from "./metadata-table.scss";

/**
 * Displays a table showing the name and values of items in a MetadataItem.
 */
const MetadataTable = createReactClass({
  displayName: "MetadataTable",

  propTypes: {
    metadataItem: PropTypes.object.isRequired // A MetadataItem instance.
  },

  renderDataCell(metadataItem, key) {
    if (typeof metadataItem[key] === "object") {
      return <MetadataTable metadataItem={metadataItem[key]} />;
    } else if (
      Array.isArray(metadataItem[key]) ||
      isObservableArray(metadataItem[key])
    ) {
      return metadataItem[key].length > 0 && isJoinable(metadataItem[key])
        ? metadataItem[key].join(", ")
        : null;
    } else return metadataItem[key];
  },

  renderObjectItemRow(key, i) {
    const metadataItem = this.props.metadataItem;
    return (
      <tr key={i}>
        <th className={Styles.name}>{key}</th>
        <td className={Styles.value}>
          {this.renderDataCell(metadataItem, key)}
        </td>
      </tr>
    );
  },

  render() {
    const metadataItem = this.props.metadataItem;
    const keys = Object.keys(metadataItem);
    const isArr =
      Array.isArray(metadataItem) || isObservableArray(metadataItem);
    if (keys.length === 0 && !isArr) return null;

    return (
      <div className={Styles.root}>
        <table>
          <tbody>
            {isArr && metadataItem.length > 0 && isJoinable(metadataItem) && (
              <tr>
                <td>{metadataItem.join(", ")}</td>
              </tr>
            )}

            {!isArr &&
              keys.length > 0 &&
              keys.map((key, i) => this.renderObjectItemRow(key, i))}
          </tbody>
        </table>
      </div>
    );
  }
});

/**
 * @param  {Object}  obj
 * @return {Boolean} Returns true if the object obj is a string or a number.
 * @private
 */
function isStringOrNumber(obj) {
  return (
    typeof obj === "string" || obj instanceof String || !isNaN(parseFloat(obj))
  );
}

/**
 * @param  {Array} array
 * @return {Boolean} Returns true if the array only contains objects which can be joined.
 * @private
 */
function isJoinable(array) {
  return array.every(isStringOrNumber);
}

export default MetadataTable;<|MERGE_RESOLUTION|>--- conflicted
+++ resolved
@@ -1,8 +1,3 @@
-<<<<<<< HEAD
-import { isObservableArray } from "mobx";
-=======
-import React from "react";
->>>>>>> 7ced602c
 import createReactClass from "create-react-class";
 import { isObservableArray } from "mobx";
 import PropTypes from "prop-types";
