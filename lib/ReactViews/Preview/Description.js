import React from "react";

import createReactClass from "create-react-class";

import PropTypes from "prop-types";

import defined from "terriajs-cesium/Source/Core/defined";

import Collapsible from "../Custom/Collapsible/Collapsible";
import DataPreviewSections from "./DataPreviewSections";
import DataUri from "../../Core/DataUri";
import MetadataTable from "./MetadataTable";
import ObserveModelMixin from "../ObserveModelMixin";
import parseCustomMarkdownToReact from "../Custom/parseCustomMarkdownToReact";
import Styles from "./mappable-preview.scss";
<<<<<<< HEAD

export const getMetaDescriptionSummary = catalogItem => {
  const description =
    (catalogItem.description && `${catalogItem.description} `) || "";
  const custodian =
    (catalogItem.dataCustodian && `- ${catalogItem.dataCustodian} `) || "";
  const type =
    (catalogItem.type && `- a ${catalogItem.type} catalog item `) || "";
  const source =
    (catalogItem.url && `sourced from "${catalogItem.url}" `) || "";
  // Don't need local data info as it won't exist from the server for prerendering

  return `${description}${custodian}${type}${source}`;
};

=======
import { withTranslation, Trans } from "react-i18next";
import i18next from "i18next";
>>>>>>> e3e7bb34
/**
 * CatalogItem description.
 */
const Description = createReactClass({
  displayName: i18next.t("description.name"),
  mixins: [ObserveModelMixin],

  propTypes: {
    item: PropTypes.object.isRequired,
    printView: PropTypes.bool,
    t: PropTypes.func.isRequired
  },

  render() {
    const { t } = this.props;
    const catalogItem = this.props.item;
    const dataUrlType = catalogItem.dataUrlType;
    let hasDataUriCapability;
    let dataUri;
    let dataUriFormat;
    if (dataUrlType === "data-uri" || dataUrlType === "local") {
      hasDataUriCapability = DataUri.checkCompatibility();
      if (hasDataUriCapability) {
        dataUri = catalogItem.dataUrl;
        if (dataUri) {
          dataUriFormat = getDataUriFormat(dataUri);
        }
      }
    }
    return (
      <div className={Styles.description}>
        <If
          condition={
            catalogItem.description && catalogItem.description.length > 0
          }
        >
          <div>
            <h4 className={Styles.h4}>{t("description.name")}</h4>
            {parseCustomMarkdownToReact(catalogItem.description, {
              catalogItem: catalogItem
            })}
          </div>
        </If>

        <If condition={catalogItem.dataUrlType === "local"}>
          <p>{t("description.dataLocal")}</p>
        </If>

        <If
          condition={
            catalogItem.dataUrlType !== "local" && !catalogItem.hasDescription
          }
        >
          <p>{t("description.dataNotLocal")}</p>
        </If>

        <DataPreviewSections metadataItem={catalogItem} />

        <If
          condition={
            catalogItem.dataCustodian && catalogItem.dataCustodian.length > 0
          }
        >
          <div>
            <h4 className={Styles.h4}>{t("description.dataCustodian")}</h4>
            {parseCustomMarkdownToReact(catalogItem.dataCustodian, {
              catalogItem: catalogItem
            })}
          </div>
        </If>

        <If condition={!catalogItem.hideSource}>
          <If condition={catalogItem.url}>
            <h4 className={Styles.h4}>{catalogItem.typeName} URL</h4>
            <Choose>
              <When condition={catalogItem.type === "wms"}>
                <p key="wms-description">
                  <Trans i18nKey="description.wms">
                    This is a
                    <a
                      href="https://en.wikipedia.org/wiki/Web_Map_Service"
                      target="_blank"
                      rel="noopener noreferrer"
                    >
                      WMS service
                    </a>
                    , which generates map images on request. It can be used in
                    GIS software with this URL:
                  </Trans>
                </p>
              </When>
              <When condition={catalogItem.type === "wfs"}>
                <p key="wfs-description">
                  <Trans i18nKey="description.wfs">
                    This is a{" "}
                    <a
                      href="https://en.wikipedia.org/wiki/Web_Feature_Service"
                      target="_blank"
                      rel="noopener noreferrer"
                    >
                      WFS service
                    </a>
                    , which transfers raw spatial data on request. It can be
                    used in GIS software with this URL:
                  </Trans>
                </p>
              </When>
            </Choose>

            <Choose>
              <When condition={this.props.printView}>
                <code>{catalogItem.url}</code>
              </When>
              <Otherwise>
                <input
                  readOnly
                  className={Styles.field}
                  type="text"
                  value={catalogItem.url}
                  onClick={e => e.target.select()}
                />
              </Otherwise>
            </Choose>

            <Choose>
              <When
                condition={
                  catalogItem.type === "wms" ||
                  (catalogItem.type === "esri-mapServer" &&
                    defined(catalogItem.layers))
                }
              >
                <p key="wms-layers">
                  {t("description.layerName")}
                  {catalogItem.layers.split(",").length > 1 ? "s" : ""}:{" "}
                  {catalogItem.layers}
                </p>
              </When>
              <When condition={catalogItem.type === "wfs"}>
                <p key="wfs-typeNames">
                  {t("description.typeName")}
                  {catalogItem.typeNames.split(",").length > 1 ? "s" : ""}:{" "}
                  {catalogItem.typeNames}
                </p>
              </When>
            </Choose>
          </If>

          <If condition={catalogItem.metadataUrl}>
            <h4 className={Styles.h4}>{t("description.metadataUrl")}</h4>
            <p>
              <a
                href={catalogItem.metadataUrl}
                target="_blank"
                rel="noopener noreferrer"
                className={Styles.link}
              >
                {catalogItem.metadataUrl}
              </a>
            </p>
          </If>

          <If
            condition={
              catalogItem.dataUrlType &&
              catalogItem.dataUrlType !== "none" &&
              catalogItem.dataUrl
            }
          >
            <h4 className={Styles.h4}>{t("description.dataUrl")}</h4>
            <p>
              <Choose>
                <When
                  condition={
                    catalogItem.dataUrlType.indexOf("wfs") === 0 ||
                    catalogItem.dataUrlType.indexOf("wcs") === 0
                  }
                >
                  {catalogItem.dataUrlType.indexOf("wfs") === 0 &&
                    t("description.useLinkBelow", {
                      link: (
                        <a
                          href="http://docs.geoserver.org/latest/en/user/services/wfs/reference.html"
                          target="_blank"
                          rel="noopener noreferrer"
                          key="wfs"
                        >
                          Web Feature Service (WFS) documentation
                        </a>
                      )
                    })}
                  {catalogItem.dataUrlType.indexOf("wcs") === 0 &&
                    t("description.useLinkBelow", {
                      link: (
                        <a
                          href="http://docs.geoserver.org/latest/en/user/services/wcs/reference.html"
                          target="_blank"
                          rel="noopener noreferrer"
                          key="wms"
                        >
                          Web Coverage Service (WCS) documentation
                        </a>
                      )
                    })}
                  <br />
                  <Link url={catalogItem.dataUrl} text={catalogItem.dataUrl} />
                </When>
                <When
                  condition={
                    dataUrlType === "data-uri" || dataUrlType === "local"
                  }
                >
                  <If condition={hasDataUriCapability}>
                    <Link
                      url={dataUri}
                      text={t("description.downloadInFormat", {
                        format: dataUriFormat.toUpperCase()
                      })}
                      download={getBetterFileName(
                        dataUrlType,
                        catalogItem.name,
                        dataUriFormat
                      )}
                    />
                  </If>
                  <If condition={!hasDataUriCapability}>
                    {t("description.downloadNotSupported")}
                  </If>
                </When>
                <Otherwise>
                  {t("description.useTheLinkToDownload")}
                  <br />
                  {catalogItem.dataUrl.startsWith("data:") && (
                    <Link
                      url={catalogItem.dataUrl}
                      text={t("description.downloadData")}
                    />
                  )}
                  {!catalogItem.dataUrl.startsWith("data:") && (
                    <Link
                      url={catalogItem.dataUrl}
                      text={catalogItem.dataUrl}
                    />
                  )}
                </Otherwise>
              </Choose>
            </p>
          </If>

          <If
            condition={!this.props.printView && defined(catalogItem.metadata)}
          >
            {/*
                            // By default every catalog item has an error message here, so better to ignore it.
                        <If condition={defined(catalogItem.metadata.dataSourceErrorMessage)}>
                            <div className={Styles.error}>
                                Error loading data source details: {catalogItem.metadata.dataSourceErrorMessage}
                            </div>
                        </If>
                        */}
            <If
              condition={
                defined(catalogItem.metadata.dataSourceMetadata) &&
                catalogItem.metadata.dataSourceMetadata.items.length > 0
              }
            >
              <div className={Styles.metadata}>
                <Collapsible
                  title={t("description.dataSourceDetails")}
                  isInverse={true}
                >
                  <MetadataTable
                    metadataItem={catalogItem.metadata.dataSourceMetadata}
                  />
                </Collapsible>
              </div>
            </If>

            {/*
                        <If condition={defined(catalogItem.metadata.serviceErrorMessage)}>
                            <div className={Styles.error}>
                                Error loading data service details: {catalogItem.metadata.serviceErrorMessage}
                            </div>
                        </If>
                        */}
            <If
              condition={
                defined(catalogItem.metadata.dataSourceMetadata) &&
                catalogItem.metadata.dataSourceMetadata.items.length > 0
              }
            >
              <div className={Styles.metadata}>
                <Collapsible
                  title={t("description.dataServiceDetails")}
                  isInverse={true}
                >
                  <MetadataTable
                    metadataItem={catalogItem.metadata.serviceMetadata}
                  />
                </Collapsible>
              </div>
            </If>
          </If>
        </If>
      </div>
    );
  }
});

/**
 * Read the format from the start of a data uri, eg. data:attachment/csv,...
 * @param  {String} dataUri The data URI.
 * @return {String} The format string, eg. 'csv', or undefined if none found.
 */
function getDataUriFormat(dataUri) {
  if (defined(dataUri)) {
    const slashIndex = dataUri.indexOf("/");
    const commaIndex = dataUri.indexOf(",");
    // Don't look into the data itself. Assume the format is somewhere in the first 40 chars.
    if (slashIndex < commaIndex && commaIndex < 40) {
      return dataUri.slice(slashIndex + 1, commaIndex);
    }
  }
}

/**
 * Return a nicer filename for this file.
 * @private
 */
function getBetterFileName(dataUrlType, itemName, format) {
  let name = itemName;
  const extension = "." + format;
  // Only add the extension if it's not already there.
  if (name.indexOf(extension) !== name.length - extension.length) {
    name = name + extension;
  }
  // For local files, the file already exists on the user's computer with the original name, so give it a modified name.
  if (dataUrlType === "local") {
    name = "processed " + name;
  }
  return name;
}

const Link = createReactClass({
  displayName: "Link",
  mixins: [ObserveModelMixin],

  propTypes: {
    url: PropTypes.string.isRequired,
    text: PropTypes.string.isRequired,
    download: PropTypes.string
  },

  render() {
    return (
      <a
        href={this.props.url}
        className={Styles.link}
        download={this.props.download}
        target="_blank"
        rel="noopener noreferrer"
      >
        {this.props.text}
      </a>
    );
  }
});

export default withTranslation()(Description);<|MERGE_RESOLUTION|>--- conflicted
+++ resolved
@@ -13,7 +13,9 @@
 import ObserveModelMixin from "../ObserveModelMixin";
 import parseCustomMarkdownToReact from "../Custom/parseCustomMarkdownToReact";
 import Styles from "./mappable-preview.scss";
-<<<<<<< HEAD
+
+import { withTranslation, Trans } from "react-i18next";
+import i18next from "i18next";
 
 export const getMetaDescriptionSummary = catalogItem => {
   const description =
@@ -29,10 +31,6 @@
   return `${description}${custodian}${type}${source}`;
 };
 
-=======
-import { withTranslation, Trans } from "react-i18next";
-import i18next from "i18next";
->>>>>>> e3e7bb34
 /**
  * CatalogItem description.
  */
