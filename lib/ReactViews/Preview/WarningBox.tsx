--- conflicted
+++ resolved
@@ -1,13 +1,7 @@
 import React from "react";
-<<<<<<< HEAD
 import styled from "styled-components";
-
-const Box: any = require("../../Styled/Box").default;
-const Spacing: any = require("../../Styled/Spacing").default;
-=======
 import Box from "../../Styled/Box";
 import Spacing from "../../Styled/Spacing";
->>>>>>> 65171eaa
 
 // Hard code colour for now
 const warningColor = "#f69900";
