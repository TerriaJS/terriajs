--- conflicted
+++ resolved
@@ -4,91 +4,26 @@
 
 import PropTypes from "prop-types";
 
-<<<<<<< HEAD
-import DataPreviewMap from './DataPreviewMap';
-import Description from './Description';
-import measureWidth from './measureWidth';
-import ObserveModelMixin from '../ObserveModelMixin';
-import Styles from './mappable-preview.scss';
-import SharePanel from '../Map/Panels/SharePanel/SharePanel.jsx';
-=======
 import DataPreviewMap from "./DataPreviewMap";
 import Description from "./Description";
+import measureWidth from "./measureWidth";
 import ObserveModelMixin from "../ObserveModelMixin";
 import Styles from "./mappable-preview.scss";
->>>>>>> 1b40857d
+import SharePanel from "../Map/Panels/SharePanel/SharePanel.jsx";
 
 /**
  * CatalogItem preview that is mappable (as opposed to say, an analytics item that can't be displayed on a map without
  * configuration of other parameters.
  */
 const MappablePreview = createReactClass({
-<<<<<<< HEAD
-    displayName: 'MappablePreview',
-    mixins: [ObserveModelMixin],
-
-    propTypes: {
-        previewed: PropTypes.object.isRequired,
-        terria: PropTypes.object.isRequired,
-        viewState: PropTypes.object.isRequired,
-        widthFromMeasureWidthHOC: PropTypes.number,
-    },
-
-    toggleOnMap(event) {
-        this.props.previewed.toggleEnabled();
-        if (this.props.previewed.isEnabled === true && !event.shiftKey && !event.ctrlKey) {
-            this.props.viewState.explorerPanelIsVisible = false;
-            this.props.viewState.mobileView = null;
-        }
-    },
-
-    backToMap() {
-        this.props.viewState.explorerPanelIsVisible = false;
-    },
-
-    render() {
-        const catalogItem = this.props.previewed.nowViewingCatalogItem || this.props.previewed;
-        return (
-            <div className={Styles.root}>
-                <If condition={catalogItem.isMappable && !catalogItem.disablePreview}>
-                    <DataPreviewMap terria={this.props.terria}
-                                    previewedCatalogItem={catalogItem}
-                                    showMap={!this.props.viewState.explorerPanelAnimating || this.props.viewState.useSmallScreenInterface} />
-                </If>
-                <button type='button' onClick={this.toggleOnMap}
-                        className={Styles.btnAdd}>
-                    {this.props.previewed.isEnabled ? 'Remove from the map' : 'Add to the map'}
-                </button>
-                <div className={Styles.previewedInfo}>
-                    <div className={Styles.titleAndShareWrapper} ref={component => (this.refToMeasure = component)}>
-                        <h3 className={Styles.h3}>{catalogItem.name}</h3>
-                        <If condition={catalogItem.dataUrlType !== 'local'}>
-                            <div className={Styles.shareLinkWrapper}>
-                                <SharePanel
-                                    catalogShare
-                                    catalogShareWithoutText
-                                    modalWidth={this.props.widthFromMeasureWidthHOC}
-                                    terria={this.props.terria}
-                                    viewState={this.props.viewState} />
-                            </div>
-                        </If>
-                    </div>
-                    <Description item={catalogItem} />
-                </div>
-            </div>
-        );
-    },
-});
-
-export default measureWidth(MappablePreview);
-=======
   displayName: "MappablePreview",
   mixins: [ObserveModelMixin],
 
   propTypes: {
     previewed: PropTypes.object.isRequired,
     terria: PropTypes.object.isRequired,
-    viewState: PropTypes.object.isRequired
+    viewState: PropTypes.object.isRequired,
+    widthFromMeasureWidthHOC: PropTypes.number
   },
 
   toggleOnMap(event) {
@@ -132,7 +67,23 @@
             : "Add to the map"}
         </button>
         <div className={Styles.previewedInfo}>
-          <h3 className={Styles.h3}>{catalogItem.name}</h3>
+          <div
+            className={Styles.titleAndShareWrapper}
+            ref={component => (this.refToMeasure = component)}
+          >
+            <h3 className={Styles.h3}>{catalogItem.name}</h3>
+            <If condition={catalogItem.dataUrlType !== "local"}>
+              <div className={Styles.shareLinkWrapper}>
+                <SharePanel
+                  catalogShare
+                  catalogShareWithoutText
+                  modalWidth={this.props.widthFromMeasureWidthHOC}
+                  terria={this.props.terria}
+                  viewState={this.props.viewState}
+                />
+              </div>
+            </If>
+          </div>
           <Description item={catalogItem} />
         </div>
       </div>
@@ -140,5 +91,4 @@
   }
 });
 
-export default MappablePreview;
->>>>>>> 1b40857d
+export default measureWidth(MappablePreview);