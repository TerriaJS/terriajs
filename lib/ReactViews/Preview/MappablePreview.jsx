--- conflicted
+++ resolved
@@ -14,7 +14,7 @@
 import { action } from "mobx";
 import measureElement from "../measureElement";
 import SharePanel from "../Map/Panels/SharePanel/SharePanel.jsx";
-<<<<<<< HEAD
+import { withTranslation } from "react-i18next";
 import addToWorkbench from "../../Models/addToWorkbench";
 import { runInAction } from "mobx";
 import raiseErrorOnRejectedPromise from "../../Models/raiseErrorOnRejectedPromise";
@@ -26,9 +26,6 @@
  * @prop {ViewState} viewState
  *
  */
-=======
-import { withTranslation } from "react-i18next";
->>>>>>> 818a9f58
 
 /**
  * CatalogItem preview that is mappable (as opposed to say, an analytics item that can't be displayed on a map without
@@ -41,14 +38,9 @@
     previewed: PropTypes.object.isRequired,
     terria: PropTypes.object.isRequired,
     viewState: PropTypes.object.isRequired,
-<<<<<<< HEAD
-    widthFromMeasureElementHOC: PropTypes.number
-  };
-=======
     widthFromMeasureElementHOC: PropTypes.number,
     t: PropTypes.func.isRequired
-  },
->>>>>>> 818a9f58
+  };
 
   @action.bound
   toggleOnMap(event) {
@@ -82,13 +74,8 @@
   }
 
   render() {
-<<<<<<< HEAD
+    const { t } = this.props;
     const catalogItem = this.props.previewed;
-=======
-    const { t } = this.props;
-    const catalogItem =
-      this.props.previewed.nowViewingCatalogItem || this.props.previewed;
->>>>>>> 818a9f58
     return (
       <div className={Styles.root}>
         <If condition={Mappable.is(catalogItem) && !catalogItem.disablePreview}>
@@ -106,15 +93,9 @@
           onClick={this.toggleOnMap}
           className={Styles.btnAdd}
         >
-<<<<<<< HEAD
           {this.props.terria.workbench.contains(catalogItem)
-            ? "Remove from the map"
-            : "Add to the map"}
-=======
-          {this.props.previewed.isEnabled
             ? t("preview.removeFromMap")
             : t("preview.addToMap")}
->>>>>>> 818a9f58
         </button>
         <div className={Styles.previewedInfo}>
           <div
