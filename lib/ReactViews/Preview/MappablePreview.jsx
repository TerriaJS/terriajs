--- conflicted
+++ resolved
@@ -50,32 +50,6 @@
     const keepCatalogOpen = event.shiftKey || event.ctrlKey;
     const toAdd = !this.props.terria.workbench.contains(this.props.previewed);
 
-<<<<<<< HEAD
-    try {
-      if (toAdd) {
-        this.props.terria.timelineStack.addToTop(this.props.previewed);
-        await this.props.terria.workbench.add(this.props.previewed);
-      } else {
-        this.props.terria.timelineStack.remove(this.props.previewed);
-        this.props.terria.workbench.remove(this.props.previewed);
-      }
-      if (
-        this.props.terria.workbench.contains(this.props.previewed) &&
-        !keepCatalogOpen
-      ) {
-        this.props.viewState.closeCatalog();
-        this.props.viewState.history?.push(ROOT_ROUTE);
-        this.props.terria.analytics?.logEvent(
-          Category.dataSource,
-          toAdd
-            ? DataSourceAction.addFromPreviewButton
-            : DataSourceAction.removeFromPreviewButton,
-          getPath(this.props.previewed)
-        );
-      }
-    } catch (e) {
-      this.props.terria.raiseErrorToUser(e);
-=======
     if (toAdd) {
       (await this.props.terria.workbench.add(this.props.previewed)).raiseError(
         this.props.terria,
@@ -91,6 +65,9 @@
       !keepCatalogOpen
     ) {
       this.props.viewState.closeCatalog();
+// TODO: Remove routing references wherever possible and move inside viewState functions (like closeCatalog)
+        this.props.viewState.history?.push(ROOT_ROUTE);
+
       this.props.terria.analytics?.logEvent(
         Category.dataSource,
         toAdd
@@ -98,7 +75,6 @@
           : DataSourceAction.removeFromPreviewButton,
         getPath(this.props.previewed)
       );
->>>>>>> 62c69365
     }
   }
 
