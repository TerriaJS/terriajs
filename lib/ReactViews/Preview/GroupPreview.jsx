import React from "react";
<<<<<<< HEAD

=======
import createReactClass from "create-react-class";
>>>>>>> e3b155dd
import PropTypes from "prop-types";
import { observer } from "mobx-react";
import DataPreviewSections from "./DataPreviewSections";
import DataPreviewUrl from "./DataPreviewUrl";
import measureElement from "../HOCs/measureElement";
import Styles from "./mappable-preview.scss";
import parseCustomMarkdownToReact from "../Custom/parseCustomMarkdownToReact";
import SharePanel from "../Map/Panels/SharePanel/SharePanel";
import { withTranslation } from "react-i18next";
import WarningBox from "./WarningBox";
import {
  addRemoveButtonClicked,
  allMappableMembersInWorkbench
} from "../DataCatalog/DisplayGroupHelper";

/**
 * A "preview" for CatalogGroup.
 */
@observer
class GroupPreview extends React.Component {
  static propTypes = {
    previewed: PropTypes.object.isRequired,
    terria: PropTypes.object.isRequired,
    viewState: PropTypes.object.isRequired,
    widthFromMeasureElementHOC: PropTypes.number,
    t: PropTypes.func.isRequired
  };

  backToMap() {
    this.props.viewState.explorerPanelIsVisible = false;
  }

<<<<<<< HEAD
  render() {
    const metadataItem =
      this.props.previewed.nowViewingCatalogItem || this.props.previewed;
    const { t } = this.props;
    return (
      <div>
        <div
          className={Styles.titleAndShareWrapper}
          ref={(component) => (this.refToMeasure = component)}
        >
          <h3>{this.props.previewed.name}</h3>
          <div className={Styles.shareLinkWrapper}>
            <SharePanel
              catalogShare
              modalWidth={this.props.widthFromMeasureElementHOC}
              terria={this.props.terria}
=======
    render() {
      const metadataItem =
        this.props.previewed.nowViewingCatalogItem || this.props.previewed;
      const { t } = this.props;
      return (
        <div>
          <div
            className={Styles.titleAndShareWrapper}
            ref={(component) => (this.refToMeasure = component)}
          >
            <h3>{this.props.previewed.name}</h3>

            <div className={Styles.shareLinkWrapper}>
              {/* If this is a display group, show the "Add/Remove All" button next to the shareLink */}
              {this.props.previewed.displayGroup === true && (
                <button
                  type="button"
                  onClick={(event) => {
                    addRemoveButtonClicked(
                      this.props.previewed,
                      this.props.viewState,
                      this.props.terria,
                      event.shiftKey || event.ctrlKey
                    );
                  }}
                  className={Styles.btnAddAll}
                >
                  {allMappableMembersInWorkbench(
                    this.props.previewed.members,
                    this.props.terria
                  )
                    ? t("models.catalog.removeAll")
                    : t("models.catalog.addAll")}
                </button>
              )}
              <SharePanel
                catalogShare
                modalWidth={this.props.widthFromMeasureElementHOC}
                terria={this.props.terria}
                viewState={this.props.viewState}
              />
            </div>
          </div>
          <If condition={this.props.previewed.loadMetadataResult?.error}>
            <WarningBox
              error={this.props.previewed.loadMetadataResult?.error}
              viewState={this.props.viewState}
            />
          </If>
          <If condition={this.props.previewed.loadMembersResult?.error}>
            <WarningBox
              error={this.props.previewed.loadMembersResult?.error}
>>>>>>> e3b155dd
              viewState={this.props.viewState}
            />
          </div>
        </div>
        <If condition={this.props.previewed.loadMetadataResult?.error}>
          <WarningBox
            error={this.props.previewed.loadMetadataResult?.error}
            viewState={this.props.viewState}
          />
        </If>
        <If condition={this.props.previewed.loadMembersResult?.error}>
          <WarningBox
            error={this.props.previewed.loadMembersResult?.error}
            viewState={this.props.viewState}
          />
        </If>
        <div className={Styles.previewedInfo}>
          <div className={Styles.url}>
            <Choose>
              <When
                condition={
                  this.props.previewed.description &&
                  this.props.previewed.description.length > 0
                }
              >
                <div>
                  <h4 className={Styles.h4}>{t("description.name")}</h4>
                  {parseCustomMarkdownToReact(
                    this.props.previewed.description,
                    { catalogItem: this.props.previewed }
                  )}
                </div>
              </When>
            </Choose>

            <DataPreviewSections metadataItem={metadataItem} />

            <If condition={metadataItem.dataCustodian}>
              <div>
                <h4 className={Styles.h4}>{t("preview.dataCustodian")}</h4>
                {parseCustomMarkdownToReact(metadataItem.dataCustodian, {
                  catalogItem: metadataItem
                })}
              </div>
            </If>

            <If
              condition={
                metadataItem.url &&
                metadataItem.url.length &&
                !metadataItem.hideSource
              }
            >
              <DataPreviewUrl metadataItem={metadataItem} />
            </If>
          </div>
        </div>
      </div>
    );
  }
}

export default withTranslation()(measureElement(GroupPreview));<|MERGE_RESOLUTION|>--- conflicted
+++ resolved
@@ -1,23 +1,18 @@
+import { observer } from "mobx-react";
+import PropTypes from "prop-types";
 import React from "react";
-<<<<<<< HEAD
-
-=======
-import createReactClass from "create-react-class";
->>>>>>> e3b155dd
-import PropTypes from "prop-types";
-import { observer } from "mobx-react";
-import DataPreviewSections from "./DataPreviewSections";
-import DataPreviewUrl from "./DataPreviewUrl";
-import measureElement from "../HOCs/measureElement";
-import Styles from "./mappable-preview.scss";
+import { withTranslation } from "react-i18next";
 import parseCustomMarkdownToReact from "../Custom/parseCustomMarkdownToReact";
-import SharePanel from "../Map/Panels/SharePanel/SharePanel";
-import { withTranslation } from "react-i18next";
-import WarningBox from "./WarningBox";
 import {
   addRemoveButtonClicked,
   allMappableMembersInWorkbench
 } from "../DataCatalog/DisplayGroupHelper";
+import measureElement from "../HOCs/measureElement";
+import SharePanel from "../Map/Panels/SharePanel/SharePanel";
+import DataPreviewSections from "./DataPreviewSections";
+import DataPreviewUrl from "./DataPreviewUrl";
+import Styles from "./mappable-preview.scss";
+import WarningBox from "./WarningBox";
 
 /**
  * A "preview" for CatalogGroup.
@@ -36,7 +31,6 @@
     this.props.viewState.explorerPanelIsVisible = false;
   }
 
-<<<<<<< HEAD
   render() {
     const metadataItem =
       this.props.previewed.nowViewingCatalogItem || this.props.previewed;
@@ -48,65 +42,34 @@
           ref={(component) => (this.refToMeasure = component)}
         >
           <h3>{this.props.previewed.name}</h3>
+
           <div className={Styles.shareLinkWrapper}>
+            {/* If this is a display group, show the "Add/Remove All" button next to the shareLink */}
+            {this.props.previewed.displayGroup === true && (
+              <button
+                type="button"
+                onClick={(event) => {
+                  addRemoveButtonClicked(
+                    this.props.previewed,
+                    this.props.viewState,
+                    this.props.terria,
+                    event.shiftKey || event.ctrlKey
+                  );
+                }}
+                className={Styles.btnAddAll}
+              >
+                {allMappableMembersInWorkbench(
+                  this.props.previewed.members,
+                  this.props.terria
+                )
+                  ? t("models.catalog.removeAll")
+                  : t("models.catalog.addAll")}
+              </button>
+            )}
             <SharePanel
               catalogShare
               modalWidth={this.props.widthFromMeasureElementHOC}
               terria={this.props.terria}
-=======
-    render() {
-      const metadataItem =
-        this.props.previewed.nowViewingCatalogItem || this.props.previewed;
-      const { t } = this.props;
-      return (
-        <div>
-          <div
-            className={Styles.titleAndShareWrapper}
-            ref={(component) => (this.refToMeasure = component)}
-          >
-            <h3>{this.props.previewed.name}</h3>
-
-            <div className={Styles.shareLinkWrapper}>
-              {/* If this is a display group, show the "Add/Remove All" button next to the shareLink */}
-              {this.props.previewed.displayGroup === true && (
-                <button
-                  type="button"
-                  onClick={(event) => {
-                    addRemoveButtonClicked(
-                      this.props.previewed,
-                      this.props.viewState,
-                      this.props.terria,
-                      event.shiftKey || event.ctrlKey
-                    );
-                  }}
-                  className={Styles.btnAddAll}
-                >
-                  {allMappableMembersInWorkbench(
-                    this.props.previewed.members,
-                    this.props.terria
-                  )
-                    ? t("models.catalog.removeAll")
-                    : t("models.catalog.addAll")}
-                </button>
-              )}
-              <SharePanel
-                catalogShare
-                modalWidth={this.props.widthFromMeasureElementHOC}
-                terria={this.props.terria}
-                viewState={this.props.viewState}
-              />
-            </div>
-          </div>
-          <If condition={this.props.previewed.loadMetadataResult?.error}>
-            <WarningBox
-              error={this.props.previewed.loadMetadataResult?.error}
-              viewState={this.props.viewState}
-            />
-          </If>
-          <If condition={this.props.previewed.loadMembersResult?.error}>
-            <WarningBox
-              error={this.props.previewed.loadMembersResult?.error}
->>>>>>> e3b155dd
               viewState={this.props.viewState}
             />
           </div>
