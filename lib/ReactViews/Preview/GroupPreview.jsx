--- conflicted
+++ resolved
@@ -62,11 +62,7 @@
                 }
               >
                 <div>
-<<<<<<< HEAD
-                  <h2 className={Styles.subHeading}>Description</h2>
-=======
-                  <h4 className={Styles.h4}>{t("description.name")}</h4>
->>>>>>> e3e7bb34
+                  <h2 className={Styles.subHeading}>{t("description.name")}</h2>
                   {parseCustomMarkdownToReact(
                     this.props.previewed.description,
                     { catalogItem: this.props.previewed }
@@ -79,11 +75,7 @@
 
             <If condition={metadataItem.dataCustodian}>
               <div>
-<<<<<<< HEAD
-                <h2 className={Styles.subHeading}>Data Custodian</h2>
-=======
-                <h4 className={Styles.h4}>{t("preview.dataCustodian")}</h4>
->>>>>>> e3e7bb34
+                <h2 className={Styles.subHeading}>{t("preview.dataCustodian")}</h2>
                 {parseCustomMarkdownToReact(metadataItem.dataCustodian, {
                   catalogItem: metadataItem
                 })}
