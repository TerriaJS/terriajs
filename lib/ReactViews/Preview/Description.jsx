--- conflicted
+++ resolved
@@ -1,23 +1,19 @@
+import createReactClass from "create-react-class";
+import { observer } from "mobx-react";
+import PropTypes from "prop-types";
 import React from "react";
-
-import createReactClass from "create-react-class";
-
-import PropTypes from "prop-types";
-import { withTranslation, Trans } from "react-i18next";
-
+import { Trans, withTranslation } from "react-i18next";
 import defined from "terriajs-cesium/Source/Core/defined";
-
+import DataUri from "../../Core/DataUri";
+import Box from "../../Styled/Box";
+import Button from "../../Styled/Button";
 import Collapsible from "../Custom/Collapsible/Collapsible";
+import parseCustomMarkdownToReact from "../Custom/parseCustomMarkdownToReact";
 import DataPreviewSections from "./DataPreviewSections";
-import DataUri from "../../Core/DataUri";
+import ExportData from "./ExportData";
+import Styles from "./mappable-preview.scss";
 import MetadataTable from "./MetadataTable";
-import parseCustomMarkdownToReact from "../Custom/parseCustomMarkdownToReact";
-import Styles from "./mappable-preview.scss";
-import { observer } from "mobx-react";
-
-import ExportData from "./ExportData";
 import WarningBox from "./WarningBox";
-<<<<<<< HEAD
 
 // TODO: v8ify
 export const getMetaDescriptionSummary = catalogItem => {
@@ -33,13 +29,6 @@
 
   return `${description}${custodian}${type}${source}`;
 };
-
-const Button = require("../../Styled/Button").default;
-const Box = require("../../Styled/Box").default;
-=======
-import Box from "../../Styled/Box";
-import Button from "../../Styled/Button";
->>>>>>> 65171eaa
 
 /**
  * CatalogItem description.
