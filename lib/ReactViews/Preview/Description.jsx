import createReactClass from "create-react-class";
import { observer } from "mobx-react";
import PropTypes from "prop-types";
import React from "react";
import { Trans, withTranslation } from "react-i18next";
import defined from "terriajs-cesium/Source/Core/defined";
<<<<<<< HEAD
import DataUri from "../../Core/DataUri";
=======
>>>>>>> 62c69365
import Box from "../../Styled/Box";
import Button from "../../Styled/Button";
import Collapsible from "../Custom/Collapsible/Collapsible";
import parseCustomMarkdownToReact from "../Custom/parseCustomMarkdownToReact";
import DataPreviewSections from "./DataPreviewSections";
import ExportData from "./ExportData";
import Styles from "./mappable-preview.scss";
import MetadataTable from "./MetadataTable";
import WarningBox from "./WarningBox";
<<<<<<< HEAD

// TODO: v8ify
export const getMetaDescriptionSummary = catalogItem => {
  const description =
    (catalogItem.description && `${catalogItem.description} `) || "";
  const custodian =
    (catalogItem.dataCustodian && `- ${catalogItem.dataCustodian} `) || "";
  const type =
    (catalogItem.type && `- a ${catalogItem.type} catalog item `) || "";
  const source =
    (catalogItem.url && `sourced from "${catalogItem.url}" `) || "";
  // Don't need local data info as it won't exist from the server for prerendering

  return `${description}${custodian}${type}${source}`;
};
=======
>>>>>>> 62c69365

/**
 * CatalogItem description.
 */
const Description = observer(
  createReactClass({
    displayName: "Description",

    propTypes: {
      item: PropTypes.object.isRequired,
      printView: PropTypes.bool,
      t: PropTypes.func.isRequired
    },

    render() {
      const { t } = this.props;
      const catalogItem = this.props.item;

      // Make sure all data and metadata URLs have `url` set
      const metadataUrls = catalogItem.metadataUrls?.filter(m => m.url);
      const dataUrls = catalogItem.dataUrls?.filter(m => m.url);

      return (
        <div
          className={Styles.description}
          css={`
            a,
            a:visited {
              color: ${p => p.theme.colorPrimary};
            }
          `}
        >
          <If condition={catalogItem.isExperiencingIssues}>
            <WarningBox>{t("preview.mayBeExperiencingIssues")}</WarningBox>
          </If>

          <If
            condition={
              catalogItem.description && catalogItem.description.length > 0
            }
          >
            <div>
              <h4 className={Styles.h4}>{t("description.name")}</h4>
              {parseCustomMarkdownToReact(catalogItem.description, {
                catalogItem: catalogItem
              })}
            </div>
          </If>

          <If condition={catalogItem.hasLocalData}>
            <p>{t("description.dataLocal")}</p>
          </If>

          <If
            condition={!catalogItem.hasLocalData && !catalogItem.hasDescription}
          >
            <p>{t("description.dataNotLocal")}</p>
          </If>

          <If condition={metadataUrls && metadataUrls.length > 0}>
            <h4 className={Styles.h4}>{t("description.metadataUrls")}</h4>
            <For each="metadataUrl" index="i" of={metadataUrls}>
              <Box paddedVertically key={metadataUrl.url}>
                <a
                  href={metadataUrl.url}
                  target="_blank"
                  rel="noopener noreferrer"
                  className={`${Styles.link} description-metadataUrls`}
                  css={`
                    color: ${p => p.theme.colorPrimary};
                  `}
                >
                  <If condition={metadataUrl.title}>
                    <Button primary={true}>{metadataUrl.title}</Button>
                  </If>
                  <If condition={!metadataUrl.title}>{metadataUrl.url}</If>
                </a>
              </Box>
            </For>
          </If>

          <DataPreviewSections metadataItem={catalogItem} />

          <If
            condition={
              catalogItem.dataCustodian && catalogItem.dataCustodian.length > 0
            }
          >
            <div>
              <h4 className={Styles.h4}>{t("description.dataCustodian")}</h4>
              {parseCustomMarkdownToReact(catalogItem.dataCustodian, {
                catalogItem: catalogItem
              })}
            </div>
          </If>

          <If condition={!catalogItem.hideSource}>
            <If condition={catalogItem.url}>
              <h4 className={Styles.h4}>{catalogItem.typeName} URL</h4>
              <Choose>
                <When condition={catalogItem.type === "wms"}>
                  <p key="wms-description">
                    <Trans i18nKey="description.wms">
                      This is a
                      <a
                        href="https://en.wikipedia.org/wiki/Web_Map_Service"
                        target="_blank"
                        rel="noopener noreferrer"
                      >
                        WMS service
                      </a>
                      , which generates map images on request. It can be used in
                      GIS software with this URL:
                    </Trans>
                  </p>
                </When>
                <When condition={catalogItem.type === "wfs"}>
                  <p key="wfs-description">
                    <Trans i18nKey="description.wfs">
                      This is a
                      <a
                        href="https://en.wikipedia.org/wiki/Web_Feature_Service"
                        target="_blank"
                        rel="noopener noreferrer"
                      >
                        WFS service
                      </a>
                      , which transfers raw spatial data on request. It can be
                      used in GIS software with this URL:
                    </Trans>
                  </p>
                </When>
              </Choose>

              <Choose>
                <When condition={this.props.printView}>
                  <code>{catalogItem.url}</code>
                </When>
                <Otherwise>
                  <input
                    readOnly
                    className={Styles.field}
                    type="text"
                    value={catalogItem.url}
                    onClick={e => e.target.select()}
                  />
                </Otherwise>
              </Choose>

              <Choose>
                <When
                  condition={
                    catalogItem.type === "wms" ||
                    (catalogItem.type === "esri-mapServer" &&
                      defined(catalogItem.layers))
                  }
                >
                  <p key="wms-layers">
                    {t("description.layerName")}
                    {(catalogItem.layers || "").split(",").length > 1
                      ? "s"
                      : ""}
                    : {catalogItem.layers}
                  </p>
                </When>
                <When condition={catalogItem.type === "wfs"}>
                  <p key="wfs-typeNames">
                    {t("description.typeName")}
                    {(catalogItem.typeNames || "").split(",").length > 1
                      ? "s"
                      : ""}
                    : {catalogItem.typeNames}
                  </p>
                </When>
              </Choose>
            </If>

            <If condition={dataUrls && dataUrls.length > 0}>
              <h4 className={Styles.h4}>{t("description.dataUrl")}</h4>
              <For each="dataUrl" index="i" of={dataUrls}>
                <Choose>
                  <When
                    condition={
                      dataUrl.type?.startsWith("wfs") ||
                      dataUrl.type?.startsWith("wcs")
                    }
                  >
                    {dataUrl.type?.startsWith("wfs") &&
                      parseCustomMarkdownToReact(
                        t("description.useLinkBelow", {
                          link: `
                          <a
                            href="http://docs.geoserver.org/latest/en/user/services/wfs/reference.html"
                            target="_blank"
                            rel="noopener noreferrer"
                            key="wfs"
                          >
                            Web Feature Service (WFS) documentation
                          </a>
                        `
                        })
                      )}
                    {dataUrl.type?.startsWith("wcs") &&
                      parseCustomMarkdownToReact(
                        t("description.useLinkBelow", {
                          link: `
                          <a
                            href="http://docs.geoserver.org/latest/en/user/services/wcs/reference.html"
                            target="_blank"
                            rel="noopener noreferrer"
                            key="wms"
                          >
                            Web Coverage Service (WCS) documentation
                          </a>
                        `
                        })
                      )}
                  </When>
                </Choose>
                <Box paddedVertically key={dataUrl.url}>
                  <a
                    href={dataUrl.url}
                    target="_blank"
                    rel="noopener noreferrer"
                    className={`${Styles.link} description-dataUrls`}
                    css={`
                      color: ${p => p.theme.colorPrimary};
                    `}
                  >
                    <If condition={dataUrl.title}>
                      <Button primary={true}>{dataUrl.title}</Button>
                    </If>
                    <If condition={!dataUrl.title}>{dataUrl.url}</If>
                  </a>
                </Box>
              </For>
            </If>

            <If
              condition={!this.props.printView && defined(catalogItem.metadata)}
            >
              {/*
                            // By default every catalog item has an error message here, so better to ignore it.
                        <If condition={defined(catalogItem.metadata.dataSourceErrorMessage)}>
                            <div className={Styles.error}>
                                Error loading data source details: {catalogItem.metadata.dataSourceErrorMessage}
                            </div>
                        </If>
                        */}
              <If
                condition={
                  defined(catalogItem.metadata.dataSourceMetadata) &&
                  catalogItem.metadata.dataSourceMetadata.items.length > 0
                }
              >
                <div className={Styles.metadata}>
                  <Collapsible
                    title={t("description.dataSourceDetails")}
                    isInverse={true}
                  >
                    <MetadataTable
                      metadataItem={catalogItem.metadata.dataSourceMetadata}
                    />
                  </Collapsible>
                </div>
              </If>

              {/*
                        <If condition={defined(catalogItem.metadata.serviceErrorMessage)}>
                            <div className={Styles.error}>
                                Error loading data service details: {catalogItem.metadata.serviceErrorMessage}
                            </div>
                        </If>
                        */}
              <If
                condition={
                  defined(catalogItem.metadata.dataSourceMetadata) &&
                  catalogItem.metadata.dataSourceMetadata.items.length > 0
                }
              >
                <div className={Styles.metadata}>
                  <Collapsible
                    title={t("description.dataServiceDetails")}
                    isInverse={true}
                  >
                    <MetadataTable
                      metadataItem={catalogItem.metadata.serviceMetadata}
                    />
                  </Collapsible>
                </div>
              </If>
            </If>
          </If>
          <ExportData item={catalogItem}></ExportData>
        </div>
      );
    }
  })
);

export default withTranslation()(Description);<|MERGE_RESOLUTION|>--- conflicted
+++ resolved
@@ -4,10 +4,7 @@
 import React from "react";
 import { Trans, withTranslation } from "react-i18next";
 import defined from "terriajs-cesium/Source/Core/defined";
-<<<<<<< HEAD
 import DataUri from "../../Core/DataUri";
-=======
->>>>>>> 62c69365
 import Box from "../../Styled/Box";
 import Button from "../../Styled/Button";
 import Collapsible from "../Custom/Collapsible/Collapsible";
@@ -17,7 +14,6 @@
 import Styles from "./mappable-preview.scss";
 import MetadataTable from "./MetadataTable";
 import WarningBox from "./WarningBox";
-<<<<<<< HEAD
 
 // TODO: v8ify
 export const getMetaDescriptionSummary = catalogItem => {
@@ -30,11 +26,8 @@
   const source =
     (catalogItem.url && `sourced from "${catalogItem.url}" `) || "";
   // Don't need local data info as it won't exist from the server for prerendering
-
   return `${description}${custodian}${type}${source}`;
 };
-=======
->>>>>>> 62c69365
 
 /**
  * CatalogItem description.
