import React from "react";

import createReactClass from "create-react-class";

import PropTypes from "prop-types";
import { withTranslation, Trans } from "react-i18next";

import defined from "terriajs-cesium/Source/Core/defined";

import Collapsible from "../Custom/Collapsible/Collapsible";
import DataPreviewSections from "./DataPreviewSections";
import DataUri from "../../Core/DataUri";
import MetadataTable from "./MetadataTable";
import parseCustomMarkdownToReact from "../Custom/parseCustomMarkdownToReact";
import Styles from "./mappable-preview.scss";
import { observer } from "mobx-react";

import ExportData from "./ExportData";
import WarningBox from "./WarningBox";

<<<<<<< HEAD
// TODO: v8ify
export const getMetaDescriptionSummary = catalogItem => {
  const description =
    (catalogItem.description && `${catalogItem.description} `) || "";
  const custodian =
    (catalogItem.dataCustodian && `- ${catalogItem.dataCustodian} `) || "";
  const type =
    (catalogItem.type && `- a ${catalogItem.type} catalog item `) || "";
  const source =
    (catalogItem.url && `sourced from "${catalogItem.url}" `) || "";
  // Don't need local data info as it won't exist from the server for prerendering

  return `${description}${custodian}${type}${source}`;
};
=======
const Button = require("../../Styled/Button").default;
const Box = require("../../Styled/Box").default;
>>>>>>> 9c630994

/**
 * CatalogItem description.
 */
const Description = observer(
  createReactClass({
    displayName: "Description",

    propTypes: {
      item: PropTypes.object.isRequired,
      printView: PropTypes.bool,
      t: PropTypes.func.isRequired
    },

    render() {
      const { t } = this.props;
      const catalogItem = this.props.item;
      const dataUrlType = catalogItem.dataUrlType;
      let hasDataUriCapability;
      let dataUri;
      let dataUriFormat;
      if (dataUrlType === "data-uri" || dataUrlType === "local") {
        hasDataUriCapability = DataUri.checkCompatibility();
        if (hasDataUriCapability) {
          dataUri = catalogItem.dataUrl;
          if (dataUri) {
            dataUriFormat = getDataUriFormat(dataUri);
          }
        }
      }

      // Make sure all metadataUrls have `url` set
      const metadataUrls = catalogItem.metadataUrls?.filter(m => m.url);

      return (
        <div
          className={Styles.description}
          css={`
            a,
            a:visited {
              color: ${p => p.theme.colorPrimary};
            }
          `}
        >
          <If condition={catalogItem.isExperiencingIssues}>
            <WarningBox>{t("preview.mayBeExperiencingIssues")}</WarningBox>
          </If>

          <If
            condition={
              catalogItem.description && catalogItem.description.length > 0
            }
          >
            <div>
              <h4 className={Styles.h4}>{t("description.name")}</h4>
              {parseCustomMarkdownToReact(catalogItem.description, {
                catalogItem: catalogItem
              })}
            </div>
          </If>

          <If condition={catalogItem.hasLocalData}>
            <p>{t("description.dataLocal")}</p>
          </If>

          <If
            condition={!catalogItem.hasLocalData && !catalogItem.hasDescription}
          >
            <p>{t("description.dataNotLocal")}</p>
          </If>

          <If condition={metadataUrls && metadataUrls.length > 0}>
            <h4 className={Styles.h4}>{t("description.metadataUrls")}</h4>
            <For each="metadataUrl" index="i" of={metadataUrls}>
              <Box paddedVertically key={metadataUrl.url}>
                <a
                  href={metadataUrl.url}
                  target="_blank"
                  rel="noopener noreferrer"
                  className={`${Styles.link} description-metadataUrls`}
                  css={`
                    color: ${p => p.theme.colorPrimary};
                  `}
                >
                  <If condition={metadataUrl.title}>
                    <Button primary={true}>{metadataUrl.title}</Button>
                  </If>
                  <If condition={!metadataUrl.title}>{metadataUrl.url}</If>
                </a>
              </Box>
            </For>
          </If>

          <DataPreviewSections metadataItem={catalogItem} />

          <If
            condition={
              catalogItem.dataCustodian && catalogItem.dataCustodian.length > 0
            }
          >
            <div>
              <h4 className={Styles.h4}>{t("description.dataCustodian")}</h4>
              {parseCustomMarkdownToReact(catalogItem.dataCustodian, {
                catalogItem: catalogItem
              })}
            </div>
          </If>

          <If condition={!catalogItem.hideSource}>
            <If condition={catalogItem.url}>
              <h4 className={Styles.h4}>{catalogItem.typeName} URL</h4>
              <Choose>
                <When condition={catalogItem.type === "wms"}>
                  <p key="wms-description">
                    <Trans i18nKey="description.wms">
                      This is a
                      <a
                        href="https://en.wikipedia.org/wiki/Web_Map_Service"
                        target="_blank"
                        rel="noopener noreferrer"
                      >
                        WMS service
                      </a>
                      , which generates map images on request. It can be used in
                      GIS software with this URL:
                    </Trans>
                  </p>
                </When>
                <When condition={catalogItem.type === "wfs"}>
                  <p key="wfs-description">
                    <Trans i18nKey="description.wfs">
                      This is a
                      <a
                        href="https://en.wikipedia.org/wiki/Web_Feature_Service"
                        target="_blank"
                        rel="noopener noreferrer"
                      >
                        WFS service
                      </a>
                      , which transfers raw spatial data on request. It can be
                      used in GIS software with this URL:
                    </Trans>
                  </p>
                </When>
              </Choose>

              <Choose>
                <When condition={this.props.printView}>
                  <code>{catalogItem.url}</code>
                </When>
                <Otherwise>
                  <input
                    readOnly
                    className={Styles.field}
                    type="text"
                    value={catalogItem.url}
                    onClick={e => e.target.select()}
                  />
                </Otherwise>
              </Choose>

              <Choose>
                <When
                  condition={
                    catalogItem.type === "wms" ||
                    (catalogItem.type === "esri-mapServer" &&
                      defined(catalogItem.layers))
                  }
                >
                  <p key="wms-layers">
                    {t("description.layerName")}
                    {(catalogItem.layers || "").split(",").length > 1
                      ? "s"
                      : ""}
                    : {catalogItem.layers}
                  </p>
                </When>
                <When condition={catalogItem.type === "wfs"}>
                  <p key="wfs-typeNames">
                    {t("description.typeName")}
                    {(catalogItem.typeNames || "").split(",").length > 1
                      ? "s"
                      : ""}
                    : {catalogItem.typeNames}
                  </p>
                </When>
              </Choose>
            </If>

            <If
              condition={
                catalogItem.dataUrlType &&
                catalogItem.dataUrlType !== "none" &&
                catalogItem.dataUrl
              }
            >
              <h4 className={Styles.h4}>{t("description.dataUrl")}</h4>
              <p>
                <Choose>
                  <When
                    condition={
                      catalogItem.dataUrlType.indexOf("wfs") === 0 ||
                      catalogItem.dataUrlType.indexOf("wcs") === 0
                    }
                  >
                    {catalogItem.dataUrlType.indexOf("wfs") === 0 &&
                      t("description.useLinkBelow", {
                        link: (
                          <a
                            href="http://docs.geoserver.org/latest/en/user/services/wfs/reference.html"
                            target="_blank"
                            rel="noopener noreferrer"
                            key="wfs"
                          >
                            Web Feature Service (WFS) documentation
                          </a>
                        )
                      })}
                    {catalogItem.dataUrlType.indexOf("wcs") === 0 &&
                      t("description.useLinkBelow", {
                        link: (
                          <a
                            href="http://docs.geoserver.org/latest/en/user/services/wcs/reference.html"
                            target="_blank"
                            rel="noopener noreferrer"
                            key="wms"
                          >
                            Web Coverage Service (WCS) documentation
                          </a>
                        )
                      })}
                    <br />
                    <Link
                      url={catalogItem.dataUrl}
                      text={catalogItem.dataUrl}
                    />
                  </When>
                  <When
                    condition={
                      dataUrlType === "data-uri" || dataUrlType === "local"
                    }
                  >
                    <If condition={hasDataUriCapability}>
                      <Link
                        url={dataUri}
                        text={t("description.downloadInFormat", {
                          format: dataUriFormat.toUpperCase()
                        })}
                        download={getBetterFileName(
                          dataUrlType,
                          catalogItem.name,
                          dataUriFormat
                        )}
                      />
                    </If>
                    <If condition={!hasDataUriCapability}>
                      {t("description.downloadNotSupported")}
                    </If>
                  </When>
                  <Otherwise>
                    {t("description.useTheLinkToDownload")}
                    <br />
                    {catalogItem.dataUrl.startsWith("data:") && (
                      <Link
                        url={catalogItem.dataUrl}
                        text={t("description.exportData")}
                      />
                    )}
                    {!catalogItem.dataUrl.startsWith("data:") && (
                      <Link
                        url={catalogItem.dataUrl}
                        text={catalogItem.dataUrl}
                      />
                    )}
                  </Otherwise>
                </Choose>
              </p>
            </If>

            <If
              condition={!this.props.printView && defined(catalogItem.metadata)}
            >
              {/*
                            // By default every catalog item has an error message here, so better to ignore it.
                        <If condition={defined(catalogItem.metadata.dataSourceErrorMessage)}>
                            <div className={Styles.error}>
                                Error loading data source details: {catalogItem.metadata.dataSourceErrorMessage}
                            </div>
                        </If>
                        */}
              <If
                condition={
                  defined(catalogItem.metadata.dataSourceMetadata) &&
                  catalogItem.metadata.dataSourceMetadata.items.length > 0
                }
              >
                <div className={Styles.metadata}>
                  <Collapsible
                    title={t("description.dataSourceDetails")}
                    isInverse={true}
                  >
                    <MetadataTable
                      metadataItem={catalogItem.metadata.dataSourceMetadata}
                    />
                  </Collapsible>
                </div>
              </If>

              {/*
                        <If condition={defined(catalogItem.metadata.serviceErrorMessage)}>
                            <div className={Styles.error}>
                                Error loading data service details: {catalogItem.metadata.serviceErrorMessage}
                            </div>
                        </If>
                        */}
              <If
                condition={
                  defined(catalogItem.metadata.dataSourceMetadata) &&
                  catalogItem.metadata.dataSourceMetadata.items.length > 0
                }
              >
                <div className={Styles.metadata}>
                  <Collapsible
                    title={t("description.dataServiceDetails")}
                    isInverse={true}
                  >
                    <MetadataTable
                      metadataItem={catalogItem.metadata.serviceMetadata}
                    />
                  </Collapsible>
                </div>
              </If>
            </If>
          </If>
          <ExportData item={catalogItem}></ExportData>
        </div>
      );
    }
  })
);

/**
 * Read the format from the start of a data uri, eg. data:attachment/csv,...
 * @param  {String} dataUri The data URI.
 * @return {String} The format string, eg. 'csv', or undefined if none found.
 */
function getDataUriFormat(dataUri) {
  if (defined(dataUri)) {
    const slashIndex = dataUri.indexOf("/");
    const commaIndex = dataUri.indexOf(",");
    // Don't look into the data itself. Assume the format is somewhere in the first 40 chars.
    if (slashIndex < commaIndex && commaIndex < 40) {
      return dataUri.slice(slashIndex + 1, commaIndex);
    }
  }
}

/**
 * Return a nicer filename for this file.
 * @private
 */
function getBetterFileName(dataUrlType, itemName, format) {
  let name = itemName;
  const extension = "." + format;
  // Only add the extension if it's not already there.
  if (name.indexOf(extension) !== name.length - extension.length) {
    name = name + extension;
  }
  // For local files, the file already exists on the user's computer with the original name, so give it a modified name.
  if (dataUrlType === "local") {
    name = "processed " + name;
  }
  return name;
}

const Link = observer(
  createReactClass({
    displayName: "Link",

    propTypes: {
      url: PropTypes.string.isRequired,
      text: PropTypes.string.isRequired,
      download: PropTypes.string
    },

    render() {
      return (
        <a
          href={this.props.url}
          className={Styles.link}
          download={this.props.download}
          target="_blank"
          rel="noopener noreferrer"
        >
          {this.props.text}
        </a>
      );
    }
  })
);

export default withTranslation()(Description);<|MERGE_RESOLUTION|>--- conflicted
+++ resolved
@@ -18,7 +18,6 @@
 import ExportData from "./ExportData";
 import WarningBox from "./WarningBox";
 
-<<<<<<< HEAD
 // TODO: v8ify
 export const getMetaDescriptionSummary = catalogItem => {
   const description =
@@ -33,10 +32,9 @@
 
   return `${description}${custodian}${type}${source}`;
 };
-=======
+
 const Button = require("../../Styled/Button").default;
 const Box = require("../../Styled/Box").default;
->>>>>>> 9c630994
 
 /**
  * CatalogItem description.
