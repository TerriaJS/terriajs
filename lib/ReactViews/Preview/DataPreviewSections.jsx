--- conflicted
+++ resolved
@@ -51,13 +51,12 @@
         ? metadataItem.infoWithoutSources
         : metadataItem.info.slice();
 
-<<<<<<< HEAD
       return (
         <div>
           <For each="item" index="i" of={this.sortInfoSections(items)}>
             <If condition={item.content && item.content.length > 0}>
               <div key={i}>
-                <h4 className={Styles.h4}>{item.name}</h4>
+                <h2 className={Styles.subHeading}>{item.name}</h2>
                 {parseCustomMarkdownToReact(item.content, {
                   catalogItem: metadataItem
                 })}
@@ -69,23 +68,5 @@
     }
   })
 );
-=======
-    return (
-      <div>
-        <For each="item" index="i" of={this.sortInfoSections(items)}>
-          <If condition={item.content && item.content.length > 0}>
-            <div key={i}>
-              <h2 className={Styles.subHeading}>{item.name}</h2>
-              {parseCustomMarkdownToReact(item.content, {
-                catalogItem: metadataItem
-              })}
-            </div>
-          </If>
-        </For>
-      </div>
-    );
-  }
-});
->>>>>>> d5fe95d3
 
 export default withTranslation()(DataPreviewSections);