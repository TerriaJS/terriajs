--- conflicted
+++ resolved
@@ -12,31 +12,11 @@
 import Styles from "./data-preview.scss";
 
 naturalSort.insensitive = true;
-<<<<<<< HEAD
+import { withTranslation } from "react-i18next";
 
 Mustache.escape = function(string) {
   return string;
 };
-
-// Should get it from option
-const DEFAULT_SECTION_ORDER = [
-  "Disclaimer",
-  "Description",
-  "Data Description",
-  "Dataset Description",
-  "Service Description",
-  "Resource Description",
-  "Licence",
-  "Access Constraints",
-  "Author",
-  "Contact",
-  "Created",
-  "Modified",
-  "Update Frequency"
-];
-=======
-import { withTranslation } from "react-i18next";
->>>>>>> 0e3c5626
 
 /**
  * CatalogItem-defined sections that sit within the preview description. These are ordered according to the catalog item's
