--- conflicted
+++ resolved
@@ -79,18 +79,8 @@
             <Choose>
               <When condition={item.content?.length > 0}>
                 <div key={i}>
-<<<<<<< HEAD
                   <h2 className={Styles.subHeading}>{item.name}</h2>
-                  {parseCustomMarkdownToReact(
-                    Mustache.render(item.content, metadataItem),
-                    {
-                      catalogItem: metadataItem
-                    }
-                  )}
-=======
-                  <h4 className={Styles.h4}>{item.name}</h4>
                   {renderSection(item)}
->>>>>>> b924cbad
                 </div>
               </When>
               <When condition={item.contentAsObject !== undefined}>
