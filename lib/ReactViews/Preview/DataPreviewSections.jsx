--- conflicted
+++ resolved
@@ -67,7 +67,6 @@
       ? metadataItem.infoWithoutSources
       : metadataItem.info.slice();
 
-<<<<<<< HEAD
         return (
             <div>
                 <For each="item" index="i" of={this.sortInfoSections(items)}>
@@ -88,21 +87,7 @@
                         </div>
                     </If>
                 </For>
-=======
-    return (
-      <div>
-        <For each="item" index="i" of={this.sortInfoSections(items)}>
-          <If condition={item.content && item.content.length > 0}>
-            <div key={i}>
-              <h4 className={Styles.h4}>{item.name}</h4>
-              {parseCustomMarkdownToReact(item.content, {
-                catalogItem: metadataItem
-              })}
->>>>>>> 7d810cad
             </div>
-          </If>
-        </For>
-      </div>
     );
   }
 });
