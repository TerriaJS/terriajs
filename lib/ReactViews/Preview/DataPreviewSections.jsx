--- conflicted
+++ resolved
@@ -89,20 +89,6 @@
       return (
         <div>
           <For each="item" index="i" of={this.sortInfoSections(items)}>
-<<<<<<< HEAD
-            <Choose>
-              <When condition={item.content?.length > 0}>
-                <div key={i}>
-                  <h2 className={Styles.subHeading}>{item.name}</h2>
-                  {renderSection(item)}
-                </div>
-              </When>
-              <When condition={item.contentAsObject !== undefined}>
-                <h2 className={Styles.subHeading}>{item.name}</h2>
-                <MetadataTable metadataItem={item.contentAsObject} />
-              </When>
-            </Choose>
-=======
             <Box paddedVertically displayInlineBlock fullWidth>
               <Collapsible
                 key={i}
@@ -126,7 +112,6 @@
                 </Choose>
               </Collapsible>
             </Box>
->>>>>>> 6f0e8544
           </For>
         </div>
       );
