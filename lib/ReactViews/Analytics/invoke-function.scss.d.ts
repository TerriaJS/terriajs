--- conflicted
+++ resolved
@@ -2,21 +2,11 @@
 // Please do not change this file!
 interface CssExports {
   'btn': string;
-<<<<<<< HEAD
-  'colorPrimary': string;
-  'colorSplitter': string;
-=======
->>>>>>> a77d88c5
   'content': string;
   'description': string;
   'footer': string;
   'invoke-function': string;
   'invokeFunction': string;
-<<<<<<< HEAD
-  'textDarker': string;
-  'textLight': string;
-=======
->>>>>>> a77d88c5
 }
 declare var cssExports: CssExports;
 export = cssExports;