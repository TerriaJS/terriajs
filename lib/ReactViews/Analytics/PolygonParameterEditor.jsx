"use strict";

import React from "react";

import createReactClass from "create-react-class";

import PropTypes from "prop-types";

import defined from "terriajs-cesium/Source/Core/defined";

import Styles from "./parameter-editors.scss";

import CesiumMath from "terriajs-cesium/Source/Core/Math";
import Ellipsoid from "terriajs-cesium/Source/Core/Ellipsoid";
import UserDrawing from "../../Models/UserDrawing";
import { withTranslation } from "react-i18next";
import { observer } from "mobx-react";
import { runInAction } from "mobx";

const PolygonParameterEditor = observer(
  createReactClass({
    displayName: "PolygonParameterEditor",

    propTypes: {
      previewed: PropTypes.object,
      parameter: PropTypes.object,
      viewState: PropTypes.object,
      t: PropTypes.func.isRequired
    },

<<<<<<< HEAD
    setValueFromText(e) {
      PolygonParameterEditor.setValueFromText(e, this.props.parameter);
    },

    selectPolygonOnMap() {
      PolygonParameterEditor.selectOnMap(
        this.props.previewed.terria,
        this.props.viewState,
        this.props.parameter
      );
    },

    render() {
      const { t } = this.props;
      return (
        <div>
          <input
            className={Styles.field}
            type="text"
            onChange={this.setValueFromText}
            value={getDisplayValue(this.props.parameter.value)}
          />
          <button
            type="button"
            onClick={this.selectPolygonOnMap}
            className={Styles.btnSelector}
          >
            {t("analytics.clickToDrawPolygon")}
          </button>
        </div>
      );
    }
  })
);
=======
const PolygonParameterEditor = createReactClass({
  displayName: "PolygonParameterEditor",
  mixins: [ObserveModelMixin],

  propTypes: {
    previewed: PropTypes.object,
    parameter: PropTypes.object,
    viewState: PropTypes.object,
    t: PropTypes.func.isRequired
  },

  setValueFromText(e) {
    PolygonParameterEditor.setValueFromText(e, this.props.parameter);
  },

  selectPolygonOnMap() {
    selectOnMap(
      this.props.previewed.terria,
      this.props.viewState,
      this.props.parameter
    );
  },

  render() {
    const { t } = this.props;
    return (
      <div>
        <input
          className={Styles.field}
          type="text"
          onChange={this.setValueFromText}
          value={getDisplayValue(this.props.parameter.value)}
        />
        <button
          type="button"
          onClick={this.selectPolygonOnMap}
          className={Styles.btnSelector}
        >
          {t("analytics.clickToDrawPolygon")}
        </button>
      </div>
    );
  }
});
>>>>>>> d35bfb43

/**
 * Triggered when user types value directly into field.
 * @param {String} e Text that user has entered manually.
 * @param {FunctionParameter} parameter Parameter to set value on.
 */
PolygonParameterEditor.setValueFromText = function(e, parameter) {
  parameter.value = [JSON.parse(e.target.value)];
};

/**
 * Given a value, return it in human readable form for display.
 * @param {Object} value Native format of parameter value.
 * @return {String} String for display
 */
export function getDisplayValue(value) {
  if (!defined(value) || value.length < 1) {
    return "";
  }
  const pointsLongLats = value[0];

  let polygon = "";
  for (let i = 0; i < pointsLongLats.length; i++) {
    polygon +=
      "[" +
      pointsLongLats[i][0].toFixed(3) +
      ", " +
      pointsLongLats[i][1].toFixed(3) +
      "]";
    if (i !== pointsLongLats.length - 1) {
      polygon += ", ";
    }
  }
  if (polygon.length > 0) {
    return "[" + polygon + "]";
  } else {
    return "";
  }
}

/**
 * Helper function for processing clicked/moved points.
 */
function getPointsLongLats(pointEntities, terria) {
  const pointEnts = pointEntities.entities.values;
  const pointsLongLats = [];
  for (let i = 0; i < pointEnts.length; i++) {
    const currentPoint = pointEnts[i];
    const currentPointPos = currentPoint.position.getValue(
      terria.timelineClock.currentTime
    );
    const cartographic = Ellipsoid.WGS84.cartesianToCartographic(
      currentPointPos
    );
    const points = [];
    points.push(CesiumMath.toDegrees(cartographic.longitude));
    points.push(CesiumMath.toDegrees(cartographic.latitude));
    pointsLongLats.push(points);
  }

  // Close the polygon.
  if (pointsLongLats.length > 0) {
    pointsLongLats.push(pointsLongLats[0]);
  }

  return pointsLongLats;
}

/**
 * Prompt user to select/draw on map in order to define parameter.
 * @param {Terria} terria Terria instance.
 * @param {Object} viewState ViewState.
 * @param {FunctionParameter} parameter Parameter.
 */
export function selectOnMap(terria, viewState, parameter) {
  const userDrawing = new UserDrawing({
    terria: terria,
    onPointClicked: function(pointEntities) {
      runInAction(() => {
        parameter.value = [getPointsLongLats(pointEntities, terria)];
      });
    },
    onCleanUp: function() {
      viewState.openAddData();
    },
    onPointMoved: function(customDataSource) {
      runInAction(() => {
        parameter.value = [getPointsLongLats(customDataSource, terria)];
      });
    }
  });
  viewState.explorerPanelIsVisible = false;
  userDrawing.enterDrawMode();
}

export default withTranslation()(PolygonParameterEditor);<|MERGE_RESOLUTION|>--- conflicted
+++ resolved
@@ -28,13 +28,12 @@
       t: PropTypes.func.isRequired
     },
 
-<<<<<<< HEAD
     setValueFromText(e) {
       PolygonParameterEditor.setValueFromText(e, this.props.parameter);
     },
 
     selectPolygonOnMap() {
-      PolygonParameterEditor.selectOnMap(
+      selectOnMap(
         this.props.previewed.terria,
         this.props.viewState,
         this.props.parameter
@@ -63,52 +62,6 @@
     }
   })
 );
-=======
-const PolygonParameterEditor = createReactClass({
-  displayName: "PolygonParameterEditor",
-  mixins: [ObserveModelMixin],
-
-  propTypes: {
-    previewed: PropTypes.object,
-    parameter: PropTypes.object,
-    viewState: PropTypes.object,
-    t: PropTypes.func.isRequired
-  },
-
-  setValueFromText(e) {
-    PolygonParameterEditor.setValueFromText(e, this.props.parameter);
-  },
-
-  selectPolygonOnMap() {
-    selectOnMap(
-      this.props.previewed.terria,
-      this.props.viewState,
-      this.props.parameter
-    );
-  },
-
-  render() {
-    const { t } = this.props;
-    return (
-      <div>
-        <input
-          className={Styles.field}
-          type="text"
-          onChange={this.setValueFromText}
-          value={getDisplayValue(this.props.parameter.value)}
-        />
-        <button
-          type="button"
-          onClick={this.selectPolygonOnMap}
-          className={Styles.btnSelector}
-        >
-          {t("analytics.clickToDrawPolygon")}
-        </button>
-      </div>
-    );
-  }
-});
->>>>>>> d35bfb43
 
 /**
  * Triggered when user types value directly into field.
