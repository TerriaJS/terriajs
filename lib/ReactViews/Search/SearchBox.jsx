'use strict';

import React from 'react';
import defined from 'terriajs-cesium/Source/Core/defined';
<<<<<<< HEAD
import Styles from './search.scss';
import when from 'terriajs-cesium/Source/ThirdParty/when';
=======
>>>>>>> 4cbd6d7c

/**
 * Super-simple dumb search box component.
 * Used for both data catalog search and location search.
 */
export default React.createClass({
    propTypes: {
        onSearchTextChanged: React.PropTypes.func.isRequired,
        onDoSearch: React.PropTypes.func.isRequired,
        searchText: React.PropTypes.string.isRequired,
        onFocus: React.PropTypes.func
    },

    componentWillUnmount() {
        this.removeDebounce();
    },

    hasValue() {
        return this.props.searchText.length > 0;
    },

    searchWithDebounce() {
        // Trigger search 2 seconds after the last input.
        this.removeDebounce();

        if (this.props.searchText.length > 0) {
            this.debounceTimeout = setTimeout(() => {
                this.search();
            }, 2000);
        }
    },

    search() {
        this.removeDebounce();
        this.props.onDoSearch();
    },

    removeDebounce() {
        if (defined(this.debounceTimeout)) {
            clearTimeout(this.debounceTimeout);
            this.debounceTimeout = undefined;
        }
    },

    handleChange(event) {
        const value = event.target.value;
        this.props.onSearchTextChanged(value);
        this.searchWithDebounce();
    },

    clearSearch() {
        this.props.onSearchTextChanged('');
        this.search();
    },

    onKeyDown(event) {
        if (event.keyCode === 13) {
            this.search();
        }
    },

    render() {
        const clearButton = (
            <button type='button' className='searchClear' onClick={this.clearSearch} />
        );

        return (
            <form className={Styles.searchData} autoComplete='off' onSubmit={event => event.preventDefault()}>
                <label htmlFor='search' className={Styles.formLabel}> Type keyword to search </label>
                <input id='search'
                       type='text'
                       name='search'
                       value={this.props.searchText}
                       onChange={this.handleChange}
                       onFocus={this.props.onFocus}
                       onKeyDown={this.onKeyDown}
                       className={Styles.searchField}
                       placeholder='Search'
                       autoComplete='off'/>
                {this.hasValue() && clearButton}
            </form>
        );
    }
});<|MERGE_RESOLUTION|>--- conflicted
+++ resolved
@@ -2,11 +2,7 @@
 
 import React from 'react';
 import defined from 'terriajs-cesium/Source/Core/defined';
-<<<<<<< HEAD
 import Styles from './search.scss';
-import when from 'terriajs-cesium/Source/ThirdParty/when';
-=======
->>>>>>> 4cbd6d7c
 
 /**
  * Super-simple dumb search box component.
