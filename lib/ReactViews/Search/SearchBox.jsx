'use strict';

import React from 'react';
import defined from 'terriajs-cesium/Source/Core/defined';
<<<<<<< HEAD
import Styles from './search.scss';

=======
import when from 'terriajs-cesium/Source/ThirdParty/when';
>>>>>>> decb73ef

/**
 * Super-simple dumb search box component.
 * Used for both data catalog search and location search.
 */
export default React.createClass({
    propTypes: {
        onSearchTextChanged: React.PropTypes.func.isRequired,
        initialText: React.PropTypes.string,
        onFocus: React.PropTypes.func,
        onEnterPressed: React.PropTypes.func
    },

    getDefaultProps() {
        return {
            initialText: ''
        };
    },

    getInitialState() {
        return {
            text: this.props.initialText
        };
    },

    hasValue() {
        return !!this.state.text.length;
    },

    searchWithDebounce() {
        // Trigger search 250ms after the last input.
        this.removeDebounce();

        const deferred = when.defer();
        this.debouncePromise = deferred.promise;
        this.debounceTimeout = setTimeout(() => {
            this.props.onSearchTextChanged(this.state.text);
            this.debounceTimeout = undefined;
            deferred.resolve();
        }, 250);
    },

    removeDebounce() {
        if (defined(this.debounceTimeout)) {
            clearTimeout(this.debounceTimeout);
            this.debounceTimeout = undefined;
            this.debouncePromise = undefined;
        }
    },

    handleChange(event) {
        const value = event.target.value;

        this.setState({
            text: value
        });

        this.searchWithDebounce();
    },

    clearSearch() {
        this.setState({
            text: ''
        });
        this.searchWithDebounce();
    },

    setText(text) {
        this.setState({
            text: text
        });
    },

    onKeyDown(event) {
        if (event.keyCode === 13 && this.props.onEnterPressed) {
            const triggerOnEnterPressed = () => this.props.onEnterPressed(event);

            if (this.debouncePromise) {
                this.debouncePromise.then(triggerOnEnterPressed);
            } else {
                triggerOnEnterPressed();
            }
        }
    },

    render() {
        const clearButton = (
            <button type='button' className='searchClear' onClick={this.clearSearch} />
        );

        return (
            <form className={Styles.searchData} autoComplete='off' onSubmit={event => event.preventDefault()}>
                <label htmlFor='search' className={Styles.formLabel}> Type keyword to search </label>
                <input id='search'
                       type='text'
                       name='search'
                       value={this.state.text}
                       onChange={this.handleChange}
                       onFocus={this.props.onFocus}
                       onKeyDown={this.onKeyDown}
                       className={Styles.searchField}
                       placeholder='Search'
                       autoComplete='off'/>
                {this.hasValue() && clearButton}
            </form>
        );
    }
});<|MERGE_RESOLUTION|>--- conflicted
+++ resolved
@@ -2,12 +2,8 @@
 
 import React from 'react';
 import defined from 'terriajs-cesium/Source/Core/defined';
-<<<<<<< HEAD
 import Styles from './search.scss';
-
-=======
 import when from 'terriajs-cesium/Source/ThirdParty/when';
->>>>>>> decb73ef
 
 /**
  * Super-simple dumb search box component.
