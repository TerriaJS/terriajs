--- conflicted
+++ resolved
@@ -4,6 +4,7 @@
 import React, { useState } from "react";
 import { Trans, useTranslation, withTranslation } from "react-i18next";
 import styled, { withTheme } from "styled-components";
+import { CATALOG_ROUTE } from "../../ReactViewModels/TerriaRouting";
 import Box from "../../Styled/Box";
 import Button, { RawButton } from "../../Styled/Button";
 import Icon, { StyledIcon } from "../../Styled/Icon";
@@ -11,14 +12,9 @@
 import Text, { TextSpan } from "../../Styled/Text";
 import { useKeyPress } from "../Hooks/useKeyPress.js";
 import VideoGuide from "../Map/Panels/HelpPanel/VideoGuide";
-<<<<<<< HEAD
-import { runInAction } from "mobx";
-import { CATALOG_ROUTE } from "../../ReactViewModels/TerriaRouting";
-=======
 import { TourPortalDisplayName } from "../Tour/TourPortal";
 import FadeIn from "../Transitions/FadeIn/FadeIn";
 import SlideUpFadeIn from "../Transitions/SlideUpFadeIn/SlideUpFadeIn";
->>>>>>> 65171eaa
 
 export const WELCOME_MESSAGE_NAME = "welcomeMessage";
 export const LOCAL_PROPERTY_KEY = `${WELCOME_MESSAGE_NAME}Prompted`;
