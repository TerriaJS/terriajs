import React from "react";
import { Link } from "react-router-dom";
import PropTypes from "prop-types";
import classNames from "classnames";
import { useTranslation } from "react-i18next";
import styled from "styled-components";
import { observer } from "mobx-react";

import PrivateIndicator from "../PrivateIndicator/PrivateIndicator";

import Loader from "../Loader";
import Icon from "../Icon";

import Styles from "./data-catalog-group.scss";

import Box from "../../Styled/Box";
import Text from "../../Styled/Text";

const CatalogGroupButton = styled.button`
  ${props => `
    &:hover,
    &:focus {
      color: ${props.theme.textLight};
      background-color: ${props.theme.modalHighlight};
    }
    ${props.active &&
      `
        color: ${props.theme.textLight};
        background-color: ${props.theme.modalHighlight};
      `}
    `}
`;

/**
 * Dumb component that encapsulated the display logic for a catalog group.
 *
 * @constructor
 */
function CatalogGroup(props) {
  const { t } = useTranslation();
  return (
    <li className={Styles.root}>
<<<<<<< HEAD
      <Text fullWidth primary={!props.selected && props.isPrivate}>
        <CatalogGroupButton
=======
      <Link
        to={props.linkTo}
        className={classNames(
          Styles.btnCatalog,
          { [Styles.btnCatalogTopLevel]: props.topLevel },
          { [Styles.btnIsOpen]: props.open },
          { [Styles.isPreviewed]: props.selected }
        )}
        title={props.title}
        onClick={props.onClick}
      >
        <If condition={!props.topLevel}>
          <span className={Styles.folder}>
            {props.open ? (
              <Icon glyph={Icon.GLYPHS.folderOpen} />
            ) : (
              <Icon glyph={Icon.GLYPHS.folder} />
            )}
          </span>
        </If>
        {props.text}
        <span
          className={classNames(Styles.caret, {
            [Styles.offsetRight]: props.removable
          })}
        >
          {props.open ? (
            <Icon glyph={Icon.GLYPHS.opened} />
          ) : (
            <Icon glyph={Icon.GLYPHS.closed} />
          )}
        </span>
      </Link>
      <If condition={props.removable}>
        <button
>>>>>>> d5fe95d3
          type="button"
          className={classNames(
            Styles.btnCatalog,
            { [Styles.btnCatalogTopLevel]: props.topLevel },
            { [Styles.btnIsOpen]: props.open },
            { [Styles.isPreviewed]: props.selected }
          )}
          title={props.title}
          onClick={props.onClick}
          active={props.selected}
        >
          <If condition={!props.topLevel}>
            <span className={Styles.folder}>
              {props.open ? (
                <Icon glyph={Icon.GLYPHS.folderOpen} />
              ) : (
                <Icon glyph={Icon.GLYPHS.folder} />
              )}
            </span>
          </If>
          <Box justifySpaceBetween>
            <Box>{props.text}</Box>
            <Box centered>
              {props.isPrivate && <PrivateIndicator />}
              <span
                className={classNames(Styles.caret, {
                  [Styles.offsetRight]: props.removable
                })}
              >
                {props.open ? (
                  <Icon glyph={Icon.GLYPHS.opened} />
                ) : (
                  <Icon glyph={Icon.GLYPHS.closed} />
                )}
              </span>
              <If condition={props.removable}>
                <button
                  type="button"
                  className={Styles.trashGroup}
                  title={t("dataCatalog.groupRemove")}
                  onClick={props.removeUserAddedData}
                >
                  <Icon glyph={Icon.GLYPHS.trashcan} />
                </button>
              </If>
            </Box>
          </Box>
        </CatalogGroupButton>
      </Text>
      <If condition={props.open}>
        <ul
          className={classNames(Styles.catalogGroup, {
            [Styles.catalogGroupLowerLevel]: !props.topLevel
          })}
        >
          <Choose>
            <When condition={props.loading}>
              <li key="loader">
                <Loader />
              </li>
            </When>
            <When condition={props.children.length === 0 && props.emptyMessage}>
              <li
                className={classNames(Styles.label, Styles.labelNoResults)}
                key="empty"
              >
                {props.emptyMessage}
              </li>
            </When>
          </Choose>
          {props.children}
        </ul>
      </If>
    </li>
  );
}

CatalogGroup.propTypes = {
  text: PropTypes.string,
  isPrivate: PropTypes.bool,
  title: PropTypes.string,
  linkTo: PropTypes.string,
  topLevel: PropTypes.bool,
  open: PropTypes.bool,
  loading: PropTypes.bool,
  emptyMessage: PropTypes.string,
  onClick: PropTypes.func,
  children: PropTypes.oneOfType([
    PropTypes.element,
    PropTypes.arrayOf(PropTypes.element)
  ]),
  selected: PropTypes.bool,
  removable: PropTypes.bool,
  removeUserAddedData: PropTypes.func
};

export default observer(CatalogGroup);<|MERGE_RESOLUTION|>--- conflicted
+++ resolved
@@ -16,7 +16,8 @@
 import Box from "../../Styled/Box";
 import Text from "../../Styled/Text";
 
-const CatalogGroupButton = styled.button`
+// const CatalogGroupButton = styled.button`
+const CatalogGroupButton = styled(Link)`
   ${props => `
     &:hover,
     &:focus {
@@ -40,46 +41,9 @@
   const { t } = useTranslation();
   return (
     <li className={Styles.root}>
-<<<<<<< HEAD
       <Text fullWidth primary={!props.selected && props.isPrivate}>
         <CatalogGroupButton
-=======
-      <Link
-        to={props.linkTo}
-        className={classNames(
-          Styles.btnCatalog,
-          { [Styles.btnCatalogTopLevel]: props.topLevel },
-          { [Styles.btnIsOpen]: props.open },
-          { [Styles.isPreviewed]: props.selected }
-        )}
-        title={props.title}
-        onClick={props.onClick}
-      >
-        <If condition={!props.topLevel}>
-          <span className={Styles.folder}>
-            {props.open ? (
-              <Icon glyph={Icon.GLYPHS.folderOpen} />
-            ) : (
-              <Icon glyph={Icon.GLYPHS.folder} />
-            )}
-          </span>
-        </If>
-        {props.text}
-        <span
-          className={classNames(Styles.caret, {
-            [Styles.offsetRight]: props.removable
-          })}
-        >
-          {props.open ? (
-            <Icon glyph={Icon.GLYPHS.opened} />
-          ) : (
-            <Icon glyph={Icon.GLYPHS.closed} />
-          )}
-        </span>
-      </Link>
-      <If condition={props.removable}>
-        <button
->>>>>>> d5fe95d3
+          to={props.linkTo}
           type="button"
           className={classNames(
             Styles.btnCatalog,
