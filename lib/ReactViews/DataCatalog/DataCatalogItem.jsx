--- conflicted
+++ resolved
@@ -31,17 +31,8 @@
     onBtnClicked(event) {
         if (defined(this.props.item.invoke) || this.props.viewState.useSmallScreenInterface) {
             this.setPreviewedItem();
-<<<<<<< HEAD
-        }
-        if (this.props.item.isUserSupplied) {
-            if(this.props.item.parent) {
-              const itemIndex = this.props.item.parent.items.indexOf(this.props.item);
-              this.props.item.parent.items.splice(itemIndex, 1);
-            }
-=======
         } else if(this.props.removable) {
             removeUserAddedData(this.props.terria, this.props.item);
->>>>>>> b2053469
         } else {
             this.toggleEnable(event);
         }
@@ -95,17 +86,6 @@
             return 'loading';
         } else if (this.props.viewState.useSmallScreenInterface) {
             return 'preview';
-<<<<<<< HEAD
-        }else if (this.props.item.isUserSupplied) {
-            return 'trash';
-        } else if (this.props.item.isEnabled) {
-            return 'remove';
-        } else if (!defined(this.props.item.invoke)) {
-            return 'add';
-        } else if (!defined(this.props.item.isUserSupplied)) {
-            return 'trash';
-        } else {
-=======
         } else if (this.props.removable) {
             return 'trash';
         } else if(this.props.item.isUserSupplied) {
@@ -115,7 +95,6 @@
         } else if (!defined(this.props.item.invoke)) {
             return 'add';
         }  else {
->>>>>>> b2053469
             return 'stats';
         }
     },
