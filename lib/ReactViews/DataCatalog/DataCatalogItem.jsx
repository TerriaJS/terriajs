--- conflicted
+++ resolved
@@ -6,23 +6,22 @@
 import { withTranslation } from "react-i18next";
 import { withRouter } from "react-router-dom";
 import defined from "terriajs-cesium/Source/Core/defined";
-<<<<<<< HEAD
+import addedByUser from "../../Core/addedByUser";
+import getPath from "../../Core/getPath";
+import removeUserAddedData from "../../Models/removeUserAddedData";
+import CatalogItem from "./CatalogItem";
+import CatalogFunctionMixin from "../../ModelMixins/CatalogFunctionMixin";
 import URI from "urijs";
-=======
 import addedByUser from "../../Core/addedByUser";
->>>>>>> 62c69365
 import {
   Category,
   DataSourceAction
 } from "../../Core/AnalyticEvents/analyticEvents";
 import getPath from "../../Core/getPath";
 import CatalogFunctionMixin from "../../ModelMixins/CatalogFunctionMixin";
-<<<<<<< HEAD
 import removeUserAddedData from "../../Models/removeUserAddedData";
 import { ROOT_ROUTE } from "../../ReactViewModels/TerriaRouting";
-=======
 import removeUserAddedData from "../../Models/Catalog/removeUserAddedData";
->>>>>>> 62c69365
 import CatalogItem from "./CatalogItem";
 
 // Individual dataset
@@ -83,29 +82,12 @@
         await this.props.terria.workbench.remove(this.props.item);
       }
 
-<<<<<<< HEAD
-        if (
-          this.props.terria.workbench.contains(this.props.item) &&
-          !keepCatalogOpen
-        ) {
-          this.props.viewState.closeCatalog();
-          this.props.viewState.history?.push(ROOT_ROUTE);
-          this.props.terria.analytics?.logEvent(
-            Category.dataSource,
-            toAdd
-              ? DataSourceAction.addFromCatalogue
-              : DataSourceAction.removeFromCatalogue,
-            getPath(this.props.item)
-          );
-        }
-      } catch (e) {
-        this.props.terria.raiseErrorToUser(e);
-=======
       if (
         this.props.terria.workbench.contains(this.props.item) &&
         !keepCatalogOpen
       ) {
         this.props.viewState.closeCatalog();
+        this.props.viewState.history?.push(ROOT_ROUTE);
         this.props.terria.analytics?.logEvent(
           Category.dataSource,
           toAdd
@@ -113,7 +95,6 @@
             : DataSourceAction.removeFromCatalogue,
           getPath(this.props.item)
         );
->>>>>>> 62c69365
       }
     },
 
