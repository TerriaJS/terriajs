import React from "react";
import createReactClass from "create-react-class";
import PropTypes from "prop-types";
import defined from "terriajs-cesium/Source/Core/defined";
import addedByUser from "../../Core/addedByUser";
import removeUserAddedData from "../../Models/removeUserAddedData";
import CatalogItem from "./CatalogItem";
import getAncestors from "../../Models/getAncestors";
import ObserveModelMixin from "../ObserveModelMixin";
import raiseErrorOnRejectedPromise from "../../Models/raiseErrorOnRejectedPromise";

const STATE_TO_TITLE = {
  loading: "Loading...",
  remove: "Remove from map",
  add: 'Add this item. Hold down "shift" to keep the data catalogue open.',
  trash: "Remove from catalogue"
};

// Individual dataset
const DataCatalogItem = createReactClass({
  displayName: "DataCatalogItem",
  mixins: [ObserveModelMixin],

  propTypes: {
    item: PropTypes.object.isRequired,
    viewState: PropTypes.object.isRequired,
    removable: PropTypes.bool,
    terria: PropTypes.object
  },

<<<<<<< HEAD
    onBtnClicked(event) {
        if(defined(this.props.viewState.storyShown)) this.props.viewState.storyShown = false;
        if (defined(this.props.item.invoke) || this.props.viewState.useSmallScreenInterface) {
            this.setPreviewedItem();
        } else if(this.props.removable) {
            removeUserAddedData(this.props.terria, this.props.item);
        } else {
            this.toggleEnable(event);
        }
    },
=======
  onBtnClicked(event) {
    if (
      defined(this.props.item.invoke) ||
      this.props.viewState.useSmallScreenInterface
    ) {
      this.setPreviewedItem();
    } else if (this.props.removable) {
      removeUserAddedData(this.props.terria, this.props.item);
    } else {
      this.toggleEnable(event);
    }
  },
>>>>>>> 1b40857d

  toggleEnable(event) {
    this.props.item.toggleEnabled();
    // set preview as well
    this.setPreviewedItem();

    if (
      this.props.item.isEnabled === true &&
      !event.shiftKey &&
      !event.ctrlKey
    ) {
      // close modal window
      this.props.viewState.explorerPanelIsVisible = false;
      this.props.viewState.mobileView = null;
      if (this.props.viewState.firstTimeAddingData) {
        this.props.viewState.featureInfoPanelIsVisible = true;
      }
    }
  },

  setPreviewedItem() {
    raiseErrorOnRejectedPromise(this.props.item.terria, this.props.item.load());
    this.props.viewState.viewCatalogMember(this.props.item);
    // mobile switch to nowvewing
    this.props.viewState.switchMobileView(
      this.props.viewState.mobileViewOptions.preview
    );
  },

  isSelected() {
    return addedByUser(this.props.item)
      ? this.props.viewState.userDataPreviewedItem === this.props.item
      : this.props.viewState.previewedItem === this.props.item;
  },

  render() {
    const item = this.props.item;
    return (
      <CatalogItem
        onTextClick={this.setPreviewedItem}
        selected={this.isSelected()}
        text={item.nameInCatalog}
        title={getAncestors(item)
          .map(member => member.nameInCatalog)
          .join(" → ")}
        btnState={this.getState()}
        onBtnClick={this.onBtnClicked}
        titleOverrides={STATE_TO_TITLE}
      />
    );
  },

  getState() {
    if (this.props.item.isLoading) {
      return "loading";
    } else if (this.props.viewState.useSmallScreenInterface) {
      return "preview";
    } else if (this.props.removable) {
      return "trash";
    } else if (addedByUser(this.props.item)) {
      return null;
    } else if (this.props.item.isEnabled) {
      return "remove";
    } else if (!defined(this.props.item.invoke)) {
      return "add";
    } else {
      return "stats";
    }
  }
});

module.exports = DataCatalogItem;<|MERGE_RESOLUTION|>--- conflicted
+++ resolved
@@ -28,19 +28,9 @@
     terria: PropTypes.object
   },
 
-<<<<<<< HEAD
-    onBtnClicked(event) {
-        if(defined(this.props.viewState.storyShown)) this.props.viewState.storyShown = false;
-        if (defined(this.props.item.invoke) || this.props.viewState.useSmallScreenInterface) {
-            this.setPreviewedItem();
-        } else if(this.props.removable) {
-            removeUserAddedData(this.props.terria, this.props.item);
-        } else {
-            this.toggleEnable(event);
-        }
-    },
-=======
   onBtnClicked(event) {
+    if (defined(this.props.viewState.storyShown))
+      this.props.viewState.storyShown = false;
     if (
       defined(this.props.item.invoke) ||
       this.props.viewState.useSmallScreenInterface
@@ -52,7 +42,6 @@
       this.toggleEnable(event);
     }
   },
->>>>>>> 1b40857d
 
   toggleEnable(event) {
     this.props.item.toggleEnabled();
