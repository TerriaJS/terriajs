import createReactClass from "create-react-class";
import { observer } from "mobx-react";
import { runInAction } from "mobx";
import PropTypes from "prop-types";
import React from "react";
import defined from "terriajs-cesium/Source/Core/defined";
import addedByUser from "../../Core/addedByUser";
import getPath from "../../Core/getPath";
<<<<<<< HEAD
import CommonStrata from "../../Models/CommonStrata";
import openGroup from "../../Models/openGroup";
import raiseErrorOnRejectedPromise from "../../Models/raiseErrorOnRejectedPromise";
import { ROOT_ROUTE } from "../../ReactViewModels/TerriaRouting";
=======
import CommonStrata from "../../Models/Definition/CommonStrata";
>>>>>>> 62c69365
import CatalogGroup from "./CatalogGroup";
import CatalogItem from "./CatalogItem";

const DataCatalogReference = observer(
  createReactClass({
    displayName: "DataCatalogReference",

    propTypes: {
      reference: PropTypes.object.isRequired,
      viewState: PropTypes.object.isRequired,
      onActionButtonClicked: PropTypes.func,
      terria: PropTypes.object,
      isTopLevel: PropTypes.bool
    },

    async setPreviewedItem() {
      await this.props.viewState.viewCatalogMember(
        this.props.reference,
        true,
        CommonStrata.user
      );
    },

    async add(event) {
      const keepCatalogOpen = event.shiftKey || event.ctrlKey;

      if (this.props.onActionButtonClicked) {
        this.props.onActionButtonClicked(this.props.reference);
        return;
      }

      if (defined(this.props.viewState.storyShown)) {
        runInAction(() => {
          this.props.viewState.storyShown = false;
        });
      }

      if (
        defined(this.props.reference.invoke) ||
        this.props.viewState.useSmallScreenInterface
      ) {
        await this.setPreviewedItem();
      } else {
        if (!this.props.terria.workbench.contains(this.props.reference)) {
          this.props.terria.timelineStack.addToTop(this.props.reference);
          (
            await this.props.terria.workbench.add(this.props.reference)
          ).raiseError(
            this.props.terria,
            undefined,
            true // We want to force show error to user here - because this function is called when a user clicks the "Add to workbench"  buttons
          );
        } else {
          this.props.terria.timelineStack.remove(this.props.reference);
          await this.props.terria.workbench.remove(this.props.reference);
        }

<<<<<<< HEAD
          if (
            this.props.terria.workbench.contains(this.props.reference) &&
            !keepCatalogOpen
          ) {
            this.props.viewState.closeCatalog();
            this.props.viewState.history?.push(ROOT_ROUTE);
          }
        } catch (e) {
          this.props.terria.raiseErrorToUser(e);
=======
        if (
          this.props.terria.workbench.contains(this.props.reference) &&
          !keepCatalogOpen
        ) {
          this.props.viewState.closeCatalog();
>>>>>>> 62c69365
        }
      }
    },

    isSelected() {
      return addedByUser(this.props.reference)
        ? this.props.viewState.userDataPreviewedItem === this.props.reference
        : this.props.viewState.previewedItem === this.props.reference;
    },

    render() {
      const reference = this.props.reference;
      const path = getPath(reference, " -> ");

      return (
        <Choose>
          <When condition={reference.isGroup}>
            <CatalogGroup
              text={reference.name || "..."}
              isPrivate={reference.isPrivate}
              title={path}
              onClick={this.setPreviewedItem}
              topLevel={this.props.isTopLevel}
              loading={this.props.reference.isLoadingReference}
              open={this.props.reference.isLoadingReference}
            />
          </When>
          <When condition={reference.isFunction}>
            <CatalogItem
              onTextClick={this.setPreviewedItem}
              selected={this.isSelected()}
              text={reference.name || "..."}
              isPrivate={reference.isPrivate}
              title={path}
              btnState={
                this.props.reference.isLoadingReference ? "loading" : "stats"
              }
              onBtnClick={this.setPreviewedItem}
            />
          </When>
          <Otherwise>
            <CatalogItem
              onTextClick={this.setPreviewedItem}
              selected={this.isSelected()}
              text={reference.name || "..."}
              isPrivate={reference.isPrivate}
              title={path}
              btnState={
                this.props.reference.isLoadingReference ? "loading" : "add"
              }
              onBtnClick={this.add}
            />
          </Otherwise>
        </Choose>
      );
    }
  })
);

module.exports = DataCatalogReference;<|MERGE_RESOLUTION|>--- conflicted
+++ resolved
@@ -1,19 +1,13 @@
 import createReactClass from "create-react-class";
+import { runInAction } from "mobx";
 import { observer } from "mobx-react";
-import { runInAction } from "mobx";
 import PropTypes from "prop-types";
 import React from "react";
 import defined from "terriajs-cesium/Source/Core/defined";
 import addedByUser from "../../Core/addedByUser";
 import getPath from "../../Core/getPath";
-<<<<<<< HEAD
 import CommonStrata from "../../Models/CommonStrata";
-import openGroup from "../../Models/openGroup";
-import raiseErrorOnRejectedPromise from "../../Models/raiseErrorOnRejectedPromise";
 import { ROOT_ROUTE } from "../../ReactViewModels/TerriaRouting";
-=======
-import CommonStrata from "../../Models/Definition/CommonStrata";
->>>>>>> 62c69365
 import CatalogGroup from "./CatalogGroup";
 import CatalogItem from "./CatalogItem";
 
@@ -71,23 +65,13 @@
           await this.props.terria.workbench.remove(this.props.reference);
         }
 
-<<<<<<< HEAD
-          if (
-            this.props.terria.workbench.contains(this.props.reference) &&
-            !keepCatalogOpen
-          ) {
-            this.props.viewState.closeCatalog();
-            this.props.viewState.history?.push(ROOT_ROUTE);
-          }
-        } catch (e) {
-          this.props.terria.raiseErrorToUser(e);
-=======
         if (
           this.props.terria.workbench.contains(this.props.reference) &&
           !keepCatalogOpen
         ) {
           this.props.viewState.closeCatalog();
->>>>>>> 62c69365
+          // TODO remove below and fold it into closeCatalog
+          this.props.viewState.history?.push(ROOT_ROUTE);
         }
       }
     },
