<<<<<<< HEAD
import createReactClass from "create-react-class";
import { observer } from "mobx-react";
=======
import React from "react";
import { observer } from "mobx-react";

>>>>>>> 7ced602c
import PropTypes from "prop-types";
import React from "react";
import { withTranslation } from "react-i18next";
import defined from "terriajs-cesium/Source/Core/defined";
import SearchHeader from "../Search/SearchHeader";
import Styles from "./data-catalog.scss";
import DataCatalogMember from "./DataCatalogMember";

// Displays the data catalog.
@observer
class DataCatalog extends React.Component {
  static propTypes = {
    terria: PropTypes.object,
    viewState: PropTypes.object,
    items: PropTypes.array,
    onActionButtonClicked: PropTypes.func,
    removable: PropTypes.bool,
    t: PropTypes.func.isRequired
  };

  render() {
    const searchState = this.props.viewState.searchState;
    const isSearching = searchState.catalogSearchText.length > 0;
    const catalogSearchProvider = searchState.catalogSearchProvider;
    const unfilteredItems =
      isSearching &&
      catalogSearchProvider &&
      searchState.catalogSearchResults?.results
        ? searchState.catalogSearchResults.results.map(
            (result) => result.catalogItem
          )
        : this.props.items;
    const items = (unfilteredItems || []).filter(defined);
    const { t } = this.props;
    return (
      <ul className={Styles.dataCatalog}>
        {isSearching && catalogSearchProvider && (
          <>
            <label className={Styles.label}>{t("search.resultsLabel")}</label>
            <SearchHeader
              searchResults={searchState.catalogSearchResults}
              isWaitingForSearchToStart={
                searchState.isWaitingToStartCatalogSearch
              }
            />
          </>
        )}
        {items.map(
          (item) =>
            item !== this.props.terria.catalog.userAddedDataGroup && (
              <DataCatalogMember
                viewState={this.props.viewState}
                member={item}
                // manage group `isOpen` flag locally if searching through models dynamically (i.e. not using catalog index)
                // This must be false if resultsAreReferences - so group references open correctly in the search
                manageIsOpenLocally={
                  isSearching && !catalogSearchProvider.resultsAreReferences
                }
                key={item.uniqueId}
                onActionButtonClicked={this.props.onActionButtonClicked}
                removable={this.props.removable}
                terria={this.props.terria}
                isTopLevel={true}
              />
            )
        )}
      </ul>
    );
  }
}

export default withTranslation()(DataCatalog);<|MERGE_RESOLUTION|>--- conflicted
+++ resolved
@@ -1,13 +1,6 @@
-<<<<<<< HEAD
-import createReactClass from "create-react-class";
-import { observer } from "mobx-react";
-=======
 import React from "react";
 import { observer } from "mobx-react";
-
->>>>>>> 7ced602c
 import PropTypes from "prop-types";
-import React from "react";
 import { withTranslation } from "react-i18next";
 import defined from "terriajs-cesium/Source/Core/defined";
 import SearchHeader from "../Search/SearchHeader";
