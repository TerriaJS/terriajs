import React from "react";

import createReactClass from "create-react-class";

import PropTypes from "prop-types";

import defined from "terriajs-cesium/Source/Core/defined";

<<<<<<< HEAD
import DataCatalogMember from './DataCatalogMember';
import ObserveModelMixin from '../ObserveModelMixin';
import SearchHeader from '../Search/SearchHeader';
=======
import DataCatalogMember from "./DataCatalogMember.jsx";
import ObserveModelMixin from "../ObserveModelMixin";
import SearchHeader from "../Search/SearchHeader.jsx";
>>>>>>> 1b40857d

import Styles from "./data-catalog.scss";

// Displays the data catalog.
const DataCatalog = createReactClass({
<<<<<<< HEAD
    displayName: 'DataCatalog',
    mixins: [ObserveModelMixin],

    propTypes: {
        terria: PropTypes.object,
        viewState: PropTypes.object,
        items: PropTypes.array,
        overrideState: PropTypes.string,
        onActionButtonClicked: PropTypes.func,
        removable: PropTypes.bool
    },

    render() {
        const searchState = this.props.viewState.searchState;
        const isSearching = searchState.catalogSearchText.length > 0;
        const unfilteredItems = isSearching ?
            searchState.catalogSearchProvider.searchResults.map(result => result.catalogItem) :
            this.props.items;
        const items = (unfilteredItems || []).filter(defined);

        return (
            <ul className={Styles.dataCatalog}>
                <If condition={isSearching}>
                    <label className={Styles.label}>Search results</label>
                    <SearchHeader searchProvider={searchState.catalogSearchProvider}
                                  isWaitingForSearchToStart={searchState.isWaitingToStartCatalogSearch}/>
                </If>
                <For each="item" of={items}>
                    {item !== this.props.terria.catalog.userAddedDataGroupIfItExists &&
                        <DataCatalogMember viewState={this.props.viewState}
                                           member={item}
                                           manageIsOpenLocally={isSearching}
                                           key={item.id}
                                           overrideState={this.props.overrideState}
                                           onActionButtonClicked={this.props.onActionButtonClicked}
                                           removable={this.props.removable}
                                           terria={this.props.terria}
                                           ancestors={[]}
                    />}
                </For>
            </ul>
        );
    },
=======
  displayName: "DataCatalog",
  mixins: [ObserveModelMixin],

  propTypes: {
    terria: PropTypes.object,
    viewState: PropTypes.object,
    items: PropTypes.array,
    removable: PropTypes.bool
  },

  render() {
    const searchState = this.props.viewState.searchState;
    const isSearching = searchState.catalogSearchText.length > 0;
    const items = (isSearching
      ? searchState.catalogSearchProvider.searchResults.map(
          result => result.catalogItem
        )
      : this.props.items
    ).filter(defined);

    return (
      <ul className={Styles.dataCatalog}>
        <If condition={isSearching}>
          <label className={Styles.label}>Search results</label>
          <SearchHeader
            searchProvider={searchState.catalogSearchProvider}
            isWaitingForSearchToStart={
              searchState.isWaitingToStartCatalogSearch
            }
          />
        </If>
        <For each="item" of={items}>
          {item !== this.props.terria.catalog.userAddedDataGroup && (
            <DataCatalogMember
              viewState={this.props.viewState}
              member={item}
              manageIsOpenLocally={isSearching}
              key={item.uniqueId}
              removable={this.props.removable}
              terria={this.props.terria}
            />
          )}
        </For>
      </ul>
    );
  }
>>>>>>> 1b40857d
});

module.exports = DataCatalog;<|MERGE_RESOLUTION|>--- conflicted
+++ resolved
@@ -6,65 +6,14 @@
 
 import defined from "terriajs-cesium/Source/Core/defined";
 
-<<<<<<< HEAD
-import DataCatalogMember from './DataCatalogMember';
-import ObserveModelMixin from '../ObserveModelMixin';
-import SearchHeader from '../Search/SearchHeader';
-=======
-import DataCatalogMember from "./DataCatalogMember.jsx";
+import DataCatalogMember from "./DataCatalogMember";
 import ObserveModelMixin from "../ObserveModelMixin";
-import SearchHeader from "../Search/SearchHeader.jsx";
->>>>>>> 1b40857d
+import SearchHeader from "../Search/SearchHeader";
 
 import Styles from "./data-catalog.scss";
 
 // Displays the data catalog.
 const DataCatalog = createReactClass({
-<<<<<<< HEAD
-    displayName: 'DataCatalog',
-    mixins: [ObserveModelMixin],
-
-    propTypes: {
-        terria: PropTypes.object,
-        viewState: PropTypes.object,
-        items: PropTypes.array,
-        overrideState: PropTypes.string,
-        onActionButtonClicked: PropTypes.func,
-        removable: PropTypes.bool
-    },
-
-    render() {
-        const searchState = this.props.viewState.searchState;
-        const isSearching = searchState.catalogSearchText.length > 0;
-        const unfilteredItems = isSearching ?
-            searchState.catalogSearchProvider.searchResults.map(result => result.catalogItem) :
-            this.props.items;
-        const items = (unfilteredItems || []).filter(defined);
-
-        return (
-            <ul className={Styles.dataCatalog}>
-                <If condition={isSearching}>
-                    <label className={Styles.label}>Search results</label>
-                    <SearchHeader searchProvider={searchState.catalogSearchProvider}
-                                  isWaitingForSearchToStart={searchState.isWaitingToStartCatalogSearch}/>
-                </If>
-                <For each="item" of={items}>
-                    {item !== this.props.terria.catalog.userAddedDataGroupIfItExists &&
-                        <DataCatalogMember viewState={this.props.viewState}
-                                           member={item}
-                                           manageIsOpenLocally={isSearching}
-                                           key={item.id}
-                                           overrideState={this.props.overrideState}
-                                           onActionButtonClicked={this.props.onActionButtonClicked}
-                                           removable={this.props.removable}
-                                           terria={this.props.terria}
-                                           ancestors={[]}
-                    />}
-                </For>
-            </ul>
-        );
-    },
-=======
   displayName: "DataCatalog",
   mixins: [ObserveModelMixin],
 
@@ -72,18 +21,20 @@
     terria: PropTypes.object,
     viewState: PropTypes.object,
     items: PropTypes.array,
+    overrideState: PropTypes.string,
+    onActionButtonClicked: PropTypes.func,
     removable: PropTypes.bool
   },
 
   render() {
     const searchState = this.props.viewState.searchState;
     const isSearching = searchState.catalogSearchText.length > 0;
-    const items = (isSearching
+    const unfilteredItems = isSearching
       ? searchState.catalogSearchProvider.searchResults.map(
           result => result.catalogItem
         )
-      : this.props.items
-    ).filter(defined);
+      : this.props.items;
+    const items = (unfilteredItems || []).filter(defined);
 
     return (
       <ul className={Styles.dataCatalog}>
@@ -97,21 +48,23 @@
           />
         </If>
         <For each="item" of={items}>
-          {item !== this.props.terria.catalog.userAddedDataGroup && (
+          {item !== this.props.terria.catalog.userAddedDataGroupIfItExists && (
             <DataCatalogMember
               viewState={this.props.viewState}
               member={item}
               manageIsOpenLocally={isSearching}
-              key={item.uniqueId}
+              key={item.id}
+              overrideState={this.props.overrideState}
+              onActionButtonClicked={this.props.onActionButtonClicked}
               removable={this.props.removable}
               terria={this.props.terria}
+              ancestors={[]}
             />
           )}
         </For>
       </ul>
     );
   }
->>>>>>> 1b40857d
 });
 
 module.exports = DataCatalog;