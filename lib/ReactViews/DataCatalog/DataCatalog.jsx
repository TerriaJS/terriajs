--- conflicted
+++ resolved
@@ -4,24 +4,17 @@
 import createReactClass from "create-react-class";
 
 import PropTypes from "prop-types";
+import { withTranslation } from "react-i18next";
 
 import defined from "terriajs-cesium/Source/Core/defined";
 
-<<<<<<< HEAD
 import DataCatalogMember from "./DataCatalogMember";
 import SearchHeader from "../Search/SearchHeader";
-=======
-import DataCatalogMember from "./DataCatalogMember.jsx";
-import ObserveModelMixin from "../ObserveModelMixin";
-import SearchHeader from "../Search/SearchHeader.jsx";
-import { withTranslation } from "react-i18next";
->>>>>>> 818a9f58
 
 import Styles from "./data-catalog.scss";
 
 // Displays the data catalog.
-<<<<<<< HEAD
-const DataCatalog = observer(
+export const DataCatalog = observer(
   createReactClass({
     displayName: "DataCatalog",
 
@@ -31,7 +24,8 @@
       items: PropTypes.array,
       overrideState: PropTypes.string,
       onActionButtonClicked: PropTypes.func,
-      removable: PropTypes.bool
+      removable: PropTypes.bool,
+      t: PropTypes.func.isRequired
     },
 
     render() {
@@ -43,60 +37,16 @@
           )
         : this.props.items;
       const items = (unfilteredItems || []).filter(defined);
-
+      const { t } = this.props;
       return (
         <ul className={Styles.dataCatalog}>
           <If condition={isSearching}>
-            <label className={Styles.label}>Search results</label>
+            <label className={Styles.label}>{t("search.resultsLabel")}</label>
             <SearchHeader
               searchProvider={searchState.catalogSearchProvider}
               isWaitingForSearchToStart={
                 searchState.isWaitingToStartCatalogSearch
               }
-=======
-export const DataCatalog = createReactClass({
-  displayName: "DataCatalog",
-  mixins: [ObserveModelMixin],
-
-  propTypes: {
-    terria: PropTypes.object,
-    viewState: PropTypes.object,
-    items: PropTypes.array,
-    removable: PropTypes.bool,
-    t: PropTypes.func.isRequired
-  },
-
-  render() {
-    const searchState = this.props.viewState.searchState;
-    const isSearching = searchState.catalogSearchText.length > 0;
-    const items = (isSearching
-      ? searchState.catalogSearchProvider.searchResults.map(
-          result => result.catalogItem
-        )
-      : this.props.items
-    ).filter(defined);
-    const { t } = this.props;
-    return (
-      <ul className={Styles.dataCatalog}>
-        <If condition={isSearching}>
-          <label className={Styles.label}>{t("search.resultsLabel")}</label>
-          <SearchHeader
-            searchProvider={searchState.catalogSearchProvider}
-            isWaitingForSearchToStart={
-              searchState.isWaitingToStartCatalogSearch
-            }
-          />
-        </If>
-        <For each="item" of={items}>
-          {item !== this.props.terria.catalog.userAddedDataGroup && (
-            <DataCatalogMember
-              viewState={this.props.viewState}
-              member={item}
-              manageIsOpenLocally={isSearching}
-              key={item.uniqueId}
-              removable={this.props.removable}
-              terria={this.props.terria}
->>>>>>> 818a9f58
             />
           </If>
           <For each="item" of={items}>
