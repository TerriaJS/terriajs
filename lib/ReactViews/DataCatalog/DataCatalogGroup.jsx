import React from 'react';

import createReactClass from 'create-react-class';

import PropTypes from 'prop-types';

import addedByUser from '../../Core/addedByUser';
import CatalogGroup from './CatalogGroup';
import DataCatalogMember from './DataCatalogMember';
import getAncestors from '../../Models/getAncestors';
import ObserveModelMixin from '../ObserveModelMixin';

const DataCatalogGroup = createReactClass({
    displayName: 'DataCatalogGroup',
    mixins: [ObserveModelMixin],

    propTypes: {
        group: PropTypes.object.isRequired,
        viewState: PropTypes.object.isRequired,
        /** Overrides whether to get the open state of the group from the group model or manage it internally */
<<<<<<< HEAD
        manageIsOpenLocally: React.PropTypes.bool,
        userData: React.PropTypes.bool,
        overrideState: React.PropTypes.string,
        onActionButtonClicked: React.PropTypes.func
=======
        manageIsOpenLocally: PropTypes.bool,
        userData: PropTypes.bool
>>>>>>> 7040b984
    },

    getDefaultProps() {
        return {
            manageIsOpenLocally: false,
            userData: false
        };
    },

    getInitialState() {
        return {
            /** Only used if manageIsOpenLocally === true */
            isOpen: false
        };
    },

    toggleStateIsOpen() {
        this.setState({
            isOpen: !this.state.isOpen
        });
    },

    isOpen() {
        if (this.props.manageIsOpenLocally) {
            return this.state.isOpen;
        }
        return this.props.group.isOpen;
    },

    toggleOpen() {
        if (this.props.manageIsOpenLocally) {
            this.toggleStateIsOpen();
        }
        this.props.group.toggleOpen();
    },

    clickGroup() {
        this.toggleOpen();
        this.props.viewState.viewCatalogMember(this.props.group);
    },

    isTopLevel() {
        const parent = this.props.group.parent;
        return !parent || !parent.parent;
    },

    isSelected() {
        return addedByUser(this.props.group) ?
            this.props.viewState.userDataPreviewedItem === this.props.group :
            this.props.viewState.previewedItem === this.props.group;
    },

    render() {
        const group = this.props.group;
        return (
            <CatalogGroup
                text={group.nameInCatalog}
                title={getAncestors(group).map(member => member.nameInCatalog).join(' → ')}
                topLevel={this.isTopLevel()}
                open={this.isOpen()}
                loading={group.isLoading}
                emptyMessage="This group is empty"
                onClick={this.clickGroup}
                selected ={this.isSelected()}>
                <If condition={this.isOpen()}>
                    <For each="item" of={group.items}>
                        <DataCatalogMember
                            key={item.uniqueId}
                            member={item}
                            viewState={this.props.viewState}
                            userData={this.props.userData}
                            overrideOpen={this.props.manageIsOpenLocally}
                            overrideState={this.props.overrideState}
                            onActionButtonClicked={this.props.onActionButtonClicked}
                        />
                    </For>
                </If>
            </CatalogGroup>
        );
    },
});

module.exports = DataCatalogGroup;<|MERGE_RESOLUTION|>--- conflicted
+++ resolved
@@ -18,15 +18,10 @@
         group: PropTypes.object.isRequired,
         viewState: PropTypes.object.isRequired,
         /** Overrides whether to get the open state of the group from the group model or manage it internally */
-<<<<<<< HEAD
-        manageIsOpenLocally: React.PropTypes.bool,
-        userData: React.PropTypes.bool,
-        overrideState: React.PropTypes.string,
-        onActionButtonClicked: React.PropTypes.func
-=======
         manageIsOpenLocally: PropTypes.bool,
-        userData: PropTypes.bool
->>>>>>> 7040b984
+        userData: PropTypes.bool,
+        overrideState: PropTypes.string,
+        onActionButtonClicked: PropTypes.func
     },
 
     getDefaultProps() {
