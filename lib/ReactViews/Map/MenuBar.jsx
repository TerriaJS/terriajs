--- conflicted
+++ resolved
@@ -26,20 +26,10 @@
     runInAction(() => {
       props.viewState.topElement = "MenuBar";
     });
-<<<<<<< HEAD
   };
   const onStoryButtonClick = () => {
-    runInAction(() => {
-      props.viewState.storyBuilderShown = !props.viewState.storyBuilderShown;
-    });
+    props.viewState.toggleStoryBuilder();
     props.terria.currentViewer.notifyRepaintRequired();
-=======
-  },
-
-  onStoryButtonClick() {
-    this.props.viewState.toggleStoryBuilder();
-    this.props.terria.currentViewer.notifyRepaintRequired();
->>>>>>> c4610f30
     // Allow any animations to finish, then trigger a resize.
     setTimeout(function() {
       triggerResize();
