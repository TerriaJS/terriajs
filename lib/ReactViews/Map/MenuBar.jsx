--- conflicted
+++ resolved
@@ -38,10 +38,6 @@
   onStoryButtonClick() {
     this.props.viewState.storyBuilderShown = !this.props.viewState
       .storyBuilderShown;
-<<<<<<< HEAD
-  },
-
-=======
     this.props.terria.currentViewer.notifyRepaintRequired();
     // Allow any animations to finish, then trigger a resize.
     setTimeout(function() {
@@ -56,7 +52,6 @@
       Boolean(this.props.terria.stories.length)
     );
   },
->>>>>>> f020350a
   render() {
     const storyEnabled = this.props.terria.configParameters.storyEnabled;
     const enableTools = this.props.terria.getUserProperty("tools") === "1";
@@ -83,11 +78,7 @@
         onClick={this.handleClick}
       >
         <ul className={Styles.menu}>
-<<<<<<< HEAD
-          <If condition={this.props.viewState.storyEnabled}>
-=======
           <If condition={storyEnabled}>
->>>>>>> f020350a
             <li className={Styles.menuItem}>
               <button
                 className={Styles.storyBtn}
@@ -97,8 +88,6 @@
                 <Icon glyph={Icon.GLYPHS.story} />
                 <span>Story</span>
               </button>
-<<<<<<< HEAD
-=======
               {storyEnabled &&
                 this.props.viewState.featurePrompts.indexOf("story") >= 0 && (
                   <Prompt
@@ -108,7 +97,6 @@
                     dismissAction={this.dismissAction}
                   />
                 )}
->>>>>>> f020350a
             </li>
           </If>
           <li className={Styles.menuItem}>
