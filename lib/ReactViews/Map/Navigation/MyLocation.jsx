"use strict";

import React from "react";
import createReactClass from "create-react-class";
import PropTypes from "prop-types";
import URI from "urijs";

import Rectangle from "terriajs-cesium/Source/Core/Rectangle";

import GeoJsonCatalogItem from "../../../Models/GeoJsonCatalogItem";
import ObserveModelMixin from "../../ObserveModelMixin";
import Styles from "./tool_button.scss";
import TerriaError from "../../../Core/TerriaError";
import CesiumCartographic from "terriajs-cesium/Source/Core/Cartographic.js";
import Icon from "../../Icon";
import defined from "terriajs-cesium/Source/Core/defined";
<<<<<<< HEAD
import { runInAction } from "mobx";
import CommonStrata from "../../../Models/CommonStrata";
import createGuid from "terriajs-cesium/Source/Core/createGuid";
=======
import { withTranslation } from "react-i18next";
>>>>>>> 818a9f58

const MyLocation = createReactClass({
  displayName: "MyLocation",
  mixins: [ObserveModelMixin],

  propTypes: {
    terria: PropTypes.object.isRequired,
    t: PropTypes.func.isRequired
  },

  _marker: undefined,

  /* eslint-disable-next-line camelcase */
  UNSAFE_componentWillMount() {
    this._marker = new GeoJsonCatalogItem(createGuid(), this.props.terria);
  },

  getInitialState() {
    return {};
  },

  getLocation() {
    const { t } = this.props;
    if (navigator.geolocation) {
      const options = {
        enableHighAccuracy: true,
        timeout: 5000,
        maximumAge: 0
      };
      if (!this.augmentedVirtualityEnabled()) {
        // When Augmented Virtuality is not enabled then just get a single position update.
        navigator.geolocation.getCurrentPosition(
          this.zoomToMyLocation,
          this.handleLocationError,
          options
        );
      } else {
        // When Augmented Virtuality is enabled then we effectively toggle into watch mode and the position is repeatedly updated.
        const watchId = navigator.geolocation.watchPosition(
          this.zoomToMyLocation,
          this.handleLocationError,
          options
        );

        this.setState({ watchId: watchId });
      }
    } else {
      this.props.terria.error.raiseEvent(
        new TerriaError({
          sender: this,
          title: t("location.errorGettingLocation"),
          message: t("location.browserCannotProvide")
        })
      );
    }
  },

  zoomToMyLocation(position) {
    const { t } = this.props;
    const longitude = position.coords.longitude;
    const latitude = position.coords.latitude;

    if (this.augmentedVirtualityEnabled()) {
      // Note: Specifiying the value of 27500m here enables this function to approximately mimic the behaviour of
      //       the else case from the cameras inital view and when the viewer pan/zooms out to much.
      // We use the flag variable flown so that the user is flown to the current location when this function is
      // first fired, but subsuquently the updates are jump location moves, since we assume that the movements are
      // small and flyTo performs badly when the increments are small (slow and unresponsive).
      this.props.terria.augmentedVirtuality.moveTo(
        CesiumCartographic.fromDegrees(longitude, latitude),
        27500,
        !defined(this.state.flown)
      );
      this.setState({ flown: true });
    } else {
      // west, south, east, north, result
      const rectangle = Rectangle.fromDegrees(
        longitude - 0.1,
        latitude - 0.1,
        longitude + 0.1,
        latitude + 0.1
      );
      this.props.terria.currentViewer.zoomTo(rectangle);
    }

<<<<<<< HEAD
    runInAction(() => {
      this._marker.setTrait(CommonStrata.user, "name", "My Location");
      this._marker.setTrait(CommonStrata.user, "geoJsonData", {
        type: "Feature",
        geometry: {
          type: "Point",
          coordinates: [longitude, latitude]
        },
        properties: {
          title: "Location",
          longitude: longitude,
          latitude: latitude
        }
      });
      this._marker.setTrait(CommonStrata.user, "style", {
        "marker-size": 25,
        "marker-color": "#08ABD5",
        stroke: "#ffffff",
        "stroke-width": 3
      });

      this._marker.loadMapItems();
      this.props.terria.workbench.add(this._marker);
    });
=======
    this._marker.name = t("location.myLocation");
    this._marker.data = {
      type: "Feature",
      geometry: {
        type: "Point",
        coordinates: [longitude, latitude]
      },
      properties: {
        title: t("location.location"),
        longitude: longitude,
        latitude: latitude
      }
    };
    this._marker.style = {
      "marker-size": 25,
      "marker-color": "#08ABD5",
      stroke: "#ffffff",
      "stroke-width": 3
    };

    this._marker.load();
    if (this._marker.isEnabled !== true) {
      this._marker.isEnabled = true;
    }
>>>>>>> 818a9f58
  },

  handleLocationError(err) {
    const { t } = this.props;
    let message = err.message;
    if (message && message.indexOf("Only secure origins are allowed") === 0) {
      // This is actually the recommended way to check for this error.
      // https://developers.google.com/web/updates/2016/04/geolocation-on-secure-contexts-only
      const uri = new URI(window.location);
      const secureUrl = uri.protocol("https").toString();
      message = t("location.originError", { secureUrl: secureUrl });
    }
    this.props.terria.error.raiseEvent(
      new TerriaError({
        sender: this,
        title: t("location.errorGettingLocation"),
        message: message
      })
    );
  },

  augmentedVirtualityEnabled() {
    return (
      defined(this.props.terria.augmentedVirtuality) &&
      this.props.terria.augmentedVirtuality.enabled
    );
  },

  followMeEnabled() {
    if (defined(this.state.watchId)) {
      return true;
    }

    return false;
  },

  disableFollowMe() {
    if (defined(this.state.watchId)) {
      navigator.geolocation.clearWatch(this.state.watchId);
      this.setState({ watchId: undefined });
      this.setState({ flown: undefined });
    }
  },

  handleCick() {
    if (this.followMeEnabled()) {
      this.disableFollowMe();
    } else {
      this.getLocation();
    }
  },

  render() {
    let toggleStyle = Styles.btn;
    if (this.followMeEnabled()) {
      toggleStyle = Styles.btnPrimary;
    }
    const { t } = this.props;
    return (
      <div className={Styles.toolButton}>
        <button
          type="button"
          className={toggleStyle}
          title={t("location.centreMap")}
          onClick={this.handleCick}
        >
          <Icon glyph={Icon.GLYPHS.geolocation} />
        </button>
      </div>
    );
  }
});

export default withTranslation()(MyLocation);<|MERGE_RESOLUTION|>--- conflicted
+++ resolved
@@ -14,13 +14,10 @@
 import CesiumCartographic from "terriajs-cesium/Source/Core/Cartographic.js";
 import Icon from "../../Icon";
 import defined from "terriajs-cesium/Source/Core/defined";
-<<<<<<< HEAD
+import { withTranslation } from "react-i18next";
 import { runInAction } from "mobx";
 import CommonStrata from "../../../Models/CommonStrata";
 import createGuid from "terriajs-cesium/Source/Core/createGuid";
-=======
-import { withTranslation } from "react-i18next";
->>>>>>> 818a9f58
 
 const MyLocation = createReactClass({
   displayName: "MyLocation",
@@ -106,9 +103,12 @@
       this.props.terria.currentViewer.zoomTo(rectangle);
     }
 
-<<<<<<< HEAD
     runInAction(() => {
-      this._marker.setTrait(CommonStrata.user, "name", "My Location");
+      this._marker.setTrait(
+        CommonStrata.user,
+        "name",
+        t("location.myLocation")
+      );
       this._marker.setTrait(CommonStrata.user, "geoJsonData", {
         type: "Feature",
         geometry: {
@@ -116,7 +116,7 @@
           coordinates: [longitude, latitude]
         },
         properties: {
-          title: "Location",
+          title: t("location.location"),
           longitude: longitude,
           latitude: latitude
         }
@@ -131,32 +131,6 @@
       this._marker.loadMapItems();
       this.props.terria.workbench.add(this._marker);
     });
-=======
-    this._marker.name = t("location.myLocation");
-    this._marker.data = {
-      type: "Feature",
-      geometry: {
-        type: "Point",
-        coordinates: [longitude, latitude]
-      },
-      properties: {
-        title: t("location.location"),
-        longitude: longitude,
-        latitude: latitude
-      }
-    };
-    this._marker.style = {
-      "marker-size": 25,
-      "marker-color": "#08ABD5",
-      stroke: "#ffffff",
-      "stroke-width": 3
-    };
-
-    this._marker.load();
-    if (this._marker.isEnabled !== true) {
-      this._marker.isEnabled = true;
-    }
->>>>>>> 818a9f58
   },
 
   handleLocationError(err) {
