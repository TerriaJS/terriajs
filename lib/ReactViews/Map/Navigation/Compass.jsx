"use strict";
const React = require("react");
const PropTypes = require("prop-types");
import createReactClass from "create-react-class";
const CameraFlightPath = require("terriajs-cesium/Source/Scene/CameraFlightPath");
const Cartesian2 = require("terriajs-cesium/Source/Core/Cartesian2");
const Cartesian3 = require("terriajs-cesium/Source/Core/Cartesian3");
const CesiumMath = require("terriajs-cesium/Source/Core/Math");
const defined = require("terriajs-cesium/Source/Core/defined");
const Ellipsoid = require("terriajs-cesium/Source/Core/Ellipsoid");
const getTimestamp = require("terriajs-cesium/Source/Core/getTimestamp");
const Matrix4 = require("terriajs-cesium/Source/Core/Matrix4");
const Ray = require("terriajs-cesium/Source/Core/Ray");
const Transforms = require("terriajs-cesium/Source/Core/Transforms");
import Icon from "../../Icon.jsx";
import Styles from "./compass.scss";

// the compass on map
const Compass = createReactClass({
  propTypes: {
    terria: PropTypes.object
  },

  getInitialState() {
    return {
      orbitCursorAngle: 0,
      heading: 0.0,
      orbitCursorOpacity: 0
    };
  },

  componentDidMount() {
    this._unsubscribeFromViewerChange = this.props.terria.afterViewerChanged.addEventListener(
      () => viewerChange(this)
    );
    viewerChange(this);
  },

  componentWillUnmount() {
    document.removeEventListener(
      "mousemove",
      this.orbitMouseMoveFunction,
      false
    );
    document.removeEventListener("mouseup", this.orbitMouseUpFunction, false);
    this._unsubscribeFromClockTick && this._unsubscribeFromClockTick();
    this._unsubscribeFromPostRender && this._unsubscribeFromPostRender();
    this._unsubscribeFromViewerChange && this._unsubscribeFromViewerChange();
  },

  handleMouseDown(e) {
    if (e.stopPropagation) e.stopPropagation();
    if (e.preventDefault) e.preventDefault();

    const compassElement = e.currentTarget;
    const compassRectangle = e.currentTarget.getBoundingClientRect();
    const maxDistance = compassRectangle.width / 2.0;
    const center = new Cartesian2(
      (compassRectangle.right - compassRectangle.left) / 2.0,
      (compassRectangle.bottom - compassRectangle.top) / 2.0
    );
    const clickLocation = new Cartesian2(
      e.clientX - compassRectangle.left,
      e.clientY - compassRectangle.top
    );
    const vector = Cartesian2.subtract(clickLocation, center, vectorScratch);
    const distanceFromCenter = Cartesian2.magnitude(vector);

    const distanceFraction = distanceFromCenter / maxDistance;

    const nominalTotalRadius = 145;
    const norminalGyroRadius = 50;

    if (distanceFraction < norminalGyroRadius / nominalTotalRadius) {
      orbit(this, compassElement, vector);
    } else if (distanceFraction < 1.0) {
      rotate(this, compassElement, vector);
    } else {
      return true;
    }
  },

  handleDoubleClick(e) {
    const scene = this.props.terria.cesium.scene;
    const camera = scene.camera;

    const windowPosition = windowPositionScratch;
    windowPosition.x = scene.canvas.clientWidth / 2;
    windowPosition.y = scene.canvas.clientHeight / 2;
    const ray = camera.getPickRay(windowPosition, pickRayScratch);

    const center = scene.globe.pick(ray, scene, centerScratch);
    if (!defined(center)) {
      // Globe is barely visible, so reset to home view.
      this.props.terria.currentViewer.zoomTo(this.props.terria.homeView, 1.5);
      return;
    }

    const rotateFrame = Transforms.eastNorthUpToFixedFrame(
      center,
      Ellipsoid.WGS84
    );

    const lookVector = Cartesian3.subtract(
      center,
      camera.position,
      new Cartesian3()
    );

    const flight = CameraFlightPath.createTween(scene, {
      destination: Matrix4.multiplyByPoint(
        rotateFrame,
        new Cartesian3(0.0, 0.0, Cartesian3.magnitude(lookVector)),
        new Cartesian3()
      ),
      direction: Matrix4.multiplyByPointAsVector(
        rotateFrame,
        new Cartesian3(0.0, 0.0, -1.0),
        new Cartesian3()
      ),
      up: Matrix4.multiplyByPointAsVector(
        rotateFrame,
        new Cartesian3(0.0, 1.0, 0.0),
        new Cartesian3()
      ),
      duration: 1.5
    });
    scene.tweens.add(flight);
  },

  resetRotater() {
    this.setState({
      orbitCursorOpacity: 0,
      orbitCursorAngle: 0
    });
  },

  render() {
    const rotationMarkerStyle = {
      transform: "rotate(-" + this.state.orbitCursorAngle + "rad)",
      WebkitTransform: "rotate(-" + this.state.orbitCursorAngle + "rad)",
      opacity: this.state.orbitCursorOpacity
    };

    const outerCircleStyle = {
      transform: "rotate(-" + this.state.heading + "rad)",
      WebkitTransform: "rotate(-" + this.state.heading + "rad)",
      opacity: ""
    };

    const description =
      "Drag outer ring: rotate view.\nDrag inner gyroscope: free orbit.\nDouble-click: reset view.\nTIP: You can also free orbit by holding the CTRL key and dragging the map.";

    return (
      <div
        className={Styles.compass}
        title={description}
        onMouseDown={this.handleMouseDown}
        onDoubleClick={this.handleDoubleClick}
        onMouseUp={this.resetRotater}
      >
        <div className={Styles.outerRing} style={outerCircleStyle}>
          <Icon glyph={Icon.GLYPHS.compassOuter} />
        </div>
        <div
          className={Styles.innerRing}
          title="Click and drag to rotate the camera"
        >
          <Icon glyph={Icon.GLYPHS.compassInner} />
        </div>
        <div className={Styles.rotationMarker} style={rotationMarkerStyle}>
          <Icon glyph={Icon.GLYPHS.compassRotationMarker} />
        </div>
      </div>
    );
  }
});

const vectorScratch = new Cartesian2();
const oldTransformScratch = new Matrix4();
const newTransformScratch = new Matrix4();
const centerScratch = new Cartesian3();
const windowPositionScratch = new Cartesian2();
const pickRayScratch = new Ray();

function rotate(viewModel, compassElement, cursorVector) {
  // Remove existing event handlers, if any.
  document.removeEventListener(
    "mousemove",
    viewModel.rotateMouseMoveFunction,
    false
  );
  document.removeEventListener(
    "mouseup",
    viewModel.rotateMouseUpFunction,
    false
  );

  viewModel.rotateMouseMoveFunction = undefined;
  viewModel.rotateMouseUpFunction = undefined;

  viewModel.isRotating = true;
  viewModel.rotateInitialCursorAngle = Math.atan2(
    -cursorVector.y,
    cursorVector.x
  );

  const scene = viewModel.props.terria.cesium.scene;
  let camera = scene.camera;
  const windowPosition = windowPositionScratch;
  windowPosition.x = scene.canvas.clientWidth / 2;
  windowPosition.y = scene.canvas.clientHeight / 2;
  const ray = camera.getPickRay(windowPosition, pickRayScratch);

  const viewCenter = scene.globe.pick(ray, scene, centerScratch);
  if (!defined(viewCenter)) {
    viewModel.rotateFrame = Transforms.eastNorthUpToFixedFrame(
      camera.positionWC,
      Ellipsoid.WGS84,
      newTransformScratch
    );
    viewModel.rotateIsLook = true;
  } else {
    viewModel.rotateFrame = Transforms.eastNorthUpToFixedFrame(
      viewCenter,
      Ellipsoid.WGS84,
      newTransformScratch
    );
    viewModel.rotateIsLook = false;
  }

  let oldTransform = Matrix4.clone(camera.transform, oldTransformScratch);
  camera.lookAtTransform(viewModel.rotateFrame);
  viewModel.rotateInitialCameraAngle = Math.atan2(
    camera.position.y,
    camera.position.x
  );
  viewModel.rotateInitialCameraDistance = Cartesian3.magnitude(
    new Cartesian3(camera.position.x, camera.position.y, 0.0)
  );
  camera.lookAtTransform(oldTransform);

  viewModel.rotateMouseMoveFunction = function(e) {
    const compassRectangle = compassElement.getBoundingClientRect();
    const center = new Cartesian2(
      (compassRectangle.right - compassRectangle.left) / 2.0,
      (compassRectangle.bottom - compassRectangle.top) / 2.0
    );
    const clickLocation = new Cartesian2(
      e.clientX - compassRectangle.left,
      e.clientY - compassRectangle.top
    );
    const vector = Cartesian2.subtract(clickLocation, center, vectorScratch);
    const angle = Math.atan2(-vector.y, vector.x);

    const angleDifference = angle - viewModel.rotateInitialCursorAngle;
    const newCameraAngle = CesiumMath.zeroToTwoPi(
      viewModel.rotateInitialCameraAngle - angleDifference
    );

    camera = viewModel.props.terria.cesium.scene.camera;

    oldTransform = Matrix4.clone(camera.transform, oldTransformScratch);
    camera.lookAtTransform(viewModel.rotateFrame);
    const currentCameraAngle = Math.atan2(camera.position.y, camera.position.x);
    camera.rotateRight(newCameraAngle - currentCameraAngle);
    camera.lookAtTransform(oldTransform);

    viewModel.props.terria.cesium.notifyRepaintRequired();
  };

  viewModel.rotateMouseUpFunction = function(e) {
    viewModel.isRotating = false;
    document.removeEventListener(
      "mousemove",
      viewModel.rotateMouseMoveFunction,
      false
    );
    document.removeEventListener(
      "mouseup",
      viewModel.rotateMouseUpFunction,
      false
    );

    viewModel.rotateMouseMoveFunction = undefined;
    viewModel.rotateMouseUpFunction = undefined;
  };

  document.addEventListener(
    "mousemove",
    viewModel.rotateMouseMoveFunction,
    false
  );
  document.addEventListener("mouseup", viewModel.rotateMouseUpFunction, false);
}

function orbit(viewModel, compassElement, cursorVector) {
  // Remove existing event handlers, if any.
  document.removeEventListener(
    "mousemove",
    viewModel.orbitMouseMoveFunction,
    false
  );
  document.removeEventListener(
    "mouseup",
    viewModel.orbitMouseUpFunction,
    false
  );

  if (defined(viewModel.orbitTickFunction)) {
    viewModel.props.terria.clock.onTick.removeEventListener(
      viewModel.orbitTickFunction
    );
  }

  viewModel.orbitMouseMoveFunction = undefined;
  viewModel.orbitMouseUpFunction = undefined;
  viewModel.orbitTickFunction = undefined;

  viewModel.isOrbiting = true;
  viewModel.orbitLastTimestamp = getTimestamp();

  let scene = viewModel.props.terria.cesium.scene;
  let camera = scene.camera;

  const windowPosition = windowPositionScratch;
  windowPosition.x = scene.canvas.clientWidth / 2;
  windowPosition.y = scene.canvas.clientHeight / 2;
  const ray = camera.getPickRay(windowPosition, pickRayScratch);

  let center = scene.globe.pick(ray, scene, centerScratch);
  if (!defined(center)) {
    viewModel.orbitFrame = Transforms.eastNorthUpToFixedFrame(
      camera.positionWC,
      Ellipsoid.WGS84,
      newTransformScratch
    );
    viewModel.orbitIsLook = true;
  } else {
    viewModel.orbitFrame = Transforms.eastNorthUpToFixedFrame(
      center,
      Ellipsoid.WGS84,
      newTransformScratch
    );
    viewModel.orbitIsLook = false;
  }

  viewModel.orbitTickFunction = function(e) {
    const timestamp = getTimestamp();
    const deltaT = timestamp - viewModel.orbitLastTimestamp;
    const rate = ((viewModel.state.orbitCursorOpacity - 0.5) * 2.5) / 1000;
    const distance = deltaT * rate;

    const angle = viewModel.state.orbitCursorAngle + CesiumMath.PI_OVER_TWO;
    const x = Math.cos(angle) * distance;
    const y = Math.sin(angle) * distance;

    scene = viewModel.props.terria.cesium.scene;
    camera = scene.camera;

    const oldTransform = Matrix4.clone(camera.transform, oldTransformScratch);

    camera.lookAtTransform(viewModel.orbitFrame);

    if (viewModel.orbitIsLook) {
      camera.look(Cartesian3.UNIT_Z, -x);
      camera.look(camera.right, -y);
    } else {
      camera.rotateLeft(x);
      camera.rotateUp(y);
    }

    camera.lookAtTransform(oldTransform);

<<<<<<< HEAD
    viewModel.rotateMouseMoveFunction = function(e) {
        const compassRectangle = compassElement.getBoundingClientRect();
        const center = new Cartesian2((compassRectangle.right - compassRectangle.left) / 2.0, (compassRectangle.bottom - compassRectangle.top) / 2.0);
        const clickLocation = new Cartesian2(e.clientX - compassRectangle.left, e.clientY - compassRectangle.top);
        const vector = Cartesian2.subtract(clickLocation, center, vectorScratch);
        const angle = Math.atan2(-vector.y, vector.x);

        const angleDifference = angle - viewModel.rotateInitialCursorAngle;
        const newCameraAngle = CesiumMath.zeroToTwoPi(viewModel.rotateInitialCameraAngle - angleDifference);

        camera = viewModel.props.terria.cesium.scene.camera;

        oldTransform = Matrix4.clone(camera.transform, oldTransformScratch);
        camera.lookAtTransform(viewModel.rotateFrame);
        const currentCameraAngle = Math.atan2(camera.position.y, camera.position.x);
        camera.rotateRight(newCameraAngle - currentCameraAngle);
        camera.lookAtTransform(oldTransform);

        // viewModel.props.terria.cesium.notifyRepaintRequired();
    };

    viewModel.rotateMouseUpFunction = function(e) {
        viewModel.isRotating = false;
        document.removeEventListener('mousemove', viewModel.rotateMouseMoveFunction, false);
        document.removeEventListener('mouseup', viewModel.rotateMouseUpFunction, false);

        viewModel.rotateMouseMoveFunction = undefined;
        viewModel.rotateMouseUpFunction = undefined;
    };

    document.addEventListener('mousemove', viewModel.rotateMouseMoveFunction, false);
    document.addEventListener('mouseup', viewModel.rotateMouseUpFunction, false);
}

function orbit(viewModel, compassElement, cursorVector) {
    // Remove existing event handlers, if any.
    document.removeEventListener('mousemove', viewModel.orbitMouseMoveFunction, false);
    document.removeEventListener('mouseup', viewModel.orbitMouseUpFunction, false);
=======
    viewModel.props.terria.cesium.notifyRepaintRequired();

    viewModel.orbitLastTimestamp = timestamp;
  };

  function updateAngleAndOpacity(vector, compassWidth) {
    const angle = Math.atan2(-vector.y, vector.x);
    viewModel.setState({
      orbitCursorAngle: CesiumMath.zeroToTwoPi(angle - CesiumMath.PI_OVER_TWO)
    });

    const distance = Cartesian2.magnitude(vector);
    const maxDistance = compassWidth / 2.0;
    const distanceFraction = Math.min(distance / maxDistance, 1.0);
    const easedOpacity = 0.5 * distanceFraction * distanceFraction + 0.5;
    viewModel.setState({
      orbitCursorOpacity: easedOpacity
    });

    viewModel.props.terria.cesium.notifyRepaintRequired();
  }

  viewModel.orbitMouseMoveFunction = function(e) {
    const compassRectangle = compassElement.getBoundingClientRect();
    center = new Cartesian2(
      (compassRectangle.right - compassRectangle.left) / 2.0,
      (compassRectangle.bottom - compassRectangle.top) / 2.0
    );
    const clickLocation = new Cartesian2(
      e.clientX - compassRectangle.left,
      e.clientY - compassRectangle.top
    );
    const vector = Cartesian2.subtract(clickLocation, center, vectorScratch);
    updateAngleAndOpacity(vector, compassRectangle.width);
  };

  viewModel.orbitMouseUpFunction = function(e) {
    // TODO: if mouse didn't move, reset view to looking down, north is up?

    viewModel.isOrbiting = false;
    document.removeEventListener(
      "mousemove",
      viewModel.orbitMouseMoveFunction,
      false
    );
    document.removeEventListener(
      "mouseup",
      viewModel.orbitMouseUpFunction,
      false
    );
>>>>>>> 1b40857d

    if (defined(viewModel.orbitTickFunction)) {
      viewModel.props.terria.clock.onTick.removeEventListener(
        viewModel.orbitTickFunction
      );
    }

    viewModel.orbitMouseMoveFunction = undefined;
    viewModel.orbitMouseUpFunction = undefined;
    viewModel.orbitTickFunction = undefined;
  };

  document.addEventListener(
    "mousemove",
    viewModel.orbitMouseMoveFunction,
    false
  );
  document.addEventListener("mouseup", viewModel.orbitMouseUpFunction, false);
  viewModel._unsubscribeFromClockTick = viewModel.props.terria.clock.onTick.addEventListener(
    viewModel.orbitTickFunction
  );

  updateAngleAndOpacity(
    cursorVector,
    compassElement.getBoundingClientRect().width
  );
}

function viewerChange(viewModel) {
  if (defined(viewModel.props.terria.cesium)) {
    if (viewModel._unsubscribeFromPostRender) {
      viewModel._unsubscribeFromPostRender();
      viewModel._unsubscribeFromPostRender = undefined;
    }

<<<<<<< HEAD
    viewModel.orbitTickFunction = function(e) {
        const timestamp = getTimestamp();
        const deltaT = timestamp - viewModel.orbitLastTimestamp;
        const rate = (viewModel.state.orbitCursorOpacity - 0.5) * 2.5 / 1000;
        const distance = deltaT * rate;

        const angle = viewModel.state.orbitCursorAngle + CesiumMath.PI_OVER_TWO;
        const x = Math.cos(angle) * distance;
        const y = Math.sin(angle) * distance;

        scene = viewModel.props.terria.cesium.scene;
        camera = scene.camera;

        const oldTransform = Matrix4.clone(camera.transform, oldTransformScratch);

        camera.lookAtTransform(viewModel.orbitFrame);

        if (viewModel.orbitIsLook) {
            camera.look(Cartesian3.UNIT_Z, -x);
            camera.look(camera.right, -y);
        } else {
            camera.rotateLeft(x);
            camera.rotateUp(y);
        }

        camera.lookAtTransform(oldTransform);

        // viewModel.props.terria.cesium.notifyRepaintRequired();

        viewModel.orbitLastTimestamp = timestamp;
    };

    function updateAngleAndOpacity(vector, compassWidth) {
        const angle = Math.atan2(-vector.y, vector.x);
        viewModel.setState({
            orbitCursorAngle: CesiumMath.zeroToTwoPi(angle - CesiumMath.PI_OVER_TWO)
        });

        const distance = Cartesian2.magnitude(vector);
        const maxDistance = compassWidth / 2.0;
        const distanceFraction = Math.min(distance / maxDistance, 1.0);
        const easedOpacity = 0.5 * distanceFraction * distanceFraction + 0.5;
        viewModel.setState({
            orbitCursorOpacity: easedOpacity
        });

        // viewModel.props.terria.cesium.notifyRepaintRequired();
    }

    viewModel.orbitMouseMoveFunction = function(e) {
        const compassRectangle = compassElement.getBoundingClientRect();
        center = new Cartesian2((compassRectangle.right - compassRectangle.left) / 2.0, (compassRectangle.bottom - compassRectangle.top) / 2.0);
        const clickLocation = new Cartesian2(e.clientX - compassRectangle.left, e.clientY - compassRectangle.top);
        const vector = Cartesian2.subtract(clickLocation, center, vectorScratch);
        updateAngleAndOpacity(vector, compassRectangle.width);
    };

    viewModel.orbitMouseUpFunction = function(e) {
        // TODO: if mouse didn't move, reset view to looking down, north is up?

        viewModel.isOrbiting = false;
        document.removeEventListener('mousemove', viewModel.orbitMouseMoveFunction, false);
        document.removeEventListener('mouseup', viewModel.orbitMouseUpFunction, false);

        if (defined(viewModel.orbitTickFunction)) {
            viewModel.props.terria.clock.onTick.removeEventListener(viewModel.orbitTickFunction);
        }

        viewModel.orbitMouseMoveFunction = undefined;
        viewModel.orbitMouseUpFunction = undefined;
        viewModel.orbitTickFunction = undefined;
    };

    document.addEventListener('mousemove', viewModel.orbitMouseMoveFunction, false);
    document.addEventListener('mouseup', viewModel.orbitMouseUpFunction, false);
    viewModel._unsubscribeFromClockTick = viewModel.props.terria.clock.onTick.addEventListener(viewModel.orbitTickFunction);

    updateAngleAndOpacity(cursorVector, compassElement.getBoundingClientRect().width);
}

function viewerChange(viewModel) {
    if (defined(viewModel.props.terria.cesium)) {
        if (viewModel._unsubscribeFromPostRender) {
            viewModel._unsubscribeFromPostRender();
            viewModel._unsubscribeFromPostRender = undefined;
        }

        viewModel._unsubscribeFromPostRender = viewModel.props.terria.cesium.scene.postRender.addEventListener(function() {
            viewModel.setState({
                heading: viewModel.props.terria.cesium.scene.camera.heading
            });
=======
    viewModel._unsubscribeFromPostRender = viewModel.props.terria.cesium.scene.postRender.addEventListener(
      function() {
        viewModel.setState({
          heading: viewModel.props.terria.cesium.scene.camera.heading
>>>>>>> 1b40857d
        });
      }
    );
  } else {
    if (viewModel._unsubscribeFromPostRender) {
      viewModel._unsubscribeFromPostRender();
      viewModel._unsubscribeFromPostRender = undefined;
    }
    viewModel.showCompass = false;
  }
}

module.exports = Compass;<|MERGE_RESOLUTION|>--- conflicted
+++ resolved
@@ -266,7 +266,7 @@
     camera.rotateRight(newCameraAngle - currentCameraAngle);
     camera.lookAtTransform(oldTransform);
 
-    viewModel.props.terria.cesium.notifyRepaintRequired();
+    // viewModel.props.terria.cesium.notifyRepaintRequired();
   };
 
   viewModel.rotateMouseUpFunction = function(e) {
@@ -372,47 +372,7 @@
 
     camera.lookAtTransform(oldTransform);
 
-<<<<<<< HEAD
-    viewModel.rotateMouseMoveFunction = function(e) {
-        const compassRectangle = compassElement.getBoundingClientRect();
-        const center = new Cartesian2((compassRectangle.right - compassRectangle.left) / 2.0, (compassRectangle.bottom - compassRectangle.top) / 2.0);
-        const clickLocation = new Cartesian2(e.clientX - compassRectangle.left, e.clientY - compassRectangle.top);
-        const vector = Cartesian2.subtract(clickLocation, center, vectorScratch);
-        const angle = Math.atan2(-vector.y, vector.x);
-
-        const angleDifference = angle - viewModel.rotateInitialCursorAngle;
-        const newCameraAngle = CesiumMath.zeroToTwoPi(viewModel.rotateInitialCameraAngle - angleDifference);
-
-        camera = viewModel.props.terria.cesium.scene.camera;
-
-        oldTransform = Matrix4.clone(camera.transform, oldTransformScratch);
-        camera.lookAtTransform(viewModel.rotateFrame);
-        const currentCameraAngle = Math.atan2(camera.position.y, camera.position.x);
-        camera.rotateRight(newCameraAngle - currentCameraAngle);
-        camera.lookAtTransform(oldTransform);
-
-        // viewModel.props.terria.cesium.notifyRepaintRequired();
-    };
-
-    viewModel.rotateMouseUpFunction = function(e) {
-        viewModel.isRotating = false;
-        document.removeEventListener('mousemove', viewModel.rotateMouseMoveFunction, false);
-        document.removeEventListener('mouseup', viewModel.rotateMouseUpFunction, false);
-
-        viewModel.rotateMouseMoveFunction = undefined;
-        viewModel.rotateMouseUpFunction = undefined;
-    };
-
-    document.addEventListener('mousemove', viewModel.rotateMouseMoveFunction, false);
-    document.addEventListener('mouseup', viewModel.rotateMouseUpFunction, false);
-}
-
-function orbit(viewModel, compassElement, cursorVector) {
-    // Remove existing event handlers, if any.
-    document.removeEventListener('mousemove', viewModel.orbitMouseMoveFunction, false);
-    document.removeEventListener('mouseup', viewModel.orbitMouseUpFunction, false);
-=======
-    viewModel.props.terria.cesium.notifyRepaintRequired();
+    // viewModel.props.terria.cesium.notifyRepaintRequired();
 
     viewModel.orbitLastTimestamp = timestamp;
   };
@@ -431,7 +391,7 @@
       orbitCursorOpacity: easedOpacity
     });
 
-    viewModel.props.terria.cesium.notifyRepaintRequired();
+    // viewModel.props.terria.cesium.notifyRepaintRequired();
   }
 
   viewModel.orbitMouseMoveFunction = function(e) {
@@ -462,7 +422,6 @@
       viewModel.orbitMouseUpFunction,
       false
     );
->>>>>>> 1b40857d
 
     if (defined(viewModel.orbitTickFunction)) {
       viewModel.props.terria.clock.onTick.removeEventListener(
@@ -498,104 +457,10 @@
       viewModel._unsubscribeFromPostRender = undefined;
     }
 
-<<<<<<< HEAD
-    viewModel.orbitTickFunction = function(e) {
-        const timestamp = getTimestamp();
-        const deltaT = timestamp - viewModel.orbitLastTimestamp;
-        const rate = (viewModel.state.orbitCursorOpacity - 0.5) * 2.5 / 1000;
-        const distance = deltaT * rate;
-
-        const angle = viewModel.state.orbitCursorAngle + CesiumMath.PI_OVER_TWO;
-        const x = Math.cos(angle) * distance;
-        const y = Math.sin(angle) * distance;
-
-        scene = viewModel.props.terria.cesium.scene;
-        camera = scene.camera;
-
-        const oldTransform = Matrix4.clone(camera.transform, oldTransformScratch);
-
-        camera.lookAtTransform(viewModel.orbitFrame);
-
-        if (viewModel.orbitIsLook) {
-            camera.look(Cartesian3.UNIT_Z, -x);
-            camera.look(camera.right, -y);
-        } else {
-            camera.rotateLeft(x);
-            camera.rotateUp(y);
-        }
-
-        camera.lookAtTransform(oldTransform);
-
-        // viewModel.props.terria.cesium.notifyRepaintRequired();
-
-        viewModel.orbitLastTimestamp = timestamp;
-    };
-
-    function updateAngleAndOpacity(vector, compassWidth) {
-        const angle = Math.atan2(-vector.y, vector.x);
-        viewModel.setState({
-            orbitCursorAngle: CesiumMath.zeroToTwoPi(angle - CesiumMath.PI_OVER_TWO)
-        });
-
-        const distance = Cartesian2.magnitude(vector);
-        const maxDistance = compassWidth / 2.0;
-        const distanceFraction = Math.min(distance / maxDistance, 1.0);
-        const easedOpacity = 0.5 * distanceFraction * distanceFraction + 0.5;
-        viewModel.setState({
-            orbitCursorOpacity: easedOpacity
-        });
-
-        // viewModel.props.terria.cesium.notifyRepaintRequired();
-    }
-
-    viewModel.orbitMouseMoveFunction = function(e) {
-        const compassRectangle = compassElement.getBoundingClientRect();
-        center = new Cartesian2((compassRectangle.right - compassRectangle.left) / 2.0, (compassRectangle.bottom - compassRectangle.top) / 2.0);
-        const clickLocation = new Cartesian2(e.clientX - compassRectangle.left, e.clientY - compassRectangle.top);
-        const vector = Cartesian2.subtract(clickLocation, center, vectorScratch);
-        updateAngleAndOpacity(vector, compassRectangle.width);
-    };
-
-    viewModel.orbitMouseUpFunction = function(e) {
-        // TODO: if mouse didn't move, reset view to looking down, north is up?
-
-        viewModel.isOrbiting = false;
-        document.removeEventListener('mousemove', viewModel.orbitMouseMoveFunction, false);
-        document.removeEventListener('mouseup', viewModel.orbitMouseUpFunction, false);
-
-        if (defined(viewModel.orbitTickFunction)) {
-            viewModel.props.terria.clock.onTick.removeEventListener(viewModel.orbitTickFunction);
-        }
-
-        viewModel.orbitMouseMoveFunction = undefined;
-        viewModel.orbitMouseUpFunction = undefined;
-        viewModel.orbitTickFunction = undefined;
-    };
-
-    document.addEventListener('mousemove', viewModel.orbitMouseMoveFunction, false);
-    document.addEventListener('mouseup', viewModel.orbitMouseUpFunction, false);
-    viewModel._unsubscribeFromClockTick = viewModel.props.terria.clock.onTick.addEventListener(viewModel.orbitTickFunction);
-
-    updateAngleAndOpacity(cursorVector, compassElement.getBoundingClientRect().width);
-}
-
-function viewerChange(viewModel) {
-    if (defined(viewModel.props.terria.cesium)) {
-        if (viewModel._unsubscribeFromPostRender) {
-            viewModel._unsubscribeFromPostRender();
-            viewModel._unsubscribeFromPostRender = undefined;
-        }
-
-        viewModel._unsubscribeFromPostRender = viewModel.props.terria.cesium.scene.postRender.addEventListener(function() {
-            viewModel.setState({
-                heading: viewModel.props.terria.cesium.scene.camera.heading
-            });
-=======
     viewModel._unsubscribeFromPostRender = viewModel.props.terria.cesium.scene.postRender.addEventListener(
       function() {
         viewModel.setState({
           heading: viewModel.props.terria.cesium.scene.camera.heading
->>>>>>> 1b40857d
         });
       }
     );
