--- conflicted
+++ resolved
@@ -1,90 +1,3 @@
-<<<<<<< HEAD
-@import "~terriajs-variables";
-
-.menu-bar {
-  position: absolute;
-  z-index: 108;
-  top: $map-button-top;
-  left: 0;
-  right: $padding;
-
-  // todo: find some non-layout-change animation technique for
-  // this flex-menu-bar-workbench problem
-  transition: margin-left 0.25s;
-  margin-left: $work-bench-width + 40px;
-
-  display: flex;
-  justify-content: space-between;
-  flex-flow: wrap;
-}
-.menu-bar--workbenchClosed {
-  // transition-delay: 0.25s; // temporary disable delays for splitter lag w/o resizing on transitionend
-  margin-left: 165px;
-}
-.menu {
-  composes: list-reset from "../../Sass/common/_base.scss";
-  composes: clearfix from "../../Sass/common/_base.scss";
-  composes: sm-show from "../../Sass/common/_base.scss";
-
-  margin-bottom: 5px;
-
-  /* Align About button with compass */
-  // margin-right: 7px;
-}
-
-.menu-item {
-  position: relative;
-  display: block;
-  float: left;
-
-  // Prettier in flex-supported-browsers
-  display: flex;
-  justify-content: center;
-  flex-direction: row;
-  align-items: center;
-
-  margin-right: $padding-tiny;
-
-  &:last-child {
-    margin-right: 0;
-  }
-
-  // TODO(?)
-  // These selectors are here so that we can support the various implementations of
-  // menu item, a prop calculated with javascript would be a better option for later
-  &:first-child > div > button,
-  &:first-child > div > a,
-  &:first-child > button,
-  &:first-child > a {
-    border-radius: $map-button-border-radius 0 0 $map-button-border-radius;
-  }
-  &:last-child > div > button,
-  &:last-child > div > a,
-  &:last-child > button,
-  &:last-child > a {
-    border-radius: 0 $map-button-border-radius $map-button-border-radius 0;
-  }
-}
-
-.storyBtn {
-  composes: btn from "../../Sass/common/_buttons.scss";
-  composes: btn--map from "../../Sass/common/_buttons.scss";
-
-  &[aria-expanded="true"] {
-    background: $color-primary;
-    svg {
-      fill: #ffffff;
-    }
-  }
-
-  &:hover,
-  &:focus {
-    svg {
-      fill: #ffffff;
-    }
-  }
-}
-=======
 @import "~terriajs-variables";
 
 .menu-bar {
@@ -156,11 +69,18 @@
 .storyBtn {
   composes: btn from "../../Sass/common/_buttons.scss";
   composes: btn--map from "../../Sass/common/_buttons.scss";
+
+  &[aria-expanded="true"] {
+    background: $color-primary;
+    svg {
+      fill: #ffffff;
+    }
+  }
+
   &:hover,
   &:focus {
     svg {
       fill: #ffffff;
     }
   }
-}
->>>>>>> 973ef878
+}