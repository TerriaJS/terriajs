--- conflicted
+++ resolved
@@ -1,16 +1,8 @@
-<<<<<<< HEAD
-import React from 'react';
-import createReactClass from 'create-react-class';
-import PropTypes from 'prop-types';
-import Icon from '../Icon';
-import Styles from './splitter.scss';
-=======
 import React from "react";
 import createReactClass from "create-react-class";
 import PropTypes from "prop-types";
-import Icon from "../Icon.jsx";
+import Icon from "../Icon";
 import Styles from "./splitter.scss";
->>>>>>> 1b40857d
 
 import ObserveModelMixin from "../ObserveModelMixin";
 
