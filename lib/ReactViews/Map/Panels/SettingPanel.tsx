import { action } from "mobx";
import { observer } from "mobx-react";
import Slider from "rc-slider";
import {
  ChangeEvent,
  ComponentProps,
  FC,
  MouseEvent,
  Ref,
  useState
} from "react";
import { useTranslation } from "react-i18next";
import styled from "styled-components";
import SplitDirection from "terriajs-cesium/Source/Scene/SplitDirection";
import MappableMixin from "../../../ModelMixins/MappableMixin";
import Cesium from "../../../Models/Cesium";
import { BaseModel } from "../../../Models/Definition/Model";
import ViewerMode, {
  MapViewers,
  setViewerMode
} from "../../../Models/ViewerMode";
import Box from "../../../Styled/Box";
import Button, { RawButton } from "../../../Styled/Button";
import Checkbox from "../../../Styled/Checkbox";
import { GLYPHS, StyledIcon } from "../../../Styled/Icon";
import Spacing from "../../../Styled/Spacing";
import Text, { TextSpan } from "../../../Styled/Text";
import { useViewState } from "../../Context";
import { useRefForTerria } from "../../Hooks/useRefForTerria";
import MenuPanel from "../../StandardUserInterface/customizable/MenuPanel";
import Styles from "./setting-panel.scss";

const sides = {
  left: "settingPanel.terrain.left",
  both: "settingPanel.terrain.both",
  right: "settingPanel.terrain.right"
};

<<<<<<< HEAD
type PropTypes = WithTranslation & {
  terria: Terria;
  viewState: ViewState;
  refFromHOC?: React.Ref<HTMLDivElement>;
  theme: DefaultTheme;
  t: TFunction;
};

@observer
class SettingPanel extends React.Component<PropTypes> {
  /**
   * @param {Props} props
   */
  constructor(props: PropTypes) {
    super(props);
    makeObservable(this);

    Object.entries(MapViewers).forEach(([key, elem]) => {
      elem.available = props.terria.configParameters.mapViewers.includes(key);
    });
  }

  @observable _hoverBaseMap = null;

  @computed
  get activeMapName() {
    return this._hoverBaseMap
      ? this._hoverBaseMap
      : this.props.terria.mainViewer.baseMap
      ? (this.props.terria.mainViewer.baseMap as any).name
      : "(None)";
  }

  selectBaseMap(baseMap: BaseModel, event: MouseEvent<HTMLButtonElement>) {
=======
const SettingPanel: FC = observer(() => {
  const { t } = useTranslation();
  const viewState = useViewState();
  const { terria } = viewState;
  const settingButtonRef: Ref<HTMLButtonElement> = useRefForTerria(
    SETTING_PANEL_NAME,
    viewState
  );
  const [hoverBaseMap, setHoverBaseMap] = useState<string | null>(null);

  const activeMapName = hoverBaseMap
    ? hoverBaseMap
    : terria.mainViewer.baseMap
    ? (terria.mainViewer.baseMap as any).name
    : "(None)";

  const selectBaseMap = (
    baseMap: BaseModel,
    event: MouseEvent<HTMLButtonElement>
  ) => {
>>>>>>> eed9894a
    event.stopPropagation();
    if (!MappableMixin.isMixedInto(baseMap)) return;

    terria.mainViewer.setBaseMap(baseMap);

    // We store the user's chosen basemap for future use, but it's up to the instance to decide
    // whether to use that at start up.
    if (baseMap) {
      const baseMapId = baseMap.uniqueId;
      if (baseMapId) {
        terria.setLocalProperty("basemap", baseMapId);
      }
    }
  };

  const mouseEnterBaseMap = (baseMap: any) => {
    setHoverBaseMap(baseMap.item?.name);
  };

  const mouseLeaveBaseMap = () => {
    setHoverBaseMap(null);
  };

  const selectViewer = action(
    (viewer: keyof typeof MapViewers, event: MouseEvent<HTMLButtonElement>) => {
      const mainViewer = terria.mainViewer;
      event.stopPropagation();
      showTerrainOnSide(sides.both, undefined);
      setViewerMode(viewer, mainViewer);
      // We store the user's chosen viewer mode for future use.
      terria.setLocalProperty("viewermode", viewer);
      terria.currentViewer.notifyRepaintRequired();
    }
  );

  const showTerrainOnSide = action(
    (side: any, event?: MouseEvent<HTMLButtonElement>) => {
      event?.stopPropagation();

      switch (side) {
        case sides.left:
          terria.terrainSplitDirection = SplitDirection.LEFT;
          terria.showSplitter = true;
          break;
        case sides.right:
          terria.terrainSplitDirection = SplitDirection.RIGHT;
          terria.showSplitter = true;
          break;
        case sides.both:
          terria.terrainSplitDirection = SplitDirection.NONE;
          break;
      }

      terria.currentViewer.notifyRepaintRequired();
    }
  );

  const toggleDepthTestAgainstTerrainEnabled = action(
    (event: ChangeEvent<HTMLInputElement>) => {
      event.stopPropagation();
      terria.depthTestAgainstTerrainEnabled =
        !terria.depthTestAgainstTerrainEnabled;
      terria.currentViewer.notifyRepaintRequired();
    }
  );

  const onBaseMaximumScreenSpaceErrorChange = (bmsse: number) => {
    terria.setBaseMaximumScreenSpaceError(bmsse);
    terria.setLocalProperty("baseMaximumScreenSpaceError", bmsse.toString());
  };

  const toggleUseNativeResolution = () => {
    terria.setUseNativeResolution(!terria.useNativeResolution);
    terria.setLocalProperty("useNativeResolution", terria.useNativeResolution);
  };

  const qualityLabels = {
    0: t("settingPanel.qualityLabels.maximumPerformance"),
    1: t("settingPanel.qualityLabels.balancedPerformance"),
    2: t("settingPanel.qualityLabels.lowerPerformance")
  };

  const currentViewer =
    terria.mainViewer.viewerMode === ViewerMode.Cesium
      ? terria.mainViewer.viewerOptions.useTerrain
        ? "3d"
        : "3dsmooth"
      : "2d";

  const useNativeResolution = terria.useNativeResolution;
  const nativeResolutionLabel = t("settingPanel.nativeResolutionLabel", {
    resolution1: useNativeResolution
      ? t("settingPanel.native")
      : t("settingPanel.screen"),
    resolution2: useNativeResolution
      ? t("settingPanel.screen")
      : t("settingPanel.native")
  });

  const dropdownTheme = {
    inner: Styles.dropdownInner,
    icon: "map"
  };

  const isCesiumWithTerrain =
    terria.mainViewer.viewerMode === ViewerMode.Cesium &&
    terria.mainViewer.viewerOptions.useTerrain &&
    terria.currentViewer &&
    terria.currentViewer instanceof Cesium &&
    terria.currentViewer.scene &&
    terria.currentViewer.scene.globe;

  const supportsDepthTestAgainstTerrain = isCesiumWithTerrain;
  const depthTestAgainstTerrainEnabled =
    supportsDepthTestAgainstTerrain && terria.depthTestAgainstTerrainEnabled;

  const depthTestAgainstTerrainLabel = depthTestAgainstTerrainEnabled
    ? t("settingPanel.terrain.showUndergroundFeatures")
    : t("settingPanel.terrain.hideUndergroundFeatures");

  if (
    terria.configParameters.useCesiumIonTerrain ||
    terria.configParameters.cesiumTerrainUrl
  ) {
    MapViewers["3d"].available = true;
  }

  const supportsSide = isCesiumWithTerrain;

  let currentSide = sides.both;
  if (supportsSide) {
    switch (terria.terrainSplitDirection) {
      case SplitDirection.LEFT:
        currentSide = sides.left;
        break;
      case SplitDirection.RIGHT:
        currentSide = sides.right;
        break;
    }
  }

<<<<<<< HEAD
  onBaseMaximumScreenSpaceErrorChange(bmsse: number) {
    this.props.terria.setBaseMaximumScreenSpaceError(bmsse);
    this.props.terria.setLocalProperty(
      "baseMaximumScreenSpaceError",
      bmsse.toString()
    );
  }

  toggleUseNativeResolution() {
    this.props.terria.setUseNativeResolution(
      !this.props.terria.useNativeResolution
    );
    this.props.terria.setLocalProperty(
      "useNativeResolution",
      this.props.terria.useNativeResolution
    );
  }

  render() {
    if (!this.props.terria.mainViewer) {
      return null;
    }
    const { t } = this.props;

    const qualityLabels = {
      0: t("settingPanel.qualityLabels.maximumPerformance"),
      1: t("settingPanel.qualityLabels.balancedPerformance"),
      2: t("settingPanel.qualityLabels.lowerPerformance")
    };
    const currentViewer =
      this.props.terria.mainViewer.viewerMode === ViewerMode.Cesium2D
        ? "2dcesium"
        : this.props.terria.mainViewer.viewerMode === ViewerMode.Cesium
        ? this.props.terria.mainViewer.viewerOptions.useTerrain
          ? "3d"
          : "3dsmooth"
        : "2d";

    const useNativeResolution = this.props.terria.useNativeResolution;
    const nativeResolutionLabel = t("settingPanel.nativeResolutionLabel", {
      resolution1: useNativeResolution
        ? t("settingPanel.native")
        : t("settingPanel.screen"),
      resolution2: useNativeResolution
        ? t("settingPanel.screen")
        : t("settingPanel.native")
    });
    const dropdownTheme = {
      inner: Styles.dropdownInner,
      icon: "map"
    };

    const isCesiumWithTerrain =
      this.props.terria.mainViewer.viewerMode === ViewerMode.Cesium &&
      this.props.terria.mainViewer.viewerOptions.useTerrain &&
      this.props.terria.currentViewer &&
      this.props.terria.currentViewer instanceof Cesium &&
      this.props.terria.currentViewer.scene &&
      this.props.terria.currentViewer.scene.globe;

    const supportsDepthTestAgainstTerrain = isCesiumWithTerrain;
    const depthTestAgainstTerrainEnabled =
      supportsDepthTestAgainstTerrain &&
      this.props.terria.depthTestAgainstTerrainEnabled;

    const depthTestAgainstTerrainLabel = depthTestAgainstTerrainEnabled
      ? t("settingPanel.terrain.showUndergroundFeatures")
      : t("settingPanel.terrain.hideUndergroundFeatures");

    if (
      this.props.terria.configParameters.useCesiumIonTerrain ||
      this.props.terria.configParameters.cesiumTerrainUrl
    ) {
      MapViewers["3d"].available = true;
    }

    const supportsSide = isCesiumWithTerrain;

    let currentSide = sides.both;
    if (supportsSide) {
      switch (this.props.terria.terrainSplitDirection) {
        case SplitDirection.LEFT:
          currentSide = sides.left;
          break;
        case SplitDirection.RIGHT:
          currentSide = sides.right;
          break;
      }
    }

    const timelineStack = this.props.terria.timelineStack;

    const alwaysShowTimelineLabel = timelineStack.alwaysShowingTimeline
      ? t("settingPanel.timeline.alwaysShowLabel")
      : t("settingPanel.timeline.hideLabel");

    return (
      //@ts-expect-error - not yet ready to tackle tsfying MenuPanel
      <MenuPanel
        theme={dropdownTheme}
        btnRef={this.props.refFromHOC}
        btnTitle={t("settingPanel.btnTitle")}
        btnText={t("settingPanel.btnText")}
        viewState={this.props.viewState}
        smallScreen={this.props.viewState.useSmallScreenInterface}
      >
        <Box padded column>
          <Box paddedVertically={1}>
            <Text as="label">{t("settingPanel.mapView")}</Text>
          </Box>
          <FlexGrid gap={1} elementsNo={3}>
            {Object.entries(MapViewers)
              .filter(
                ([key, viewerMode]) =>
                  viewerMode.available &&
                  this.props.terria.configParameters.mapViewers.indexOf(key) >=
                    0
              )
              .map(([key, viewerMode]) => (
                <SettingsButton
                  key={key}
                  isActive={key === currentViewer}
                  onClick={(event: any) => this.selectViewer(key as any, event)}
                >
                  <Text mini>{t(viewerMode.label)}</Text>
                </SettingsButton>
              ))}
          </FlexGrid>
          {!!supportsSide && (
            <>
              <Spacing bottom={2} />
              <Box column>
                <Box paddedVertically={1}>
                  <Text as="label">{t("settingPanel.terrain.sideLabel")}</Text>
                </Box>
                <FlexGrid gap={1} elementsNo={3}>
                  {Object.values(sides).map((side: any) => (
                    <SettingsButton
                      key={side}
                      isActive={side === currentSide}
                      onClick={(event: any) =>
                        this.showTerrainOnSide(side, event)
                      }
                    >
                      <Text mini>{t(side)}</Text>
                    </SettingsButton>
                  ))}
                </FlexGrid>
              </Box>
              {!!supportsDepthTestAgainstTerrain && (
                <>
                  <Spacing bottom={2} />
                  <Checkbox
                    textProps={{ small: true }}
                    id="depthTestAgainstTerrain"
                    title={depthTestAgainstTerrainLabel}
                    isChecked={depthTestAgainstTerrainEnabled}
                    onChange={this.toggleDepthTestAgainstTerrainEnabled.bind(
                      this
                    )}
                  >
                    <TextSpan>
                      {t("settingPanel.terrain.hideUnderground")}
                    </TextSpan>
                  </Checkbox>
                </>
              )}
            </>
          )}
=======
  const timelineStack = terria.timelineStack;

  const alwaysShowTimelineLabel = timelineStack.alwaysShowingTimeline
    ? t("settingPanel.timeline.alwaysShowLabel")
    : t("settingPanel.timeline.hideLabel");

  return (
    //@ts-expect-error - not yet ready to tackle tsfying MenuPanel
    <MenuPanel
      theme={dropdownTheme}
      btnRef={settingButtonRef}
      btnTitle={t("settingPanel.btnTitle")}
      btnText={t("settingPanel.btnText")}
      viewState={viewState}
      smallScreen={viewState.useSmallScreenInterface}
    >
      <Box padded column>
        <Box paddedVertically={1}>
          <Text as="label">{t("settingPanel.mapView")}</Text>
        </Box>
        <FlexGrid gap={1} elementsNo={3}>
          {Object.entries(MapViewers).map(([key, viewerMode]) => (
            <SettingsButton
              key={key}
              isActive={key === currentViewer}
              onClick={(event: any) => selectViewer(key as any, event)}
            >
              <Text mini>{t(viewerMode.label)}</Text>
            </SettingsButton>
          ))}
        </FlexGrid>
        {!!supportsSide && (
>>>>>>> eed9894a
          <>
            <Spacing bottom={2} />
            <Box column>
              <Box paddedVertically={1}>
                <Text as="label">{t("settingPanel.terrain.sideLabel")}</Text>
              </Box>
              <FlexGrid gap={1} elementsNo={3}>
                {Object.values(sides).map((side: any) => (
                  <SettingsButton
                    key={side}
                    isActive={side === currentSide}
                    onClick={(event: any) => showTerrainOnSide(side, event)}
                  >
                    <Text mini>{t(side)}</Text>
                  </SettingsButton>
                ))}
              </FlexGrid>
            </Box>
            {!!supportsDepthTestAgainstTerrain && (
              <>
                <Spacing bottom={2} />
                <Checkbox
                  textProps={{ small: true }}
                  id="depthTestAgainstTerrain"
                  title={depthTestAgainstTerrainLabel}
                  isChecked={depthTestAgainstTerrainEnabled}
                  onChange={toggleDepthTestAgainstTerrainEnabled}
                >
                  <TextSpan>
                    {t("settingPanel.terrain.hideUnderground")}
                  </TextSpan>
                </Checkbox>
              </>
            )}
          </>
        )}
        <>
          <Spacing bottom={2} />
          <Box column>
            <Box paddedVertically={1}>
              <Text as="label">{t("settingPanel.baseMap")}</Text>
            </Box>
            <Box paddedVertically={1}>
              <Text as="label" mini>
                {activeMapName}
              </Text>
            </Box>
            <FlexGrid gap={1} elementsNo={4}>
              {terria.baseMapsModel.baseMapItems.map((baseMap) => (
                <StyledBasemapButton
                  key={baseMap.item?.uniqueId}
                  isActive={baseMap.item === terria.mainViewer.baseMap}
                  onClick={(event) => selectBaseMap(baseMap.item, event)}
                  onMouseEnter={() => mouseEnterBaseMap(baseMap)}
                  onMouseLeave={mouseLeaveBaseMap}
                  onFocus={() => mouseEnterBaseMap(baseMap)}
                >
                  {baseMap.item === terria.mainViewer.baseMap ? (
                    <Box position="absolute" topRight>
                      <StyledIcon
                        light
                        glyph={GLYPHS.selected}
                        styledWidth={"22px"}
                      />
                    </Box>
                  ) : null}
                  <StyledImage
                    fullWidth
                    alt={baseMap.item ? (baseMap.item as any).name : ""}
                    src={baseMap.image}
                  />
                </StyledBasemapButton>
              ))}
            </FlexGrid>
          </Box>
        </>
        <>
          <Spacing bottom={2} />
          <Box column>
            <Box paddedVertically={1}>
              <Text as="label">{t("settingPanel.timeline.title")}</Text>
            </Box>
            <Checkbox
              textProps={{ small: true }}
              id="alwaysShowTimeline"
              isChecked={timelineStack.alwaysShowingTimeline}
              title={alwaysShowTimelineLabel}
              onChange={() => {
                timelineStack.setAlwaysShowTimeline(
                  !timelineStack.alwaysShowingTimeline
                );
              }}
            >
              <TextSpan>{t("settingPanel.timeline.alwaysShow")}</TextSpan>
            </Checkbox>
          </Box>
        </>
        {terria.mainViewer.viewerMode !== ViewerMode.Leaflet && (
          <>
            <Spacing bottom={2} />
            <Box column>
              <Box paddedVertically={1}>
                <Text as="label">{t("settingPanel.imageOptimisation")}</Text>
              </Box>
              <Checkbox
                textProps={{ small: true }}
                id="mapUseNativeResolution"
                isChecked={useNativeResolution}
                title={nativeResolutionLabel}
                onChange={() => toggleUseNativeResolution()}
              >
                <TextSpan>{t("settingPanel.nativeResolutionHeader")}</TextSpan>
              </Checkbox>
              <Spacing bottom={2} />
              <Box paddedVertically={1}>
                <Text as="label">{t("settingPanel.mapQuality")}</Text>
              </Box>
              <Box verticalCenter>
                <Text mini>{t("settingPanel.qualityLabel")}</Text>
                <Slider
                  min={1}
                  max={3}
                  step={0.1}
                  value={terria.baseMaximumScreenSpaceError}
                  onChange={(val) => onBaseMaximumScreenSpaceErrorChange(val)}
                  marks={{ 2: "" }}
                  aria-valuetext={qualityLabels}
                  css={`
                    margin: 0 10px;
                    margin-top: 5px;
                  `}
                />
                <Text mini>{t("settingPanel.performanceLabel")}</Text>
              </Box>
            </Box>
          </>
        )}
      </Box>
    </MenuPanel>
  );
});

export const SETTING_PANEL_NAME = "MenuBarMapSettingsButton";
export default SettingPanel;

type IFlexGrid = {
  gap: number;
  elementsNo: number;
};

const FlexGrid = styled(Box).attrs({ flexWrap: true })<IFlexGrid>`
  gap: ${(props) => props.gap * 5}px;
  > * {
    flex: ${(props) => `1 0 ${getCalcWidth(props.elementsNo, props.gap)}`};
    max-width: ${(props) => getCalcWidth(props.elementsNo, props.gap)};
  }
`;
const getCalcWidth = (elementsNo: number, gap: number) =>
  `calc(${100 / elementsNo}% - ${gap * 5}px)`;

type IButtonProps = {
  isActive: boolean;
};

const SettingsButton = styled(Button)<IButtonProps>`
  background-color: ${(props) => props.theme.overlay};
  border: 1px solid
    ${(props) => (props.isActive ? "rgba(255, 255, 255, 0.5)" : "transparent")};
`;

const StyledBasemapButton = styled(RawButton)<IButtonProps>`
  border-radius: 4px;
  position: relative;
  border: 2px solid
    ${(props) =>
      props.isActive ? props.theme.turquoiseBlue : "rgba(255, 255, 255, 0.5)"};
`;

const StyledImage = styled(Box).attrs({
  as: "img"
})<ComponentProps<"img">>`
  border-radius: inherit;
`;<|MERGE_RESOLUTION|>--- conflicted
+++ resolved
@@ -36,42 +36,6 @@
   right: "settingPanel.terrain.right"
 };
 
-<<<<<<< HEAD
-type PropTypes = WithTranslation & {
-  terria: Terria;
-  viewState: ViewState;
-  refFromHOC?: React.Ref<HTMLDivElement>;
-  theme: DefaultTheme;
-  t: TFunction;
-};
-
-@observer
-class SettingPanel extends React.Component<PropTypes> {
-  /**
-   * @param {Props} props
-   */
-  constructor(props: PropTypes) {
-    super(props);
-    makeObservable(this);
-
-    Object.entries(MapViewers).forEach(([key, elem]) => {
-      elem.available = props.terria.configParameters.mapViewers.includes(key);
-    });
-  }
-
-  @observable _hoverBaseMap = null;
-
-  @computed
-  get activeMapName() {
-    return this._hoverBaseMap
-      ? this._hoverBaseMap
-      : this.props.terria.mainViewer.baseMap
-      ? (this.props.terria.mainViewer.baseMap as any).name
-      : "(None)";
-  }
-
-  selectBaseMap(baseMap: BaseModel, event: MouseEvent<HTMLButtonElement>) {
-=======
 const SettingPanel: FC = observer(() => {
   const { t } = useTranslation();
   const viewState = useViewState();
@@ -92,7 +56,6 @@
     baseMap: BaseModel,
     event: MouseEvent<HTMLButtonElement>
   ) => {
->>>>>>> eed9894a
     event.stopPropagation();
     if (!MappableMixin.isMixedInto(baseMap)) return;
 
@@ -234,177 +197,6 @@
     }
   }
 
-<<<<<<< HEAD
-  onBaseMaximumScreenSpaceErrorChange(bmsse: number) {
-    this.props.terria.setBaseMaximumScreenSpaceError(bmsse);
-    this.props.terria.setLocalProperty(
-      "baseMaximumScreenSpaceError",
-      bmsse.toString()
-    );
-  }
-
-  toggleUseNativeResolution() {
-    this.props.terria.setUseNativeResolution(
-      !this.props.terria.useNativeResolution
-    );
-    this.props.terria.setLocalProperty(
-      "useNativeResolution",
-      this.props.terria.useNativeResolution
-    );
-  }
-
-  render() {
-    if (!this.props.terria.mainViewer) {
-      return null;
-    }
-    const { t } = this.props;
-
-    const qualityLabels = {
-      0: t("settingPanel.qualityLabels.maximumPerformance"),
-      1: t("settingPanel.qualityLabels.balancedPerformance"),
-      2: t("settingPanel.qualityLabels.lowerPerformance")
-    };
-    const currentViewer =
-      this.props.terria.mainViewer.viewerMode === ViewerMode.Cesium2D
-        ? "2dcesium"
-        : this.props.terria.mainViewer.viewerMode === ViewerMode.Cesium
-        ? this.props.terria.mainViewer.viewerOptions.useTerrain
-          ? "3d"
-          : "3dsmooth"
-        : "2d";
-
-    const useNativeResolution = this.props.terria.useNativeResolution;
-    const nativeResolutionLabel = t("settingPanel.nativeResolutionLabel", {
-      resolution1: useNativeResolution
-        ? t("settingPanel.native")
-        : t("settingPanel.screen"),
-      resolution2: useNativeResolution
-        ? t("settingPanel.screen")
-        : t("settingPanel.native")
-    });
-    const dropdownTheme = {
-      inner: Styles.dropdownInner,
-      icon: "map"
-    };
-
-    const isCesiumWithTerrain =
-      this.props.terria.mainViewer.viewerMode === ViewerMode.Cesium &&
-      this.props.terria.mainViewer.viewerOptions.useTerrain &&
-      this.props.terria.currentViewer &&
-      this.props.terria.currentViewer instanceof Cesium &&
-      this.props.terria.currentViewer.scene &&
-      this.props.terria.currentViewer.scene.globe;
-
-    const supportsDepthTestAgainstTerrain = isCesiumWithTerrain;
-    const depthTestAgainstTerrainEnabled =
-      supportsDepthTestAgainstTerrain &&
-      this.props.terria.depthTestAgainstTerrainEnabled;
-
-    const depthTestAgainstTerrainLabel = depthTestAgainstTerrainEnabled
-      ? t("settingPanel.terrain.showUndergroundFeatures")
-      : t("settingPanel.terrain.hideUndergroundFeatures");
-
-    if (
-      this.props.terria.configParameters.useCesiumIonTerrain ||
-      this.props.terria.configParameters.cesiumTerrainUrl
-    ) {
-      MapViewers["3d"].available = true;
-    }
-
-    const supportsSide = isCesiumWithTerrain;
-
-    let currentSide = sides.both;
-    if (supportsSide) {
-      switch (this.props.terria.terrainSplitDirection) {
-        case SplitDirection.LEFT:
-          currentSide = sides.left;
-          break;
-        case SplitDirection.RIGHT:
-          currentSide = sides.right;
-          break;
-      }
-    }
-
-    const timelineStack = this.props.terria.timelineStack;
-
-    const alwaysShowTimelineLabel = timelineStack.alwaysShowingTimeline
-      ? t("settingPanel.timeline.alwaysShowLabel")
-      : t("settingPanel.timeline.hideLabel");
-
-    return (
-      //@ts-expect-error - not yet ready to tackle tsfying MenuPanel
-      <MenuPanel
-        theme={dropdownTheme}
-        btnRef={this.props.refFromHOC}
-        btnTitle={t("settingPanel.btnTitle")}
-        btnText={t("settingPanel.btnText")}
-        viewState={this.props.viewState}
-        smallScreen={this.props.viewState.useSmallScreenInterface}
-      >
-        <Box padded column>
-          <Box paddedVertically={1}>
-            <Text as="label">{t("settingPanel.mapView")}</Text>
-          </Box>
-          <FlexGrid gap={1} elementsNo={3}>
-            {Object.entries(MapViewers)
-              .filter(
-                ([key, viewerMode]) =>
-                  viewerMode.available &&
-                  this.props.terria.configParameters.mapViewers.indexOf(key) >=
-                    0
-              )
-              .map(([key, viewerMode]) => (
-                <SettingsButton
-                  key={key}
-                  isActive={key === currentViewer}
-                  onClick={(event: any) => this.selectViewer(key as any, event)}
-                >
-                  <Text mini>{t(viewerMode.label)}</Text>
-                </SettingsButton>
-              ))}
-          </FlexGrid>
-          {!!supportsSide && (
-            <>
-              <Spacing bottom={2} />
-              <Box column>
-                <Box paddedVertically={1}>
-                  <Text as="label">{t("settingPanel.terrain.sideLabel")}</Text>
-                </Box>
-                <FlexGrid gap={1} elementsNo={3}>
-                  {Object.values(sides).map((side: any) => (
-                    <SettingsButton
-                      key={side}
-                      isActive={side === currentSide}
-                      onClick={(event: any) =>
-                        this.showTerrainOnSide(side, event)
-                      }
-                    >
-                      <Text mini>{t(side)}</Text>
-                    </SettingsButton>
-                  ))}
-                </FlexGrid>
-              </Box>
-              {!!supportsDepthTestAgainstTerrain && (
-                <>
-                  <Spacing bottom={2} />
-                  <Checkbox
-                    textProps={{ small: true }}
-                    id="depthTestAgainstTerrain"
-                    title={depthTestAgainstTerrainLabel}
-                    isChecked={depthTestAgainstTerrainEnabled}
-                    onChange={this.toggleDepthTestAgainstTerrainEnabled.bind(
-                      this
-                    )}
-                  >
-                    <TextSpan>
-                      {t("settingPanel.terrain.hideUnderground")}
-                    </TextSpan>
-                  </Checkbox>
-                </>
-              )}
-            </>
-          )}
-=======
   const timelineStack = terria.timelineStack;
 
   const alwaysShowTimelineLabel = timelineStack.alwaysShowingTimeline
@@ -426,18 +218,21 @@
           <Text as="label">{t("settingPanel.mapView")}</Text>
         </Box>
         <FlexGrid gap={1} elementsNo={3}>
-          {Object.entries(MapViewers).map(([key, viewerMode]) => (
-            <SettingsButton
-              key={key}
-              isActive={key === currentViewer}
-              onClick={(event: any) => selectViewer(key as any, event)}
-            >
-              <Text mini>{t(viewerMode.label)}</Text>
-            </SettingsButton>
+          {Object.entries(MapViewers)
+            .filter(([key, viewerMode]) =>
+              viewerMode.available &&
+              this.props.terria.configParameters.mapViewers.indexOf(key) >= 0)
+            .map(([key, viewerMode]) => (
+              <SettingsButton
+                key={key}
+                isActive={key === currentViewer}
+                onClick={(event: any) => selectViewer(key as any, event)}
+              >
+                <Text mini>{t(viewerMode.label)}</Text>
+              </SettingsButton>
           ))}
         </FlexGrid>
         {!!supportsSide && (
->>>>>>> eed9894a
           <>
             <Spacing bottom={2} />
             <Box column>
