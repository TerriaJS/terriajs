--- conflicted
+++ resolved
@@ -8,11 +8,7 @@
 import { observer } from "mobx-react";
 import Slider from "rc-slider";
 import React, { ChangeEvent, ComponentProps, MouseEvent } from "react";
-<<<<<<< HEAD
-import { WithTranslation, withTranslation } from "react-i18next";
-=======
 import { withTranslation, WithTranslation, TFunction } from "react-i18next";
->>>>>>> 2305b36b
 import styled, { DefaultTheme, withTheme } from "styled-components";
 import SplitDirection from "terriajs-cesium/Source/Scene/SplitDirection";
 import MappableMixin from "../../../ModelMixins/MappableMixin";
