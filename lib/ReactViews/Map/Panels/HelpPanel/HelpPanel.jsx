--- conflicted
+++ resolved
@@ -30,17 +30,12 @@
   }
 
   render() {
-<<<<<<< HEAD
-    // const { t } = this.props;
-    const isVisible = this.props.viewState.showHelpMenu;
-    // this.props.viewState.topElement === "HelpPanel";
-=======
     const { t } = this.props;
+    // const isVisible = this.props.viewState.showHelpMenu;
     const helpItems = this.props.terria.configParameters.helpContent;
     const isVisible =
       this.props.viewState.showHelpMenu &&
       this.props.viewState.topElement === "HelpPanel";
->>>>>>> c4610f30
     const isExpanded = this.props.viewState.helpPanelExpanded;
     const className = classNames(
       {
