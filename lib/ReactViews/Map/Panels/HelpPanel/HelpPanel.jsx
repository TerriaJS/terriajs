import classNames from "classnames";
import { observer } from "mobx-react";
import PropTypes from "prop-types";
import React from "react";
import { runInAction } from "mobx";
import { withTranslation } from "react-i18next";
import { withTheme } from "styled-components";
import Icon, { StyledIcon } from "../../../Icon.jsx";
import Styles from "./help-panel.scss";
import Spacing from "../../../../Styled/Spacing";
import Text from "../../../../Styled/Text";
import Box from "../../../../Styled/Box";
import parseCustomMarkdownToReact from "../../../Custom/parseCustomMarkdownToReact";
import HelpPanelItem from "./HelpPanelItem";
import Button, { RawButton } from "../../../../Styled/Button.jsx";

@observer
class HelpPanel extends React.Component {
  static displayName = "HelpPanel";

  static propTypes = {
    terria: PropTypes.object.isRequired,
    viewState: PropTypes.object.isRequired,
    theme: PropTypes.object,
    t: PropTypes.func.isRequired
  };

  constructor(props) {
    super(props);
  }

  render() {
    const { t } = this.props;
    console.log(this.props.theme);
    const helpItems = this.props.terria.configParameters.helpContent;
    const isVisible =
      this.props.viewState.showHelpMenu &&
      this.props.viewState.topElement === "HelpPanel";
    const isExpanded = this.props.viewState.helpPanelExpanded;
    const className = classNames(
      {
        [Styles.helpPanel]: true,
        [Styles.isVisible]: isVisible && !isExpanded,
        [Styles.isHidden]: !isVisible,
        [Styles.helpPanelShifted]: isVisible && isExpanded
      },
      this.props.viewState.topElement === "HelpPanel" ? "top-element" : ""
    );
    return (
      <Box
        displayInlineBlock
        backgroundColor={this.props.theme.textLight}
        styledWidth={"320px"}
        fullHeight
        onClick={() => this.props.viewState.setTopElement("HelpPanel")}
        css={`
          position: fixed;
          z-index: ${this.props.viewState.topElement === "HelpPanel"
            ? 99999
            : 110};
          transition: right 0.25s;
          transition-timing-function: cubic-bezier(0.4, 0, 0.2, 1);
          right: ${isVisible ? (isExpanded ? 490 : 0) : -320}px;
        `}
      >
        <Box positionAbsolute paddedRatio={3} topRight>
          <RawButton onClick={() => this.props.viewState.hideHelpPanel()}>
            <StyledIcon
              styledWidth={"16px"}
              fillColor={this.props.theme.textDark}
              opacity={"0.5"}
              glyph={Icon.GLYPHS.closeLight}
            />
          </RawButton>
        </Box>
        <Box
          centered
          paddedHorizontally={5}
          paddedVertically={17}
          displayInlineBlock
          css={`
            direction: ltr;
            min-width: 295px;
            padding-bottom: 0px;
          `}
        >
          <Text extraBold heading textDark>
            {t("helpPanel.menuPaneTitle")}
          </Text>
          <Spacing bottom={4} />
          <Text medium textDark highlightLinks>
            {parseCustomMarkdownToReact(t("helpPanel.menuPaneBody"))}
          </Text>
          <Spacing bottom={5} />
          <Box centered>
            <Button
              primary
              rounded
              styledMinWidth={"240px"}
              onClick={() => {
                runInAction(() => {
                  this.props.viewState.hideHelpPanel();
                  this.props.viewState.setTourIndex(0);
                });
              }}
<<<<<<< HEAD
              renderIcon={() => (
                <StyledIcon
                  light
                  styledWidth={"18px"}
                  glyph={Icon.GLYPHS.tour}
                />
              )}
              textProps={{
                large: true
              }}
=======
              css={`
                ${p => p.theme.addTerriaPrimaryBtnStyles(p)}
              `}
>>>>>>> 840107f9
            >
              {"Take the tour"}
            </Button>
          </Box>
        </Box>
        <Spacing bottom={10} />
        <Box centered displayInlineBlock fullWidth>
          <Box displayInlineBlock fullWidth>
            {helpItems && (
              <For each="item" index="i" of={helpItems}>
                <HelpPanelItem
                  key={i}
                  terria={this.props.terria}
                  viewState={this.props.viewState}
                  content={item}
                />
              </For>
            )}
          </Box>
        </Box>
      </Box>
    );
  }
}

export default withTranslation()(withTheme(HelpPanel));<|MERGE_RESOLUTION|>--- conflicted
+++ resolved
@@ -103,7 +103,6 @@
                   this.props.viewState.setTourIndex(0);
                 });
               }}
-<<<<<<< HEAD
               renderIcon={() => (
                 <StyledIcon
                   light
@@ -114,11 +113,9 @@
               textProps={{
                 large: true
               }}
-=======
               css={`
                 ${p => p.theme.addTerriaPrimaryBtnStyles(p)}
               `}
->>>>>>> 840107f9
             >
               {"Take the tour"}
             </Button>
