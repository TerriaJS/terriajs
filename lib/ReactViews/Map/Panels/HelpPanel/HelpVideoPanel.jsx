import classNames from "classnames";
import { observer } from "mobx-react";
import PropTypes from "prop-types";
import React from "react";
import { withTranslation } from "react-i18next";
import { withTheme } from "styled-components";
import Icon from "../../../Icon.jsx";
import Styles from "./help-panel.scss";
import Spacing from "../../../../Styled/Spacing";
import Box from "../../../../Styled/Box";
<<<<<<< HEAD
import VideoGuide from "./VideoGuide";

const HELP_VIDEO_NAME = "helpVideo";
=======
import { action } from "mobx";
import StyledHtml from "./StyledHtml";
>>>>>>> 7f4ed1f5

@observer
class HelpVideoPanel extends React.Component {
  static displayName = "HelpVideoPanel";

  static propTypes = {
    terria: PropTypes.object.isRequired,
    viewState: PropTypes.object.isRequired,
    itemString: PropTypes.string,
    htmlContent: PropTypes.array,
    videoUrl: PropTypes.string,
    placeholderImage: PropTypes.string,
    theme: PropTypes.object,
    t: PropTypes.func.isRequired
  };

  constructor(props) {
    super(props);
<<<<<<< HEAD
=======
    this.state = {
      showVideoGuide: false,
      videoGuideVisible: false
    };
  }

  @action.bound
  toggleVideoGuide() {
    const showVideoGuide = this.state.showVideoGuide;
    // If not enabled
    if (!showVideoGuide) {
      this.setState({
        showVideoGuide: !showVideoGuide,
        videoGuideVisible: true
      });
    }
    // Otherwise we immediately trigger exit animations, then close it 300ms later
    if (showVideoGuide) {
      this.setState({
        showVideoGuide: !showVideoGuide,
        videoGuideVisible: false
      });
    }
  }

  renderVideoGuide() {
    return (
      <div
        className={Styles.videoGuideWrapperFullScreen}
        onClick={this.toggleVideoGuide}
      >
        <div
          className={Styles.videoGuide}
          onClick={e => e.stopPropagation()}
          style={{
            backgroundImage: `url(${this.props.placeholderImage})`
          }}
        >
          <div className={Styles.videoGuideRatio}>
            <div className={Styles.videoGuideLoading}>
              <Loader message={` `} />
            </div>
            <iframe
              className={Styles.videoGuideIframe}
              src={this.props.videoUrl}
              allow="accelerometer; autoplay; encrypted-media; gyroscope; picture-in-picture"
            />
          </div>
        </div>
      </div>
    );
>>>>>>> 7f4ed1f5
  }

  render() {
    // const { t } = this.props;
    const itemSelected =
      this.props.viewState.selectedHelpMenuItem === this.props.itemString;
    const isExpanded = this.props.viewState.selectedHelpMenuItem !== "";
    const className = classNames({
      [Styles.videoPanel]: true,
      [Styles.isVisible]: isExpanded,
      // when the help entire video panel is invisible (hidden away to the right)
      [Styles.shiftedToRight]:
        !isExpanded ||
        !this.props.viewState.showHelpMenu ||
        this.props.viewState.topElement !== "HelpPanel",
      [Styles.isHidden]: !itemSelected // when the item isn't selected
    });
    return (
      <div className={className}>
        <VideoGuide
          viewState={this.props.viewState}
          videoLink={this.props.videoLink}
          background={this.props.background}
          videoName={HELP_VIDEO_NAME}
        />
        <Box
          centered
          fullWidth
          fullHeight
          displayInlineBlock
          paddedHorizontally={4}
          paddedVertically={18}
          css={`
            overflow: auto;
          `}
        >
<<<<<<< HEAD
          <div
            className={Styles.videoLink}
            style={{
              backgroundImage: `linear-gradient(rgba(0,0,0,0.35),rgba(0,0,0,0.35)), url(${this.props.background})`
            }}
          >
            <button
              className={Styles.videoBtn}
              onClick={() =>
                this.props.viewState.setVideoGuideVisible(HELP_VIDEO_NAME)
              }
            >
              <Icon glyph={Icon.GLYPHS.play} />
            </button>
          </div>
=======
          {this.props.videoUrl && this.props.placeholderImage && (
            <div
              className={Styles.videoLink}
              style={{
                backgroundImage: `linear-gradient(rgba(0,0,0,0.35),rgba(0,0,0,0.35)), url(${this.props.placeholderImage})`
              }}
            >
              <button
                className={Styles.videoBtn}
                onClick={this.toggleVideoGuide}
              >
                <Icon glyph={Icon.GLYPHS.play} />
              </button>
            </div>
          )}
>>>>>>> 7f4ed1f5
          <Spacing bottom={5} />
          {this.props.htmlContent && (
            <StyledHtml content={this.props.htmlContent} />
          )}
        </Box>
      </div>
    );
  }
}

export default withTranslation()(withTheme(HelpVideoPanel));<|MERGE_RESOLUTION|>--- conflicted
+++ resolved
@@ -8,14 +8,11 @@
 import Styles from "./help-panel.scss";
 import Spacing from "../../../../Styled/Spacing";
 import Box from "../../../../Styled/Box";
-<<<<<<< HEAD
 import VideoGuide from "./VideoGuide";
+import { action } from "mobx";
+import StyledHtml from "./StyledHtml";
 
 const HELP_VIDEO_NAME = "helpVideo";
-=======
-import { action } from "mobx";
-import StyledHtml from "./StyledHtml";
->>>>>>> 7f4ed1f5
 
 @observer
 class HelpVideoPanel extends React.Component {
@@ -34,60 +31,6 @@
 
   constructor(props) {
     super(props);
-<<<<<<< HEAD
-=======
-    this.state = {
-      showVideoGuide: false,
-      videoGuideVisible: false
-    };
-  }
-
-  @action.bound
-  toggleVideoGuide() {
-    const showVideoGuide = this.state.showVideoGuide;
-    // If not enabled
-    if (!showVideoGuide) {
-      this.setState({
-        showVideoGuide: !showVideoGuide,
-        videoGuideVisible: true
-      });
-    }
-    // Otherwise we immediately trigger exit animations, then close it 300ms later
-    if (showVideoGuide) {
-      this.setState({
-        showVideoGuide: !showVideoGuide,
-        videoGuideVisible: false
-      });
-    }
-  }
-
-  renderVideoGuide() {
-    return (
-      <div
-        className={Styles.videoGuideWrapperFullScreen}
-        onClick={this.toggleVideoGuide}
-      >
-        <div
-          className={Styles.videoGuide}
-          onClick={e => e.stopPropagation()}
-          style={{
-            backgroundImage: `url(${this.props.placeholderImage})`
-          }}
-        >
-          <div className={Styles.videoGuideRatio}>
-            <div className={Styles.videoGuideLoading}>
-              <Loader message={` `} />
-            </div>
-            <iframe
-              className={Styles.videoGuideIframe}
-              src={this.props.videoUrl}
-              allow="accelerometer; autoplay; encrypted-media; gyroscope; picture-in-picture"
-            />
-          </div>
-        </div>
-      </div>
-    );
->>>>>>> 7f4ed1f5
   }
 
   render() {
@@ -109,8 +52,8 @@
       <div className={className}>
         <VideoGuide
           viewState={this.props.viewState}
-          videoLink={this.props.videoLink}
-          background={this.props.background}
+          videoLink={this.props.videoUrl}
+          background={this.props.placeholderImage}
           videoName={HELP_VIDEO_NAME}
         />
         <Box
@@ -124,23 +67,6 @@
             overflow: auto;
           `}
         >
-<<<<<<< HEAD
-          <div
-            className={Styles.videoLink}
-            style={{
-              backgroundImage: `linear-gradient(rgba(0,0,0,0.35),rgba(0,0,0,0.35)), url(${this.props.background})`
-            }}
-          >
-            <button
-              className={Styles.videoBtn}
-              onClick={() =>
-                this.props.viewState.setVideoGuideVisible(HELP_VIDEO_NAME)
-              }
-            >
-              <Icon glyph={Icon.GLYPHS.play} />
-            </button>
-          </div>
-=======
           {this.props.videoUrl && this.props.placeholderImage && (
             <div
               className={Styles.videoLink}
@@ -150,13 +76,14 @@
             >
               <button
                 className={Styles.videoBtn}
-                onClick={this.toggleVideoGuide}
+                onClick={() =>
+                  this.props.viewState.setVideoGuideVisible(HELP_VIDEO_NAME)
+                }
               >
                 <Icon glyph={Icon.GLYPHS.play} />
               </button>
             </div>
           )}
->>>>>>> 7f4ed1f5
           <Spacing bottom={5} />
           {this.props.htmlContent && (
             <StyledHtml content={this.props.htmlContent} />
