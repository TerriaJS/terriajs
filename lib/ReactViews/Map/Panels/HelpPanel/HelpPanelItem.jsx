--- conflicted
+++ resolved
@@ -84,7 +84,6 @@
       [Styles.isSelected]: itemSelected
     });
     return (
-<<<<<<< HEAD
       <div>
         <button 
           className={className}
@@ -124,27 +123,6 @@
           />)
         }
       </div>
-=======
-      <Box
-        css={`
-          display: table-row;
-        `}
-      >
-        <CompassWrapper>
-          <CompassIcon glyph={this.props.iconElement} />
-        </CompassWrapper>
-        <Text
-          bold
-          uppercase
-          css={`
-            display: table-cell;
-            vertical-align: middle;
-          `}
-        >
-          {this.props.label}
-        </Text>
-      </Box>
->>>>>>> 25973492
     );
   }
 }
