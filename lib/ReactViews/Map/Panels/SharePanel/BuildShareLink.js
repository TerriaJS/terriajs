--- conflicted
+++ resolved
@@ -1,10 +1,6 @@
 "use strict";
 
-<<<<<<< HEAD
-import { toJS } from "mobx";
-=======
-import { runInAction } from "mobx";
->>>>>>> 580cdff5
+import { toJS, runInAction } from "mobx";
 import defined from "terriajs-cesium/Source/Core/defined";
 import Ellipsoid from "terriajs-cesium/Source/Core/Ellipsoid";
 import CesiumMath from "terriajs-cesium/Source/Core/Math";
