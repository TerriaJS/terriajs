--- conflicted
+++ resolved
@@ -23,7 +23,6 @@
 import PrintView from "./PrintView";
 import Styles from "./share-panel.scss";
 
-<<<<<<< HEAD
 const SharePanel = observer(
   createReactClass({
     displayName: "SharePanel",
@@ -36,61 +35,14 @@
       catalogShare: PropTypes.bool,
       catalogShareWithoutText: PropTypes.bool,
       modalWidth: PropTypes.number,
-      viewState: PropTypes.object.isRequired
+      viewState: PropTypes.object.isRequired,
+      t: PropTypes.func.isRequired
     },
 
     getDefaultProps() {
       return {
         advancedIsOpen: false,
         shortenUrls: false
-=======
-const SharePanel = createReactClass({
-  displayName: "SharePanel",
-  mixins: [ObserverModelMixin],
-
-  propTypes: {
-    terria: PropTypes.object,
-    userPropWhiteList: PropTypes.array,
-    advancedIsOpen: PropTypes.bool,
-    shortenUrls: PropTypes.bool,
-    catalogShare: PropTypes.bool,
-    catalogShareWithoutText: PropTypes.bool,
-    modalWidth: PropTypes.number,
-    viewState: PropTypes.object.isRequired,
-    t: PropTypes.func.isRequired
-  },
-
-  getDefaultProps() {
-    return {
-      advancedIsOpen: false,
-      shortenUrls: false
-    };
-  },
-
-  getInitialState() {
-    return {
-      isOpen: false,
-      shortenUrls:
-        this.props.shortenUrls &&
-        this.props.terria.getLocalProperty("shortenShareUrls"),
-      shareUrl: "",
-      creatingPrintView: false,
-      creatingDownload: false
-    };
-  },
-
-  componentDidMount() {
-    if (this.props.terria.configParameters.interceptBrowserPrint) {
-      window.addEventListener("beforeprint", this.beforeBrowserPrint, false);
-      window.addEventListener("afterprint", this.afterBrowserPrint, false);
-
-      const handlePrintMediaChange = evt => {
-        if (evt.matches) {
-          this.beforeBrowserPrint();
-        } else {
-          this.afterBrowserPrint();
-        }
->>>>>>> 818a9f58
       };
     },
 
@@ -134,40 +86,12 @@
       }
     },
 
-<<<<<<< HEAD
     componentWillUnmount() {
       window.removeEventListener("beforeprint", this.beforeBrowserPrint, false);
       window.removeEventListener("afterprint", this.afterBrowserPrint, false);
       if (this._unsubscribeFromPrintMediaChange) {
         this._unsubscribeFromPrintMediaChange();
       }
-=======
-    if (this._oldPrint) {
-      window.print = this._oldPrint;
-    }
-  },
-
-  beforeBrowserPrint() {
-    const { t } = this.props;
-    this.afterBrowserPrint();
-    this._message = document.createElement("div");
-    this._message.innerText = t("share.browserPrint", {
-      appName: this.props.terria.appName
-    });
-    window.document.body.insertBefore(
-      this._message,
-      window.document.body.childNodes[0]
-    );
-  },
-
-  afterBrowserPrint() {
-    if (this._message) {
-      window.document.body.removeChild(this._message);
-      this._message = undefined;
-    }
-    this.changeOpenState(true);
-  },
->>>>>>> 818a9f58
 
       if (this._oldPrint) {
         window.print = this._oldPrint;
@@ -175,12 +99,12 @@
     },
 
     beforeBrowserPrint() {
+      const { t } = this.props;
       this.afterBrowserPrint();
       this._message = document.createElement("div");
-      this._message.innerText =
-        "For better printed results, please use " +
-        this.props.terria.appName +
-        "'s Print button instead of your web browser's print feature.";
+      this._message.innerText = t("share.browserPrint", {
+        appName: this.props.terria.appName
+      });
       window.document.body.insertBefore(
         this._message,
         window.document.body.childNodes[0]
@@ -199,41 +123,21 @@
       return this.state.advancedIsOpen;
     },
 
-<<<<<<< HEAD
     toggleAdvancedOptions(e) {
       this.setState(prevState => ({
         advancedIsOpen: !prevState.advancedIsOpen
       }));
     },
-=======
-  updateForShortening() {
-    const { t } = this.props;
-    this.setState({
-      shareUrl: ""
-    });
->>>>>>> 818a9f58
 
     updateForShortening() {
+      const { t } = this.props;
       this.setState({
-<<<<<<< HEAD
         shareUrl: ""
       });
 
       if (this.shouldShorten()) {
         this.setState({
-          placeholder: "Shortening..."
-=======
-        placeholder: t("share.shortLinkShortening")
-      });
-
-      buildShortShareLink(this.props.terria, this.props.viewState)
-        .then(shareUrl => this.setState({ shareUrl }))
-        .otherwise(() => {
-          this.setUnshortenedUrl();
-          this.setState({
-            errorMessage: t("share.shortLinkError")
-          });
->>>>>>> 818a9f58
+          placeholder: t("share.shortLinkShortening")
         });
 
         buildShortShareLink(this.props.terria, this.props.viewState)
@@ -241,8 +145,7 @@
           .catch(() => {
             this.setUnshortenedUrl();
             this.setState({
-              errorMessage:
-                "An error occurred while attempting to shorten the URL.  Please check your internet connection and try again."
+              errorMessage: t("share.shortLinkError")
             });
           });
       } else {
@@ -377,7 +280,6 @@
       this.setState({
         isOpen: false
       });
-<<<<<<< HEAD
       this.props.viewState.openUserData();
     },
 
@@ -393,59 +295,23 @@
       return (
         <If condition={unshareableItems.length > 0}>
           <div className={Styles.warning}>
-=======
-    }
-  },
-
-  getShareUrlInput(theme) {
-    return (
-      <Input
-        className={Styles.shareUrlfield}
-        light={theme === "light"}
-        dark={theme === "dark"}
-        large
-        type="text"
-        value={this.state.shareUrl}
-        placeholder={this.state.placeholder}
-        readOnly
-        onClick={e => e.target.select()}
-        id="share-url"
-      />
-    );
-  },
-
-  onAddWebDataClicked() {
-    this.setState({
-      isOpen: false
-    });
-    this.props.viewState.openUserData();
-  },
-
-  renderWarning() {
-    // Generate share data for user added catalog, then throw that away and use the returned
-    //  "rejected" items to display a disclaimer about what can't be shared
-    const unshareableItems = addUserAddedCatalog(this.props.terria, []);
-    return (
-      <If condition={unshareableItems.length > 0}>
-        <div className={Styles.warning}>
-          <Trans i18nKey="share.localDataNote">
->>>>>>> 818a9f58
-            <p className={Styles.paragraph}>
-              <strong>Note:</strong>
-            </p>
-            <p className={Styles.paragraph}>
-              The following data sources will NOT be shared because they include
-              data from this local system. To share these data sources, publish
-              their data on a web server and{" "}
-              <a
-                className={Styles.warningLink}
-                onClick={this.onAddWebDataClicked}
-              >
-                add them using a url
-              </a>
-              .
-            </p>
-<<<<<<< HEAD
+            <Trans i18nKey="share.localDataNote">
+              <p className={Styles.paragraph}>
+                <strong>Note:</strong>
+              </p>
+              <p className={Styles.paragraph}>
+                The following data sources will NOT be shared because they
+                include data from this local system. To share these data
+                sources, publish their data on a web server and{" "}
+                <a
+                  className={Styles.warningLink}
+                  onClick={this.onAddWebDataClicked}
+                >
+                  add them using a url
+                </a>
+                .
+              </p>
+            </Trans>
             <ul className={Styles.paragraph}>
               {unshareableItems.map((item, i) => {
                 return (
@@ -469,10 +335,11 @@
     },
 
     renderContentForCatalogShare() {
+      const { t } = this.props;
       return (
         <Choose>
           <When condition={this.state.shareUrl === ""}>
-            <Loader message="Generating share URL..." />
+            <Loader message={t("share.generatingUrl")} />
           </When>
           <Otherwise>
             <div className={Styles.clipboardForCatalogShare}>
@@ -483,91 +350,6 @@
                 id="share-url"
               />
               {/* {this.renderWarning()} */}
-=======
-          </Trans>
-          <ul className={Styles.paragraph}>
-            {unshareableItems.map((item, i) => {
-              return (
-                <li key={i}>
-                  <strong>{item.name}</strong>
-                </li>
-              );
-            })}
-          </ul>
-        </div>
-      </If>
-    );
-  },
-
-  renderContent() {
-    if (this.props.catalogShare) {
-      return this.renderContentForCatalogShare();
-    } else {
-      return this.renderContentWithPrintAndEmbed();
-    }
-  },
-
-  renderContentForCatalogShare() {
-    const { t } = this.props;
-    return (
-      <Choose>
-        <When condition={this.state.shareUrl === ""}>
-          <Loader message={t("share.generatingUrl")} />
-        </When>
-        <Otherwise>
-          <div className={Styles.clipboardForCatalogShare}>
-            <Clipboard
-              theme="light"
-              text={this.state.shareUrl}
-              source={this.getShareUrlInput("light")}
-              id="share-url"
-            />
-            {this.renderWarning()}
-          </div>
-        </Otherwise>
-      </Choose>
-    );
-  },
-
-  renderContentWithPrintAndEmbed() {
-    const { t } = this.props;
-    const iframeCode = this.state.shareUrl.length
-      ? `<iframe style="width: 720px; height: 600px; border: none;" src="${
-          this.state.shareUrl
-        }" allowFullScreen mozAllowFullScreen webkitAllowFullScreen></iframe>`
-      : "";
-
-    return (
-      <div>
-        <div className={DropdownStyles.section}>
-          <Clipboard source={this.getShareUrlInput("dark")} id="share-url" />
-          {this.renderWarning()}
-        </div>
-        <div className={DropdownStyles.section}>
-          <div>{t("share.printTitle")}</div>
-          <div className={Styles.explanation}>
-            {t("share.printExplanation")}
-          </div>
-          <div>
-            <button
-              className={Styles.printButton}
-              onClick={this.print}
-              disabled={this.state.creatingPrintView}
-            >
-              {t("share.printButton")}
-            </button>
-            <button
-              className={Styles.printButton}
-              onClick={this.showPrintView}
-              disabled={this.state.creatingPrintView}
-            >
-              {t("share.printViewButton")}
-            </button>
-            <div className={Styles.printViewLoader}>
-              {this.state.creatingPrintView && (
-                <Loader message={t("share.creatingPrintView")} />
-              )}
->>>>>>> 818a9f58
             </div>
           </Otherwise>
         </Choose>
@@ -575,6 +357,7 @@
     },
 
     renderContentWithPrintAndEmbed() {
+      const { t } = this.props;
       const iframeCode = this.state.shareUrl.length
         ? `<iframe style="width: 720px; height: 600px; border: none;" src="${
             this.state.shareUrl
@@ -587,42 +370,10 @@
             <Clipboard source={this.getShareUrlInput("dark")} id="share-url" />
             {/* {this.renderWarning()} */}
           </div>
-<<<<<<< HEAD
           <div className={DropdownStyles.section}>
-            <div>Print Map</div>
+            <div>{t("share.printTitle")}</div>
             <div className={Styles.explanation}>
-              Open a printable version of this map.
-=======
-        </div>
-        <div className={classNames(DropdownStyles.section, Styles.shortenUrl)}>
-          <div className={Styles.btnWrapper}>
-            <button
-              type="button"
-              onClick={this.toggleAdvancedOptions}
-              className={Styles.btnAdvanced}
-            >
-              <span>{t("share.btnAdvanced")}</span>
-              {this.advancedIsOpen() ? (
-                <Icon glyph={Icon.GLYPHS.opened} />
-              ) : (
-                <Icon glyph={Icon.GLYPHS.closed} />
-              )}
-            </button>
-          </div>
-          <If condition={this.advancedIsOpen()}>
-            <div className={DropdownStyles.section}>
-              <p className={Styles.paragraph}>{t("share.embedTitle")}</p>
-              <Input
-                large
-                dark
-                className={Styles.field}
-                type="text"
-                readOnly
-                placeholder={this.state.placeholder}
-                value={iframeCode}
-                onClick={e => e.target.select()}
-              />
->>>>>>> 818a9f58
+              {t("share.printExplanation")}
             </div>
             <div>
               <button
@@ -630,18 +381,18 @@
                 onClick={this.print}
                 disabled={this.state.creatingPrintView}
               >
-                Print
+                {t("share.printButton")}
               </button>
               <button
                 className={Styles.printButton}
                 onClick={this.showPrintView}
                 disabled={this.state.creatingPrintView}
               >
-                Show Print View
+                {t("share.printViewButton")}
               </button>
               <div className={Styles.printViewLoader}>
                 {this.state.creatingPrintView && (
-                  <Loader message="Creating print view..." />
+                  <Loader message={t("share.creatingPrintView")} />
                 )}
               </div>
             </div>
@@ -655,8 +406,7 @@
                 onClick={this.toggleAdvancedOptions}
                 className={Styles.btnAdvanced}
               >
-<<<<<<< HEAD
-                <span>Advanced options</span>
+                <span>{t("share.btnAdvanced")}</span>
                 {this.advancedIsOpen() ? (
                   <Icon glyph={Icon.GLYPHS.opened} />
                 ) : (
@@ -666,9 +416,7 @@
             </div>
             <If condition={this.advancedIsOpen()}>
               <div className={DropdownStyles.section}>
-                <p className={Styles.paragraph}>
-                  To embed, copy this code to embed this map into an HTML page:
-                </p>
+                <p className={Styles.paragraph}>{t("share.embedTitle")}</p>
                 <Input
                   large
                   dark
@@ -679,16 +427,6 @@
                   value={iframeCode}
                   onClick={e => e.target.select()}
                 />
-=======
-                <button onClick={this.onShortenClicked}>
-                  {this.shouldShorten() ? (
-                    <Icon glyph={Icon.GLYPHS.checkboxOn} />
-                  ) : (
-                    <Icon glyph={Icon.GLYPHS.checkboxOff} />
-                  )}
-                  {t("share.shortenUsingService")}
-                </button>
->>>>>>> 818a9f58
               </div>
               <If condition={this.isUrlShortenable()}>
                 <div
@@ -703,14 +441,13 @@
                     ) : (
                       <Icon glyph={Icon.GLYPHS.checkboxOff} />
                     )}
-                    Shorten the share URL using a web service
+                    {t("share.shortenUsingService")}
                   </button>
                 </div>
               </If>
             </If>
           </div>
         </div>
-<<<<<<< HEAD
       );
     },
 
@@ -721,64 +458,6 @@
           className={Styles.formatButton}
           onClick={this.download}
           disabled={this.state.creatingDownload}
-=======
-      </div>
-    );
-  },
-
-  renderDownloadFormatButton(format) {
-    return (
-      <button
-        key={format.name}
-        className={Styles.formatButton}
-        onClick={this.download}
-        disabled={this.state.creatingDownload}
-      >
-        {format.name}
-      </button>
-    );
-  },
-
-  render() {
-    const { t } = this.props;
-    const { catalogShare, catalogShareWithoutText, modalWidth } = this.props;
-    const dropdownTheme = {
-      btn: classNames({
-        [Styles.btnCatalogShare]: catalogShare,
-        [Styles.btnWithoutText]: catalogShareWithoutText
-      }),
-      outer: classNames(Styles.sharePanel, {
-        [Styles.catalogShare]: catalogShare
-      }),
-      inner: classNames(Styles.dropdownInner, {
-        [Styles.catalogShareInner]: catalogShare
-      }),
-      icon: "share"
-    };
-
-    const btnText = catalogShare
-      ? t("share.btnCatalogShareText")
-      : t("share.btnMapShareText");
-    const btnTitle = catalogShare
-      ? t("share.btnCatalogShareTitle")
-      : t("share.btnMapShareTitle");
-
-    return (
-      <div>
-        <MenuPanel
-          theme={dropdownTheme}
-          btnText={catalogShareWithoutText ? null : btnText}
-          viewState={this.props.viewState}
-          btnTitle={btnTitle}
-          isOpen={this.state.isOpen}
-          onOpenChanged={this.changeOpenState}
-          showDropdownAsModal={catalogShare}
-          modalWidth={modalWidth}
-          smallScreen={this.props.viewState.useSmallScreenInterface}
-          onDismissed={() => {
-            if (catalogShare) this.props.viewState.shareModalIsVisible = false;
-          }}
->>>>>>> 818a9f58
         >
           {format.name}
         </button>
@@ -786,6 +465,7 @@
     },
 
     render() {
+      const { t } = this.props;
       const { catalogShare, catalogShareWithoutText, modalWidth } = this.props;
       const dropdownTheme = {
         btn: classNames({
@@ -801,10 +481,12 @@
         icon: "share"
       };
 
-      const btnText = catalogShare ? "Share" : "Share / Print";
+      const btnText = catalogShare
+        ? t("share.btnCatalogShareText")
+        : t("share.btnMapShareText");
       const btnTitle = catalogShare
-        ? "Share your catalogue with others"
-        : "Share your map with others";
+        ? t("share.btnCatalogShareTitle")
+        : t("share.btnMapShareTitle");
 
       return (
         <div>
