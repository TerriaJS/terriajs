"use strict";

import classNames from "classnames";
import createReactClass from "create-react-class";
import { observer } from "mobx-react";
import PropTypes from "prop-types";
import React from "react";
import defined from "terriajs-cesium/Source/Core/defined";
import printWindow from "../../../../Core/printWindow";
import Clipboard from "../../../Clipboard";
import Icon from "../../../Icon.jsx";
import Loader from "../../../Loader";
<<<<<<< HEAD
import MenuPanel from "../../../StandardUserInterface/customizable/MenuPanel";
=======
import ObserverModelMixin from "../../../ObserveModelMixin";
import MenuPanel from "../../../StandardUserInterface/customizable/MenuPanel.jsx";
import StorySharePanel from "./StorySharePanel.jsx";
>>>>>>> d35bfb43
import Input from "../../../Styled/Input/Input.jsx";
import DropdownStyles from "../panel.scss";
import {
  isShareable,
  buildShareLink,
  buildShortShareLink,
  canShorten
} from "./BuildShareLink";
import { withTranslation, Trans } from "react-i18next";
import PrintView from "./PrintView";
import Styles from "./share-panel.scss";

<<<<<<< HEAD
const SharePanel = observer(
  createReactClass({
    displayName: "SharePanel",

    propTypes: {
      terria: PropTypes.object,
      userPropWhiteList: PropTypes.array,
      advancedIsOpen: PropTypes.bool,
      shortenUrls: PropTypes.bool,
      catalogShare: PropTypes.bool,
      catalogShareWithoutText: PropTypes.bool,
      modalWidth: PropTypes.number,
      viewState: PropTypes.object.isRequired,
      t: PropTypes.func.isRequired
    },

    getDefaultProps() {
      return {
        advancedIsOpen: false,
        shortenUrls: false
      };
    },

    getInitialState() {
      return {
        isOpen: false,
        shortenUrls:
          this.props.shortenUrls &&
          this.props.terria.getLocalProperty("shortenShareUrls"),
        shareUrl: "",
        creatingPrintView: false,
        creatingDownload: false
=======
const SharePanel = createReactClass({
  displayName: "SharePanel",
  mixins: [ObserverModelMixin],

  propTypes: {
    terria: PropTypes.object,
    userPropWhiteList: PropTypes.array,
    advancedIsOpen: PropTypes.bool,
    shortenUrls: PropTypes.bool,
    storyShare: PropTypes.bool,
    catalogShare: PropTypes.bool,
    catalogShareWithoutText: PropTypes.bool,
    modalWidth: PropTypes.number,
    viewState: PropTypes.object.isRequired,
    userOnClick: PropTypes.func,
    btnDisabled: PropTypes.bool,
    t: PropTypes.func.isRequired
  },

  getDefaultProps() {
    return {
      advancedIsOpen: false,
      shortenUrls: false
    };
  },

  getInitialState() {
    return {
      isOpen: false,
      shortenUrls:
        this.props.shortenUrls &&
        this.props.terria.getLocalProperty("shortenShareUrls"),
      shareUrl: "",
      creatingPrintView: false,
      creatingDownload: false
    };
  },

  componentDidMount() {
    if (this.props.terria.configParameters.interceptBrowserPrint) {
      window.addEventListener("beforeprint", this.beforeBrowserPrint, false);
      window.addEventListener("afterprint", this.afterBrowserPrint, false);

      const handlePrintMediaChange = evt => {
        if (evt.matches) {
          this.beforeBrowserPrint();
        } else {
          this.afterBrowserPrint();
        }
>>>>>>> d35bfb43
      };
    },

    componentDidMount() {
      if (this.props.terria.configParameters.interceptBrowserPrint) {
        window.addEventListener("beforeprint", this.beforeBrowserPrint, false);
        window.addEventListener("afterprint", this.afterBrowserPrint, false);

        const handlePrintMediaChange = evt => {
          if (evt.matches) {
            this.beforeBrowserPrint();
          } else {
            this.afterBrowserPrint();
          }
        };

        if (window.matchMedia) {
          const matcher = window.matchMedia("print");
          matcher.addListener(handlePrintMediaChange);
          this._unsubscribeFromPrintMediaChange = function() {
            matcher.removeListener(handlePrintMediaChange);
          };
        }

        this._oldPrint = window.print;
        window.print = () => {
          this.print();
        };
      }
    },

    componentWillUnmount() {
      window.removeEventListener("beforeprint", this.beforeBrowserPrint, false);
      window.removeEventListener("afterprint", this.afterBrowserPrint, false);
      if (this._unsubscribeFromPrintMediaChange) {
        this._unsubscribeFromPrintMediaChange();
      }

      if (this._oldPrint) {
        window.print = this._oldPrint;
      }
    },

    beforeBrowserPrint() {
      const { t } = this.props;
      this.afterBrowserPrint();
      this._message = document.createElement("div");
      this._message.innerText = t("share.browserPrint", {
        appName: this.props.terria.appName
      });
      window.document.body.insertBefore(
        this._message,
        window.document.body.childNodes[0]
      );
    },

    afterBrowserPrint() {
      if (this._message) {
        window.document.body.removeChild(this._message);
        this._message = undefined;
      }
      this.changeOpenState(true);
    },

    advancedIsOpen() {
      return this.state.advancedIsOpen;
    },

    toggleAdvancedOptions(e) {
      this.setState(prevState => ({
        advancedIsOpen: !prevState.advancedIsOpen
      }));
    },

    updateForShortening() {
      const { t } = this.props;
      this.setState({
        shareUrl: ""
      });

      if (this.shouldShorten()) {
        this.setState({
          placeholder: t("share.shortLinkShortening")
        });

        buildShortShareLink(this.props.terria, this.props.viewState)
          .then(shareUrl => this.setState({ shareUrl }))
          .catch(() => {
            this.setUnshortenedUrl();
            this.setState({
              errorMessage: t("share.shortLinkError")
            });
          });
      } else {
        this.setUnshortenedUrl();
      }
    },

    setUnshortenedUrl() {
      this.setState({
        shareUrl: buildShareLink(this.props.terria, this.props.viewState)
      });
    },

    isUrlShortenable() {
      return canShorten(this.props.terria);
    },

    shouldShorten() {
      const localStoragePref = this.props.terria.getLocalProperty(
        "shortenShareUrls"
      );

      return (
        this.isUrlShortenable() &&
        (localStoragePref || !defined(localStoragePref))
      );
    },

    onShortenClicked(e) {
      if (this.shouldShorten()) {
        this.props.terria.setLocalProperty("shortenShareUrls", false);
      } else if (this.isUrlShortenable()) {
        this.props.terria.setLocalProperty("shortenShareUrls", true);
      } else {
        return;
      }

      this.updateForShortening();
<<<<<<< HEAD
      this.forceUpdate();
    },

    changeOpenState(open) {
      this.setState({
        isOpen: open
      });

      if (open) {
        this.updateForShortening();
        if (this.props.catalogShare) {
          this.props.viewState.shareModalIsVisible = true;
        }
=======
      if (this.props.catalogShare || this.props.storyShare) {
        this.props.viewState.shareModalIsVisible = true;
>>>>>>> d35bfb43
      }
    },

    print() {
      this.createPrintView(true, true);
    },

    showPrintView() {
      this.createPrintView(false, false);
    },

    createPrintView(hidden, printAutomatically) {
      this.setState({
        creatingPrintView: true
      });

      let iframe;
      if (hidden) {
        iframe = document.createElement("iframe");
        document.body.appendChild(iframe);
      }

      PrintView.create({
        terria: this.props.terria,
        viewState: this.props.viewState,
        printWindow: iframe ? iframe.contentWindow : undefined,
        readyCallback: windowToPrint => {
          if (printAutomatically) {
            printWindow(windowToPrint)
              .then(null, e => {
                // If the print promise rejects, raise an error
                this.props.terria.error.raiseEvent(e);
              })
              .then(() => {
                // whether there was an error or not, clean up
                if (iframe) {
                  document.body.removeChild(iframe);
                }
                if (hidden) {
                  this.setState({
                    creatingPrintView: false
                  });
                }
              });
          }
        },
        closeCallback: windowToPrint => {
          if (hidden) {
            this.setState({
              creatingPrintView: false
            });
          }
        }
      });

      if (!hidden) {
        this.setState({
          creatingPrintView: false
        });
      }
    },

    getShareUrlInput(theme) {
      return (
        <Input
          className={Styles.shareUrlfield}
          light={theme === "light"}
          dark={theme === "dark"}
          large
          type="text"
          value={this.state.shareUrl}
          placeholder={this.state.placeholder}
          readOnly
          onClick={e => e.target.select()}
          id="share-url"
        />
      );
    },

    onAddWebDataClicked() {
      this.setState({
        isOpen: false
      });
<<<<<<< HEAD
      this.props.viewState.openUserData();
    },

    hasUserAddedData() {
      return this.props.terria.catalog.userAddedDataGroup.members.length > 0;
    },

    renderWarning() {
      const unshareableItems = this.props.terria.catalog.userAddedDataGroup.memberModels.filter(
        model => !isShareable(this.props.terria)(model.uniqueId)
      );

      return (
        <If condition={unshareableItems.length > 0}>
          <div className={Styles.warning}>
            <Trans i18nKey="share.localDataNote">
              <p className={Styles.paragraph}>
                <strong>Note:</strong>
              </p>
              <p className={Styles.paragraph}>
                The following data sources will NOT be shared because they
                include data from this local system. To share these data
                sources, publish their data on a web server and{" "}
                <a
                  className={Styles.warningLink}
                  onClick={this.onAddWebDataClicked}
                >
                  add them using a url
                </a>
                .
              </p>
            </Trans>
            <ul className={Styles.paragraph}>
              {unshareableItems.map((item, i) => {
                return (
                  <li key={i}>
                    <strong>{item.name}</strong>
                  </li>
                );
              })}
            </ul>
          </div>
        </If>
      );
    },

    renderContent() {
      if (this.props.catalogShare) {
        return this.renderContentForCatalogShare();
      } else {
        return this.renderContentWithPrintAndEmbed();
      }
    },

    renderContentForCatalogShare() {
      const { t } = this.props;
      return (
        <Choose>
          <When condition={this.state.shareUrl === ""}>
            <Loader message={t("share.generatingUrl")} />
          </When>
          <Otherwise>
            <div className={Styles.clipboardForCatalogShare}>
              <Clipboard
                theme="light"
                text={this.state.shareUrl}
                source={this.getShareUrlInput("light")}
                id="share-url"
              />
              {this.renderWarning()}
=======
    }
  },

  getShareUrlInput(theme) {
    return (
      <Input
        className={Styles.shareUrlfield}
        light={theme === "light"}
        dark={theme === "dark"}
        large
        type="text"
        value={this.state.shareUrl}
        placeholder={this.state.placeholder}
        readOnly
        onClick={e => e.target.select()}
        id="share-url"
      />
    );
  },

  onAddWebDataClicked() {
    this.setState({
      isOpen: false
    });
    this.props.viewState.openUserData();
  },

  renderWarning() {
    // Generate share data for user added catalog, then throw that away and use the returned
    //  "rejected" items to display a disclaimer about what can't be shared
    const unshareableItems = addUserAddedCatalog(this.props.terria, []);
    return (
      <If condition={unshareableItems.length > 0}>
        <div className={Styles.warning}>
          <Trans i18nKey="share.localDataNote">
            <p className={Styles.paragraph}>
              <strong>Note:</strong>
            </p>
            <p className={Styles.paragraph}>
              The following data sources will NOT be shared because they include
              data from this local system. To share these data sources, publish
              their data on a web server and{" "}
              <a
                className={Styles.warningLink}
                onClick={this.onAddWebDataClicked}
              >
                add them using a url
              </a>
              .
            </p>
          </Trans>
          <ul className={Styles.paragraph}>
            {unshareableItems.map((item, i) => {
              return (
                <li key={i}>
                  <strong>{item.name}</strong>
                </li>
              );
            })}
          </ul>
        </div>
      </If>
    );
  },

  renderContent() {
    if (this.props.catalogShare) {
      return this.renderContentForCatalogShare();
    } else if (this.props.storyShare) {
      return this.renderContentForStoryShare();
    } else {
      return this.renderContentWithPrintAndEmbed();
    }
  },

  renderContentForCatalogShare() {
    const { t } = this.props;
    return (
      <Choose>
        <When condition={this.state.shareUrl === ""}>
          <Loader message={t("share.generatingUrl")} />
        </When>
        <Otherwise>
          <div className={Styles.clipboardForCatalogShare}>
            <Clipboard
              theme="light"
              text={this.state.shareUrl}
              source={this.getShareUrlInput("light")}
              id="share-url"
            />
            {this.renderWarning()}
          </div>
        </Otherwise>
      </Choose>
    );
  },

  renderContentForStoryShare() {
    const { t } = this.props;
    return (
      <Choose>
        <When condition={this.state.shareUrl === ""}>
          <Loader message={t("share.generatingUrl")} />
        </When>
        <Otherwise>
          <div className={Styles.clipboardForStoryShare}>
            <Clipboard
              theme="light"
              text={this.state.shareUrl}
              source={this.getShareUrlInput("light")}
              id="share-url"
            />
            {this.renderWarning()}
          </div>
        </Otherwise>
      </Choose>
    );
  },

  renderContentWithPrintAndEmbed() {
    const { t } = this.props;
    const iframeCode = this.state.shareUrl.length
      ? `<iframe style="width: 720px; height: 600px; border: none;" src="${
          this.state.shareUrl
        }" allowFullScreen mozAllowFullScreen webkitAllowFullScreen></iframe>`
      : "";

    return (
      <div>
        <div className={DropdownStyles.section}>
          <Clipboard source={this.getShareUrlInput("dark")} id="share-url" />
          {this.renderWarning()}
        </div>
        <div className={DropdownStyles.section}>
          <div>{t("share.printTitle")}</div>
          <div className={Styles.explanation}>
            {t("share.printExplanation")}
          </div>
          <div>
            <button
              className={Styles.printButton}
              onClick={this.print}
              disabled={this.state.creatingPrintView}
            >
              {t("share.printButton")}
            </button>
            <button
              className={Styles.printButton}
              onClick={this.showPrintView}
              disabled={this.state.creatingPrintView}
            >
              {t("share.printViewButton")}
            </button>
            <div className={Styles.printViewLoader}>
              {this.state.creatingPrintView && (
                <Loader message={t("share.creatingPrintView")} />
              )}
>>>>>>> d35bfb43
            </div>
          </Otherwise>
        </Choose>
      );
    },

    renderContentWithPrintAndEmbed() {
      const { t } = this.props;
      const iframeCode = this.state.shareUrl.length
        ? `<iframe style="width: 720px; height: 600px; border: none;" src="${this.state.shareUrl}" allowFullScreen mozAllowFullScreen webkitAllowFullScreen></iframe>`
        : "";

      return (
        <div>
          <div className={DropdownStyles.section}>
            <Clipboard source={this.getShareUrlInput("dark")} id="share-url" />
            {this.renderWarning()}
          </div>
          <div className={DropdownStyles.section}>
            <div>{t("share.printTitle")}</div>
            <div className={Styles.explanation}>
              {t("share.printExplanation")}
            </div>
            <div>
              <button
                className={Styles.printButton}
                onClick={this.print}
                disabled={this.state.creatingPrintView}
              >
                {t("share.printButton")}
              </button>
              <button
                className={Styles.printButton}
                onClick={this.showPrintView}
                disabled={this.state.creatingPrintView}
              >
                {t("share.printViewButton")}
              </button>
              <div className={Styles.printViewLoader}>
                {this.state.creatingPrintView && (
                  <Loader message={t("share.creatingPrintView")} />
                )}
              </div>
            </div>
          </div>
          <div
            className={classNames(DropdownStyles.section, Styles.shortenUrl)}
          >
            <div className={Styles.btnWrapper}>
              <button
                type="button"
                onClick={this.toggleAdvancedOptions}
                className={Styles.btnAdvanced}
              >
                <span>{t("share.btnAdvanced")}</span>
                {this.advancedIsOpen() ? (
                  <Icon glyph={Icon.GLYPHS.opened} />
                ) : (
                  <Icon glyph={Icon.GLYPHS.closed} />
                )}
              </button>
            </div>
            <If condition={this.advancedIsOpen()}>
              <div className={DropdownStyles.section}>
                <p className={Styles.paragraph}>{t("share.embedTitle")}</p>
                <Input
                  large
                  dark
                  className={Styles.field}
                  type="text"
                  readOnly
                  placeholder={this.state.placeholder}
                  value={iframeCode}
                  onClick={e => e.target.select()}
                />
              </div>
              <If condition={this.isUrlShortenable()}>
                <div
                  className={classNames(
                    DropdownStyles.section,
                    Styles.shortenUrl
                  )}
                >
                  <button onClick={this.onShortenClicked}>
                    {this.shouldShorten() ? (
                      <Icon glyph={Icon.GLYPHS.checkboxOn} />
                    ) : (
                      <Icon glyph={Icon.GLYPHS.checkboxOff} />
                    )}
                    {t("share.shortenUsingService")}
                  </button>
                </div>
              </If>
            </If>
          </div>
        </div>
<<<<<<< HEAD
      );
    },

    renderDownloadFormatButton(format) {
      return (
        <button
          key={format.name}
          className={Styles.formatButton}
          onClick={this.download}
          disabled={this.state.creatingDownload}
        >
          {format.name}
        </button>
      );
    },

    render() {
      const { t } = this.props;
      const { catalogShare, catalogShareWithoutText, modalWidth } = this.props;
      const dropdownTheme = {
        btn: classNames({
          [Styles.btnCatalogShare]: catalogShare,
          [Styles.btnWithoutText]: catalogShareWithoutText
        }),
        outer: classNames(Styles.sharePanel, {
          [Styles.catalogShare]: catalogShare
        }),
        inner: classNames(Styles.dropdownInner, {
          [Styles.catalogShareInner]: catalogShare
        }),
        icon: "share"
      };

      const btnText = catalogShare
        ? t("share.btnCatalogShareText")
        : t("share.btnMapShareText");
      const btnTitle = catalogShare
        ? t("share.btnCatalogShareTitle")
        : t("share.btnMapShareTitle");

      return (
        <div>
          <MenuPanel
            theme={dropdownTheme}
            btnText={catalogShareWithoutText ? null : btnText}
            viewState={this.props.viewState}
            btnTitle={btnTitle}
            isOpen={this.state.isOpen}
            onOpenChanged={this.changeOpenState}
            showDropdownAsModal={catalogShare}
            modalWidth={modalWidth}
            smallScreen={this.props.viewState.useSmallScreenInterface}
            onDismissed={() => {
              if (catalogShare)
                this.props.viewState.shareModalIsVisible = false;
            }}
          >
            <If condition={this.state.isOpen}>{this.renderContent()}</If>
          </MenuPanel>
        </div>
      );
    }
  })
);
=======
      </div>
    );
  },

  renderDownloadFormatButton(format) {
    return (
      <button
        key={format.name}
        className={Styles.formatButton}
        onClick={this.download}
        disabled={this.state.creatingDownload}
      >
        {format.name}
      </button>
    );
  },

  openWithUserClick() {
    if (this.props.userOnClick) {
      this.props.userOnClick();
    }
    this.changeOpenState();
    this.renderContentForStoryShare();
  },

  render() {
    const { t } = this.props;
    const {
      catalogShare,
      storyShare,
      catalogShareWithoutText,
      modalWidth
    } = this.props;
    const dropdownTheme = {
      btn: classNames({
        [Styles.btnCatalogShare]: catalogShare,
        [Styles.btnStoryShare]: storyShare,
        [Styles.btnWithoutText]: catalogShareWithoutText
      }),
      outer: classNames(Styles.sharePanel, {
        [Styles.catalogShare]: catalogShare,
        [Styles.storyShare]: storyShare
      }),
      inner: classNames(Styles.dropdownInner, {
        [Styles.catalogShareInner]: catalogShare,
        [Styles.storyShareInner]: storyShare
      }),
      icon: "share"
    };

    const btnText = catalogShare
      ? t("share.btnCatalogShareText")
      : storyShare
      ? t("share.btnStoryShareText")
      : t("share.btnMapShareText");
    const btnTitle = catalogShare
      ? t("share.btnCatalogShareTitle")
      : storyShare
      ? t("share.btnStoryShareTitle")
      : t("share.btnMapShareTitle");

    return !storyShare ? (
      <div>
        <MenuPanel
          theme={dropdownTheme}
          btnText={catalogShareWithoutText ? null : btnText}
          viewState={this.props.viewState}
          btnTitle={btnTitle}
          isOpen={this.state.isOpen}
          onOpenChanged={this.changeOpenState}
          showDropdownAsModal={catalogShare}
          modalWidth={modalWidth}
          smallScreen={this.props.viewState.useSmallScreenInterface}
          onDismissed={() => {
            if (catalogShare) this.props.viewState.shareModalIsVisible = false;
          }}
          userOnClick={this.props.userOnClick}
        >
          <If condition={this.state.isOpen}>{this.renderContent()}</If>
        </MenuPanel>
      </div>
    ) : (
      <StorySharePanel
        theme={dropdownTheme}
        btnText={catalogShareWithoutText ? null : btnText}
        viewState={this.props.viewState}
        btnTitle={btnTitle}
        isOpen={this.state.isOpen}
        onOpenChanged={this.changeOpenState}
        showDropdownAsModal={storyShare}
        modalWidth={modalWidth}
        smallScreen={this.props.viewState.useSmallScreenInterface}
        btnDisabled={this.props.btnDisabled}
        onDismissed={() => {
          if (storyShare) this.props.viewState.shareModalIsVisible = false;
        }}
        userOnClick={this.props.userOnClick}
      >
        <If condition={this.state.isOpen}>{this.renderContent()}</If>
      </StorySharePanel>
    );
  }
});
>>>>>>> d35bfb43

export default withTranslation()(SharePanel);<|MERGE_RESOLUTION|>--- conflicted
+++ resolved
@@ -1,843 +1,582 @@
-"use strict";
-
-import classNames from "classnames";
-import createReactClass from "create-react-class";
-import { observer } from "mobx-react";
-import PropTypes from "prop-types";
-import React from "react";
-import defined from "terriajs-cesium/Source/Core/defined";
-import printWindow from "../../../../Core/printWindow";
-import Clipboard from "../../../Clipboard";
-import Icon from "../../../Icon.jsx";
-import Loader from "../../../Loader";
-<<<<<<< HEAD
-import MenuPanel from "../../../StandardUserInterface/customizable/MenuPanel";
-=======
-import ObserverModelMixin from "../../../ObserveModelMixin";
-import MenuPanel from "../../../StandardUserInterface/customizable/MenuPanel.jsx";
-import StorySharePanel from "./StorySharePanel.jsx";
->>>>>>> d35bfb43
-import Input from "../../../Styled/Input/Input.jsx";
-import DropdownStyles from "../panel.scss";
-import {
-  isShareable,
-  buildShareLink,
-  buildShortShareLink,
-  canShorten
-} from "./BuildShareLink";
-import { withTranslation, Trans } from "react-i18next";
-import PrintView from "./PrintView";
-import Styles from "./share-panel.scss";
-
-<<<<<<< HEAD
-const SharePanel = observer(
-  createReactClass({
-    displayName: "SharePanel",
-
-    propTypes: {
-      terria: PropTypes.object,
-      userPropWhiteList: PropTypes.array,
-      advancedIsOpen: PropTypes.bool,
-      shortenUrls: PropTypes.bool,
-      catalogShare: PropTypes.bool,
-      catalogShareWithoutText: PropTypes.bool,
-      modalWidth: PropTypes.number,
-      viewState: PropTypes.object.isRequired,
-      t: PropTypes.func.isRequired
-    },
-
-    getDefaultProps() {
-      return {
-        advancedIsOpen: false,
-        shortenUrls: false
-      };
-    },
-
-    getInitialState() {
-      return {
-        isOpen: false,
-        shortenUrls:
-          this.props.shortenUrls &&
-          this.props.terria.getLocalProperty("shortenShareUrls"),
-        shareUrl: "",
-        creatingPrintView: false,
-        creatingDownload: false
-=======
-const SharePanel = createReactClass({
-  displayName: "SharePanel",
-  mixins: [ObserverModelMixin],
-
-  propTypes: {
-    terria: PropTypes.object,
-    userPropWhiteList: PropTypes.array,
-    advancedIsOpen: PropTypes.bool,
-    shortenUrls: PropTypes.bool,
-    storyShare: PropTypes.bool,
-    catalogShare: PropTypes.bool,
-    catalogShareWithoutText: PropTypes.bool,
-    modalWidth: PropTypes.number,
-    viewState: PropTypes.object.isRequired,
-    userOnClick: PropTypes.func,
-    btnDisabled: PropTypes.bool,
-    t: PropTypes.func.isRequired
-  },
-
-  getDefaultProps() {
-    return {
-      advancedIsOpen: false,
-      shortenUrls: false
-    };
-  },
-
-  getInitialState() {
-    return {
-      isOpen: false,
-      shortenUrls:
-        this.props.shortenUrls &&
-        this.props.terria.getLocalProperty("shortenShareUrls"),
-      shareUrl: "",
-      creatingPrintView: false,
-      creatingDownload: false
-    };
-  },
-
-  componentDidMount() {
-    if (this.props.terria.configParameters.interceptBrowserPrint) {
-      window.addEventListener("beforeprint", this.beforeBrowserPrint, false);
-      window.addEventListener("afterprint", this.afterBrowserPrint, false);
-
-      const handlePrintMediaChange = evt => {
-        if (evt.matches) {
-          this.beforeBrowserPrint();
-        } else {
-          this.afterBrowserPrint();
-        }
->>>>>>> d35bfb43
-      };
-    },
-
-    componentDidMount() {
-      if (this.props.terria.configParameters.interceptBrowserPrint) {
-        window.addEventListener("beforeprint", this.beforeBrowserPrint, false);
-        window.addEventListener("afterprint", this.afterBrowserPrint, false);
-
-        const handlePrintMediaChange = evt => {
-          if (evt.matches) {
-            this.beforeBrowserPrint();
-          } else {
-            this.afterBrowserPrint();
-          }
-        };
-
-        if (window.matchMedia) {
-          const matcher = window.matchMedia("print");
-          matcher.addListener(handlePrintMediaChange);
-          this._unsubscribeFromPrintMediaChange = function() {
-            matcher.removeListener(handlePrintMediaChange);
-          };
-        }
-
-        this._oldPrint = window.print;
-        window.print = () => {
-          this.print();
-        };
-      }
-    },
-
-    componentWillUnmount() {
-      window.removeEventListener("beforeprint", this.beforeBrowserPrint, false);
-      window.removeEventListener("afterprint", this.afterBrowserPrint, false);
-      if (this._unsubscribeFromPrintMediaChange) {
-        this._unsubscribeFromPrintMediaChange();
-      }
-
-      if (this._oldPrint) {
-        window.print = this._oldPrint;
-      }
-    },
-
-    beforeBrowserPrint() {
-      const { t } = this.props;
-      this.afterBrowserPrint();
-      this._message = document.createElement("div");
-      this._message.innerText = t("share.browserPrint", {
-        appName: this.props.terria.appName
-      });
-      window.document.body.insertBefore(
-        this._message,
-        window.document.body.childNodes[0]
-      );
-    },
-
-    afterBrowserPrint() {
-      if (this._message) {
-        window.document.body.removeChild(this._message);
-        this._message = undefined;
-      }
-      this.changeOpenState(true);
-    },
-
-    advancedIsOpen() {
-      return this.state.advancedIsOpen;
-    },
-
-    toggleAdvancedOptions(e) {
-      this.setState(prevState => ({
-        advancedIsOpen: !prevState.advancedIsOpen
-      }));
-    },
-
-    updateForShortening() {
-      const { t } = this.props;
-      this.setState({
-        shareUrl: ""
-      });
-
-      if (this.shouldShorten()) {
-        this.setState({
-          placeholder: t("share.shortLinkShortening")
-        });
-
-        buildShortShareLink(this.props.terria, this.props.viewState)
-          .then(shareUrl => this.setState({ shareUrl }))
-          .catch(() => {
-            this.setUnshortenedUrl();
-            this.setState({
-              errorMessage: t("share.shortLinkError")
-            });
-          });
-      } else {
-        this.setUnshortenedUrl();
-      }
-    },
-
-    setUnshortenedUrl() {
-      this.setState({
-        shareUrl: buildShareLink(this.props.terria, this.props.viewState)
-      });
-    },
-
-    isUrlShortenable() {
-      return canShorten(this.props.terria);
-    },
-
-    shouldShorten() {
-      const localStoragePref = this.props.terria.getLocalProperty(
-        "shortenShareUrls"
-      );
-
-      return (
-        this.isUrlShortenable() &&
-        (localStoragePref || !defined(localStoragePref))
-      );
-    },
-
-    onShortenClicked(e) {
-      if (this.shouldShorten()) {
-        this.props.terria.setLocalProperty("shortenShareUrls", false);
-      } else if (this.isUrlShortenable()) {
-        this.props.terria.setLocalProperty("shortenShareUrls", true);
-      } else {
-        return;
-      }
-
-      this.updateForShortening();
-<<<<<<< HEAD
-      this.forceUpdate();
-    },
-
-    changeOpenState(open) {
-      this.setState({
-        isOpen: open
-      });
-
-      if (open) {
-        this.updateForShortening();
-        if (this.props.catalogShare) {
-          this.props.viewState.shareModalIsVisible = true;
-        }
-=======
-      if (this.props.catalogShare || this.props.storyShare) {
-        this.props.viewState.shareModalIsVisible = true;
->>>>>>> d35bfb43
-      }
-    },
-
-    print() {
-      this.createPrintView(true, true);
-    },
-
-    showPrintView() {
-      this.createPrintView(false, false);
-    },
-
-    createPrintView(hidden, printAutomatically) {
-      this.setState({
-        creatingPrintView: true
-      });
-
-      let iframe;
-      if (hidden) {
-        iframe = document.createElement("iframe");
-        document.body.appendChild(iframe);
-      }
-
-      PrintView.create({
-        terria: this.props.terria,
-        viewState: this.props.viewState,
-        printWindow: iframe ? iframe.contentWindow : undefined,
-        readyCallback: windowToPrint => {
-          if (printAutomatically) {
-            printWindow(windowToPrint)
-              .then(null, e => {
-                // If the print promise rejects, raise an error
-                this.props.terria.error.raiseEvent(e);
-              })
-              .then(() => {
-                // whether there was an error or not, clean up
-                if (iframe) {
-                  document.body.removeChild(iframe);
-                }
-                if (hidden) {
-                  this.setState({
-                    creatingPrintView: false
-                  });
-                }
-              });
-          }
-        },
-        closeCallback: windowToPrint => {
-          if (hidden) {
-            this.setState({
-              creatingPrintView: false
-            });
-          }
-        }
-      });
-
-      if (!hidden) {
-        this.setState({
-          creatingPrintView: false
-        });
-      }
-    },
-
-    getShareUrlInput(theme) {
-      return (
-        <Input
-          className={Styles.shareUrlfield}
-          light={theme === "light"}
-          dark={theme === "dark"}
-          large
-          type="text"
-          value={this.state.shareUrl}
-          placeholder={this.state.placeholder}
-          readOnly
-          onClick={e => e.target.select()}
-          id="share-url"
-        />
-      );
-    },
-
-    onAddWebDataClicked() {
-      this.setState({
-        isOpen: false
-      });
-<<<<<<< HEAD
-      this.props.viewState.openUserData();
-    },
-
-    hasUserAddedData() {
-      return this.props.terria.catalog.userAddedDataGroup.members.length > 0;
-    },
-
-    renderWarning() {
-      const unshareableItems = this.props.terria.catalog.userAddedDataGroup.memberModels.filter(
-        model => !isShareable(this.props.terria)(model.uniqueId)
-      );
-
-      return (
-        <If condition={unshareableItems.length > 0}>
-          <div className={Styles.warning}>
-            <Trans i18nKey="share.localDataNote">
-              <p className={Styles.paragraph}>
-                <strong>Note:</strong>
-              </p>
-              <p className={Styles.paragraph}>
-                The following data sources will NOT be shared because they
-                include data from this local system. To share these data
-                sources, publish their data on a web server and{" "}
-                <a
-                  className={Styles.warningLink}
-                  onClick={this.onAddWebDataClicked}
-                >
-                  add them using a url
-                </a>
-                .
-              </p>
-            </Trans>
-            <ul className={Styles.paragraph}>
-              {unshareableItems.map((item, i) => {
-                return (
-                  <li key={i}>
-                    <strong>{item.name}</strong>
-                  </li>
-                );
-              })}
-            </ul>
-          </div>
-        </If>
-      );
-    },
-
-    renderContent() {
-      if (this.props.catalogShare) {
-        return this.renderContentForCatalogShare();
-      } else {
-        return this.renderContentWithPrintAndEmbed();
-      }
-    },
-
-    renderContentForCatalogShare() {
-      const { t } = this.props;
-      return (
-        <Choose>
-          <When condition={this.state.shareUrl === ""}>
-            <Loader message={t("share.generatingUrl")} />
-          </When>
-          <Otherwise>
-            <div className={Styles.clipboardForCatalogShare}>
-              <Clipboard
-                theme="light"
-                text={this.state.shareUrl}
-                source={this.getShareUrlInput("light")}
-                id="share-url"
-              />
-              {this.renderWarning()}
-=======
-    }
-  },
-
-  getShareUrlInput(theme) {
-    return (
-      <Input
-        className={Styles.shareUrlfield}
-        light={theme === "light"}
-        dark={theme === "dark"}
-        large
-        type="text"
-        value={this.state.shareUrl}
-        placeholder={this.state.placeholder}
-        readOnly
-        onClick={e => e.target.select()}
-        id="share-url"
-      />
-    );
-  },
-
-  onAddWebDataClicked() {
-    this.setState({
-      isOpen: false
-    });
-    this.props.viewState.openUserData();
-  },
-
-  renderWarning() {
-    // Generate share data for user added catalog, then throw that away and use the returned
-    //  "rejected" items to display a disclaimer about what can't be shared
-    const unshareableItems = addUserAddedCatalog(this.props.terria, []);
-    return (
-      <If condition={unshareableItems.length > 0}>
-        <div className={Styles.warning}>
-          <Trans i18nKey="share.localDataNote">
-            <p className={Styles.paragraph}>
-              <strong>Note:</strong>
-            </p>
-            <p className={Styles.paragraph}>
-              The following data sources will NOT be shared because they include
-              data from this local system. To share these data sources, publish
-              their data on a web server and{" "}
-              <a
-                className={Styles.warningLink}
-                onClick={this.onAddWebDataClicked}
-              >
-                add them using a url
-              </a>
-              .
-            </p>
-          </Trans>
-          <ul className={Styles.paragraph}>
-            {unshareableItems.map((item, i) => {
-              return (
-                <li key={i}>
-                  <strong>{item.name}</strong>
-                </li>
-              );
-            })}
-          </ul>
-        </div>
-      </If>
-    );
-  },
-
-  renderContent() {
-    if (this.props.catalogShare) {
-      return this.renderContentForCatalogShare();
-    } else if (this.props.storyShare) {
-      return this.renderContentForStoryShare();
-    } else {
-      return this.renderContentWithPrintAndEmbed();
-    }
-  },
-
-  renderContentForCatalogShare() {
-    const { t } = this.props;
-    return (
-      <Choose>
-        <When condition={this.state.shareUrl === ""}>
-          <Loader message={t("share.generatingUrl")} />
-        </When>
-        <Otherwise>
-          <div className={Styles.clipboardForCatalogShare}>
-            <Clipboard
-              theme="light"
-              text={this.state.shareUrl}
-              source={this.getShareUrlInput("light")}
-              id="share-url"
-            />
-            {this.renderWarning()}
-          </div>
-        </Otherwise>
-      </Choose>
-    );
-  },
-
-  renderContentForStoryShare() {
-    const { t } = this.props;
-    return (
-      <Choose>
-        <When condition={this.state.shareUrl === ""}>
-          <Loader message={t("share.generatingUrl")} />
-        </When>
-        <Otherwise>
-          <div className={Styles.clipboardForStoryShare}>
-            <Clipboard
-              theme="light"
-              text={this.state.shareUrl}
-              source={this.getShareUrlInput("light")}
-              id="share-url"
-            />
-            {this.renderWarning()}
-          </div>
-        </Otherwise>
-      </Choose>
-    );
-  },
-
-  renderContentWithPrintAndEmbed() {
-    const { t } = this.props;
-    const iframeCode = this.state.shareUrl.length
-      ? `<iframe style="width: 720px; height: 600px; border: none;" src="${
-          this.state.shareUrl
-        }" allowFullScreen mozAllowFullScreen webkitAllowFullScreen></iframe>`
-      : "";
-
-    return (
-      <div>
-        <div className={DropdownStyles.section}>
-          <Clipboard source={this.getShareUrlInput("dark")} id="share-url" />
-          {this.renderWarning()}
-        </div>
-        <div className={DropdownStyles.section}>
-          <div>{t("share.printTitle")}</div>
-          <div className={Styles.explanation}>
-            {t("share.printExplanation")}
-          </div>
-          <div>
-            <button
-              className={Styles.printButton}
-              onClick={this.print}
-              disabled={this.state.creatingPrintView}
-            >
-              {t("share.printButton")}
-            </button>
-            <button
-              className={Styles.printButton}
-              onClick={this.showPrintView}
-              disabled={this.state.creatingPrintView}
-            >
-              {t("share.printViewButton")}
-            </button>
-            <div className={Styles.printViewLoader}>
-              {this.state.creatingPrintView && (
-                <Loader message={t("share.creatingPrintView")} />
-              )}
->>>>>>> d35bfb43
-            </div>
-          </Otherwise>
-        </Choose>
-      );
-    },
-
-    renderContentWithPrintAndEmbed() {
-      const { t } = this.props;
-      const iframeCode = this.state.shareUrl.length
-        ? `<iframe style="width: 720px; height: 600px; border: none;" src="${this.state.shareUrl}" allowFullScreen mozAllowFullScreen webkitAllowFullScreen></iframe>`
-        : "";
-
-      return (
-        <div>
-          <div className={DropdownStyles.section}>
-            <Clipboard source={this.getShareUrlInput("dark")} id="share-url" />
-            {this.renderWarning()}
-          </div>
-          <div className={DropdownStyles.section}>
-            <div>{t("share.printTitle")}</div>
-            <div className={Styles.explanation}>
-              {t("share.printExplanation")}
-            </div>
-            <div>
-              <button
-                className={Styles.printButton}
-                onClick={this.print}
-                disabled={this.state.creatingPrintView}
-              >
-                {t("share.printButton")}
-              </button>
-              <button
-                className={Styles.printButton}
-                onClick={this.showPrintView}
-                disabled={this.state.creatingPrintView}
-              >
-                {t("share.printViewButton")}
-              </button>
-              <div className={Styles.printViewLoader}>
-                {this.state.creatingPrintView && (
-                  <Loader message={t("share.creatingPrintView")} />
-                )}
-              </div>
-            </div>
-          </div>
-          <div
-            className={classNames(DropdownStyles.section, Styles.shortenUrl)}
-          >
-            <div className={Styles.btnWrapper}>
-              <button
-                type="button"
-                onClick={this.toggleAdvancedOptions}
-                className={Styles.btnAdvanced}
-              >
-                <span>{t("share.btnAdvanced")}</span>
-                {this.advancedIsOpen() ? (
-                  <Icon glyph={Icon.GLYPHS.opened} />
-                ) : (
-                  <Icon glyph={Icon.GLYPHS.closed} />
-                )}
-              </button>
-            </div>
-            <If condition={this.advancedIsOpen()}>
-              <div className={DropdownStyles.section}>
-                <p className={Styles.paragraph}>{t("share.embedTitle")}</p>
-                <Input
-                  large
-                  dark
-                  className={Styles.field}
-                  type="text"
-                  readOnly
-                  placeholder={this.state.placeholder}
-                  value={iframeCode}
-                  onClick={e => e.target.select()}
-                />
-              </div>
-              <If condition={this.isUrlShortenable()}>
-                <div
-                  className={classNames(
-                    DropdownStyles.section,
-                    Styles.shortenUrl
-                  )}
-                >
-                  <button onClick={this.onShortenClicked}>
-                    {this.shouldShorten() ? (
-                      <Icon glyph={Icon.GLYPHS.checkboxOn} />
-                    ) : (
-                      <Icon glyph={Icon.GLYPHS.checkboxOff} />
-                    )}
-                    {t("share.shortenUsingService")}
-                  </button>
-                </div>
-              </If>
-            </If>
-          </div>
-        </div>
-<<<<<<< HEAD
-      );
-    },
-
-    renderDownloadFormatButton(format) {
-      return (
-        <button
-          key={format.name}
-          className={Styles.formatButton}
-          onClick={this.download}
-          disabled={this.state.creatingDownload}
-        >
-          {format.name}
-        </button>
-      );
-    },
-
-    render() {
-      const { t } = this.props;
-      const { catalogShare, catalogShareWithoutText, modalWidth } = this.props;
-      const dropdownTheme = {
-        btn: classNames({
-          [Styles.btnCatalogShare]: catalogShare,
-          [Styles.btnWithoutText]: catalogShareWithoutText
-        }),
-        outer: classNames(Styles.sharePanel, {
-          [Styles.catalogShare]: catalogShare
-        }),
-        inner: classNames(Styles.dropdownInner, {
-          [Styles.catalogShareInner]: catalogShare
-        }),
-        icon: "share"
-      };
-
-      const btnText = catalogShare
-        ? t("share.btnCatalogShareText")
-        : t("share.btnMapShareText");
-      const btnTitle = catalogShare
-        ? t("share.btnCatalogShareTitle")
-        : t("share.btnMapShareTitle");
-
-      return (
-        <div>
-          <MenuPanel
-            theme={dropdownTheme}
-            btnText={catalogShareWithoutText ? null : btnText}
-            viewState={this.props.viewState}
-            btnTitle={btnTitle}
-            isOpen={this.state.isOpen}
-            onOpenChanged={this.changeOpenState}
-            showDropdownAsModal={catalogShare}
-            modalWidth={modalWidth}
-            smallScreen={this.props.viewState.useSmallScreenInterface}
-            onDismissed={() => {
-              if (catalogShare)
-                this.props.viewState.shareModalIsVisible = false;
-            }}
-          >
-            <If condition={this.state.isOpen}>{this.renderContent()}</If>
-          </MenuPanel>
-        </div>
-      );
-    }
-  })
-);
-=======
-      </div>
-    );
-  },
-
-  renderDownloadFormatButton(format) {
-    return (
-      <button
-        key={format.name}
-        className={Styles.formatButton}
-        onClick={this.download}
-        disabled={this.state.creatingDownload}
-      >
-        {format.name}
-      </button>
-    );
-  },
-
-  openWithUserClick() {
-    if (this.props.userOnClick) {
-      this.props.userOnClick();
-    }
-    this.changeOpenState();
-    this.renderContentForStoryShare();
-  },
-
-  render() {
-    const { t } = this.props;
-    const {
-      catalogShare,
-      storyShare,
-      catalogShareWithoutText,
-      modalWidth
-    } = this.props;
-    const dropdownTheme = {
-      btn: classNames({
-        [Styles.btnCatalogShare]: catalogShare,
-        [Styles.btnStoryShare]: storyShare,
-        [Styles.btnWithoutText]: catalogShareWithoutText
-      }),
-      outer: classNames(Styles.sharePanel, {
-        [Styles.catalogShare]: catalogShare,
-        [Styles.storyShare]: storyShare
-      }),
-      inner: classNames(Styles.dropdownInner, {
-        [Styles.catalogShareInner]: catalogShare,
-        [Styles.storyShareInner]: storyShare
-      }),
-      icon: "share"
-    };
-
-    const btnText = catalogShare
-      ? t("share.btnCatalogShareText")
-      : storyShare
-      ? t("share.btnStoryShareText")
-      : t("share.btnMapShareText");
-    const btnTitle = catalogShare
-      ? t("share.btnCatalogShareTitle")
-      : storyShare
-      ? t("share.btnStoryShareTitle")
-      : t("share.btnMapShareTitle");
-
-    return !storyShare ? (
-      <div>
-        <MenuPanel
-          theme={dropdownTheme}
-          btnText={catalogShareWithoutText ? null : btnText}
-          viewState={this.props.viewState}
-          btnTitle={btnTitle}
-          isOpen={this.state.isOpen}
-          onOpenChanged={this.changeOpenState}
-          showDropdownAsModal={catalogShare}
-          modalWidth={modalWidth}
-          smallScreen={this.props.viewState.useSmallScreenInterface}
-          onDismissed={() => {
-            if (catalogShare) this.props.viewState.shareModalIsVisible = false;
-          }}
-          userOnClick={this.props.userOnClick}
-        >
-          <If condition={this.state.isOpen}>{this.renderContent()}</If>
-        </MenuPanel>
-      </div>
-    ) : (
-      <StorySharePanel
-        theme={dropdownTheme}
-        btnText={catalogShareWithoutText ? null : btnText}
-        viewState={this.props.viewState}
-        btnTitle={btnTitle}
-        isOpen={this.state.isOpen}
-        onOpenChanged={this.changeOpenState}
-        showDropdownAsModal={storyShare}
-        modalWidth={modalWidth}
-        smallScreen={this.props.viewState.useSmallScreenInterface}
-        btnDisabled={this.props.btnDisabled}
-        onDismissed={() => {
-          if (storyShare) this.props.viewState.shareModalIsVisible = false;
-        }}
-        userOnClick={this.props.userOnClick}
-      >
-        <If condition={this.state.isOpen}>{this.renderContent()}</If>
-      </StorySharePanel>
-    );
-  }
-});
->>>>>>> d35bfb43
-
-export default withTranslation()(SharePanel);+"use strict";
+
+import classNames from "classnames";
+import createReactClass from "create-react-class";
+import { observer } from "mobx-react";
+import PropTypes from "prop-types";
+import React from "react";
+import defined from "terriajs-cesium/Source/Core/defined";
+import printWindow from "../../../../Core/printWindow";
+import Clipboard from "../../../Clipboard";
+import Icon from "../../../Icon.jsx";
+import Loader from "../../../Loader";
+import MenuPanel from "../../../StandardUserInterface/customizable/MenuPanel";
+import StorySharePanel from "./StorySharePanel";
+import Input from "../../../Styled/Input/Input.jsx";
+import DropdownStyles from "../panel.scss";
+import {
+  isShareable,
+  buildShareLink,
+  buildShortShareLink,
+  canShorten
+} from "./BuildShareLink";
+import { withTranslation, Trans } from "react-i18next";
+import PrintView from "./PrintView";
+import Styles from "./share-panel.scss";
+
+const SharePanel = observer(
+  createReactClass({
+    displayName: "SharePanel",
+
+    propTypes: {
+      terria: PropTypes.object,
+      userPropWhiteList: PropTypes.array,
+      advancedIsOpen: PropTypes.bool,
+      shortenUrls: PropTypes.bool,
+      storyShare: PropTypes.bool,
+      catalogShare: PropTypes.bool,
+      catalogShareWithoutText: PropTypes.bool,
+      modalWidth: PropTypes.number,
+      viewState: PropTypes.object.isRequired,
+      userOnClick: PropTypes.func,
+      btnDisabled: PropTypes.bool,
+      t: PropTypes.func.isRequired
+    },
+
+    getDefaultProps() {
+      return {
+        advancedIsOpen: false,
+        shortenUrls: false
+      };
+    },
+
+    getInitialState() {
+      return {
+        isOpen: false,
+        shortenUrls:
+          this.props.shortenUrls &&
+          this.props.terria.getLocalProperty("shortenShareUrls"),
+        shareUrl: "",
+        creatingPrintView: false,
+        creatingDownload: false
+      };
+    },
+
+    componentDidMount() {
+      if (this.props.terria.configParameters.interceptBrowserPrint) {
+        window.addEventListener("beforeprint", this.beforeBrowserPrint, false);
+        window.addEventListener("afterprint", this.afterBrowserPrint, false);
+
+        const handlePrintMediaChange = evt => {
+          if (evt.matches) {
+            this.beforeBrowserPrint();
+          } else {
+            this.afterBrowserPrint();
+          }
+        };
+
+        if (window.matchMedia) {
+          const matcher = window.matchMedia("print");
+          matcher.addListener(handlePrintMediaChange);
+          this._unsubscribeFromPrintMediaChange = function() {
+            matcher.removeListener(handlePrintMediaChange);
+          };
+        }
+
+        this._oldPrint = window.print;
+        window.print = () => {
+          this.print();
+        };
+      }
+    },
+
+    componentWillUnmount() {
+      window.removeEventListener("beforeprint", this.beforeBrowserPrint, false);
+      window.removeEventListener("afterprint", this.afterBrowserPrint, false);
+      if (this._unsubscribeFromPrintMediaChange) {
+        this._unsubscribeFromPrintMediaChange();
+      }
+
+      if (this._oldPrint) {
+        window.print = this._oldPrint;
+      }
+    },
+
+    beforeBrowserPrint() {
+      const { t } = this.props;
+      this.afterBrowserPrint();
+      this._message = document.createElement("div");
+      this._message.innerText = t("share.browserPrint", {
+        appName: this.props.terria.appName
+      });
+      window.document.body.insertBefore(
+        this._message,
+        window.document.body.childNodes[0]
+      );
+    },
+
+    afterBrowserPrint() {
+      if (this._message) {
+        window.document.body.removeChild(this._message);
+        this._message = undefined;
+      }
+      this.changeOpenState(true);
+    },
+
+    advancedIsOpen() {
+      return this.state.advancedIsOpen;
+    },
+
+    toggleAdvancedOptions(e) {
+      this.setState(prevState => ({
+        advancedIsOpen: !prevState.advancedIsOpen
+      }));
+    },
+
+    updateForShortening() {
+      const { t } = this.props;
+      this.setState({
+        shareUrl: ""
+      });
+
+      if (this.shouldShorten()) {
+        this.setState({
+          placeholder: t("share.shortLinkShortening")
+        });
+
+        buildShortShareLink(this.props.terria, this.props.viewState)
+          .then(shareUrl => this.setState({ shareUrl }))
+          .catch(() => {
+            this.setUnshortenedUrl();
+            this.setState({
+              errorMessage: t("share.shortLinkError")
+            });
+          });
+      } else {
+        this.setUnshortenedUrl();
+      }
+    },
+
+    setUnshortenedUrl() {
+      this.setState({
+        shareUrl: buildShareLink(this.props.terria, this.props.viewState)
+      });
+    },
+
+    isUrlShortenable() {
+      return canShorten(this.props.terria);
+    },
+
+    shouldShorten() {
+      const localStoragePref = this.props.terria.getLocalProperty(
+        "shortenShareUrls"
+      );
+
+      return (
+        this.isUrlShortenable() &&
+        (localStoragePref || !defined(localStoragePref))
+      );
+    },
+
+    onShortenClicked(e) {
+      if (this.shouldShorten()) {
+        this.props.terria.setLocalProperty("shortenShareUrls", false);
+      } else if (this.isUrlShortenable()) {
+        this.props.terria.setLocalProperty("shortenShareUrls", true);
+      } else {
+        return;
+      }
+
+      this.updateForShortening();
+      this.forceUpdate();
+    },
+
+    changeOpenState(open) {
+      this.setState({
+        isOpen: open
+      });
+
+      if (open) {
+        this.updateForShortening();
+        if (this.props.catalogShare || this.props.storyShare) {
+          this.props.viewState.shareModalIsVisible = true;
+        }
+      }
+    },
+
+    print() {
+      this.createPrintView(true, true);
+    },
+
+    showPrintView() {
+      this.createPrintView(false, false);
+    },
+
+    createPrintView(hidden, printAutomatically) {
+      this.setState({
+        creatingPrintView: true
+      });
+
+      let iframe;
+      if (hidden) {
+        iframe = document.createElement("iframe");
+        document.body.appendChild(iframe);
+      }
+
+      PrintView.create({
+        terria: this.props.terria,
+        viewState: this.props.viewState,
+        printWindow: iframe ? iframe.contentWindow : undefined,
+        readyCallback: windowToPrint => {
+          if (printAutomatically) {
+            printWindow(windowToPrint)
+              .then(null, e => {
+                // If the print promise rejects, raise an error
+                this.props.terria.error.raiseEvent(e);
+              })
+              .then(() => {
+                // whether there was an error or not, clean up
+                if (iframe) {
+                  document.body.removeChild(iframe);
+                }
+                if (hidden) {
+                  this.setState({
+                    creatingPrintView: false
+                  });
+                }
+              });
+          }
+        },
+        closeCallback: windowToPrint => {
+          if (hidden) {
+            this.setState({
+              creatingPrintView: false
+            });
+          }
+        }
+      });
+
+      if (!hidden) {
+        this.setState({
+          creatingPrintView: false
+        });
+      }
+    },
+
+    getShareUrlInput(theme) {
+      return (
+        <Input
+          className={Styles.shareUrlfield}
+          light={theme === "light"}
+          dark={theme === "dark"}
+          large
+          type="text"
+          value={this.state.shareUrl}
+          placeholder={this.state.placeholder}
+          readOnly
+          onClick={e => e.target.select()}
+          id="share-url"
+        />
+      );
+    },
+
+    onAddWebDataClicked() {
+      this.setState({
+        isOpen: false
+      });
+      this.props.viewState.openUserData();
+    },
+
+    hasUserAddedData() {
+      return this.props.terria.catalog.userAddedDataGroup.members.length > 0;
+    },
+
+    renderWarning() {
+      const unshareableItems = this.props.terria.catalog.userAddedDataGroup.memberModels.filter(
+        model => !isShareable(this.props.terria)(model.uniqueId)
+      );
+
+      return (
+        <If condition={unshareableItems.length > 0}>
+          <div className={Styles.warning}>
+            <Trans i18nKey="share.localDataNote">
+              <p className={Styles.paragraph}>
+                <strong>Note:</strong>
+              </p>
+              <p className={Styles.paragraph}>
+                The following data sources will NOT be shared because they
+                include data from this local system. To share these data
+                sources, publish their data on a web server and{" "}
+                <a
+                  className={Styles.warningLink}
+                  onClick={this.onAddWebDataClicked}
+                >
+                  add them using a url
+                </a>
+                .
+              </p>
+            </Trans>
+            <ul className={Styles.paragraph}>
+              {unshareableItems.map((item, i) => {
+                return (
+                  <li key={i}>
+                    <strong>{item.name}</strong>
+                  </li>
+                );
+              })}
+            </ul>
+          </div>
+        </If>
+      );
+    },
+
+    renderContent() {
+      if (this.props.catalogShare) {
+        return this.renderContentForCatalogShare();
+      } else if (this.props.storyShare) {
+        return this.renderContentForStoryShare();
+      } else {
+        return this.renderContentWithPrintAndEmbed();
+      }
+    },
+
+    renderContentForCatalogShare() {
+      const { t } = this.props;
+      return (
+        <Choose>
+          <When condition={this.state.shareUrl === ""}>
+            <Loader message={t("share.generatingUrl")} />
+          </When>
+          <Otherwise>
+            <div className={Styles.clipboardForCatalogShare}>
+              <Clipboard
+                theme="light"
+                text={this.state.shareUrl}
+                source={this.getShareUrlInput("light")}
+                id="share-url"
+              />
+              {this.renderWarning()}
+            </div>
+          </Otherwise>
+        </Choose>
+      );
+    },
+
+    renderContentForStoryShare() {
+      const { t } = this.props;
+      return (
+        <Choose>
+          <When condition={this.state.shareUrl === ""}>
+            <Loader message={t("share.generatingUrl")} />
+          </When>
+          <Otherwise>
+            <div className={Styles.clipboardForStoryShare}>
+              <Clipboard
+                theme="light"
+                text={this.state.shareUrl}
+                source={this.getShareUrlInput("light")}
+                id="share-url"
+              />
+              {this.renderWarning()}
+            </div>
+          </Otherwise>
+        </Choose>
+      );
+    },
+
+    renderContentWithPrintAndEmbed() {
+      const { t } = this.props;
+      const iframeCode = this.state.shareUrl.length
+        ? `<iframe style="width: 720px; height: 600px; border: none;" src="${this.state.shareUrl}" allowFullScreen mozAllowFullScreen webkitAllowFullScreen></iframe>`
+        : "";
+
+      return (
+        <div>
+          <div className={DropdownStyles.section}>
+            <Clipboard source={this.getShareUrlInput("dark")} id="share-url" />
+            {this.renderWarning()}
+          </div>
+          <div className={DropdownStyles.section}>
+            <div>{t("share.printTitle")}</div>
+            <div className={Styles.explanation}>
+              {t("share.printExplanation")}
+            </div>
+            <div>
+              <button
+                className={Styles.printButton}
+                onClick={this.print}
+                disabled={this.state.creatingPrintView}
+              >
+                {t("share.printButton")}
+              </button>
+              <button
+                className={Styles.printButton}
+                onClick={this.showPrintView}
+                disabled={this.state.creatingPrintView}
+              >
+                {t("share.printViewButton")}
+              </button>
+              <div className={Styles.printViewLoader}>
+                {this.state.creatingPrintView && (
+                  <Loader message={t("share.creatingPrintView")} />
+                )}
+              </div>
+            </div>
+          </div>
+          <div
+            className={classNames(DropdownStyles.section, Styles.shortenUrl)}
+          >
+            <div className={Styles.btnWrapper}>
+              <button
+                type="button"
+                onClick={this.toggleAdvancedOptions}
+                className={Styles.btnAdvanced}
+              >
+                <span>{t("share.btnAdvanced")}</span>
+                {this.advancedIsOpen() ? (
+                  <Icon glyph={Icon.GLYPHS.opened} />
+                ) : (
+                  <Icon glyph={Icon.GLYPHS.closed} />
+                )}
+              </button>
+            </div>
+            <If condition={this.advancedIsOpen()}>
+              <div className={DropdownStyles.section}>
+                <p className={Styles.paragraph}>{t("share.embedTitle")}</p>
+                <Input
+                  large
+                  dark
+                  className={Styles.field}
+                  type="text"
+                  readOnly
+                  placeholder={this.state.placeholder}
+                  value={iframeCode}
+                  onClick={e => e.target.select()}
+                />
+              </div>
+              <If condition={this.isUrlShortenable()}>
+                <div
+                  className={classNames(
+                    DropdownStyles.section,
+                    Styles.shortenUrl
+                  )}
+                >
+                  <button onClick={this.onShortenClicked}>
+                    {this.shouldShorten() ? (
+                      <Icon glyph={Icon.GLYPHS.checkboxOn} />
+                    ) : (
+                      <Icon glyph={Icon.GLYPHS.checkboxOff} />
+                    )}
+                    {t("share.shortenUsingService")}
+                  </button>
+                </div>
+              </If>
+            </If>
+          </div>
+        </div>
+      );
+    },
+
+    renderDownloadFormatButton(format) {
+      return (
+        <button
+          key={format.name}
+          className={Styles.formatButton}
+          onClick={this.download}
+          disabled={this.state.creatingDownload}
+        >
+          {format.name}
+        </button>
+      );
+    },
+
+    openWithUserClick() {
+      if (this.props.userOnClick) {
+        this.props.userOnClick();
+      }
+      this.changeOpenState();
+      this.renderContentForStoryShare();
+    },
+
+    render() {
+      const { t } = this.props;
+      const {
+        catalogShare,
+        storyShare,
+        catalogShareWithoutText,
+        modalWidth
+      } = this.props;
+      const dropdownTheme = {
+        btn: classNames({
+          [Styles.btnCatalogShare]: catalogShare,
+          [Styles.btnStoryShare]: storyShare,
+          [Styles.btnWithoutText]: catalogShareWithoutText
+        }),
+        outer: classNames(Styles.sharePanel, {
+          [Styles.catalogShare]: catalogShare,
+          [Styles.storyShare]: storyShare
+        }),
+        inner: classNames(Styles.dropdownInner, {
+          [Styles.catalogShareInner]: catalogShare,
+          [Styles.storyShareInner]: storyShare
+        }),
+        icon: "share"
+      };
+
+      const btnText = catalogShare
+        ? t("share.btnCatalogShareText")
+        : storyShare
+        ? t("share.btnStoryShareText")
+        : t("share.btnMapShareText");
+      const btnTitle = catalogShare
+        ? t("share.btnCatalogShareTitle")
+        : storyShare
+        ? t("share.btnStoryShareTitle")
+        : t("share.btnMapShareTitle");
+
+      return !storyShare ? (
+        <div>
+          <MenuPanel
+            theme={dropdownTheme}
+            btnText={catalogShareWithoutText ? null : btnText}
+            viewState={this.props.viewState}
+            btnTitle={btnTitle}
+            isOpen={this.state.isOpen}
+            onOpenChanged={this.changeOpenState}
+            showDropdownAsModal={catalogShare}
+            modalWidth={modalWidth}
+            smallScreen={this.props.viewState.useSmallScreenInterface}
+            onDismissed={() => {
+              if (catalogShare)
+                this.props.viewState.shareModalIsVisible = false;
+            }}
+            userOnClick={this.props.userOnClick}
+          >
+            <If condition={this.state.isOpen}>{this.renderContent()}</If>
+          </MenuPanel>
+        </div>
+      ) : (
+        <StorySharePanel
+          theme={dropdownTheme}
+          btnText={catalogShareWithoutText ? null : btnText}
+          viewState={this.props.viewState}
+          btnTitle={btnTitle}
+          isOpen={this.state.isOpen}
+          onOpenChanged={this.changeOpenState}
+          showDropdownAsModal={storyShare}
+          modalWidth={modalWidth}
+          smallScreen={this.props.viewState.useSmallScreenInterface}
+          btnDisabled={this.props.btnDisabled}
+          onDismissed={() => {
+            if (storyShare) this.props.viewState.shareModalIsVisible = false;
+          }}
+          userOnClick={this.props.userOnClick}
+        >
+          <If condition={this.state.isOpen}>{this.renderContent()}</If>
+        </StorySharePanel>
+      );
+    }
+  })
+);
+
+export default withTranslation()(SharePanel);