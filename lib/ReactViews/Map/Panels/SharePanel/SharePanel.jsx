"use strict";

import {
  buildShareLink,
  buildShortShareLink,
  canShorten
} from "./BuildShareLink";
import classNames from "classnames";
import Clipboard from "../../../Clipboard";
import createReactClass from "create-react-class";
import defined from "terriajs-cesium/Source/Core/defined";
import DropdownStyles from "../panel.scss";
import Icon from "../../../Icon.jsx";
<<<<<<< HEAD
import Input from "../../../Styled/Input/Input.jsx";
import Loader from '../../../Loader';
import MenuPanel from '../../../StandardUserInterface/customizable/MenuPanel.jsx';
import ObserverModelMixin from '../../../ObserveModelMixin';
import PrintView from './PrintView';
import printWindow from '../../../../Core/printWindow';
import PropTypes from 'prop-types';
import React from 'react';
import Styles from './share-panel.scss';

const SharePanel = createReactClass({
    displayName: 'SharePanel',
    mixins: [ObserverModelMixin],

    propTypes: {
        terria: PropTypes.object,
        userPropWhiteList: PropTypes.array,
        advancedIsOpen: PropTypes.bool,
        shortenUrls: PropTypes.bool,
        catalogShare: PropTypes.bool,
        catalogShareWithoutText: PropTypes.bool,
        modalWidth: PropTypes.number,
        viewState: PropTypes.object.isRequired
    },

    getDefaultProps() {
        return {
            advancedIsOpen: false,
            shortenUrls: false
        };
    },

    getInitialState() {
        return {
            isOpen: false,
            shortenUrls: this.props.shortenUrls && this.props.terria.getLocalProperty('shortenShareUrls'),
            shareUrl: '',
            creatingPrintView: false,
            creatingDownload: false
        };
    },

    componentDidMount() {
        if (this.props.terria.configParameters.interceptBrowserPrint) {
            window.addEventListener('beforeprint', this.beforeBrowserPrint, false);
            window.addEventListener('afterprint', this.afterBrowserPrint, false);

            const handlePrintMediaChange = evt => {
                if (evt.matches) {
                    this.beforeBrowserPrint();
                } else {
                    this.afterBrowserPrint();
                }
            };

            if (window.matchMedia) {
                const matcher = window.matchMedia('print');
                matcher.addListener(handlePrintMediaChange);
                this._unsubscribeFromPrintMediaChange = function () {
                    matcher.removeListener(handlePrintMediaChange);
                };
            }

            this._oldPrint = window.print;
            window.print = () => {
                this.print();
            };
        }
    },

    componentWillUnmount() {
        window.removeEventListener('beforeprint', this.beforeBrowserPrint, false);
        window.removeEventListener('afterprint', this.afterBrowserPrint, false);
        if (this._unsubscribeFromPrintMediaChange) {
            this._unsubscribeFromPrintMediaChange();
        }

        if (this._oldPrint) {
            window.print = this._oldPrint;
        }
    },

    beforeBrowserPrint() {
        this.afterBrowserPrint();
        this._message = document.createElement('div');
        this._message.innerText = 'For better printed results, please use ' + this.props.terria.appName + '\'s Print button instead of your web browser\'s print feature.';
        window.document.body.insertBefore(this._message, window.document.body.childNodes[0]);
    },

    afterBrowserPrint() {
        if (this._message) {
            window.document.body.removeChild(this._message);
            this._message = undefined;
        }
        this.changeOpenState(true);
    },

    advancedIsOpen() {
        return this.state.advancedIsOpen;
    },

    toggleAdvancedOptions(e) {
        this.setState((prevState) => ({
            advancedIsOpen: !prevState.advancedIsOpen
        }));
    },

    updateForShortening() {
        this.setState({
            shareUrl: ''
        });

        if (this.shouldShorten()) {
            this.setState({
                placeholder: 'Shortening...'
            });

            buildShortShareLink(this.props.terria, this.props.viewState)
                .then(shareUrl => this.setState({ shareUrl }))
                .otherwise(() => {
                    this.setUnshortenedUrl();
                    this.setState({
                        errorMessage: 'An error occurred while attempting to shorten the URL.  Please check your internet connection and try again.'
                    });
                });
=======
import Loader from "../../../Loader";
import MenuPanel from "../../../StandardUserInterface/customizable/MenuPanel.jsx";
import ObserverModelMixin from "../../../ObserveModelMixin";
import PrintView from "./PrintView";
import printWindow from "../../../../Core/printWindow";
import PropTypes from "prop-types";
import React from "react";
import Styles from "./share-panel.scss";

const SharePanel = createReactClass({
  displayName: "SharePanel",
  mixins: [ObserverModelMixin],

  propTypes: {
    terria: PropTypes.object,
    userPropWhiteList: PropTypes.array,
    advancedIsOpen: PropTypes.bool,
    shortenUrls: PropTypes.bool,
    viewState: PropTypes.object.isRequired
  },

  getDefaultProps() {
    return {
      advancedIsOpen: false,
      shortenUrls: false
    };
  },

  getInitialState() {
    return {
      isOpen: false,
      shortenUrls:
        this.props.shortenUrls &&
        this.props.terria.getLocalProperty("shortenShareUrls"),
      shareUrl: "",
      creatingPrintView: false,
      creatingDownload: false
    };
  },

  componentDidMount() {
    if (this.props.terria.configParameters.interceptBrowserPrint) {
      window.addEventListener("beforeprint", this.beforeBrowserPrint, false);
      window.addEventListener("afterprint", this.afterBrowserPrint, false);

      const handlePrintMediaChange = evt => {
        if (evt.matches) {
          this.beforeBrowserPrint();
>>>>>>> 1b40857d
        } else {
          this.afterBrowserPrint();
        }
<<<<<<< HEAD
    },

    setUnshortenedUrl() {
        this.setState({
            shareUrl: buildShareLink(this.props.terria, this.props.viewState)
        });
    },
=======
      };
>>>>>>> 1b40857d

      if (window.matchMedia) {
        const matcher = window.matchMedia("print");
        matcher.addListener(handlePrintMediaChange);
        this._unsubscribeFromPrintMediaChange = function() {
          matcher.removeListener(handlePrintMediaChange);
        };
      }

      this._oldPrint = window.print;
      window.print = () => {
        this.print();
      };
    }
  },

  componentWillUnmount() {
    window.removeEventListener("beforeprint", this.beforeBrowserPrint, false);
    window.removeEventListener("afterprint", this.afterBrowserPrint, false);
    if (this._unsubscribeFromPrintMediaChange) {
      this._unsubscribeFromPrintMediaChange();
    }

    if (this._oldPrint) {
      window.print = this._oldPrint;
    }
  },

  beforeBrowserPrint() {
    this.afterBrowserPrint();
    this._message = document.createElement("div");
    this._message.innerText =
      "For better printed results, please use " +
      this.props.terria.appName +
      "'s Print button instead of your web browser's print feature.";
    window.document.body.insertBefore(
      this._message,
      window.document.body.childNodes[0]
    );
  },

  afterBrowserPrint() {
    if (this._message) {
      window.document.body.removeChild(this._message);
      this._message = undefined;
    }
    this.changeOpenState(true);
  },

  advancedIsOpen() {
    return this.state.advancedIsOpen;
  },

  toggleAdvancedOptions(e) {
    this.setState(prevState => ({
      advancedIsOpen: !prevState.advancedIsOpen
    }));
  },

  updateForShortening() {
    this.setState({
      shareUrl: ""
    });

    if (this.shouldShorten()) {
      this.setState({
        placeholder: "Shortening..."
      });

      buildShortShareLink(this.props.terria)
        .then(shareUrl => this.setState({ shareUrl }))
        .otherwise(() => {
          this.setUnshortenedUrl();
          this.setState({
            errorMessage:
              "An error occurred while attempting to shorten the URL.  Please check your internet connection and try again."
          });
        });
<<<<<<< HEAD

        if (open) {
            this.updateForShortening();
            if (this.props.catalogShare) {
                this.props.viewState.shareModalIsVisible = true;
            }
=======
    } else {
      this.setUnshortenedUrl();
    }
  },

  setUnshortenedUrl() {
    this.setState({
      shareUrl: buildShareLink(this.props.terria)
    });
  },

  isUrlShortenable() {
    return canShorten(this.props.terria);
  },

  shouldShorten() {
    const localStoragePref = this.props.terria.getLocalProperty(
      "shortenShareUrls"
    );

    return (
      this.isUrlShortenable() &&
      (localStoragePref || !defined(localStoragePref))
    );
  },

  onShortenClicked(e) {
    if (this.shouldShorten()) {
      this.props.terria.setLocalProperty("shortenShareUrls", false);
    } else if (this.isUrlShortenable()) {
      this.props.terria.setLocalProperty("shortenShareUrls", true);
    } else {
      return;
    }

    this.updateForShortening();
    this.forceUpdate();
  },

  changeOpenState(open) {
    this.setState({
      isOpen: open
    });

    if (open) {
      this.updateForShortening();
    }
  },

  print() {
    this.createPrintView(true, true);
  },

  showPrintView() {
    this.createPrintView(false, false);
  },

  createPrintView(hidden, printAutomatically) {
    this.setState({
      creatingPrintView: true
    });

    let iframe;
    if (hidden) {
      iframe = document.createElement("iframe");
      document.body.appendChild(iframe);
    }

    PrintView.create({
      terria: this.props.terria,
      viewState: this.props.viewState,
      printWindow: iframe ? iframe.contentWindow : undefined,
      readyCallback: windowToPrint => {
        if (printAutomatically) {
          printWindow(windowToPrint)
            .otherwise(e => {
              this.props.terria.error.raiseEvent(e);
            })
            .always(() => {
              if (iframe) {
                document.body.removeChild(iframe);
              }
              if (hidden) {
                this.setState({
                  creatingPrintView: false
                });
              }
            });
>>>>>>> 1b40857d
        }
      },
      closeCallback: windowToPrint => {
        if (hidden) {
          this.setState({
            creatingPrintView: false
          });
        }
<<<<<<< HEAD

        PrintView.create({
            terria: this.props.terria,
            viewState: this.props.viewState,
            printWindow: iframe ? iframe.contentWindow : undefined,
            readyCallback: windowToPrint => {
                if (printAutomatically) {
                    printWindow(windowToPrint).otherwise(e => {
                        this.props.terria.error.raiseEvent(e);
                    }).always(() => {
                        if (iframe) {
                            document.body.removeChild(iframe);
                        }
                        if (hidden) {
                            this.setState({
                                creatingPrintView: false
                            });
                        }
                    });
                }
            },
            closeCallback: windowToPrint => {
                if (hidden) {
                    this.setState({
                        creatingPrintView: false
                    });
                }
            }
        });

        if (!hidden) {
            this.setState({
                creatingPrintView: false
            });
        }
    },

    getShareUrlInput(theme) {
        return (
            <Input
                className={Styles.shareUrlfield}
                light={theme === "light"}
                dark={theme === "dark"}
                large
                type="text" value={this.state.shareUrl}
                placeholder={this.state.placeholder} readOnly
                onClick={e => e.target.select()} id='share-url' />
        );
    },

    renderContent() {
        if (this.props.catalogShare) {
            return this.renderContentForCatalogShare();
        } else {
            return this.renderContentForPrint();
        }
    },

    renderContentForCatalogShare() {
        return (
            <Choose>
                <When condition={this.state.shareUrl === ''}>
                    <Loader message="Generating share URL..." />
                </When>
                <Otherwise>
                    <div className={Styles.clipboardForCatalogShare}>
                        <Clipboard theme="light" text={this.state.shareUrl} source={this.getShareUrlInput('light')} id='share-url' />
                    </div>
                </Otherwise>
            </Choose>
        );
    },

    renderContentForPrint() {
        const iframeCode = this.state.shareUrl.length ?
            `<iframe style="width: 720px; height: 600px; border: none;" src="${this.state.shareUrl}" allowFullScreen mozAllowFullScreen webkitAllowFullScreen></iframe>`
            : '';

        return (
            <div>
                <div className={DropdownStyles.section}><Clipboard source={this.getShareUrlInput('dark')} id='share-url' /></div>
                <div className={DropdownStyles.section}>
                    <div>Print Map</div>
                    <div className={Styles.explanation}>Open a printable version of this map.</div>
                    <div>
                        <button className={Styles.printButton} onClick={this.print} disabled={this.state.creatingPrintView}>Print</button>
                        <button className={Styles.printButton} onClick={this.showPrintView} disabled={this.state.creatingPrintView}>Show Print View</button>
                        <div className={Styles.printViewLoader}>
                            {this.state.creatingPrintView && <Loader message="Creating print view..." />}
                        </div>
                    </div>
                </div>
                <div className={classNames(DropdownStyles.section, Styles.shortenUrl)}>
                    <div className={Styles.btnWrapper}>
                        <button type='button' onClick={this.toggleAdvancedOptions} className={Styles.btnAdvanced}>
                            <span>Advanced options</span>
                            {this.advancedIsOpen() ? <Icon glyph={Icon.GLYPHS.opened} /> : <Icon glyph={Icon.GLYPHS.closed} />}
                        </button>
                    </div>
                    <If condition={this.advancedIsOpen()}>
                        <div className={DropdownStyles.section}>
                            <p className={Styles.paragraph}>To embed, copy this code to embed this map into an HTML page:</p>
                            <Input large dark className={Styles.field} type="text" readOnly placeholder={this.state.placeholder}
                                value={iframeCode}
                                onClick={e => e.target.select()} />
                        </div>
                        <If condition={this.isUrlShortenable()}>
                            <div className={classNames(DropdownStyles.section, Styles.shortenUrl)}>
                                <button onClick={this.onShortenClicked}>
                                    {this.shouldShorten() ? <Icon glyph={Icon.GLYPHS.checkboxOn} /> : <Icon glyph={Icon.GLYPHS.checkboxOff} />}
                                    Shorten the share URL using a web service
                        </button>
                            </div>
                        </If>
                    </If>
                </div>
            </div>);
    },

    renderDownloadFormatButton(format) {
        return (
            <button key={format.name} className={Styles.formatButton} onClick={this.download} disabled={this.state.creatingDownload}>{format.name}</button>
        );
    },

    render() {
        const { catalogShare, catalogShareWithoutText, modalWidth } = this.props;
        const dropdownTheme = {
            btn: classNames({
                [Styles.btnCatalogShare]: catalogShare,
                [Styles.btnWithoutText]: catalogShareWithoutText,
            }),
            outer: classNames(Styles.sharePanel, {[Styles.catalogShare]: catalogShare}),
            inner: classNames(Styles.dropdownInner, {
                [Styles.catalogShareInner]: catalogShare,
            }),
            icon: 'share'
        };

        const btnText = catalogShare ? 'Share' : 'Share / Print';
        const btnTitle = catalogShare ? 'Share your catalogue with others' : 'Share your map with others';

        return (
            <div>
                <MenuPanel theme={dropdownTheme}
                    btnText={catalogShareWithoutText ? null : btnText}
                    viewState={this.props.viewState}
                    btnTitle={btnTitle}
                    isOpen={this.state.isOpen}
                    onOpenChanged={this.changeOpenState}
                    showDropdownAsModal={catalogShare}
                    modalWidth={modalWidth}
                    smallScreen={this.props.viewState.useSmallScreenInterface}
                    onDismissed={() => {if (catalogShare) this.props.viewState.shareModalIsVisible = false; }}
                >
                    <If condition={this.state.isOpen}>
                        {this.renderContent()}
                    </If>
                </MenuPanel>
=======
      }
    });

    if (!hidden) {
      this.setState({
        creatingPrintView: false
      });
    }
  },

  renderContent() {
    const iframeCode = this.state.shareUrl.length
      ? `<iframe style="width: 720px; height: 600px; border: none;" src="${
          this.state.shareUrl
        }" allowFullScreen mozAllowFullScreen webkitAllowFullScreen></iframe>`
      : "";

    const shareUrlTextBox = (
      <input
        className={Styles.shareUrlfield}
        type="text"
        value={this.state.shareUrl}
        placeholder={this.state.placeholder}
        readOnly
        onClick={e => e.target.select()}
        id="share-url"
      />
    );

    return (
      <div>
        <div className={Styles.clipboard}>
          <Clipboard source={shareUrlTextBox} id="share-url" />
        </div>
        <div className={DropdownStyles.section}>
          <div>Print Map</div>
          <div className={Styles.explanation}>
            Open a printable version of this map.
          </div>
          <div>
            <button
              className={Styles.printButton}
              onClick={this.print}
              disabled={this.state.creatingPrintView}
            >
              Print
            </button>
            <button
              className={Styles.printButton}
              onClick={this.showPrintView}
              disabled={this.state.creatingPrintView}
            >
              Show Print View
            </button>
            <div className={Styles.printViewLoader}>
              {this.state.creatingPrintView && (
                <Loader message="Creating print view..." />
              )}
            </div>
          </div>
        </div>
        <div className={classNames(DropdownStyles.section, Styles.shortenUrl)}>
          <div className={Styles.btnWrapper}>
            <button
              type="button"
              onClick={this.toggleAdvancedOptions}
              className={Styles.btnAdvanced}
            >
              <span>Advanced options</span>
              {this.advancedIsOpen() ? (
                <Icon glyph={Icon.GLYPHS.opened} />
              ) : (
                <Icon glyph={Icon.GLYPHS.closed} />
              )}
            </button>
          </div>
          <If condition={this.advancedIsOpen()}>
            <div className={DropdownStyles.section}>
              <p className={Styles.paragraph}>
                To embed, copy this code to embed this map into an HTML page:
              </p>
              <input
                className={Styles.field}
                type="text"
                readOnly
                placeholder={this.state.placeholder}
                value={iframeCode}
                onClick={e => e.target.select()}
              />
>>>>>>> 1b40857d
            </div>
            <If condition={this.isUrlShortenable()}>
              <div
                className={classNames(
                  DropdownStyles.section,
                  Styles.shortenUrl
                )}
              >
                <button onClick={this.onShortenClicked}>
                  {this.shouldShorten() ? (
                    <Icon glyph={Icon.GLYPHS.checkboxOn} />
                  ) : (
                    <Icon glyph={Icon.GLYPHS.checkboxOff} />
                  )}
                  Shorten the share URL using a web service
                </button>
              </div>
            </If>
          </If>
        </div>
      </div>
    );
  },

  renderDownloadFormatButton(format) {
    return (
      <button
        key={format.name}
        className={Styles.formatButton}
        onClick={this.download}
        disabled={this.state.creatingDownload}
      >
        {format.name}
      </button>
    );
  },

  render() {
    const dropdownTheme = {
      btn: Styles.btnShare,
      outer: Styles.sharePanel,
      inner: Styles.dropdownInner,
      icon: "share"
    };

    return (
      <div>
        <MenuPanel
          theme={dropdownTheme}
          btnText="Share / Print"
          viewState={this.props.viewState}
          btnTitle="Share your map with others"
          isOpen={this.state.isOpen}
          onOpenChanged={this.changeOpenState}
          smallScreen={this.props.viewState.useSmallScreenInterface}
        >
          <If condition={this.state.isOpen}>{this.renderContent()}</If>
        </MenuPanel>
      </div>
    );
  }
});

export default SharePanel;<|MERGE_RESOLUTION|>--- conflicted
+++ resolved
@@ -11,133 +11,7 @@
 import defined from "terriajs-cesium/Source/Core/defined";
 import DropdownStyles from "../panel.scss";
 import Icon from "../../../Icon.jsx";
-<<<<<<< HEAD
 import Input from "../../../Styled/Input/Input.jsx";
-import Loader from '../../../Loader';
-import MenuPanel from '../../../StandardUserInterface/customizable/MenuPanel.jsx';
-import ObserverModelMixin from '../../../ObserveModelMixin';
-import PrintView from './PrintView';
-import printWindow from '../../../../Core/printWindow';
-import PropTypes from 'prop-types';
-import React from 'react';
-import Styles from './share-panel.scss';
-
-const SharePanel = createReactClass({
-    displayName: 'SharePanel',
-    mixins: [ObserverModelMixin],
-
-    propTypes: {
-        terria: PropTypes.object,
-        userPropWhiteList: PropTypes.array,
-        advancedIsOpen: PropTypes.bool,
-        shortenUrls: PropTypes.bool,
-        catalogShare: PropTypes.bool,
-        catalogShareWithoutText: PropTypes.bool,
-        modalWidth: PropTypes.number,
-        viewState: PropTypes.object.isRequired
-    },
-
-    getDefaultProps() {
-        return {
-            advancedIsOpen: false,
-            shortenUrls: false
-        };
-    },
-
-    getInitialState() {
-        return {
-            isOpen: false,
-            shortenUrls: this.props.shortenUrls && this.props.terria.getLocalProperty('shortenShareUrls'),
-            shareUrl: '',
-            creatingPrintView: false,
-            creatingDownload: false
-        };
-    },
-
-    componentDidMount() {
-        if (this.props.terria.configParameters.interceptBrowserPrint) {
-            window.addEventListener('beforeprint', this.beforeBrowserPrint, false);
-            window.addEventListener('afterprint', this.afterBrowserPrint, false);
-
-            const handlePrintMediaChange = evt => {
-                if (evt.matches) {
-                    this.beforeBrowserPrint();
-                } else {
-                    this.afterBrowserPrint();
-                }
-            };
-
-            if (window.matchMedia) {
-                const matcher = window.matchMedia('print');
-                matcher.addListener(handlePrintMediaChange);
-                this._unsubscribeFromPrintMediaChange = function () {
-                    matcher.removeListener(handlePrintMediaChange);
-                };
-            }
-
-            this._oldPrint = window.print;
-            window.print = () => {
-                this.print();
-            };
-        }
-    },
-
-    componentWillUnmount() {
-        window.removeEventListener('beforeprint', this.beforeBrowserPrint, false);
-        window.removeEventListener('afterprint', this.afterBrowserPrint, false);
-        if (this._unsubscribeFromPrintMediaChange) {
-            this._unsubscribeFromPrintMediaChange();
-        }
-
-        if (this._oldPrint) {
-            window.print = this._oldPrint;
-        }
-    },
-
-    beforeBrowserPrint() {
-        this.afterBrowserPrint();
-        this._message = document.createElement('div');
-        this._message.innerText = 'For better printed results, please use ' + this.props.terria.appName + '\'s Print button instead of your web browser\'s print feature.';
-        window.document.body.insertBefore(this._message, window.document.body.childNodes[0]);
-    },
-
-    afterBrowserPrint() {
-        if (this._message) {
-            window.document.body.removeChild(this._message);
-            this._message = undefined;
-        }
-        this.changeOpenState(true);
-    },
-
-    advancedIsOpen() {
-        return this.state.advancedIsOpen;
-    },
-
-    toggleAdvancedOptions(e) {
-        this.setState((prevState) => ({
-            advancedIsOpen: !prevState.advancedIsOpen
-        }));
-    },
-
-    updateForShortening() {
-        this.setState({
-            shareUrl: ''
-        });
-
-        if (this.shouldShorten()) {
-            this.setState({
-                placeholder: 'Shortening...'
-            });
-
-            buildShortShareLink(this.props.terria, this.props.viewState)
-                .then(shareUrl => this.setState({ shareUrl }))
-                .otherwise(() => {
-                    this.setUnshortenedUrl();
-                    this.setState({
-                        errorMessage: 'An error occurred while attempting to shorten the URL.  Please check your internet connection and try again.'
-                    });
-                });
-=======
 import Loader from "../../../Loader";
 import MenuPanel from "../../../StandardUserInterface/customizable/MenuPanel.jsx";
 import ObserverModelMixin from "../../../ObserveModelMixin";
@@ -156,6 +30,9 @@
     userPropWhiteList: PropTypes.array,
     advancedIsOpen: PropTypes.bool,
     shortenUrls: PropTypes.bool,
+    catalogShare: PropTypes.bool,
+    catalogShareWithoutText: PropTypes.bool,
+    modalWidth: PropTypes.number,
     viewState: PropTypes.object.isRequired
   },
 
@@ -186,21 +63,10 @@
       const handlePrintMediaChange = evt => {
         if (evt.matches) {
           this.beforeBrowserPrint();
->>>>>>> 1b40857d
         } else {
           this.afterBrowserPrint();
         }
-<<<<<<< HEAD
-    },
-
-    setUnshortenedUrl() {
-        this.setState({
-            shareUrl: buildShareLink(this.props.terria, this.props.viewState)
-        });
-    },
-=======
       };
->>>>>>> 1b40857d
 
       if (window.matchMedia) {
         const matcher = window.matchMedia("print");
@@ -270,7 +136,7 @@
         placeholder: "Shortening..."
       });
 
-      buildShortShareLink(this.props.terria)
+      buildShortShareLink(this.props.terria, this.props.viewState)
         .then(shareUrl => this.setState({ shareUrl }))
         .otherwise(() => {
           this.setUnshortenedUrl();
@@ -279,14 +145,6 @@
               "An error occurred while attempting to shorten the URL.  Please check your internet connection and try again."
           });
         });
-<<<<<<< HEAD
-
-        if (open) {
-            this.updateForShortening();
-            if (this.props.catalogShare) {
-                this.props.viewState.shareModalIsVisible = true;
-            }
-=======
     } else {
       this.setUnshortenedUrl();
     }
@@ -294,7 +152,7 @@
 
   setUnshortenedUrl() {
     this.setState({
-      shareUrl: buildShareLink(this.props.terria)
+      shareUrl: buildShareLink(this.props.terria, this.props.viewState)
     });
   },
 
@@ -333,6 +191,9 @@
 
     if (open) {
       this.updateForShortening();
+      if (this.props.catalogShare) {
+        this.props.viewState.shareModalIsVisible = true;
+      }
     }
   },
 
@@ -375,7 +236,6 @@
                 });
               }
             });
->>>>>>> 1b40857d
         }
       },
       closeCallback: windowToPrint => {
@@ -384,167 +244,6 @@
             creatingPrintView: false
           });
         }
-<<<<<<< HEAD
-
-        PrintView.create({
-            terria: this.props.terria,
-            viewState: this.props.viewState,
-            printWindow: iframe ? iframe.contentWindow : undefined,
-            readyCallback: windowToPrint => {
-                if (printAutomatically) {
-                    printWindow(windowToPrint).otherwise(e => {
-                        this.props.terria.error.raiseEvent(e);
-                    }).always(() => {
-                        if (iframe) {
-                            document.body.removeChild(iframe);
-                        }
-                        if (hidden) {
-                            this.setState({
-                                creatingPrintView: false
-                            });
-                        }
-                    });
-                }
-            },
-            closeCallback: windowToPrint => {
-                if (hidden) {
-                    this.setState({
-                        creatingPrintView: false
-                    });
-                }
-            }
-        });
-
-        if (!hidden) {
-            this.setState({
-                creatingPrintView: false
-            });
-        }
-    },
-
-    getShareUrlInput(theme) {
-        return (
-            <Input
-                className={Styles.shareUrlfield}
-                light={theme === "light"}
-                dark={theme === "dark"}
-                large
-                type="text" value={this.state.shareUrl}
-                placeholder={this.state.placeholder} readOnly
-                onClick={e => e.target.select()} id='share-url' />
-        );
-    },
-
-    renderContent() {
-        if (this.props.catalogShare) {
-            return this.renderContentForCatalogShare();
-        } else {
-            return this.renderContentForPrint();
-        }
-    },
-
-    renderContentForCatalogShare() {
-        return (
-            <Choose>
-                <When condition={this.state.shareUrl === ''}>
-                    <Loader message="Generating share URL..." />
-                </When>
-                <Otherwise>
-                    <div className={Styles.clipboardForCatalogShare}>
-                        <Clipboard theme="light" text={this.state.shareUrl} source={this.getShareUrlInput('light')} id='share-url' />
-                    </div>
-                </Otherwise>
-            </Choose>
-        );
-    },
-
-    renderContentForPrint() {
-        const iframeCode = this.state.shareUrl.length ?
-            `<iframe style="width: 720px; height: 600px; border: none;" src="${this.state.shareUrl}" allowFullScreen mozAllowFullScreen webkitAllowFullScreen></iframe>`
-            : '';
-
-        return (
-            <div>
-                <div className={DropdownStyles.section}><Clipboard source={this.getShareUrlInput('dark')} id='share-url' /></div>
-                <div className={DropdownStyles.section}>
-                    <div>Print Map</div>
-                    <div className={Styles.explanation}>Open a printable version of this map.</div>
-                    <div>
-                        <button className={Styles.printButton} onClick={this.print} disabled={this.state.creatingPrintView}>Print</button>
-                        <button className={Styles.printButton} onClick={this.showPrintView} disabled={this.state.creatingPrintView}>Show Print View</button>
-                        <div className={Styles.printViewLoader}>
-                            {this.state.creatingPrintView && <Loader message="Creating print view..." />}
-                        </div>
-                    </div>
-                </div>
-                <div className={classNames(DropdownStyles.section, Styles.shortenUrl)}>
-                    <div className={Styles.btnWrapper}>
-                        <button type='button' onClick={this.toggleAdvancedOptions} className={Styles.btnAdvanced}>
-                            <span>Advanced options</span>
-                            {this.advancedIsOpen() ? <Icon glyph={Icon.GLYPHS.opened} /> : <Icon glyph={Icon.GLYPHS.closed} />}
-                        </button>
-                    </div>
-                    <If condition={this.advancedIsOpen()}>
-                        <div className={DropdownStyles.section}>
-                            <p className={Styles.paragraph}>To embed, copy this code to embed this map into an HTML page:</p>
-                            <Input large dark className={Styles.field} type="text" readOnly placeholder={this.state.placeholder}
-                                value={iframeCode}
-                                onClick={e => e.target.select()} />
-                        </div>
-                        <If condition={this.isUrlShortenable()}>
-                            <div className={classNames(DropdownStyles.section, Styles.shortenUrl)}>
-                                <button onClick={this.onShortenClicked}>
-                                    {this.shouldShorten() ? <Icon glyph={Icon.GLYPHS.checkboxOn} /> : <Icon glyph={Icon.GLYPHS.checkboxOff} />}
-                                    Shorten the share URL using a web service
-                        </button>
-                            </div>
-                        </If>
-                    </If>
-                </div>
-            </div>);
-    },
-
-    renderDownloadFormatButton(format) {
-        return (
-            <button key={format.name} className={Styles.formatButton} onClick={this.download} disabled={this.state.creatingDownload}>{format.name}</button>
-        );
-    },
-
-    render() {
-        const { catalogShare, catalogShareWithoutText, modalWidth } = this.props;
-        const dropdownTheme = {
-            btn: classNames({
-                [Styles.btnCatalogShare]: catalogShare,
-                [Styles.btnWithoutText]: catalogShareWithoutText,
-            }),
-            outer: classNames(Styles.sharePanel, {[Styles.catalogShare]: catalogShare}),
-            inner: classNames(Styles.dropdownInner, {
-                [Styles.catalogShareInner]: catalogShare,
-            }),
-            icon: 'share'
-        };
-
-        const btnText = catalogShare ? 'Share' : 'Share / Print';
-        const btnTitle = catalogShare ? 'Share your catalogue with others' : 'Share your map with others';
-
-        return (
-            <div>
-                <MenuPanel theme={dropdownTheme}
-                    btnText={catalogShareWithoutText ? null : btnText}
-                    viewState={this.props.viewState}
-                    btnTitle={btnTitle}
-                    isOpen={this.state.isOpen}
-                    onOpenChanged={this.changeOpenState}
-                    showDropdownAsModal={catalogShare}
-                    modalWidth={modalWidth}
-                    smallScreen={this.props.viewState.useSmallScreenInterface}
-                    onDismissed={() => {if (catalogShare) this.props.viewState.shareModalIsVisible = false; }}
-                >
-                    <If condition={this.state.isOpen}>
-                        {this.renderContent()}
-                    </If>
-                </MenuPanel>
-=======
       }
     });
 
@@ -555,16 +254,13 @@
     }
   },
 
-  renderContent() {
-    const iframeCode = this.state.shareUrl.length
-      ? `<iframe style="width: 720px; height: 600px; border: none;" src="${
-          this.state.shareUrl
-        }" allowFullScreen mozAllowFullScreen webkitAllowFullScreen></iframe>`
-      : "";
-
-    const shareUrlTextBox = (
-      <input
+  getShareUrlInput(theme) {
+    return (
+      <Input
         className={Styles.shareUrlfield}
+        light={theme === "light"}
+        dark={theme === "dark"}
+        large
         type="text"
         value={this.state.shareUrl}
         placeholder={this.state.placeholder}
@@ -573,11 +269,47 @@
         id="share-url"
       />
     );
+  },
+
+  renderContent() {
+    if (this.props.catalogShare) {
+      return this.renderContentForCatalogShare();
+    } else {
+      return this.renderContentForPrint();
+    }
+  },
+
+  renderContentForCatalogShare() {
+    return (
+      <Choose>
+        <When condition={this.state.shareUrl === ""}>
+          <Loader message="Generating share URL..." />
+        </When>
+        <Otherwise>
+          <div className={Styles.clipboardForCatalogShare}>
+            <Clipboard
+              theme="light"
+              text={this.state.shareUrl}
+              source={this.getShareUrlInput("light")}
+              id="share-url"
+            />
+          </div>
+        </Otherwise>
+      </Choose>
+    );
+  },
+
+  renderContentForPrint() {
+    const iframeCode = this.state.shareUrl.length
+      ? `<iframe style="width: 720px; height: 600px; border: none;" src="${
+          this.state.shareUrl
+        }" allowFullScreen mozAllowFullScreen webkitAllowFullScreen></iframe>`
+      : "";
 
     return (
       <div>
-        <div className={Styles.clipboard}>
-          <Clipboard source={shareUrlTextBox} id="share-url" />
+        <div className={DropdownStyles.section}>
+          <Clipboard source={this.getShareUrlInput("dark")} id="share-url" />
         </div>
         <div className={DropdownStyles.section}>
           <div>Print Map</div>
@@ -626,7 +358,9 @@
               <p className={Styles.paragraph}>
                 To embed, copy this code to embed this map into an HTML page:
               </p>
-              <input
+              <Input
+                large
+                dark
                 className={Styles.field}
                 type="text"
                 readOnly
@@ -634,7 +368,6 @@
                 value={iframeCode}
                 onClick={e => e.target.select()}
               />
->>>>>>> 1b40857d
             </div>
             <If condition={this.isUrlShortenable()}>
               <div
@@ -673,23 +406,41 @@
   },
 
   render() {
+    const { catalogShare, catalogShareWithoutText, modalWidth } = this.props;
     const dropdownTheme = {
-      btn: Styles.btnShare,
-      outer: Styles.sharePanel,
-      inner: Styles.dropdownInner,
+      btn: classNames({
+        [Styles.btnCatalogShare]: catalogShare,
+        [Styles.btnWithoutText]: catalogShareWithoutText
+      }),
+      outer: classNames(Styles.sharePanel, {
+        [Styles.catalogShare]: catalogShare
+      }),
+      inner: classNames(Styles.dropdownInner, {
+        [Styles.catalogShareInner]: catalogShare
+      }),
       icon: "share"
     };
+
+    const btnText = catalogShare ? "Share" : "Share / Print";
+    const btnTitle = catalogShare
+      ? "Share your catalogue with others"
+      : "Share your map with others";
 
     return (
       <div>
         <MenuPanel
           theme={dropdownTheme}
-          btnText="Share / Print"
+          btnText={catalogShareWithoutText ? null : btnText}
           viewState={this.props.viewState}
-          btnTitle="Share your map with others"
+          btnTitle={btnTitle}
           isOpen={this.state.isOpen}
           onOpenChanged={this.changeOpenState}
+          showDropdownAsModal={catalogShare}
+          modalWidth={modalWidth}
           smallScreen={this.props.viewState.useSmallScreenInterface}
+          onDismissed={() => {
+            if (catalogShare) this.props.viewState.shareModalIsVisible = false;
+          }}
         >
           <If condition={this.state.isOpen}>{this.renderContent()}</If>
         </MenuPanel>
