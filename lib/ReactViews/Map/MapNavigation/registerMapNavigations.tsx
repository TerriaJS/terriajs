import { runInAction } from "mobx";
import React from "react";
import AugmentedVirtuality from "../../../Models/AugmentedVirtuality";
import ViewerMode from "../../../Models/ViewerMode";
import ViewState from "../../../ReactViewModels/ViewState";
import { GLYPHS } from "../../../Styled/Icon";
import { GenericMapNavigationItemController } from "../../../ViewModels/MapNavigation/MapNavigationItemController";
import {
  FeedbackButtonController,
  FEEDBACK_TOOL_ID
} from "../../Feedback/FeedbackButtonController";
import PedestrianMode, {
  PEDESTRIAN_MODE_ID
} from "../../Tools/PedestrianMode/PedestrianMode";
import { ToolButtonController } from "../../Tools/Tool";
import {
  AR_TOOL_ID,
  AugmentedVirtualityController,
  AugmentedVirtualityHoverController,
  AugmentedVirtualityRealign,
  AugmentedVirtualityRealignController,
  CloseToolButton,
  Compass,
  COMPASS_TOOL_ID,
  MeasureLineTool,
  MeasurePolygonTool,
  MyLocation,
  ToggleSplitterController,
  ZoomControl,
  ZOOM_CONTROL_ID
} from "./Items";
import { TogglePickInfoController } from "./Items/TogglePickInfoTool";

export const CLOSE_TOOL_ID = "close-tool";

export const registerMapNavigations = (viewState: ViewState) => {
  const terria = viewState.terria;
  const mapNavigationModel = terria.mapNavigationModel;

  const compassController = new GenericMapNavigationItemController({
    viewerMode: ViewerMode.Cesium,
    icon: GLYPHS.compassInnerArrows
  });
  compassController.pinned = true;
  mapNavigationModel.addItem({
    id: COMPASS_TOOL_ID,
    name: "translate#compass",
    controller: compassController,
    location: "TOP",
    order: 1,
    screenSize: "medium",
    render: <Compass terria={terria} viewState={viewState} />
  });

  const zoomToolController = new GenericMapNavigationItemController({
    viewerMode: undefined,
    icon: GLYPHS.zoomIn
  });
  zoomToolController.pinned = true;
  mapNavigationModel.addItem({
    id: ZOOM_CONTROL_ID,
    name: "translate#zoom",
    controller: zoomToolController,
    location: "TOP",
    order: 2,
<<<<<<< HEAD
    screenSize: "medium",
=======
    screenSize: undefined,
>>>>>>> b1d5a925
    render: <ZoomControl terria={terria} viewState={viewState} />
  });

  const myLocation = new MyLocation({ terria });
  mapNavigationModel.addItem({
    id: MyLocation.id,
    name: "translate#location.location",
    title: "translate#location.centreMap",
    location: "TOP",
    controller: myLocation,
    screenSize: undefined,
    order: 3
  });

  const toggleSplitterController = new ToggleSplitterController(viewState);
  mapNavigationModel.addItem({
    id: ToggleSplitterController.id,
    name: "translate#splitterTool.toggleSplitterToolTitle",
    title: runInAction(() =>
      toggleSplitterController.disabled
        ? "translate#splitterTool.toggleSplitterToolDisabled"
        : "translate#splitterTool.toggleSplitterTool"
    ),
    location: "TOP",
    controller: toggleSplitterController,
    screenSize: undefined,
    order: 4
  });

  const measurePolygonTool = new MeasurePolygonTool({
    terria,
    onClose: () => {
      runInAction(() => {
        viewState.terria.mapNavigationModel.enable(MeasureLineTool.id);
        viewState.panel = undefined;
      });
    },
    onOpen: () => {
      runInAction(() => {
        const item = viewState.terria.mapNavigationModel.findItem(
          MeasureLineTool.id
        )?.controller;
        if (item && item.active) {
          item.deactivate();
        }
        viewState.terria.mapNavigationModel.disable(MeasureLineTool.id);
      });
    }
  });
  mapNavigationModel.addItem({
    id: MeasurePolygonTool.id,
    name: "translate#measure.measurePolygonToolTitle",
    title: "translate#measure.measureArea",
    location: "TOP",
    controller: measurePolygonTool,
    screenSize: undefined,
    order: 6
  });

  const measureLineTool = new MeasureLineTool({
    terria,
    onClose: () => {
      runInAction(() => {
        viewState.terria.mapNavigationModel.enable(MeasurePolygonTool.id);
        viewState.panel = undefined;
      });
    },
    onOpen: () => {
      runInAction(() => {
        const item = viewState.terria.mapNavigationModel.findItem(
          MeasurePolygonTool.id
        )?.controller;
        if (item && item.active) {
          item.deactivate();
        }
        viewState.terria.mapNavigationModel.disable(MeasurePolygonTool.id);
      });
    }
  });
  mapNavigationModel.addItem({
    id: MeasureLineTool.id,
    name: "translate#measure.measureLineToolTitle",
    title: "translate#measure.measureDistance",
    location: "TOP",
    controller: measureLineTool,
    screenSize: undefined,
    order: 6
  });

  const toggleInfoController = new TogglePickInfoController(viewState);
  mapNavigationModel.addItem({
    id: TogglePickInfoController.id,
    name: "translate#pickInfo.toolName",
    title: "translate#pickInfo.title",
    location: "TOP",
    controller: toggleInfoController,
    screenSize: undefined,
    order: 7
  });

  const pedestrianModeToolController = new ToolButtonController({
    toolName: PEDESTRIAN_MODE_ID,
    viewState: viewState,
    getToolComponent: () => PedestrianMode as any,
    icon: GLYPHS.pedestrian
  });
  mapNavigationModel.addItem({
    id: PEDESTRIAN_MODE_ID,
    name: "translate#pedestrianMode.toolButtonTitle",
    title: "translate#pedestrianMode.toolButtonTitle",
    location: "TOP",
    screenSize: "medium",
    controller: pedestrianModeToolController,
    order: 5
  });

  const closeToolButtonController = new GenericMapNavigationItemController({
    handleClick: () => {
      viewState.closeTool();
    },
    icon: GLYPHS.closeLight
  });
  mapNavigationModel.addItem({
    id: CLOSE_TOOL_ID,
    name: "translate#close",
    location: "TOP",
    screenSize: undefined,
    controller: closeToolButtonController,
    render: <CloseToolButton />,
    order: 7
  });
  closeToolButtonController.setVisible(false);

  const augmentedVirtuality = new AugmentedVirtuality(terria);
  const arController = new AugmentedVirtualityController({
    terria: terria,
    viewState: viewState,
    augmentedVirtuality: augmentedVirtuality
  });
  mapNavigationModel.addItem({
    id: AR_TOOL_ID,
    name: "translate#AR.arTool",
    location: "TOP",
    screenSize: "small",
    controller: arController,
    order: 0,
    noExpand: true
  });

  const arControllerHover = new AugmentedVirtualityHoverController({
    augmentedVirtuality: augmentedVirtuality
  });
  mapNavigationModel.addItem({
    id: `${AR_TOOL_ID}_hover`,
    name: "translate#AR.btnHover",
    location: "TOP",
    screenSize: "small",
    controller: arControllerHover,
    order: 1,
    noExpand: true
  });

  const arRealignController = new AugmentedVirtualityRealignController({
    terria: terria,
    viewState: viewState,
    augmentedVirtuality: augmentedVirtuality
  });
  mapNavigationModel.addItem({
    id: `${AR_TOOL_ID}_realign`,
    name: runInAction(() =>
      augmentedVirtuality.manualAlignmentSet
        ? "translate#AR.btnRealign"
        : "translate#AR.btnResetRealign"
    ),
    location: "TOP",
    screenSize: "small",
    controller: arRealignController,
    render: (
      <AugmentedVirtualityRealign arRealignController={arRealignController} />
    ),
    order: 1,
    noExpand: true
  });

  const feedbackController = new FeedbackButtonController(viewState);
  mapNavigationModel.addItem({
    id: FEEDBACK_TOOL_ID,
    name: "translate#feedback.feedbackBtnText",
    title: "translate#feedback.feedbackBtnText",
    location: "BOTTOM",
    screenSize: "medium",
    controller: feedbackController,
    order: 8
  });
};<|MERGE_RESOLUTION|>--- conflicted
+++ resolved
@@ -63,11 +63,7 @@
     controller: zoomToolController,
     location: "TOP",
     order: 2,
-<<<<<<< HEAD
-    screenSize: "medium",
-=======
-    screenSize: undefined,
->>>>>>> b1d5a925
+    screenSize: undefined,
     render: <ZoomControl terria={terria} viewState={viewState} />
   });
 
