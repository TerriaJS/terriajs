--- conflicted
+++ resolved
@@ -1,9 +1,5 @@
-<<<<<<< HEAD
-import { VFC, useCallback, useEffect, useMemo, useState } from "react";
-=======
 import { observer } from "mobx-react";
-import React, { VFC, useCallback, useEffect, useState } from "react";
->>>>>>> 7ced602c
+import { VFC, useCallback, useEffect, useState } from "react";
 import styled, { css, keyframes, useTheme } from "styled-components";
 import EventHelper from "terriajs-cesium/Source/Core/EventHelper";
 import { useViewState } from "../Context";
