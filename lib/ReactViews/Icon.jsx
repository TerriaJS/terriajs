import React from 'react';
import PropTypes from 'prop-types';
import createReactClass from 'create-react-class';
import classNames from 'classnames';
import Styles from './icon.scss';

// icon.jsx
const GLYPHS = {
    calendar: require('../../wwwroot/images/icons/calendar.svg'),
    add: require('../../wwwroot/images/icons/add.svg'),
    arHover0: require('../../wwwroot/images/icons/ar-hover0.svg'),
    arHover1: require('../../wwwroot/images/icons/ar-hover1.svg'),
    arHover2: require('../../wwwroot/images/icons/ar-hover2.svg'),
    arOff: require('../../wwwroot/images/icons/ar-off.svg'),
    arOn: require('../../wwwroot/images/icons/ar-on.svg'),
    arRealign: require('../../wwwroot/images/icons/ar-realign.svg'),
    arResetAlignment: require('../../wwwroot/images/icons/ar-reset-alignment.svg'),
    backToStart: require('../../wwwroot/images/icons/back-to-start.svg'),
    backward: require('../../wwwroot/images/icons/backward.svg'),
    barChart: require('../../wwwroot/images/icons/bar-chart.svg'),
    bulb: require('../../wwwroot/images/icons/bulb.svg'),
    checkboxOff: require('../../wwwroot/images/icons/checkbox-off.svg'),
    checkboxOn: require('../../wwwroot/images/icons/checkbox-on.svg'),
    close: require('../../wwwroot/images/icons/close.svg'),
    closed: require('../../wwwroot/images/icons/closed.svg'),
    decrease: require('../../wwwroot/images/icons/decrease.svg'),
    download: require('../../wwwroot/images/icons/download.svg'),
    expand: require('../../wwwroot/images/icons/expand.svg'),
    eye: require('../../wwwroot/images/icons/eye.svg'),
    feedback: require('../../wwwroot/images/icons/feedback.svg'),
    folder: require('../../wwwroot/images/icons/folder.svg'),
    folderOpen: require('../../wwwroot/images/icons/folder-open.svg'),
    forward: require('../../wwwroot/images/icons/forward.svg'),
    geolocation: require('../../wwwroot/images/icons/geolocation.svg'),
    increase: require('../../wwwroot/images/icons/increase.svg'),
    left: require('../../wwwroot/images/icons/left.svg'),
    lineChart: require('../../wwwroot/images/icons/line-chart.svg'),
    link: require('../../wwwroot/images/icons/link.svg'),
    loader: require('../../wwwroot/images/icons/loader.svg'),
    location: require('../../wwwroot/images/icons/location.svg'),
    loop: require('../../wwwroot/images/icons/loop.svg'),
    menu: require('../../wwwroot/images/icons/menu.svg'),
    measure: require('../../wwwroot/images/icons/measure.svg'),
    opened: require('../../wwwroot/images/icons/opened.svg'),
    pause: require('../../wwwroot/images/icons/pause.svg'),
    play: require('../../wwwroot/images/icons/play.svg'),
    radioOff: require('../../wwwroot/images/icons/radio-off.svg'),
    radioOn: require('../../wwwroot/images/icons/radio-on.svg'),
    refresh: require('../../wwwroot/images/icons/refresh.svg'),
    remove: require('../../wwwroot/images/icons/remove.svg'),
    right: require('../../wwwroot/images/icons/right.svg'),
    search: require('../../wwwroot/images/icons/search.svg'),
    selected: require('../../wwwroot/images/icons/selected.svg'),
    settings: require('../../wwwroot/images/icons/settings.svg'),
    share: require('../../wwwroot/images/icons/share.svg'),
    showLess: require('../../wwwroot/images/icons/show-less.svg'),
    showMore: require('../../wwwroot/images/icons/show-more.svg'),
    sphere: require('../../wwwroot/images/icons/sphere.svg'),
    splitter: require('../../wwwroot/images/icons/splitter.svg'),
    splitterOn: require('../../wwwroot/images/icons/splitterOn.svg'),
    splitterOff: require('../../wwwroot/images/icons/splitterOff.svg'),
    previous: require('../../wwwroot/images/icons/previous.svg'),
    next: require('../../wwwroot/images/icons/next.svg'),
    timeline: require('../../wwwroot/images/icons/timeline.svg'),
    data: require('../../wwwroot/images/icons/data.svg'),
    upload: require('../../wwwroot/images/icons/upload.svg'),
    trashcan: require('../../wwwroot/images/icons/trashcan.svg'),
    local: require('../../wwwroot/images/icons/localfile.svg'),
    web: require('../../wwwroot/images/icons/remotefile.svg')
};

const Icon = createReactClass({
    propTypes: {
        glyph: PropTypes.object,
        style: PropTypes.object,
        className: PropTypes.string
    },
    render() {
        const glyph = this.props.glyph;
        return (
          <svg viewBox="0 0 100 100" className={classNames('icon', this.props.className, Styles.svg)} style={this.props.style}>
              <use xlinkHref={'#' + glyph.id}/>
<<<<<<< HEAD
            </svg>
=======
          </svg>
>>>>>>> b2053469
        );
    }
});

module.exports = Icon;
module.exports.GLYPHS = GLYPHS;<|MERGE_RESOLUTION|>--- conflicted
+++ resolved
@@ -80,11 +80,7 @@
         return (
           <svg viewBox="0 0 100 100" className={classNames('icon', this.props.className, Styles.svg)} style={this.props.style}>
               <use xlinkHref={'#' + glyph.id}/>
-<<<<<<< HEAD
-            </svg>
-=======
           </svg>
->>>>>>> b2053469
         );
     }
 });
