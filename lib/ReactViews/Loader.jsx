'use strict';
import ObserveModelMixin from './ObserveModelMixin';
import React from 'react';
import Icon from "./Icon.jsx";

import Styles from './loader.scss';

const Loader = React.createClass({
    mixins: [ObserveModelMixin],

    getDefaultProps() {
        return {
            className: '',
            message: 'Loading...'
        };
    },

    propTypes: {
        message: React.PropTypes.string,
        className: React.PropTypes.string
    },

    render() {
<<<<<<< HEAD
        return <span className='loader'>
                  <Icon glyph={Icon.GLYPHS.loader}/>
                  {this.props.message || 'Loading'}
               </span>;
=======
        return <span className={Styles.loader}>{this.props.message}</span>;
>>>>>>> 1a16183f
    }
});
module.exports = Loader;<|MERGE_RESOLUTION|>--- conflicted
+++ resolved
@@ -21,14 +21,10 @@
     },
 
     render() {
-<<<<<<< HEAD
         return <span className='loader'>
                   <Icon glyph={Icon.GLYPHS.loader}/>
                   {this.props.message || 'Loading'}
                </span>;
-=======
-        return <span className={Styles.loader}>{this.props.message}</span>;
->>>>>>> 1a16183f
     }
 });
 module.exports = Loader;