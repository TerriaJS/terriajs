--- conflicted
+++ resolved
@@ -4,12 +4,7 @@
 import PropTypes from "prop-types";
 import Icon from "./Icon";
 import { withTranslation } from "react-i18next";
-<<<<<<< HEAD
-
-=======
 import classNames from "classnames";
-import Icon from "./Icon.jsx";
->>>>>>> d35bfb43
 import Styles from "./loader.scss";
 
 const Loader = createReactClass({
