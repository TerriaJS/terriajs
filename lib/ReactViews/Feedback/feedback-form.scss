--- conflicted
+++ resolved
@@ -73,12 +73,7 @@
 }
 
 .btnClose{
-<<<<<<< HEAD
-    composes: btn from '../../Sass/partial/_buttons.scss';
-=======
     composes: btn from '../../Sass/common/_buttons.scss';
-    composes: btn--close from '../../Sass/common/_buttons.scss';
->>>>>>> 1a16183f
     position: absolute;
     right: 0;
     top: 0;
