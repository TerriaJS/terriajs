--- conflicted
+++ resolved
@@ -171,10 +171,10 @@
         viewState.terria.configParameters.feedback.preamble
       )
     );
-    const postamble = viewState.terria.configParameters.feedbackPostamble
+    const postamble = viewState.terria.configParameters.feedback.postamble
       ? parseCustomMarkdownToReact(
           useTranslationIfExists(
-            viewState.terria.configParameters.feedbackPostamble
+            viewState.terria.configParameters.feedback.postamble
           )
         )
       : undefined;
@@ -274,20 +274,12 @@
           <Checkbox
             isChecked={this.state.sendShareURL}
             value="sendShareUrl"
-<<<<<<< HEAD
-            label={
-              t("feedback.shareWithDevelopers", {
-                appName: this.props.viewState.terria.configParameters.appName
-              })!
-            }
-=======
->>>>>>> 0aea0e18
             onChange={this.changeSendShareUrl}
           >
             <Text>
               {
                 t("feedback.shareWithDevelopers", {
-                  appName: this.props.viewState.terria.appName
+                  appName: this.props.viewState.terria.configParameters.appName
                 })!
               }
             </Text>
