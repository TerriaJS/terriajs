--- conflicted
+++ resolved
@@ -54,8 +54,5 @@
     }
   })
 );
-<<<<<<< HEAD
-=======
 
->>>>>>> 9db91390
 export default FilterSection;