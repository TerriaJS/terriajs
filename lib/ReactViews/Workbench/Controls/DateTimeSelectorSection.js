--- conflicted
+++ resolved
@@ -40,16 +40,6 @@
         item.terria.currentViewer.notifyRepaintRequired();
     },
 
-    goToPreviousDate(availableDates, currentIndex) {
-      const previousDate = availableDates[currentIndex - 1];
-      this.changeDateTime(previousDate);
-    },
-
-    goToNextDate(availableDates, currentIndex) {
-      const nextDate = availableDates[currentIndex + 1];
-      this.changeDateTime(nextDate);
-    },
-
     render() {
         const item = this.props.item;
         const discreteTime = item.discreteTime;
@@ -57,38 +47,21 @@
         if (!item.canUseOwnClock || !defined(discreteTime) || !defined(item.availableDates)) {
             return null;
         }
-<<<<<<< HEAD
-        return (
-            <div className={Styles.datetimeSelector}>
-                <div className={Styles.title}>Time:</div>
-                <div className={Styles.datetimeAndPicker}>
-                    <span className={Styles.currentDate}>{defined(discreteTime) && formatDateTime(discreteTime)}</span>
-                    <div className={Styles.picker}>
-                        <DateTimePicker currentDate={discreteTime} dates={item.availableDates} onChange={this.changeDateTime} openDirection='down'/>
-                    </div>
-=======
-        const availableDates = item.availableDates;
-        // The initial state often has currentTime: undefined, even though item.clockForDisplay.currentTime is available.
-        const currentTime = this.state.currentTime || item.clockForDisplay.currentTime;
-        const currentIndex = item.intervals.indexOf(currentTime);
-        const currentDate = availableDates[currentIndex];
-
         return (
             <div className={Styles.datetimeSelector}>
                 <div className={Styles.title}>Time:</div>
                 <div className={Styles.datetimeSelectorInner}>
                   <div className={Styles.datetimeAndPicker}>
-                      <button className={Styles.datetimePrevious} disabled={currentIndex === 0} onClick={this.goToPreviousDate.bind(this, availableDates, currentIndex)}><Icon glyph={Icon.GLYPHS.previous}/></button>
-                      <span className={Styles.currentDate}>{defined(currentDate) && formatDateTime(currentDate)}</span>
-                      <button className={Styles.datetimeNext} disabled={currentIndex === availableDates.length - 1} onClick={this.goToNextDate.bind(this, availableDates, currentIndex)}><Icon glyph={Icon.GLYPHS.next}/></button>
+                      <button className={Styles.datetimePrevious} disabled={todo} onClick={todo}><Icon glyph={Icon.GLYPHS.previous}/></button>
+                      <span className={Styles.currentDate}>{defined(discreteTime) && formatDateTime(discreteTime)}</span>
+                      <button className={Styles.datetimeNext} disabled={todo} onClick={todo}><Icon glyph={Icon.GLYPHS.next}/></button>
                   </div>
                   <div className={Styles.picker}>
-                      <CatalogItemDateTimePicker item={item} currentTime={currentTime} onChange={this.changeDateTime} openDirection='down'/>
+                      <DateTimePicker currentDate={discreteTime} dates={item.availableDates} onChange={this.changeDateTime} openDirection='down'/>
                   </div>
                   <button className={classNames(Styles.timelineButton, {[Styles.timelineActive]: !item.useOwnClock})} type='button' onClick={this.onTimelineButtonClicked}>
                       <Icon glyph={Icon.GLYPHS.timeline}/>
                   </button>
->>>>>>> 0c3384e3
                 </div>
             </div>
         );
