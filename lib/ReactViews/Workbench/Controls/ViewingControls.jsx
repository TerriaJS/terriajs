"use strict";
import classNames from "classnames";
import createReactClass from "create-react-class";
import { runInAction } from "mobx";
import { observer } from "mobx-react";
import PropTypes from "prop-types";
import React from "react";
import { withTranslation } from "react-i18next";
import styled from "styled-components";
import Cartographic from "terriajs-cesium/Source/Core/Cartographic";
import createGuid from "terriajs-cesium/Source/Core/createGuid";
import defined from "terriajs-cesium/Source/Core/defined";
import Ellipsoid from "terriajs-cesium/Source/Core/Ellipsoid";
<<<<<<< HEAD
=======
import Icon from "../../Icon.jsx";
import ObserveModelMixin from "../../ObserveModelMixin";
import PickedFeatures from "../../../Map/PickedFeatures";
import React from "react";
import createReactClass from "create-react-class";
import PropTypes from "prop-types";
import { Link } from "react-router-dom";
import URI from "urijs";
import { CATALOG_ROUTE } from "../../../ReactViewModels/TerriaRouting.js";
>>>>>>> d5fe95d3
import Rectangle from "terriajs-cesium/Source/Core/Rectangle";
import ImagerySplitDirection from "terriajs-cesium/Source/Scene/ImagerySplitDirection";
import when from "terriajs-cesium/Source/ThirdParty/when";
import getDereferencedIfExists from "../../../Core/getDereferencedIfExists";
import getPath from "../../../Core/getPath";
import TerriaError from "../../../Core/TerriaError";
import PickedFeatures from "../../../Map/PickedFeatures";
import ExportableMixin from "../../../ModelMixins/ExportableMixin";
import addUserCatalogMember from "../../../Models/addUserCatalogMember";
import CommonStrata from "../../../Models/CommonStrata";
import getAncestors from "../../../Models/getAncestors";
import SplitItemReference from "../../../Models/SplitItemReference";
import Box from "../../../Styled/Box";
import { RawButton } from "../../../Styled/Button";
import Icon, { StyledIcon } from "../../Icon";
import { exportData } from "../../Preview/ExportData";
import WorkbenchButton from "../WorkbenchButton";
import Styles from "./viewing-controls.scss";

const BoxViewingControl = styled(Box).attrs({
  centered: true,
  left: true,
  justifySpaceBetween: true
})``;

const ViewingControlMenuButton = styled(RawButton).attrs({
  // primaryHover: true
})`
  color: ${props => props.theme.textDarker};
  background-color: ${props => props.theme.textLight};

  ${StyledIcon} {
    width: 35px;
  }

  svg {
    fill: ${props => props.theme.textDarker};
    width: 18px;
    height: 18px;
  }
  & > span {
    // position: absolute;
    // left: 37px;
  }

  border-radius: 0;

  width: 114px;
  // ensure we support long strings
  min-height: 32px;
  display: block;

  &:hover,
  &:focus {
    color: ${props => props.theme.textLight};
    background-color: ${props => props.theme.colorPrimary};
    svg {
      fill: ${props => props.theme.textLight};
    }
  }
`;

const ViewingControls = observer(
  createReactClass({
    displayName: "ViewingControls",

    propTypes: {
      item: PropTypes.object.isRequired,
      viewState: PropTypes.object.isRequired,
      t: PropTypes.func.isRequired
    },

    /* eslint-disable-next-line camelcase */
    UNSAFE_componentWillMount() {
      window.addEventListener("click", this.hideMenu);
    },

    componentWillUnmount() {
      window.removeEventListener("click", this.hideMenu);
    },

    hideMenu() {
      runInAction(() => {
        this.props.viewState.workbenchWithOpenControls = undefined;
      });
    },

    removeFromMap() {
      const workbench = this.props.viewState.terria.workbench;
      workbench.remove(this.props.item);
      this.props.viewState.terria.timelineStack.remove(this.props.item);
      this.props.viewState.terria.analytics?.logEvent(
        "dataSource",
        "removeFromWorkbench",
        getPath(this.props.item)
      );
    },

    zoomTo() {
      const viewer = this.props.viewState.terria.currentViewer;
      viewer.zoomTo(this.props.item);
    },

    openFeature() {
      const item = this.props.item;
      const pickedFeatures = new PickedFeatures();
      pickedFeatures.features.push(item.tableStructure.sourceFeature);
      pickedFeatures.allFeaturesAvailablePromise = when();
      pickedFeatures.isLoading = false;
      const xyzPosition = item.tableStructure.sourceFeature.position.getValue(
        item.terria.clock.currentTime
      );
      const ellipsoid = Ellipsoid.WGS84;
      // Code replicated from GazetteerSearchProviderViewModel.
      const bboxRadians = 0.1; // GazetterSearchProviderViewModel uses 0.2 degrees ~ 0.0035 radians. 1 degree ~ 110km. 0.1 radian ~ 700km.

      const latLonPosition = Cartographic.fromCartesian(xyzPosition, ellipsoid);
      const south = latLonPosition.latitude + bboxRadians / 2;
      const west = latLonPosition.longitude - bboxRadians / 2;
      const north = latLonPosition.latitude - bboxRadians / 2;
      const east = latLonPosition.longitude + bboxRadians / 2;
      const rectangle = new Rectangle(west, south, east, north);
      const flightDurationSeconds = 1;
      // TODO: This is bad. How can we do it better?
      setTimeout(function() {
        item.terria.pickedFeatures = pickedFeatures;
        item.terria.currentViewer.zoomTo(rectangle, flightDurationSeconds);
      }, 50);
    },

    splitItem() {
      const { t } = this.props;
      const item = this.props.item;
      const terria = item.terria;

      const splitRef = new SplitItemReference(createGuid(), terria);
      runInAction(async () => {
        if (item.splitDirection === ImagerySplitDirection.NONE) {
          item.setTrait(
            CommonStrata.user,
            "splitDirection",
            ImagerySplitDirection.RIGHT
          );
        }

        splitRef.setTrait(
          CommonStrata.user,
          "splitSourceItemId",
          item.uniqueId
        );
        terria.addModel(splitRef);
        terria.showSplitter = true;

        await splitRef.loadReference();
        runInAction(() => {
          const target = splitRef.target;
          if (target) {
            target.setTrait(
              CommonStrata.user,
              "name",
              t("splitterTool.workbench.copyName", {
                name: item.name
              })
            );

            // Set a direction opposite to the original item
            target.setTrait(
              CommonStrata.user,
              "splitDirection",
              item.splitDirection === ImagerySplitDirection.LEFT
                ? ImagerySplitDirection.RIGHT
                : ImagerySplitDirection.LEFT
            );
          }
        });

        // Add it to terria.catalog, which is required so the new item can be shared.
        addUserCatalogMember(terria, splitRef, {
          open: false
        });
      });
    },

    openDiffTool() {
      // Disable timeline
      // Should we do this? Difference is quite a specific use case
      this.props.item.terria.timelineStack.removeAll();
      this.props.viewState.openTool({
        toolName: "Difference",
        getToolComponent: () =>
          import("../../Tools/DiffTool/DiffTool").then(m => m.default),
        showCloseButton: true,
        params: {
          sourceItem: this.props.item
        }
      });
    },

    previewItem() {
      let item = this.props.item;
      // If this is a chartable item opened from another catalog item, get the info of the original item.
      if (defined(item.sourceCatalogItem)) {
        item = item.sourceCatalogItem;
      }
      // Open up all the parents (doesn't matter that this sets it to enabled as well because it already is).
      getAncestors(this.props.item)
        .map(item => getDereferencedIfExists(item))
        .forEach(group => {
          runInAction(() => {
            group.setTrait(CommonStrata.user, "isOpen", true);
          });
        });
      this.props.viewState.viewCatalogMember(item);
      this.props.viewState.switchMobileView(
        this.props.viewState.mobileViewOptions.preview
      );
    },

    exportDataClicked() {
      const item = this.props.item;

      exportData(item).catch(e => {
        if (e instanceof TerriaError) {
          this.props.item.terria.error.raiseEvent(e);
        }
      });
    },

    renderViewingControlsMenu() {
      const { t, item, viewState } = this.props;
      const canSplit =
        !item.terria.configParameters.disableSplitter &&
        item.supportsSplitting &&
        defined(item.splitDirection) &&
        item.terria.currentViewer.canShowSplitter;
      return (
        <ul ref={e => (this.menuRef = e)}>
          <If
            condition={item.tableStructure && item.tableStructure.sourceFeature}
          >
            <li className={classNames(Styles.zoom)}>
              <ViewingControlMenuButton
                onClick={this.openFeature}
                title={t("workbench.openFeatureTitle")}
              >
                <BoxViewingControl>
                  <StyledIcon glyph={Icon.GLYPHS.upload} />
                  <span>{t("workbench.openFeature")}</span>
                </BoxViewingControl>
              </ViewingControlMenuButton>
            </li>
          </If>
          <If condition={canSplit}>
            <li className={classNames(Styles.split)}>
              <ViewingControlMenuButton
                onClick={this.splitItem}
                title={t("workbench.splitItemTitle")}
              >
                <BoxViewingControl>
                  <StyledIcon glyph={Icon.GLYPHS.compare} />
                  <span>{t("workbench.splitItem")}</span>
                </BoxViewingControl>
              </ViewingControlMenuButton>
            </li>
          </If>
          <If
            condition={
              viewState.useSmallScreenInterface === false &&
              !item.isShowingDiff &&
              item.canDiffImages
            }
          >
            <li className={classNames(Styles.split)}>
              <ViewingControlMenuButton
                onClick={this.openDiffTool}
                title={t("workbench.diffImageTitle")}
              >
                <BoxViewingControl>
                  <StyledIcon glyph={Icon.GLYPHS.difference} />
                  <span>{t("workbench.diffImage")}</span>
                </BoxViewingControl>
              </ViewingControlMenuButton>
            </li>
          </If>
          <If
            condition={ExportableMixin.isMixedInto(item) && item.canExportData}
          >
            <li className={classNames(Styles.info)}>
              <ViewingControlMenuButton
                onClick={this.exportDataClicked}
                title={t("workbench.exportDataTitle")}
              >
                <BoxViewingControl>
                  <StyledIcon glyph={Icon.GLYPHS.upload} />
                  <span>{t("workbench.exportData")}</span>
                </BoxViewingControl>
              </ViewingControlMenuButton>
            </li>
          </If>
          <li className={classNames(Styles.removez)}>
            <ViewingControlMenuButton
              onClick={this.removeFromMap}
              title={t("workbench.removeFromMapTitle")}
            >
              <BoxViewingControl>
                <StyledIcon glyph={Icon.GLYPHS.cancel} />
                <span>{t("workbench.removeFromMap")}</span>
              </BoxViewingControl>
            </ViewingControlMenuButton>
          </li>
        </ul>
      );
    },

    render() {
      const viewState = this.props.viewState;
      const item = this.props.item;
      const canZoom =
        item.canZoomTo ||
        (item.tableStructure && item.tableStructure.sourceFeature);
      const canSplit =
        !item.terria.configParameters.disableSplitter &&
        item.supportsSplitting &&
        defined(item.splitDirection) &&
        item.terria.currentViewer.canShowSplitter;
      const classList = {
        [Styles.noZoom]: !canZoom,
        [Styles.noSplit]: !canSplit,
        [Styles.noInfo]: !item.showsInfo
      };
      const { t } = this.props;
      const showMenu = item.uniqueId === viewState.workbenchWithOpenControls;
      return (
        <Box>
          <ul
            className={Styles.control}
            css={`
              & > button:last-child {
                margin-right: 0;
              }
            `}
          >
            {/* <If condition={item.canZoomTo}> */}
            <WorkbenchButton
              className={classNames(Styles.zoom, classList)}
              onClick={this.zoomTo}
              title={t("workbench.zoomToTitle")}
              // className={Styles.btn}
              disabled={!item.canZoomTo}
              iconElement={() => <Icon glyph={Icon.GLYPHS.search} />}
            >
              {t("workbench.zoomTo")}
<<<<<<< HEAD
            </WorkbenchButton>
            {/* </If> */}
            {/* <If condition={item.showsInfo}> */}
            <WorkbenchButton
=======
            </button>
          </li>
          <span className={Styles.separator} />
        </If>
        <If
          condition={item.tableStructure && item.tableStructure.sourceFeature}
        >
          <li className={classNames(Styles.zoom, classList)}>
            <button
              type="button"
              onClick={this.openFeature}
              title={t("workbench.openFeatureTitle")}
              className={Styles.btn}
            >
              {t("workbench.openFeature")}
            </button>
          </li>
          <span className={Styles.separator} />
        </If>
        <If condition={item.showsInfo}>
          <li className={classNames(Styles.info, classList)}>
            <Link
              to={`${CATALOG_ROUTE}${URI.encode(item.uniqueId)}`}
              type="button"
>>>>>>> d5fe95d3
              onClick={this.previewItem}
              title={t("workbench.previewItemTitle")}
              iconElement={() => <Icon glyph={Icon.GLYPHS.about} />}
              disabled={!item.showsInfo}
              className={classNames(Styles.info, classList)}
            >
              {t("workbench.previewItem")}
<<<<<<< HEAD
            </WorkbenchButton>
            <WorkbenchButton
              css="flex-grow:0;"
              onClick={e => {
                event.stopPropagation();
                runInAction(() => {
                  if (viewState.workbenchWithOpenControls === item.uniqueId) {
                    viewState.workbenchWithOpenControls = undefined;
                  } else {
                    viewState.workbenchWithOpenControls = item.uniqueId;
                  }
                });
              }}
              title={t("workbench.showMoreActionsTitle")}
              iconOnly
              className={classNames(Styles.info, classList)}
              iconElement={() => <Icon glyph={Icon.GLYPHS.menuDotted} />}
            />
            {/* </If> */}
          </ul>
          {showMenu && (
            <Box
              css={`
                position: absolute;
                z-index: 100;
                right: 0;
                top: 0;
                top: 32px;
                top: 42px;

                padding: 0;
                margin: 0;

                ul {
                  list-style: none;
                }
              `}
=======
            </Link>
          </li>
          <span className={Styles.separator} />
        </If>
        <If condition={canSplit}>
          <li className={classNames(Styles.split, classList)}>
            <button
              type="button"
              onClick={this.splitItem}
              title={t("workbench.splitItemTitle")}
              className={Styles.btn}
            >
              {t("workbench.splitItem")}
            </button>
          </li>
          <span className={Styles.separator} />
        </If>
        <If condition={defined(item.linkedWcsUrl)}>
          <li className={classNames(Styles.info, classList)}>
            <button
              type="button"
              onClick={this.exportData}
              className={Styles.btn}
              title={t("workbench.exportDataTitle")}
            >
              {t("workbench.exportData")}
            </button>
          </li>
          <span className={Styles.separator} />
        </If>
        <If
          condition={
            item.supportsDeltaComparison &&
            viewState.useSmallScreenInterface === false
          }
        >
          <li className={classNames(Styles.delta, classList)}>
            <button
              type="button"
              onClick={this.openDeltaTool}
              className={Styles.btn}
              title="Compare imagery from two dates"
>>>>>>> d5fe95d3
            >
              {this.renderViewingControlsMenu()}
            </Box>
          )}
        </Box>
      );
    }
  })
);
module.exports = withTranslation()(ViewingControls);<|MERGE_RESOLUTION|>--- conflicted
+++ resolved
@@ -11,18 +11,6 @@
 import createGuid from "terriajs-cesium/Source/Core/createGuid";
 import defined from "terriajs-cesium/Source/Core/defined";
 import Ellipsoid from "terriajs-cesium/Source/Core/Ellipsoid";
-<<<<<<< HEAD
-=======
-import Icon from "../../Icon.jsx";
-import ObserveModelMixin from "../../ObserveModelMixin";
-import PickedFeatures from "../../../Map/PickedFeatures";
-import React from "react";
-import createReactClass from "create-react-class";
-import PropTypes from "prop-types";
-import { Link } from "react-router-dom";
-import URI from "urijs";
-import { CATALOG_ROUTE } from "../../../ReactViewModels/TerriaRouting.js";
->>>>>>> d5fe95d3
 import Rectangle from "terriajs-cesium/Source/Core/Rectangle";
 import ImagerySplitDirection from "terriajs-cesium/Source/Scene/ImagerySplitDirection";
 import when from "terriajs-cesium/Source/ThirdParty/when";
@@ -375,37 +363,12 @@
               iconElement={() => <Icon glyph={Icon.GLYPHS.search} />}
             >
               {t("workbench.zoomTo")}
-<<<<<<< HEAD
             </WorkbenchButton>
             {/* </If> */}
             {/* <If condition={item.showsInfo}> */}
             <WorkbenchButton
-=======
-            </button>
-          </li>
-          <span className={Styles.separator} />
-        </If>
-        <If
-          condition={item.tableStructure && item.tableStructure.sourceFeature}
-        >
-          <li className={classNames(Styles.zoom, classList)}>
-            <button
-              type="button"
-              onClick={this.openFeature}
-              title={t("workbench.openFeatureTitle")}
-              className={Styles.btn}
-            >
-              {t("workbench.openFeature")}
-            </button>
-          </li>
-          <span className={Styles.separator} />
-        </If>
-        <If condition={item.showsInfo}>
-          <li className={classNames(Styles.info, classList)}>
-            <Link
-              to={`${CATALOG_ROUTE}${URI.encode(item.uniqueId)}`}
-              type="button"
->>>>>>> d5fe95d3
+              // to={`${CATALOG_ROUTE}${URI.encode(item.uniqueId)}`}
+              // type="button"
               onClick={this.previewItem}
               title={t("workbench.previewItemTitle")}
               iconElement={() => <Icon glyph={Icon.GLYPHS.about} />}
@@ -413,7 +376,6 @@
               className={classNames(Styles.info, classList)}
             >
               {t("workbench.previewItem")}
-<<<<<<< HEAD
             </WorkbenchButton>
             <WorkbenchButton
               css="flex-grow:0;"
@@ -451,50 +413,6 @@
                   list-style: none;
                 }
               `}
-=======
-            </Link>
-          </li>
-          <span className={Styles.separator} />
-        </If>
-        <If condition={canSplit}>
-          <li className={classNames(Styles.split, classList)}>
-            <button
-              type="button"
-              onClick={this.splitItem}
-              title={t("workbench.splitItemTitle")}
-              className={Styles.btn}
-            >
-              {t("workbench.splitItem")}
-            </button>
-          </li>
-          <span className={Styles.separator} />
-        </If>
-        <If condition={defined(item.linkedWcsUrl)}>
-          <li className={classNames(Styles.info, classList)}>
-            <button
-              type="button"
-              onClick={this.exportData}
-              className={Styles.btn}
-              title={t("workbench.exportDataTitle")}
-            >
-              {t("workbench.exportData")}
-            </button>
-          </li>
-          <span className={Styles.separator} />
-        </If>
-        <If
-          condition={
-            item.supportsDeltaComparison &&
-            viewState.useSmallScreenInterface === false
-          }
-        >
-          <li className={classNames(Styles.delta, classList)}>
-            <button
-              type="button"
-              onClick={this.openDeltaTool}
-              className={Styles.btn}
-              title="Compare imagery from two dates"
->>>>>>> d5fe95d3
             >
               {this.renderViewingControlsMenu()}
             </Box>
