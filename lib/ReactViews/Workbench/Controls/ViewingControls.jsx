--- conflicted
+++ resolved
@@ -30,11 +30,8 @@
 import { exportData } from "../../Preview/ExportData";
 import WorkbenchButton from "../WorkbenchButton";
 import Styles from "./viewing-controls.scss";
-<<<<<<< HEAD
 import raiseErrorToUser from "../../../Models/raiseErrorToUser";
 import AnimatedSpinnerIcon from "../../../Styled/AnimatedSpinnerIcon";
-=======
->>>>>>> 252df79c
 
 const BoxViewingControl = styled(Box).attrs({
   centered: true,
@@ -134,14 +131,10 @@
           zoomToView = this.props.viewState.terria.mainViewer.homeCamera;
           console.log("Extent is wider than world so using homeCamera.");
         }
-<<<<<<< HEAD
         this.setState({ isMapZoomingToCatalogItem: true });
         viewer.zoomTo(zoomToView).finally(() => {
           this.setState({ isMapZoomingToCatalogItem: false });
         });
-=======
-        viewer.zoomTo(zoomToView);
->>>>>>> 252df79c
       });
     },
 
