'use strict';
import Cartographic from 'terriajs-cesium/Source/Core/Cartographic';
import defined from 'terriajs-cesium/Source/Core/defined';
import Ellipsoid from 'terriajs-cesium/Source/Core/Ellipsoid';
import Icon from "../../Icon.jsx";
import ObserveModelMixin from '../../ObserveModelMixin';
import PickedFeatures from '../../../Map/PickedFeatures';
import React from 'react';
import createReactClass from 'create-react-class';
import PropTypes from 'prop-types';
import Rectangle from 'terriajs-cesium/Source/Core/Rectangle';
import when from 'terriajs-cesium/Source/ThirdParty/when';
import classNames from 'classnames';
import Styles from './viewing-controls.scss';

import createCatalogMemberFromType from '../../../Models/createCatalogMemberFromType';
import addUserCatalogMember from '../../../Models/addUserCatalogMember';
import ImagerySplitDirection from 'terriajs-cesium/Source/Scene/ImagerySplitDirection';

const ViewingControls = createReactClass({
    displayName: 'ViewingControls',
    mixins: [ObserveModelMixin],

    propTypes: {
        item: PropTypes.object.isRequired,
        viewState: PropTypes.object.isRequired
    },

    removeFromMap() {
        this.props.item.isEnabled = false;
    },

    zoomTo() {
        this.props.item.zoomToAndUseClock();
    },

    openFeature() {
        const item = this.props.item;
        const pickedFeatures = new PickedFeatures();
        pickedFeatures.features.push(item.tableStructure.sourceFeature);
        pickedFeatures.allFeaturesAvailablePromise = when();
        pickedFeatures.isLoading = false;
        const xyzPosition = item.tableStructure.sourceFeature.position.getValue(item.terria.clock.currentTime);
        const ellipsoid = Ellipsoid.WGS84;
        // Code replicated from GazetteerSearchProviderViewModel.
        const bboxRadians = 0.1;  // GazetterSearchProviderViewModel uses 0.2 degrees ~ 0.0035 radians. 1 degree ~ 110km. 0.1 radian ~ 700km.

        const latLonPosition = Cartographic.fromCartesian(xyzPosition, ellipsoid);
        const south = latLonPosition.latitude + bboxRadians / 2;
        const west = latLonPosition.longitude - bboxRadians / 2;
        const north = latLonPosition.latitude - bboxRadians / 2;
        const east = latLonPosition.longitude + bboxRadians / 2;
        const rectangle = new Rectangle(west, south, east, north);
        const flightDurationSeconds = 1;
        // TODO: This is bad. How can we do it better?
        setTimeout(function() {
            item.terria.pickedFeatures = pickedFeatures;
            item.terria.currentViewer.zoomTo(rectangle, flightDurationSeconds);
        }, 50);
    },

    splitItem() {
        const item = this.props.item;
        item.splitDirection = ImagerySplitDirection.RIGHT;
        if (item.canUseOwnClock) {
            item.useOwnClock = true;
        }
        const serializedItem = item.serializeToJson();
        serializedItem.name = serializedItem.name + ' (copy)';
        serializedItem.splitDirection = ImagerySplitDirection.LEFT;
        delete serializedItem.id;

        const newItem = createCatalogMemberFromType(item.type, item.terria);
        newItem.updateFromJson(serializedItem);
        // newItem is added to terria.nowViewing automatically by the "isEnabled" observable on CatalogItem (see isEnabledChanged).
        // However, nothing adds it to terria.catalog automatically, which is required so the new item can be shared.
        addUserCatalogMember(item.terria, newItem, {open: false, zoomTo: false});

        item.terria.showSplitter = true;
    },

    previewItem() {
        let item = this.props.item;
        // If this is a chartable item opened from another catalog item, get the info of the original item.
        if (defined(item.sourceCatalogItem)) {
            item = item.sourceCatalogItem;
        }
        // Open up all the parents (doesn't matter that this sets it to enabled as well because it already is).
        item.enableWithParents();
        this.props.viewState.viewCatalogMember(item);
        this.props.viewState.switchMobileView(this.props.viewState.mobileViewOptions.preview);
    },

    render() {
        const item = this.props.item;
<<<<<<< HEAD
        const canZoom = item.isMappable || (item.tableStructure && item.tableStructure.sourceFeature);
=======
        const canZoom = item.canZoomTo || (item.tableStructure && item.tableStructure.sourceFeature);
>>>>>>> 73472869
        const canSplit = item.supportsSplitting && defined(item.splitDirection) && item.terria.currentViewer.canShowSplitter;
        const classList = {[Styles.noZoom]: !canZoom, [Styles.noSplit]: !canSplit, [Styles.noInfo]: !item.showsInfo};
        return (
            <ul className={Styles.control}>
<<<<<<< HEAD
                <If condition={item.isMappable}>
                    <li className={classNames(Styles.zoom, classList)}><button type='button' onClick={this.zoomTo} title="Zoom to data" className={Styles.btn}>Zoom To Extent</button></li>
=======
                <If condition={item.canZoomTo}>
                    <li className={classNames(Styles.zoom, classList)}><button type='button' onClick={this.zoomTo} title="Zoom to extent" className={Styles.btn}>Zoom To Extent</button></li>
>>>>>>> 73472869
                </If>
                <If condition={item.tableStructure && item.tableStructure.sourceFeature}>
                    <li className={classNames(Styles.zoom, classList)}><button type='button' onClick={this.openFeature} title="Zoom to data" className={Styles.btn}>Zoom To</button></li>
                </If>
                <If condition={item.showsInfo}>
                    <li className={classNames(Styles.info, classList)}><button type='button' onClick={this.previewItem} className={Styles.btn} title='info'>About This Data</button></li>
<<<<<<< HEAD
                </If>
                <If condition={canSplit}>
                    <li className={classNames(Styles.split, classList)}><button type='button' onClick={this.splitItem} title="Duplicate and show splitter" className={Styles.btn}>Split</button></li>
=======
>>>>>>> 73472869
                </If>
                <li className={classNames(Styles.remove, classList)}>
                    <button type='button' onClick={this.removeFromMap} title="Remove this data" className={Styles.btn}>
                        Remove <Icon glyph={Icon.GLYPHS.remove}/>
                    </button>
                </li>
            </ul>
        );
    },
});
module.exports = ViewingControls;<|MERGE_RESOLUTION|>--- conflicted
+++ resolved
@@ -93,34 +93,22 @@
 
     render() {
         const item = this.props.item;
-<<<<<<< HEAD
-        const canZoom = item.isMappable || (item.tableStructure && item.tableStructure.sourceFeature);
-=======
         const canZoom = item.canZoomTo || (item.tableStructure && item.tableStructure.sourceFeature);
->>>>>>> 73472869
         const canSplit = item.supportsSplitting && defined(item.splitDirection) && item.terria.currentViewer.canShowSplitter;
         const classList = {[Styles.noZoom]: !canZoom, [Styles.noSplit]: !canSplit, [Styles.noInfo]: !item.showsInfo};
         return (
             <ul className={Styles.control}>
-<<<<<<< HEAD
-                <If condition={item.isMappable}>
-                    <li className={classNames(Styles.zoom, classList)}><button type='button' onClick={this.zoomTo} title="Zoom to data" className={Styles.btn}>Zoom To Extent</button></li>
-=======
                 <If condition={item.canZoomTo}>
                     <li className={classNames(Styles.zoom, classList)}><button type='button' onClick={this.zoomTo} title="Zoom to extent" className={Styles.btn}>Zoom To Extent</button></li>
->>>>>>> 73472869
                 </If>
                 <If condition={item.tableStructure && item.tableStructure.sourceFeature}>
                     <li className={classNames(Styles.zoom, classList)}><button type='button' onClick={this.openFeature} title="Zoom to data" className={Styles.btn}>Zoom To</button></li>
                 </If>
                 <If condition={item.showsInfo}>
                     <li className={classNames(Styles.info, classList)}><button type='button' onClick={this.previewItem} className={Styles.btn} title='info'>About This Data</button></li>
-<<<<<<< HEAD
                 </If>
                 <If condition={canSplit}>
                     <li className={classNames(Styles.split, classList)}><button type='button' onClick={this.splitItem} title="Duplicate and show splitter" className={Styles.btn}>Split</button></li>
-=======
->>>>>>> 73472869
                 </If>
                 <li className={classNames(Styles.remove, classList)}>
                     <button type='button' onClick={this.removeFromMap} title="Remove this data" className={Styles.btn}>
