"use strict";
import createReactClass from "create-react-class";
import { runInAction } from "mobx";
import { observer } from "mobx-react";
import PropTypes from "prop-types";
import React from "react";
import { withTranslation } from "react-i18next";
import styled from "styled-components";
import Cartographic from "terriajs-cesium/Source/Core/Cartographic";
import createGuid from "terriajs-cesium/Source/Core/createGuid";
import defined from "terriajs-cesium/Source/Core/defined";
import Ellipsoid from "terriajs-cesium/Source/Core/Ellipsoid";
import Rectangle from "terriajs-cesium/Source/Core/Rectangle";
import ImagerySplitDirection from "terriajs-cesium/Source/Scene/ImagerySplitDirection";
import when from "terriajs-cesium/Source/ThirdParty/when";
import {
  Category,
  DataSourceAction
} from "../../../Core/AnalyticEvents/analyticEvents";
import getDereferencedIfExists from "../../../Core/getDereferencedIfExists";
import getPath from "../../../Core/getPath";
import PickedFeatures from "../../../Map/PickedFeatures";
import ExportableMixin from "../../../ModelMixins/ExportableMixin";
import MappableMixin from "../../../ModelMixins/MappableMixin";
import SearchableItemMixin from "../../../ModelMixins/SearchableItemMixin";
import addUserCatalogMember from "../../../Models/Catalog/addUserCatalogMember";
import SplitItemReference from "../../../Models/Catalog/CatalogReferences/SplitItemReference";
import CommonStrata from "../../../Models/Definition/CommonStrata";
import hasTraits from "../../../Models/Definition/hasTraits";
import getAncestors from "../../../Models/getAncestors";
import AnimatedSpinnerIcon from "../../../Styled/AnimatedSpinnerIcon";
import Box from "../../../Styled/Box";
import { RawButton } from "../../../Styled/Button";
import Icon, { StyledIcon } from "../../../Styled/Icon";
import SplitterTraits from "../../../Traits/TraitsClasses/SplitterTraits";
import { exportData } from "../../Preview/ExportData";
import LazyItemSearchTool from "../../Tools/ItemSearchTool/LazyItemSearchTool";
<<<<<<< HEAD
import {
  Category,
  DataSourceAction
} from "../../../Core/AnalyticEvents/analyticEvents";
import Ul from "../../../Styled/List";
=======
import WorkbenchButton from "../WorkbenchButton";
>>>>>>> 3c090fa5

const BoxViewingControl = styled(Box).attrs({
  centered: true,
  left: true,
  justifySpaceBetween: true
})``;

const ViewingControlMenuButton = styled(RawButton).attrs({
  // primaryHover: true
})`
  color: ${props => props.theme.textDarker};
  background-color: ${props => props.theme.textLight};

  ${StyledIcon} {
    width: 35px;
  }

  svg {
    fill: ${props => props.theme.textDarker};
    width: 18px;
    height: 18px;
  }
  & > span {
    // position: absolute;
    // left: 37px;
  }

  border-radius: 0;

  width: 114px;
  // ensure we support long strings
  min-height: 32px;
  display: block;

  &:hover,
  &:focus {
    color: ${props => props.theme.textLight};
    background-color: ${props => props.theme.colorPrimary};
    svg {
      fill: ${props => props.theme.textLight};
    }
  }
`;

const ViewingControls = observer(
  createReactClass({
    displayName: "ViewingControls",

    propTypes: {
      item: PropTypes.object.isRequired,
      viewState: PropTypes.object.isRequired,
      t: PropTypes.func.isRequired
    },

    getInitialState() {
      return {
        isMapZoomingToCatalogItem: false
      };
    },

    /* eslint-disable-next-line camelcase */
    UNSAFE_componentWillMount() {
      window.addEventListener("click", this.hideMenu);
    },

    componentWillUnmount() {
      window.removeEventListener("click", this.hideMenu);
    },

    hideMenu() {
      runInAction(() => {
        this.props.viewState.workbenchWithOpenControls = undefined;
      });
    },

    removeFromMap() {
      const terria = this.props.viewState.terria;
      terria.workbench.remove(this.props.item);
      terria.removeSelectedFeaturesForModel(this.props.item);
      this.props.viewState.terria.timelineStack.remove(this.props.item);
      this.props.viewState.terria.analytics?.logEvent(
        Category.dataSource,
        DataSourceAction.removeFromWorkbench,
        getPath(this.props.item)
      );
    },

    zoomTo() {
      runInAction(() => {
        const viewer = this.props.viewState.terria.currentViewer;
        const item = this.props.item;
        let zoomToView = item;
        if (
          item.rectangle !== undefined &&
          item.rectangle.east - item.rectangle.west >= 360
        ) {
          zoomToView = this.props.viewState.terria.mainViewer.homeCamera;
          console.log("Extent is wider than world so using homeCamera.");
        }
        this.setState({ isMapZoomingToCatalogItem: true });
        viewer.zoomTo(zoomToView).finally(() => {
          this.setState({ isMapZoomingToCatalogItem: false });
        });
      });
    },

    openFeature() {
      const item = this.props.item;
      const pickedFeatures = new PickedFeatures();
      pickedFeatures.features.push(item.tableStructure.sourceFeature);
      pickedFeatures.allFeaturesAvailablePromise = when();
      pickedFeatures.isLoading = false;
      const xyzPosition = item.tableStructure.sourceFeature.position.getValue(
        item.terria.clock.currentTime
      );
      const ellipsoid = Ellipsoid.WGS84;
      // Code replicated from GazetteerSearchProviderViewModel.
      const bboxRadians = 0.1; // GazetterSearchProviderViewModel uses 0.2 degrees ~ 0.0035 radians. 1 degree ~ 110km. 0.1 radian ~ 700km.

      const latLonPosition = Cartographic.fromCartesian(xyzPosition, ellipsoid);
      const south = latLonPosition.latitude + bboxRadians / 2;
      const west = latLonPosition.longitude - bboxRadians / 2;
      const north = latLonPosition.latitude - bboxRadians / 2;
      const east = latLonPosition.longitude + bboxRadians / 2;
      const rectangle = new Rectangle(west, south, east, north);
      const flightDurationSeconds = 1;
      // TODO: This is bad. How can we do it better?
      setTimeout(function() {
        item.terria.pickedFeatures = pickedFeatures;
        item.terria.currentViewer.zoomTo(rectangle, flightDurationSeconds);
      }, 50);
    },

    splitItem() {
      const { t } = this.props;
      const item = this.props.item;
      const terria = item.terria;

      const splitRef = new SplitItemReference(createGuid(), terria);
      runInAction(async () => {
        if (item.splitDirection === ImagerySplitDirection.NONE) {
          item.setTrait(
            CommonStrata.user,
            "splitDirection",
            ImagerySplitDirection.RIGHT
          );
        }

        splitRef.setTrait(
          CommonStrata.user,
          "splitSourceItemId",
          item.uniqueId
        );
        terria.addModel(splitRef);
        terria.showSplitter = true;

        await splitRef.loadReference();
        runInAction(() => {
          const target = splitRef.target;
          if (target) {
            target.setTrait(
              CommonStrata.user,
              "name",
              t("splitterTool.workbench.copyName", {
                name: item.name
              })
            );

            // Set a direction opposite to the original item
            target.setTrait(
              CommonStrata.user,
              "splitDirection",
              item.splitDirection === ImagerySplitDirection.LEFT
                ? ImagerySplitDirection.RIGHT
                : ImagerySplitDirection.LEFT
            );
          }
        });

        // Add it to terria.catalog, which is required so the new item can be shared.
        addUserCatalogMember(terria, splitRef, {
          open: false
        });
      });
    },

    openDiffTool() {
      // Disable timeline
      // Should we do this? Difference is quite a specific use case
      this.props.item.terria.timelineStack.removeAll();
      this.props.viewState.openTool({
        toolName: "Difference",
        getToolComponent: () =>
          import("../../Tools/DiffTool/DiffTool").then(m => m.default),
        showCloseButton: true,
        params: {
          sourceItem: this.props.item
        }
      });
    },

    searchItem() {
      const { item, viewState } = this.props;
      let itemSearchProvider;
      try {
        itemSearchProvider = item.createItemSearchProvider();
      } catch (error) {
        viewState.terria.raiseErrorToUser(error);
        return;
      }
      this.props.viewState.openTool({
        toolName: "Search Item",
        getToolComponent: () => LazyItemSearchTool,
        showCloseButton: false,
        params: {
          item,
          itemSearchProvider,
          viewState
        }
      });
    },

    async previewItem() {
      let item = this.props.item;
      // If this is a chartable item opened from another catalog item, get the info of the original item.
      if (defined(item.sourceCatalogItem)) {
        item = item.sourceCatalogItem;
      }
      // Open up all the parents (doesn't matter that this sets it to enabled as well because it already is).
      getAncestors(this.props.item)
        .map(item => getDereferencedIfExists(item))
        .forEach(group => {
          runInAction(() => {
            group.setTrait(CommonStrata.user, "isOpen", true);
          });
        });
      this.props.viewState.viewCatalogMember(item);
    },

    exportDataClicked() {
      const item = this.props.item;

      exportData(item).catch(e => {
        this.props.item.terria.raiseErrorToUser(e);
      });
    },

    renderViewingControlsMenu() {
      const { t, item, viewState } = this.props;
      const canSplit =
        !item.terria.configParameters.disableSplitter &&
        hasTraits(item, SplitterTraits, "splitDirection") &&
        !item.disableSplitter &&
        defined(item.splitDirection) &&
        item.terria.currentViewer.canShowSplitter;
      return (
        <ul ref={e => (this.menuRef = e)}>
          <If
            condition={item.tableStructure && item.tableStructure.sourceFeature}
          >
            <li>
              <ViewingControlMenuButton
                onClick={this.openFeature}
                title={t("workbench.openFeatureTitle")}
              >
                <BoxViewingControl>
                  <StyledIcon glyph={Icon.GLYPHS.upload} />
                  <span>{t("workbench.openFeature")}</span>
                </BoxViewingControl>
              </ViewingControlMenuButton>
            </li>
          </If>
          <If condition={canSplit}>
            <li>
              <ViewingControlMenuButton
                onClick={this.splitItem}
                title={t("workbench.splitItemTitle")}
              >
                <BoxViewingControl>
                  <StyledIcon glyph={Icon.GLYPHS.compare} />
                  <span>{t("workbench.splitItem")}</span>
                </BoxViewingControl>
              </ViewingControlMenuButton>
            </li>
          </If>
          <If
            condition={
              viewState.useSmallScreenInterface === false &&
              !item.isShowingDiff &&
              item.canDiffImages
            }
          >
            <li>
              <ViewingControlMenuButton
                onClick={this.openDiffTool}
                title={t("workbench.diffImageTitle")}
              >
                <BoxViewingControl>
                  <StyledIcon glyph={Icon.GLYPHS.difference} />
                  <span>{t("workbench.diffImage")}</span>
                </BoxViewingControl>
              </ViewingControlMenuButton>
            </li>
          </If>
          <If
            condition={ExportableMixin.isMixedInto(item) && item.canExportData}
          >
            <li>
              <ViewingControlMenuButton
                onClick={this.exportDataClicked}
                title={t("workbench.exportDataTitle")}
              >
                <BoxViewingControl>
                  <StyledIcon glyph={Icon.GLYPHS.upload} />
                  <span>{t("workbench.exportData")}</span>
                </BoxViewingControl>
              </ViewingControlMenuButton>
            </li>
          </If>
          <If
            condition={SearchableItemMixin.isMixedInto(item) && item.canSearch}
          >
            <li>
              <ViewingControlMenuButton
                onClick={() => runInAction(() => this.searchItem())}
                title={t("workbench.searchItemTitle")}
              >
                <BoxViewingControl>
                  <StyledIcon glyph={Icon.GLYPHS.search} />
                  <span>{t("workbench.searchItem")}</span>
                </BoxViewingControl>
              </ViewingControlMenuButton>
            </li>
          </If>
          <li>
            <ViewingControlMenuButton
              onClick={this.removeFromMap}
              title={t("workbench.removeFromMapTitle")}
            >
              <BoxViewingControl>
                <StyledIcon glyph={Icon.GLYPHS.cancel} />
                <span>{t("workbench.removeFromMap")}</span>
              </BoxViewingControl>
            </ViewingControlMenuButton>
          </li>
        </ul>
      );
    },

    render() {
      const viewState = this.props.viewState;
      const item = this.props.item;
      const { t } = this.props;
      const showMenu = item.uniqueId === viewState.workbenchWithOpenControls;
      return (
        <Box>
<<<<<<< HEAD
          <Ul
            className={Styles.control}
=======
          <ul
>>>>>>> 3c090fa5
            css={`
              list-style: none;
              padding-left: 0;
              margin: 0;
              width: 100%;
              position: relative;
              display: flex;
              justify-content: space-between;

              li {
                display: block;
                float: left;
                box-sizing: border-box;
              }
              & > button:last-child {
                margin-right: 0;
              }
            `}
            innerGap={2}
          >
            <WorkbenchButton
              onClick={this.zoomTo}
              title={t("workbench.zoomToTitle")}
              disabled={
                // disabled if the item cannot be zoomed to or if a zoom is already in progress
                (MappableMixin.isMixedInto(item) && item.disableZoomTo) ||
                this.state.isMapZoomingToCatalogItem === true
              }
              iconElement={() =>
                this.state.isMapZoomingToCatalogItem ? (
                  <AnimatedSpinnerIcon />
                ) : (
                  <Icon glyph={Icon.GLYPHS.search} />
                )
              }
            >
              {t("workbench.zoomTo")}
            </WorkbenchButton>
            <WorkbenchButton
              onClick={this.previewItem}
              title={t("workbench.previewItemTitle")}
              iconElement={() => <Icon glyph={Icon.GLYPHS.about} />}
              disabled={item.disableAboutData}
            >
              {t("workbench.previewItem")}
            </WorkbenchButton>
            <WorkbenchButton
              css="flex-grow:0;"
              onClick={e => {
                event.stopPropagation();
                runInAction(() => {
                  if (viewState.workbenchWithOpenControls === item.uniqueId) {
                    viewState.workbenchWithOpenControls = undefined;
                  } else {
                    viewState.workbenchWithOpenControls = item.uniqueId;
                  }
                });
              }}
              title={t("workbench.showMoreActionsTitle")}
              iconOnly
              iconElement={() => <Icon glyph={Icon.GLYPHS.menuDotted} />}
            />
<<<<<<< HEAD
            {/* </If> */}
          </Ul>
=======
          </ul>
>>>>>>> 3c090fa5
          {showMenu && (
            <Box
              css={`
                position: absolute;
                z-index: 100;
                right: 0;
                top: 0;
                top: 32px;
                top: 42px;

                padding: 0;
                margin: 0;

                ul {
                  list-style: none;
                }
              `}
            >
              {this.renderViewingControlsMenu()}
            </Box>
          )}
        </Box>
      );
    }
  })
);
export default withTranslation()(ViewingControls);<|MERGE_RESOLUTION|>--- conflicted
+++ resolved
@@ -32,18 +32,11 @@
 import Box from "../../../Styled/Box";
 import { RawButton } from "../../../Styled/Button";
 import Icon, { StyledIcon } from "../../../Styled/Icon";
+import Ul from "../../../Styled/List";
 import SplitterTraits from "../../../Traits/TraitsClasses/SplitterTraits";
 import { exportData } from "../../Preview/ExportData";
 import LazyItemSearchTool from "../../Tools/ItemSearchTool/LazyItemSearchTool";
-<<<<<<< HEAD
-import {
-  Category,
-  DataSourceAction
-} from "../../../Core/AnalyticEvents/analyticEvents";
-import Ul from "../../../Styled/List";
-=======
 import WorkbenchButton from "../WorkbenchButton";
->>>>>>> 3c090fa5
 
 const BoxViewingControl = styled(Box).attrs({
   centered: true,
@@ -400,12 +393,7 @@
       const showMenu = item.uniqueId === viewState.workbenchWithOpenControls;
       return (
         <Box>
-<<<<<<< HEAD
           <Ul
-            className={Styles.control}
-=======
-          <ul
->>>>>>> 3c090fa5
             css={`
               list-style: none;
               padding-left: 0;
@@ -468,12 +456,7 @@
               iconOnly
               iconElement={() => <Icon glyph={Icon.GLYPHS.menuDotted} />}
             />
-<<<<<<< HEAD
-            {/* </If> */}
           </Ul>
-=======
-          </ul>
->>>>>>> 3c090fa5
           {showMenu && (
             <Box
               css={`
