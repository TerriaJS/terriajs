"use strict";

import { observer } from "mobx-react";
import React, { SyntheticEvent } from "react";
import defined from "terriajs-cesium/Source/Core/defined";
import Resource from "terriajs-cesium/Source/Core/Resource";
import URI from "urijs";
import isDefined from "../../../Core/isDefined";
<<<<<<< HEAD
import CatalogMemberMixin from "../../../ModelMixins/CatalogMemberMixin";
import MinMaxLevelMixin from "../../../ModelMixins/MinMaxLevelMixin";
import TableMixin from "../../../ModelMixins/TableMixin";
import proxyCatalogItemUrl from "../../../Models/Catalog/proxyCatalogItemUrl";
import hasTraits from "../../../Models/Definition/hasTraits";
import Model from "../../../Models/Definition/Model";
import LegendOwnerTraits from "../../../Traits/TraitsClasses/LegendOwnerTraits";
=======
import MinMaxLevelMixin from "../../../ModelMixins/MinMaxLevelMixin";
import proxyCatalogItemUrl from "../../../Models/Catalog/proxyCatalogItemUrl";
import Model, { BaseModel } from "../../../Models/Definition/Model";
>>>>>>> 5dbbe31a
import LegendTraits, {
  LegendItemTraits
} from "../../../Traits/TraitsClasses/LegendTraits";
import Styles from "./legend.scss";
<<<<<<< HEAD
=======
import CatalogMemberMixin from "../../../ModelMixins/CatalogMemberMixin";
>>>>>>> 5dbbe31a

/* A lookup map for displayable mime types */
const DISPLAYABLE_MIME_TYPES = [
  "image/jpeg",
  "image/gif",
  "image/png",
  "image/svg+xml",
  "image/bmp",
  "image/x-bmp"
].reduce<{ [key: string]: boolean }>((acc, mimeType) => {
  acc[mimeType] = true;
  return acc;
}, {});
const IMAGE_URL_REGEX = /[.\/](png|jpg|jpeg|gif|svg)/i;

function checkMimeType(legend: Model<LegendTraits>) {
  return (
    (legend.urlMimeType && !!DISPLAYABLE_MIME_TYPES[legend.urlMimeType]) ||
    !!legend.url?.match(IMAGE_URL_REGEX)
  );
}

@observer
export default class Legend extends React.Component<{
  item: BaseModel;
  forPrint?: boolean;
}> {
  static defaultProps = {
    forPrint: false
  };

  onImageLoad(
    evt: SyntheticEvent<HTMLImageElement>,
    legend: Model<LegendTraits>
  ) {
    const image = evt.target as HTMLObjectElement;
    image.style.display = "none";
    image.style.maxWidth = "none";

    if (evt.type === "error") {
      return;
    }

    image.style.display = "initial";

    // If legend need scaling, this is the only way to do it :/
    // See https://stackoverflow.com/questions/7699621/display-image-at-50-of-its-native-size
    // or https://stackoverflow.com/questions/35711807/display-high-dpi-image-at-50-scaling-using-just-css

    image.style.width = `${(legend.imageScaling ?? 1) * image.offsetWidth}px`;
    // Must set maxWidth *after* setting width, as it may change offsetWidth
    image.style.maxWidth = "100%";
  }

  renderLegend(legend: Model<LegendTraits>, i: number) {
    if (defined(legend.url)) {
      return this.renderImageLegend(legend, i);
    } else if (defined(legend.items)) {
      return this.renderGeneratedLegend(legend, i);
    }
    return null;
  }

  renderImageLegend(legend: Model<LegendTraits>, i: number) {
    const isImage = checkMimeType(legend);
    // const insertDirectly = !!legend.safeSvgContent; // we only insert content we generated ourselves, not arbitrary SVG from init files.

    // const svg = legend.safeSvgContent;
    // // Safari xlink NS issue fix
    // const processedSvg = svg ? svg.replace(/NS\d+:href/gi, "xlink:href") : null;
    // const safeSvgContent = { __html: processedSvg };

    /* We proxy the legend so it's cached, and so that the Print/Export feature works with non-CORS servers.
     * We make it absolute because the print view is opened on a different domain (about:blank) so relative
     * URLs will not work.
     */
    const proxiedUrl = isDefined(legend.url)
      ? makeAbsolute(proxyCatalogItemUrl(this.props.item, legend.url))
      : undefined;

    // padding-top: 8px;
    // padding-bottom: 8px;

    // if (isImage && insertDirectly) {
    //   return (<li
    //     key={i}
    //     className={Styles.legendSvg}
    //     dangerouslySetInnerHTML={safeSvgContent}
    //   />)
    // }

    if (!isDefined(proxiedUrl)) return null;

    if (isImage) {
      return (
        <li key={proxiedUrl}>
          <a
            href={proxiedUrl}
            className={Styles.imageAnchor}
            target="_blank"
            rel="noreferrer noopener"
          >
            <img
              src={proxiedUrl}
              // Set maxWidth to 100% if no scaling required (otherwise - see onImageLoad)
              style={{
                maxWidth:
                  !isDefined(legend.imageScaling) || legend.imageScaling === 1
                    ? "100%"
                    : undefined
              }}
              onError={evt => this.onImageLoad.bind(this, evt, legend)()}
              onLoad={evt => this.onImageLoad.bind(this, evt, legend)()}
            />
          </a>
        </li>
      );
    }

    return (
      <li key={proxiedUrl}>
        <a
          href={proxiedUrl}
          target="_blank"
          rel="noreferrer noopener"
          className={Styles.legendOpenExternally}
        >
          Open legend in a separate tab
        </a>
      </li>
    );
  }

  renderGeneratedLegend(legend: Model<LegendTraits>, i: number) {
    if (isDefined(legend.items) && legend.items.length > 0) {
      return (
        <li key={i} className={Styles.generatedLegend}>
          <table>
            <tbody>{legend.items.map(this.renderLegendItem.bind(this))}</tbody>
          </table>
        </li>
      );
    }
    return null;
  }

  renderLegendItem(legendItem: Model<LegendItemTraits>, i: number) {
    let boxStyle: any = {
      border: legendItem.addSpacingAbove ? "1px solid black" : undefined
    };
    if (legendItem.outlineColor) {
      boxStyle.border = `1px solid ${legendItem.outlineColor}`;
    }

    let boxContents = <></>;

    // Browsers don't print background colors by default, so we render things a little differently.
    // Chrome and Firefox let you override this, but not IE and Edge. So...
    if (this.props.forPrint) {
      if (legendItem.imageUrl) {
        boxContents = (
          <img width="20px" height="16px" src={legendItem.imageUrl} />
        );
      } else {
        boxContents = <>&#9632;</>;
        boxStyle = {
          color: legendItem.color,
          fontSize: "48px",
          lineHeight: "16px",
          ...boxStyle
        };
      }
    } else {
      if (legendItem.imageUrl) {
        boxStyle = {
          backgroundImage: `url(${legendItem.imageUrl})`,
          backgroundRepeat: "no-repeat",
          backgroundPosition: "center",
          width: `${legendItem.imageWidth}px`,
          ...boxStyle
        };
      } else {
        boxStyle = {
          border: `1px solid ${legendItem.outlineColor}`,
          backgroundColor: legendItem.color,
          minWidth: "20px"
        };
      }
    }
    const rowStyle = {
      height: `${legendItem.imageHeight + 2}px`
    };
    return (
      <React.Fragment key={i}>
        {legendItem.addSpacingAbove && (
          <tr className={Styles.legendSpacer}>
            <td />
          </tr>
        )}
        <tr style={rowStyle}>
          <td style={boxStyle}>{boxContents}</td>
          <td className={Styles.legendTitles}>
            {legendItem.titleAbove && (
              <div className={Styles.legendTitleAbove}>
                {legendItem.titleAbove}
              </div>
            )}
            <div
              title={
                isDefined(legendItem.multipleTitles)
                  ? legendItem.multipleTitles.join(", ")
                  : legendItem.title
              }
            >
              {isDefined(legendItem.multipleTitles)
                ? `${legendItem.multipleTitles
                    .slice(0, legendItem.maxMultipleTitlesShowed)
                    .join(", ")}${
                    legendItem.multipleTitles.length >
                    legendItem.maxMultipleTitlesShowed
                      ? "..."
                      : ""
                  }`
                : legendItem.title}
            </div>
            {legendItem.titleBelow && (
              <div className={Styles.legendTitleBelow}>
                {legendItem.titleBelow}
              </div>
            )}
          </td>
        </tr>
      </React.Fragment>
    );
  }

  render() {
    if (
<<<<<<< HEAD
      (!hasTraits(this.props.item, LegendOwnerTraits, "legends") ||
        !hasTraits(
          this.props.item,
          LegendOwnerTraits,
          "hideLegendInWorkbench"
        )) &&
      !TableMixin.isMixedInto(this.props.item)
    ) {
      return null;
    }

    if (
      (hasTraits(this.props.item, LegendOwnerTraits, "hideLegendInWorkbench") &&
        this.props.item.hideLegendInWorkbench) ||
=======
      !CatalogMemberMixin.isMixedInto(this.props.item) ||
      this.props.item.hideLegendInWorkbench ||
>>>>>>> 5dbbe31a
      (MinMaxLevelMixin.isMixedInto(this.props.item) &&
        this.props.item.scaleWorkbenchInfo)
    )
      return null;

    if (
      isDefined(this.props.item.legends) &&
      this.props.item.legends.length > 0
    )
      return (
        <ul className={Styles.legend}>
          <div className={Styles.legendInner}>
            {(this.props.item.legends as Model<LegendTraits>[]).map(
              (legend, i: number) => (
                <React.Fragment key={i}>
                  {isDefined(legend.title) ? (
                    <h3 className={Styles.legendTitle}>{legend.title}</h3>
                  ) : null}

                  {this.renderLegend.bind(this)(legend, i)}
                </React.Fragment>
              )
            )}
          </div>
        </ul>
      );

    return null;
  }
}

function makeAbsolute(url: string | Resource) {
  if (url instanceof Resource) {
    url = url.url;
  }

  const uri = new URI(url);
  if (
    uri.protocol() &&
    uri.protocol() !== "http" &&
    uri.protocol() !== "https"
  ) {
    return url;
  } else {
    return uri.absoluteTo(window.location.href).toString();
  }
}<|MERGE_RESOLUTION|>--- conflicted
+++ resolved
@@ -6,27 +6,16 @@
 import Resource from "terriajs-cesium/Source/Core/Resource";
 import URI from "urijs";
 import isDefined from "../../../Core/isDefined";
-<<<<<<< HEAD
-import CatalogMemberMixin from "../../../ModelMixins/CatalogMemberMixin";
-import MinMaxLevelMixin from "../../../ModelMixins/MinMaxLevelMixin";
-import TableMixin from "../../../ModelMixins/TableMixin";
-import proxyCatalogItemUrl from "../../../Models/Catalog/proxyCatalogItemUrl";
-import hasTraits from "../../../Models/Definition/hasTraits";
-import Model from "../../../Models/Definition/Model";
-import LegendOwnerTraits from "../../../Traits/TraitsClasses/LegendOwnerTraits";
-=======
 import MinMaxLevelMixin from "../../../ModelMixins/MinMaxLevelMixin";
 import proxyCatalogItemUrl from "../../../Models/Catalog/proxyCatalogItemUrl";
 import Model, { BaseModel } from "../../../Models/Definition/Model";
->>>>>>> 5dbbe31a
 import LegendTraits, {
   LegendItemTraits
 } from "../../../Traits/TraitsClasses/LegendTraits";
 import Styles from "./legend.scss";
-<<<<<<< HEAD
-=======
-import CatalogMemberMixin from "../../../ModelMixins/CatalogMemberMixin";
->>>>>>> 5dbbe31a
+import hasTraits from "../../../Models/Definition/hasTraits";
+import LegendOwnerTraits from "../../../Traits/TraitsClasses/LegendOwnerTraits";
+import TableMixin from "../../../ModelMixins/TableMixin";
 
 /* A lookup map for displayable mime types */
 const DISPLAYABLE_MIME_TYPES = [
@@ -265,7 +254,6 @@
 
   render() {
     if (
-<<<<<<< HEAD
       (!hasTraits(this.props.item, LegendOwnerTraits, "legends") ||
         !hasTraits(
           this.props.item,
@@ -280,10 +268,6 @@
     if (
       (hasTraits(this.props.item, LegendOwnerTraits, "hideLegendInWorkbench") &&
         this.props.item.hideLegendInWorkbench) ||
-=======
-      !CatalogMemberMixin.isMixedInto(this.props.item) ||
-      this.props.item.hideLegendInWorkbench ||
->>>>>>> 5dbbe31a
       (MinMaxLevelMixin.isMixedInto(this.props.item) &&
         this.props.item.scaleWorkbenchInfo)
     )
