"use strict";

import defined from "terriajs-cesium/Source/Core/defined";
import React from "react";
import createReactClass from "create-react-class";
import PropTypes from "prop-types";
<<<<<<< HEAD
import { observer } from "mobx-react";
=======
import ObserveModelMixin from "../../ObserveModelMixin";
import Icon from "./../../Icon.jsx";

>>>>>>> 425ce115
import Styles from "./style-selector-section.scss";
import CommonStrata from "../../../Models/CommonStrata";
import { runInAction } from "mobx";

const StyleSelectorSection = createReactClass({
  displayName: "StyleSelectorSection",

  propTypes: {
    item: PropTypes.object.isRequired
  },

  changeStyle(styleSelector, event) {
    runInAction(() => {
      styleSelector.chooseActiveStyle(CommonStrata.user, event.target.value);
    });
  },

  render() {
    const item = this.props.item;
    if (defined(item.styleSelector)) {
      return this.renderSingleStyleSelector(item.styleSelector);
    } else if (defined(item.styleSelectors)) {
      return this.renderMultipleStyleSelectors(item.styleSelectors);
    } else {
      return null;
    }
  },

  renderSingleStyleSelector(styleSelector) {
    const availableStyles = styleSelector.availableStyles;
    if (!defined(availableStyles) || availableStyles.length < 2) {
      return null;
    }

    const label = styleSelector.name && styleSelector.name.length > 0 && (
      <label className={Styles.title} htmlFor={styleSelector.name}>
        {label}
      </label>
    );

    return (
      <div key={styleSelector.id}>
        {label}
        <select
          className={Styles.field}
          name={styleSelector.id}
          value={styleSelector.activeStyleId}
          onChange={this.changeStyle.bind(this, styleSelector)}
        >
          {availableStyles.map(item => (
            <option key={item.id} value={item.id}>
              {item.name}
            </option>
          ))}
        </select>
        <Icon glyph={Icon.GLYPHS.opened} />
      </div>
    );
  },

  renderMultipleStyleSelectors(styleSelectors) {
    return (
      <div className={Styles.styleSelector}>
        {styleSelectors.map(this.renderSingleStyleSelector)}
      </div>
    );
  }
});

module.exports = observer(StyleSelectorSection);<|MERGE_RESOLUTION|>--- conflicted
+++ resolved
@@ -4,13 +4,8 @@
 import React from "react";
 import createReactClass from "create-react-class";
 import PropTypes from "prop-types";
-<<<<<<< HEAD
 import { observer } from "mobx-react";
-=======
-import ObserveModelMixin from "../../ObserveModelMixin";
-import Icon from "./../../Icon.jsx";
-
->>>>>>> 425ce115
+import Icon from "./../../Icon";
 import Styles from "./style-selector-section.scss";
 import CommonStrata from "../../../Models/CommonStrata";
 import { runInAction } from "mobx";
