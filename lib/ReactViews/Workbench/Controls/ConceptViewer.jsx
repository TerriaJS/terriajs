'use strict';

<<<<<<< HEAD
import SummarisedConcept from './SummarisedConcept/SummarisedConcept';
import Concept from './Concept';
import ObserveModelMixin from '../../ObserveModelMixin';
import SummaryConcept from '../../../Map/SummaryConcept';
=======
import SummaryConcept from './SummaryConcept/SummaryConcept';
import Concept from './Concept';
import ObserveModelMixin from '../../ObserveModelMixin';
import SummaryConceptModel from '../../../Map/SummaryConcept';
>>>>>>> 08d7a89d

import React from 'react';
import Styles from './concept-viewer.scss';

const ConceptViewer = React.createClass({
    mixins: [ObserveModelMixin],

    propTypes: {
        item: React.PropTypes.object.isRequired
    },

    render() {
        // All non-additive-conditions go in a single section. (If there are none, don't show a <div class=section> so we don't get an extra padding.)
        // Each additive-condition goes in its own section.
<<<<<<< HEAD
        const nonSummarisedConcept = this.props.item.concepts.filter(concept => concept.isVisible && !SummaryConcept.prototype.isPrototypeOf(concept));
        return (
            <div className={Styles.root}>
                <If condition={nonSummarisedConcept.length > 0}>
                    <div className={Styles.section}>
                        <For each="concept" index="i" of={nonSummarisedConcept}>
=======
        const nonSummaryConcept = this.props.item.concepts.filter(concept => concept.isVisible && !SummaryConceptModel.prototype.isPrototypeOf(concept));
        return (
            <div className={Styles.root}>
                <If condition={nonSummaryConcept.length > 0}>
                    <div className={Styles.section}>
                        <For each="concept" index="i" of={nonSummaryConcept}>
>>>>>>> 08d7a89d
                            <div className={Styles.inner} key={i}>
                                <ul className={Styles.childrenList}>
                                    <Concept concept={concept} isLoading={this.props.item.isLoading}/>
                                </ul>
                            </div>
                        </For>
                    </div>
                </If>
                <For each="concept" index="i"
<<<<<<< HEAD
                     of={this.props.item.concepts.filter(concept => concept.isVisible && SummaryConcept.prototype.isPrototypeOf(concept))}>
                    <div className={Styles.section} key={i}>
                        <ul className={Styles.childrenList}>
                            <SummarisedConcept concept={concept} isLoading={this.props.item.isLoading}/>
=======
                     of={this.props.item.concepts.filter(concept => concept.isVisible && SummaryConceptModel.prototype.isPrototypeOf(concept))}>
                    <div className={Styles.section} key={i}>
                        <ul className={Styles.childrenList}>
                            <SummaryConcept concept={concept} isLoading={this.props.item.isLoading}/>
>>>>>>> 08d7a89d
                        </ul>
                    </div>
                </For>
            </div>
        );
    }
});

module.exports = ConceptViewer;<|MERGE_RESOLUTION|>--- conflicted
+++ resolved
@@ -1,16 +1,9 @@
 'use strict';
 
-<<<<<<< HEAD
-import SummarisedConcept from './SummarisedConcept/SummarisedConcept';
-import Concept from './Concept';
-import ObserveModelMixin from '../../ObserveModelMixin';
-import SummaryConcept from '../../../Map/SummaryConcept';
-=======
 import SummaryConcept from './SummaryConcept/SummaryConcept';
 import Concept from './Concept';
 import ObserveModelMixin from '../../ObserveModelMixin';
 import SummaryConceptModel from '../../../Map/SummaryConcept';
->>>>>>> 08d7a89d
 
 import React from 'react';
 import Styles from './concept-viewer.scss';
@@ -25,21 +18,12 @@
     render() {
         // All non-additive-conditions go in a single section. (If there are none, don't show a <div class=section> so we don't get an extra padding.)
         // Each additive-condition goes in its own section.
-<<<<<<< HEAD
-        const nonSummarisedConcept = this.props.item.concepts.filter(concept => concept.isVisible && !SummaryConcept.prototype.isPrototypeOf(concept));
-        return (
-            <div className={Styles.root}>
-                <If condition={nonSummarisedConcept.length > 0}>
-                    <div className={Styles.section}>
-                        <For each="concept" index="i" of={nonSummarisedConcept}>
-=======
         const nonSummaryConcept = this.props.item.concepts.filter(concept => concept.isVisible && !SummaryConceptModel.prototype.isPrototypeOf(concept));
         return (
             <div className={Styles.root}>
                 <If condition={nonSummaryConcept.length > 0}>
                     <div className={Styles.section}>
                         <For each="concept" index="i" of={nonSummaryConcept}>
->>>>>>> 08d7a89d
                             <div className={Styles.inner} key={i}>
                                 <ul className={Styles.childrenList}>
                                     <Concept concept={concept} isLoading={this.props.item.isLoading}/>
@@ -49,17 +33,10 @@
                     </div>
                 </If>
                 <For each="concept" index="i"
-<<<<<<< HEAD
-                     of={this.props.item.concepts.filter(concept => concept.isVisible && SummaryConcept.prototype.isPrototypeOf(concept))}>
-                    <div className={Styles.section} key={i}>
-                        <ul className={Styles.childrenList}>
-                            <SummarisedConcept concept={concept} isLoading={this.props.item.isLoading}/>
-=======
                      of={this.props.item.concepts.filter(concept => concept.isVisible && SummaryConceptModel.prototype.isPrototypeOf(concept))}>
                     <div className={Styles.section} key={i}>
                         <ul className={Styles.childrenList}>
                             <SummaryConcept concept={concept} isLoading={this.props.item.isLoading}/>
->>>>>>> 08d7a89d
                         </ul>
                     </div>
                 </For>
