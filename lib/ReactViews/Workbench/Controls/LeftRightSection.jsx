"use strict";

import classNames from "classnames";
import createReactClass from "create-react-class";
import PropTypes from "prop-types";
import React from "react";

import defined from "terriajs-cesium/Source/Core/defined";
import ImagerySplitDirection from "terriajs-cesium/Source/Scene/ImagerySplitDirection";
import { withTranslation } from "react-i18next";

// import Icon from '../../Icon';
import Styles from "./left-right-section.scss";
import { observer } from "mobx-react";
import CommonStrata from "../../../Models/CommonStrata";
import { runInAction } from "mobx";

const LeftRightSection = observer(
  createReactClass({
    displayName: "LeftRightSection",

<<<<<<< HEAD
    propTypes: {
      item: PropTypes.object.isRequired
    },
=======
  propTypes: {
    item: PropTypes.object.isRequired,
    t: PropTypes.func.isRequired
  },
>>>>>>> 818a9f58

    goLeft() {
      runInAction(() => {
        this.props.item.setTrait(
          CommonStrata.user,
          "splitDirection",
          ImagerySplitDirection.LEFT
        );
      });
    },

    goBoth() {
      runInAction(() => {
        this.props.item.setTrait(
          CommonStrata.user,
          "splitDirection",
          ImagerySplitDirection.NONE
        );
      });
    },

    goRight() {
      runInAction(() => {
        this.props.item.setTrait(
          CommonStrata.user,
          "splitDirection",
          ImagerySplitDirection.RIGHT
        );
      });
    },

<<<<<<< HEAD
    render() {
      const item = this.props.item;
      const splitDirection = item.splitDirection;
      if (
        !item.supportsSplitting ||
        !defined(splitDirection) ||
        !item.terria.showSplitter
      ) {
        return null;
      }
      return (
        <div className={Styles.leftRightSection}>
          <button
            type="button"
            onClick={this.goLeft}
            className={classNames(Styles.goLeft, {
              [Styles.isActive]: splitDirection === ImagerySplitDirection.LEFT
            })}
            title="Show on the left side"
          >
            Left
          </button>
          <button
            type="button"
            onClick={this.goBoth}
            className={classNames(Styles.goBoth, {
              [Styles.isActive]: splitDirection === ImagerySplitDirection.NONE
            })}
            title="Show on both sides"
          >
            Both
          </button>
          <button
            type="button"
            onClick={this.goRight}
            className={classNames(Styles.goRight, {
              [Styles.isActive]: splitDirection === ImagerySplitDirection.RIGHT
            })}
            title="Show on the right side"
          >
            Right
          </button>
        </div>
      );
    }
  })
);
=======
  render() {
    const item = this.props.item;
    const splitDirection = item.splitDirection;
    const { t } = this.props;
    if (
      !item.supportsSplitting ||
      !defined(splitDirection) ||
      !item.terria.showSplitter
    ) {
      return null;
    }
    return (
      <div className={Styles.leftRightSection}>
        <button
          type="button"
          onClick={this.goLeft}
          className={classNames(Styles.goLeft, {
            [Styles.isActive]: splitDirection === ImagerySplitDirection.LEFT
          })}
          title={t("splitterTool.workbench.goleftTitle")}
        >
          {t("splitterTool.workbench.goleft")}
        </button>
        <button
          type="button"
          onClick={this.goBoth}
          className={classNames(Styles.goBoth, {
            [Styles.isActive]: splitDirection === ImagerySplitDirection.NONE
          })}
          title={t("splitterTool.workbench.bothTitle")}
        >
          {t("splitterTool.workbench.both")}
        </button>
        <button
          type="button"
          onClick={this.goRight}
          className={classNames(Styles.goRight, {
            [Styles.isActive]: splitDirection === ImagerySplitDirection.RIGHT
          })}
          title={t("splitterTool.workbench.gorightTitle")}
        >
          {t("splitterTool.workbench.goright")}
        </button>
      </div>
    );
  }
});
>>>>>>> 818a9f58

module.exports = withTranslation()(LeftRightSection);<|MERGE_RESOLUTION|>--- conflicted
+++ resolved
@@ -19,16 +19,10 @@
   createReactClass({
     displayName: "LeftRightSection",
 
-<<<<<<< HEAD
     propTypes: {
-      item: PropTypes.object.isRequired
+      item: PropTypes.object.isRequired,
+      t: PropTypes.func.isRequired
     },
-=======
-  propTypes: {
-    item: PropTypes.object.isRequired,
-    t: PropTypes.func.isRequired
-  },
->>>>>>> 818a9f58
 
     goLeft() {
       runInAction(() => {
@@ -60,10 +54,10 @@
       });
     },
 
-<<<<<<< HEAD
     render() {
       const item = this.props.item;
       const splitDirection = item.splitDirection;
+      const { t } = this.props;
       if (
         !item.supportsSplitting ||
         !defined(splitDirection) ||
@@ -79,9 +73,9 @@
             className={classNames(Styles.goLeft, {
               [Styles.isActive]: splitDirection === ImagerySplitDirection.LEFT
             })}
-            title="Show on the left side"
+            title={t("splitterTool.workbench.goleftTitle")}
           >
-            Left
+            {t("splitterTool.workbench.goleft")}
           </button>
           <button
             type="button"
@@ -89,9 +83,9 @@
             className={classNames(Styles.goBoth, {
               [Styles.isActive]: splitDirection === ImagerySplitDirection.NONE
             })}
-            title="Show on both sides"
+            title={t("splitterTool.workbench.bothTitle")}
           >
-            Both
+            {t("splitterTool.workbench.both")}
           </button>
           <button
             type="button"
@@ -99,63 +93,14 @@
             className={classNames(Styles.goRight, {
               [Styles.isActive]: splitDirection === ImagerySplitDirection.RIGHT
             })}
-            title="Show on the right side"
+            title={t("splitterTool.workbench.gorightTitle")}
           >
-            Right
+            {t("splitterTool.workbench.goright")}
           </button>
         </div>
       );
     }
   })
 );
-=======
-  render() {
-    const item = this.props.item;
-    const splitDirection = item.splitDirection;
-    const { t } = this.props;
-    if (
-      !item.supportsSplitting ||
-      !defined(splitDirection) ||
-      !item.terria.showSplitter
-    ) {
-      return null;
-    }
-    return (
-      <div className={Styles.leftRightSection}>
-        <button
-          type="button"
-          onClick={this.goLeft}
-          className={classNames(Styles.goLeft, {
-            [Styles.isActive]: splitDirection === ImagerySplitDirection.LEFT
-          })}
-          title={t("splitterTool.workbench.goleftTitle")}
-        >
-          {t("splitterTool.workbench.goleft")}
-        </button>
-        <button
-          type="button"
-          onClick={this.goBoth}
-          className={classNames(Styles.goBoth, {
-            [Styles.isActive]: splitDirection === ImagerySplitDirection.NONE
-          })}
-          title={t("splitterTool.workbench.bothTitle")}
-        >
-          {t("splitterTool.workbench.both")}
-        </button>
-        <button
-          type="button"
-          onClick={this.goRight}
-          className={classNames(Styles.goRight, {
-            [Styles.isActive]: splitDirection === ImagerySplitDirection.RIGHT
-          })}
-          title={t("splitterTool.workbench.gorightTitle")}
-        >
-          {t("splitterTool.workbench.goright")}
-        </button>
-      </div>
-    );
-  }
-});
->>>>>>> 818a9f58
 
 module.exports = withTranslation()(LeftRightSection);