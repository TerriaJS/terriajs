"use strict";

import React from "react";
import PropTypes from "prop-types";
import { observer } from "mobx-react";

import createReactClass from "create-react-class";
import defined from "terriajs-cesium/Source/Core/defined";
import Timer from "../../Generic/Timer/Timer";
import { withTranslation } from "react-i18next";

import Styles from "./timer-section.scss";

<<<<<<< HEAD
const TimerSection = observer(
  createReactClass({
    displayName: "TimerSection",

    propTypes: {
      item: PropTypes.object.isRequired
    },

    isEnabled() {
      return (
        defined(this.props.item) &&
        this.props.item.isPolling &&
        defined(this.props.item.nextScheduledUpdateTime) &&
        this.props.item.refreshInterval < 30 * 60 * 1000 // only show refresh timer for refresh intervals less than 30 minutes
      );
    },

    getInitialState() {
      return {
        secondsLeft: 0
      };
    },

    getCountdownDuration() {
      // How many seconds until our next update?
      return Math.floor(
        (this.props.item.nextScheduledUpdateTime.getTime() -
          new Date().getTime()) /
          1000
      );
    },

    getTimerStartTime() {
      return new Date(
        this.props.item.nextScheduledUpdateTime -
          this.props.item.refreshInterval * 1000
      );
    },

    // Ticks down the countdown clock
    countdown() {
      if (this.state.secondsLeft > 0) {
        this.setState(() => {
          return {
            secondsLeft: this.state.secondsLeft - 1
          };
        });
      } else {
        // Stop.
        clearInterval(this.interval);
      }
    },

    startCountdown() {
      this.setState({
        secondsLeft: this.getCountdownDuration()
=======
const TimerSection = createReactClass({
  displayName: "TimerSection",
  mixins: [ObserveModelMixin],

  propTypes: {
    item: PropTypes.object.isRequired,
    t: PropTypes.func.isRequired
  },

  isEnabled() {
    return (
      defined(this.props.item) &&
      defined(this.props.item.polling) &&
      this.props.item.polling.isPolling &&
      defined(this.props.item.polling.nextScheduledUpdateTime) &&
      this.props.item.polling.seconds < 30 * 60 * 1000 // only show refresh timer for refresh intervals less than 30 minutes
    );
  },

  getInitialState() {
    return {
      secondsLeft: 0
    };
  },

  getCountdownDuration() {
    // How many seconds until our next update?
    return Math.floor(
      (this.props.item.polling.nextScheduledUpdateTime.getTime() -
        new Date().getTime()) /
        1000
    );
  },

  getTimerStartTime() {
    return new Date(
      this.props.item.polling.nextScheduledUpdateTime -
        this.props.item.polling.seconds * 1000
    );
  },

  // Ticks down the countdown clock
  countdown() {
    if (this.state.secondsLeft > 0) {
      this.setState(() => {
        return {
          secondsLeft: this.state.secondsLeft - 1
        };
>>>>>>> 818a9f58
      });
      this.interval = setInterval(this.countdown, 1000);
    },

    getCountdownString() {
      const date = new Date(null);
      date.setSeconds(this.state.secondsLeft);

      const addLeadingZeroIfRequired = numString =>
        numString.length < 2 ? "0" + numString : numString;

      const minutes = addLeadingZeroIfRequired(date.getMinutes().toString());
      const seconds = addLeadingZeroIfRequired(date.getSeconds().toString());

      return `00:${minutes}:${seconds}`;
    },

    componentDidUpdate() {
      if (!this.isEnabled()) {
        return;
      }

      if (this.nextUpdate !== this.props.item.nextScheduledUpdateTime) {
        if (defined(this.interval)) {
          clearInterval(this.interval);
        }
        this.startCountdown();
        this.nextUpdate = this.props.item.nextScheduledUpdateTime;
      }
    },

    componentDidMount() {
      if (!this.isEnabled()) {
        return;
      }

      this.startCountdown();
    },

<<<<<<< HEAD
    componentWillUnmount() {
      clearInterval(this.interval);
    },

    render() {
      return (
        <>
          <If condition={this.isEnabled()}>
            <div className={Styles.section}>
              <div className={Styles.timerContainer}>
                <Timer
                  tooltipText={`Next data update at ${
                    this.props.item.nextScheduledUpdateTime
                  }`}
                  radius={10}
                  start={this.getTimerStartTime().getTime()}
                  stop={this.props.item.nextScheduledUpdateTime.getTime()}
                />
              </div>
              <span>Next data update in {this.getCountdownString()}</span>
            </div>
          </If>
        </>
      );
    }
  })
);
=======
    this.startCountdown();
  },

  componentWillUnmount() {
    clearInterval(this.interval);
  },

  render() {
    const { t } = this.props;
    return (
      <>
        <If condition={this.isEnabled()}>
          <div className={Styles.section}>
            <div className={Styles.timerContainer}>
              <Timer
                tooltipText={t("timer.nextScheduledUpdateTime", {
                  scheduledUpdateTime: this.props.item.polling
                    .nextScheduledUpdateTime
                })}
                radius={10}
                start={this.getTimerStartTime().getTime()}
                stop={this.props.item.polling.nextScheduledUpdateTime.getTime()}
              />
            </div>
            <span>
              {t("timer.nextScheduledUpdateCountdown", {
                timeCountdown: this.getCountdownString()
              })}
            </span>
          </div>
        </If>
      </>
    );
  }
});
>>>>>>> 818a9f58

module.exports = withTranslation()(TimerSection);<|MERGE_RESOLUTION|>--- conflicted
+++ resolved
@@ -11,13 +11,13 @@
 
 import Styles from "./timer-section.scss";
 
-<<<<<<< HEAD
 const TimerSection = observer(
   createReactClass({
     displayName: "TimerSection",
 
     propTypes: {
-      item: PropTypes.object.isRequired
+      item: PropTypes.object.isRequired,
+      t: PropTypes.func.isRequired
     },
 
     isEnabled() {
@@ -68,56 +68,6 @@
     startCountdown() {
       this.setState({
         secondsLeft: this.getCountdownDuration()
-=======
-const TimerSection = createReactClass({
-  displayName: "TimerSection",
-  mixins: [ObserveModelMixin],
-
-  propTypes: {
-    item: PropTypes.object.isRequired,
-    t: PropTypes.func.isRequired
-  },
-
-  isEnabled() {
-    return (
-      defined(this.props.item) &&
-      defined(this.props.item.polling) &&
-      this.props.item.polling.isPolling &&
-      defined(this.props.item.polling.nextScheduledUpdateTime) &&
-      this.props.item.polling.seconds < 30 * 60 * 1000 // only show refresh timer for refresh intervals less than 30 minutes
-    );
-  },
-
-  getInitialState() {
-    return {
-      secondsLeft: 0
-    };
-  },
-
-  getCountdownDuration() {
-    // How many seconds until our next update?
-    return Math.floor(
-      (this.props.item.polling.nextScheduledUpdateTime.getTime() -
-        new Date().getTime()) /
-        1000
-    );
-  },
-
-  getTimerStartTime() {
-    return new Date(
-      this.props.item.polling.nextScheduledUpdateTime -
-        this.props.item.polling.seconds * 1000
-    );
-  },
-
-  // Ticks down the countdown clock
-  countdown() {
-    if (this.state.secondsLeft > 0) {
-      this.setState(() => {
-        return {
-          secondsLeft: this.state.secondsLeft - 1
-        };
->>>>>>> 818a9f58
       });
       this.interval = setInterval(this.countdown, 1000);
     },
@@ -157,27 +107,31 @@
       this.startCountdown();
     },
 
-<<<<<<< HEAD
     componentWillUnmount() {
       clearInterval(this.interval);
     },
 
     render() {
+      const { t } = this.props;
       return (
         <>
           <If condition={this.isEnabled()}>
             <div className={Styles.section}>
               <div className={Styles.timerContainer}>
                 <Timer
-                  tooltipText={`Next data update at ${
-                    this.props.item.nextScheduledUpdateTime
-                  }`}
+                  tooltipText={t("timer.nextScheduledUpdateTime", {
+                    scheduledUpdateTime: this.props.item.nextScheduledUpdateTime
+                  })}
                   radius={10}
                   start={this.getTimerStartTime().getTime()}
                   stop={this.props.item.nextScheduledUpdateTime.getTime()}
                 />
               </div>
-              <span>Next data update in {this.getCountdownString()}</span>
+              <span>
+                {t("timer.nextScheduledUpdateCountdown", {
+                  timeCountdown: this.getCountdownString()
+                })}
+              </span>
             </div>
           </If>
         </>
@@ -185,42 +139,5 @@
     }
   })
 );
-=======
-    this.startCountdown();
-  },
-
-  componentWillUnmount() {
-    clearInterval(this.interval);
-  },
-
-  render() {
-    const { t } = this.props;
-    return (
-      <>
-        <If condition={this.isEnabled()}>
-          <div className={Styles.section}>
-            <div className={Styles.timerContainer}>
-              <Timer
-                tooltipText={t("timer.nextScheduledUpdateTime", {
-                  scheduledUpdateTime: this.props.item.polling
-                    .nextScheduledUpdateTime
-                })}
-                radius={10}
-                start={this.getTimerStartTime().getTime()}
-                stop={this.props.item.polling.nextScheduledUpdateTime.getTime()}
-              />
-            </div>
-            <span>
-              {t("timer.nextScheduledUpdateCountdown", {
-                timeCountdown: this.getCountdownString()
-              })}
-            </span>
-          </div>
-        </If>
-      </>
-    );
-  }
-});
->>>>>>> 818a9f58
 
 module.exports = withTranslation()(TimerSection);