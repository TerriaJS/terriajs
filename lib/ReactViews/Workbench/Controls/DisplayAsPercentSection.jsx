--- conflicted
+++ resolved
@@ -5,12 +5,8 @@
 import React from "react";
 import createReactClass from "create-react-class";
 import PropTypes from "prop-types";
-<<<<<<< HEAD
+import { withTranslation } from "react-i18next";
 import Icon from "../../Icon";
-=======
-import { withTranslation } from "react-i18next";
-import Icon from "../../Icon.jsx";
->>>>>>> 818a9f58
 import Styles from "./display-as-percent.scss";
 
 const DisplayAsPercentSection = createReactClass({
