"use strict";

import classNames from "classnames";
import React from "react";
import createReactClass from "create-react-class";
import PropTypes from "prop-types";
import { sortable } from "react-anything-sortable";

import defined from "terriajs-cesium/Source/Core/defined";

<<<<<<< HEAD
import ConceptViewer from './Controls/ConceptViewer';
import DateTimeSelectorSection from './Controls/DateTimeSelectorSection';
import SatelliteImageryTimeFilterSection from './Controls/SatelliteImageryTimeFilterSection';
import DimensionSelectorSection from './Controls/DimensionSelectorSection';
import DisplayAsPercentSection from './Controls/DisplayAsPercentSection';
import FilterSection from './Controls/FilterSection';
import getAncestors from '../../Models/getAncestors';
import LeftRightSection from './Controls/LeftRightSection';
import Legend from './Controls/Legend';
import ObserveModelMixin from './../ObserveModelMixin';
import OpacitySection from './Controls/OpacitySection';
import ColorScaleRangeSection from './Controls/ColorScaleRangeSection';
import ShadowSection from './Controls/ShadowSection';
import ShortReport from './Controls/ShortReport';
import StyleSelectorSection from './Controls/StyleSelectorSection';
import ViewingControls from './Controls/ViewingControls';
=======
import ConceptViewer from "./Controls/ConceptViewer";
import DateTimeSelectorSection from "./Controls/DateTimeSelectorSection";
import SatelliteImageryTimeFilterSection from "./Controls/SatelliteImageryTimeFilterSection";
import DimensionSelectorSection from "./Controls/DimensionSelectorSection";
import DisplayAsPercentSection from "./Controls/DisplayAsPercentSection";
import getAncestors from "../../Models/getAncestors";
import LeftRightSection from "./Controls/LeftRightSection";
import Legend from "./Controls/Legend";
import ObserveModelMixin from "./../ObserveModelMixin";
import OpacitySection from "./Controls/OpacitySection";
import ColorScaleRangeSection from "./Controls/ColorScaleRangeSection";
import ShortReport from "./Controls/ShortReport";
import StyleSelectorSection from "./Controls/StyleSelectorSection";
import ViewingControls from "./Controls/ViewingControls";
>>>>>>> 1b40857d

import Styles from "./workbench-item.scss";
import Icon from "../Icon.jsx";

const WorkbenchItem = createReactClass({
  displayName: "WorkbenchItem",
  mixins: [ObserveModelMixin],

  propTypes: {
    style: PropTypes.object,
    className: PropTypes.string,
    onMouseDown: PropTypes.func.isRequired,
    onTouchStart: PropTypes.func.isRequired,
    item: PropTypes.object.isRequired,
    viewState: PropTypes.object.isRequired,
    setWrapperState: PropTypes.func
  },

  toggleDisplay() {
    this.props.item.isLegendVisible = !this.props.item.isLegendVisible;
  },

  openModal() {
    this.props.setWrapperState({
      modalWindowIsOpen: true,
      activeTab: 1,
      previewed: this.props.item
    });
  },

  toggleVisibility() {
    this.props.item.isShown = !this.props.item.isShown;
  },

<<<<<<< HEAD
    render() {
        const workbenchItem = this.props.item;
        return (
            <li
                style={this.props.style}
                className={classNames(this.props.className, Styles.workbenchItem,{[Styles.isOpen]: workbenchItem.isLegendVisible})}>
                <ul className={Styles.header}>
                    <If condition={workbenchItem.supportsToggleShown}>
                        <li className={Styles.visibilityColumn}>
                            <button type='button'
                                    onClick={this.toggleVisibility}
                                    title="Data show/hide"
                                    className={Styles.btnVisibility}>
                                    {workbenchItem.isShown ? <Icon glyph={Icon.GLYPHS.checkboxOn}/> : <Icon glyph={Icon.GLYPHS.checkboxOff}/>}
                            </button>
                        </li>
                    </If>
                    <li className={Styles.nameColumn}>
                        <div
                            onMouseDown={this.props.onMouseDown}
                            onTouchStart={this.props.onTouchStart}
                            className={Styles.draggable}
                            title={getAncestors(workbenchItem).map(member => member.nameInCatalog).concat(workbenchItem.nameInCatalog).join(' → ')}>
                            <If condition={!workbenchItem.isMappable}>
                                <span className={Styles.iconLineChart}><Icon glyph={Icon.GLYPHS.lineChart}/></span>
                            </If>
                            {workbenchItem.name}
                        </div>
                    </li>
                    <li className={Styles.toggleColumn}>
                        <button type='button'
                                className={Styles.btnToggle}
                                onClick={this.toggleDisplay}>
                                {workbenchItem.isLegendVisible ? <Icon glyph={Icon.GLYPHS.opened}/> : <Icon glyph={Icon.GLYPHS.closed}/>}
                        </button>
                    </li>
                    <li className={Styles.headerClearfix} />
                </ul>

                <If condition={workbenchItem.isLegendVisible}>
                    <div className={Styles.inner}>
                        <ViewingControls item={workbenchItem} viewState={this.props.viewState}/>
                        <OpacitySection item={workbenchItem}/>
                        <LeftRightSection item={workbenchItem}/>
                        <If condition={(defined(workbenchItem.concepts) && workbenchItem.concepts.length > 0) && workbenchItem.displayChoicesBeforeLegend}>
                            <ConceptViewer item={workbenchItem}/>
                        </If>
                        <FilterSection item={workbenchItem}/>
                        <ShadowSection item={workbenchItem}/>
                        <DimensionSelectorSection item={workbenchItem}/>
                        <DateTimeSelectorSection item={workbenchItem}/>
                        <SatelliteImageryTimeFilterSection item={workbenchItem}/>
                        <StyleSelectorSection item={workbenchItem}/>
                        <ColorScaleRangeSection item={workbenchItem}/>
                        <DisplayAsPercentSection item={workbenchItem}/>
                        <Legend item={workbenchItem}/>
                        <If condition={(defined(workbenchItem.concepts) && workbenchItem.concepts.length > 0) && !workbenchItem.displayChoicesBeforeLegend}>
                            <ConceptViewer item={workbenchItem}/>
                        </If>
                        <If condition={workbenchItem.shortReport || (workbenchItem.shortReportSections && workbenchItem.shortReportSections.length)}>
                            <ShortReport item={workbenchItem}/>
                        </If>
                    </div>
                </If>
=======
  render() {
    const workbenchItem = this.props.item;
    return (
      <li
        style={this.props.style}
        className={classNames(this.props.className, Styles.workbenchItem, {
          [Styles.isOpen]: workbenchItem.isLegendVisible
        })}
      >
        <ul className={Styles.header}>
          <If condition={workbenchItem.supportsToggleShown}>
            <li className={Styles.visibilityColumn}>
              <button
                type="button"
                onClick={this.toggleVisibility}
                title="Data show/hide"
                className={Styles.btnVisibility}
              >
                {workbenchItem.isShown ? (
                  <Icon glyph={Icon.GLYPHS.checkboxOn} />
                ) : (
                  <Icon glyph={Icon.GLYPHS.checkboxOff} />
                )}
              </button>
>>>>>>> 1b40857d
            </li>
          </If>
          <li className={Styles.nameColumn}>
            <div
              onMouseDown={this.props.onMouseDown}
              onTouchStart={this.props.onTouchStart}
              className={Styles.draggable}
              title={getAncestors(workbenchItem)
                .map(member => member.nameInCatalog)
                .concat(workbenchItem.nameInCatalog)
                .join(" → ")}
            >
              <If condition={!workbenchItem.isMappable}>
                <span className={Styles.iconLineChart}>
                  <Icon glyph={Icon.GLYPHS.lineChart} />
                </span>
              </If>
              {workbenchItem.name}
            </div>
          </li>
          <li className={Styles.toggleColumn}>
            <button
              type="button"
              className={Styles.btnToggle}
              onClick={this.toggleDisplay}
            >
              {workbenchItem.isLegendVisible ? (
                <Icon glyph={Icon.GLYPHS.opened} />
              ) : (
                <Icon glyph={Icon.GLYPHS.closed} />
              )}
            </button>
          </li>
          <li className={Styles.headerClearfix} />
        </ul>

        <If condition={workbenchItem.isLegendVisible}>
          <div className={Styles.inner}>
            <ViewingControls
              item={workbenchItem}
              viewState={this.props.viewState}
            />
            <OpacitySection item={workbenchItem} />
            <LeftRightSection item={workbenchItem} />
            <If
              condition={
                defined(workbenchItem.concepts) &&
                workbenchItem.concepts.length > 0 &&
                workbenchItem.displayChoicesBeforeLegend
              }
            >
              <ConceptViewer item={workbenchItem} />
            </If>
            <DimensionSelectorSection item={workbenchItem} />
            <DateTimeSelectorSection item={workbenchItem} />
            <SatelliteImageryTimeFilterSection item={workbenchItem} />
            <StyleSelectorSection item={workbenchItem} />
            <ColorScaleRangeSection item={workbenchItem} />
            <DisplayAsPercentSection item={workbenchItem} />
            <Legend item={workbenchItem} />
            <If
              condition={
                defined(workbenchItem.concepts) &&
                workbenchItem.concepts.length > 0 &&
                !workbenchItem.displayChoicesBeforeLegend
              }
            >
              <ConceptViewer item={workbenchItem} />
            </If>
            <If
              condition={
                workbenchItem.shortReport ||
                (workbenchItem.shortReportSections &&
                  workbenchItem.shortReportSections.length)
              }
            >
              <ShortReport item={workbenchItem} />
            </If>
          </div>
        </If>
      </li>
    );
  }
});

module.exports = sortable(WorkbenchItem);<|MERGE_RESOLUTION|>--- conflicted
+++ resolved
@@ -8,39 +8,22 @@
 
 import defined from "terriajs-cesium/Source/Core/defined";
 
-<<<<<<< HEAD
-import ConceptViewer from './Controls/ConceptViewer';
-import DateTimeSelectorSection from './Controls/DateTimeSelectorSection';
-import SatelliteImageryTimeFilterSection from './Controls/SatelliteImageryTimeFilterSection';
-import DimensionSelectorSection from './Controls/DimensionSelectorSection';
-import DisplayAsPercentSection from './Controls/DisplayAsPercentSection';
-import FilterSection from './Controls/FilterSection';
-import getAncestors from '../../Models/getAncestors';
-import LeftRightSection from './Controls/LeftRightSection';
-import Legend from './Controls/Legend';
-import ObserveModelMixin from './../ObserveModelMixin';
-import OpacitySection from './Controls/OpacitySection';
-import ColorScaleRangeSection from './Controls/ColorScaleRangeSection';
-import ShadowSection from './Controls/ShadowSection';
-import ShortReport from './Controls/ShortReport';
-import StyleSelectorSection from './Controls/StyleSelectorSection';
-import ViewingControls from './Controls/ViewingControls';
-=======
 import ConceptViewer from "./Controls/ConceptViewer";
 import DateTimeSelectorSection from "./Controls/DateTimeSelectorSection";
 import SatelliteImageryTimeFilterSection from "./Controls/SatelliteImageryTimeFilterSection";
 import DimensionSelectorSection from "./Controls/DimensionSelectorSection";
 import DisplayAsPercentSection from "./Controls/DisplayAsPercentSection";
+import FilterSection from "./Controls/FilterSection";
 import getAncestors from "../../Models/getAncestors";
 import LeftRightSection from "./Controls/LeftRightSection";
 import Legend from "./Controls/Legend";
 import ObserveModelMixin from "./../ObserveModelMixin";
 import OpacitySection from "./Controls/OpacitySection";
 import ColorScaleRangeSection from "./Controls/ColorScaleRangeSection";
+import ShadowSection from "./Controls/ShadowSection";
 import ShortReport from "./Controls/ShortReport";
 import StyleSelectorSection from "./Controls/StyleSelectorSection";
 import ViewingControls from "./Controls/ViewingControls";
->>>>>>> 1b40857d
 
 import Styles from "./workbench-item.scss";
 import Icon from "../Icon.jsx";
@@ -75,72 +58,6 @@
     this.props.item.isShown = !this.props.item.isShown;
   },
 
-<<<<<<< HEAD
-    render() {
-        const workbenchItem = this.props.item;
-        return (
-            <li
-                style={this.props.style}
-                className={classNames(this.props.className, Styles.workbenchItem,{[Styles.isOpen]: workbenchItem.isLegendVisible})}>
-                <ul className={Styles.header}>
-                    <If condition={workbenchItem.supportsToggleShown}>
-                        <li className={Styles.visibilityColumn}>
-                            <button type='button'
-                                    onClick={this.toggleVisibility}
-                                    title="Data show/hide"
-                                    className={Styles.btnVisibility}>
-                                    {workbenchItem.isShown ? <Icon glyph={Icon.GLYPHS.checkboxOn}/> : <Icon glyph={Icon.GLYPHS.checkboxOff}/>}
-                            </button>
-                        </li>
-                    </If>
-                    <li className={Styles.nameColumn}>
-                        <div
-                            onMouseDown={this.props.onMouseDown}
-                            onTouchStart={this.props.onTouchStart}
-                            className={Styles.draggable}
-                            title={getAncestors(workbenchItem).map(member => member.nameInCatalog).concat(workbenchItem.nameInCatalog).join(' → ')}>
-                            <If condition={!workbenchItem.isMappable}>
-                                <span className={Styles.iconLineChart}><Icon glyph={Icon.GLYPHS.lineChart}/></span>
-                            </If>
-                            {workbenchItem.name}
-                        </div>
-                    </li>
-                    <li className={Styles.toggleColumn}>
-                        <button type='button'
-                                className={Styles.btnToggle}
-                                onClick={this.toggleDisplay}>
-                                {workbenchItem.isLegendVisible ? <Icon glyph={Icon.GLYPHS.opened}/> : <Icon glyph={Icon.GLYPHS.closed}/>}
-                        </button>
-                    </li>
-                    <li className={Styles.headerClearfix} />
-                </ul>
-
-                <If condition={workbenchItem.isLegendVisible}>
-                    <div className={Styles.inner}>
-                        <ViewingControls item={workbenchItem} viewState={this.props.viewState}/>
-                        <OpacitySection item={workbenchItem}/>
-                        <LeftRightSection item={workbenchItem}/>
-                        <If condition={(defined(workbenchItem.concepts) && workbenchItem.concepts.length > 0) && workbenchItem.displayChoicesBeforeLegend}>
-                            <ConceptViewer item={workbenchItem}/>
-                        </If>
-                        <FilterSection item={workbenchItem}/>
-                        <ShadowSection item={workbenchItem}/>
-                        <DimensionSelectorSection item={workbenchItem}/>
-                        <DateTimeSelectorSection item={workbenchItem}/>
-                        <SatelliteImageryTimeFilterSection item={workbenchItem}/>
-                        <StyleSelectorSection item={workbenchItem}/>
-                        <ColorScaleRangeSection item={workbenchItem}/>
-                        <DisplayAsPercentSection item={workbenchItem}/>
-                        <Legend item={workbenchItem}/>
-                        <If condition={(defined(workbenchItem.concepts) && workbenchItem.concepts.length > 0) && !workbenchItem.displayChoicesBeforeLegend}>
-                            <ConceptViewer item={workbenchItem}/>
-                        </If>
-                        <If condition={workbenchItem.shortReport || (workbenchItem.shortReportSections && workbenchItem.shortReportSections.length)}>
-                            <ShortReport item={workbenchItem}/>
-                        </If>
-                    </div>
-                </If>
-=======
   render() {
     const workbenchItem = this.props.item;
     return (
@@ -165,7 +82,6 @@
                   <Icon glyph={Icon.GLYPHS.checkboxOff} />
                 )}
               </button>
->>>>>>> 1b40857d
             </li>
           </If>
           <li className={Styles.nameColumn}>
@@ -219,6 +135,8 @@
             >
               <ConceptViewer item={workbenchItem} />
             </If>
+            <FilterSection item={workbenchItem} />
+            <ShadowSection item={workbenchItem} />
             <DimensionSelectorSection item={workbenchItem} />
             <DateTimeSelectorSection item={workbenchItem} />
             <SatelliteImageryTimeFilterSection item={workbenchItem} />
