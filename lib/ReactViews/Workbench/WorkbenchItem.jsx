--- conflicted
+++ resolved
@@ -25,12 +25,9 @@
 import ShortReport from "./Controls/ShortReport";
 import StyleSelectorSection from "./Controls/StyleSelectorSection";
 import TimerSection from "./Controls/TimerSection";
-<<<<<<< HEAD
 import ViewingControls from "./Controls/ViewingControls";
-=======
 import { withTranslation } from "react-i18next";
 
->>>>>>> 818a9f58
 import Styles from "./workbench-item.scss";
 import { runInAction } from "mobx";
 
@@ -38,7 +35,6 @@
   createReactClass({
     displayName: "WorkbenchItem",
 
-<<<<<<< HEAD
     propTypes: {
       style: PropTypes.object,
       className: PropTypes.string,
@@ -46,20 +42,9 @@
       onTouchStart: PropTypes.func.isRequired,
       item: PropTypes.object.isRequired,
       viewState: PropTypes.object.isRequired,
-      setWrapperState: PropTypes.func
+      setWrapperState: PropTypes.func,
+      t: PropTypes.func.isRequired
     },
-=======
-  propTypes: {
-    style: PropTypes.object,
-    className: PropTypes.string,
-    onMouseDown: PropTypes.func.isRequired,
-    onTouchStart: PropTypes.func.isRequired,
-    item: PropTypes.object.isRequired,
-    viewState: PropTypes.object.isRequired,
-    setWrapperState: PropTypes.func,
-    t: PropTypes.func.isRequired
-  },
->>>>>>> 818a9f58
 
     toggleDisplay() {
       this.props.item.isLegendVisible = !this.props.item.isLegendVisible;
@@ -83,9 +68,9 @@
       });
     },
 
-<<<<<<< HEAD
     render() {
       const workbenchItem = this.props.item;
+      const { t } = this.props;
       return (
         <li
           style={this.props.style}
@@ -99,7 +84,7 @@
                 <button
                   type="button"
                   onClick={this.toggleVisibility}
-                  title="Data show/hide"
+                  title={t("workbench.toggleVisibility")}
                   className={Styles.btnVisibility}
                 >
                   {workbenchItem.show ? (
@@ -133,26 +118,6 @@
                 type="button"
                 className={Styles.btnToggle}
                 onClick={this.toggleDisplay}
-=======
-  render() {
-    const workbenchItem = this.props.item;
-    const { t } = this.props;
-    return (
-      <li
-        style={this.props.style}
-        className={classNames(this.props.className, Styles.workbenchItem, {
-          [Styles.isOpen]: workbenchItem.isLegendVisible
-        })}
-      >
-        <ul className={Styles.header}>
-          <If condition={workbenchItem.supportsToggleShown}>
-            <li className={Styles.visibilityColumn}>
-              <button
-                type="button"
-                onClick={this.toggleVisibility}
-                title={t("workbench.toggleVisibility")}
-                className={Styles.btnVisibility}
->>>>>>> 818a9f58
               >
                 {workbenchItem.isLegendVisible ? (
                   <Icon glyph={Icon.GLYPHS.opened} />
