--- conflicted
+++ resolved
@@ -6,16 +6,8 @@
 import Icon from "../Icon";
 
 class RCHotspotSummary extends React.Component {
-<<<<<<< HEAD
-  close() {
-    RCChangeUrlParams(
-      { sector: this.props.viewState.selectedHotspot["rc-sector"]?._value },
-      this.props.viewState
-    );
-=======
   constructor(props) {
     super(props);
->>>>>>> a96a7129
   }
 
   render() {
