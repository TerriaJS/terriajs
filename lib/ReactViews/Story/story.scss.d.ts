--- conflicted
+++ resolved
@@ -2,13 +2,6 @@
 // Please do not change this file!
 interface CssExports {
   'body': string;
-<<<<<<< HEAD
-  'colorPrimary': string;
-  'colorSplitter': string;
-  'dark': string;
-  'darkWithOverlay': string;
-=======
->>>>>>> a77d88c5
   'draggable': string;
   'footer': string;
   'isSuccessful': string;
