--- conflicted
+++ resolved
@@ -26,21 +26,13 @@
   terria.analytics?.logEvent("story", "scene", window.location.hash);
   return runInAction(() => {
     if (story.shareData) {
-<<<<<<< HEAD
       return Promise.all(
         story.shareData.initSources.map(initSource =>
           terria.applyInitData({
             initData: initSource,
-            replaceStratum: true
+            replaceStratum: false
           })
         )
-=======
-      return story.shareData.initSources.map(initSource =>
-        terria.applyInitData({
-          initData: initSource,
-          replaceStratum: false
-        })
->>>>>>> 17f0a8b8
       );
     }
     return Promise.resolve([]);
