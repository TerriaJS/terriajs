import classNames from "classnames";
import createReactClass from "create-react-class";
import { runInAction } from "mobx";
import { observer } from "mobx-react";
import PropTypes from "prop-types";
import React from "react";
import { withTranslation } from "react-i18next";
import { Swipeable } from "react-swipeable";
import getPath from "../../Core/getPath";
// eslint-disable-next-line no-unused-vars
import Terria from "../../Models/Terria";
import parseCustomHtmlToReact from "../Custom/parseCustomHtmlToReact";
import { Medium, Small } from "../Generic/Responsive";
import Icon from "../../Styled/Icon";
import Styles from "./story-panel.scss";
<<<<<<< HEAD
import TerriaError, { TerriaErrorSeverity } from "../../Core/TerriaError";
=======
import TerriaError from "../../Core/TerriaError";
import {
  Category,
  StoryAction
} from "../../Core/AnalyticEvents/analyticEvents";
>>>>>>> d867c293

/**
 *
 * @param {any} story
 * @param {Terria} terria
 */

export async function activateStory(scene, terria) {
  terria.analytics?.logEvent(
    Category.story,
    StoryAction.viewScene,
    JSON.stringify(scene)
  );

  if (scene.shareData) {
    const errors = [];
    await Promise.all(
      scene.shareData.initSources.map(async initSource => {
        try {
          await terria.applyInitData({
            initData: initSource,
            replaceStratum: false,
            canUnsetFeaturePickingState: true
          });
        } catch (e) {
          errors.push(
            TerriaError.from(e, {
              message: {
                key: "models.terria.loadingInitSourceError2Message",
                parameters: {
                  loadSource: initSource.name ?? "Unknown source"
                }
              }
            })
          );
        }
      })
    );
    if (errors.length > 0) {
      terria.raiseErrorToUser(
        TerriaError.combine(errors, {
          title: { key: "story.loadSceneErrorTitle" },
          message: {
            key: "story.loadSceneErrorMessage",
            parameters: { title: scene.title ?? scene.id }
          }
        })
      );
    }
  }

  terria.workbench.items.forEach(item => {
    terria.analytics?.logEvent(
      Category.story,
      StoryAction.datasetView,
      getPath(item)
    );
  });
}

const StoryPanel = observer(
  createReactClass({
    displayName: "StoryPanel",
    propTypes: {
      terria: PropTypes.object.isRequired,
      viewState: PropTypes.object.isRequired,
      t: PropTypes.func.isRequired
    },
    slideInTimer: null,
    slideOutTimer: null,
    escKeyListener: null,

    getInitialState() {
      return {
        inView: false
      };
    },
    /* eslint-disable-next-line camelcase */
    UNSAFE_componentWillMount() {
      const stories = this.props.terria.stories || [];
      if (
        this.props.viewState.currentStoryId > stories.length - 1 ||
        this.props.viewState.currentStoryId < 0
      ) {
        this.props.viewState.currentStoryId = 0;
      }
      this.activateStory(stories[this.props.viewState.currentStoryId]);
    },
    componentDidMount() {
      this.slideIn();
      this.escKeyListener = e => {
        if (e.keyCode === 27) {
          this.exitStory();
        }
      };
      window.addEventListener("keydown", this.escKeyListener, true);
    },

    slideIn() {
      this.slideInTimer = setTimeout(() => {
        this.setState({
          inView: true
        });
      }, 300);
    },

    slideOut() {
      this.slideOutTimer = this.setState({
        inView: false
      });
      setTimeout(() => {
        this.exitStory();
      }, 300);
    },

    onClickContainer() {
      runInAction(() => {
        this.props.viewState.topElement = "StoryPanel";
      });
    },

    componentWillUnmount() {
      window.removeEventListener("keydown", this.escKeyListener, false);
      clearTimeout(this.slideInTimer);
      if (this.slideOutTimer) {
        clearTimeout(this.slideOutTimer);
      }
    },

    navigateStory(index) {
      if (index < 0) {
        index = this.props.terria.stories.length - 1;
      } else if (index >= this.props.terria.stories.length) {
        index = 0;
      }
      if (index !== this.props.viewState.currentStoryId) {
        runInAction(() => {
          this.props.viewState.currentStoryId = index;
        });
        if (index < (this.props.terria.stories || []).length) {
          this.activateStory(this.props.terria.stories[index]);
        }
      }
    },

    // This is in StoryPanel and StoryBuilder
    activateStory(_story) {
      const story = _story ? _story : this.props.terria.stories[0];
      activateStory(story, this.props.terria);
    },

    onCenterScene(story) {
      if (story.shareData) {
        runInAction(() => {
          this.props.terria
            .updateFromStartData(
              story.shareData,
              `Story data: \`${story.title ?? story.id}\``,
              // We set errors to use Warning severity so they aren't shown to the user by default
              // This is due to many stories/shareData having invalid models in them
              // If a more severe error is thrown while loading shareData (eg Error) then the error WILL still be shown to the user
              TerriaErrorSeverity.Warning
            )
            .catch(function(e) {
              this.props.terria.raiseErrorToUser(e);
            });
        });
      }
    },

    goToPrevStory() {
      this.navigateStory(this.props.viewState.currentStoryId - 1);
    },

    goToNextStory() {
      this.navigateStory(this.props.viewState.currentStoryId + 1);
    },

    exitStory() {
      runInAction(() => {
        this.props.viewState.storyShown = false;
      });
      this.props.terria.currentViewer.notifyRepaintRequired();
    },

    render() {
      const { t } = this.props;
      const stories = this.props.terria.stories || [];
      const story = stories[this.props.viewState.currentStoryId];
      const locationBtn = (
        <button
          className={Styles.locationBtn}
          title={t("story.locationBtn")}
          onClick={this.onCenterScene.bind(this, story)}
        >
          <Icon glyph={Icon.GLYPHS.location} />
        </button>
      );
      const exitBtn = (
        <button
          className={Styles.exitBtn}
          title={t("story.exitBtn")}
          onClick={this.slideOut}
        >
          <Icon glyph={Icon.GLYPHS.close} />
        </button>
      );
      return (
        <Swipeable
          onSwipedLeft={this.goToNextStory}
          onSwipedRight={this.goToPrevStory}
        >
          <div
            className={classNames(
              Styles.fullPanel,
              {
                [Styles.isHidden]: !this.props.viewState.storyShown,
                [Styles.isPushedUp]: this.props.viewState.chartIsOpen,
                [Styles.isCentered]: this.props.viewState.isMapFullScreen
              },
              this.props.viewState.topElement === "StoryPanel"
                ? "top-element"
                : ""
            )}
            onClick={this.onClickContainer}
          >
            <div
              className={classNames(Styles.storyContainer, {
                [Styles.isMounted]: this.state.inView
              })}
              key={story.id}
            >
              <Medium>
                <div className={Styles.left}>
                  {locationBtn}
                  <button
                    className={Styles.previousBtn}
                    disabled={this.props.terria.stories.length <= 1}
                    title={t("story.previousBtn")}
                    onClick={this.goToPrevStory}
                  >
                    <Icon glyph={Icon.GLYPHS.left} />
                  </button>
                </div>
              </Medium>
              <div className={Styles.story}>
                <div className={Styles.storyHeader}>
                  <Small>{locationBtn}</Small>
                  {story.title && story.title.length > 0 ? (
                    <h3>{story.title}</h3>
                  ) : (
                    <h3> {t("story.untitled")} </h3>
                  )}
                  <Small>{exitBtn}</Small>
                  <If condition={this.props.terria.stories.length >= 2}>
                    <Medium>
                      <div className={Styles.navBtn}>
                        {" "}
                        {stories.map((story, i) => (
                          <button
                            title={t("story.navBtn", { title: story.title })}
                            type="button"
                            key={story.id}
                            onClick={() => this.navigateStory(i)}
                          >
                            {" "}
                            <Icon
                              glyph={
                                i === this.props.viewState.currentStoryId
                                  ? Icon.GLYPHS.circleFull
                                  : Icon.GLYPHS.circleEmpty
                              }
                            />
                          </button>
                        ))}
                      </div>
                    </Medium>
                  </If>
                </div>
                {story.text && (
                  <div className={Styles.body}>
                    {parseCustomHtmlToReact(story.text)}
                  </div>
                )}
              </div>
              <Medium>
                <div className={Styles.right}>
                  {exitBtn}
                  <button
                    disabled={this.props.terria.stories.length <= 1}
                    className={Styles.nextBtn}
                    title={t("story.nextBtn")}
                    onClick={this.goToNextStory}
                  >
                    <Icon glyph={Icon.GLYPHS.right} />
                  </button>
                </div>
              </Medium>
              <Small>
                <div className={Styles.navBtnMobile}>
                  {" "}
                  {stories.map((story, i) => (
                    <button
                      title={t("story.navBtnMobile", { title: story.title })}
                      type="button"
                      key={story.id}
                      className={classNames(Styles.mobileNavBtn, {
                        [Styles.isActive]:
                          i === this.props.viewState.currentStoryId
                      })}
                      onClick={() => this.navigateStory(i)}
                    >
                      {i}
                    </button>
                  ))}
                </div>
              </Small>
            </div>
          </div>
        </Swipeable>
      );
    }
  })
);

export default withTranslation()(StoryPanel);<|MERGE_RESOLUTION|>--- conflicted
+++ resolved
@@ -6,22 +6,18 @@
 import React from "react";
 import { withTranslation } from "react-i18next";
 import { Swipeable } from "react-swipeable";
-import getPath from "../../Core/getPath";
-// eslint-disable-next-line no-unused-vars
-import Terria from "../../Models/Terria";
-import parseCustomHtmlToReact from "../Custom/parseCustomHtmlToReact";
-import { Medium, Small } from "../Generic/Responsive";
-import Icon from "../../Styled/Icon";
-import Styles from "./story-panel.scss";
-<<<<<<< HEAD
-import TerriaError, { TerriaErrorSeverity } from "../../Core/TerriaError";
-=======
-import TerriaError from "../../Core/TerriaError";
 import {
   Category,
   StoryAction
 } from "../../Core/AnalyticEvents/analyticEvents";
->>>>>>> d867c293
+import getPath from "../../Core/getPath";
+import TerriaError, { TerriaErrorSeverity } from "../../Core/TerriaError";
+// eslint-disable-next-line no-unused-vars
+import Terria from "../../Models/Terria";
+import Icon from "../../Styled/Icon";
+import parseCustomHtmlToReact from "../Custom/parseCustomHtmlToReact";
+import { Medium, Small } from "../Generic/Responsive";
+import Styles from "./story-panel.scss";
 
 /**
  *
