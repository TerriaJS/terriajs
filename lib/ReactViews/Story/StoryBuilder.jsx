import createReactClass from "create-react-class";
import { runInAction } from "mobx";
import { observer } from "mobx-react";
import PropTypes from "prop-types";
import React from "react";
import Sortable from "react-anything-sortable";
import { Trans, useTranslation, withTranslation } from "react-i18next";
import styled, { withTheme } from "styled-components";
import combine from "terriajs-cesium/Source/Core/combine";
import createGuid from "terriajs-cesium/Source/Core/createGuid";
import defined from "terriajs-cesium/Source/Core/defined";
import dataStoriesImg from "../../../wwwroot/images/data-stories-getting-started.jpg";
import triggerResize from "../../Core/triggerResize";
import { RawButton } from "../../Styled/Button";
import { TextSpan } from "../../Styled/Text";
import BadgeBar from "../BadgeBar.jsx";
import measureElement from "../HOCs/measureElement";
import Icon, { StyledIcon } from "../Icon";
import VideoGuide from "../Map/Panels/HelpPanel/VideoGuide";
import { getShareData } from "../Map/Panels/SharePanel/BuildShareLink";
import SharePanel from "../Map/Panels/SharePanel/SharePanel.jsx";
import Styles from "./story-builder.scss";
import Story from "./Story.jsx";
import StoryEditor from "./StoryEditor.jsx";
<<<<<<< HEAD

const Spacing = require("../../Styled/Spacing").default;
const Box = require("../../Styled/Box").default;
const Text = require("../../Styled/Text").default;
const Button = require("../../Styled/Button").default;
=======
import { runInAction } from "mobx";
import VideoGuide from "../Map/Panels/HelpPanel/VideoGuide";
import dataStoriesImg from "../../../wwwroot/images/data-stories-getting-started.jpg";
import RemovePanel from "../RemovePanel/RemovePanel.jsx";
import measureElement from "../HOCs/measureElement";
import SharePanel from "../Map/Panels/SharePanel/SharePanel.jsx";
>>>>>>> 38988a29

const STORY_VIDEO = "storyVideo";

const StoryBuilder = observer(
  createReactClass({
    displayName: "StoryBuilder",
    storiesWrapperRef: React.createRef(),
    propTypes: {
      terria: PropTypes.object.isRequired,
      isVisible: PropTypes.bool,
      viewState: PropTypes.object.isRequired,
      animationDuration: PropTypes.number,
      widthFromMeasureElementHOC: PropTypes.number,
<<<<<<< HEAD
      theme: PropTypes.object.isRequired,
=======
>>>>>>> 38988a29
      t: PropTypes.func.isRequired
    },

    getInitialState() {
      return {
        editingMode: false,
        currentStory: undefined,
        recaptureSuccessful: undefined,
        showVideoGuide: false, // for whether to actually render `renderVideoGuide()`
        videoGuideVisible: false, // for animating
<<<<<<< HEAD
        isRemoving: false,
        isSharing: false,
        storyToRemove: undefined,
        storyRemoveIndex: undefined
=======
        showPopup: false // for removing
>>>>>>> 38988a29
      };
    },

    togglePopup() {
      this.setState({
        showPopup: !this.state.showPopup
      });
    },

    closePopup() {
      this.setState({
        showPopup: false
      });
    },

    removeStory(index, story) {
      this.setState({
        isSharing: false,
        isRemoving: true,
        storyToRemove: story,
        storyRemoveIndex: index
      });
    },

    removeAction() {
      if (this.state.storyToRemove) {
        runInAction(() => {
          this.props.terria.stories = this.props.terria.stories.filter(
            st => st.id !== this.state.storyToRemove.id
          );
          if (this.state.index < this.props.viewState.currentStoryId) {
            this.props.viewState.currentStoryId -= 1;
          }
        });
      } else {
        this.removeAllStories();
      }
      this.setState({
        storyToRemove: undefined,
        storyRemoveIndex: undefined
      });
    },

    toggleRemoveDialog() {
      this.setState({
        isSharing: false,
        isRemoving: !this.state.isRemoving,
        storyToRemove: undefined,
        storyRemoveIndex: undefined
      });
    },

    removeAllStories() {
      runInAction(() => {
        this.props.terria.stories = [];
      });
      this.togglePopup();
    },

    onSave(_story) {
      const story = {
        title: _story.title,
        text: _story.text,
        id: _story.id ? _story.id : createGuid()
      };

      const storyIndex = (this.props.terria.stories || [])
        .map(story => story.id)
        .indexOf(_story.id);

      if (storyIndex >= 0) {
        const oldStory = this.props.terria.stories[storyIndex];
        // replace the old story, we need to replace the stories array so that
        // it is observable
        runInAction(() => {
          this.props.terria.stories = [
            ...this.props.terria.stories.slice(0, storyIndex),
            combine(story, oldStory),
            ...this.props.terria.stories.slice(storyIndex + 1)
          ];
        });
      } else {
        this.captureStory(story);
      }

      this.setState({
        editingMode: false
      });
    },

    captureStory(story) {
      story.shareData = JSON.parse(
        JSON.stringify(
          getShareData(this.props.terria, this.props.viewState, {
            includeStories: false
          })
        )
      );
      runInAction(() => {
        if (this.props.terria.stories === undefined) {
          this.props.terria.stories = [story];
        } else {
          this.props.terria.stories.push(story);
        }
      });
    },

    recaptureScene(story) {
      this.closeShareRemoving();
      const { t } = this.props;
      clearTimeout(this.resetReCaptureStatus);
      const storyIndex = (this.props.terria.stories || [])
        .map(story => story.id)
        .indexOf(story.id);
      if (storyIndex >= 0) {
        story.shareData = JSON.parse(
          JSON.stringify(
            getShareData(this.props.terria, this.props.viewState, {
              includeStories: false
            })
          )
        );
        runInAction(() => {
          this.props.terria.stories = [
            ...this.props.terria.stories.slice(0, storyIndex),
            story,
            ...this.props.terria.stories.slice(storyIndex + 1)
          ];
        });
        this.setState({
          recaptureSuccessful: story.id
        });

        setTimeout(this.resetReCaptureStatus, 2000);
      } else {
        throw new Error(t("story.doesNotExist"));
      }
    },

    resetReCaptureStatus() {
      this.setState({
        recaptureSuccessful: undefined
      });
    },

    closeShareRemoving() {
      this.setState({
        isRemoving: false,
        isSharing: false
      });
    },

    runStories() {
      this.closeShareRemoving();
      runInAction(() => {
        this.props.viewState.storyBuilderShown = false;
        this.props.viewState.storyShown = true;
      });
      setTimeout(function() {
        triggerResize();
      }, this.props.animationDuration || 1);
      this.props.terria.currentViewer.notifyRepaintRequired();
    },

    editStory(story) {
      this.closeShareRemoving();
      runInAction(() => {
        this.props.viewState.storyBuilderShow = true;
        this.props.viewState.storyShown = false;
      });
      this.setState({
        editingMode: true,
        currentStory: story
      });
    },

    viewStory(index, story) {
      this.closeShareRemoving();
      runInAction(() => {
        this.props.viewState.currentStoryId = index;
      });
      this.runStories();
    },

    onSort(sortedArray, currentDraggingSortData, currentDraggingIndex) {
      runInAction(() => {
        this.props.terria.stories = sortedArray;
      });
    },

    componentWillUnmount() {
      clearTimeout(this.resetReCaptureStatus);
    },

    renderIntro() {
      const { t } = this.props;
      return (
<<<<<<< HEAD
        <Box column>
          <VideoGuide
            /*
          // @ts-ignore */
            viewState={this.props.viewState}
            videoLink={"https://www.youtube.com/embed/fbiQawV8IYY"}
            background={dataStoriesImg}
            videoName={STORY_VIDEO}
          />
          <StoryButton
            title={t("story.gettingStartedTitle")}
            btnText={t("story.gettingStarted")}
            onClick={() => {
              this.props.viewState.setVideoGuideVisible(STORY_VIDEO);
            }}
          >
            <StyledIcon glyph={Icon.GLYPHS.play} light styledWidth={"20px"} />
          </StoryButton>
          <Spacing bottom={2} />
          <CaptureScene
            disabled={this.state.isRemoving}
            t={t}
            onClickCapture={this.onClickCapture}
          ></CaptureScene>
        </Box>
      );
    },

    toggleSharePanel() {
      this.setState({
        isRemoving: false,
        isSharing: !this.state.isSharing
      });
    },

    renderPlayShare(hasStories) {
      const { t } = this.props;
      return (
        <Box justifySpaceBetween>
          <StoryButton
            fullWidth
            disabled={this.state.editingMode || !hasStories}
            title={t("story.preview")}
            btnText={t("story.play")}
            onClick={this.runStories}
          >
            <StyledIcon glyph={Icon.GLYPHS.play} light styledWidth={"20px"} />
          </StoryButton>
          <Spacing right={1} />
          <SharePanel
            storyShare
            btnDisabled={this.state.editingMode || !hasStories}
            terria={this.props.terria}
            viewState={this.props.viewState}
            modalWidth={this.props.widthFromMeasureElementHOC - 22}
            onUserClick={this.toggleSharePanel}
          />
        </Box>
=======
        <div
          className={Styles.intro}
          css={`
            background: ${p => p.theme.darkWithOverlay};
            color: ${p => p.theme.textLightDimmed};
            strong {
              color: ${p => p.theme.textLight};
            }
            svg {
              fill: ${p => p.theme.textLightDimmed};
            }
          `}
        >
          <Icon glyph={Icon.GLYPHS.story} />{" "}
          <Trans i18nKey="story.message">
            <strong>This is your story editor</strong>
            <div className={Styles.instructions}>
              Create and share interactive stories directly from your map
              <div>
                <button
                  onClick={() =>
                    this.props.viewState.setVideoGuideVisible(STORY_VIDEO)
                  }
                  className={Styles.tutBtn}
                >
                  <Icon glyph={Icon.GLYPHS.play} />
                  Getting Started{" "}
                </button>
              </div>
            </div>
          </Trans>
        </div>
>>>>>>> 38988a29
      );
    },

    openMenu(story) {
      this.setState({
        storyWithOpenMenu: story
      });
    },

    hideStoryBuilder() {
      runInAction(() => {
        this.props.viewState.storyBuilderShown = !this.props.viewState
          .storyBuilderShown;
      });
      this.props.terria.currentViewer.notifyRepaintRequired();
      // Allow any animations to finish, then trigger a resize.
      setTimeout(function() {
        triggerResize();
      }, this.props.animationDuration || 1);
      this.props.viewState.toggleFeaturePrompt("story", false, true);
    },

    renderStories(editingMode) {
      const { t } = this.props;
      const stories = this.props.terria.stories || [];
      const storyName = this.state.storyToRemove
        ? this.state.storyToRemove.title.length
          ? this.state.storyToRemove.title
          : t("story.untitledScene")
        : "";
      return (
<<<<<<< HEAD
        <Box displayInlineBlock>
          <BadgeBar
            smallBadge
            label={t("story.badgeBarLabel")}
            badge={this.props.terria.stories.length}
          >
            <RawButton
              type="button"
              onClick={this.toggleRemoveDialog}
              className={Styles.removeButton}
            >
              <Icon glyph={Icon.GLYPHS.remove} /> {t("story.removeAllStories")}
            </RawButton>
          </BadgeBar>
          <Spacing bottom={2} />
          <Box column paddedHorizontally={2}>
            {this.state.isRemoving && (
              <RemoveDialog
                theme={this.props.theme}
                text={
                  this.state.storyToRemove ? (
                    <Text textLight large>
                      <Trans
                        i18nKey="story.removeStoryDialog"
                        storyName={storyName}
                      >
                        Are you sure you wish to delete
                        <TextSpan textLight large bold>
                          {{ storyName }}
                        </TextSpan>
                        ?
                      </Trans>
                    </Text>
                  ) : (
                    <Text textLight large>
                      {t("story.removeAllStoriesDialog", {
                        count: this.props.terria.stories.length
                      })}
                    </Text>
                  )
                }
                onConfirm={this.removeAction}
                closeDialog={this.toggleRemoveDialog}
              />
            )}
            <Box
              column
              static
              css={`
                ${(this.state.isRemoving || this.state.isSharing) &&
                  `opacity: 0.3`}
              `}
            >
              <Box
                column
                scroll
                overflowY={"auto"}
                styledMaxHeight={"calc(100vh - 283px)"}
                static
                ref={this.storiesWrapperRef}
                css={`
                  margin-right: -10px;
                `}
              >
                <Sortable
                  onSort={this.onSort}
                  direction="vertical"
                  dynamic={true}
                  css={`
                    position: static;
                    margin-right: 10px;
                  `}
                >
                  <For each="story" index="index" of={stories}>
                    <Story
                      key={`${story.id}`}
                      story={story}
                      sortData={story}
                      deleteStory={this.removeStory.bind(this, index)}
                      recaptureStory={this.recaptureScene}
                      recaptureStorySuccessful={Boolean(
                        story.id === this.state.recaptureSuccessful
                      )}
                      viewStory={this.viewStory.bind(this, index)}
                      menuOpen={this.state.storyWithOpenMenu === story}
                      openMenu={this.openMenu}
                      editStory={this.editStory}
                      parentRef={this.storiesWrapperRef}
                    />
                  </For>
                </Sortable>
              </Box>
              <Spacing bottom={2} />
              <CaptureScene
                disabled={this.state.isRemoving}
                t={t}
                onClickCapture={this.onClickCapture}
              ></CaptureScene>
            </Box>
            <Spacing bottom={2} />
          </Box>
        </Box>
=======
        <div>
          <div
            className={className}
            ref={component => (this.refToMeasure = component)}
          >
            {this.state.showPopup ? (
              <RemovePanel
                onConfirm={this.removeAllStories}
                onCancel={this.togglePopup}
                removeText={t("story.removeStoriesPanel", {
                  count: this.props.terria.stories.length
                })}
                confirmButtonTitle={t("story.confirmRemove")}
                cancelButtonTitle={t("story.cancelRemove")}
              />
            ) : null}
            <BadgeBar label="Scenes" badge={this.props.terria.stories.length}>
              <button
                type="button"
                onClick={this.togglePopup}
                className={Styles.removeButton}
              >
                {t("story.removeAllStories")}{" "}
                <Icon glyph={Icon.GLYPHS.remove} />
              </button>
            </BadgeBar>

            <Sortable onSort={this.onSort} direction="vertical" dynamic={true}>
              <For each="story" index="index" of={stories}>
                <Story
                  key={story.id}
                  story={story}
                  sortData={story}
                  deleteStory={this.removeStory.bind(this, index)}
                  recaptureStory={this.recaptureScene}
                  recaptureStorySuccessful={Boolean(
                    story.id === this.state.recaptureSuccessful
                  )}
                  viewStory={this.viewStory.bind(this, index)}
                  menuOpen={this.state.storyWithOpenMenu === story}
                  openMenu={this.openMenu}
                  editStory={this.editStory}
                  removePopupOpen={this.state.showPopup}
                />
              </For>
            </Sortable>
            <div className={Styles.actions}>
              <button
                disabled={this.state.editingMode || this.state.showPopup}
                className={Styles.captureBtn}
                title={t("story.captureSceneTitle")}
                onClick={this.onClickCapture}
              >
                {" "}
                <Icon glyph={Icon.GLYPHS.story} /> {t("story.captureScene")}{" "}
              </button>
            </div>
          </div>
        </div>
>>>>>>> 38988a29
      );
    },

    onClickCapture() {
      this.setState({
        editingMode: true,
        currentStory: undefined
      });
    },

    hideStoryBuilder() {
      this.props.viewState.toggleStoryBuilder();
      this.props.terria.currentViewer.notifyRepaintRequired();
      // Allow any animations to finish, then trigger a resize.
      setTimeout(function() {
        triggerResize();
      }, this.props.animationDuration || 1);
      this.props.viewState.toggleFeaturePrompt("story", false, true);
    },

    render() {
      const { t } = this.props;
      const hasStories =
        defined(this.props.terria.stories) &&
        this.props.terria.stories.length > 0;
      return (
<<<<<<< HEAD
        <Panel
          ref={component => (this.refToMeasure = component)}
          isVisible={this.props.isVisible}
          isHidden={!this.props.isVisible}
          styledWidth={"320px"}
          styledMinWidth={"320px"}
          charcoalGreyBg
          column
        >
          <Box right>
            <RawButton
              css={`
                padding: 15px;
              `}
              onClick={this.hideStoryBuilder}
            >
              <StyledIcon
                styledWidth={"16px"}
                fillColor={this.props.theme.textLightDimmed}
                opacity={"0.5"}
                glyph={Icon.GLYPHS.closeLight}
              />
            </RawButton>
          </Box>
          <Box centered={true} paddedHorizontally={2} displayInlineBlock>
            <Text bold extraExtraLarge textLight>
              {t("story.panelTitle")}
            </Text>
            <Spacing bottom={2} />
            <Text
              medium
              color={this.props.theme.textLightDimmed}
              highlightLinks
            >
              {t("story.panelBody")}
            </Text>
            <Spacing bottom={3} />
            {!hasStories && this.renderIntro()}
            {hasStories && this.renderPlayShare(hasStories)}
          </Box>
          <Spacing bottom={2} />
=======
        <div
          className={className}
          css={`
            background: ${p => p.theme.dark};
          `}
        >
          <VideoGuide
            viewState={this.props.viewState}
            videoLink={"https://www.youtube.com/embed/fbiQawV8IYY"}
            background={dataStoriesImg}
            videoName={STORY_VIDEO}
          />
          <ul className={Styles.title}>
            <li>{t("story.storyEditor")}</li>
            <li>
              <button
                type="button"
                aria-label={t("story.hideStoryPanel")}
                onClick={this.hideStoryBuilder}
                className={Styles.hideButton}
                title={t("story.hideStoryPanel")}
                css={`
                  ${p => p.theme.addTerriaLightBtnStyles(p)}
                `}
              >
                <Icon glyph={Icon.GLYPHS.right} />
              </button>
            </li>
          </ul>
          <div className={Styles.header}>
            {!hasStories && this.renderIntro()}
            <div className={Styles.actions}>
              {hasStories && (
                <div className={Styles.storiesActions}>
                  <button
                    disabled={this.state.editingMode || !hasStories}
                    className={Styles.previewBtn}
                    onClick={this.runStories}
                    title={t("story.preview")}
                  >
                    <Icon glyph={Icon.GLYPHS.play} />
                    {t("story.play")}
                  </button>
                  <SharePanel
                    storyShare
                    btnDisabled={this.state.editingMode || !hasStories}
                    terria={this.props.terria}
                    viewState={this.props.viewState}
                    modalWidth={this.props.widthFromMeasureElementHOC - 22}
                    userOnClick={this.closePopup}
                  />
                </div>
              )}
              {!hasStories && (
                <button
                  disabled={this.state.editingMode}
                  className={Styles.captureBtn}
                  title={t("story.captureSceneTitle")}
                  onClick={this.onClickCapture}
                >
                  {" "}
                  <Icon glyph={Icon.GLYPHS.story} /> {t("story.captureScene")}{" "}
                </button>
              )}
            </div>
          </div>
>>>>>>> 38988a29
          {hasStories && this.renderStories(this.state.editingMode)}
          {this.state.editingMode && (
            <StoryEditor
              removeStory={this.removeStory}
              exitEditingMode={() => this.setState({ editingMode: false })}
              story={this.state.currentStory}
              saveStory={this.onSave}
            />
          )}
        </Panel>
      );
    }
  })
);

<<<<<<< HEAD
const Panel = styled(Box)`
  transition: all 0.25s;
  transition-timing-function: cubic-bezier(0.4, 0, 0.2, 1);
  ${props =>
    props.isVisible &&
    `
    visibility: visible;
    margin-right: 0;
  `}
  ${props =>
    props.isHidden &&
    `
    visibility: hidden;
    margin-right: -${props.styledWidth ? props.styledWidth : "320px"};
  `}
`;

const CaptureScene = props => {
  const { t } = props;
  return (
    <StoryButton
      title={t("story.captureSceneTitle")}
      btnText={t("story.captureScene")}
      onClick={props.onClickCapture}
      disabled={props.disabled}
      fullWidth
    >
      <StyledIcon glyph={Icon.GLYPHS.story} light styledWidth={"20px"} />
    </StoryButton>
  );
};

CaptureScene.propTypes = {
  t: PropTypes.func.isRequired,
  onClickCapture: PropTypes.func.isRequired,
  disabled: PropTypes.bool
};

export const StoryButton = props => {
  const { btnText, ...rest } = props;
  return (
    <Button
      primary
      renderIcon={props.children && (() => props.children)}
      textProps={{
        large: true
      }}
      {...rest}
    >
      {btnText ? btnText : ""}
    </Button>
  );
};
StoryButton.defaultName = "StoryButton";
StoryButton.propTypes = {
  btnText: PropTypes.string,
  children: PropTypes.node
};

const RemoveDialog = props => {
  const { t } = useTranslation();
  return (
    <Box
      backgroundColor={props.theme.darkWithOverlay}
      absolute
      positionAbsolute
      rounded
      paddedVertically={3}
      paddedHorizontally={2}
      column
      css={`
        width: calc(100% - 20px);
      `}
    >
      {props.text}
      <Spacing bottom={2} />
      <Box row>
        <Button
          denyButton
          rounded
          fullWidth
          textProps={{
            large: true,
            semiBold: true
          }}
          onClick={props.closeDialog}
        >
          {t("general.cancel")}
        </Button>
        <Spacing right={2} />
        <Button
          primary
          fullWidth
          textProps={{
            large: true,
            semiBold: true
          }}
          onClick={() => {
            props.onConfirm();
            props.closeDialog();
          }}
        >
          {t("general.confirm")}
        </Button>
      </Box>
    </Box>
  );
};

RemoveDialog.defaultName = "RemoveDialog";
RemoveDialog.propTypes = {
  theme: PropTypes.object.isRequired,
  text: PropTypes.element.isRequired,
  onConfirm: PropTypes.func.isRequired,
  closeDialog: PropTypes.func.isRequired
};

export default withTranslation()(withTheme(measureElement(StoryBuilder)));
=======
export default withTranslation()(measureElement(StoryBuilder));
>>>>>>> 38988a29
<|MERGE_RESOLUTION|>--- conflicted
+++ resolved
@@ -22,20 +22,11 @@
 import Styles from "./story-builder.scss";
 import Story from "./Story.jsx";
 import StoryEditor from "./StoryEditor.jsx";
-<<<<<<< HEAD
 
 const Spacing = require("../../Styled/Spacing").default;
 const Box = require("../../Styled/Box").default;
 const Text = require("../../Styled/Text").default;
 const Button = require("../../Styled/Button").default;
-=======
-import { runInAction } from "mobx";
-import VideoGuide from "../Map/Panels/HelpPanel/VideoGuide";
-import dataStoriesImg from "../../../wwwroot/images/data-stories-getting-started.jpg";
-import RemovePanel from "../RemovePanel/RemovePanel.jsx";
-import measureElement from "../HOCs/measureElement";
-import SharePanel from "../Map/Panels/SharePanel/SharePanel.jsx";
->>>>>>> 38988a29
 
 const STORY_VIDEO = "storyVideo";
 
@@ -49,10 +40,7 @@
       viewState: PropTypes.object.isRequired,
       animationDuration: PropTypes.number,
       widthFromMeasureElementHOC: PropTypes.number,
-<<<<<<< HEAD
       theme: PropTypes.object.isRequired,
-=======
->>>>>>> 38988a29
       t: PropTypes.func.isRequired
     },
 
@@ -63,14 +51,10 @@
         recaptureSuccessful: undefined,
         showVideoGuide: false, // for whether to actually render `renderVideoGuide()`
         videoGuideVisible: false, // for animating
-<<<<<<< HEAD
         isRemoving: false,
         isSharing: false,
         storyToRemove: undefined,
         storyRemoveIndex: undefined
-=======
-        showPopup: false // for removing
->>>>>>> 38988a29
       };
     },
 
@@ -268,7 +252,6 @@
     renderIntro() {
       const { t } = this.props;
       return (
-<<<<<<< HEAD
         <Box column>
           <VideoGuide
             /*
@@ -327,40 +310,6 @@
             onUserClick={this.toggleSharePanel}
           />
         </Box>
-=======
-        <div
-          className={Styles.intro}
-          css={`
-            background: ${p => p.theme.darkWithOverlay};
-            color: ${p => p.theme.textLightDimmed};
-            strong {
-              color: ${p => p.theme.textLight};
-            }
-            svg {
-              fill: ${p => p.theme.textLightDimmed};
-            }
-          `}
-        >
-          <Icon glyph={Icon.GLYPHS.story} />{" "}
-          <Trans i18nKey="story.message">
-            <strong>This is your story editor</strong>
-            <div className={Styles.instructions}>
-              Create and share interactive stories directly from your map
-              <div>
-                <button
-                  onClick={() =>
-                    this.props.viewState.setVideoGuideVisible(STORY_VIDEO)
-                  }
-                  className={Styles.tutBtn}
-                >
-                  <Icon glyph={Icon.GLYPHS.play} />
-                  Getting Started{" "}
-                </button>
-              </div>
-            </div>
-          </Trans>
-        </div>
->>>>>>> 38988a29
       );
     },
 
@@ -392,7 +341,6 @@
           : t("story.untitledScene")
         : "";
       return (
-<<<<<<< HEAD
         <Box displayInlineBlock>
           <BadgeBar
             smallBadge
@@ -495,67 +443,6 @@
             <Spacing bottom={2} />
           </Box>
         </Box>
-=======
-        <div>
-          <div
-            className={className}
-            ref={component => (this.refToMeasure = component)}
-          >
-            {this.state.showPopup ? (
-              <RemovePanel
-                onConfirm={this.removeAllStories}
-                onCancel={this.togglePopup}
-                removeText={t("story.removeStoriesPanel", {
-                  count: this.props.terria.stories.length
-                })}
-                confirmButtonTitle={t("story.confirmRemove")}
-                cancelButtonTitle={t("story.cancelRemove")}
-              />
-            ) : null}
-            <BadgeBar label="Scenes" badge={this.props.terria.stories.length}>
-              <button
-                type="button"
-                onClick={this.togglePopup}
-                className={Styles.removeButton}
-              >
-                {t("story.removeAllStories")}{" "}
-                <Icon glyph={Icon.GLYPHS.remove} />
-              </button>
-            </BadgeBar>
-
-            <Sortable onSort={this.onSort} direction="vertical" dynamic={true}>
-              <For each="story" index="index" of={stories}>
-                <Story
-                  key={story.id}
-                  story={story}
-                  sortData={story}
-                  deleteStory={this.removeStory.bind(this, index)}
-                  recaptureStory={this.recaptureScene}
-                  recaptureStorySuccessful={Boolean(
-                    story.id === this.state.recaptureSuccessful
-                  )}
-                  viewStory={this.viewStory.bind(this, index)}
-                  menuOpen={this.state.storyWithOpenMenu === story}
-                  openMenu={this.openMenu}
-                  editStory={this.editStory}
-                  removePopupOpen={this.state.showPopup}
-                />
-              </For>
-            </Sortable>
-            <div className={Styles.actions}>
-              <button
-                disabled={this.state.editingMode || this.state.showPopup}
-                className={Styles.captureBtn}
-                title={t("story.captureSceneTitle")}
-                onClick={this.onClickCapture}
-              >
-                {" "}
-                <Icon glyph={Icon.GLYPHS.story} /> {t("story.captureScene")}{" "}
-              </button>
-            </div>
-          </div>
-        </div>
->>>>>>> 38988a29
       );
     },
 
@@ -582,7 +469,6 @@
         defined(this.props.terria.stories) &&
         this.props.terria.stories.length > 0;
       return (
-<<<<<<< HEAD
         <Panel
           ref={component => (this.refToMeasure = component)}
           isVisible={this.props.isVisible}
@@ -624,74 +510,6 @@
             {hasStories && this.renderPlayShare(hasStories)}
           </Box>
           <Spacing bottom={2} />
-=======
-        <div
-          className={className}
-          css={`
-            background: ${p => p.theme.dark};
-          `}
-        >
-          <VideoGuide
-            viewState={this.props.viewState}
-            videoLink={"https://www.youtube.com/embed/fbiQawV8IYY"}
-            background={dataStoriesImg}
-            videoName={STORY_VIDEO}
-          />
-          <ul className={Styles.title}>
-            <li>{t("story.storyEditor")}</li>
-            <li>
-              <button
-                type="button"
-                aria-label={t("story.hideStoryPanel")}
-                onClick={this.hideStoryBuilder}
-                className={Styles.hideButton}
-                title={t("story.hideStoryPanel")}
-                css={`
-                  ${p => p.theme.addTerriaLightBtnStyles(p)}
-                `}
-              >
-                <Icon glyph={Icon.GLYPHS.right} />
-              </button>
-            </li>
-          </ul>
-          <div className={Styles.header}>
-            {!hasStories && this.renderIntro()}
-            <div className={Styles.actions}>
-              {hasStories && (
-                <div className={Styles.storiesActions}>
-                  <button
-                    disabled={this.state.editingMode || !hasStories}
-                    className={Styles.previewBtn}
-                    onClick={this.runStories}
-                    title={t("story.preview")}
-                  >
-                    <Icon glyph={Icon.GLYPHS.play} />
-                    {t("story.play")}
-                  </button>
-                  <SharePanel
-                    storyShare
-                    btnDisabled={this.state.editingMode || !hasStories}
-                    terria={this.props.terria}
-                    viewState={this.props.viewState}
-                    modalWidth={this.props.widthFromMeasureElementHOC - 22}
-                    userOnClick={this.closePopup}
-                  />
-                </div>
-              )}
-              {!hasStories && (
-                <button
-                  disabled={this.state.editingMode}
-                  className={Styles.captureBtn}
-                  title={t("story.captureSceneTitle")}
-                  onClick={this.onClickCapture}
-                >
-                  {" "}
-                  <Icon glyph={Icon.GLYPHS.story} /> {t("story.captureScene")}{" "}
-                </button>
-              )}
-            </div>
-          </div>
->>>>>>> 38988a29
           {hasStories && this.renderStories(this.state.editingMode)}
           {this.state.editingMode && (
             <StoryEditor
@@ -707,7 +525,6 @@
   })
 );
 
-<<<<<<< HEAD
 const Panel = styled(Box)`
   transition: all 0.25s;
   transition-timing-function: cubic-bezier(0.4, 0, 0.2, 1);
@@ -825,7 +642,4 @@
   closeDialog: PropTypes.func.isRequired
 };
 
-export default withTranslation()(withTheme(measureElement(StoryBuilder)));
-=======
-export default withTranslation()(measureElement(StoryBuilder));
->>>>>>> 38988a29
+export default withTranslation()(withTheme(measureElement(StoryBuilder)));