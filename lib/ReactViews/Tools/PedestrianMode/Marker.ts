--- conflicted
+++ resolved
@@ -44,11 +44,6 @@
     this.dataSource.entities.add(entity);
   }
 
-<<<<<<< HEAD
-  protected forceLoadMapItems(): Promise<void> {
-    return Promise.resolve();
-  }
-=======
   /**
    * Set marker rotation in radians
    */
@@ -62,7 +57,6 @@
   }
 
   async forceLoadMapItems() {}
->>>>>>> 1cf9c4dd
 
   get mapItems() {
     return [this.dataSource];
