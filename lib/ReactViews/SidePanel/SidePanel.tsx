import { observer } from "mobx-react";
import React from "react";
import { useTranslation, withTranslation } from "react-i18next";
import styled, { DefaultTheme, withTheme } from "styled-components";
import ViewState from "../../ReactViewModels/ViewState";
import Box from "../../Styled/Box";
import Button from "../../Styled/Button";
import Icon, { StyledIcon } from "../../Styled/Icon";
import Spacing from "../../Styled/Spacing";
import Text from "../../Styled/Text";
import { ExplorerWindowElementName } from "../ExplorerWindow/ExplorerWindow";
import { useRefForTerria } from "../Hooks/useRefForTerria";
import SearchBoxAndResults from "../Search/SearchBoxAndResults";
import { withViewState } from "../StandardUserInterface/ViewStateContext";
import Workbench from "../Workbench/Workbench";
import { applyTranslationIfExists } from "../../Language/languageHelpers";

const BoxHelpfulHints = styled(Box)``;

const ResponsiveSpacing = styled(Box)`
  height: 110px;
  // Hardcoded px value, TODO: make it not hardcoded
  @media (max-height: 700px) {
    height: 3vh;
  }
`;

const HelpfulHintsIcon = () => {
  return (
    <StyledIcon
      glyph={Icon.GLYPHS.bulb}
      styledWidth={"14px"}
      styledHeight={"14px"}
      light
      css={`
        padding: 2px 1px;
      `}
    />
  );
};

interface EmptyWorkbenchProps {
  theme: DefaultTheme;
}

const EmptyWorkbench: React.FC<EmptyWorkbenchProps> = (props) => {
  const { t } = useTranslation();
  return (
    <Text large textLight>
      <Box column fullWidth justifySpaceBetween>
        <Box centered column>
          <ResponsiveSpacing />
          <Text large color={props.theme.textLightDimmed}>
            {t("emptyWorkbench.emptyArea")}
          </Text>
          <ResponsiveSpacing />
        </Box>
        <BoxHelpfulHints column paddedRatio={3} overflowY="auto" scroll>
          <Box left>
            <Text extraLarge bold>
              {t("emptyWorkbench.helpfulHints")}
            </Text>
          </Box>
          <Spacing bottom={4} />
          <Box>
            <HelpfulHintsIcon />
            <Spacing right={1} />
            <Text medium light>
              {t("emptyWorkbench.helpfulHintsOne")}
            </Text>
          </Box>
          <Spacing bottom={3} />
          <Box>
            <HelpfulHintsIcon />
            <Spacing right={1} />
            <Text medium light>
              {t("emptyWorkbench.helpfulHintsTwo")}
            </Text>
          </Box>
          <Spacing bottom={3} />
          <Box>
            <HelpfulHintsIcon />
            <Spacing right={1} />
            <Text medium light>
              {t("emptyWorkbench.helpfulHintsThree")}
            </Text>
          </Box>
          <ResponsiveSpacing />
        </BoxHelpfulHints>
      </Box>
    </Text>
  );
};

type SidePanelButtonProps = {
  btnText?: string;
} & React.ComponentPropsWithoutRef<typeof Button>;

const SidePanelButton = React.forwardRef<
  HTMLButtonElement,
  SidePanelButtonProps
>((props, ref) => {
  const { btnText, ...rest } = props;
  return (
    <Button
      primary
      ref={ref}
      renderIcon={props.children && (() => props.children)}
      textProps={{
        large: true
      }}
      {...rest}
    >
      {btnText ? btnText : ""}
    </Button>
  );
});

export const EXPLORE_MAP_DATA_NAME = "ExploreMapDataButton";
export const SIDE_PANEL_UPLOAD_BUTTON_NAME = "SidePanelUploadButton";

interface SidePanelProps {
  viewState: ViewState;
  refForExploreMapData: React.Ref<HTMLButtonElement>;
  refForUploadData: React.Ref<HTMLButtonElement>;
  theme: DefaultTheme;
}

const SidePanel = observer<React.FC<SidePanelProps>>(
  ({ viewState, theme, refForExploreMapData, refForUploadData }) => {
    const terria = viewState.terria;
<<<<<<< HEAD
    const { t, i18n } = useTranslation();
    const onAddDataClicked: React.MouseEventHandler<HTMLButtonElement> = e => {
=======
    const { t } = useTranslation();
    const onAddDataClicked: React.MouseEventHandler<HTMLButtonElement> = (
      e
    ) => {
>>>>>>> cad62a45
      e.stopPropagation();
      viewState.setTopElement(ExplorerWindowElementName);
      viewState.openAddData();
    };

    const onAddLocalDataClicked: React.MouseEventHandler<HTMLButtonElement> = (
      e
    ) => {
      e.stopPropagation();
      viewState.setTopElement(ExplorerWindowElementName);
      viewState.openUserData();
    };

    const addData = t("addData.addDataBtnText");
    const uploadText = t("models.catalog.upload");
    return (
      <Box column styledMinHeight={"0"} flex={1}>
        <div
          css={`
            padding: 0 5px;
            background: ${theme.dark};
          `}
        >
          <SearchBoxAndResults
            viewState={viewState}
            terria={terria}
            placeholder={
              terria.configParameters.searchBarModel
                ? applyTranslationIfExists(
                    terria.configParameters.searchBarModel.placeholder,
                    i18n
                  )
                : t("search.placeholder")
            }
          />
          <Spacing bottom={2} />
          <Box justifySpaceBetween>
            <SidePanelButton
              ref={refForExploreMapData}
              onClick={onAddDataClicked}
              title={addData}
              btnText={addData}
              styledWidth={"200px"}
            >
              <StyledIcon glyph={Icon.GLYPHS.add} light styledWidth={"20px"} />
            </SidePanelButton>
            <SidePanelButton
              ref={refForUploadData}
              onClick={onAddLocalDataClicked}
              title={t("addData.load")}
              btnText={uploadText}
              styledWidth={"130px"}
            >
              <StyledIcon
                glyph={Icon.GLYPHS.uploadThin}
                light
                styledWidth={"20px"}
              />
            </SidePanelButton>
          </Box>
          <Spacing bottom={1} />
        </div>
        <Box
          styledMinHeight={"0"}
          flex={1}
          css={`
            overflow: hidden;
          `}
        >
          {terria.workbench.items && terria.workbench.items.length > 0 ? (
            <Workbench viewState={viewState} terria={terria} />
          ) : (
            <EmptyWorkbench theme={theme} />
          )}
        </Box>
      </Box>
    );
  }
);

// Used to create two refs for <SidePanel /> to consume, rather than
// using the withTerriaRef() HOC twice, designed for a single ref
const SidePanelWithRefs: React.FC<
  Omit<SidePanelProps, "refForExploreMapData" | "refForUploadData">
> = (props) => {
  const refForExploreMapData = useRefForTerria(
    EXPLORE_MAP_DATA_NAME,
    props.viewState
  );
  const refForUploadData = useRefForTerria(
    SIDE_PANEL_UPLOAD_BUTTON_NAME,
    props.viewState
  );
  return (
    <SidePanel
      {...props}
      refForExploreMapData={
        refForExploreMapData as React.Ref<HTMLButtonElement>
      }
      refForUploadData={refForUploadData as React.Ref<HTMLButtonElement>}
    />
  );
};

export default withTranslation()(withViewState(withTheme(SidePanelWithRefs)));<|MERGE_RESOLUTION|>--- conflicted
+++ resolved
@@ -129,15 +129,10 @@
 const SidePanel = observer<React.FC<SidePanelProps>>(
   ({ viewState, theme, refForExploreMapData, refForUploadData }) => {
     const terria = viewState.terria;
-<<<<<<< HEAD
     const { t, i18n } = useTranslation();
-    const onAddDataClicked: React.MouseEventHandler<HTMLButtonElement> = e => {
-=======
-    const { t } = useTranslation();
     const onAddDataClicked: React.MouseEventHandler<HTMLButtonElement> = (
       e
     ) => {
->>>>>>> cad62a45
       e.stopPropagation();
       viewState.setTopElement(ExplorerWindowElementName);
       viewState.openAddData();
