import React from "react";

import createReactClass from "create-react-class";

import PropTypes from "prop-types";
import { Link } from "react-router-dom";
import knockout from "terriajs-cesium/Source/ThirdParty/knockout";

import { CATALOG_ROUTE } from "../../ReactViewModels/TerriaRouting.js";
import ObserveModelMixin from "../ObserveModelMixin";
import SearchBox from "../Search/SearchBox.jsx";
import SidebarSearch from "../Search/SidebarSearch.jsx";
import Workbench from "../Workbench/Workbench.jsx";
import Icon from "../Icon.jsx";
import FullScreenButton from "./FullScreenButton.jsx";
import { removeMarker } from "../../Models/LocationMarkerUtils";
import { withTranslation, Trans } from "react-i18next";
import Styles from "./side-panel.scss";

const SidePanel = createReactClass({
  displayName: "SidePanel",
  mixins: [ObserveModelMixin],

  propTypes: {
    terria: PropTypes.object.isRequired,
    viewState: PropTypes.object.isRequired,
    t: PropTypes.func.isRequired
  },

  componentDidMount() {
    this.subscribeToProps();
  },

  componentDidUpdate() {
    this.subscribeToProps();
  },

  componentWillUnmount() {
    this.unsubscribeFromProps();
  },

  subscribeToProps() {
    this.unsubscribeFromProps();

    // Close the search results when the Now Viewing changes (so that it's visible).
    this._nowViewingChangeSubscription = knockout
      .getObservable(this.props.terria.nowViewing, "items")
      .subscribe(() => {
        this.props.viewState.searchState.showLocationSearchResults = false;
      });
  },

  unsubscribeFromProps() {
    if (this._nowViewingChangeSubscription) {
      this._nowViewingChangeSubscription.dispose();
      this._nowViewingChangeSubscription = undefined;
    }
  },

  onAddDataClicked(event) {
    event.stopPropagation();
    this.props.viewState.topElement = "AddData";
    this.props.viewState.openAddData();
  },

  onAddLocalDataClicked(event) {
    event.stopPropagation();
    this.props.viewState.topElement = "AddData";
    this.props.viewState.openUserData();
  },

  changeSearchText(newText) {
    this.props.viewState.searchState.locationSearchText = newText;

    if (newText.length === 0) {
      removeMarker(this.props.terria);
    }
  },

  search() {
    this.props.viewState.searchState.searchLocations();
  },

  startLocationSearch() {
    this.props.viewState.searchState.showLocationSearchResults = true;
  },

  render() {
    const { t } = this.props;
    const searchState = this.props.viewState.searchState;
    const addData = t("addData.addDataBtnText");
    return (
      <div className={Styles.workBench}>
        <div className={Styles.header}>
          <FullScreenButton
            terria={this.props.terria}
            viewState={this.props.viewState}
            minified={true}
            animationDuration={250}
            btnText={t("addData.btnHide")}
          />

          <SearchBox
            onSearchTextChanged={this.changeSearchText}
            onDoSearch={this.search}
            onFocus={this.startLocationSearch}
            searchText={searchState.locationSearchText}
            placeholder={t("search.placeholder")}
          />
          <div className={Styles.addData}>
            <Link
              to={CATALOG_ROUTE}
              type="button"
              onClick={this.onAddDataClicked}
              className={Styles.button}
              title={addData}
            >
              <Icon glyph={Icon.GLYPHS.add} />
<<<<<<< HEAD
              {getReactElementFromContents(
                this.props.terria.language.AddDataBtnText
              )}
            </Link>
            <Link
              to={CATALOG_ROUTE}
=======
              {addData}
            </button>
            <button
>>>>>>> e3e7bb34
              type="button"
              onClick={this.onAddLocalDataClicked}
              className={Styles.uploadData}
              title={t("addData.load")}
            >
              <Icon glyph={Icon.GLYPHS.upload} />
            </Link>
          </div>
        </div>
        <div className={Styles.body}>
          <Choose>
            <When
              condition={
                searchState.locationSearchText.length > 0 &&
                searchState.showLocationSearchResults
              }
            >
              <SidebarSearch
                terria={this.props.terria}
                viewState={this.props.viewState}
                isWaitingForSearchToStart={
                  searchState.isWaitingToStartLocationSearch
                }
              />
            </When>
            <When
              condition={
                this.props.terria.nowViewing.items &&
                this.props.terria.nowViewing.items.length > 0
              }
            >
              <Workbench
                viewState={this.props.viewState}
                terria={this.props.terria}
              />
            </When>
            <Otherwise>
              <Trans i18nKey="emptyWorkbenchMessage">
                <div className={Styles.workbenchEmpty}>
                  <div>Your workbench is empty</div>
                  <p>
                    <strong>Click &apos;{addData}&apos; above to:</strong>
                  </p>
                  <ul>
                    <li>Browse the Data Catalogue</li>
                    <li>Load your own data onto the map</li>
                  </ul>
                  <p>
                    <Icon glyph={Icon.GLYPHS.bulb} />
                    <strong>TIP:</strong>
                    <em>All your active data sets will be listed here</em>
                  </p>
                </div>
              </Trans>
            </Otherwise>
          </Choose>
        </div>
      </div>
    );
  }
});

module.exports = withTranslation()(SidePanel);<|MERGE_RESOLUTION|>--- conflicted
+++ resolved
@@ -116,18 +116,10 @@
               title={addData}
             >
               <Icon glyph={Icon.GLYPHS.add} />
-<<<<<<< HEAD
-              {getReactElementFromContents(
-                this.props.terria.language.AddDataBtnText
-              )}
+              {addData}
             </Link>
             <Link
               to={CATALOG_ROUTE}
-=======
-              {addData}
-            </button>
-            <button
->>>>>>> e3e7bb34
               type="button"
               onClick={this.onAddLocalDataClicked}
               className={Styles.uploadData}
