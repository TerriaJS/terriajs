import createReactClass from "create-react-class";
import { observer } from "mobx-react";
import PropTypes from "prop-types";
import React from "react";
import { withTranslation } from "react-i18next";
import styled, { withTheme } from "styled-components";
<<<<<<< HEAD
import { useTranslationIfExists } from "../../Language/languageHelpers";
import { useRefForTerria } from "../Hooks/useRefForTerria";
import Icon, { StyledIcon } from "../Icon";
=======
import Icon, { StyledIcon } from "../../Styled/Icon";
>>>>>>> aee30adc
import SearchBoxAndResults from "../Search/SearchBoxAndResults";
import Workbench from "../Workbench/Workbench";
import FullScreenButton from "./FullScreenButton";

import Box from "../../Styled/Box";
import Spacing from "../../Styled/Spacing";
import Text from "../../Styled/Text";
import Button from "../../Styled/Button";

const BoxHelpfulHints = styled(Box)``;

const ResponsiveSpacing = styled(Box)`
  height: 110px;
  // Hardcoded px value, TODO: make it not hardcoded
  @media (max-height: 700px) {
    height: 3vh;
  }
`;

function EmptyWorkbench(props) {
  const t = props.t;
  const HelpfulHintsIcon = () => {
    return (
      <StyledIcon
        glyph={Icon.GLYPHS.bulb}
        styledWidth={"14px"}
        styledHeight={"14px"}
        light
        css={`
          padding: 2px 1px;
        `}
      />
    );
  };

  return (
    <Text large textLight>
      {/* Hardcoded top to 150px for now for very very small screens
          TODO: make it not hardcoded */}
      <Box
        column
        fullWidth
        justifySpaceBetween
        styledHeight={"calc(100vh - 150px)"}
      >
        <Box centered column>
          <ResponsiveSpacing />
          <Text large color={props.theme.textLightDimmed}>
            {t("emptyWorkbench.emptyArea")}
          </Text>
          <ResponsiveSpacing />
        </Box>
        <BoxHelpfulHints column paddedRatio={3} overflowY="auto" scroll>
          <Box left>
            <Text extraLarge bold>
              {t("emptyWorkbench.helpfulHints")}
            </Text>
          </Box>
          <Spacing bottom={4} />
          <Box>
            <HelpfulHintsIcon />
            <Spacing right={1} />
            <Text medium light>
              {t("emptyWorkbench.helpfulHintsOne")}
            </Text>
          </Box>
          <Spacing bottom={3} />
          <Box>
            <HelpfulHintsIcon />
            <Spacing right={1} />
            <Text medium light>
              {t("emptyWorkbench.helpfulHintsTwo")}
            </Text>
          </Box>
          <Spacing bottom={3} />
          <Box>
            <HelpfulHintsIcon />
            <Spacing right={1} />
            <Text medium light>
              {t("emptyWorkbench.helpfulHintsThree")}
            </Text>
          </Box>
          <ResponsiveSpacing />
        </BoxHelpfulHints>
      </Box>
    </Text>
  );
}
EmptyWorkbench.propTypes = {
  t: PropTypes.func.isRequired,
  theme: PropTypes.object.isRequired
};

const SidePanelButton = React.forwardRef((props, ref) => {
  const { btnText, ...rest } = props;
  return (
    <Button
      primary
      ref={ref}
      renderIcon={props.children && (() => props.children)}
      textProps={{
        large: true
      }}
      {...rest}
    >
      {btnText ? btnText : ""}
    </Button>
  );
});
SidePanelButton.displayName = "SidePanelButton"; // for some reasons lint doesn't like not having this
SidePanelButton.propTypes = {
  btnText: PropTypes.string,
  children: PropTypes.node
};

export const EXPLORE_MAP_DATA_NAME = "ExploreMapDataButton";
export const SIDE_PANEL_UPLOAD_BUTTON_NAME = "SidePanelUploadButton";

const SidePanel = observer(
  createReactClass({
    displayName: "SidePanel",

    propTypes: {
      terria: PropTypes.object.isRequired,
      viewState: PropTypes.object.isRequired,
      refForExploreMapData: PropTypes.object.isRequired,
      refForUploadData: PropTypes.object.isRequired,
      t: PropTypes.func.isRequired,
      theme: PropTypes.object.isRequired
    },

    onAddDataClicked(e) {
      e.stopPropagation();
      this.props.viewState.setTopElement("AddData");
      this.props.viewState.openAddData();
    },

    onAddLocalDataClicked(e) {
      e.stopPropagation();
      this.props.viewState.setTopElement("AddData");
      this.props.viewState.openUserData();
    },
    render() {
      const { t, theme } = this.props;
      const addData = t("addData.addDataBtnText");
      const uploadText = t("models.catalog.upload");
      return (
        <div>
          <div
            css={`
              padding: 0 5px;
              background: ${this.props.theme.dark};
            `}
          >
            <FullScreenButton
              terria={this.props.terria}
              viewState={this.props.viewState}
              minified={true}
              animationDuration={250}
              btnText={t("addData.btnHide")}
            />
            <SearchBoxAndResults
              viewState={this.props.viewState}
              terria={this.props.terria}
              placeholder={useTranslationIfExists(
                this.props.terria.configParameters.searchBar.placeholder
              )}
            />
            <Spacing bottom={2} />
            <Box justifySpaceBetween>
              <SidePanelButton
                ref={this.props.refForExploreMapData}
                onClick={e => this.onAddDataClicked(e)}
                title={addData}
                btnText={addData}
                styledWidth={"200px"}
              >
                <StyledIcon
                  glyph={Icon.GLYPHS.add}
                  light
                  styledWidth={"20px"}
                />
              </SidePanelButton>
              <SidePanelButton
                ref={this.props.refForUploadData}
                onClick={e => this.onAddLocalDataClicked(e)}
                title={t("addData.load")}
                btnText={uploadText}
                styledWidth={"130px"}
              >
                <StyledIcon
                  glyph={Icon.GLYPHS.uploadThin}
                  light
                  styledWidth={"20px"}
                />
              </SidePanelButton>
            </Box>
            <Spacing bottom={1} />
          </div>
          <div
            css={`
              overflow: hidden;
            `}
          >
            <Choose>
              <When
                condition={
                  this.props.terria.workbench.items &&
                  this.props.terria.workbench.items.length > 0
                }
              >
                <Workbench
                  viewState={this.props.viewState}
                  terria={this.props.terria}
                />
              </When>
              <Otherwise>
                <EmptyWorkbench t={t} theme={theme} />
              </Otherwise>
            </Choose>
          </div>
        </div>
      );
    }
  })
);

// Used to create two refs for <SidePanel /> to consume, rather than
// using the withTerriaRef() HOC twice, designed for a single ref
const SidePanelWithRefs = props => {
  const refForExploreMapData = useRefForTerria(
    EXPLORE_MAP_DATA_NAME,
    props.viewState
  );
  const refForUploadData = useRefForTerria(
    SIDE_PANEL_UPLOAD_BUTTON_NAME,
    props.viewState
  );
  return (
    <SidePanel
      {...props}
      refForExploreMapData={refForExploreMapData}
      refForUploadData={refForUploadData}
    />
  );
};
SidePanelWithRefs.propTypes = {
  viewState: PropTypes.object.isRequired
};

module.exports = withTranslation()(withTheme(SidePanelWithRefs));<|MERGE_RESOLUTION|>--- conflicted
+++ resolved
@@ -4,13 +4,9 @@
 import React from "react";
 import { withTranslation } from "react-i18next";
 import styled, { withTheme } from "styled-components";
-<<<<<<< HEAD
 import { useTranslationIfExists } from "../../Language/languageHelpers";
 import { useRefForTerria } from "../Hooks/useRefForTerria";
-import Icon, { StyledIcon } from "../Icon";
-=======
 import Icon, { StyledIcon } from "../../Styled/Icon";
->>>>>>> aee30adc
 import SearchBoxAndResults from "../Search/SearchBoxAndResults";
 import Workbench from "../Workbench/Workbench";
 import FullScreenButton from "./FullScreenButton";
