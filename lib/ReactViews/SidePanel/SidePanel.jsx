import createReactClass from "create-react-class";
import { observer } from "mobx-react";
import PropTypes from "prop-types";
import React from "react";
import { withTranslation } from "react-i18next";
import styled, { withTheme } from "styled-components";
<<<<<<< HEAD
=======
import Icon, { StyledIcon } from "../../Styled/Icon";
import SearchBoxAndResults from "../Search/SearchBoxAndResults";
import Workbench from "../Workbench/Workbench";
import FullScreenButton from "./FullScreenButton";

import { useRefForTerria } from "../Hooks/useRefForTerria";

>>>>>>> 62596449
import Box from "../../Styled/Box";
import Button from "../../Styled/Button";
import Spacing from "../../Styled/Spacing";
import Text from "../../Styled/Text";
import { useRefForTerria } from "../Hooks/useRefForTerria";
import Icon, { StyledIcon } from "../Icon";
import SearchBoxAndResults from "../Search/SearchBoxAndResults";
import Workbench from "../Workbench/Workbench";

const BoxHelpfulHints = styled(Box)``;

const ResponsiveSpacing = styled(Box)`
  height: 110px;
  // Hardcoded px value, TODO: make it not hardcoded
  @media (max-height: 700px) {
    height: 3vh;
  }
`;

function EmptyWorkbench(props) {
  const t = props.t;
  const HelpfulHintsIcon = () => {
    return (
      <StyledIcon
        glyph={Icon.GLYPHS.bulb}
        styledWidth={"14px"}
        styledHeight={"14px"}
        light
        css={`
          padding: 2px 1px;
        `}
      />
    );
  };

  return (
    <Text large textLight>
      {/* Hardcoded top to 150px for now for very very small screens
          TODO: make it not hardcoded */}
      <Box
        column
        fullWidth
        justifySpaceBetween
        styledHeight={"calc(100vh - 150px)"}
      >
        <Box centered column>
          <ResponsiveSpacing />
          <Text large color={props.theme.textLightDimmed}>
            {t("emptyWorkbench.emptyArea")}
          </Text>
          <ResponsiveSpacing />
        </Box>
        <BoxHelpfulHints column paddedRatio={3} overflowY="auto" scroll>
          <Box left>
            <Text extraLarge bold>
              {t("emptyWorkbench.helpfulHints")}
            </Text>
          </Box>
          <Spacing bottom={4} />
          <Box>
            <HelpfulHintsIcon />
            <Spacing right={1} />
            <Text medium light>
              {t("emptyWorkbench.helpfulHintsOne")}
            </Text>
          </Box>
          <Spacing bottom={3} />
          <Box>
            <HelpfulHintsIcon />
            <Spacing right={1} />
            <Text medium light>
              {t("emptyWorkbench.helpfulHintsTwo")}
            </Text>
          </Box>
          <Spacing bottom={3} />
          <Box>
            <HelpfulHintsIcon />
            <Spacing right={1} />
            <Text medium light>
              {t("emptyWorkbench.helpfulHintsThree")}
            </Text>
          </Box>
          <ResponsiveSpacing />
        </BoxHelpfulHints>
      </Box>
    </Text>
  );
}
EmptyWorkbench.propTypes = {
  t: PropTypes.func.isRequired,
  theme: PropTypes.object.isRequired
};

const SidePanelButton = React.forwardRef((props, ref) => {
  const { btnText, ...rest } = props;
  return (
    <Button
      primary
      ref={ref}
      renderIcon={props.children && (() => props.children)}
      textProps={{
        large: true
      }}
      {...rest}
    >
      {btnText ? btnText : ""}
    </Button>
  );
});
SidePanelButton.displayName = "SidePanelButton"; // for some reasons lint doesn't like not having this
SidePanelButton.propTypes = {
  btnText: PropTypes.string,
  children: PropTypes.node
};

export const EXPLORE_MAP_DATA_NAME = "ExploreMapDataButton";
export const SIDE_PANEL_UPLOAD_BUTTON_NAME = "SidePanelUploadButton";

const SidePanel = observer(
  createReactClass({
    displayName: "SidePanel",

    propTypes: {
      terria: PropTypes.object.isRequired,
      viewState: PropTypes.object.isRequired,
      refForExploreMapData: PropTypes.object.isRequired,
      refForUploadData: PropTypes.object.isRequired,
      t: PropTypes.func.isRequired,
      theme: PropTypes.object.isRequired
    },

    onAddDataClicked(e) {
      e.stopPropagation();
      this.props.viewState.setTopElement("AddData");
      this.props.viewState.openAddData();
    },

    onAddLocalDataClicked(e) {
      e.stopPropagation();
      this.props.viewState.setTopElement("AddData");
      this.props.viewState.openUserData();
    },
    render() {
      const { t, theme } = this.props;
      const addData = t("addData.addDataBtnText");
      const uploadText = t("models.catalog.upload");
      return (
        <Box column styledMinHeight={"0"} flex={1}>
          <div
            css={`
              padding: 0 5px;
              background: ${this.props.theme.dark};
            `}
          >
            <SearchBoxAndResults
              viewState={this.props.viewState}
              terria={this.props.terria}
              placeholder={t("search.placeholder")}
            />
            <Spacing bottom={2} />
            <Box justifySpaceBetween>
              <SidePanelButton
                ref={this.props.refForExploreMapData}
                onClick={e => this.onAddDataClicked(e)}
                title={addData}
                btnText={addData}
                styledWidth={"200px"}
              >
                <StyledIcon
                  glyph={Icon.GLYPHS.add}
                  light
                  styledWidth={"20px"}
                />
              </SidePanelButton>
              <SidePanelButton
                ref={this.props.refForUploadData}
                onClick={e => this.onAddLocalDataClicked(e)}
                title={t("addData.load")}
                btnText={uploadText}
                styledWidth={"130px"}
              >
                <StyledIcon
                  glyph={Icon.GLYPHS.uploadThin}
                  light
                  styledWidth={"20px"}
                />
              </SidePanelButton>
            </Box>
            <Spacing bottom={1} />
          </div>
          <Box
            styledMinHeight={"0"}
            flex={1}
            css={`
              overflow: hidden;
            `}
          >
            <Choose>
              <When
                condition={
                  this.props.terria.workbench.items &&
                  this.props.terria.workbench.items.length > 0
                }
              >
                <Workbench
                  viewState={this.props.viewState}
                  terria={this.props.terria}
                />
              </When>
              <Otherwise>
                <EmptyWorkbench t={t} theme={theme} />
              </Otherwise>
            </Choose>
          </Box>
        </Box>
      );
    }
  })
);

// Used to create two refs for <SidePanel /> to consume, rather than
// using the withTerriaRef() HOC twice, designed for a single ref
const SidePanelWithRefs = props => {
  const refForExploreMapData = useRefForTerria(
    EXPLORE_MAP_DATA_NAME,
    props.viewState
  );
  const refForUploadData = useRefForTerria(
    SIDE_PANEL_UPLOAD_BUTTON_NAME,
    props.viewState
  );
  return (
    <SidePanel
      {...props}
      refForExploreMapData={refForExploreMapData}
      refForUploadData={refForUploadData}
    />
  );
};
SidePanelWithRefs.propTypes = {
  viewState: PropTypes.object.isRequired
};

module.exports = withTranslation()(withTheme(SidePanelWithRefs));<|MERGE_RESOLUTION|>--- conflicted
+++ resolved
@@ -4,22 +4,12 @@
 import React from "react";
 import { withTranslation } from "react-i18next";
 import styled, { withTheme } from "styled-components";
-<<<<<<< HEAD
-=======
-import Icon, { StyledIcon } from "../../Styled/Icon";
-import SearchBoxAndResults from "../Search/SearchBoxAndResults";
-import Workbench from "../Workbench/Workbench";
-import FullScreenButton from "./FullScreenButton";
-
-import { useRefForTerria } from "../Hooks/useRefForTerria";
-
->>>>>>> 62596449
 import Box from "../../Styled/Box";
 import Button from "../../Styled/Button";
+import Icon, { StyledIcon } from "../../Styled/Icon";
 import Spacing from "../../Styled/Spacing";
 import Text from "../../Styled/Text";
 import { useRefForTerria } from "../Hooks/useRefForTerria";
-import Icon, { StyledIcon } from "../Icon";
 import SearchBoxAndResults from "../Search/SearchBoxAndResults";
 import Workbench from "../Workbench/Workbench";
 
@@ -235,7 +225,7 @@
 );
 
 // Used to create two refs for <SidePanel /> to consume, rather than
-// using the withTerriaRef() HOC twice, designed for a single ref
+// using the withTerriaRef() HOC twice,  designed for a single ref
 const SidePanelWithRefs = props => {
   const refForExploreMapData = useRefForTerria(
     EXPLORE_MAP_DATA_NAME,
