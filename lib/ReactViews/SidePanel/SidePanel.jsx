import createReactClass from "create-react-class";
import { reaction, runInAction } from "mobx";
import { observer } from "mobx-react";
import PropTypes from "prop-types";
import React from "react";
import { removeMarker } from "../../Models/LocationMarkerUtils";
<<<<<<< HEAD
import Icon from "../Icon";
import SearchBox from "../Search/SearchBox";
import SidebarSearch from "../Search/SidebarSearch";
import Workbench from "../Workbench/Workbench";
import FullScreenButton from "./FullScreenButton";
=======
import getReactElementFromContents from "../ReactHelpers/getReactElementFromContents";

>>>>>>> 425ce115
import Styles from "./side-panel.scss";

const SidePanel = observer(
  createReactClass({
    displayName: "SidePanel",

    propTypes: {
      terria: PropTypes.object.isRequired,
      viewState: PropTypes.object.isRequired
    },

    componentDidMount() {
      this.subscribeToProps();
    },

    componentDidUpdate() {
      this.subscribeToProps();
    },

    componentWillUnmount() {
      this.unsubscribeFromProps();
    },

    subscribeToProps() {
      this.unsubscribeFromProps();

      // Close the search results when the Now Viewing changes (so that it's visible).
      this._nowViewingChangeSubscription = reaction(
        () => this.props.terria.workbench.items,
        () => {
          this.props.viewState.searchState.showLocationSearchResults = false;
        }
      );
    },

    unsubscribeFromProps() {
      if (this._nowViewingChangeSubscription) {
        this._nowViewingChangeSubscription();
        this._nowViewingChangeSubscription = undefined;
      }
    },

    onAddDataClicked(event) {
      event.stopPropagation();
      runInAction(() => {
        this.props.viewState.topElement = "AddData";
      });
      this.props.viewState.openAddData();
    },

    onAddLocalDataClicked() {
      this.props.viewState.openUserData();
    },

    changeSearchText(newText) {
      runInAction(() => {
        this.props.viewState.searchState.locationSearchText = newText;
      });

      if (newText.length === 0) {
        removeMarker(this.props.terria);
      }
    },

    search() {
      this.props.viewState.searchState.searchLocations();
    },

<<<<<<< HEAD
    startLocationSearch() {
      runInAction(() => {
        this.props.viewState.searchState.showLocationSearchResults = true;
      });
    },

    render() {
      const searchState = this.props.viewState.searchState;

      return (
        <div className={Styles.workBench}>
          <div className={Styles.header}>
            <FullScreenButton
              terria={this.props.terria}
              viewState={this.props.viewState}
              minified={true}
              animationDuration={250}
              btnText="Hide"
            />
            <SearchBox
              onSearchTextChanged={this.changeSearchText}
              onDoSearch={this.search}
              onFocus={this.startLocationSearch}
              searchText={searchState.locationSearchText}
              placeholder="Search for locations"
            />
            <div className={Styles.addData}>
              <button
                type="button"
                onClick={this.onAddDataClicked}
                className={Styles.button}
                title="Add data"
              >
                <Icon glyph={Icon.GLYPHS.add} />
                Add data
              </button>
              <button
                type="button"
                onClick={this.onAddLocalDataClicked}
                className={Styles.uploadData}
                title="Load local/web data"
              >
                <Icon glyph={Icon.GLYPHS.upload} />
              </button>
            </div>
=======
    if (newText.length === 0) {
      removeMarker(this.props.terria);
    }
  },

  search() {
    this.props.viewState.searchState.searchLocations();
  },

  startLocationSearch() {
    this.props.viewState.searchState.showLocationSearchResults = true;
  },

  render() {
    const searchState = this.props.viewState.searchState;
    const emptyWorkbenchValue = this.props.terria.language[
      "EmptyWorkbenchMessage"
    ];
    const emptyWorkbench = getReactElementFromContents(emptyWorkbenchValue);

    return (
      <div className={Styles.workBench}>
        <div className={Styles.header}>
          <FullScreenButton
            terria={this.props.terria}
            viewState={this.props.viewState}
            minified={true}
            animationDuration={250}
            btnText="Hide"
          />

          <SearchBox
            onSearchTextChanged={this.changeSearchText}
            onDoSearch={this.search}
            onFocus={this.startLocationSearch}
            searchText={searchState.locationSearchText}
            placeholder="Search for locations"
          />
          <div className={Styles.addData}>
            <button
              type="button"
              onClick={this.onAddDataClicked}
              className={Styles.button}
              title={this.props.terria.language.AddDataBtnText}
            >
              <Icon glyph={Icon.GLYPHS.add} />
              {getReactElementFromContents(
                this.props.terria.language.AddDataBtnText
              )}
            </button>
            <button
              type="button"
              onClick={this.onAddLocalDataClicked}
              className={Styles.uploadData}
              title="Load local/web data"
            >
              <Icon glyph={Icon.GLYPHS.upload} />
            </button>
>>>>>>> 425ce115
          </div>
          <div className={Styles.body}>
            <Choose>
              <When
                condition={
                  searchState.locationSearchText.length > 0 &&
                  searchState.showLocationSearchResults
                }
              >
                <SidebarSearch
                  terria={this.props.terria}
                  viewState={this.props.viewState}
                  isWaitingForSearchToStart={
                    searchState.isWaitingToStartLocationSearch
                  }
                />
              </When>
              <When
                condition={
                  this.props.terria.workbench.items &&
                  this.props.terria.workbench.items.length > 0
                }
<<<<<<< HEAD
              >
                <Workbench
                  viewState={this.props.viewState}
                  terria={this.props.terria}
                />
              </When>
              <Otherwise>
                <div className={Styles.workbenchEmpty}>
                  <div>Your workbench is empty</div>
                  <p>
                    <strong>Click &apos;Add data&apos; above to:</strong>
                  </p>
                  <ul>
                    <li>Browse the Data Catalogue</li>
                    <li>Load your own data onto the map</li>
                  </ul>
                  <p>
                    <Icon glyph={Icon.GLYPHS.bulb} />
                    <strong>TIP:</strong>{" "}
                    <em>All your active data sets will be listed here</em>
                  </p>
                </div>
              </Otherwise>
            </Choose>
          </div>
=======
              />
            </When>
            <When
              condition={
                this.props.terria.nowViewing.items &&
                this.props.terria.nowViewing.items.length > 0
              }
            >
              <Workbench
                viewState={this.props.viewState}
                terria={this.props.terria}
              />
            </When>
            <Otherwise>
              <div className={Styles.workbenchEmpty}>{emptyWorkbench}</div>
            </Otherwise>
          </Choose>
>>>>>>> 425ce115
        </div>
      );
    }
  })
);

module.exports = SidePanel;<|MERGE_RESOLUTION|>--- conflicted
+++ resolved
@@ -4,16 +4,12 @@
 import PropTypes from "prop-types";
 import React from "react";
 import { removeMarker } from "../../Models/LocationMarkerUtils";
-<<<<<<< HEAD
 import Icon from "../Icon";
 import SearchBox from "../Search/SearchBox";
 import SidebarSearch from "../Search/SidebarSearch";
 import Workbench from "../Workbench/Workbench";
 import FullScreenButton from "./FullScreenButton";
-=======
 import getReactElementFromContents from "../ReactHelpers/getReactElementFromContents";
-
->>>>>>> 425ce115
 import Styles from "./side-panel.scss";
 
 const SidePanel = observer(
@@ -82,7 +78,6 @@
       this.props.viewState.searchState.searchLocations();
     },
 
-<<<<<<< HEAD
     startLocationSearch() {
       runInAction(() => {
         this.props.viewState.searchState.showLocationSearchResults = true;
@@ -91,6 +86,10 @@
 
     render() {
       const searchState = this.props.viewState.searchState;
+      const emptyWorkbenchValue = this.props.terria.language[
+        "EmptyWorkbenchMessage"
+      ];
+      const emptyWorkbench = getReactElementFromContents(emptyWorkbenchValue);
 
       return (
         <div className={Styles.workBench}>
@@ -114,10 +113,12 @@
                 type="button"
                 onClick={this.onAddDataClicked}
                 className={Styles.button}
-                title="Add data"
+                title={this.props.terria.language.AddDataBtnText}
               >
                 <Icon glyph={Icon.GLYPHS.add} />
-                Add data
+                {getReactElementFromContents(
+                  this.props.terria.language.AddDataBtnText
+                )}
               </button>
               <button
                 type="button"
@@ -128,66 +129,6 @@
                 <Icon glyph={Icon.GLYPHS.upload} />
               </button>
             </div>
-=======
-    if (newText.length === 0) {
-      removeMarker(this.props.terria);
-    }
-  },
-
-  search() {
-    this.props.viewState.searchState.searchLocations();
-  },
-
-  startLocationSearch() {
-    this.props.viewState.searchState.showLocationSearchResults = true;
-  },
-
-  render() {
-    const searchState = this.props.viewState.searchState;
-    const emptyWorkbenchValue = this.props.terria.language[
-      "EmptyWorkbenchMessage"
-    ];
-    const emptyWorkbench = getReactElementFromContents(emptyWorkbenchValue);
-
-    return (
-      <div className={Styles.workBench}>
-        <div className={Styles.header}>
-          <FullScreenButton
-            terria={this.props.terria}
-            viewState={this.props.viewState}
-            minified={true}
-            animationDuration={250}
-            btnText="Hide"
-          />
-
-          <SearchBox
-            onSearchTextChanged={this.changeSearchText}
-            onDoSearch={this.search}
-            onFocus={this.startLocationSearch}
-            searchText={searchState.locationSearchText}
-            placeholder="Search for locations"
-          />
-          <div className={Styles.addData}>
-            <button
-              type="button"
-              onClick={this.onAddDataClicked}
-              className={Styles.button}
-              title={this.props.terria.language.AddDataBtnText}
-            >
-              <Icon glyph={Icon.GLYPHS.add} />
-              {getReactElementFromContents(
-                this.props.terria.language.AddDataBtnText
-              )}
-            </button>
-            <button
-              type="button"
-              onClick={this.onAddLocalDataClicked}
-              className={Styles.uploadData}
-              title="Load local/web data"
-            >
-              <Icon glyph={Icon.GLYPHS.upload} />
-            </button>
->>>>>>> 425ce115
           </div>
           <div className={Styles.body}>
             <Choose>
@@ -210,7 +151,6 @@
                   this.props.terria.workbench.items &&
                   this.props.terria.workbench.items.length > 0
                 }
-<<<<<<< HEAD
               >
                 <Workbench
                   viewState={this.props.viewState}
@@ -218,43 +158,10 @@
                 />
               </When>
               <Otherwise>
-                <div className={Styles.workbenchEmpty}>
-                  <div>Your workbench is empty</div>
-                  <p>
-                    <strong>Click &apos;Add data&apos; above to:</strong>
-                  </p>
-                  <ul>
-                    <li>Browse the Data Catalogue</li>
-                    <li>Load your own data onto the map</li>
-                  </ul>
-                  <p>
-                    <Icon glyph={Icon.GLYPHS.bulb} />
-                    <strong>TIP:</strong>{" "}
-                    <em>All your active data sets will be listed here</em>
-                  </p>
-                </div>
+                <div className={Styles.workbenchEmpty}>{emptyWorkbench}</div>
               </Otherwise>
             </Choose>
           </div>
-=======
-              />
-            </When>
-            <When
-              condition={
-                this.props.terria.nowViewing.items &&
-                this.props.terria.nowViewing.items.length > 0
-              }
-            >
-              <Workbench
-                viewState={this.props.viewState}
-                terria={this.props.terria}
-              />
-            </When>
-            <Otherwise>
-              <div className={Styles.workbenchEmpty}>{emptyWorkbench}</div>
-            </Otherwise>
-          </Choose>
->>>>>>> 425ce115
         </div>
       );
     }
