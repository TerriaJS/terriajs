--- conflicted
+++ resolved
@@ -92,23 +92,13 @@
                         minified={true}
                         animationDuration={250}
                     />
-<<<<<<< HEAD
                     {/* <SearchBox
-=======
-
-                    <SearchBox
->>>>>>> 2e4e7300
                         onSearchTextChanged={this.changeSearchText}
                         onDoSearch={this.search}
                         onFocus={this.startLocationSearch}
                         searchText={searchState.locationSearchText}
                         placeholder='Search for locations'
-<<<<<<< HEAD
                     /> */}
-=======
-
-                    />
->>>>>>> 2e4e7300
                     <div className={Styles.addData}>
                         <button type='button' onClick={this.onAddDataClicked} className={Styles.button} title='Add data'>
                             <Icon glyph={Icon.GLYPHS.add}/>Add data
