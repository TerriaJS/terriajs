"use strict";

import React from "react";
import createReactClass from "create-react-class";
import PropTypes from "prop-types";
import styled from "styled-components";
import parseCustomHtmlToReact from "../Custom/parseCustomHtmlToReact";
import Styles from "./map-interaction-window.scss";
import classNames from "classnames";
import defined from "terriajs-cesium/Source/Core/defined";
import { observer } from "mobx-react";
import { UIMode } from "../../Models/MapInteractionMode";

const MapInteractionWindowWrapper = styled.div`
  ${props =>
    props.isDiffTool &&
    `
    top: initial;
    bottom: 100px;
    min-width: 330px;
    width: auto;

    box-sizing: border-box;
    padding: 10px 15px;
    background: ${props.theme.colorSplitter};
    color:${props.theme.textLight};
  `}
`;

const MapInteractionWindow = observer(
  createReactClass({
    displayName: "MapInteractionWindow",

    propTypes: {
      terria: PropTypes.object,
      viewState: PropTypes.object
    },

    /* eslint-disable-next-line camelcase */
    UNSAFE_componentWillUnmount() {
      this.removeContextItem();
    },

    /* eslint-disable-next-line camelcase */
    UNSAFE_componentWillReceiveProps(nextProps) {
      // Only enable context item if MapInteractionWindow is rendering
      const interactionMode =
        this.props.terria.mapInteractionModeStack &&
        this.props.terria.mapInteractionModeStack[
          this.props.terria.mapInteractionModeStack.length - 1
        ];
      if (defined(interactionMode)) {
        this.enableContextItem(nextProps);
      } else {
        this.removeContextItem();
      }
    },

    enableContextItem(props) {
      this.removeContextItem();
      if (
        defined(props.viewState.previewedItem) &&
        defined(props.viewState.previewedItem.contextItem)
      ) {
        props.viewState.previewedItem.contextItem.isEnabled = true;
        this._lastContextItem = props.viewState.previewedItem.contextItem;
      }
    },

    removeContextItem() {
      if (defined(this._lastContextItem)) {
        this._lastContextItem.isEnabled = false;
        this._lastContextItem = undefined;
      }
    },

    render() {
      const interactionMode =
        this.props.terria.mapInteractionModeStack &&
        this.props.terria.mapInteractionModeStack[
          this.props.terria.mapInteractionModeStack.length - 1
        ];
      const windowClass = classNames(Styles.window, {
        [Styles.isActive]: interactionMode
      });
      const isDiffTool = interactionMode?.uiMode === UIMode.Difference;

<<<<<<< HEAD
      return (
        <MapInteractionWindowWrapper
          className={windowClass}
          aria-hidden={!interactionMode}
          isDiffTool={isDiffTool}
        >
          <div
            className={classNames({
              [Styles.content]: !isDiffTool
            })}
          >
            {interactionMode &&
              parseCustomHtmlToReact(interactionMode.message())}
            {interactionMode && interactionMode.messageAsNode()}
          </div>
          {interactionMode &&
            interactionMode.customUi &&
            interactionMode.customUi()}
          {interactionMode && interactionMode.onCancel && (
            <button
              type="button"
              onClick={interactionMode && interactionMode.onCancel}
              className={Styles.btn}
            >
              {interactionMode && interactionMode.buttonText}
            </button>
          )}
        </MapInteractionWindowWrapper>
      );
    }
  })
);
=======
    return (
      <div className={windowClass} aria-hidden={!interactionMode}>
        <div className={Styles.content}>
          {interactionMode && parseCustomHtmlToReact(interactionMode.message())}
        </div>
        {interactionMode &&
          interactionMode.customUi &&
          interactionMode.customUi()}
        {interactionMode && interactionMode.onCancel && (
          <button
            type="button"
            onClick={interactionMode.onCancel}
            className={Styles.btn}
          >
            {interactionMode && interactionMode.buttonText}
          </button>
        )}
      </div>
    );
  }
});
>>>>>>> d35bfb43

module.exports = MapInteractionWindow;<|MERGE_RESOLUTION|>--- conflicted
+++ resolved
@@ -1,145 +1,121 @@
-"use strict";
-
-import React from "react";
-import createReactClass from "create-react-class";
-import PropTypes from "prop-types";
-import styled from "styled-components";
-import parseCustomHtmlToReact from "../Custom/parseCustomHtmlToReact";
-import Styles from "./map-interaction-window.scss";
-import classNames from "classnames";
-import defined from "terriajs-cesium/Source/Core/defined";
-import { observer } from "mobx-react";
-import { UIMode } from "../../Models/MapInteractionMode";
-
-const MapInteractionWindowWrapper = styled.div`
-  ${props =>
-    props.isDiffTool &&
-    `
-    top: initial;
-    bottom: 100px;
-    min-width: 330px;
-    width: auto;
-
-    box-sizing: border-box;
-    padding: 10px 15px;
-    background: ${props.theme.colorSplitter};
-    color:${props.theme.textLight};
-  `}
-`;
-
-const MapInteractionWindow = observer(
-  createReactClass({
-    displayName: "MapInteractionWindow",
-
-    propTypes: {
-      terria: PropTypes.object,
-      viewState: PropTypes.object
-    },
-
-    /* eslint-disable-next-line camelcase */
-    UNSAFE_componentWillUnmount() {
-      this.removeContextItem();
-    },
-
-    /* eslint-disable-next-line camelcase */
-    UNSAFE_componentWillReceiveProps(nextProps) {
-      // Only enable context item if MapInteractionWindow is rendering
-      const interactionMode =
-        this.props.terria.mapInteractionModeStack &&
-        this.props.terria.mapInteractionModeStack[
-          this.props.terria.mapInteractionModeStack.length - 1
-        ];
-      if (defined(interactionMode)) {
-        this.enableContextItem(nextProps);
-      } else {
-        this.removeContextItem();
-      }
-    },
-
-    enableContextItem(props) {
-      this.removeContextItem();
-      if (
-        defined(props.viewState.previewedItem) &&
-        defined(props.viewState.previewedItem.contextItem)
-      ) {
-        props.viewState.previewedItem.contextItem.isEnabled = true;
-        this._lastContextItem = props.viewState.previewedItem.contextItem;
-      }
-    },
-
-    removeContextItem() {
-      if (defined(this._lastContextItem)) {
-        this._lastContextItem.isEnabled = false;
-        this._lastContextItem = undefined;
-      }
-    },
-
-    render() {
-      const interactionMode =
-        this.props.terria.mapInteractionModeStack &&
-        this.props.terria.mapInteractionModeStack[
-          this.props.terria.mapInteractionModeStack.length - 1
-        ];
-      const windowClass = classNames(Styles.window, {
-        [Styles.isActive]: interactionMode
-      });
-      const isDiffTool = interactionMode?.uiMode === UIMode.Difference;
-
-<<<<<<< HEAD
-      return (
-        <MapInteractionWindowWrapper
-          className={windowClass}
-          aria-hidden={!interactionMode}
-          isDiffTool={isDiffTool}
-        >
-          <div
-            className={classNames({
-              [Styles.content]: !isDiffTool
-            })}
-          >
-            {interactionMode &&
-              parseCustomHtmlToReact(interactionMode.message())}
-            {interactionMode && interactionMode.messageAsNode()}
-          </div>
-          {interactionMode &&
-            interactionMode.customUi &&
-            interactionMode.customUi()}
-          {interactionMode && interactionMode.onCancel && (
-            <button
-              type="button"
-              onClick={interactionMode && interactionMode.onCancel}
-              className={Styles.btn}
-            >
-              {interactionMode && interactionMode.buttonText}
-            </button>
-          )}
-        </MapInteractionWindowWrapper>
-      );
-    }
-  })
-);
-=======
-    return (
-      <div className={windowClass} aria-hidden={!interactionMode}>
-        <div className={Styles.content}>
-          {interactionMode && parseCustomHtmlToReact(interactionMode.message())}
-        </div>
-        {interactionMode &&
-          interactionMode.customUi &&
-          interactionMode.customUi()}
-        {interactionMode && interactionMode.onCancel && (
-          <button
-            type="button"
-            onClick={interactionMode.onCancel}
-            className={Styles.btn}
-          >
-            {interactionMode && interactionMode.buttonText}
-          </button>
-        )}
-      </div>
-    );
-  }
-});
->>>>>>> d35bfb43
-
-module.exports = MapInteractionWindow;+"use strict";
+
+import React from "react";
+import createReactClass from "create-react-class";
+import PropTypes from "prop-types";
+import styled from "styled-components";
+import parseCustomHtmlToReact from "../Custom/parseCustomHtmlToReact";
+import Styles from "./map-interaction-window.scss";
+import classNames from "classnames";
+import defined from "terriajs-cesium/Source/Core/defined";
+import { observer } from "mobx-react";
+import { UIMode } from "../../Models/MapInteractionMode";
+
+const MapInteractionWindowWrapper = styled.div`
+  ${props =>
+    props.isDiffTool &&
+    `
+    top: initial;
+    bottom: 100px;
+    min-width: 330px;
+    width: auto;
+
+    box-sizing: border-box;
+    padding: 10px 15px;
+    background: ${props.theme.colorSplitter};
+    color:${props.theme.textLight};
+  `}
+`;
+
+const MapInteractionWindow = observer(
+  createReactClass({
+    displayName: "MapInteractionWindow",
+
+    propTypes: {
+      terria: PropTypes.object,
+      viewState: PropTypes.object
+    },
+
+    /* eslint-disable-next-line camelcase */
+    UNSAFE_componentWillUnmount() {
+      this.removeContextItem();
+    },
+
+    /* eslint-disable-next-line camelcase */
+    UNSAFE_componentWillReceiveProps(nextProps) {
+      // Only enable context item if MapInteractionWindow is rendering
+      const interactionMode =
+        this.props.terria.mapInteractionModeStack &&
+        this.props.terria.mapInteractionModeStack[
+          this.props.terria.mapInteractionModeStack.length - 1
+        ];
+      if (defined(interactionMode)) {
+        this.enableContextItem(nextProps);
+      } else {
+        this.removeContextItem();
+      }
+    },
+
+    enableContextItem(props) {
+      this.removeContextItem();
+      if (
+        defined(props.viewState.previewedItem) &&
+        defined(props.viewState.previewedItem.contextItem)
+      ) {
+        props.viewState.previewedItem.contextItem.isEnabled = true;
+        this._lastContextItem = props.viewState.previewedItem.contextItem;
+      }
+    },
+
+    removeContextItem() {
+      if (defined(this._lastContextItem)) {
+        this._lastContextItem.isEnabled = false;
+        this._lastContextItem = undefined;
+      }
+    },
+
+    render() {
+      const interactionMode =
+        this.props.terria.mapInteractionModeStack &&
+        this.props.terria.mapInteractionModeStack[
+          this.props.terria.mapInteractionModeStack.length - 1
+        ];
+      const windowClass = classNames(Styles.window, {
+        [Styles.isActive]: interactionMode
+      });
+      const isDiffTool = interactionMode?.uiMode === UIMode.Difference;
+
+      return (
+        <MapInteractionWindowWrapper
+          className={windowClass}
+          aria-hidden={!interactionMode}
+          isDiffTool={isDiffTool}
+        >
+          <div
+            className={classNames({
+              [Styles.content]: !isDiffTool
+            })}
+          >
+            {interactionMode &&
+              parseCustomHtmlToReact(interactionMode.message())}
+            {interactionMode && interactionMode.messageAsNode()}
+          </div>
+          {interactionMode &&
+            interactionMode.customUi &&
+            interactionMode.customUi()}
+          {interactionMode && interactionMode.onCancel && (
+            <button
+              type="button"
+              onClick={interactionMode.onCancel}
+              className={Styles.btn}
+            >
+              {interactionMode && interactionMode.buttonText}
+            </button>
+          )}
+        </MapInteractionWindowWrapper>
+      );
+    }
+  })
+);
+
+module.exports = MapInteractionWindow;