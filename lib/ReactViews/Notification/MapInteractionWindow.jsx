"use strict";

import React from "react";
import createReactClass from "create-react-class";
import PropTypes from "prop-types";
import styled from "styled-components";
import parseCustomHtmlToReact from "../Custom/parseCustomHtmlToReact";
import Styles from "./map-interaction-window.scss";
import classNames from "classnames";
import defined from "terriajs-cesium/Source/Core/defined";
import { observer } from "mobx-react";
import { UIMode } from "../../Models/MapInteractionMode";

const MapInteractionWindowWrapper = styled.div`
  ${props =>
    props.isDiffTool &&
    `
    top: initial;
    bottom: 100px;
    min-width: 330px;
    width: auto;

    box-sizing: border-box;
    padding: 10px 15px;
    background: ${props.theme.colorSplitter};
    color:${props.theme.textLight};
  `}
`;

const MapInteractionWindow = observer(
  createReactClass({
    displayName: "MapInteractionWindow",

    propTypes: {
      terria: PropTypes.object,
      viewState: PropTypes.object
    },

    /* eslint-disable-next-line camelcase */
    UNSAFE_componentWillUnmount() {
      this.removeContextItem();
    },

    /* eslint-disable-next-line camelcase */
    UNSAFE_componentWillReceiveProps(nextProps) {
      // Only enable context item if MapInteractionWindow is rendering
      const interactionMode =
        this.props.terria.mapInteractionModeStack &&
        this.props.terria.mapInteractionModeStack[
          this.props.terria.mapInteractionModeStack.length - 1
        ];
      if (defined(interactionMode)) {
        this.enableContextItem(nextProps);
      } else {
        this.removeContextItem();
      }
    },

    enableContextItem(props) {
      this.removeContextItem();
      if (
        defined(props.viewState.previewedItem) &&
        defined(props.viewState.previewedItem.contextItem)
      ) {
        props.viewState.previewedItem.contextItem.isEnabled = true;
        this._lastContextItem = props.viewState.previewedItem.contextItem;
      }
    },

    removeContextItem() {
      if (defined(this._lastContextItem)) {
        this._lastContextItem.isEnabled = false;
        this._lastContextItem = undefined;
      }
    },

    render() {
      const interactionMode =
        this.props.terria.mapInteractionModeStack &&
        this.props.terria.mapInteractionModeStack[
          this.props.terria.mapInteractionModeStack.length - 1
        ];
      const windowClass = classNames(Styles.window, {
        [Styles.isActive]: interactionMode
      });
      const isDiffTool = interactionMode?.uiMode === UIMode.Difference;

<<<<<<< HEAD
      return (
        <MapInteractionWindowWrapper
          className={windowClass}
          aria-hidden={!interactionMode}
          isDiffTool={isDiffTool}
        >
          <div
            className={classNames({
              [Styles.content]: !isDiffTool
            })}
          >
            {interactionMode &&
              parseCustomHtmlToReact(interactionMode.message())}
            {interactionMode && interactionMode.messageAsNode()}
          </div>
          {interactionMode &&
            interactionMode.customUi &&
            interactionMode.customUi()}
          {interactionMode && interactionMode.onCancel && (
            <button
              type="button"
              onClick={interactionMode && interactionMode.onCancel}
              className={Styles.btn}
            >
              {interactionMode && interactionMode.buttonText}
            </button>
          )}
        </MapInteractionWindowWrapper>
      );
    }
  })
);
=======
    return (
      <div className={windowClass} aria-hidden={!interactionMode}>
        <div className={Styles.content}>
          {interactionMode && parseCustomHtmlToReact(interactionMode.message())}
        </div>
        {interactionMode &&
          interactionMode.customUi &&
          interactionMode.customUi()}
        {interactionMode && interactionMode.onCancel && (
          <button
            type="button"
            onClick={interactionMode.onCancel}
            className={Styles.btn}
          >
            {interactionMode && interactionMode.buttonText}
          </button>
        )}
      </div>
    );
  }
});
>>>>>>> d35bfb43

module.exports = MapInteractionWindow;<|MERGE_RESOLUTION|>--- conflicted
+++ resolved
@@ -85,7 +85,6 @@
       });
       const isDiffTool = interactionMode?.uiMode === UIMode.Difference;
 
-<<<<<<< HEAD
       return (
         <MapInteractionWindowWrapper
           className={windowClass}
@@ -107,7 +106,7 @@
           {interactionMode && interactionMode.onCancel && (
             <button
               type="button"
-              onClick={interactionMode && interactionMode.onCancel}
+              onClick={interactionMode.onCancel}
               className={Styles.btn}
             >
               {interactionMode && interactionMode.buttonText}
@@ -118,28 +117,5 @@
     }
   })
 );
-=======
-    return (
-      <div className={windowClass} aria-hidden={!interactionMode}>
-        <div className={Styles.content}>
-          {interactionMode && parseCustomHtmlToReact(interactionMode.message())}
-        </div>
-        {interactionMode &&
-          interactionMode.customUi &&
-          interactionMode.customUi()}
-        {interactionMode && interactionMode.onCancel && (
-          <button
-            type="button"
-            onClick={interactionMode.onCancel}
-            className={Styles.btn}
-          >
-            {interactionMode && interactionMode.buttonText}
-          </button>
-        )}
-      </div>
-    );
-  }
-});
->>>>>>> d35bfb43
 
 module.exports = MapInteractionWindow;