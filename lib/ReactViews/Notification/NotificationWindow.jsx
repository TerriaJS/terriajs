--- conflicted
+++ resolved
@@ -1,10 +1,7 @@
 'use strict';
 
-<<<<<<< HEAD
 import classNames from 'classnames';
-=======
 import defined from 'terriajs-cesium/Source/Core/defined';
->>>>>>> 458e53e7
 import ObserveModelMixin from '../ObserveModelMixin';
 import React from 'react';
 import createReactClass from 'create-react-class';
@@ -23,12 +20,9 @@
         denyText: PropTypes.string,
         onConfirm: PropTypes.func.isRequired,
         onDeny: PropTypes.func.isRequired,
-<<<<<<< HEAD
-        type: PropTypes.string
-=======
+        type: PropTypes.string,
         height: PropTypes.oneOfType([PropTypes.string,PropTypes.number]),
         width: PropTypes.oneOfType([PropTypes.string,PropTypes.number])
->>>>>>> 458e53e7
     },
 
     confirm(e) {
@@ -50,16 +44,13 @@
         const message = this.props.message;
         const confirmText = this.props.confirmText || 'OK';
         const denyText = this.props.denyText;
-<<<<<<< HEAD
         const type = this.props.type;
-=======
 
         const divStyle = {
           height: defined(this.props.height) ? this.props.height : 'auto',
           width: defined(this.props.width) ? this.props.width : '500px',
         };
 
->>>>>>> 458e53e7
         return (
             <div className={classNames(Styles.wrapper,`${type}`)}>
                 <div className={Styles.notification}>
