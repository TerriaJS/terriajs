"use strict";

import classNames from "classnames";
import React from "react";

import PropTypes from "prop-types";
import createReactClass from "create-react-class";

import defaultValue from "terriajs-cesium/Source/Core/defaultValue";
import defined from "terriajs-cesium/Source/Core/defined";
import clone from "terriajs-cesium/Source/Core/clone";

import CsvCatalogItem from "../../../Models/CsvCatalogItem";
import Dropdown from "../../Generic/Dropdown";
import Polling from "../../../Models/Polling";
import raiseErrorToUser from "../../../Models/raiseErrorToUser";
import TableStyle from "../../../Models/TableStyle";
import Icon from "../../Icon";

import Styles from "./chart-expand-and-download-buttons.scss";

// This displays both an "expand" button, which enables a new catalog item based on the chart data,
// and a "download" button, which downloads the data.
//
const ChartExpandAndDownloadButtons = createReactClass({
  propTypes: {
    terria: PropTypes.object.isRequired,
    // Either provide URLs to the expanded data.
    sources: PropTypes.array,
    sourceNames: PropTypes.array,
    downloads: PropTypes.array,
    downloadNames: PropTypes.array,
    // Optional polling info that would need to be transferred to any standalone catalog item.
    pollSources: PropTypes.array,
    pollSeconds: PropTypes.oneOfType([PropTypes.string, PropTypes.number]),
    pollReplace: PropTypes.bool,
    updateCounter: PropTypes.any, // Change this to trigger an update.
    // Or, provide a tableStructure directly.
    tableStructure: PropTypes.object,
    //
    catalogItem: PropTypes.object,
    title: PropTypes.string,
    colors: PropTypes.array,
    feature: PropTypes.object,
    id: PropTypes.oneOfType([PropTypes.string, PropTypes.number]),
    columnNames: PropTypes.array,
    columnUnits: PropTypes.array,
    xColumn: PropTypes.oneOfType([PropTypes.string, PropTypes.number]),
    yColumns: PropTypes.array,
    canDownload: PropTypes.bool,
    raiseToTitle: PropTypes.bool
  },

  expandButton() {
    if (defined(this.props.sources)) {
      expand(this.props, this.props.sources.length - 1);
    } else {
      expand(this.props); // Will expand from this.props.tableStructure.
    }
  },

  expandDropdown(selected, sourceIndex) {
    expand(this.props, sourceIndex);
  },

  render() {
    if (!defined(this.props.sources) && !defined(this.props.tableStructure)) {
      return null;
    }
    // The downloads and download names default to the sources and source names if not defined.
    const downloads = this.props.downloads || this.props.sources;
    const downloadNames = this.props.downloadNames || this.props.sourceNames;
    let downloadButton;
    if (defined(this.props.sourceNames)) {
      const dropdownTheme = {
        dropdown: Styles.dropdown,
        list: Styles.dropdownList,
        button: Styles.dropdownBtn,
        btnOption: Styles.dropdownBtnOption
      };

      const sourceNameObjects = this.props.sourceNames.map(name => {
        return { name: name };
      });
      const nameAndHrefObjects = downloadNames.map((name, i) => {
        return { name: name, href: downloads[i] };
      });
      if (this.props.canDownload) {
        const downloadDropdownTheme = clone(dropdownTheme);
        downloadDropdownTheme.button = classNames(
          Styles.btnSmall,
          Styles.btnDownload
        );
        downloadButton = (
          <Dropdown
            selectOption={this.downloadDropdown}
            options={nameAndHrefObjects}
            theme={downloadDropdownTheme}
          >
            Download&nbsp;▾
          </Dropdown>
        );
      }

      return (
        <div
          className={classNames(Styles.chartExpand, {
            [Styles.raiseToTitle]: this.props.raiseToTitle
          })}
        >
          <div className={Styles.chartDropdownButton}>
            <Dropdown
              selectOption={this.expandDropdown}
              options={sourceNameObjects}
              theme={dropdownTheme}
            >
              Expand&nbsp;▾
            </Dropdown>
            {downloadButton}
          </div>
        </div>
      );
    }
    if (this.props.canDownload && defined(downloads)) {
      const href = downloads[0];
      downloadButton = (
        <a
          className={classNames(Styles.btnSmall, Styles.aDownload)}
          href={href}
        >
          <Icon glyph={Icon.GLYPHS.download} />
        </a>
      );
    }
    return (
      <div className={Styles.chartExpand}>
        <button
          type="button"
          className={Styles.btnChartExpand}
          onClick={this.expandButton}
        >
          Expand
        </button>
        {downloadButton}
      </div>
    );
  }
});

/**
 * Reads chart data from a URL or tableStructure into a CsvCatalogItem, which shows it in the bottom dock.
 * @private
 */
function expand(props, sourceIndex) {
  function makeTableStyle() {
    // Set the table style so that the names and units of the columns appear immediately, not with a delay.
    const tableStyleOptions = {
      columns: {}
    };
    const maxColumnNamesAndUnits = Math.max(
      (props.columnNames || []).length,
      (props.columnUnits || []).length
    );
    for (
      let columnNumber = 0;
      columnNumber < maxColumnNamesAndUnits;
      columnNumber++
    ) {
      tableStyleOptions.columns[columnNumber] = {};
      if (defined(props.columnNames) && props.columnNames[columnNumber]) {
        tableStyleOptions.columns[columnNumber].name =
          props.columnNames[columnNumber];
      }
      if (defined(props.columnUnits) && props.columnUnits[columnNumber]) {
        tableStyleOptions.columns[columnNumber].units =
          props.columnUnits[columnNumber];
      }
    }
    // Set the active columns via tableStyle too.
    // This is a bit inconsistent with the above, since above we index with column number
    // and here we may be indexing with number or id or name.
    // But it works. (TableStyle.columns may have multiple references to the same column.)
    if (defined(props.xColumn)) {
      tableStyleOptions.xAxis = props.xColumn;
    }
    if (defined(props.yColumns)) {
      props.yColumns.forEach(nameOrIndex => {
        tableStyleOptions.columns[nameOrIndex] = defaultValue(
          tableStyleOptions.columns[nameOrIndex],
          {}
        );
        tableStyleOptions.columns[nameOrIndex].active = true;
      });
    }
    return new TableStyle(tableStyleOptions);
  }

  // Create a new CSV catalog item from the data source details we have
  // Side-effect: sets activeConcepts and existingColors
  function makeNewCatalogItem() {
    const url = defined(sourceIndex) ? props.sources[sourceIndex] : undefined;
    const newCatalogItem = new CsvCatalogItem(terria, url, {
      tableStyle: makeTableStyle(),
      isCsvForCharting: true
    });
    let tableStructure = props.tableStructure;
    if (
      defined(props.colors) &&
      props.colors.length >= tableStructure.columns.length
    ) {
      newCatalogItem.getNextColor = index => props.colors[index];
    }

    // For CSV data with a URL, we could just use the usual csvCatalogItem._load to load this from the url.
    // However, we also want this to work with urls that may be interpreted differently according to CatalogItem.loadIntoTableStructure.
    // So use the parent catalogItem's loadIntoTableStructure (if available) to do the load.
    // Note that CsvCatalogItem's _load function checks for data first, and only loads the URL if no data is present, so we won't double up.
    if (
      !defined(tableStructure) &&
      defined(props.catalogItem) &&
      defined(props.catalogItem.loadIntoTableStructure)
    ) {
      tableStructure = props.catalogItem.loadIntoTableStructure(url);
    }
    newCatalogItem.data = tableStructure;
    // Without this, if the chart data comes via the proxy, it would be cached for the default period of 2 weeks.
    // So, retain the same `cacheDuration` as the parent data file.
    // You can override this with the `pollSeconds` attribute (coming!).
    // If neither is set, it should default to a small duration rather than 2 weeks - say 1 minute.
    newCatalogItem.cacheDuration = defaultValue(
      props.catalogItem.cacheDuration,
      "1m"
    );
    newCatalogItem.name =
      props.title || (props.feature && props.feature.name) || "Chart";
<<<<<<< HEAD
    newCatalogItem.uniqueId =
      newCatalogItem.name +
      (props.id ? " " + props.id : "") +
      " (" +
      props.catalogItem.name +
      ")";
=======
    const group = terria.catalog.chartDataGroup;
    newCatalogItem.id = group.uniqueId + "/" + newCatalogItem.name;
>>>>>>> 266b2ed6

    if (defined(props.pollSeconds)) {
      const pollSources = props.pollSources;
      newCatalogItem.polling = new Polling({
        seconds: props.pollSeconds,
        url:
          defined(sourceIndex) && defined(pollSources)
            ? pollSources[Math.min(sourceIndex, pollSources.length - 1)]
            : undefined,
        replace: props.pollReplace
      });
    }
    group.isOpen = true;
    const existingIndex = group.items
      .map(item => item.uniqueId)
      .indexOf(newCatalogItem.uniqueId);
    if (existingIndex >= 0) {
      // First, keep a copy of the active items and colors used, so we can keep them the same with the new chart.
      const oldCatalogItem = group.items[existingIndex];
      if (
        defined(oldCatalogItem.tableStructure) &&
        defined(oldCatalogItem.tableStructure.columns)
      ) {
        activeConcepts = oldCatalogItem.tableStructure.columns.map(
          column => column.isActive
        );
        existingColors = oldCatalogItem.tableStructure.columns.map(
          column => column.color
        );
      } else {
        activeConcepts = undefined;
        existingColors = undefined;
      }
      oldCatalogItem.isEnabled = false;
      group.remove(oldCatalogItem);
    }
    group.add(newCatalogItem);
    newCatalogItem.isLoading = true;
    newCatalogItem.isMappable = false;
    terria.catalog.addChartableItem(newCatalogItem); // Notify the chart panel so it shows "loading".
    newCatalogItem.isEnabled = true; // This loads it as well.

    return newCatalogItem;
  }

  let existingColors;
  let activeConcepts;
  const terria = props.terria;
  const newCatalogItem = makeNewCatalogItem();
  // Is there a better way to set up an action to occur once the file has loaded?
  newCatalogItem.load().then(() => {
    // Enclose in try-catch rather than otherwise so that if load itself fails, we don't do this at all.
    try {
      newCatalogItem.sourceCatalogItem = props.catalogItem;
      const tableStructure = newCatalogItem.tableStructure;
      tableStructure.sourceFeature = props.feature;
      if (defined(existingColors)) {
        tableStructure.columns.forEach((column, columnNumber) => {
          column.color = existingColors[columnNumber];
        });
      }
      if (defined(activeConcepts) && activeConcepts.some(a => a)) {
        tableStructure.columns.forEach((column, columnNumber) => {
          column.isActive = activeConcepts[columnNumber];
        });
      }
      newCatalogItem.setChartable();
    } catch (e) {
      // This does not actually make it to the user.
      return raiseErrorToUser(terria, e);
    }
  });
}

module.exports = ChartExpandAndDownloadButtons;<|MERGE_RESOLUTION|>--- conflicted
+++ resolved
@@ -233,17 +233,8 @@
     );
     newCatalogItem.name =
       props.title || (props.feature && props.feature.name) || "Chart";
-<<<<<<< HEAD
-    newCatalogItem.uniqueId =
-      newCatalogItem.name +
-      (props.id ? " " + props.id : "") +
-      " (" +
-      props.catalogItem.name +
-      ")";
-=======
     const group = terria.catalog.chartDataGroup;
-    newCatalogItem.id = group.uniqueId + "/" + newCatalogItem.name;
->>>>>>> 266b2ed6
+    newCatalogItem.uniqueId = group.uniqueId + "/" + newCatalogItem.name;
 
     if (defined(props.pollSeconds)) {
       const pollSources = props.pollSources;
