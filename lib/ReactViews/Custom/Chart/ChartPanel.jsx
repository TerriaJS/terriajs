"use strict";

import React from "react";

import createReactClass from "create-react-class";

import PropTypes from "prop-types";

import defined from "terriajs-cesium/Source/Core/defined";
import Chart from "./Chart.jsx";
import ChartPanelDownloadButton from "./ChartPanelDownloadButton";
import Loader from "../../Loader.jsx";
import ObserveModelMixin from "../../ObserveModelMixin";
import Icon from "../../Icon.jsx";

import Styles from "./chart-panel.scss";

const height = 300;

const ChartPanel = createReactClass({
  displayName: "ChartPanel",
  mixins: [ObserveModelMixin],

  propTypes: {
    terria: PropTypes.object.isRequired,
    onHeightChange: PropTypes.func,
    viewState: PropTypes.object.isRequired,
    animationDuration: PropTypes.number
  },

  closePanel() {
<<<<<<< HEAD
    const chartableItems = this.props.terria.catalog.chartableItems;
    for (let i = chartableItems.length - 1; i >= 0; i--) {
      const item = chartableItems[i];
      if (item.isEnabled && defined(item.tableStructure)) {
        item.tableStructure.columns
          .filter(column => column.isActive)
          .forEach(column => column.toggleActive());
      }
    }
=======
>>>>>>> f020350a
    this.props.viewState.chartIsOpen = false;
  },

  componentDidUpdate() {
    if (defined(this.props.onHeightChange)) {
      this.props.onHeightChange();
    }
  },

  render() {
    const chartableItems = this.props.terria.catalog.chartableItems;
<<<<<<< HEAD
    if (findIndex(chartableItems, ci => !ci.dontChartAlone) < 0) {
      this.props.viewState.chartIsOpen = false;
=======
    if (this.props.viewState.chartIsOpen === false) {
>>>>>>> f020350a
      return null;
    }
    let data = [];
    let xUnits;
    chartableItems.forEach(item => {
      const thisData = item.chartData();
      if (!defined(thisData)) {
        return;
      }
      if (item.isEnabled) {
        data = data.concat(thisData);

        if (!defined(xUnits) && defined(item.xAxis)) {
          xUnits = item.xAxis.units;
        }
      }
    });

    const isLoading =
      chartableItems.length > 0 &&
      chartableItems[chartableItems.length - 1].isLoading;

    this.props.terria.currentViewer.notifyRepaintRequired();

<<<<<<< HEAD
    const isVisible = data.length > 0 || isLoading;
    if (!isVisible) {
      this.props.viewState.chartIsOpen = false;
      return null;
    }
=======
>>>>>>> f020350a
    let loader;
    let chart;
    if (isLoading) {
      loader = <Loader className={Styles.loader} />;
    }
    if (data.length > 0) {
<<<<<<< HEAD
      // TODO: use a calculation for the 34 pixels taken off...
      this.props.viewState.chartIsOpen = true;
=======
>>>>>>> f020350a
      chart = (
        <Chart
          data={data}
          axisLabel={{ x: xUnits, y: undefined }}
          height={height - 34}
        />
      );
    }
    return (
      <div className={Styles.holder}>
        <div className={Styles.inner}>
          <div className={Styles.chartPanel} style={{ height: height }}>
            <div className={Styles.body}>
              <div className={Styles.header}>
                <label className={Styles.sectionLabel}>
                  {loader || "Charts"}
                </label>
                <ChartPanelDownloadButton
                  chartableItems={this.props.terria.catalog.chartableItems}
                />
                <button
                  type="button"
                  className={Styles.btnCloseChartPanel}
                  onClick={this.closePanel}
                >
                  <Icon glyph={Icon.GLYPHS.close} />
                </button>
              </div>
              <div className={Styles.chart}>{chart}</div>
            </div>
          </div>
        </div>
      </div>
    );
  }
});

module.exports = ChartPanel;<|MERGE_RESOLUTION|>--- conflicted
+++ resolved
@@ -29,18 +29,6 @@
   },
 
   closePanel() {
-<<<<<<< HEAD
-    const chartableItems = this.props.terria.catalog.chartableItems;
-    for (let i = chartableItems.length - 1; i >= 0; i--) {
-      const item = chartableItems[i];
-      if (item.isEnabled && defined(item.tableStructure)) {
-        item.tableStructure.columns
-          .filter(column => column.isActive)
-          .forEach(column => column.toggleActive());
-      }
-    }
-=======
->>>>>>> f020350a
     this.props.viewState.chartIsOpen = false;
   },
 
@@ -52,12 +40,7 @@
 
   render() {
     const chartableItems = this.props.terria.catalog.chartableItems;
-<<<<<<< HEAD
-    if (findIndex(chartableItems, ci => !ci.dontChartAlone) < 0) {
-      this.props.viewState.chartIsOpen = false;
-=======
     if (this.props.viewState.chartIsOpen === false) {
->>>>>>> f020350a
       return null;
     }
     let data = [];
@@ -82,25 +65,12 @@
 
     this.props.terria.currentViewer.notifyRepaintRequired();
 
-<<<<<<< HEAD
-    const isVisible = data.length > 0 || isLoading;
-    if (!isVisible) {
-      this.props.viewState.chartIsOpen = false;
-      return null;
-    }
-=======
->>>>>>> f020350a
     let loader;
     let chart;
     if (isLoading) {
       loader = <Loader className={Styles.loader} />;
     }
     if (data.length > 0) {
-<<<<<<< HEAD
-      // TODO: use a calculation for the 34 pixels taken off...
-      this.props.viewState.chartIsOpen = true;
-=======
->>>>>>> f020350a
       chart = (
         <Chart
           data={data}
