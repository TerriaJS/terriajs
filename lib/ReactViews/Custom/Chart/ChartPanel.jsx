"use strict";

import { observer } from "mobx-react";
import { computed } from "mobx";
import PropTypes from "prop-types";
import React from "react";
import defined from "terriajs-cesium/Source/Core/defined";
import raiseErrorOnRejectedPromise from "../../../Models/raiseErrorOnRejectedPromise";
import Icon from "../../Icon";
import ChartPanelDownloadButton from "./ChartPanelDownloadButton";
<<<<<<< HEAD
import Loader from "../../Loader";
=======
import Loader from "../../Loader.jsx";
import ObserveModelMixin from "../../ObserveModelMixin";
import Icon from "../../Icon.jsx";
import { withTranslation } from "react-i18next";

>>>>>>> 818a9f58
import Styles from "./chart-panel.scss";
import Chart from "./BottomDockChart";
import ChartView from "../../../Charts/ChartView.ts";

const height = 300;

@observer
class ChartPanel extends React.Component {
  static displayName = "ChartPanel";

  static propTypes = {
    terria: PropTypes.object.isRequired,
    onHeightChange: PropTypes.func,
    viewState: PropTypes.object.isRequired,
<<<<<<< HEAD
    animationDuration: PropTypes.number
  };

  @computed
  get chartView() {
    return new ChartView(this.props.terria);
  }
=======
    animationDuration: PropTypes.number,
    t: PropTypes.func.isRequired
  },
>>>>>>> 818a9f58

  closePanel() {
    this.chartView.chartItems.forEach(chartItem => {
      chartItem.updateIsSelectedInWorkbench(false);
    });
  }

  componentDidUpdate() {
    if (defined(this.props.onHeightChange)) {
      this.props.onHeightChange();
    }
  }

  render() {
    const chartItems = this.chartView.chartItems.filter(
      c => c.showInChartPanel
    );
    this.props.terria.currentViewer.notifyRepaintRequired();
    if (chartItems.length === 0) {
      return null;
    }

    const isLoading = false;
    // const isLoading =
    //   chartableItems.length > 0 &&
    //   chartableItems[chartableItems.length - 1].isLoading;

    let loader;
    let chart;
    if (isLoading) {
      loader = <Loader className={Styles.loader} />;
    }
    const items = this.props.terria.workbench.items;
    if (items.length > 0) {
      const loadPromises = items.map(
        item => item.loadMapItems && item.loadMapItems()
      );
      raiseErrorOnRejectedPromise(this.props.terria, Promise.all(loadPromises));

      chart = (
        <Chart
          chartItems={chartItems}
          xAxis={this.chartView.xAxis}
          height={height - 34}
        />
      );
    }
    const { t } = this.props;
    return (
      <div className={Styles.holder}>
        <div className={Styles.inner}>
          <div className={Styles.chartPanel} style={{ height: height }}>
            <div className={Styles.body}>
              <div className={Styles.header}>
                <label className={Styles.sectionLabel}>
                  {loader || t("chart.sectionLabel")}
                </label>
                <ChartPanelDownloadButton chartableItems={chartItems} />
                <button
                  type="button"
                  title={t("chart.closePanel")}
                  className={Styles.btnCloseChartPanel}
                  onClick={() => this.closePanel()}
                >
                  <Icon glyph={Icon.GLYPHS.close} />
                </button>
              </div>
              <div className={Styles.chart}>{chart}</div>
            </div>
          </div>
        </div>
      </div>
    );
  }
}

<<<<<<< HEAD
export default ChartPanel;
=======
module.exports = withTranslation()(ChartPanel);
>>>>>>> 818a9f58
<|MERGE_RESOLUTION|>--- conflicted
+++ resolved
@@ -4,19 +4,12 @@
 import { computed } from "mobx";
 import PropTypes from "prop-types";
 import React from "react";
+import { withTranslation } from "react-i18next";
 import defined from "terriajs-cesium/Source/Core/defined";
 import raiseErrorOnRejectedPromise from "../../../Models/raiseErrorOnRejectedPromise";
 import Icon from "../../Icon";
 import ChartPanelDownloadButton from "./ChartPanelDownloadButton";
-<<<<<<< HEAD
 import Loader from "../../Loader";
-=======
-import Loader from "../../Loader.jsx";
-import ObserveModelMixin from "../../ObserveModelMixin";
-import Icon from "../../Icon.jsx";
-import { withTranslation } from "react-i18next";
-
->>>>>>> 818a9f58
 import Styles from "./chart-panel.scss";
 import Chart from "./BottomDockChart";
 import ChartView from "../../../Charts/ChartView.ts";
@@ -31,19 +24,14 @@
     terria: PropTypes.object.isRequired,
     onHeightChange: PropTypes.func,
     viewState: PropTypes.object.isRequired,
-<<<<<<< HEAD
-    animationDuration: PropTypes.number
+    animationDuration: PropTypes.number,
+    t: PropTypes.func.isRequired
   };
 
   @computed
   get chartView() {
     return new ChartView(this.props.terria);
   }
-=======
-    animationDuration: PropTypes.number,
-    t: PropTypes.func.isRequired
-  },
->>>>>>> 818a9f58
 
   closePanel() {
     this.chartView.chartItems.forEach(chartItem => {
@@ -120,8 +108,4 @@
   }
 }
 
-<<<<<<< HEAD
-export default ChartPanel;
-=======
-module.exports = withTranslation()(ChartPanel);
->>>>>>> 818a9f58
+export default withTranslation()(ChartPanel);