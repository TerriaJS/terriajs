import React from "react";

import PropTypes from "prop-types";
import createReactClass from "create-react-class";

import FeatureDetection from "terriajs-cesium/Source/Core/FeatureDetection";

import DataUri from "../../Core/DataUri";
import Dropdown from "../Generic/Dropdown";
<<<<<<< HEAD
import Icon from "../Icon";
=======
import { withTranslation } from "react-i18next";

import Icon from "../Icon.jsx";
>>>>>>> 818a9f58

import Styles from "./feature-info-download.scss";

const FeatureInfoDownload = createReactClass({
  propTypes: {
    data: PropTypes.object.isRequired,
    name: PropTypes.string.isRequired,
    viewState: PropTypes.object.isRequired,
    canUseDataUri: PropTypes.bool,
    t: PropTypes.func.isRequired
  },

  getDefaultProps() {
    return {
      canUseDataUri: !(
        FeatureDetection.isInternetExplorer() ||
        /Edge/.exec(navigator.userAgent)
      )
    };
  },

  getLinks() {
    return [
      {
        href: DataUri.make("csv", generateCsvData(this.props.data)),
        download: `${this.props.name}.csv`,
        label: "CSV"
      },
      {
        href: DataUri.make("json", JSON.stringify(this.props.data)),
        download: `${this.props.name}.json`,
        label: "JSON"
      }
    ].filter(download => !!download.href);
  },

  render() {
    const { t } = this.props;
    const links = this.getLinks();

    const icon = (
      <span className={Styles.iconDownload}>
        <Icon glyph={Icon.GLYPHS.opened} />
      </span>
    );

    if (DataUri.checkCompatibility()) {
      return (
        <Dropdown
          options={links}
          textProperty="label"
          theme={{
            dropdown: Styles.download,
            list: Styles.dropdownList,
            button: Styles.dropdownButton,
            icon: icon
          }}
          buttonClassName={Styles.btn}
        >
          {t("featureInfo.download")}
        </Dropdown>
      );
    } else {
      return null;
    }
  }
});

/**
 * Turns a 2-dimensional javascript object into a CSV string, with the first row being the property names and the second
 * row being the data. If the object is too hierarchical to be made into a CSV, returns undefined.
 */
function generateCsvData(data) {
  if (!data) {
    return;
  }

  const row1 = [];
  const row2 = [];
  const keys = Object.keys(data);

  for (let i = 0; i < keys.length; i++) {
    const key = keys[i];
    const type = typeof data[key];

    // If data is too hierarchical to fit in a table, just return undefined as we can't generate a CSV.
    if (type === "object" && data[key] !== null) {
      // covers both objects and arrays.
      return;
    }
    if (type === "function") {
      // Ignore template functions we may add.
      continue;
    }

    row1.push(makeSafeForCsv(key));
    row2.push(makeSafeForCsv(data[key]));
  }

  return row1.join(",") + "\n" + row2.join(",");
}

/**
 * Makes a string safe for insertion into a CSV by wrapping it in inverted commas (") and changing inverted commas within
 * it to double-inverted-commas ("") as per CSV convention.
 */
function makeSafeForCsv(value) {
  value = value ? `${value}` : "";

  return '"' + value.replace(/"/g, '""') + '"';
}

export default withTranslation()(FeatureInfoDownload);<|MERGE_RESOLUTION|>--- conflicted
+++ resolved
@@ -2,18 +2,13 @@
 
 import PropTypes from "prop-types";
 import createReactClass from "create-react-class";
+import { withTranslation } from "react-i18next";
 
 import FeatureDetection from "terriajs-cesium/Source/Core/FeatureDetection";
 
 import DataUri from "../../Core/DataUri";
 import Dropdown from "../Generic/Dropdown";
-<<<<<<< HEAD
 import Icon from "../Icon";
-=======
-import { withTranslation } from "react-i18next";
-
-import Icon from "../Icon.jsx";
->>>>>>> 818a9f58
 
 import Styles from "./feature-info-download.scss";
 
