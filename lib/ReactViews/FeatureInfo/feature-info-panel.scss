@import '~terriajs-variables';
@import '../../Sass/common/mixins';

.panel{
  background:rgba($dark, 0.95);
  color: #fff;
  border-radius: $radius-small;
  display: none;
  position: fixed;
  top: 10vh;
  right: 10px;
  max-width: 95%;
  min-width: 150px;
  max-height: 80vh;
<<<<<<< HEAD
  z-index: 5;

  svg{
    fill: #fff;
  }
=======
  z-index: 0;
>>>>>>> cef60b73
  @media screen and (min-width : $md){
    //temp
    max-width: calc(100vw - #{$work-bench-width} - 150px);
    right: 105px;
  }
  @media print{
    position: relative;
    color: #000;
    margin: 0.5cm;
    z-index: 999;
    height: auto;
    max-height: none;
    min-height: 0;
    page-break-after : auto;
  }
}

.is-on-top {
  z-index: $front-component-z-index!important;
}

.is-collapsed {
  .body{
    display: none;
  }
}

.is-visible {
  display: block;
}

.header{
  background: $dark;
  padding-right: $input-height;
}

.btn {
  composes: btn from '../../Sass/common/_buttons.scss';

  padding: 4px 9px;
  margin-right: 4px;
}

.btn--download {
  padding: 3px;
  width: 27px;
  margin-left: 3px;
}

.btn--close-feature{
  &:hover,
  &:focus {
    svg{
      fill: $color-primary;
    }
  }
  svg{
    height: 23px;
    width: 23px;
    fill: #ffffff;
  }
  position: absolute;
  top: 0;
  right: 0;
}

.no-results {
  composes: no-results from '../../Sass/common/_labels.scss';
}

.body{
  composes: list-reset from '../../Sass/common/_base.scss';
  overflow-y: auto;
  overflow-x: auto;
  max-height: calc(80vh - #{$padding*2 + $btn-default-line-height});
  @media print{
    max-height: none;
  }
}<|MERGE_RESOLUTION|>--- conflicted
+++ resolved
@@ -12,15 +12,11 @@
   max-width: 95%;
   min-width: 150px;
   max-height: 80vh;
-<<<<<<< HEAD
-  z-index: 5;
+  z-index: 0;
 
   svg{
     fill: #fff;
   }
-=======
-  z-index: 0;
->>>>>>> cef60b73
   @media screen and (min-width : $md){
     //temp
     max-width: calc(100vw - #{$work-bench-width} - 150px);
