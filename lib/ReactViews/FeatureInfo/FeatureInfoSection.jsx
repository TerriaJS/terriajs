'use strict';

import Mustache from 'mustache';
import React from 'react';

import createReactClass from 'create-react-class';

import PropTypes from 'prop-types';

import CesiumMath from 'terriajs-cesium/Source/Core/Math';
import classNames from 'classnames';
import dateFormat from 'dateformat';
import defined from 'terriajs-cesium/Source/Core/defined';
import Ellipsoid from 'terriajs-cesium/Source/Core/Ellipsoid';
import isArray from 'terriajs-cesium/Source/Core/isArray';
import JulianDate from 'terriajs-cesium/Source/Core/JulianDate';

import CustomComponents from '../Custom/CustomComponents';
import FeatureInfoDownload from './FeatureInfoDownload';
import formatNumberForLocale from '../../Core/formatNumberForLocale';
import Icon from '../Icon.jsx';
import ObserveModelMixin from '../ObserveModelMixin';
import propertyGetTimeValues from '../../Core/propertyGetTimeValues';
import parseCustomMarkdownToReact from '../Custom/parseCustomMarkdownToReact';

import Styles from './feature-info-section.scss';

// We use Mustache templates inside React views, where React does the escaping; don't escape twice, or eg. " => &quot;
Mustache.escape = function(string) {
    return string;
};

// Individual feature info section
const FeatureInfoSection = createReactClass({
    displayName: 'FeatureInfoSection',
    mixins: [ObserveModelMixin],

    propTypes: {
        viewState: PropTypes.object.isRequired,
        template: PropTypes.oneOfType([PropTypes.object, PropTypes.string]),
        feature: PropTypes.object,
        position: PropTypes.object,
        catalogItem: PropTypes.object,  // Note this may not be known (eg. WFS).
        isOpen: PropTypes.bool,
        onClickHeader: PropTypes.func
    },

    getInitialState() {
        return {
            removeClockSubscription: undefined,
            timeoutIds: [],
            showRawData: false
        };
    },

    componentWillMount() {
        setSubscriptionsAndTimeouts(this, this.props.feature);
    },

    componentWillReceiveProps(nextProps) {
        // If the feature changed (without an unmount/mount),
        // change the subscriptions that handle time-varying data.
        if (nextProps.feature !== this.props.feature) {
            removeSubscriptionsAndTimeouts(this);
            setSubscriptionsAndTimeouts(this, nextProps.feature);
        }
    },

    componentWillUnmount() {
        removeSubscriptionsAndTimeouts(this);
    },

    getPropertyValues() {
        return getPropertyValuesForFeature(this.props.feature, clockIfAvaliable(this), this.props.template && this.props.template.formats);
    },

    getTemplateData() {
        const propertyData = this.getPropertyValues();
        if (defined(propertyData)) {

            propertyData.terria = {
                formatNumber: mustacheFormatNumberFunction,
                formatDateTime: mustacheFormatDateTime,
                urlEncodeComponent: mustacheURLEncodeTextComponent,
                urlEncode: mustacheURLEncodeText
            };
            if (this.props.position) {
                const latLngInRadians = Ellipsoid.WGS84.cartesianToCartographic(this.props.position);
                propertyData.terria.coords = {
                    latitude: CesiumMath.toDegrees(latLngInRadians.latitude),
                    longitude: CesiumMath.toDegrees(latLngInRadians.longitude)
                };
            }
            const clock = clockIfAvaliable(this);
            if (defined(clock) && defined(clock.currentTime) && defined(this.props.catalogItem.availableDates) && defined(this.props.catalogItem.intervals)) {
                propertyData.terria.currentTime = this.props.catalogItem.availableDates[this.props.catalogItem.intervals.indexOf(clock.currentTime)];
            }
            propertyData.terria.timeSeries = getTimeSeriesChartContext(this.props.catalogItem, this.props.feature, propertyData._terria_getChartDetails);
        }
        return propertyData;
    },

    clickHeader() {
        if (defined(this.props.onClickHeader)) {
            this.props.onClickHeader(this.props.feature);
        }
    },

    hasTemplate() {
        return this.props.template && (typeof this.props.template === 'string' || this.props.template.template);
    },

    descriptionFromTemplate() {
        const template = this.props.template;
        const templateData = this.getTemplateData();
        // If property names were changed, let the template access the original property names too.
        if (defined(templateData) && defined(templateData._terria_columnAliases)) {
            for (let i = 0; i < templateData._terria_columnAliases.length; i++) {
                const alias = templateData._terria_columnAliases[i];
                templateData[alias.id] = templateData[alias.name];
            }
        }
        // templateData may not be defined if a re-render gets triggered in the middle of a feature updating.
        // (Recall we re-render whenever feature.definitionChanged triggers.)
        if (defined(templateData)) {
            return typeof template === 'string' ?
                Mustache.render(template, templateData) :
                Mustache.render(template.template, templateData, template.partials);
        } else {
            return 'No information available';
        }
    },

    descriptionFromFeature() {
        const feature = this.props.feature;
        // This description could contain injected <script> tags etc.
        // Before rendering, we will pass it through parseCustomMarkdownToReact, which applies
        //     markdownToHtml (which applies MarkdownIt.render and DOMPurify.sanitize), and then
        //     parseCustomHtmlToReact (which calls htmlToReactParser).
        // Note that there is an unnecessary HTML encoding and decoding in this combination which would be good to remove.
        const currentTime = defined(clockIfAvaliable(this)) ? clockIfAvaliable(this).currentTime : JulianDate.now();
        let description = feature.currentDescription || getCurrentDescription(feature, currentTime);
        if (!defined(description) && defined(feature.properties)) {
            description = describeFromProperties(feature.properties, currentTime);
        }
        return description;
    },

    renderDataTitle() {
        const template = this.props.template;
        if (typeof template === 'object' && defined(template.name)) {
            return Mustache.render(template.name, this.getPropertyValues());
        }
        const feature = this.props.feature;
        return (feature && feature.name) || 'Site Data';
    },

    isFeatureTimeVarying(feature) {
        // The feature is NOT time-varying if:
        // 1. There is no info (ie. no description and no properties).
        // 2. A template is provided and all feature.properties are constant.
        // OR
        // 3. No template is provided, and feature.description is either not defined, or defined and constant.
        // If info is time-varying, we need to keep updating the description.
        if (!defined(feature.description) && !defined(feature.properties)) {
            return false;
        }
        if (defined(this.props.template)) {
            return !areAllPropertiesConstant(feature.properties);
        }
        if (defined(feature.description)) {
            return !feature.description.isConstant; // This should always be a "Property" eg. a ConstantProperty.
        }
        return false;
    },

    toggleRawData() {
        this.setState({
            showRawData: !this.state.showRawData
        });
    },

    render() {
        const catalogItemName = (this.props.catalogItem && this.props.catalogItem.name) || '';
        let baseFilename = catalogItemName;
        // Add the Lat, Lon to the baseFilename if it is possible and not already present.
        if (this.props.position) {
            const position = Ellipsoid.WGS84.cartesianToCartographic(this.props.position);
            const latitude = CesiumMath.toDegrees(position.latitude);
            const longitude = CesiumMath.toDegrees(position.longitude);
            const precision = 5;
            // Check that baseFilename doesn't already contain the lat, lon with the similar or better precision.
            if ((typeof baseFilename !== 'string') || !contains(baseFilename, latitude, precision) || !contains(baseFilename, longitude, precision)) {
                baseFilename += ' - Lat ' + latitude.toFixed(precision) + ' Lon ' + longitude.toFixed(precision);
            }
        }
        const fullName = (catalogItemName ? (catalogItemName + ' - ') : '') + this.renderDataTitle();
        const reactInfo = getInfoAsReactComponent(this);

        const clock = clockIfAvaliable(this);

        return (
            <li className={classNames(Styles.section)}>
                <button type='button' onClick={this.clickHeader} className={Styles.title}>
                    <span>{fullName}</span>
                    {this.props.isOpen ? <Icon glyph={Icon.GLYPHS.opened}/> : <Icon glyph={Icon.GLYPHS.closed}/>}
                </button>
                <If condition={this.props.isOpen}>
                    <section className={Styles.content}>
                    <If condition={this.hasTemplate()}>
                        <button type="button" className={Styles.rawDataButton} onClick={this.toggleRawData}>
                            {this.state.showRawData ? 'Show Curated Data' : 'Show Raw Data'}
                        </button>
                    </If>
                    <div>
                        <Choose>
                            <When condition={reactInfo.showRawData || !this.hasTemplate()}>
                                <If condition={reactInfo.hasRawData}>
                                    {reactInfo.rawData}
                                </If>
                                <If condition={!reactInfo.hasRawData}>
                                    <div ref="no-info" key="no-info">No information available.</div>
                                </If>
                                <If condition={reactInfo.timeSeriesChart}>
                                    <div className={Styles.timeSeriesChart}>
                                        <h4>{reactInfo.timeSeriesChartTitle}</h4>
                                        {reactInfo.timeSeriesChart}
                                    </div>
                                </If>
                                <If condition={defined(reactInfo.downloadableData)}>
                                    <FeatureInfoDownload key='download'
                                        viewState={this.props.viewState}
                                        data={reactInfo.downloadableData}
                                        name={baseFilename} />
                                </If>
                            </When>
                            <Otherwise>
                                {reactInfo.info}
                            </Otherwise>
                        </Choose>
                        <For each="ExtraComponent" index="i" of={FeatureInfoSection.extraComponents}>
                            <ExtraComponent key={i} viewState={this.props.viewState} // eslint-disable-line react/jsx-no-undef
                                                    template={this.props.template}
                                                    feature={this.props.feature}
                                                    position={this.props.position}
                                                    clock={clock}
                                                    catalogItem={this.props.catalogItem}
                                                    isOpen={this.props.isOpen}
                                                    onClickHeader={this.props.onClickHeader}/>
                        </For>
                    </div>
                    </section>
                </If>
            </li>
        );
    },
});

/**
 * Returns the clockForDisplay for the catalogItem if it is avaliable, otherwise returns undefined.
 * @private
 */
function clockIfAvaliable(featureInfoSection) {
    if (defined(featureInfoSection.props.catalogItem)) {
        return featureInfoSection.props.catalogItem.clockForDisplay;
    }

    return undefined;
}

/**
 * Do we need to dynamically update this feature info over time?
 * There are three situations in which we would:
 * 1. When the feature description or properties are time-varying.
 * 2. When a custom component self-updates.
 *    Eg. <chart poll-seconds="60" src="xyz.csv"> must reload data from xyz.csv every 60 seconds.
 * 3. When a catalog item changes a feature's properties, eg. changing from a daily view to a monthly view.
 *
 * For (1), use an event listener on the (terria) clock to update the feature's currentProperties/currentDescription directly.
 * For (2), use a regular javascript setTimeout to update a counter in feature's currentProperties.
 * For (3), use an event listener on the Feature's underlying Entity's "definitionChanged" event.
 *   Conceivably it could also be handled by the catalog item itself changing, if its change is knockout tracked, and the
 *   change leads to a change in what is rendered (unlikely).
 * Since the catalogItem is also a prop, this will trigger a rerender.
 *
 * For simplicity, we do not currently support (1) and (2) at the same time.
 * @private
 */
function setSubscriptionsAndTimeouts(featureInfoSection, feature) {
    const clock = clockIfAvaliable(featureInfoSection);
    feature.definitionChanged.addEventListener(function(changedFeature) {
        setCurrentFeatureValues(changedFeature, clock);
    });
    if (featureInfoSection.isFeatureTimeVarying(feature)) {
<<<<<<< HEAD
        if (defined(clock) && defined(clock.onTick)) {
=======
        if (defined(featureInfoSection.props.clock) && defined(featureInfoSection.props.clock.onTick)) {
>>>>>>> 3a7d2575
            featureInfoSection.setState({
                removeClockSubscription: clock.onTick.addEventListener(function(clock) {
                    setCurrentFeatureValues(feature, clock);
                })
            });
        } else {
            // This is probably a DataSourceClock because the catalog item is using its own clock.
            // But we currently have no way of subscribing to changes to it.
            // See https://github.com/TerriaJS/terriajs/issues/2736
        }
    } else {
        setTimeoutsForUpdatingCustomComponents(featureInfoSection);
    }
}

/**
 * Remove the clock subscription (event listener) and timeouts.
 * @private
 */
function removeSubscriptionsAndTimeouts(featureInfoSection) {
    if (defined(featureInfoSection.state.removeClockSubscription)) {
        featureInfoSection.state.removeClockSubscription();
    }
    featureInfoSection.state.timeoutIds.forEach(id => {
        clearTimeout(id);
    });
}

/**
 * Gets a map of property labels to property values for a feature at the provided clock's time.
 * @private
 * @param {Entity} feature A feature to get values for.
 * @param {Clock} clock A clock to get the time from.
 * @param {Object} [formats] A map of property labels to the number formats that should be applied for them.
 */
function getPropertyValuesForFeature(feature, clock, formats) {
    // Manipulate the properties before templating them.
    // If they require .getValue, apply that.
    // If they have bad keys, fix them.
    // If they have formatting, apply it.
    const properties = feature.currentProperties || propertyGetTimeValues(feature.properties, clock);
    // Try JSON.parse on values that look like JSON arrays or objects
    let result = parseValues(properties);
    result = replaceBadKeyCharacters(result);
    if (defined(formats)) {
        applyFormatsInPlace(result, formats);
    }
    return result;
}

function parseValues(properties) {
    // JSON.parse property values that look like arrays or objects
    const result = {};
    for (const key in properties) {
        if (properties.hasOwnProperty(key)) {
            let val = properties[key];
            if (val && (typeof val === 'string' || val instanceof String) && (/^\s*[[{]/).test(val)) {
                try {
                    val = JSON.parse(val);
                } catch (e) {}
            }
            result[key] = val;
        }
    }
    return result;
}

/**
 * Formats values in an object if their keys match the provided formats object.
 * @private
 * @param {Object} properties a map of property labels to property values.
 * @param {Object} formats A map of property labels to the number formats that should be applied for them.
 */
function applyFormatsInPlace(properties, formats) {
    // Optionally format each property. Updates properties in place, returning nothing.
    for (const key in formats) {
        if (properties.hasOwnProperty(key)) {
            // Default type if not provided is number.
            if (!defined(formats[key].type) || (defined(formats[key].type) && formats[key].type === "number")) {
                properties[key] = formatNumberForLocale(properties[key], formats[key]);
            }
            if (defined(formats[key].type)) {
                if (formats[key].type === "dateTime") {
                    properties[key] = formatDateTime(properties[key], formats[key]);
                }
            }
        }
    }
}

/**
 * Recursively replace '.' and '#' in property keys with _, since Mustache cannot reference keys with these characters.
 * @private
 */
function replaceBadKeyCharacters(properties) {
    // if properties is anything other than an Object type, return it. Otherwise recurse through its properties.
    if (!properties || typeof properties !== 'object' || isArray(properties)) {
        return properties;
    }
    const result = {};
    for (const key in properties) {
        if (properties.hasOwnProperty(key)) {
            const cleanKey = key.replace(/[.#]/g, '_');
            result[cleanKey] = replaceBadKeyCharacters(properties[key]);
        }
    }
    return result;
}

/**
 * Determines whether all properties in the provided properties object have an isConstant flag set - otherwise they're
 * assumed to be time-varying.
 * @private
 * @returns {boolean}
 */
function areAllPropertiesConstant(properties) {
    // test this by assuming property is time-varying only if property.isConstant === false.
    // (so if it is undefined or true, it is constant.)
    let result = true;
    if (defined(properties.isConstant)) {
        return properties.isConstant;
    }
    for (const key in properties) {
        if (properties.hasOwnProperty(key)) {
            result = result && defined(properties[key]) && (properties[key].isConstant !== false);
        }
    }
    return result;
}

/**
 * Gets a text description for the provided feature at a certain time.
 * @private
 * @param {Entity} feature
 * @param {JulianDate} currentTime
 * @returns {String}
 */
function getCurrentDescription(feature, currentTime) {
    if (feature.description && typeof feature.description.getValue === 'function') {
        return feature.description.getValue(currentTime);
    }
    return feature.description;
}

/**
 * Updates {@link Entity#currentProperties} and {@link Entity#currentDescription} with the values at the provided time.
 * @private
 * @param {Entity} feature
 * @param {JulianDate} currentTime
 */
function setCurrentFeatureValues(feature, clock) {
    const newProperties = propertyGetTimeValues(feature.properties, clock);
    if (newProperties !== feature.currentProperties) {
        feature.currentProperties = newProperties;
    }
    const currentTime = defined(clock) ? clock.currentTime : undefined;
    const newDescription = getCurrentDescription(feature, currentTime);
    if (newDescription !== feature.currentDescription) {
        feature.currentDescription = newDescription;
    }
}

/**
 * Returns a function which extracts JSON elements from the content of a Mustache section template and calls the
 * supplied customProcessing function with the extracted JSON options, example syntax processed:
 * {optionKey: optionValue}{{value}}
 * @private
 */
function mustacheJsonSubOptions(customProcessing) {
    return function(text, render) {
        // Eg. "{foo:1}hi there".match(optionReg) = ["{foo:1}hi there", "{foo:1}", "hi there"].
        // Note this won't work with nested objects in the options (but these aren't used yet).
        // Note I use [\s\S]* instead of .* at the end - .* does not match newlines, [\s\S]* does.
        const optionReg = /^(\{[^}]+\})([\s\S]*)/;
        const components = text.match(optionReg);
        // This regex unfortunately matches double-braced text like {{number}}, so detect that separately and do not treat it as option json.
        const startsWithdoubleBraces = (text.length > 4) && (text[0] === '{') && (text[1] === '{');
        if (!components || startsWithdoubleBraces) {
            // If no options were provided, just use the defaults.
            return customProcessing(render(text));
        }
        // Allow {foo: 1} by converting it to {"foo": 1} for JSON.parse.
        const quoteReg = /([{,])(\s*)([A-Za-z0-9_\-]+?)\s*:/g;
        const jsonOptions = components[1].replace(quoteReg, '$1"$3":');
        const options = JSON.parse(jsonOptions);
        return customProcessing(render(components[2]), options);
    };
}

/**
 * Returns a function which implements number formatting in Mustache templates, using this syntax:
 * {{#terria.formatNumber}}{useGrouping: true}{{value}}{{/terria.formatNumber}}
 * @private
 */
function mustacheFormatNumberFunction() {
    return mustacheJsonSubOptions(formatNumberForLocale);
}

/**
 * Formats the date according to the date format string.
 * If the date expression can't be parsed using Date.parse() it will be returned unmodified.
 *
 * @param {String} text The date to format.
 * @param {Object} options Object with the following properties:
 * @param {String} options.format If present, will override the default date format using the npm datefromat package
 *                                format (see https://www.npmjs.com/package/dateformat). E.g. "isoDateTime"
 *                                or "dd-mm-yyyy HH:MM:ss". If not supplied isoDateTime will be used.
 * @private
 */
function formatDateTime(text, options) {
    const date = Date.parse(text);

    if (!defined(date) || isNaN(date)) {
        return text;
    }

    if (defined(options) && defined(options.format)) {
       return dateFormat(date, options.format);
    }

    return dateFormat(date, "isoDateTime");
}

/**
 * Returns a function which implements date/time formatting in Mustache templates, using this syntax:
 * {{#terria.formatDateTime}}{format: "npm dateFormat string"}DateExpression{{/terria.formatDateTime}}
 * format If present, will override the default date format (see https://www.npmjs.com/package/dateformat)
 * Eg. "isoDateTime" or "dd-mm-yyyy HH:MM:ss".
 * If the Date_Expression can't be parsed using Date.parse() it will be used(returned) unmodified by the terria.formatDateTime section expression.
 * If no valid date formatting options are present in the terria.formatDateTime section isoDateTime will be used.
 * @private
 */
function mustacheFormatDateTime() {
    return mustacheJsonSubOptions(formatDateTime);
}

/**
 * URL Encodes provided text: {{#terria.urlEncodeComponent}}{{value}}{{/terria.urlEncodeComponent}}.
 * See encodeURIComponent for details.
 *
 * {{#terria.urlEncodeComponent}}W/HO:E#1{{/terria.urlEncodeComponent}} -> W%2FHO%3AE%231
 * @private
 */
function mustacheURLEncodeTextComponent() {
    return function(text, render) {
        return encodeURIComponent(render(text));
    };
}

/**
 * URL Encodes provided text: {{#terria.urlEncode}}{{value}}{{/terria.urlEncode}}.
 * See encodeURI for details.
 *
 * {{#terria.urlEncode}}http://example.com/a b{{/terria.urlEncode}} -> http://example.com/a%20b
 * @private
 */
function mustacheURLEncodeText() {
    return function(text, render) {
        return encodeURI(render(text));
    };
}

const simpleStyleIdentifiers = ['title', 'description',
    'marker-size', 'marker-symbol', 'marker-color', 'stroke',
    'stroke-opacity', 'stroke-width', 'fill', 'fill-opacity'];

/**
 * A way to produce a description if properties are available but no template is given.
 * Derived from Cesium's geoJsonDataSource, but made to work with possibly time-varying properties.
 * @private
 */
function describeFromProperties(properties, time) {
    let html = '';
    if (typeof properties.getValue === 'function') {
        properties = properties.getValue(time);
    }
    if (typeof properties === 'object') {
        for (const key in properties) {
            if (properties.hasOwnProperty(key)) {
                if (simpleStyleIdentifiers.indexOf(key) !== -1) {
                    continue;
                }
                let value = properties[key];
                if (defined(value)) {
                    if (typeof value.getValue === 'function') {
                        value = value.getValue(time);
                    }
                    if (Array.isArray(properties)) {
                        html += '<tr><td>' + describeFromProperties(value, time) + '</td></tr>';
                    } else if (typeof value === 'object') {
                        html += '<tr><th>' + key + '</th><td>' + describeFromProperties(value, time) + '</td></tr>';
                    } else {
                        html += '<tr><th>' + key + '</th><td>' + value + '</td></tr>';
                    }
                }
            }
        }
    } else {
        // properties is only a single value.
        html += '<tr><th>' + '</th><td>' + properties + '</td></tr>';
    }
    if (html.length > 0) {
        html = '<table class="cesium-infoBox-defaultTable"><tbody>' + html + '</tbody></table>';
    }
    return html;
}

/**
 * Get parameters that should be exposed to the template, to help show a timeseries chart of the feature data.
 * @private
 */
function getTimeSeriesChartContext(catalogItem, feature, getChartDetails) {
    // Only show it as a line chart if the details are available, the data is sampled (so a line chart makes sense), and charts are available.
    if (defined(getChartDetails) && defined(catalogItem) && catalogItem.isSampled && CustomComponents.isRegistered('chart')) {
        const chartDetails = getChartDetails();
        const distinguishingId = catalogItem.dataViewId;
        const featureId = defined(distinguishingId) ? (distinguishingId + '--' + feature.id) : feature.id;
        if (chartDetails) {
            const result = {
                xName: chartDetails.xName.replace(/\"/g, ''),
                yName: chartDetails.yName.replace(/\"/g, ''),
                title: chartDetails.yName,
                id: featureId.replace(/\"/g, ''),
                data: chartDetails.csvData.replace(/\\n/g, '\\n'),
                units: chartDetails.units.join(',').replace(/\"/g, '')
            };
            const xAttribute = 'x-column="' + result.xName + '" ';
            const yAttribute = 'y-column="' + result.yName + '" ';
            const idAttribute = 'id="' + result.id + '" ';
            const unitsAttribute = 'column-units = "' + result.units + '" ';
            result.chart = '<chart ' + xAttribute + yAttribute + unitsAttribute + idAttribute + '>' + result.data + '</chart>';
            return result;
        }
    }
}

/**
 * Wrangle the provided feature data into more convenient forms.
 * @private
 * @param  {ReactClass} that The FeatureInfoSection.
 * @return {Object} Returns {info, rawData, showRawData, hasRawData, ...}.
 *                  info is the main body of the info section, as a react component.
 *                  rawData is the same for the raw data, if it needs to be shown.
 *                  showRawData is whether to show the rawData.
 *                  hasRawData is whether there is any rawData to show.
 *                  timeSeriesChart - if the feature has timeseries data that could be shown in chart, this is the chart.
 *                  downloadableData is the same as template data, but numerical.
 */
function getInfoAsReactComponent(that) {
    const templateData = that.getPropertyValues();
    const downloadableData = defined(templateData) ? (templateData._terria_numericalProperties || templateData) : undefined;
    const updateCounters = that.props.feature.updateCounters;
    const context = {
        catalogItem: that.props.catalogItem,
        feature: that.props.feature,
        updateCounters: updateCounters
    };
    let timeSeriesChart;
    let timeSeriesChartTitle;

    if (defined(templateData)) {
        const timeSeriesChartContext = getTimeSeriesChartContext(that.props.catalogItem, that.props.feature, templateData._terria_getChartDetails);
        if (defined(timeSeriesChartContext)) {
            timeSeriesChart = parseCustomMarkdownToReact(timeSeriesChartContext.chart, context);
            timeSeriesChartTitle = timeSeriesChartContext.title;
        }
    }
    const showRawData = !that.hasTemplate() || that.state.showRawData;
    let rawDataHtml;
    let rawData;
    if (showRawData) {
        rawDataHtml = that.descriptionFromFeature();
        if (defined(rawDataHtml)) {
            rawData = parseCustomMarkdownToReact(rawDataHtml, context);
        }
    }
    return {
        info: that.hasTemplate() ? parseCustomMarkdownToReact(that.descriptionFromTemplate(), context) : rawData,
        rawData: rawData,
        showRawData: showRawData,
        hasRawData: !!rawDataHtml,
        timeSeriesChartTitle: timeSeriesChartTitle,
        timeSeriesChart: timeSeriesChart,
        downloadableData: downloadableData
    };
}

function setTimeoutsForUpdatingCustomComponents(that) { // eslint-disable-line require-jsdoc
    const {info} = getInfoAsReactComponent(that);
    const foundCustomComponents = CustomComponents.find(info);
    foundCustomComponents.forEach((match, componentNumber) => {
        const updateSeconds = match.type.selfUpdateSeconds(match.reactComponent);
        if (updateSeconds > 0) {
            setTimeoutForUpdatingCustomComponent(that, match.reactComponent, updateSeconds, componentNumber);
        }
    });
}

function setTimeoutForUpdatingCustomComponent(that, reactComponent, updateSeconds, componentNumber) { // eslint-disable-line require-jsdoc
    const timeoutId = setTimeout(() => {
        // Update the counter for this component. Handle various undefined cases.
        const updateCounters = that.props.feature.updateCounters;
        const counterObject = {
            reactComponent: reactComponent,
            counter: (defined(updateCounters) && defined(updateCounters[componentNumber])) ? updateCounters[componentNumber].counter + 1 : 1
        };
        if (!defined(that.props.feature.updateCounters)) {
            const counters = {};
            counters[componentNumber] = counterObject;
            that.props.feature.updateCounters = counters;
        } else {
            that.props.feature.updateCounters[componentNumber] = counterObject;
        }
        // And finish by triggering the next timeout, but do this in another timeout so we aren't nesting setStates.
        setTimeout(() => {
            setTimeoutForUpdatingCustomComponent(that, reactComponent, updateSeconds, componentNumber);
            // console.log('Removing ' + timeoutId + ' from', that.state.timeoutIds);
            that.setState({timeoutIds: that.state.timeoutIds.filter(id => timeoutId !== id)});
        }, 5);
    }, updateSeconds * 1000);
    const timeoutIds = that.state.timeoutIds;
    that.setState({timeoutIds: timeoutIds.concat(timeoutId)});
}

// See if text contains the number (to a precision number of digits (after the dp) either fixed up or down on the last digit).
function contains(text, number, precision) {
    // Take Math.ceil or Math.floor and use it to calculate the number with a precision number of digits (after the dp).
    function fixed(round, number) {
        const scale = Math.pow(10, precision);
        return (round(number*scale)/scale).toFixed(precision);
    }
    return (text.indexOf(fixed(Math.floor, number)) !== -1) || (text.indexOf(fixed(Math.ceil, number)) !== -1);
}

/**
 * Add your own react components to have them rendered in a FeatureInfoSection. ViewState will be passed as a prop.
 */
FeatureInfoSection.extraComponents = [];

module.exports = FeatureInfoSection;<|MERGE_RESOLUTION|>--- conflicted
+++ resolved
@@ -262,7 +262,7 @@
  */
 function clockIfAvaliable(featureInfoSection) {
     if (defined(featureInfoSection.props.catalogItem)) {
-        return featureInfoSection.props.catalogItem.clockForDisplay;
+        return featureInfoSection.props.catalogItem.clock;
     }
 
     return undefined;
@@ -292,11 +292,7 @@
         setCurrentFeatureValues(changedFeature, clock);
     });
     if (featureInfoSection.isFeatureTimeVarying(feature)) {
-<<<<<<< HEAD
         if (defined(clock) && defined(clock.onTick)) {
-=======
-        if (defined(featureInfoSection.props.clock) && defined(featureInfoSection.props.clock.onTick)) {
->>>>>>> 3a7d2575
             featureInfoSection.setState({
                 removeClockSubscription: clock.onTick.addEventListener(function(clock) {
                     setCurrentFeatureValues(feature, clock);
