--- conflicted
+++ resolved
@@ -33,8 +33,7 @@
 };
 
 // Individual feature info section
-<<<<<<< HEAD
-const FeatureInfoSection = observer(
+export const FeatureInfoSection = observer(
   createReactClass({
     displayName: "FeatureInfoSection",
 
@@ -46,7 +45,8 @@
       catalogItem: PropTypes.object, // Note this may not be known (eg. WFS).
       isOpen: PropTypes.bool,
       onClickHeader: PropTypes.func,
-      printView: PropTypes.bool
+      printView: PropTypes.bool,
+      t: PropTypes.func.isRequired
     },
 
     getInitialState() {
@@ -71,46 +71,6 @@
         setSubscriptionsAndTimeouts(this, nextProps.feature);
       }
     },
-=======
-export const FeatureInfoSection = createReactClass({
-  displayName: "FeatureInfoSection",
-  mixins: [ObserveModelMixin],
-
-  propTypes: {
-    viewState: PropTypes.object.isRequired,
-    template: PropTypes.oneOfType([PropTypes.object, PropTypes.string]),
-    feature: PropTypes.object,
-    position: PropTypes.object,
-    catalogItem: PropTypes.object, // Note this may not be known (eg. WFS).
-    isOpen: PropTypes.bool,
-    onClickHeader: PropTypes.func,
-    printView: PropTypes.bool,
-    t: PropTypes.func.isRequired
-  },
-
-  getInitialState() {
-    return {
-      removeClockSubscription: undefined,
-      timeoutIds: [],
-      showRawData: false
-    };
-  },
-
-  /* eslint-disable-next-line camelcase */
-  UNSAFE_componentWillMount() {
-    setSubscriptionsAndTimeouts(this, this.props.feature);
-  },
-
-  /* eslint-disable-next-line camelcase */
-  UNSAFE_componentWillReceiveProps(nextProps) {
-    // If the feature changed (without an unmount/mount),
-    // change the subscriptions that handle time-varying data.
-    if (nextProps.feature !== this.props.feature) {
-      removeSubscriptionsAndTimeouts(this);
-      setSubscriptionsAndTimeouts(this, nextProps.feature);
-    }
-  },
->>>>>>> 818a9f58
 
     componentWillUnmount() {
       removeSubscriptionsAndTimeouts(this);
@@ -176,8 +136,8 @@
       );
     },
 
-<<<<<<< HEAD
     descriptionFromTemplate() {
+      const { t } = this.props;
       const template = this.props.template;
       const templateData = this.getTemplateData();
       // If property names were changed, let the template access the original property names too.
@@ -197,7 +157,7 @@
           ? Mustache.render(template, templateData)
           : Mustache.render(template.template, templateData, template.partials);
       } else {
-        return "No information available";
+        return t("featureInfo.noInfoAvailable");
       }
     },
 
@@ -221,12 +181,13 @@
     },
 
     renderDataTitle() {
+      const { t } = this.props;
       const template = this.props.template;
       if (typeof template === "object" && defined(template.name)) {
         return Mustache.render(template.name, this.getPropertyValues());
       }
       const feature = this.props.feature;
-      return (feature && feature.name) || "Site Data";
+      return (feature && feature.name) || t("featureInfo.siteData");
     },
 
     isFeatureTimeVarying(feature) {
@@ -245,77 +206,9 @@
       if (defined(feature.description)) {
         return !feature.description.isConstant; // This should always be a "Property" eg. a ConstantProperty.
       }
-=======
-  hasTemplate() {
-    return (
-      this.props.template &&
-      (typeof this.props.template === "string" || this.props.template.template)
-    );
-  },
-
-  descriptionFromTemplate() {
-    const { t } = this.props;
-    const template = this.props.template;
-    const templateData = this.getTemplateData();
-    // If property names were changed, let the template access the original property names too.
-    if (defined(templateData) && defined(templateData._terria_columnAliases)) {
-      for (let i = 0; i < templateData._terria_columnAliases.length; i++) {
-        const alias = templateData._terria_columnAliases[i];
-        templateData[alias.id] = templateData[alias.name];
-      }
-    }
-    // templateData may not be defined if a re-render gets triggered in the middle of a feature updating.
-    // (Recall we re-render whenever feature.definitionChanged triggers.)
-    if (defined(templateData)) {
-      return typeof template === "string"
-        ? Mustache.render(template, templateData)
-        : Mustache.render(template.template, templateData, template.partials);
-    } else {
-      return t("featureInfo.noInfoAvailable");
-    }
-  },
-
-  descriptionFromFeature() {
-    const feature = this.props.feature;
-    // This description could contain injected <script> tags etc.
-    // Before rendering, we will pass it through parseCustomMarkdownToReact, which applies
-    //     markdownToHtml (which applies MarkdownIt.render and DOMPurify.sanitize), and then
-    //     parseCustomHtmlToReact (which calls htmlToReactParser).
-    // Note that there is an unnecessary HTML encoding and decoding in this combination which would be good to remove.
-    const currentTime = currentTimeIfAvailable(this)
-      ? currentTimeIfAvailable(this)
-      : JulianDate.now();
-    let description =
-      feature.currentDescription || getCurrentDescription(feature, currentTime);
-    if (!defined(description) && defined(feature.properties)) {
-      description = describeFromProperties(feature.properties, currentTime);
-    }
-    return description;
-  },
-
-  renderDataTitle() {
-    const { t } = this.props;
-    const template = this.props.template;
-    if (typeof template === "object" && defined(template.name)) {
-      return Mustache.render(template.name, this.getPropertyValues());
-    }
-    const feature = this.props.feature;
-    return (feature && feature.name) || t("featureInfo.siteData");
-  },
-
-  isFeatureTimeVarying(feature) {
-    // The feature is NOT time-varying if:
-    // 1. There is no info (ie. no description and no properties).
-    // 2. A template is provided and all feature.properties are constant.
-    // OR
-    // 3. No template is provided, and feature.description is either not defined, or defined and constant.
-    // If info is time-varying, we need to keep updating the description.
-    if (!defined(feature.description) && !defined(feature.properties)) {
->>>>>>> 818a9f58
       return false;
     },
 
-<<<<<<< HEAD
     toggleRawData() {
       this.setState({
         showRawData: !this.state.showRawData
@@ -323,6 +216,7 @@
     },
 
     render() {
+      const { t } = this.props;
       const catalogItemName =
         (this.props.catalogItem && this.props.catalogItem.name) || "";
       let baseFilename = catalogItemName;
@@ -388,94 +282,13 @@
                 <Choose>
                   <When
                     condition={reactInfo.showRawData || !this.hasTemplate()}
-=======
-  toggleRawData() {
-    this.setState({
-      showRawData: !this.state.showRawData
-    });
-  },
-
-  render() {
-    const { t } = this.props;
-    const catalogItemName =
-      (this.props.catalogItem && this.props.catalogItem.name) || "";
-    let baseFilename = catalogItemName;
-    // Add the Lat, Lon to the baseFilename if it is possible and not already present.
-    if (this.props.position) {
-      const position = Ellipsoid.WGS84.cartesianToCartographic(
-        this.props.position
-      );
-      const latitude = CesiumMath.toDegrees(position.latitude);
-      const longitude = CesiumMath.toDegrees(position.longitude);
-      const precision = 5;
-      // Check that baseFilename doesn't already contain the lat, lon with the similar or better precision.
-      if (
-        typeof baseFilename !== "string" ||
-        !contains(baseFilename, latitude, precision) ||
-        !contains(baseFilename, longitude, precision)
-      ) {
-        baseFilename +=
-          " - Lat " +
-          latitude.toFixed(precision) +
-          " Lon " +
-          longitude.toFixed(precision);
-      }
-    }
-    const fullName =
-      (catalogItemName ? catalogItemName + " - " : "") + this.renderDataTitle();
-    const reactInfo = getInfoAsReactComponent(this);
-
-    return (
-      <li className={classNames(Styles.section)}>
-        <If condition={this.props.printView}>
-          <h2>{fullName}</h2>
-        </If>
-        <If condition={!this.props.printView}>
-          <button
-            type="button"
-            onClick={this.clickHeader}
-            className={Styles.title}
-          >
-            <span>{fullName}</span>
-            {this.props.isOpen ? (
-              <Icon glyph={Icon.GLYPHS.opened} />
-            ) : (
-              <Icon glyph={Icon.GLYPHS.closed} />
-            )}
-          </button>
-        </If>
-        <If condition={this.props.isOpen}>
-          <section className={Styles.content}>
-            <If condition={!this.props.printView && this.hasTemplate()}>
-              <button
-                type="button"
-                className={Styles.rawDataButton}
-                onClick={this.toggleRawData}
-              >
-                {this.state.showRawData ? "Show Curated Data" : "Show Raw Data"}
-              </button>
-            </If>
-            <div>
-              <Choose>
-                <When condition={reactInfo.showRawData || !this.hasTemplate()}>
-                  <If condition={reactInfo.hasRawData}>{reactInfo.rawData}</If>
-                  <If condition={!reactInfo.hasRawData}>
-                    <div ref="no-info" key="no-info">
-                      {t("featureInfo.noInfoAvailable")}
-                    </div>
-                  </If>
-                  <If
-                    condition={
-                      !this.props.printView && reactInfo.timeSeriesChart
-                    }
->>>>>>> 818a9f58
                   >
                     <If condition={reactInfo.hasRawData}>
                       {reactInfo.rawData}
                     </If>
                     <If condition={!reactInfo.hasRawData}>
                       <div ref="no-info" key="no-info">
-                        No information available.
+                        {t("featureInfo.noInfoAvailable")}
                       </div>
                     </If>
                     <If
