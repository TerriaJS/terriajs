'use strict';

import Mustache from 'mustache';
import React from 'react';
import defined from 'terriajs-cesium/Source/Core/defined';
import isArray from 'terriajs-cesium/Source/Core/isArray';
import classNames from 'classnames';

import formatNumberForLocale from '../../Core/formatNumberForLocale';
import ObserveModelMixin from '../ObserveModelMixin';
import renderMarkdownInReact from '../../Core/renderMarkdownInReact';
import FeatureInfoDownload from './FeatureInfoDownload';

// We use Mustache templates inside React views, where React does the escaping; don't escape twice, or eg. " => &quot;
Mustache.escape = function(string) { return string; };

// Individual feature info section
const FeatureInfoSection = React.createClass({
    mixins: [ObserveModelMixin],
    propTypes: {
        viewState: React.PropTypes.object.isRequired,
        template: React.PropTypes.oneOfType([React.PropTypes.object, React.PropTypes.string]),
        feature: React.PropTypes.object,
        clock: React.PropTypes.object,
        catalogItem: React.PropTypes.object,  // Note this may not be known (eg. WFS).
        isOpen: React.PropTypes.bool,
        onClickHeader: React.PropTypes.func
    },

    getInitialState() {
        return {
            clockSubscription: undefined,
            showRawData: false
        };
    },

    componentWillMount() {
        this.generateTemplateData();

        const feature = this.props.feature;
        if (!this.isConstant()) {
            this.setState({
                clockSubscription: this.props.clock.onTick.addEventListener(function(clock) {
                    setCurrentFeatureValues(feature, clock.currentTime);
                })
            });
        }
    },

    componentWillUnmount() {
        if (defined(this.state.clockSubscription)) {
            // Remove the event listener.
            this.state.clockSubscription();
        }
    },

    componentWillReceiveProps() {
        this.generateTemplateData();
    },

    generateTemplateData() {
        this.setState({
            templateData: propertyValues(this.props.feature, this.props.clock, this.props.template && this.props.template.formats)
        });
    },

    clickHeader() {
        if (defined(this.props.onClickHeader)) {
            this.props.onClickHeader(this.props.feature);
        }
    },

    hasTemplate() {
        return this.props.template && (typeof this.props.template === 'string' || this.props.template.template);
    },

    descriptionFromTemplate() {
        const template = this.props.template;
        return typeof template === 'string' ?
            Mustache.render(template, this.state.templateData) :
            Mustache.render(template.template, this.state.templateData, template.partials);
    },

    descriptionFromFeature() {
        const feature = this.props.feature;

        // TODO: This description could contain injected <script> tags etc. We must sanitize it.
        // But do not escape it completely, because it also contains important html markup, eg. <table>.
        return feature.currentDescription || getCurrentDescription(feature, this.props.clock.currentTime);
    },

    renderDataTitle() {
        const feature = this.props.feature;
        const clock = this.props.clock;
        const template = this.props.template;
        if (typeof template === 'object' && defined(template.name)) {
            const context = propertyValues(feature, clock, template.formats);
            return Mustache.render(template.name, context);
        }

        return (this.props.feature && this.props.feature.name) || '';
    },

    isConstant() {
        // The info is constant if:
        // No template is provided, and feature.description is defined and constant,
        // OR
        // A template is provided and all feature.properties are constant.
        // If info is NOT constant, we need to keep updating the description.
        const feature = this.props.feature;
        const template = this.props.template;
        let isConstant = !defined(template) && defined(feature.description) && feature.description.isConstant;
        isConstant = isConstant || (defined(template) && areAllPropertiesConstant(feature.properties));
        return isConstant;
    },

    toggleRawData() {
        this.setState({
            showRawData: !this.state.showRawData
        });
    },

    render() {
        // console.log('render FeatureInfoSection', this.props.feature.name, this.props.clock.currentTime, getCurrentProperties(this.props.feature, this.props.clock.currentTime));
        const catalogItemName = (this.props.catalogItem && this.props.catalogItem.name) || '';
        const fullName = (catalogItemName ? (catalogItemName + ' - ') : '') + this.renderDataTitle();
        return (
            <li className={classNames('feature-info-panel__section', {'is-open': this.props.isOpen})}>
                <button type='button' onClick={this.clickHeader} className={classNames('btn', 'feature-info-panel__title', {'is-open': this.props.isOpen})}>
                    {fullName}
                </button>
                <If condition={this.props.isOpen}>
                    <section className='feature-info-panel__content'>
                        <If condition={this.hasTemplate()}>
                            {renderMarkdownInReact(this.descriptionFromTemplate(), this.props.catalogItem, this.props.feature)}
                            <button type="button" className="btn btn-primary feature-info-panel__raw-data-button" onClick={this.toggleRawData}>
                                {this.state.showRawData ? 'Hide' : 'Show'} Raw Data
                            </button>
                        </If>

                        <If condition={!this.hasTemplate() || this.state.showRawData}>
                            {renderMarkdownInReact(this.descriptionFromFeature(), this.props.catalogItem, this.props.feature)}

                            <FeatureInfoDownload key='download'
                                                 viewState={this.props.viewState}
                                                 data={this.state.templateData}
<<<<<<< HEAD
                                                 name={this.props.catalogItem && this.props.catalogItem.name}/>
=======
                                                 name={catalogItemName}/>
>>>>>>> c0031a0c

                        </If>
                    </section>
                </If>
            </li>
        );
    }
});

/**
 * Gets a map of property labels to property values for a feature at the provided clock's time.
 *
 * @param {Entity} feature a feature to get values for
 * @param {Clock} clock a clock to get the time from
 * @param {Object} [formats] A map of property labels to the number formats that should be applied for them.
 */
function propertyValues(feature, clock, formats) {
    // Manipulate the properties before templating them.
    // If they require .getValue, apply that.
    // If they have bad keys, fix them.
    // If they have formatting, apply it.
    const properties = feature.currentProperties || getCurrentProperties(feature, clock.currentTime);
    const result = replaceBadKeyCharacters(properties);
    if (defined(formats)) {
        applyFormatsInPlace(result, formats);
    }
    return result;
}

/**
 * Formats values in an object if their keys match the provided formats object.
 *
 * @param {Object} properties a map of property labels to property values.
 * @param {Object} formats A map of property labels to the number formats that should be applied for them.
 */
function applyFormatsInPlace(properties, formats) {
    // Optionally format each property. Updates properties in place, returning nothing.
    for (const key in formats) {
        if (properties.hasOwnProperty(key)) {
            properties[key] = formatNumberForLocale(properties[key], formats[key]);
        }
    }
}

/**
 * Recursively replace '.' and '#' in property keys with _, since Mustache cannot reference keys with these characters.
 */
function replaceBadKeyCharacters(properties) {
    // if properties is anything other than an Object type, return it. Otherwise recurse through its properties.
    if (!properties || typeof properties !== 'object' || isArray(properties)) {
        return properties;
    }
    const result = {};
    for (const key in properties) {
        if (properties.hasOwnProperty(key)) {
            const cleanKey = key.replace(/[.#]/g, '_');
            result[cleanKey] = replaceBadKeyCharacters(properties[key]);
        }
    }
    return result;
}

/**
 * Determines whether all properties in the provided properties object have an isConstant flag set - otherwise they're
 * assumed to be time-varying.
 *
 * @returns {boolean}
 */
function areAllPropertiesConstant(properties) {
    // test this by assuming property is time-varying only if property.isConstant === false.
    // (so if it is undefined or true, it is constant.)
    let result = true;
    for (const key in properties) {
        if (properties.hasOwnProperty(key)) {
            result = result && properties[key] && (properties[key].isConstant !== false);
        }
    }
    return result;
}

// Because x.getValue() returns the same object if it has not changed, we don't need this.
// function newObjectOnlyIfChanged(oldObject, newObject) {
//     // Does a shallow compare, and returns the old object if there is no change, otherwise the new object.
//     if (defined(oldObject) && defined(newObject) && arraysAreEqual(Object.keys(oldObject), Object.keys(newObject))) {
//         for (const key in newObject) {
//             if (newObject.hasOwnProperty(key)) {
//                 if (oldObject[key] !== newObject[key]) {
//                     return newObject;
//                 }
//             }
//         }
//         return oldObject;
//     }
//     // If the keys have changed, then just use the new object.
//     return newObject;
// }

/**
 * Gets properties from a feature at the provided time.
 *
 * @param {Entity} feature
 * @param {JulianDate} currentTime
 * @returns {Object} The properties for that time.
 */
function getCurrentProperties(feature, currentTime) {
    // Use this instead of the straight feature.currentProperties, so it works the first time through.
    if (typeof feature.properties.getValue === 'function') {
        return feature.properties.getValue(currentTime);
    }
    return feature.properties;
}

/**
 * Gets a text description for the provided feature at a certain time.
 * @param {Entity} feature
 * @param {JulianDate} currentTime
 * @returns {String}
 */
function getCurrentDescription(feature, currentTime) {
    if (typeof feature.description.getValue === 'function') {
        return feature.description.getValue(currentTime);
    }
    return feature.description;
}

/**
 * Updates {@link Entity#currentProperties} and {@link Entity#currentDescription} with the values at the provided time.
 * @param {Entity} feature
 * @param {JulianDate} currentTime
 */
function setCurrentFeatureValues(feature, currentTime) {
    const newProperties = getCurrentProperties(feature, currentTime);
    if (newProperties !== feature.currentProperties) {
        feature.currentProperties = newProperties;
    }
    const newDescription = getCurrentDescription(feature, currentTime);
    if (newDescription !== feature.currentDescription) {
        feature.currentDescription = newDescription;
    }
}

module.exports = FeatureInfoSection;<|MERGE_RESOLUTION|>--- conflicted
+++ resolved
@@ -144,12 +144,7 @@
                             <FeatureInfoDownload key='download'
                                                  viewState={this.props.viewState}
                                                  data={this.state.templateData}
-<<<<<<< HEAD
-                                                 name={this.props.catalogItem && this.props.catalogItem.name}/>
-=======
                                                  name={catalogItemName}/>
->>>>>>> c0031a0c
-
                         </If>
                     </section>
                 </If>
