--- conflicted
+++ resolved
@@ -34,13 +34,13 @@
         };
     },
 
-<<<<<<< HEAD
     componentWillUnmount() {
         if (defined(this.state.clockSubscription)) {
             // Remove the event listener.
             this.state.clockSubscription();
         }
-=======
+    },
+
     componentWillMount() {
         this.generateTemplateData();
     },
@@ -56,7 +56,6 @@
     },
 
     componentDidMount() {
->>>>>>> cc62ad25
         const feature = this.props.feature;
         if (!this.isConstant()) {
             this.setState({
@@ -157,7 +156,6 @@
     }
 });
 
-<<<<<<< HEAD
 /**
  * Gets a map of property labels to property values for a feature at the provided clock's time.
  *
@@ -165,9 +163,6 @@
  * @param {Clock} clock a clock to get the time from
  * @param {Object} [formats] A map of property labels to the number formats that should be applied for them.
  */
-=======
-
->>>>>>> cc62ad25
 function propertyValues(feature, clock, formats) {
     // Manipulate the properties before templating them.
     // If they require .getValue, apply that.
