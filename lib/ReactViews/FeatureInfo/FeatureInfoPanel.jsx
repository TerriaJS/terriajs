--- conflicted
+++ resolved
@@ -450,33 +450,8 @@
 }
 
 function determineCatalogItem(workbench, feature) {
-<<<<<<< HEAD
-  if (!defined(workbench)) {
-    // So that specs do not need to define a workbench.
-    return undefined;
-  }
-
-  if (feature._catalogItem && workbench.items.includes(feature._catalogItem)) {
-    return feature._catalogItem;
-  }
-
-  // "Data sources" (eg. czml, geojson, kml, csv) have an entity collection defined on the entity
-  // (and therefore the feature).
-  // Then match up the data source on the feature with a now-viewing item's data source.
-  //
-  // Gpx, Ogr, WebFeatureServiceCatalogItem, ArcGisFeatureServerCatalogItem, WebProcessingServiceCatalogItem
-  // all have a this._geoJsonItem, which we also need to check.
-  let result;
-  let i;
-  let item;
-  if (
-    defined(feature.entityCollection) &&
-    defined(feature.entityCollection.owner)
-  ) {
-=======
   // If the feature is a marker return a fake item
   if (feature.entityCollection && feature.entityCollection.owner) {
->>>>>>> 7742cd91
     const dataSource = feature.entityCollection.owner;
     if (dataSource.name === LOCATION_MARKER_DATA_SOURCE_NAME) {
       return {
@@ -485,7 +460,7 @@
     }
   }
 
-  if (feature._catalogItem) {
+  if (feature._catalogItem && workbench.items.includes(feature._catalogItem)) {
     return feature._catalogItem;
   }
 
