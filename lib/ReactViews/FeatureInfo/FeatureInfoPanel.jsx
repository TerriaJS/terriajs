'use strict';

import defined from 'terriajs-cesium/Source/Core/defined';
import CesiumMath from 'terriajs-cesium/Source/Core/Math';
import Ellipsoid from 'terriajs-cesium/Source/Core/Ellipsoid';
import FeatureInfoCatalogItem from './FeatureInfoCatalogItem';
import DragWrapper from '../DragWrapper';
import Loader from '../Loader';
import ObserveModelMixin from '../ObserveModelMixin';
import React from 'react';
import createReactClass from 'create-react-class';
import PropTypes from 'prop-types';
import knockout from 'terriajs-cesium/Source/ThirdParty/knockout';
import Entity from 'terriajs-cesium/Source/DataSources/Entity';
import Icon from "../Icon";
import { LOCATION_MARKER_DATA_SOURCE_NAME, addMarker, removeMarker, markerVisible } from '../../Models/LocationMarkerUtils';
import prettifyCoordinates from '../../Map/prettifyCoordinates';
import raiseErrorToUser from '../../Models/raiseErrorToUser';

import Styles from './feature-info-panel.scss';
import classNames from 'classnames';

const FeatureInfoPanel = createReactClass({
    displayName: 'FeatureInfoPanel',
    mixins: [ObserveModelMixin],

    propTypes: {
        terria: PropTypes.object.isRequired,
        viewState: PropTypes.object.isRequired,
        printView: PropTypes.bool
    },

    ref: null,

    getInitialState() {
        return {
            left: null,
            right: null,
            top: null,
            bottom: null
        };
    },

    componentDidMount() {
        const createFakeSelectedFeatureDuringPicking = true;
        const terria = this.props.terria;
        this._pickedFeaturesSubscription = knockout.getObservable(terria, 'pickedFeatures').subscribe(() => {
            const pickedFeatures = terria.pickedFeatures;
            if (!defined(pickedFeatures)) {
                terria.selectedFeature = undefined;
            } else {
                if (createFakeSelectedFeatureDuringPicking) {
                    const fakeFeature = new Entity({
                        id: 'Pick Location'
                    });
                    fakeFeature.position = pickedFeatures.pickPosition;
                    terria.selectedFeature = fakeFeature;
                } else {
                    terria.selectedFeature = undefined;
                }
                if (defined(pickedFeatures.allFeaturesAvailablePromise)) {
                    pickedFeatures.allFeaturesAvailablePromise.then(() => {
                        // We only show features that are associated with a catalog item, so make sure the one we select to be
                        // open initially is one we're actually going to show.
                        const featuresShownAtAll = pickedFeatures.features.filter(x => defined(determineCatalogItem(terria.nowViewing, x)));
                        terria.selectedFeature = featuresShownAtAll.filter(featureHasInfo)[0];
                        if (!defined(terria.selectedFeature) && (featuresShownAtAll.length > 0)) {
                            // Handles the case when no features have info - still want something to be open.
                            terria.selectedFeature = featuresShownAtAll[0];
                        }
                    });
                }
            }
        });
    },

    componentWillUnmount() {
        if (defined(this._pickedFeaturesSubscription)) {
            this._pickedFeaturesSubscription.dispose();
            this._pickedFeaturesSubscription = undefined;
        }
    },
<<<<<<< HEAD

    getFeatureInfoCatalogItems() {
        const {catalogItems, featureCatalogItemPairs} = getFeaturesGroupedByCatalogItems(this.props.terria);
=======
>>>>>>> 5e0eefa2

    renderFeatureInfoCatalogItems(catalogItems, featureCatalogItemPairs) {
        return catalogItems
            .filter(catalogItem => defined(catalogItem))
            .map((catalogItem, i) => {
                // From the pairs, select only those with this catalog item, and pull the features out of the pair objects.
                const features = featureCatalogItemPairs.filter(pair => pair.catalogItem === catalogItem).map(pair => pair.feature);
                return (
                    <FeatureInfoCatalogItem
                        key={i}
                        viewState={this.props.viewState}
                        catalogItem={catalogItem}
                        features={features}
                        terria={this.props.terria}
                        onToggleOpen={this.toggleOpenFeature}
                        printView={this.props.printView}
                    />
                );
            });
    },

    close() {
        this.props.viewState.featureInfoPanelIsVisible = false;

        // give the close animation time to finish before unselecting, to avoid jumpiness
        setTimeout(() => {
            this.props.terria.pickedFeatures = undefined;
            this.props.terria.selectedFeature = undefined;
        }, 200);
    },

    toggleCollapsed(event) {
        this.props.viewState.featureInfoPanelIsCollapsed = !this.props.viewState.featureInfoPanelIsCollapsed;
    },

    toggleOpenFeature(feature) {
        const terria = this.props.terria;
        if (feature === terria.selectedFeature) {
            terria.selectedFeature = undefined;
        } else {
            terria.selectedFeature = feature;
        }
    },

    getMessageForNoResults() {
        if (this.props.terria.nowViewing.hasItems) {
            // feature info shows up becuase data has been added for the first time
            if (this.props.viewState.firstTimeAddingData) {
                this.props.viewState.firstTimeAddingData = false;
                return "Click on the map to learn more about a location";
            }
            // if clicking on somewhere that has no data
            return "No data is available here - try another location.";
        } else {
            return "Click 'Add Data' to add data to the map.";
        }
    },

    addManualMarker(longitude, latitude) {
        addMarker(this.props.terria, {
            name: "User Selection",
            location: {
                latitude: latitude,
                longitude: longitude
            }
        });
    },

    pinClicked(longitude, latitude) {
        if (!markerVisible(this.props.terria)) {
            this.addManualMarker(longitude, latitude);
        } else {
            removeMarker(this.props.terria);
        }
    },

    locationUpdated(longitude, latitude) {
        if (defined(latitude) && defined (longitude) && markerVisible(this.props.terria)) {
            removeMarker(this.props.terria);
            this.addManualMarker(longitude, latitude);
        }
    },

    filterIntervalsByFeature(catalogItem, feature) {
        try {
            catalogItem.filterIntervalsByFeature(feature, this.props.terria.pickedFeatures);
        } catch (e) {
            raiseErrorToUser(this.props.terria, e);
        }
    },

    renderLocationItem(cartesianPosition) {
        const catographic = Ellipsoid.WGS84.cartesianToCartographic(cartesianPosition);
        const latitude = CesiumMath.toDegrees(catographic.latitude);
        const longitude = CesiumMath.toDegrees(catographic.longitude);
        const pretty = prettifyCoordinates(longitude, latitude);
        this.locationUpdated(longitude, latitude);

        const that = this;
        const pinClicked = function() {
            that.pinClicked(longitude, latitude);
        };

        const locationButtonStyle = markerVisible(this.props.terria) ? Styles.btnLocationSelected : Styles.btnLocation;

        return (
            <div className={Styles.location}>
                <span>Lat / Lon&nbsp;</span>
                <span>
                    {pretty.latitude + ", " + pretty.longitude}
                    {!this.props.printView && <button type='button' onClick={pinClicked}  className={locationButtonStyle}>
                        <Icon glyph={Icon.GLYPHS.location}/>
                    </button>}
                </span>
            </div>
        );
    },

    render() {
        const terria = this.props.terria;
        const viewState = this.props.viewState;

        const {catalogItems, featureCatalogItemPairs} = getFeaturesGroupedByCatalogItems(this.props.terria);
        const featureInfoCatalogItems = this.renderFeatureInfoCatalogItems(catalogItems, featureCatalogItemPairs);
        const panelClassName = classNames(Styles.panel, {
            [Styles.isCollapsed]: viewState.featureInfoPanelIsCollapsed,
            [Styles.isVisible]: viewState.featureInfoPanelIsVisible
        });

        const filterableCatalogItems = catalogItems
            .filter(catalogItem => defined(catalogItem) && catalogItem.canFilterIntervalsByFeature)
            .map(catalogItem => {
                const features = featureCatalogItemPairs.filter(pair => pair.catalogItem === catalogItem);
                return {
                    catalogItem: catalogItem,
                    feature: defined(features[0]) ? features[0].feature : undefined
                };
            })
            .filter(pair => defined(pair.feature));

        let position;
        if (defined(terria.selectedFeature) && defined(terria.selectedFeature.position)) {
            // If the clock is avaliable then use it, otherwise don't.
            let clock;
            if (defined(terria.clock)) {
                clock = terria.clock.currentTime;
            }

            // If there is a selected feature then use the feature location.
            position = terria.selectedFeature.position.getValue(clock);

            // If position is invalid then don't use it.
            // This seems to be fixing the symptom rather then the cause, but don't know what is the true cause this ATM.
            if (isNaN(position.x) || isNaN(position.y) || isNaN(position.z)) {
                position = undefined;
            }
        }
        if (!defined(position)) {
            // Otherwise use the location picked.
            if (defined(terria.pickedFeatures) && defined(terria.pickedFeatures.pickPosition)) {
                position = terria.pickedFeatures.pickPosition;
            }
        }

        const locationElements = (
            <If condition={position}>
                <li>{this.renderLocationItem(position)}</li>
            </If>
        );
        this.ref = React.createRef();
        return (
                <DragWrapper ref={this.ref}>
                    <div
                        className={panelClassName}
                        aria-hidden={!viewState.featureInfoPanelIsVisible}>
                        {!this.props.printView && <div className={Styles.header}>
                            <div className={classNames('drag-handle', Styles.btnPanelHeading)}>
                                <span>Feature Information</span>
                                <button type='button' onClick={ this.toggleCollapsed } className={Styles.btnToggleFeature}>
                                    {this.props.viewState.featureInfoPanelIsCollapsed ? <Icon glyph={Icon.GLYPHS.closed}/> : <Icon glyph={Icon.GLYPHS.opened}/>}
                                </button>
                            </div>
                            <button type='button' onClick={ this.close } className={Styles.btnCloseFeature}
                                    title="Close data panel">
                                <Icon glyph={Icon.GLYPHS.close}/>
                            </button>
                        </div>}
                        <ul className={Styles.body}>
                            {this.props.printView && locationElements}
                            <Choose>
                                <When condition={viewState.featureInfoPanelIsCollapsed || !viewState.featureInfoPanelIsVisible}>
                                </When>
                                <When condition={defined(terria.pickedFeatures) && terria.pickedFeatures.isLoading}>
                                    <li><Loader/></li>
                                </When>
                                <When condition={!featureInfoCatalogItems || featureInfoCatalogItems.length === 0}>
                                    <li className={Styles.noResults}>{this.getMessageForNoResults()}</li>
                                </When>
                                <Otherwise>
                                    {featureInfoCatalogItems}
                                </Otherwise>
                            </Choose>
                            {!this.props.printView && locationElements}
                            {filterableCatalogItems.map(pair => (
                                <button key={pair.catalogItem.id}
                                        type='button'
                                        onClick={this.filterIntervalsByFeature.bind(this, pair.catalogItem, pair.feature)}
                                        className={Styles.satelliteSuggestionBtn}>
                                    Show {pair.catalogItem.name} at this location
                                </button>
                            ))}
                        </ul>
                    </div>
                </DragWrapper>
        );
    },
});

/**
 * Returns an object of {catalogItems, featureCatalogItemPairs}.
 */
function getFeaturesGroupedByCatalogItems(terria) {
    if (!defined(terria.pickedFeatures)) {
        return {catalogItems: [], featureCatalogItemPairs: []};
    }
    const features = terria.pickedFeatures.features;
    const featureCatalogItemPairs = [];  // Will contain objects of {feature, catalogItem}.
    const catalogItems = []; // Will contain a list of all unique catalog items.

    features.forEach(feature => {
        // Why was this here? Surely changing the feature objects is not a good side-effect?
        // if (!defined(feature.position)) {
        //     feature.position = terria.pickedFeatures.pickPosition;
        // }
        const catalogItem = determineCatalogItem(terria.nowViewing, feature);
        featureCatalogItemPairs.push({
            catalogItem: catalogItem,
            feature: feature
        });
        if (catalogItems.indexOf(catalogItem) === -1) {  // Note this works for undefined too.
            catalogItems.push(catalogItem);
        }
    });

    return {catalogItems, featureCatalogItemPairs};
}

/**
 * Figures out what the catalog item for a feature is.
 *
 * @param nowViewing {@link NowViewing} to look in the items for.
 * @param feature Feature to match
 * @returns {CatalogItem}
 */
function determineCatalogItem(nowViewing, feature) {
    if (!defined(nowViewing)) {
        // So that specs do not need to define a nowViewing.
        return undefined;
    }

    if (feature._catalogItem) {
        return feature._catalogItem;
    }

    // "Data sources" (eg. czml, geojson, kml, csv) have an entity collection defined on the entity
    // (and therefore the feature).
    // Then match up the data source on the feature with a now-viewing item's data source.
    //
    // Gpx, Ogr, WebFeatureServiceCatalogItem, ArcGisFeatureServerCatalogItem, WebProcessingServiceCatalogItem
    // all have a this._geoJsonItem, which we also need to check.
    let result;
    let i;
    let item;
    if (defined(feature.entityCollection) && defined(feature.entityCollection.owner)) {
        const dataSource = feature.entityCollection.owner;

        if (dataSource.name === LOCATION_MARKER_DATA_SOURCE_NAME) {
            return {
                name: 'Location Marker'
            };
        }

        for (i = nowViewing.items.length - 1; i >= 0; i--) {
            item = nowViewing.items[i];
            if (item.dataSource === dataSource) {
                result = item;
                break;
            }
        }
        return result;
    }

    // If there is no data source, but there is an imagery layer (eg. ArcGIS),
    // we can match up the imagery layer on the feature with a now-viewing item.
    if (defined(feature.imageryLayer)) {
        const imageryLayer = feature.imageryLayer;
        for (i = nowViewing.items.length - 1; i >= 0; i--) {
            if (nowViewing.items[i].imageryLayer === imageryLayer) {
                result = nowViewing.items[i];
                break;
            }
        }
        return result;
    }
}

/**
 * Determines whether the passed feature has properties or a description.
 */
function featureHasInfo(feature) {
    return (defined(feature.properties) || defined(feature.description));
}

module.exports = FeatureInfoPanel;<|MERGE_RESOLUTION|>--- conflicted
+++ resolved
@@ -80,12 +80,6 @@
             this._pickedFeaturesSubscription = undefined;
         }
     },
-<<<<<<< HEAD
-
-    getFeatureInfoCatalogItems() {
-        const {catalogItems, featureCatalogItemPairs} = getFeaturesGroupedByCatalogItems(this.props.terria);
-=======
->>>>>>> 5e0eefa2
 
     renderFeatureInfoCatalogItems(catalogItems, featureCatalogItemPairs) {
         return catalogItems
