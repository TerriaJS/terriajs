--- conflicted
+++ resolved
@@ -247,11 +247,7 @@
     const panelClassName = classNames(Styles.panel, {
       [Styles.isCollapsed]: viewState.featureInfoPanelIsCollapsed,
       [Styles.isVisible]: viewState.featureInfoPanelIsVisible,
-<<<<<<< HEAD
-      [Styles.isOpaque]: viewState.explorerPanelIsVisible
-=======
       [Styles.isTranslucent]: viewState.explorerPanelIsVisible
->>>>>>> f020350a
     });
 
     const filterableCatalogItems = catalogItems
