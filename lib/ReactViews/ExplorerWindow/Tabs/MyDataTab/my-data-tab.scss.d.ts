--- conflicted
+++ resolved
@@ -5,13 +5,6 @@
   'btn--back-to-my-data': string;
   'btnAddMoreData': string;
   'btnBackToMyData': string;
-<<<<<<< HEAD
-  'colorPrimary': string;
-  'colorSplitter': string;
-  'dark': string;
-  'darkWithOverlay': string;
-=======
->>>>>>> a77d88c5
   'data-catalog': string;
   'dataCatalog': string;
   'dataTypeTab': string;
