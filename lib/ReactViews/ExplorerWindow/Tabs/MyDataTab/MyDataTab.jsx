--- conflicted
+++ resolved
@@ -94,7 +94,7 @@
 
       return (
         <div className={Styles.dataTypeTab}>
-          <div>
+          <div className={Styles.dndBoxInfo}>
             <Trans i18nKey="addData.infoText">
               <div>Drag and drop a file here to view it locally on the map</div>
               <div>(it won’t be saved or uploaded to the internet)</div>
@@ -108,7 +108,6 @@
       );
     },
 
-<<<<<<< HEAD
     render() {
       const showTwoColumn = this.hasUserAddedData() & !this.state.activeTab;
       const { t } = this.props;
@@ -145,23 +144,6 @@
                   </Trans>
                 </p>
                 <div className={Styles.tabLeft}>{this.renderTabs()}</div>
-=======
-    return (
-      <div className={Styles.dataTypeTab}>
-        <div className={Styles.dndBoxInfo}>
-          <Trans i18nKey="addData.infoText">
-            <div>Drag and drop a file here to view it locally on the map</div>
-            <div>(it won’t be saved or uploaded to the internet)</div>
-          </Trans>
-          <div className={Styles.tabCenter}>{this.renderTabs()}</div>
-        </div>
-        <div className={Styles.dndBox}>
-          <Icon glyph={Icon.GLYPHS.upload} />
-        </div>
-      </div>
-    );
-  },
->>>>>>> d35bfb43
 
                 <ul className={Styles.dataCatalog}>
                   <DataCatalog
