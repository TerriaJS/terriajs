import React from "react";
import { observer } from "mobx-react";

import classNames from "classnames";
import createReactClass from "create-react-class";
<<<<<<< HEAD
import Icon from "../../../Icon.jsx";
=======
import Icon from "../../../../Styled/Icon";
>>>>>>> fa28874e
import Box from "../../../../Styled/Box";
import PropTypes from "prop-types";

import DataCatalog from "../../../DataCatalog/DataCatalog.jsx";
import DataPreview from "../../../Preview/DataPreview.jsx";
import AddData from "./AddData.jsx";
import { withTranslation, Trans } from "react-i18next";

import Styles from "./my-data-tab.scss";

// My data tab include Add data section and preview section
const MyDataTab = observer(
  createReactClass({
    displayName: "MyDataTab",

    propTypes: {
      terria: PropTypes.object,
      viewState: PropTypes.object,
      localDataTypes: PropTypes.arrayOf(PropTypes.object),
      remoteDataTypes: PropTypes.arrayOf(PropTypes.object),
      onFileAddFinished: PropTypes.func.isRequired,
      t: PropTypes.func.isRequired
    },

    getInitialState() {
      return {
        activeTab: null
      };
    },

    hasUserAddedData() {
      return this.props.terria.catalog.userAddedDataGroup.members.length > 0;
    },

    changeTab(active) {
      this.setState({
        activeTab: active
      });
    },

    resetTab() {
      this.setState({
        activeTab: null
      });
    },

    renderTabs() {
      const { t } = this.props;
      const tabs = [
        {
          id: "local",
          caption: t("addData.localTitle")
        },
        {
          id: "web",
          caption: t("addData.webTitle")
        }
      ];
      return (
        <ul className={Styles.tabList}>
          <For each="tab" of={tabs}>
            <li className={Styles.tabListItem} key={tab.id}>
              <button
                type="button"
                onClick={this.changeTab.bind(null, tab.id)}
                title={tab.caption}
                className={classNames(Styles.tabListBtn, {
                  [Styles.isActive]: this.state.activeTab === tab.id
                })}
                css={`
                  color: ${p => p.theme.colorPrimary};
                  &:hover,
                  &:focus {
                    color: ${p => p.theme.grey};
                  }
                  svg {
                    fill: ${p => p.theme.colorPrimary};
                  }
                `}
              >
                <Icon glyph={Icon.GLYPHS[tab.id]} />
                {tab.caption}
              </button>
            </li>
          </For>
        </ul>
      );
    },

    renderPromptBox() {
      if (this.hasUserAddedData()) {
        const { t } = this.props;
        return (
          <div className={Styles.dataTypeTab}>
            <div className={Styles.dndBox}>
              <Icon glyph={Icon.GLYPHS.upload} />
              {t("addData.dragDrop")}
            </div>
          </div>
        );
      }

      return (
        <div className={Styles.dataTypeTab}>
          <div className={Styles.dndBoxInfo}>
            <Trans i18nKey="addData.infoText">
              <div>Drag and drop a file here to view it locally on the map</div>
              <div>(it won’t be saved or uploaded to the internet)</div>
            </Trans>
            <div className={Styles.tabCenter}>{this.renderTabs()}</div>
          </div>
          <div className={Styles.dndBox}>
            <Icon glyph={Icon.GLYPHS.upload} />
          </div>
        </div>
      );
    },

    render() {
      const showTwoColumn = this.hasUserAddedData() & !this.state.activeTab;
      const { t } = this.props;
      return (
        <Box className={Styles.root}>
          <div
            className={classNames({
              [Styles.leftCol]: showTwoColumn,
              [Styles.oneCol]: !showTwoColumn
            })}
          >
            <If condition={this.state.activeTab}>
              <button
                type="button"
                onClick={this.resetTab}
                className={Styles.btnBackToMyData}
                css={`
                  color: ${p => p.theme.colorPrimary};
                  &:hover,
                  &:focus {
                    border: 1px solid ${p => p.theme.colorPrimary};
                  }
                  svg {
                    fill: ${p => p.theme.colorPrimary};
                  }
                `}
              >
                <Icon glyph={Icon.GLYPHS.left} />
                {t("addData.back")}
              </button>
              <AddData
                terria={this.props.terria}
                viewState={this.props.viewState}
                activeTab={this.state.activeTab}
                resetTab={this.resetTab}
                localDataTypes={this.props.localDataTypes}
                remoteDataTypes={this.props.remoteDataTypes}
                onFileAddFinished={this.props.onFileAddFinished}
              />
            </If>
            <If condition={showTwoColumn}>
              <Box flexShrinkZero column>
                <p className={Styles.explanation}>
                  <Trans i18nKey="addData.note">
                    <strong>Note: </strong>Data added in this way is not saved
                    or made visible to others.
                  </Trans>
                </p>
                <div className={Styles.tabLeft}>{this.renderTabs()}</div>

                <ul className={Styles.dataCatalog}>
                  <DataCatalog
                    items={
                      this.props.terria.catalog.userAddedDataGroup.memberModels
                    }
                    removable={true}
                    viewState={this.props.viewState}
                    terria={this.props.terria}
                  />
                </ul>
              </Box>
            </If>
            <If condition={!this.state.activeTab}>{this.renderPromptBox()}</If>
          </div>
          <If condition={showTwoColumn}>
            <Box styledWidth="60%">
              <DataPreview
                terria={this.props.terria}
                viewState={this.props.viewState}
                previewed={this.props.viewState.userDataPreviewedItem}
              />
            </Box>
          </If>
        </Box>
      );
    }
  })
);

module.exports = withTranslation()(MyDataTab);<|MERGE_RESOLUTION|>--- conflicted
+++ resolved
@@ -3,11 +3,7 @@
 
 import classNames from "classnames";
 import createReactClass from "create-react-class";
-<<<<<<< HEAD
-import Icon from "../../../Icon.jsx";
-=======
 import Icon from "../../../../Styled/Icon";
->>>>>>> fa28874e
 import Box from "../../../../Styled/Box";
 import PropTypes from "prop-types";
 
