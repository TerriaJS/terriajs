--- conflicted
+++ resolved
@@ -1,14 +1,10 @@
-<<<<<<< HEAD
-import React from "react";
-import { Helmet } from "react-helmet";
-=======
 import classNames from "classnames";
->>>>>>> b924cbad
 import createReactClass from "create-react-class";
 import { runInAction } from "mobx";
 import { observer } from "mobx-react";
 import PropTypes from "prop-types";
-import React from "react";
+import { default as React, default as React } from "react";
+import { Helmet } from "react-helmet";
 import { withTranslation } from "react-i18next";
 import styled from "styled-components";
 import defined from "terriajs-cesium/Source/Core/defined";
