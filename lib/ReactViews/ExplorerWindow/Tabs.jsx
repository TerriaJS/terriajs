--- conflicted
+++ resolved
@@ -132,9 +132,13 @@
         sameCategory[0] ||
         tabs[0];
 
-<<<<<<< HEAD
       return (
         <div className={Styles.tabs}>
+          <Helmet>
+            <title>
+              {currentTab.name} - {this.props.terria.appName}
+            </title>
+          </Helmet>
           <ul
             className={Styles.tabList}
             role="tablist"
@@ -150,35 +154,6 @@
                 role="tab"
                 aria-controls={"panel--" + item.title}
                 aria-selected={item === currentTab}
-=======
-    return (
-      <div className={Styles.tabs}>
-        <Helmet>
-          <title>
-            {currentTab.name} - {this.props.terria.appName}
-          </title>
-        </Helmet>
-        <ul className={Styles.tabList} role="tablist">
-          <For each="item" index="i" of={tabs}>
-            <li
-              key={i}
-              id={"tablist--" + item.title}
-              className={Styles.tabListItem}
-              role="tab"
-              aria-controls={"panel--" + item.title}
-              aria-selected={item === currentTab}
-            >
-              <button
-                type="button"
-                onClick={this.activateTab.bind(
-                  this,
-                  item.category,
-                  item.idInCategory
-                )}
-                className={classNames(Styles.btnTab, {
-                  [Styles.btnSelected]: item === currentTab
-                })}
->>>>>>> d5fe95d3
               >
                 <ButtonTab
                   type="button"
