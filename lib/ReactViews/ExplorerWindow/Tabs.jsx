import React from "react";
import createReactClass from "create-react-class";
import PropTypes from "prop-types";
import classNames from "classnames";

import DataCatalogTab from "./Tabs/DataCatalogTab";
import MyDataTab from "./Tabs/MyDataTab/MyDataTab";
import defined from "terriajs-cesium/Source/Core/defined";
import { withTranslation } from "react-i18next";

import Styles from "./tabs.scss";
import { observer } from "mobx-react";
import { runInAction } from "mobx";

const Tabs = observer(
  createReactClass({
    displayName: "Tabs",

<<<<<<< HEAD
    propTypes: {
      terria: PropTypes.object.isRequired,
      viewState: PropTypes.object.isRequired,
      tabs: PropTypes.array
    },

    getTabs() {
      // This can be passed in as prop
      if (this.props.tabs) {
        return this.props.tabs;
      }

      const myDataTab = {
        name: "My Data",
        title: "my-data",
        category: "my-data",
        panel: (
          <MyDataTab
            terria={this.props.terria}
            viewState={this.props.viewState}
          />
        )
      };
=======
  propTypes: {
    terria: PropTypes.object.isRequired,
    viewState: PropTypes.object.isRequired,
    tabs: PropTypes.array,
    t: PropTypes.func.isRequired
  },

  getTabs() {
    const { t } = this.props;
    // This can be passed in as prop
    if (this.props.tabs) {
      return this.props.tabs;
    }

    const myDataTab = {
      title: "my-data",
      name: t("addData.myData"),
      category: "my-data",
      panel: (
        <MyDataTab
          terria={this.props.terria}
          viewState={this.props.viewState}
        />
      )
    };
>>>>>>> 818a9f58

      if (this.props.terria.configParameters.tabbedCatalog) {
        return [].concat(
          this.props.terria.catalog.group.memberModels
            .filter(
              member => member !== this.props.terria.catalog.userAddedDataGroup
            )
            .map((member, i) => ({
              name: member.nameInCatalog,
              title: `data-catalog-${member.name}`,
              category: "data-catalog",
              idInCategory: member.name,
              panel: (
                <DataCatalogTab
                  terria={this.props.terria}
                  viewState={this.props.viewState}
                  items={member.memberModels || [member]}
                  searchPlaceholder="Search whole catalogue"
                />
              )
            })),
          [myDataTab]
        );
      } else {
        return [
          {
            name: "Data Catalogue",
            title: "data-catalog",
            category: "data-catalog",
            panel: (
              <DataCatalogTab
                terria={this.props.terria}
                viewState={this.props.viewState}
<<<<<<< HEAD
                items={this.props.terria.catalog.group.memberModels}
                searchPlaceholder="Search the catalogue"
              />
            )
          },
          myDataTab
        ];
      }
    },
=======
                items={member.items || [member]}
                searchPlaceholder={t("addData.searchPlaceholderWhole")}
              />
            )
          })),
        [myDataTab]
      );
    } else {
      return [
        {
          name: t("addData.dataCatalogue"),
          title: "data-catalog",
          category: "data-catalog",
          panel: (
            <DataCatalogTab
              terria={this.props.terria}
              viewState={this.props.viewState}
              items={this.props.terria.catalog.group.items}
              searchPlaceholder={t("addData.searchPlaceholder")}
            />
          )
        },
        myDataTab
      ];
    }
  },
>>>>>>> 818a9f58

    activateTab(category, idInCategory) {
      runInAction(() => {
        this.props.viewState.activeTabCategory = category;
        if (this.props.terria.configParameters.tabbedCatalog) {
          this.props.viewState.activeTabIdInCategory = idInCategory;
          if (category === "data-catalog") {
            const member = this.props.terria.catalog.group.memberModels.filter(
              m => m.name === idInCategory
            )[0];
            // If member was found and member can be opened, open it (causes CkanCatalogGroups to fetch etc.)
            if (defined(member)) {
              if (member.toggleOpen) {
                member.isOpen = true;
              }
              this.props.viewState.previewedItem = member;
            }
          }
        }
      });
    },

    render() {
      const tabs = this.getTabs();
      const sameCategory = tabs.filter(
        t => t.category === this.props.viewState.activeTabCategory
      );
      const currentTab =
        sameCategory.filter(
          t => t.idInCategory === this.props.viewState.activeTabIdInCategory
        )[0] ||
        sameCategory[0] ||
        tabs[0];

      return (
        <div className={Styles.tabs}>
          <ul className={Styles.tabList} role="tablist">
            <For each="item" index="i" of={tabs}>
              <li
                key={i}
                id={"tablist--" + item.title}
                className={Styles.tabListItem}
                role="tab"
                aria-controls={"panel--" + item.title}
                aria-selected={item === currentTab}
              >
                <button
                  type="button"
                  onClick={this.activateTab.bind(
                    this,
                    item.category,
                    item.idInCategory
                  )}
                  className={classNames(Styles.btnTab, {
                    [Styles.btnSelected]: item === currentTab
                  })}
                >
                  {item.name}
                </button>
              </li>
            </For>
          </ul>

          <section
            key={currentTab.title}
            id={"panel--" + currentTab.title}
            className={classNames(Styles.tabPanel, Styles.isActive)}
            aria-labelledby={"tablist--" + currentTab.title}
            role="tabpanel"
            tabIndex="0"
          >
            <div className={Styles.panelContent}>{currentTab.panel}</div>
          </section>
        </div>
      );
    }
  })
);

module.exports = withTranslation()(Tabs);<|MERGE_RESOLUTION|>--- conflicted
+++ resolved
@@ -16,22 +16,23 @@
   createReactClass({
     displayName: "Tabs",
 
-<<<<<<< HEAD
     propTypes: {
       terria: PropTypes.object.isRequired,
       viewState: PropTypes.object.isRequired,
-      tabs: PropTypes.array
+      tabs: PropTypes.array,
+      t: PropTypes.func.isRequired
     },
 
     getTabs() {
+      const { t } = this.props;
       // This can be passed in as prop
       if (this.props.tabs) {
         return this.props.tabs;
       }
 
       const myDataTab = {
-        name: "My Data",
         title: "my-data",
+        name: t("addData.myData"),
         category: "my-data",
         panel: (
           <MyDataTab
@@ -40,33 +41,6 @@
           />
         )
       };
-=======
-  propTypes: {
-    terria: PropTypes.object.isRequired,
-    viewState: PropTypes.object.isRequired,
-    tabs: PropTypes.array,
-    t: PropTypes.func.isRequired
-  },
-
-  getTabs() {
-    const { t } = this.props;
-    // This can be passed in as prop
-    if (this.props.tabs) {
-      return this.props.tabs;
-    }
-
-    const myDataTab = {
-      title: "my-data",
-      name: t("addData.myData"),
-      category: "my-data",
-      panel: (
-        <MyDataTab
-          terria={this.props.terria}
-          viewState={this.props.viewState}
-        />
-      )
-    };
->>>>>>> 818a9f58
 
       if (this.props.terria.configParameters.tabbedCatalog) {
         return [].concat(
@@ -84,7 +58,7 @@
                   terria={this.props.terria}
                   viewState={this.props.viewState}
                   items={member.memberModels || [member]}
-                  searchPlaceholder="Search whole catalogue"
+                  searchPlaceholder={t("addData.searchPlaceholderWhole")}
                 />
               )
             })),
@@ -93,16 +67,15 @@
       } else {
         return [
           {
-            name: "Data Catalogue",
+            name: t("addData.dataCatalogue"),
             title: "data-catalog",
             category: "data-catalog",
             panel: (
               <DataCatalogTab
                 terria={this.props.terria}
                 viewState={this.props.viewState}
-<<<<<<< HEAD
                 items={this.props.terria.catalog.group.memberModels}
-                searchPlaceholder="Search the catalogue"
+                searchPlaceholder={t("addData.searchPlaceholder")}
               />
             )
           },
@@ -110,34 +83,6 @@
         ];
       }
     },
-=======
-                items={member.items || [member]}
-                searchPlaceholder={t("addData.searchPlaceholderWhole")}
-              />
-            )
-          })),
-        [myDataTab]
-      );
-    } else {
-      return [
-        {
-          name: t("addData.dataCatalogue"),
-          title: "data-catalog",
-          category: "data-catalog",
-          panel: (
-            <DataCatalogTab
-              terria={this.props.terria}
-              viewState={this.props.viewState}
-              items={this.props.terria.catalog.group.items}
-              searchPlaceholder={t("addData.searchPlaceholder")}
-            />
-          )
-        },
-        myDataTab
-      ];
-    }
-  },
->>>>>>> 818a9f58
 
     activateTab(category, idInCategory) {
       runInAction(() => {
