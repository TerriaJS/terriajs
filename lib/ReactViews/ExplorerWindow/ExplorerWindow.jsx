import React from "react";
import createReactClass from "create-react-class";
import PropTypes from "prop-types";
import classNames from "classnames";
import ko from "terriajs-cesium/Source/ThirdParty/knockout";

import ObserveModelMixin from "../ObserveModelMixin";
import Tabs from "./Tabs.jsx";

import Styles from "./explorer-window.scss";

const SLIDE_DURATION = 300;

const ExplorerWindow = createReactClass({
<<<<<<< HEAD
    displayName: 'ExplorerWindow',
    mixins: [ObserveModelMixin],

    propTypes: {
        terria: PropTypes.object.isRequired,
        viewState: PropTypes.object.isRequired
    },
    close() {
        this.props.viewState.explorerPanelIsVisible = false;
        this.props.viewState.switchMobileView('nowViewing');
    },

    /* eslint-disable-next-line camelcase */
    UNSAFE_componentWillMount() {
        this.props.viewState.explorerPanelAnimating = true;

        this._pickedFeaturesSubscription = ko.pureComputed(this.isVisible, this).subscribe(this.onVisibilityChange);
        this.onVisibilityChange(this.isVisible());
    },

    componentDidMount() {
        this.escKeyListener = e => {
            if (e.keyCode === 27) {
                this.close();
            }
        };
        window.addEventListener('keydown', this.escKeyListener, true);
    },

    onVisibilityChange(isVisible) {
        if (isVisible) {
            this.slideIn();
        } else {
            this.slideOut();
        }
    },

    slideIn() {
        this.props.viewState.explorerPanelAnimating = true;

        this.setState({
            visible: true
        });
        setTimeout(() => {
            this.setState({
                slidIn: true
            });

            setTimeout(() => this.props.viewState.explorerPanelAnimating = false, SLIDE_DURATION);
        });
    },

    slideOut() {
        this.setState({
            slidIn: false
        });
        setTimeout(() => {
            this.setState({
                visible: false
            });
        }, SLIDE_DURATION);
    },

    componentWillUnmount() {
        window.removeEventListener('keydown', this.escKeyListener, false);

        this._pickedFeaturesSubscription.dispose();
    },

    isVisible() {
        return !this.props.viewState.useSmallScreenInterface && !this.props.viewState.hideMapUi() && this.props.viewState.explorerPanelIsVisible;
    },

    render() {
        const visible = this.state.visible;

        return visible ? (
            <div className={classNames(Styles.modalWrapper, this.props.viewState.topElement === 'AddData' ? 'top-element': '')}            
                 id="explorer-panel-wrapper"
                 aria-hidden={!visible}>
                <div onClick={this.close}
                     id="modal-overlay"
                     className={Styles.modalOverlay}
                     tabIndex="-1"/>
                <div id="explorer-panel"
                     className={classNames(Styles.explorerPanel, Styles.modalContent, {[Styles.isMounted]: this.state.slidIn})}
                     aria-labelledby="modalTitle"
                     aria-describedby="modalDescription"
                     role="dialog">
                    <button type='button'
                            onClick={this.close}
                            className={Styles.btnCloseModal}
                            title="Close data panel"
                            data-target="close-modal">
                        Done
                    </button>
                    <Tabs terria={this.props.terria} viewState={this.props.viewState}/>
                </div>
            </div>
        ) : null;
    },
=======
  displayName: "ExplorerWindow",
  mixins: [ObserveModelMixin],

  propTypes: {
    terria: PropTypes.object.isRequired,
    viewState: PropTypes.object.isRequired
  },

  getInitialState() {
    return {
      isMounted: false
    };
  },

  close() {
    this.props.viewState.explorerPanelIsVisible = false;
    this.props.viewState.switchMobileView("nowViewing");
  },

  /* eslint-disable-next-line camelcase */
  UNSAFE_componentWillMount() {
    this.props.viewState.explorerPanelAnimating = true;

    this._pickedFeaturesSubscription = ko
      .pureComputed(this.isVisible, this)
      .subscribe(this.onVisibilityChange);
    this.onVisibilityChange(this.isVisible());
  },

  componentDidMount() {
    this.escKeyListener = e => {
      if (e.keyCode === 27) {
        this.close();
      }
    };
    window.addEventListener("keydown", this.escKeyListener, true);
  },

  onVisibilityChange(isVisible) {
    if (isVisible) {
      this.slideIn();
    } else {
      this.slideOut();
    }
  },

  slideIn() {
    this.props.viewState.explorerPanelAnimating = true;

    this.setState({
      visible: true
    });
    setTimeout(() => {
      this.setState({
        slidIn: true
      });

      setTimeout(
        () => (this.props.viewState.explorerPanelAnimating = false),
        SLIDE_DURATION
      );
    });
  },

  slideOut() {
    this.setState({
      slidIn: false
    });
    setTimeout(() => {
      this.setState({
        visible: false
      });
    }, SLIDE_DURATION);
  },

  componentWillUnmount() {
    window.removeEventListener("keydown", this.escKeyListener, false);

    this._pickedFeaturesSubscription.dispose();
  },

  isVisible() {
    return (
      !this.props.viewState.useSmallScreenInterface &&
      !this.props.viewState.hideMapUi() &&
      this.props.viewState.explorerPanelIsVisible
    );
  },

  render() {
    const visible = this.state.visible;

    return visible ? (
      <div
        className={classNames(
          Styles.modalWrapper,
          this.props.viewState.topElement === "AddData" ? "top-element" : ""
        )}
        id="explorer-panel-wrapper"
        aria-hidden={!visible}
      >
        <div
          onClick={this.close}
          id="modal-overlay"
          className={Styles.modalOverlay}
          tabIndex="-1"
        />
        <div
          id="explorer-panel"
          className={classNames(Styles.explorerPanel, Styles.modalContent, {
            [Styles.isMounted]: this.state.slidIn
          })}
          aria-labelledby="modalTitle"
          aria-describedby="modalDescription"
          role="dialog"
        >
          <button
            type="button"
            onClick={this.close}
            className={Styles.btnCloseModal}
            title="Close data panel"
            data-target="close-modal"
          >
            Done
          </button>
          <Tabs terria={this.props.terria} viewState={this.props.viewState} />
        </div>
      </div>
    ) : null;
  }
>>>>>>> 1b40857d
});

module.exports = ExplorerWindow;<|MERGE_RESOLUTION|>--- conflicted
+++ resolved
@@ -12,109 +12,6 @@
 const SLIDE_DURATION = 300;
 
 const ExplorerWindow = createReactClass({
-<<<<<<< HEAD
-    displayName: 'ExplorerWindow',
-    mixins: [ObserveModelMixin],
-
-    propTypes: {
-        terria: PropTypes.object.isRequired,
-        viewState: PropTypes.object.isRequired
-    },
-    close() {
-        this.props.viewState.explorerPanelIsVisible = false;
-        this.props.viewState.switchMobileView('nowViewing');
-    },
-
-    /* eslint-disable-next-line camelcase */
-    UNSAFE_componentWillMount() {
-        this.props.viewState.explorerPanelAnimating = true;
-
-        this._pickedFeaturesSubscription = ko.pureComputed(this.isVisible, this).subscribe(this.onVisibilityChange);
-        this.onVisibilityChange(this.isVisible());
-    },
-
-    componentDidMount() {
-        this.escKeyListener = e => {
-            if (e.keyCode === 27) {
-                this.close();
-            }
-        };
-        window.addEventListener('keydown', this.escKeyListener, true);
-    },
-
-    onVisibilityChange(isVisible) {
-        if (isVisible) {
-            this.slideIn();
-        } else {
-            this.slideOut();
-        }
-    },
-
-    slideIn() {
-        this.props.viewState.explorerPanelAnimating = true;
-
-        this.setState({
-            visible: true
-        });
-        setTimeout(() => {
-            this.setState({
-                slidIn: true
-            });
-
-            setTimeout(() => this.props.viewState.explorerPanelAnimating = false, SLIDE_DURATION);
-        });
-    },
-
-    slideOut() {
-        this.setState({
-            slidIn: false
-        });
-        setTimeout(() => {
-            this.setState({
-                visible: false
-            });
-        }, SLIDE_DURATION);
-    },
-
-    componentWillUnmount() {
-        window.removeEventListener('keydown', this.escKeyListener, false);
-
-        this._pickedFeaturesSubscription.dispose();
-    },
-
-    isVisible() {
-        return !this.props.viewState.useSmallScreenInterface && !this.props.viewState.hideMapUi() && this.props.viewState.explorerPanelIsVisible;
-    },
-
-    render() {
-        const visible = this.state.visible;
-
-        return visible ? (
-            <div className={classNames(Styles.modalWrapper, this.props.viewState.topElement === 'AddData' ? 'top-element': '')}            
-                 id="explorer-panel-wrapper"
-                 aria-hidden={!visible}>
-                <div onClick={this.close}
-                     id="modal-overlay"
-                     className={Styles.modalOverlay}
-                     tabIndex="-1"/>
-                <div id="explorer-panel"
-                     className={classNames(Styles.explorerPanel, Styles.modalContent, {[Styles.isMounted]: this.state.slidIn})}
-                     aria-labelledby="modalTitle"
-                     aria-describedby="modalDescription"
-                     role="dialog">
-                    <button type='button'
-                            onClick={this.close}
-                            className={Styles.btnCloseModal}
-                            title="Close data panel"
-                            data-target="close-modal">
-                        Done
-                    </button>
-                    <Tabs terria={this.props.terria} viewState={this.props.viewState}/>
-                </div>
-            </div>
-        ) : null;
-    },
-=======
   displayName: "ExplorerWindow",
   mixins: [ObserveModelMixin],
 
@@ -122,13 +19,6 @@
     terria: PropTypes.object.isRequired,
     viewState: PropTypes.object.isRequired
   },
-
-  getInitialState() {
-    return {
-      isMounted: false
-    };
-  },
-
   close() {
     this.props.viewState.explorerPanelIsVisible = false;
     this.props.viewState.switchMobileView("nowViewing");
@@ -245,7 +135,6 @@
       </div>
     ) : null;
   }
->>>>>>> 1b40857d
 });
 
 module.exports = ExplorerWindow;