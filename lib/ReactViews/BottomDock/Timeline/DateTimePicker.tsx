--- conflicted
+++ resolved
@@ -18,11 +18,7 @@
 import Button, { RawButton } from "../../../Styled/Button";
 import { scrollBars } from "../../../Styled/mixins";
 import Spacing from "../../../Styled/Spacing";
-<<<<<<< HEAD
-import Icon from "../../Icon";
-=======
 import Icon from "../../../Styled/Icon";
->>>>>>> 62596449
 import { formatDateTime } from "./DateFormats";
 
 const dateFormat = require("dateformat");
