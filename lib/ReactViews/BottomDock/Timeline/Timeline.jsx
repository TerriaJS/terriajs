--- conflicted
+++ resolved
@@ -32,16 +32,6 @@
       };
     },
 
-    /* eslint-disable-next-line camelcase */
-    UNSAFE_componentWillMount() {
-      this.resizeListener = () => this.timeline && this.timeline.resize();
-      window.addEventListener("resize", this.resizeListener, false);
-    },
-
-    componentWillUnmount() {
-      window.removeEventListener("resize", this.resizeListener);
-    },
-
     changeDateTime(time) {
       this.props.terria.timelineClock.currentTime = JulianDate.fromDate(
         new Date(time)
@@ -56,7 +46,6 @@
       });
     },
 
-<<<<<<< HEAD
     onClosePicker() {
       this.setState({
         isPickerOpen: false
@@ -66,37 +55,6 @@
     render() {
       const terria = this.props.terria;
       const catalogItem = terria.timelineStack.top;
-=======
-export const Timeline = createReactClass({
-  displayName: "Timeline",
-  mixins: [ObserveModelMixin],
-
-  propTypes: {
-    terria: PropTypes.object.isRequired,
-    autoPlay: PropTypes.bool,
-    locale: PropTypes.object,
-    t: PropTypes.func.isRequired
-  },
-
-  getDefaultProps() {
-    return {
-      autoPlay: true
-    };
-  },
-
-  getInitialState() {
-    return {
-      currentTimeString: "<>",
-      isPickerOpen: false
-    };
-  },
-
-  /* eslint-disable-next-line camelcase */
-  UNSAFE_componentWillMount() {
-    const updateCurrentTimeString = clock => {
-      const time = clock.currentTime;
-      let currentTime;
->>>>>>> a9f88a11
       if (
         !defined(catalogItem) ||
         !defined(catalogItem.currentTimeAsJulianDate)
@@ -117,47 +75,9 @@
         currentTime = formatDateTime(jsDate, this.props.locale);
       }
 
-<<<<<<< HEAD
       const discreteTimes = catalogItem.discreteTimesAsSortedJulianDates;
       const objectifiedDates = catalogItem.objectifiedDates;
       const currentDiscreteJulianDate = catalogItem.currentDiscreteJulianDate;
-=======
-      this.setState({
-        currentTimeString: currentTime
-      });
-    };
-
-    this.removeTickEvent = this.props.terria.clock.onTick.addEventListener(
-      updateCurrentTimeString
-    );
-
-    updateCurrentTimeString(this.props.terria.clock);
-
-    this.topLayerSubscription = knockout
-      .getObservable(this.props.terria.timeSeriesStack, "topLayer")
-      .subscribe(() => this.updateForNewTopLayer());
-    this.updateForNewTopLayer();
-  },
-
-  componentWillUnmount() {
-    this.removeTickEvent();
-    this.topLayerSubscription.dispose();
-  },
-
-  updateForNewTopLayer() {
-    let autoPlay = this.props.terria.autoPlay;
-    if (!defined(autoPlay)) {
-      autoPlay = this.props.autoPlay;
-    }
-    const terria = this.props.terria;
-    const newTopLayer = terria.timeSeriesStack.topLayer;
-
-    // default to playing and looping when shown unless told otherwise
-    if (newTopLayer && autoPlay) {
-      terria.clock.tick();
-      terria.clock.shouldAnimate = true;
-    }
->>>>>>> a9f88a11
 
       return (
         <div className={Styles.timeline}>
