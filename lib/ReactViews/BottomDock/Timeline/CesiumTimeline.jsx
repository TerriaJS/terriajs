"use strict";

import Styles from "!style-loader!css-loader?modules&sourceMap!sass-loader?sourceMap!./cesium-timeline.scss";
import createReactClass from "create-react-class";
import dateFormat from "dateformat";
import { autorun, runInAction } from "mobx";
import PropTypes from "prop-types";
import React from "react";
import defined from "terriajs-cesium/Source/Core/defined";
import JulianDate from "terriajs-cesium/Source/Core/JulianDate";
import WrappedTimeline from "terriajs-cesium/Source/Widgets/Timeline/Timeline";
import CommonStrata from "../../../Models/Definition/CommonStrata";
import { formatDate, formatDateTime, formatTime } from "./DateFormats";

const CesiumTimeline = createReactClass({
  propTypes: {
    terria: PropTypes.object.isRequired
  },

  componentDidMount() {
    this.cesiumTimeline = new WrappedTimeline(
      this.timelineContainer,
      this.props.terria.timelineClock
    );

    this.cesiumTimeline.makeLabel = time => {
      if (defined(this.props.terria.timelineStack.top)) {
        const layer = this.props.terria.timelineStack.top;
        if (
          defined(layer.dateFormat) &&
          defined(layer.dateFormat.timelineTic)
        ) {
          return dateFormat(
            JulianDate.toDate(time),
            layer.dateFormat.timelineTic
          );
        }
      }
      // Adjust the label format as you zoom by using the visible timeline's start and end
      // (not the fixed this.props.terria.timelineClock.startTime and stopTime).
      const startJulian = this.cesiumTimeline._startJulian;
      const endJulian = this.cesiumTimeline._endJulian;
      const totalDays = JulianDate.daysDifference(endJulian, startJulian);
      if (totalDays > 14) {
        return formatDate(JulianDate.toDate(time), this.locale);
      } else if (totalDays < 1) {
        return formatTime(JulianDate.toDate(time), this.locale);
      }

      return formatDateTime(JulianDate.toDate(time), this.locale);
    };

    this.cesiumTimeline.addEventListener(
      "settime",
      e => {
        const clock = e.clock;
        clock.currentTime = e.timeJulian;
        clock.shouldAnimate = false;
        const timelineStack = this.props.terria.timelineStack;
        if (timelineStack.top) {
          runInAction(() => {
            timelineStack.syncToClock(CommonStrata.user);
          });
        }
        this.props.terria.currentViewer.notifyRepaintRequired();
      },
      false
    );

<<<<<<< HEAD
    this.disposeZoomAutorun = autorun(() => {
      const timelineStack = this.props.terria.timelineStack;
      const topLayer = timelineStack.top;
      if (topLayer) {
        this.cesiumTimeline.zoomTo(
          topLayer.startTimeAsJulianDate,
          topLayer.stopTimeAsJulianDate
        );
      }
    });
  },

  componentWillUnmount() {
    this.disposeZoomAutorun();
=======
    this.resizeListener = () =>
      this.cesiumTimeline && this.cesiumTimeline.resize();
    window.addEventListener("resize", this.resizeListener, false);

    this.topLayerSubscription = knockout
      .getObservable(this.props.terria.timeSeriesStack, "topLayer")
      .subscribe(() => this.zoom());
    this.zoom();
  },

  zoom() {
    this.cesiumTimeline.zoomTo(
      this.props.terria.clock.startTime,
      this.props.terria.clock.stopTime
    );
  },

  componentWillUnmount() {
    this.topLayerSubscription.dispose();
    window.removeEventListener("resize", this.resizeListener);
>>>>>>> a9f88a11
  },

  shouldComponentUpdate() {
    return false;
  },

  render() {
    return (
      <div
        className={Styles.cesiumTimeline}
        ref={ref => {
          this.timelineContainer = ref;
        }}
      />
    );
  }
});

module.exports = CesiumTimeline;<|MERGE_RESOLUTION|>--- conflicted
+++ resolved
@@ -67,7 +67,6 @@
       false
     );
 
-<<<<<<< HEAD
     this.disposeZoomAutorun = autorun(() => {
       const timelineStack = this.props.terria.timelineStack;
       const topLayer = timelineStack.top;
@@ -78,32 +77,16 @@
         );
       }
     });
+
+    this.resizeListener = () => {
+      this.cesiumTimeline && this.cesiumTimeline.resize();
+    };
+    window.addEventListener("resize", this.resizeListener, false);
   },
 
   componentWillUnmount() {
     this.disposeZoomAutorun();
-=======
-    this.resizeListener = () =>
-      this.cesiumTimeline && this.cesiumTimeline.resize();
-    window.addEventListener("resize", this.resizeListener, false);
-
-    this.topLayerSubscription = knockout
-      .getObservable(this.props.terria.timeSeriesStack, "topLayer")
-      .subscribe(() => this.zoom());
-    this.zoom();
-  },
-
-  zoom() {
-    this.cesiumTimeline.zoomTo(
-      this.props.terria.clock.startTime,
-      this.props.terria.clock.stopTime
-    );
-  },
-
-  componentWillUnmount() {
-    this.topLayerSubscription.dispose();
     window.removeEventListener("resize", this.resizeListener);
->>>>>>> a9f88a11
   },
 
   shouldComponentUpdate() {
