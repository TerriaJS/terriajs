--- conflicted
+++ resolved
@@ -6,14 +6,9 @@
 import PropTypes from "prop-types";
 import React from "react";
 import ChartPanel from "../Custom/Chart/ChartPanel";
-<<<<<<< HEAD
-=======
-import { observer } from "mobx-react";
+import MapDataCount from "./MapDataCount";
 import Timeline from "./Timeline/Timeline";
-import MapDataCount from "./MapDataCount";
->>>>>>> ff97da62
 import Styles from "./bottom-dock.scss";
-import Timeline from "./Timeline/Timeline";
 
 // import ChartDisclaimer from "./ChartDisclaimer";
 
@@ -48,11 +43,8 @@
           tabIndex={0}
           onClick={this.handleClick}
         >
-<<<<<<< HEAD
           {/* <ChartDisclaimer terria={terria} viewState={this.props.viewState} /> */}
-=======
           <MapDataCount terria={terria} viewState={this.props.viewState} />
->>>>>>> ff97da62
           <ChartPanel
             terria={terria}
             onHeightChange={this.onHeightChange}
