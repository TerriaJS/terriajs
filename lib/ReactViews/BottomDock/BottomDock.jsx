--- conflicted
+++ resolved
@@ -1,106 +1,60 @@
-"use strict";
-
-import React from "react";
-import createReactClass from "create-react-class";
-import PropTypes from "prop-types";
-<<<<<<< HEAD
-import ChartPanel from "../Custom/Chart/ChartPanel";
-import { observer } from "mobx-react";
-import Timeline from "./Timeline/Timeline";
-import Styles from "./bottom-dock.scss";
-import { runInAction } from "mobx";
-
-const BottomDock = observer(
-  createReactClass({
-    displayName: "BottomDock",
-
-    propTypes: {
-      terria: PropTypes.object.isRequired,
-      viewState: PropTypes.object.isRequired,
-      domElementRef: PropTypes.func
-    },
-
-    handleClick() {
-      runInAction(() => {
-        this.props.viewState.topElement = "BottomDock";
-      });
-    },
-
-    render() {
-      const terria = this.props.terria;
-      const top = terria.timelineStack.top;
-
-      return (
-        <div
-          className={`${Styles.bottomDock} ${
-            this.props.viewState.topElement === "BottomDock"
-              ? "top-element"
-              : ""
-          }`}
-          ref={this.props.domElementRef}
-          tabIndex={0}
-          onClick={this.handleClick}
-        >
-          <ChartPanel
-            terria={terria}
-            onHeightChange={this.onHeightChange}
-            viewState={this.props.viewState}
-          />
-          <If condition={top}>
-            <Timeline terria={terria} />
-          </If>
-        </div>
-      );
-    }
-  })
-);
-=======
-import ChartPanel from "../Custom/Chart/ChartPanel.jsx";
-import ChartDisclaimer from "./ChartDisclaimer.jsx";
-import Timeline from "./Timeline/Timeline.jsx";
-import ObserveModelMixin from "../ObserveModelMixin";
-import Styles from "./bottom-dock.scss";
-
-const BottomDock = createReactClass({
-  mixins: [ObserveModelMixin],
-
-  displayName: "BottomDock",
-
-  propTypes: {
-    terria: PropTypes.object.isRequired,
-    viewState: PropTypes.object.isRequired,
-    domElementRef: PropTypes.func
-  },
-
-  handleClick() {
-    this.props.viewState.topElement = "BottomDock";
-  },
-
-  render() {
-    const terria = this.props.terria;
-
-    return (
-      <div
-        className={`${Styles.bottomDock} ${
-          this.props.viewState.topElement === "BottomDock" ? "top-element" : ""
-        }`}
-        ref={this.props.domElementRef}
-        tabIndex={0}
-        onClick={this.handleClick}
-      >
-        <ChartDisclaimer terria={terria} viewState={this.props.viewState} />
-        <ChartPanel
-          terria={terria}
-          onHeightChange={this.onHeightChange}
-          viewState={this.props.viewState}
-        />
-        <If condition={terria.timeSeriesStack.topLayer}>
-          <Timeline terria={terria} />
-        </If>
-      </div>
-    );
-  }
-});
->>>>>>> d35bfb43
-
-module.exports = BottomDock;+"use strict";
+
+import React from "react";
+import createReactClass from "create-react-class";
+import PropTypes from "prop-types";
+import ChartPanel from "../Custom/Chart/ChartPanel";
+import { observer } from "mobx-react";
+import Timeline from "./Timeline/Timeline";
+//import ChartDisclaimer from "./ChartDisclaimer";
+import ObserveModelMixin from "../ObserveModelMixin";
+import Styles from "./bottom-dock.scss";
+import { runInAction } from "mobx";
+
+const BottomDock = observer(
+  createReactClass({
+    displayName: "BottomDock",
+
+    propTypes: {
+      terria: PropTypes.object.isRequired,
+      viewState: PropTypes.object.isRequired,
+      domElementRef: PropTypes.func
+    },
+
+    handleClick() {
+      runInAction(() => {
+        this.props.viewState.topElement = "BottomDock";
+      });
+    },
+
+    render() {
+      const terria = this.props.terria;
+      const top = terria.timelineStack.top;
+
+      return (
+        <div
+          className={`${Styles.bottomDock} ${
+            this.props.viewState.topElement === "BottomDock"
+              ? "top-element"
+              : ""
+          }`}
+          ref={this.props.domElementRef}
+          tabIndex={0}
+          onClick={this.handleClick}
+        >
+          {/*<ChartDisclaimer terria={terria} viewState={this.props.viewState} />*/}
+          <ChartPanel
+            terria={terria}
+            onHeightChange={this.onHeightChange}
+            viewState={this.props.viewState}
+          />
+          <If condition={top}>
+            <Timeline terria={terria} />
+          </If>
+        </div>
+      );
+    }
+  })
+);
+
+module.exports = BottomDock;