"use strict";

import createReactClass from "create-react-class";
import { runInAction } from "mobx";
import { observer } from "mobx-react";
import PropTypes from "prop-types";
import React from "react";
import ChartPanel from "../Custom/Chart/ChartPanel";
<<<<<<< HEAD
import Styles from "./bottom-dock.scss";
import ChartDisclaimer from "./ChartDisclaimer";
import MapDataCount from "./MapDataCount";
import Timeline from "./Timeline/Timeline";
=======
import MapDataCount from "./MapDataCount";
import Timeline from "./Timeline/Timeline";
import Styles from "./bottom-dock.scss";

// import ChartDisclaimer from "./ChartDisclaimer";
>>>>>>> 6c1beada

const BottomDock = observer(
  createReactClass({
    displayName: "BottomDock",

    propTypes: {
      terria: PropTypes.object.isRequired,
      viewState: PropTypes.object.isRequired,
      domElementRef: PropTypes.func
    },

    handleClick() {
      runInAction(() => {
        this.props.viewState.topElement = "BottomDock";
      });
    },

    render() {
      const { terria } = this.props;
      const top = terria.timelineStack.top;

      return (
        <div
          className={`${Styles.bottomDock} ${
            this.props.viewState.topElement === "BottomDock"
              ? "top-element"
              : ""
          }`}
          ref={this.props.domElementRef}
          tabIndex={0}
          onClick={this.handleClick}
          css={`
            background: ${p => p.theme.dark};
          `}
        >
<<<<<<< HEAD
          <ChartDisclaimer terria={terria} viewState={this.props.viewState} />
=======
          {/* <ChartDisclaimer terria={terria} viewState={this.props.viewState} /> */}
>>>>>>> 6c1beada
          <MapDataCount terria={terria} viewState={this.props.viewState} />
          <ChartPanel
            terria={terria}
            onHeightChange={this.onHeightChange}
            viewState={this.props.viewState}
          />
          <If condition={top}>
            <Timeline terria={terria} />
          </If>
        </div>
      );
    }
  })
);

module.exports = BottomDock;<|MERGE_RESOLUTION|>--- conflicted
+++ resolved
@@ -6,18 +6,10 @@
 import PropTypes from "prop-types";
 import React from "react";
 import ChartPanel from "../Custom/Chart/ChartPanel";
-<<<<<<< HEAD
 import Styles from "./bottom-dock.scss";
 import ChartDisclaimer from "./ChartDisclaimer";
 import MapDataCount from "./MapDataCount";
 import Timeline from "./Timeline/Timeline";
-=======
-import MapDataCount from "./MapDataCount";
-import Timeline from "./Timeline/Timeline";
-import Styles from "./bottom-dock.scss";
-
-// import ChartDisclaimer from "./ChartDisclaimer";
->>>>>>> 6c1beada
 
 const BottomDock = observer(
   createReactClass({
@@ -53,11 +45,7 @@
             background: ${p => p.theme.dark};
           `}
         >
-<<<<<<< HEAD
           <ChartDisclaimer terria={terria} viewState={this.props.viewState} />
-=======
-          {/* <ChartDisclaimer terria={terria} viewState={this.props.viewState} /> */}
->>>>>>> 6c1beada
           <MapDataCount terria={terria} viewState={this.props.viewState} />
           <ChartPanel
             terria={terria}
