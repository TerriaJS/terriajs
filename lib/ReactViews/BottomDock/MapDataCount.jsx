--- conflicted
+++ resolved
@@ -32,11 +32,7 @@
     // Should we even provide a wrapper Box? makes sense not to, but most of the
     // components as they stand come with their own "wrapper" via scss
     // <Box styledMinHeight="72px">
-<<<<<<< HEAD
-    <Box positionAbsolute css={"bottom: 40px;"}>
-=======
     <Box position="absolute" css={"bottom: 40px;"}>
->>>>>>> 62596449
       <ButtonAsLabel light={hasMapData}>
         <Spacing right={1} />
         <StyledIcon
