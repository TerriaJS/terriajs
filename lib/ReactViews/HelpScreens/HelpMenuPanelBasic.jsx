--- conflicted
+++ resolved
@@ -9,7 +9,7 @@
 import DropdownStyles from "../Map/Panels/panel.scss";
 import helpIcon from "../../../wwwroot/images/icons/help.svg";
 
-<<<<<<< HEAD
+import { withTranslation } from "react-i18next";
 import getReactElementFromContents from "../ReactHelpers/getReactElementFromContents";
 import { action } from "mobx";
 import { observer } from "mobx-react";
@@ -17,20 +17,9 @@
 @observer
 class HelpMenuPanelBasic extends React.Component {
   static propTypes = {
-    viewState: PropTypes.object.isRequired
-  };
-=======
-import { withTranslation } from "react-i18next";
-
-const HelpMenuPanelBasic = createReactClass({
-  displayName: "HelpMenuPanelBasic",
-  mixins: [ObserveModelMixin],
-
-  propTypes: {
     viewState: PropTypes.object.isRequired,
     t: PropTypes.func.isRequired
-  },
->>>>>>> 818a9f58
+  };
 
   constructor() {
     super();
@@ -64,26 +53,15 @@
         onDismissed={() => {
           this.setShowHelpMenu(false);
         }}
-<<<<<<< HEAD
-        btnTitle="get help"
+        btnTitle={t("helpMenu.btnTitle")}
         onOpenChanged={this.setShowHelpMenu}
-=======
-        btnTitle={t("helpMenu.btnTitle")}
-        onOpenChanged={this.onOpenChanged}
->>>>>>> 818a9f58
         // forceClosed={this.props.viewState.showSatelliteGuidance}
         smallScreen={this.props.viewState.useSmallScreenInterface}
       >
         <If condition={isOpen}>
           <div className={classNames(Styles.viewer, DropdownStyles.section)}>
             <label className={DropdownStyles.heading}>
-<<<<<<< HEAD
-              {getReactElementFromContents(
-                this.props.viewState.language.HelpMenuHeader
-              )}
-=======
               {t("helpMenu.helpMenuHeader")}
->>>>>>> 818a9f58
             </label>
             <ul className={Styles.viewerSelector}>
               <li className={Styles.listItem}>
@@ -95,13 +73,7 @@
                   })}
                   className={Styles.btnViewer}
                 >
-<<<<<<< HEAD
-                  {getReactElementFromContents(
-                    this.props.viewState.language.HelpMenuOpenWelcome
-                  )}
-=======
                   {t("helpMenu.helpMenuOpenWelcome")}
->>>>>>> 818a9f58
                 </button>
               </li>
               <li className={Styles.listItem}>
@@ -113,13 +85,7 @@
                   })}
                   className={Styles.btnViewer}
                 >
-<<<<<<< HEAD
-                  {getReactElementFromContents(
-                    this.props.viewState.language.HelpMenuSatelliteGuideTitle
-                  )}
-=======
                   {t("helpMenu.helpMenuSatelliteGuideTitle")}
->>>>>>> 818a9f58
                 </button>
               </li>
               <li className={Styles.listItem}>
@@ -128,13 +94,7 @@
                   href="./help/help.html"
                   className={Styles.btnViewer}
                 >
-<<<<<<< HEAD
-                  {getReactElementFromContents(
-                    this.props.viewState.language.HelpMenuMoreHelpTitle
-                  )}
-=======
                   {t("helpMenu.helpMenuMoreHelpTitle")}
->>>>>>> 818a9f58
                 </a>
               </li>
             </ul>
