import { TFunction } from "i18next";
import React from "react";
import { withTranslation, WithTranslation } from "react-i18next";
<<<<<<< HEAD
import { TextSpan } from "../Styled/Text";
import AnimatedSpinnerIcon from "./AnimatedSpinnerIcon";
const Box: any = require("../Styled/Box").default;
=======
import { StyledIcon, GLYPHS } from "../Styled/Icon";
import { TextSpan } from "../Styled/Text";
import styled from "styled-components";
import Box from "../Styled/Box";
>>>>>>> fa28874e

interface PropsType extends WithTranslation {
  message?: string;
  boxProps?: any;
  textProps?: any;
  t: TFunction;
  [spread: string]: any;
}
const Loader: React.FC<PropsType> = (props: PropsType) => {
  const { message, t, boxProps, textProps, ...rest }: PropsType = props;
  return (
    <Box fullWidth centered {...boxProps}>
      <AnimatedSpinnerIcon styledWidth={"15px"} css={"margin: 5px"} {...rest} />
      <TextSpan {...textProps}>
        {message || t("loader.loadingMessage")}
      </TextSpan>
    </Box>
  );
};

export default withTranslation()(Loader);<|MERGE_RESOLUTION|>--- conflicted
+++ resolved
@@ -1,16 +1,9 @@
 import { TFunction } from "i18next";
 import React from "react";
 import { withTranslation, WithTranslation } from "react-i18next";
-<<<<<<< HEAD
+import Box from "../Styled/Box";
 import { TextSpan } from "../Styled/Text";
-import AnimatedSpinnerIcon from "./AnimatedSpinnerIcon";
-const Box: any = require("../Styled/Box").default;
-=======
-import { StyledIcon, GLYPHS } from "../Styled/Icon";
-import { TextSpan } from "../Styled/Text";
-import styled from "styled-components";
-import Box from "../Styled/Box";
->>>>>>> fa28874e
+import AnimatedSpinnerIcon from "../Styled/AnimatedSpinnerIcon";
 
 interface PropsType extends WithTranslation {
   message?: string;
