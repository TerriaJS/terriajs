@import '~terriajs-variables';
@import '../../Sass/common/mixins';

.ui {
  position: fixed;
  top: 0;
  left: 0;
  width: 100vw;
<<<<<<< HEAD
  height: $mobile-header-height;
=======
  height: 50px;
>>>>>>> 40bd3b03
  z-index: 13;
  @media screen and (min-width: $sm) {
    left: -99999px;
  }
}

.mobile-header {
  composes: sm-hide from '../../Sass/common/_base.scss';
  composes: clearfix from '../../Sass/common/_base.scss';
  justify-content: space-between;
  font-family: $font-pop;
  width: 100%;
  background: $dark;
  padding: $padding-small;
  height: 100%;
}

.btnAdd{
    composes: btn from '../../Sass/common/_buttons.scss';
    composes: btn-primary from '../../Sass/common/_buttons.scss';
    position: relative;
    margin: 0 $padding-small;
    padding: $padding $padding $padding $padding*3;
    width: auto;
    text-align: right;
    svg{
      position: absolute;
      top: $padding;
      left: $padding/2;
      width: 18px;
      height: 18px;
      fill: #ffffff;
    }
}

.btn-search {
  composes: btn from '../../Sass/common/_buttons.scss';
  composes: btn-primary from '../../Sass/common/_buttons.scss';
  margin: 0 $padding-small;
  padding: $padding-small;
  padding-right: $padding;
  position: relative;
  width: 40px;
  svg{
    height: 28px;
    width: 28px;
    fill: #fff;
    position: relative;
    left: 2px;
  }
}

.btn-now-viewing {
  composes: btn from '../../Sass/common/_buttons.scss';
  composes: btn-primary from '../../Sass/common/_buttons.scss';
  margin: 0 $padding-small;
  padding: $padding-small;
  padding-right: $padding;
  position: relative;
  width: 50px;
  svg{
    height: 28px;
    width: 28px;
    fill: #fff;
  }
  .nowViewingCount {
    position: absolute;
    top: $padding-small;
    right: $padding-small;
    font-size: 0.8rem;
  }
}

.group-left {
  composes: flex from '../../Sass/common/_base.scss';
  position: absolute;
  left: 5px;
  right: 200px;
  overflow: hidden;
}

.group-right {
  composes: flex from '../../Sass/common/_base.scss';
  position: absolute;
  right: 0;
}

.btnMenu{
    font-size: 25px;
    padding: 0 $padding-small;
    border-radius: $radius-small;
    margin-right: 3px;
    &:hover, &:focus, & {
        border: 1px solid rgba(#fff, 0.5);
    }
    svg{
      height: 37px;
      width: 37px;
      fill: #fff;
    }
}



@include empty-module("form-search-data");<|MERGE_RESOLUTION|>--- conflicted
+++ resolved
@@ -6,11 +6,7 @@
   top: 0;
   left: 0;
   width: 100vw;
-<<<<<<< HEAD
   height: $mobile-header-height;
-=======
-  height: 50px;
->>>>>>> 40bd3b03
   z-index: 13;
   @media screen and (min-width: $sm) {
     left: -99999px;
