import React from "react";
import createReactClass from "create-react-class";
import { observer } from "mobx-react";

import PropTypes from "prop-types";

import { addMarker } from "../../Models/LocationMarkerUtils";
import LocationSearchResults from "../Search/LocationSearchResults";
import SearchResult from "../Search/SearchResult";
import { withTranslation } from "react-i18next";
import Styles from "./mobile-search.scss";

// A Location item when doing Bing map searvh or Gazetter search
const MobileSearch = observer(
  createReactClass({
    displayName: "MobileSearch",

<<<<<<< HEAD
    propTypes: {
      viewState: PropTypes.object,
      terria: PropTypes.object
    },
=======
  propTypes: {
    viewState: PropTypes.object,
    terria: PropTypes.object,
    t: PropTypes.func.isRequired
  },
>>>>>>> 818a9f58

    onLocationClick(result) {
      result.clickAction();

      addMarker(this.props.terria, result);

      // Close modal window
      this.props.viewState.switchMobileView(null);
      this.props.viewState.searchState.showMobileLocationSearch = false;
    },

    searchInDataCatalog() {
      const viewname = this.props.viewState.mobileViewOptions.data;
      this.props.viewState.explorerPanelIsVisible = true;
      this.props.viewState.switchMobileView(viewname);
      this.props.viewState.searchInCatalog(
        this.props.viewState.searchState.locationSearchText
      );
    },

    render() {
      const theme = "light";
      return (
        <div className={Styles.mobileSearch}>
          <div>{this.renderSearchInCatalogLink(theme)}</div>
          <div className={Styles.location}>
            {this.renderLocationResult(theme)}
          </div>
        </div>
      );
    },

<<<<<<< HEAD
    renderSearchInCatalogLink(theme) {
      return (
        <If
          condition={
            this.props.viewState.searchState.locationSearchText.length > 0
          }
        >
          <div className={Styles.providerResult}>
            <ul className={Styles.btnList}>
              <SearchResult
                clickAction={this.searchInDataCatalog}
                icon={null}
                name={`Search for "${
                  this.props.viewState.searchState.locationSearchText
                }" in the Data Catalogue`}
                theme={theme}
              />
            </ul>
          </div>
        </If>
      );
    },
=======
  renderSearchInCatalogLink(theme) {
    const { t } = this.props;
    return (
      <If
        condition={
          this.props.viewState.searchState.locationSearchText.length > 0
        }
      >
        <div className={Styles.providerResult}>
          <ul className={Styles.btnList}>
            <SearchResult
              clickAction={this.searchInDataCatalog}
              icon={null}
              name={t("search.search", {
                searchText: this.props.viewState.searchState.locationSearchText
              })}
              theme={theme}
            />
          </ul>
        </div>
      </If>
    );
  },
>>>>>>> 818a9f58

    renderLocationResult(theme) {
      const searchState = this.props.viewState.searchState;
      return searchState.locationSearchProviders
        .filter(
          search =>
            search.isSearching ||
            (search.searchResults && search.searchResults.length)
        )
        .map(search => (
          <LocationSearchResults
            key={search.name}
            terria={this.props.terria}
            viewState={this.props.viewState}
            search={search}
            onLocationClick={this.onLocationClick}
            isWaitingForSearchToStart={searchState.isWaitingForSearchToStart}
            theme={theme}
          />
        ));
    }
  })
);

module.exports = withTranslation()(MobileSearch);<|MERGE_RESOLUTION|>--- conflicted
+++ resolved
@@ -15,18 +15,11 @@
   createReactClass({
     displayName: "MobileSearch",
 
-<<<<<<< HEAD
     propTypes: {
       viewState: PropTypes.object,
-      terria: PropTypes.object
+      terria: PropTypes.object,
+      t: PropTypes.func.isRequired
     },
-=======
-  propTypes: {
-    viewState: PropTypes.object,
-    terria: PropTypes.object,
-    t: PropTypes.func.isRequired
-  },
->>>>>>> 818a9f58
 
     onLocationClick(result) {
       result.clickAction();
@@ -59,8 +52,8 @@
       );
     },
 
-<<<<<<< HEAD
     renderSearchInCatalogLink(theme) {
+      const { t } = this.props;
       return (
         <If
           condition={
@@ -72,9 +65,10 @@
               <SearchResult
                 clickAction={this.searchInDataCatalog}
                 icon={null}
-                name={`Search for "${
-                  this.props.viewState.searchState.locationSearchText
-                }" in the Data Catalogue`}
+                name={t("search.search", {
+                  searchText: this.props.viewState.searchState
+                    .locationSearchText
+                })}
                 theme={theme}
               />
             </ul>
@@ -82,31 +76,6 @@
         </If>
       );
     },
-=======
-  renderSearchInCatalogLink(theme) {
-    const { t } = this.props;
-    return (
-      <If
-        condition={
-          this.props.viewState.searchState.locationSearchText.length > 0
-        }
-      >
-        <div className={Styles.providerResult}>
-          <ul className={Styles.btnList}>
-            <SearchResult
-              clickAction={this.searchInDataCatalog}
-              icon={null}
-              name={t("search.search", {
-                searchText: this.props.viewState.searchState.locationSearchText
-              })}
-              theme={theme}
-            />
-          </ul>
-        </div>
-      </If>
-    );
-  },
->>>>>>> 818a9f58
 
     renderLocationResult(theme) {
       const searchState = this.props.viewState.searchState;
