--- conflicted
+++ resolved
@@ -3,9 +3,7 @@
 import { runInAction } from "mobx";
 import { observer } from "mobx-react";
 import PropTypes from "prop-types";
-<<<<<<< HEAD
 import React from "react";
-=======
 import SearchBox from "../Search/SearchBox";
 import MobileModalWindow from "./MobileModalWindow";
 import Branding from "../SidePanel/Branding";
@@ -14,7 +12,6 @@
 import MobileMenu from "./MobileMenu";
 import classNames from "classnames";
 import { removeMarker } from "../../Models/LocationMarkerUtils";
->>>>>>> aee30adc
 import { withTranslation } from "react-i18next";
 import { withTheme } from "styled-components";
 import { useTranslationIfExists } from "../../Language/languageHelpers";
@@ -152,12 +149,7 @@
 
     render() {
       const searchState = this.props.viewState.searchState;
-<<<<<<< HEAD
-      const displayOne = this.props.terria.configParameters.displayOneBrand;
-      const { t, terria } = this.props;
-=======
       const { t } = this.props;
->>>>>>> aee30adc
       const nowViewingLength =
         terria.workbench.items !== undefined
           ? terria.workbench.items.length
@@ -209,12 +201,8 @@
                     />
                   </RawButton>
                   <Branding
-<<<<<<< HEAD
-                    terria={terria}
-=======
                     terria={this.props.terria}
                     viewState={this.props.viewState}
->>>>>>> aee30adc
                     version={this.props.version}
                   />
                 </Box>
