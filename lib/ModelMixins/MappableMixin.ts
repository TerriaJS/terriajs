--- conflicted
+++ resolved
@@ -29,17 +29,6 @@
   | AbstractPrimitive
   | TerrainProvider;
 
-<<<<<<< HEAD
-export interface ImageryParts {
-  alpha: number;
-  clippingRectangle: Rectangle | undefined;
-  imageryProvider: ImageryProvider;
-  show: boolean;
-  overrideCreateLeafletLayer?: (
-    ip: ImageryProvider,
-    clippingRectangle: LatLngBounds | undefined
-  ) => TerriaLeafletLayer | undefined;
-=======
 export class ImageryParts {
   @observable imageryProvider: ImageryProvider | undefined = undefined;
   alpha: number = 0.8;
@@ -79,7 +68,6 @@
     this.clippingRectangle = options.clippingRectangle;
     this.show = options.show ?? true;
   }
->>>>>>> 646d445c
 }
 
 // This discriminator only discriminates between ImageryParts and DataSource
