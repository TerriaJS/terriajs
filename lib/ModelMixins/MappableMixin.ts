import i18next from "i18next";
import { computed, makeObservable, observable, runInAction } from "mobx";
import Rectangle from "terriajs-cesium/Source/Core/Rectangle";
import TerrainProvider from "terriajs-cesium/Source/Core/TerrainProvider";
import DataSource from "terriajs-cesium/Source/DataSources/DataSource";
import Cesium3DTileset from "terriajs-cesium/Source/Scene/Cesium3DTileset";
import ImageryProvider from "terriajs-cesium/Source/Scene/ImageryProvider";
import AbstractConstructor from "../Core/AbstractConstructor";
import AsyncLoader from "../Core/AsyncLoader";
import Result from "../Core/Result";
import Model from "../Models/Definition/Model";
import MappableTraits from "../Traits/TraitsClasses/MappableTraits";
import CatalogMemberMixin, { getName } from "./CatalogMemberMixin";
import { LatLngBounds } from "leaflet";
import GeorasterTerriaLayer from "../Map/Leaflet/GeorasterTerriaLayer";
import { TerriaLeafletLayer } from "../Models/Leaflet";

// Unfortunately Cesium does not declare a single interface that represents a primitive,
// but here is what primitives have in common:
export interface AbstractPrimitive {
  show: boolean;
  destroy(): void;
  isDestroyed(): boolean;
}

export type MapItem =
  | ImageryParts
  | DataSource
  | AbstractPrimitive
  | TerrainProvider;

<<<<<<< HEAD
export interface ImageryParts {
  alpha: number;
  clippingRectangle: Rectangle | undefined;
  imageryProvider: ImageryProvider;
  show: boolean;
  overrideCreateLeafletLayer?: (
    ip: ImageryProvider,
    clippingRectangle: LatLngBounds | undefined
  ) => TerriaLeafletLayer | undefined;
=======
export class ImageryParts {
  @observable imageryProvider: ImageryProvider | undefined = undefined;
  alpha: number = 0.8;
  clippingRectangle: Rectangle | undefined = undefined;
  show: boolean = true;

  static fromAsync(options: {
    imageryProviderPromise: Promise<ImageryProvider | undefined>;
    alpha?: number;
    clippingRectangle?: Rectangle;
    show?: boolean;
  }): ImageryParts {
    const result = new ImageryParts({
      imageryProvider: undefined,
      alpha: options.alpha,
      clippingRectangle: options.clippingRectangle,
      show: options.show
    });
    options.imageryProviderPromise.then((imageryProvider) => {
      if (imageryProvider) {
        runInAction(() => {
          result.imageryProvider = imageryProvider;
        });
      }
    });
    return result;
  }

  constructor(options: {
    imageryProvider: ImageryProvider | undefined;
    alpha?: number;
    clippingRectangle?: Rectangle;
    show?: boolean;
  }) {
    this.imageryProvider = options.imageryProvider;
    this.alpha = options.alpha ?? 0.8;
    this.clippingRectangle = options.clippingRectangle;
    this.show = options.show ?? true;
  }
>>>>>>> 92c0afe8
}

// This discriminator only discriminates between ImageryParts and DataSource
export namespace ImageryParts {
  export function is(object: MapItem): object is ImageryParts {
    return "imageryProvider" in object;
  }
}

export function isPrimitive(mapItem: MapItem): mapItem is AbstractPrimitive {
  return "isDestroyed" in mapItem;
}

export function isCesium3DTileset(
  mapItem: MapItem
): mapItem is Cesium3DTileset {
  return "allTilesLoaded" in mapItem;
}

export function isTerrainProvider(
  mapItem: MapItem
): mapItem is TerrainProvider {
  return "hasVertexNormals" in mapItem;
}

export function isDataSource(object: MapItem): object is DataSource {
  return "entities" in object;
}

type BaseType = Model<MappableTraits>;

function MappableMixin<T extends AbstractConstructor<BaseType>>(Base: T) {
  abstract class MappableMixin extends Base {
    initialMessageShown: boolean = false;

    constructor(...args: any[]) {
      super(...args);
      makeObservable(this);
    }

    get isMappable() {
      return true;
    }

    @computed
    get cesiumRectangle() {
      if (
        this.rectangle !== undefined &&
        this.rectangle.east !== undefined &&
        this.rectangle.west !== undefined &&
        this.rectangle.north !== undefined &&
        this.rectangle.south !== undefined
      ) {
        return Rectangle.fromDegrees(
          this.rectangle.west,
          this.rectangle.south,
          this.rectangle.east,
          this.rectangle.north
        );
      }
      return undefined;
    }

    get shouldShowInitialMessage(): boolean {
      if (this.initialMessage !== undefined) {
        const hasTitle =
          this.initialMessage.title !== undefined &&
          this.initialMessage.title !== "" &&
          this.initialMessage.title !== null;
        const hasContent =
          this.initialMessage.content !== undefined &&
          this.initialMessage.content !== "" &&
          this.initialMessage.content !== null;
        return (hasTitle || hasContent) && !this.initialMessageShown;
      }
      return false;
    }

    private _mapItemsLoader = new AsyncLoader(
      this.forceLoadMapItems.bind(this)
    );

    get loadMapItemsResult() {
      return this._mapItemsLoader.result;
    }

    /**
     * Gets a value indicating whether map items are currently loading.
     */
    get isLoadingMapItems(): boolean {
      return this._mapItemsLoader.isLoading;
    }

    /**
     * Loads the map items. It is safe to call this as often as necessary.
     * This will also call `loadMetadata()`.
     * If the map items are already loaded or already loading, it will
     * return the existing promise.
     *
     * This returns a Result object, it will contain errors if they occur - they will not be thrown.
     * To throw errors, use `(await loadMetadata()).throwIfError()`
     *
     * {@see AsyncLoader}
     */
    async loadMapItems(force?: boolean): Promise<Result<void>> {
      try {
        runInAction(() => {
          if (this.shouldShowInitialMessage) {
            // Don't await the initialMessage because this causes cyclic dependency between loading
            //  and user interaction (see https://github.com/TerriaJS/terriajs/issues/5528)
            this.showInitialMessage();
          }
        });
        if (CatalogMemberMixin.isMixedInto(this))
          (await this.loadMetadata()).throwIfError();

        (await this._mapItemsLoader.load(force)).throwIfError();
      } catch (e) {
        return Result.error(e, {
          message: `Failed to load \`${getName(this)}\` mapItems`,
          importance: -1
        });
      }

      return Result.none();
    }

    /**
     * Forces load of the maps items. This method does _not_ need to consider
     * whether the map items are already loaded.
     *
     * It is guaranteed that `loadMetadata` has finished before this is called.
     *
     * You **can not** make changes to observables until **after** an asynchronous call {@see AsyncLoader}.
     *
     * Errors can be thrown here.
     *
     * {@see AsyncLoader}
     */
    protected abstract forceLoadMapItems(): Promise<void>;

    /**
     * Array of MapItems to show on the map/chart when Catalog Member is shown
     */
    abstract get mapItems(): MapItem[];

    showInitialMessage(): Promise<void> {
      // This function is deliberately not a computed,
      // this.terria.notificationState.addNotificationToQueue changes state
      this.initialMessageShown = true;
      return new Promise((resolve) => {
        this.terria.notificationState.addNotificationToQueue({
          title: this.initialMessage.title ?? i18next.t("notification.title"),
          width: this.initialMessage.width,
          height: this.initialMessage.height,
          confirmText: this.initialMessage.confirmation
            ? this.initialMessage.confirmText
            : undefined,
          message: this.initialMessage.content ?? "",
          key: "initialMessage:" + this.initialMessage.key,
          confirmAction: () => resolve()
        });
      });
    }

    dispose() {
      super.dispose();
      this._mapItemsLoader.dispose();
    }
  }

  return MappableMixin;
}

namespace MappableMixin {
  export interface Instance
    extends InstanceType<ReturnType<typeof MappableMixin>> {}
  export function isMixedInto(model: any): model is Instance {
    return (
      model &&
      model.isMappable &&
      "forceLoadMapItems" in model &&
      typeof model.forceLoadMapItems === "function"
    );
  }
}

export default MappableMixin;<|MERGE_RESOLUTION|>--- conflicted
+++ resolved
@@ -29,17 +29,6 @@
   | AbstractPrimitive
   | TerrainProvider;
 
-<<<<<<< HEAD
-export interface ImageryParts {
-  alpha: number;
-  clippingRectangle: Rectangle | undefined;
-  imageryProvider: ImageryProvider;
-  show: boolean;
-  overrideCreateLeafletLayer?: (
-    ip: ImageryProvider,
-    clippingRectangle: LatLngBounds | undefined
-  ) => TerriaLeafletLayer | undefined;
-=======
 export class ImageryParts {
   @observable imageryProvider: ImageryProvider | undefined = undefined;
   alpha: number = 0.8;
@@ -73,13 +62,16 @@
     alpha?: number;
     clippingRectangle?: Rectangle;
     show?: boolean;
+    overrideCreateLeafletLayer?: (
+      ip: ImageryProvider,
+      clippingRectangle: LatLngBounds | undefined
+    ) => TerriaLeafletLayer | undefined;
   }) {
     this.imageryProvider = options.imageryProvider;
     this.alpha = options.alpha ?? 0.8;
     this.clippingRectangle = options.clippingRectangle;
     this.show = options.show ?? true;
   }
->>>>>>> 92c0afe8
 }
 
 // This discriminator only discriminates between ImageryParts and DataSource
