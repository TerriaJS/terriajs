import {
  action,
  computed,
  observable,
  runInAction,
  makeObservable
} from "mobx";
import Constructor from "../Core/Constructor";
import filterOutUndefined from "../Core/filterOutUndefined";
import isDefined from "../Core/isDefined";
import TerriaError from "../Core/TerriaError";
import CommonStrata from "../Models/Definition/CommonStrata";
import createStratumInstance from "../Models/Definition/createStratumInstance";
import LoadableStratum from "../Models/Definition/LoadableStratum";
import Model, { BaseModel } from "../Models/Definition/Model";
import StratumOrder from "../Models/Definition/StratumOrder";
import CatalogFunctionJobTraits from "../Traits/TraitsClasses/CatalogFunctionJobTraits";
import { InfoSectionTraits } from "../Traits/TraitsClasses/CatalogMemberTraits";
import AutoRefreshingMixin from "./AutoRefreshingMixin";
import CatalogMemberMixin from "./CatalogMemberMixin";
import GroupMixin from "./GroupMixin";
import MappableMixin, { MapItem } from "./MappableMixin";

class FunctionJobStratum extends LoadableStratum(CatalogFunctionJobTraits) {
  constructor(readonly catalogFunctionJob: CatalogFunctionJobMixin.Instance) {
    super();
    makeObservable(this);
  }

  duplicateLoadableStratum(model: BaseModel): this {
    return new FunctionJobStratum(
      model as CatalogFunctionJobMixin.Instance
    ) as this;
  }

  @computed
  override get shortReportSections() {
    if (this.catalogFunctionJob.logs.length === 0) return;
    return [
      {
        name: "Job Logs",
        content: this.catalogFunctionJob.logs.join("\n"),
        show: true
      }
    ];
  }

  @computed
  override get shortReport() {
    let content = "";
    if (this.catalogFunctionJob.jobStatus === "inactive") {
      content = "Job is inactive";
    } else if (this.catalogFunctionJob.jobStatus === "running") {
      content = "Job is running...";
      // If job is running, but not polling - then warn user to not leave the page
      if (!this.catalogFunctionJob.refreshEnabled) {
        content +=
          "\n\nPlease do not leave this page &mdash; or results may be lost";
      }
    } else if (this.catalogFunctionJob.jobStatus === "finished") {
      if (this.catalogFunctionJob.downloadedResults) {
        content = "Job is finished";
      } else {
        content = "Job is finished, downloading results...";
      }
    } else {
      content = "An error has occurred";
    }
    return content;
  }

  @computed
  override get description() {
    if (this.catalogFunctionJob.jobStatus === "finished")
      return `This is the result of invoking ${this.catalogFunctionJob.name} with the input parameters below.`;
  }

  @computed
  override get info() {
    if (
      isDefined(this.catalogFunctionJob.parameters) &&
      Object.values(this.catalogFunctionJob.parameters).length > 0
    ) {
      const inputsSection =
        '<table class="cesium-infoBox-defaultTable">' +
        Object.keys(this.catalogFunctionJob.parameters).reduce(
          (previousValue, key) => {
            return (
              previousValue +
              "<tr>" +
              '<td style="vertical-align: middle">' +
              key +
              "</td>" +
              "<td>" +
              this.catalogFunctionJob.parameters![key] +
              "</td>" +
              "</tr>"
            );
          },
          ""
        ) +
        "</table>";

      return [
        createStratumInstance(InfoSectionTraits, {
          name: "Inputs",
          content: inputsSection
        })
      ];
    }
  }
}

type CatalogFunctionJobMixin = Model<CatalogFunctionJobTraits>;

function CatalogFunctionJobMixin<
  T extends Constructor<CatalogFunctionJobMixin>
>(Base: T) {
  abstract class CatalogFunctionJobMixin extends GroupMixin(
    AutoRefreshingMixin(MappableMixin(CatalogMemberMixin(Base)))
  ) {
    constructor(...args: any[]) {
      super(...args);

      makeObservable(this);

      // Add FunctionJobStratum to strata
      runInAction(() => {
        this.strata.set(FunctionJobStratum.name, new FunctionJobStratum(this));
      });
    }

    /**
     *
     * @returns true for FINISHED, false for RUNNING (will then call pollForResults)
     */
    abstract _protected_invoke(): Promise<boolean>;

    public async invoke() {
      this.setTrait(CommonStrata.user, "jobStatus", "running");
      try {
        const finished = await runInAction(() => this._protected_invoke());
        if (finished) {
          this.setTrait(CommonStrata.user, "jobStatus", "finished");
          await this._private_onJobFinish(true);
        } else {
          this.setTrait(CommonStrata.user, "refreshEnabled", true);
        }
      } catch (error) {
        this.setTrait(CommonStrata.user, "jobStatus", "error");
        // Note: we set raiseToUser argument as false here, as it is handled in CatalogFunctionMixin.submitJob()
        this._protected_setOnError(error, false);
        throw error;
      }
    }

    get refreshInterval() {
      return 2;
    }

    _private_pollingForResults = false;

    /**
     * Called every refreshInterval
     *
     * @return true if job has finished, false otherwise
     */
    async pollForResults(): Promise<boolean> {
      throw "pollForResults not implemented";
    }

    /**
     * This function adapts AutoRefreshMixin's refreshData with this Mixin's pollForResults - adding the boolean return value which triggers refresh disable
     */
    @action
    refreshData() {
      if (this._private_pollingForResults) {
        return;
      }

      this._private_pollingForResults = true;

      (async () => {
        try {
          const finished = await this.pollForResults();

          if (finished) {
            runInAction(() => {
              this.setTrait(CommonStrata.user, "jobStatus", "finished");
              this.setTrait(CommonStrata.user, "refreshEnabled", false);
            });
            await this._private_onJobFinish(true);
          }
          this._private_pollingForResults = false;
        } catch (error) {
          runInAction(() => {
            this.setTrait(CommonStrata.user, "jobStatus", "error");
            this.setTrait(CommonStrata.user, "refreshEnabled", false);
            this._protected_setOnError(error);
          });
          this._private_pollingForResults = false;
        }
      })();
    }

    _private_downloadingResults = false;

    /**
     * This handles downloading job results, it can be triggered three ways:
     * - `_invoke` returns true {@link CatalogFunctionJobMixin#invoke}
     * - `pollForResults` returns true {@link CatalogFunctionJobMixin#refreshData}
     * - on `loadMetadata` if `jobStatus` is "finished", and `!downloadedResults`  {@link CatalogFunctionJobMixin#forceLoadMetadata}
     */
    async _private_onJobFinish(addResultsToWorkbench = this.inWorkbench) {
      // Download results when finished
      if (
        this.jobStatus === "finished" &&
        !this.downloadedResults &&
        !this._private_downloadingResults
      ) {
        this._private_downloadingResults = true;
        this.results = (await this.downloadResults()) || [];
        this.results.forEach((result) => {
          if (MappableMixin.isMixedInto(result))
            result.setTrait(CommonStrata.user, "show", true);
          if (addResultsToWorkbench)
            this.terria.workbench
              .add(result)
              .then((r) => r.raiseError(this.terria));

          this.terria.addModel(result);
        });

        runInAction(() => {
          this.setTrait(
            CommonStrata.user,
            "members",
            filterOutUndefined(this.results.map((result) => result.uniqueId))
          );
          this.setTrait(CommonStrata.user, "downloadedResults", true);
        });
        this._private_downloadingResults = false;
      }
    }

    /**
     * Job result CatalogMembers - set from calling {@link CatalogFunctionJobMixin#downloadResults}
     */
    @observable
    public results: CatalogMemberMixin.Instance[] = [];

    /**
     * Called in {@link CatalogFunctionJobMixin#onJobFinish}
     * @returns catalog members to add to workbench
     */
    abstract downloadResults(): Promise<CatalogMemberMixin.Instance[] | void>;

    @action
    _protected_setOnError(error: unknown, raiseToUser: boolean = true) {
      const terriaError = TerriaError.from(error, {
        title: "Job failed",
        message: `An error has occurred while executing \`${this.name}\` job`,
        importance: -1
      });
      const errorMessage = terriaError.highestImportanceError.message;

      this.setTrait(CommonStrata.user, "logs", [...this.logs, errorMessage]);

      this.setTrait(
        CommonStrata.user,
        "shortReport",
        `${
          this.typeName || this.type
        } invocation failed. More details are available on the Info panel.`
      );

      const errorInfo = createStratumInstance(InfoSectionTraits, {
        name: `${this.typeName || this.type} invocation failed.`,
        content: errorMessage ?? "The reason for failure is unknown."
      });

      const info = this.getTrait(CommonStrata.user, "info");
      if (isDefined(info)) {
        info.push(errorInfo);
      } else {
        this.setTrait(CommonStrata.user, "info", [errorInfo]);
      }

      if (raiseToUser) this.terria.raiseErrorToUser(terriaError);
    }

    @computed
    get mapItems(): MapItem[] {
      return [];
    }
    override async _protected_forceLoadMapItems() {}

<<<<<<< HEAD
    async _protected_forceLoadMetadata() {
=======
    protected override async forceLoadMetadata() {
>>>>>>> 79821b5c
      if (this.jobStatus === "finished" && !this.downloadedResults) {
        await this._private_onJobFinish();
      }
    }

    async _protected_forceLoadMembers() {}

    get hasCatalogFunctionJobMixin() {
      return true;
    }
  }

  return CatalogFunctionJobMixin;
}

namespace CatalogFunctionJobMixin {
  StratumOrder.addLoadStratum(FunctionJobStratum.name);
  export interface Instance
    extends InstanceType<ReturnType<typeof CatalogFunctionJobMixin>> {}
  export function isMixedInto(model: any): model is Instance {
    return model && model.hasCatalogFunctionJobMixin;
  }
}

export default CatalogFunctionJobMixin;<|MERGE_RESOLUTION|>--- conflicted
+++ resolved
@@ -295,11 +295,7 @@
     }
     override async _protected_forceLoadMapItems() {}
 
-<<<<<<< HEAD
-    async _protected_forceLoadMetadata() {
-=======
-    protected override async forceLoadMetadata() {
->>>>>>> 79821b5c
+    override async _protected_forceLoadMetadata() {
       if (this.jobStatus === "finished" && !this.downloadedResults) {
         await this._private_onJobFinish();
       }
