import { computed } from "mobx";
import AsyncLoader from "../Core/AsyncLoader";
import Constructor from "../Core/Constructor";
import isDefined from "../Core/isDefined";
import Model from "../Models/Model";
import CatalogMemberTraits from "../Traits/CatalogMemberTraits";
import AccessControlMixin from "./AccessControlMixin";
import ChartableMixin from "./ChartableMixin";
import GroupMixin from "./GroupMixin";
import MappableMixin from "./MappableMixin";
import ReferenceMixin from "./ReferenceMixin";

type CatalogMember = Model<CatalogMemberTraits>;

function CatalogMemberMixin<T extends Constructor<CatalogMember>>(Base: T) {
  abstract class CatalogMemberMixin extends AccessControlMixin(Base) {
    abstract get type(): string;

    // The names of items in the CatalogMember's info array that contain details of the source of this CatalogMember's data.
    // This should be overridden by children of this class. For an example see the WebMapServiceCatalogItem
    _sourceInfoItemNames: string[] | undefined = undefined;

    get typeName(): string | undefined {
      return;
    }

    private _metadataLoader = new AsyncLoader(
      this.forceLoadMetadata.bind(this)
    );

    /**
     * Gets a value indicating whether metadata is currently loading.
     */
    get isLoadingMetadata(): boolean {
      return this._metadataLoader.isLoading;
    }

<<<<<<< HEAD
    /**
     * We can't use this until AsyncLoader.isLoading (https://github.com/TerriaJS/terriajs/issues/5233) is fixed
     */
    @computed
    get isLoading() {
      return false;

      // return (
      //   this.isLoadingMetadata ||
      //   (AsyncMappableMixin.isMixedInto(this) && this.isLoadingMapItems) ||
      //   (AsyncChartableMixin.isMixedInto(this) && this.isLoadingChartItems) ||
      //   (ReferenceMixin.is(this) && this.isLoadingReference) ||
      //   (GroupMixin.isMixedInto(this) && this.isLoadingMembers)
      // );
=======
    @computed
    get isLoading() {
      return (
        this.isLoadingMetadata ||
        (MappableMixin.isMixedInto(this) && this.isLoadingMapItems) ||
        (ReferenceMixin.is(this) && this.isLoadingReference) ||
        (GroupMixin.isMixedInto(this) && this.isLoadingMembers)
      );
>>>>>>> 21e1eb61
    }

    loadMetadata(): Promise<void> {
      return this._metadataLoader.load();
    }

    /**
     * Forces load of the metadata. This method does _not_ need to consider
     * whether the metadata is already loaded.
     *
     * You **can not** make changes to observables until **after** an asynchronous call {@see AsyncLoader}.
     */
    protected async forceLoadMetadata() {}

    get hasCatalogMemberMixin() {
      return true;
    }

    @computed
    get inWorkbench() {
      return this.terria.workbench.contains(this);
    }

    /**
     * Default value for showsInfo (About Data button)
     */
    get showsInfo() {
      return true;
    }

    @computed
    get nameInCatalog(): string | undefined {
      return super.nameInCatalog || this.name;
    }

    @computed
    get nameSortKey() {
      var parts = (this.nameInCatalog || "").split(/(\d+)/);
      return parts.map(function(part) {
        var parsed = parseInt(part, 10);
        if (parsed === parsed) {
          return parsed;
        } else {
          return part.trim().toLowerCase();
        }
      });
    }

    @computed
    get hasDescription(): boolean {
      return (
        (this.description !== undefined && this.description.length > 0) ||
        (this.info !== undefined &&
          this.info.some(info => descriptionRegex.test(info.name || "")))
      );
    }

    @computed
    get infoAsObject() {
      const infoObject: any = {};

      this.info.forEach(infoItem => {
        if (infoItem.name !== undefined && infoItem.name.length > 0) {
          const infoNameNoSpaces = infoItem.name.replace(/ /g, "");
          if (
            isDefined(infoItem.content) &&
            !isDefined(infoObject[infoNameNoSpaces])
          ) {
            infoObject[infoNameNoSpaces] = infoItem.content;
          } else if (isDefined(infoItem.contentAsObject)) {
            infoObject[infoNameNoSpaces] = infoItem.contentAsObject;
          }
        }
      });

      return infoObject;
    }

    @computed
    get infoWithoutSources() {
      const sourceInfoItemNames = this._sourceInfoItemNames;
      if (sourceInfoItemNames === undefined) {
        return this.info;
      } else {
        return this.info.filter(infoItem => {
          if (infoItem.name === undefined) return true;
          return sourceInfoItemNames.indexOf(infoItem.name) === -1;
        });
      }
    }

    dispose() {
      super.dispose();
      this._metadataLoader.dispose();
    }
  }

  return CatalogMemberMixin;
}

const descriptionRegex = /description/i;

namespace CatalogMemberMixin {
  export interface CatalogMemberMixin
    extends InstanceType<ReturnType<typeof CatalogMemberMixin>> {}
  export function isMixedInto(model: any): model is CatalogMemberMixin {
    return model && model.hasCatalogMemberMixin;
  }
}

export default CatalogMemberMixin;<|MERGE_RESOLUTION|>--- conflicted
+++ resolved
@@ -35,22 +35,6 @@
       return this._metadataLoader.isLoading;
     }
 
-<<<<<<< HEAD
-    /**
-     * We can't use this until AsyncLoader.isLoading (https://github.com/TerriaJS/terriajs/issues/5233) is fixed
-     */
-    @computed
-    get isLoading() {
-      return false;
-
-      // return (
-      //   this.isLoadingMetadata ||
-      //   (AsyncMappableMixin.isMixedInto(this) && this.isLoadingMapItems) ||
-      //   (AsyncChartableMixin.isMixedInto(this) && this.isLoadingChartItems) ||
-      //   (ReferenceMixin.is(this) && this.isLoadingReference) ||
-      //   (GroupMixin.isMixedInto(this) && this.isLoadingMembers)
-      // );
-=======
     @computed
     get isLoading() {
       return (
@@ -59,7 +43,6 @@
         (ReferenceMixin.is(this) && this.isLoadingReference) ||
         (GroupMixin.isMixedInto(this) && this.isLoadingMembers)
       );
->>>>>>> 21e1eb61
     }
 
     loadMetadata(): Promise<void> {
