--- conflicted
+++ resolved
@@ -346,19 +346,11 @@
 }
 
 namespace DiscretelyTimeVaryingMixin {
-<<<<<<< HEAD
-  export type Instance = InstanceType<
-    ReturnType<typeof DiscretelyTimeVaryingMixin>
-  >;
-
-  export function isMixedInto(model: any): model is Instance {
-    return model?.hasDiscretelyTimeVaryingMixin;
-=======
   export interface DiscretelyTimeVaryingMixin
     extends InstanceType<ReturnType<typeof DiscretelyTimeVaryingMixin>> {}
+
   export function isMixedInto(model: any): model is DiscretelyTimeVaryingMixin {
     return model && model.hasDiscreteTimes;
->>>>>>> a7ea6176
   }
 }
 
