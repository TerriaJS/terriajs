import { action, computed, observable, runInAction } from "mobx";
import { createTransformer } from "mobx-utils";
<<<<<<< HEAD
import Cartesian3 from "terriajs-cesium/Source/Core/Cartesian3";
import Color from "terriajs-cesium/Source/Core/Color";
=======
>>>>>>> 11920b7a
import DeveloperError from "terriajs-cesium/Source/Core/DeveloperError";
import JulianDate from "terriajs-cesium/Source/Core/JulianDate";
import Rectangle from "terriajs-cesium/Source/Core/Rectangle";
import CustomDataSource from "terriajs-cesium/Source/DataSources/CustomDataSource";
import DataSource from "terriajs-cesium/Source/DataSources/DataSource";
import Entity from "terriajs-cesium/Source/DataSources/Entity";
import PointGraphics from "terriajs-cesium/Source/DataSources/PointGraphics";
import SampledPositionProperty from "terriajs-cesium/Source/DataSources/SampledPositionProperty";
import SampledProperty from "terriajs-cesium/Source/DataSources/SampledProperty";
import TimeIntervalCollectionPositionProperty from "terriajs-cesium/Source/DataSources/TimeIntervalCollectionPositionProperty";
import HeightReference from "terriajs-cesium/Source/Scene/HeightReference";
import ImageryLayerFeatureInfo from "terriajs-cesium/Source/Scene/ImageryLayerFeatureInfo";
import { ChartPoint } from "../Charts/ChartData";
import getChartColorForId from "../Charts/getChartColorForId";
import AsyncLoader from "../Core/AsyncLoader";
import Constructor from "../Core/Constructor";
import filterOutUndefined from "../Core/filterOutUndefined";
import isDefined from "../Core/isDefined";
import { JsonObject } from "../Core/Json";
import makeRealPromise from "../Core/makeRealPromise";
import MapboxVectorTileImageryProvider from "../Map/MapboxVectorTileImageryProvider";
import RegionProvider from "../Map/RegionProvider";
import JSRegionProviderList from "../Map/RegionProviderList";
import { calculateDomain, ChartAxis, ChartItem } from "../Models/Chartable";
import CommonStrata from "../Models/CommonStrata";
import { ImageryParts } from "../Models/Mappable";
import Model from "../Models/Model";
import ModelPropertiesFromTraits from "../Models/ModelPropertiesFromTraits";

import TableColumn from "../Table/TableColumn";
import TableColumnType from "../Table/TableColumnType";
import TableStyle from "../Table/TableStyle";
import LegendTraits from "../Traits/LegendTraits";
import TableTraits from "../Traits/TableTraits";
<<<<<<< HEAD
import SelectableDimensions, {
  SelectableDimension,
  DimensionOption
} from "../Models/SelectableDimensions";
=======
import TimeInterval from "terriajs-cesium/Source/Core/TimeInterval";
import TimeIntervalCollection from "terriajs-cesium/Source/Core/TimeIntervalCollection";
import TimeIntervalCollectionProperty from "terriajs-cesium/Source/DataSources/TimeIntervalCollectionProperty";
import Color from "terriajs-cesium/Source/Core/Color";
import Cartesian3 from "terriajs-cesium/Source/Core/Cartesian3";
import createLongitudeLatitudeFeaturePerId from "../Table/createLongitudeLatitudeFeaturePerId";
import createLongitudeLatitudeFeaturePerRow from "../Table/createLongitudeLatitudeFeaturePerRow";
>>>>>>> 11920b7a

// TypeScript 3.6.3 can't tell JSRegionProviderList is a class and reports
//   Cannot use namespace 'JSRegionProviderList' as a type.ts(2709)
// This is a dodgy workaround.
class RegionProviderList extends JSRegionProviderList {}
function TableMixin<T extends Constructor<Model<TableTraits>>>(Base: T) {
  abstract class TableMixin extends Base implements SelectableDimensions {
    get hasTableMixin() {
      return true;
    }
    /**
     * The raw data table in column-major format, i.e. the outer array is an
     * array of columns.
     */
    @observable
    dataColumnMajor: string[][] | undefined;

    /**
     * The list of region providers to be used with this table.
     */
    @observable
    regionProviderList: RegionProviderList | undefined;

    private _dataLoader = new AsyncLoader(this.forceLoadTableMixin.bind(this));

    /**
     * Gets a {@link TableColumn} for each of the columns in the raw data.
     */
    @computed
    get tableColumns(): readonly TableColumn[] {
      if (this.dataColumnMajor === undefined) {
        return [];
      }
      return this.dataColumnMajor.map((_, i) => this.getTableColumn(i));
    }

    /**
     * Gets a {@link TableStyle} for each of the {@link styles}. If there
     * are no styles, returns an empty array.
     */
    @computed
    get tableStyles(): TableStyle[] {
      if (this.styles === undefined) {
        return [];
      }
      return this.styles.map((_, i) => this.getTableStyle(i));
    }

    /**
     * Gets the default {@link TableStyle}, which is used for styling
     * only when there are no styles defined.
     */
    @computed
    get defaultTableStyle(): TableStyle {
      return new TableStyle(this, -1);
    }

    /**
     * Gets the {@link TableStyleTraits#id} of the currently-active style.
     * Note that this is a trait so there is no guarantee that a style
     * with this ID actually exists. If no active style is explicitly
     * specified, the ID of the first style with a scalar color column is used.
     * If there is no such style the id of the first style of the {@link #styles}
     * is used.
     */
    @computed
    get activeStyle(): string | undefined {
      const value = super.activeStyle;
      if (value !== undefined) {
        return value;
      } else if (this.styles && this.styles.length > 0) {
        // Find and return a style with scalar color column if it exists,
        // otherwise just return the first available style id.
        const styleWithScalarColorColumn = this.styles.find(s => {
          const colName = s.color.colorColumn;
          return (
            colName &&
            this.findColumnByName(colName)?.type === TableColumnType.scalar
          );
        });
        return styleWithScalarColorColumn?.id || this.styles[0].id;
      }
      return undefined;
    }

    /**
     * Gets the active {@link TableStyle}, which is the item from {@link #tableStyles}
     * with an ID that matches {@link #activeStyle}, if any.
     */
    @computed
    get activeTableStyle(): TableStyle {
      const activeStyle = this.activeStyle;
      if (activeStyle === undefined) {
        return this.defaultTableStyle;
      }
      let ret = this.tableStyles.find(style => style.id === this.activeStyle);
      if (ret === undefined) {
        return this.defaultTableStyle;
      }

      return ret;
    }

    @computed
    get xColumn(): TableColumn | undefined {
      return this.activeTableStyle.xAxisColumn;
    }

    @computed
    get yColumns(): TableColumn[] {
      const lines = this.activeTableStyle.chartTraits.lines;
      return filterOutUndefined(
        lines.map(line =>
          line.yAxisColumn === undefined
            ? undefined
            : this.findColumnByName(line.yAxisColumn)
        )
      );
    }

    @computed
    get disableOpacityControl() {
      // disable opacity control for point tables
      return this.activeTableStyle.isPoints();
    }

    /**
     * Gets the items to show on the map.
     */
    @computed
    get mapItems(): (DataSource | ImageryParts)[] {
      const result: (DataSource | ImageryParts)[] = [];

      return filterOutUndefined([
        this.createLongitudeLatitudeDataSource(this.activeTableStyle),
        this.createRegionMappedImageryLayer(this.activeTableStyle)
      ]);
    }

    /**
     * Gets the items to show on a chart.
     *
     */
    @computed
    get chartItems(): ChartItem[] {
      const style = this.activeTableStyle;
      if (style === undefined || !style.isChart()) {
        return [];
      }

      const xColumn = style.xAxisColumn;
      const lines = style.chartTraits.lines;
      if (xColumn === undefined || lines.length === 0) {
        return [];
      }

      const xValues: readonly (Date | number | null)[] =
        xColumn.type === TableColumnType.time
          ? xColumn.valuesAsDates.values
          : xColumn.valuesAsNumbers.values;

      const xAxis: ChartAxis = {
        scale: xColumn.type === TableColumnType.time ? "time" : "linear",
        units: xColumn.traits.units
      };

      return filterOutUndefined(
        lines.map(line => {
          const yColumn = line.yAxisColumn
            ? this.findColumnByName(line.yAxisColumn)
            : undefined;
          if (yColumn === undefined) {
            return undefined;
          }
          const yValues = yColumn.valuesAsNumbers.values;

          const points: ChartPoint[] = [];
          for (let i = 0; i < xValues.length; ++i) {
            const x = xValues[i];
            const y = yValues[i];
            if (x === null || y === null) {
              continue;
            }
            points.push({ x, y });
          }

          const colorId = `color-${this.uniqueId}-${this.name}-${yColumn.name}`;

          return {
            item: this,
            name: yColumn.traits.title || yColumn.name,
            categoryName: this.name,
            key: `key${this.uniqueId}-${this.name}-${yColumn.name}`,
            type: "line",
            xAxis,
            points,
            domain: calculateDomain(points),
            units: yColumn.traits.units,
            isSelectedInWorkbench: line.isSelectedInWorkbench,
            showInChartPanel: this.show && line.isSelectedInWorkbench,
            updateIsSelectedInWorkbench: (isSelected: boolean) => {
              runInAction(() => {
                line.setTrait(
                  CommonStrata.user,
                  "isSelectedInWorkbench",
                  isSelected
                );
              });
            },
            getColor: () => {
              return line.color || getChartColorForId(colorId);
            }
          };
        })
      );
    }

    @computed
    get selectableDimensions(): SelectableDimension[] {
      return filterOutUndefined([
        this.styleDimensions,
        this.regionColumnDimensions,
        this.regionProviderDimensions
      ]);
    }

    /**
     * Takes {@link TableStyle}s and returns a SelectableDimension which can be rendered in a Select dropdown
     */
    @computed
    get styleDimensions(): SelectableDimension | undefined {
      if (this.mapItems.length === 0 && !this.enableManualRegionMapping) {
        return;
      }
      const tableModel = this;
      return {
        get id(): string {
          return "activeStyle";
        },
        get name(): string {
          return "Display Variable";
        },
        get options(): readonly DimensionOption[] {
          return tableModel.tableStyles.map(style => {
            return {
              id: style.id,
              name: style.styleTraits.title || style.id
            };
          });
        },
        get selectedId(): string | undefined {
          return tableModel.activeStyle;
        },
        setDimensionValue(stratumId: string, styleId: string) {
          tableModel.setTrait(stratumId, "activeStyle", styleId);
        }
      };
    }

<<<<<<< HEAD
    /**
     * Creates SelectableDimension for regionProviderList - the list of all available region providers.
     * {@link TableTraits#enableManualRegionMapping} must be enabled.
     */
    @computed
    get regionProviderDimensions(): SelectableDimension | undefined {
      if (
        !this.enableManualRegionMapping ||
        !Array.isArray(this.regionProviderList?.regionProviders) ||
        !isDefined(this.activeTableStyle.regionColumn)
      ) {
        return;
      }

      return {
        get id(): string {
          return "regionMapping";
        },
        get name(): string {
          return "Region Mapping";
        },
        options: this.regionProviderList!.regionProviders.map(
          regionProvider => {
            return {
              name: regionProvider.regionType,
              id: regionProvider.regionType
            };
          }
        ),
        allowUndefined: true,
        selectedId: this.activeTableStyle.regionColumn?.regionType?.regionType,
        setDimensionValue: (stratumId: string, regionType: string) => {
          let columnTraits = this.columns?.find(
            column => column.name === this.activeTableStyle.regionColumn?.name
          );
          if (!isDefined(columnTraits)) {
            columnTraits = this.addObject(
              stratumId,
              "columns",
              this.activeTableStyle.regionColumn!.name
            )!;
            columnTraits.setTrait(
              stratumId,
              "name",
              this.activeTableStyle.regionColumn!.name
            );
          }

          columnTraits.setTrait(stratumId, "regionType", regionType);
        }
      };
    }

    /**
     * Creates SelectableDimension for region column - the options contains a list of all columns.
     * {@link TableTraits#enableManualRegionMapping} must be enabled.
     */
    @computed
    get regionColumnDimensions(): SelectableDimension | undefined {
      if (
        !this.enableManualRegionMapping ||
        !Array.isArray(this.regionProviderList?.regionProviders)
      ) {
        return;
      }

      return {
        get id(): string {
          return "regionColumn";
        },
        get name(): string {
          return "Region Column";
        },
        options: this.tableStyles.map(tableStyle => {
          return {
            name: tableStyle.id,
            id: tableStyle.id
          };
        }),
        selectedId: this.activeTableStyle.regionColumn?.name,
        setDimensionValue: (stratumId: string, regionCol: string) => {
          this.defaultStyle.setTrait(stratumId, "regionColumn", regionCol);
        }
      };
=======
    @computed
    get rowIds(): number[] {
      const nRows = (this.dataColumnMajor?.[0]?.length || 1) - 1;
      const ids = [...new Array(nRows).keys()];
      return ids;
    }

    @computed
    get isSampled(): boolean {
      return this.activeTableStyle.timeTraits.isSampled;
>>>>>>> 11920b7a
    }

    get legends(): readonly ModelPropertiesFromTraits<LegendTraits>[] {
      if (this.mapItems.length > 0) {
        const colorLegend = this.activeTableStyle.colorTraits.legend;
        return filterOutUndefined([colorLegend]);
      } else {
        return [];
      }
    }

    findFirstColumnByType(type: TableColumnType): TableColumn | undefined {
      return this.tableColumns.find(column => column.type === type);
    }

    findColumnByName(name: string): TableColumn | undefined {
      return this.tableColumns.find(column => column.name === name);
    }

    protected abstract forceLoadTableData(): Promise<string[][]>;

    private forceLoadTableMixin(): Promise<void> {
      const regionProvidersPromise: Promise<
        RegionProviderList | undefined
      > = makeRealPromise(
        RegionProviderList.fromUrl(
          this.terria.configParameters.regionMappingDefinitionsUrl,
          this.terria.corsProxy
        )
      );
      const dataPromise = this.forceLoadTableData();
      return Promise.all([regionProvidersPromise, dataPromise]).then(
        ([regionProviderList, dataColumnMajor]) => {
          runInAction(() => {
            this.regionProviderList = regionProviderList;
            this.dataColumnMajor = dataColumnMajor;
          });
        }
      );
    }

    protected forceLoadChartItems() {
      return this._dataLoader.load();
    }

    protected forceLoadMapItems() {
      return this._dataLoader.load();
    }

    dispose() {
      super.dispose();
      this._dataLoader.dispose();
    }

    /*
     * Appends new table data in column major format to this table.
     * It is assumed that thhe column order is the same for both the tables.
     */
    @action
    append(dataColumnMajor2: string[][]) {
      if (
        this.dataColumnMajor !== undefined &&
        this.dataColumnMajor.length !== dataColumnMajor2.length
      ) {
        throw new DeveloperError(
          "Cannot add tables with different numbers of columns."
        );
      }

      const appended = this.dataColumnMajor || [];
      dataColumnMajor2.forEach((newRows, col) => {
        if (appended[col] === undefined) {
          appended[col] = [];
        }
        appended[col].push(...newRows);
      });
      this.dataColumnMajor = appended;
    }

    private readonly createLongitudeLatitudeDataSource = createTransformer(
      (style: TableStyle): DataSource | undefined => {
        if (!style.isPoints()) {
          return undefined;
        }

        const dataSource = new CustomDataSource(this.name || "Table");
        dataSource.entities.suspendEvents();

        let features: Entity[];
        if (style.isTimeVaryingPointsWithId()) {
          features = createLongitudeLatitudeFeaturePerId(style);
        } else {
          features = createLongitudeLatitudeFeaturePerRow(style);
        }

        features.forEach(f => dataSource.entities.add(f));
        dataSource.show = this.show;
        dataSource.entities.resumeEvents();
        return dataSource;
      }
    );

    private readonly createRegionMappedImageryLayer = createTransformer(
      (style: TableStyle): ImageryParts | undefined => {
        if (!style.isRegions()) {
          return undefined;
        }

        const regionColumn = style.regionColumn;
        const regionType: any = regionColumn.regionType;
        if (regionType === undefined) {
          return undefined;
        }

        const baseMapContrastColor = "white"; //this.terria.baseMapContrastColor;

        const colorColumn = style.colorColumn;
        const valueFunction =
          colorColumn !== undefined
            ? colorColumn.valueFunctionForType
            : () => null;
        const colorMap = (this.activeTableStyle || this.defaultTableStyle)
          .colorMap;
        const valuesAsRegions = regionColumn.valuesAsRegions;

        return {
          alpha: this.opacity,
          imageryProvider: new MapboxVectorTileImageryProvider({
            url: regionType.server,
            layerName: regionType.layerName,
            styleFunc: function(feature: any) {
              const featureRegion = feature.properties[regionType.regionProp];
              const regionIdString =
                featureRegion !== undefined && featureRegion !== null
                  ? featureRegion.toString()
                  : "";
              const rowNumbers = valuesAsRegions.regionIdToRowNumbersMap.get(
                regionIdString.toLowerCase()
              );
              let value: string | number | null;

              if (rowNumbers === undefined) {
                value = null;
              } else if (typeof rowNumbers === "number") {
                value = valueFunction(rowNumbers);
              } else {
                // TODO: multiple rows have data for this region
                value = valueFunction(rowNumbers[0]);
              }

              const color = colorMap.mapValueToColor(value);
              if (color === undefined) {
                return undefined;
              }

              return {
                fillStyle: color.toCssColorString(),
                strokeStyle: baseMapContrastColor,
                lineWidth: 1,
                lineJoin: "miter"
              };
            },
            subdomains: regionType.serverSubdomains,
            rectangle: Rectangle.fromDegrees(
              regionType.bbox[0],
              regionType.bbox[1],
              regionType.bbox[2],
              regionType.bbox[3]
            ),
            minimumZoom: regionType.serverMinZoom,
            maximumNativeZoom: regionType.serverMaxNativeZoom,
            maximumZoom: regionType.serverMaxZoom,
            uniqueIdProp: regionType.uniqueIdProp,
            featureInfoFunc: (feature: any) => {
              if (
                isDefined(style.regionColumn) &&
                isDefined(style.regionColumn.regionType) &&
                isDefined(style.regionColumn.regionType.regionProp)
              ) {
                const regionColumn = style.regionColumn;
                const regionType = regionColumn.regionType;

                if (!isDefined(regionType)) return undefined;

                const regionId: any = regionColumn.valuesAsRegions.regionIdToRowNumbersMap.get(
                  feature.properties[regionType.regionProp]
                );
                let d = null;

                // TODO - find a better way to handle time-varying feature info's
                if (Array.isArray(regionId)) {
                  d = this.getRowValues(regionId[0]);
                } else {
                  d = this.getRowValues(regionId);
                }
                return this.featureInfoFromFeature(
                  regionType,
                  d,
                  feature.properties[regionType.uniqueIdProp]
                );
              }

              return undefined;
            }
          }),
          show: this.show
        };
      }
    );

    private featureInfoFromFeature(
      region: RegionProvider,
      data: JsonObject,
      regionId: any
    ) {
      const featureInfo = new ImageryLayerFeatureInfo();
      if (isDefined(region.nameProp)) {
        featureInfo.name = data[region.nameProp] as string;
      }

      data.id = regionId;
      featureInfo.data = data;

      featureInfo.configureDescriptionFromProperties(data);
      featureInfo.configureNameFromProperties(data);
      return featureInfo;
    }

    private getRowValues(index: number): JsonObject {
      const result: JsonObject = {};

      this.tableColumns.forEach(column => {
        result[column.name] = column.values[index];
      });

      return result;
    }

    private readonly getTableColumn = createTransformer((index: number) => {
      return new TableColumn(this, index);
    });

    private readonly getTableStyle = createTransformer((index: number) => {
      return new TableStyle(this, index);
    });
  }

  return TableMixin;
}

namespace TableMixin {
  export interface TableMixin
    extends InstanceType<ReturnType<typeof TableMixin>> {}

  export function isMixedInto(model: any): model is TableMixin {
    return model && model.hasTableMixin;
  }
}

export default TableMixin;<|MERGE_RESOLUTION|>--- conflicted
+++ resolved
@@ -1,22 +1,12 @@
 import { action, computed, observable, runInAction } from "mobx";
 import { createTransformer } from "mobx-utils";
-<<<<<<< HEAD
-import Cartesian3 from "terriajs-cesium/Source/Core/Cartesian3";
-import Color from "terriajs-cesium/Source/Core/Color";
-=======
->>>>>>> 11920b7a
 import DeveloperError from "terriajs-cesium/Source/Core/DeveloperError";
-import JulianDate from "terriajs-cesium/Source/Core/JulianDate";
 import Rectangle from "terriajs-cesium/Source/Core/Rectangle";
 import CustomDataSource from "terriajs-cesium/Source/DataSources/CustomDataSource";
 import DataSource from "terriajs-cesium/Source/DataSources/DataSource";
 import Entity from "terriajs-cesium/Source/DataSources/Entity";
-import PointGraphics from "terriajs-cesium/Source/DataSources/PointGraphics";
-import SampledPositionProperty from "terriajs-cesium/Source/DataSources/SampledPositionProperty";
-import SampledProperty from "terriajs-cesium/Source/DataSources/SampledProperty";
-import TimeIntervalCollectionPositionProperty from "terriajs-cesium/Source/DataSources/TimeIntervalCollectionPositionProperty";
-import HeightReference from "terriajs-cesium/Source/Scene/HeightReference";
 import ImageryLayerFeatureInfo from "terriajs-cesium/Source/Scene/ImageryLayerFeatureInfo";
+
 import { ChartPoint } from "../Charts/ChartData";
 import getChartColorForId from "../Charts/getChartColorForId";
 import AsyncLoader from "../Core/AsyncLoader";
@@ -33,26 +23,17 @@
 import { ImageryParts } from "../Models/Mappable";
 import Model from "../Models/Model";
 import ModelPropertiesFromTraits from "../Models/ModelPropertiesFromTraits";
-
+import SelectableDimensions, {
+  SelectableDimension,
+  DimensionOption
+} from "../Models/SelectableDimensions";
 import TableColumn from "../Table/TableColumn";
 import TableColumnType from "../Table/TableColumnType";
 import TableStyle from "../Table/TableStyle";
 import LegendTraits from "../Traits/LegendTraits";
 import TableTraits from "../Traits/TableTraits";
-<<<<<<< HEAD
-import SelectableDimensions, {
-  SelectableDimension,
-  DimensionOption
-} from "../Models/SelectableDimensions";
-=======
-import TimeInterval from "terriajs-cesium/Source/Core/TimeInterval";
-import TimeIntervalCollection from "terriajs-cesium/Source/Core/TimeIntervalCollection";
-import TimeIntervalCollectionProperty from "terriajs-cesium/Source/DataSources/TimeIntervalCollectionProperty";
-import Color from "terriajs-cesium/Source/Core/Color";
-import Cartesian3 from "terriajs-cesium/Source/Core/Cartesian3";
 import createLongitudeLatitudeFeaturePerId from "../Table/createLongitudeLatitudeFeaturePerId";
 import createLongitudeLatitudeFeaturePerRow from "../Table/createLongitudeLatitudeFeaturePerRow";
->>>>>>> 11920b7a
 
 // TypeScript 3.6.3 can't tell JSRegionProviderList is a class and reports
 //   Cannot use namespace 'JSRegionProviderList' as a type.ts(2709)
@@ -312,7 +293,6 @@
       };
     }
 
-<<<<<<< HEAD
     /**
      * Creates SelectableDimension for regionProviderList - the list of all available region providers.
      * {@link TableTraits#enableManualRegionMapping} must be enabled.
@@ -397,7 +377,8 @@
           this.defaultStyle.setTrait(stratumId, "regionColumn", regionCol);
         }
       };
-=======
+    }
+
     @computed
     get rowIds(): number[] {
       const nRows = (this.dataColumnMajor?.[0]?.length || 1) - 1;
@@ -408,7 +389,6 @@
     @computed
     get isSampled(): boolean {
       return this.activeTableStyle.timeTraits.isSampled;
->>>>>>> 11920b7a
     }
 
     get legends(): readonly ModelPropertiesFromTraits<LegendTraits>[] {
