import { VectorTileFeature } from "@mapbox/vector-tile";
import { action, computed, observable, runInAction } from "mobx";
import { createTransformer } from "mobx-utils";
import DeveloperError from "terriajs-cesium/Source/Core/DeveloperError";
import JulianDate from "terriajs-cesium/Source/Core/JulianDate";
import Rectangle from "terriajs-cesium/Source/Core/Rectangle";
import TimeInterval from "terriajs-cesium/Source/Core/TimeInterval";
import CustomDataSource from "terriajs-cesium/Source/DataSources/CustomDataSource";
import DataSource from "terriajs-cesium/Source/DataSources/DataSource";
import Entity from "terriajs-cesium/Source/DataSources/Entity";
import ImageryLayerFeatureInfo from "terriajs-cesium/Source/Scene/ImageryLayerFeatureInfo";
import { ChartPoint } from "../Charts/ChartData";
import getChartColorForId from "../Charts/getChartColorForId";
import Constructor from "../Core/Constructor";
import filterOutUndefined from "../Core/filterOutUndefined";
import isDefined from "../Core/isDefined";
import { JsonObject } from "../Core/Json";
import { isLatLonHeight } from "../Core/LatLonHeight";
import makeRealPromise from "../Core/makeRealPromise";
import TerriaError from "../Core/TerriaError";
import MapboxVectorTileImageryProvider from "../Map/MapboxVectorTileImageryProvider";
import JSRegionProviderList from "../Map/RegionProviderList";
import CommonStrata from "../Models/CommonStrata";
import Model from "../Models/Model";
import SelectableDimensions, {
  SelectableDimension
} from "../Models/SelectableDimensions";
import createLongitudeLatitudeFeaturePerId from "../Table/createLongitudeLatitudeFeaturePerId";
import createLongitudeLatitudeFeaturePerRow from "../Table/createLongitudeLatitudeFeaturePerRow";
import TableColumn from "../Table/TableColumn";
import TableColumnType from "../Table/TableColumnType";
import TableStyle from "../Table/TableStyle";
import TableTraits from "../Traits/TableTraits";
<<<<<<< HEAD
import AsyncMappableMixin from "./AsyncMappableMixin";
import CatalogMemberMixin from "./CatalogMemberMixin";
=======
import ChartableMixin, {
  calculateDomain,
  ChartAxis,
  ChartItem
} from "./ChartableMixin";
>>>>>>> 21e1eb61
import DiscretelyTimeVaryingMixin, {
  DiscreteTimeAsJS
} from "./DiscretelyTimeVaryingMixin";
import ExportableMixin, { ExportData } from "./ExportableMixin";
import { ImageryParts } from "./MappableMixin";

// TypeScript 3.6.3 can't tell JSRegionProviderList is a class and reports
//   Cannot use namespace 'JSRegionProviderList' as a type.ts(2709)
// This is a dodgy workaround.
class RegionProviderList extends JSRegionProviderList {}
function TableMixin<T extends Constructor<Model<TableTraits>>>(Base: T) {
  abstract class TableMixin
    extends ExportableMixin(ChartableMixin(DiscretelyTimeVaryingMixin(Base)))
    implements SelectableDimensions {
    get hasTableMixin() {
      return true;
    }

    // Always use the getter and setter for this
    @observable
    protected _dataColumnMajor: string[][] | undefined;

    /**
     * The list of region providers to be used with this table.
     */
    @observable
    regionProviderList: RegionProviderList | undefined;

    /**
     * The raw data table in column-major format, i.e. the outer array is an
     * array of columns.
     */
    @computed
    get dataColumnMajor(): string[][] | undefined {
      const dataColumnMajor = this._dataColumnMajor;
      if (
        this.removeDuplicateRows &&
        dataColumnMajor !== undefined &&
        dataColumnMajor.length >= 1
      ) {
        // De-duplication is slow and memory expensive, so should be avoided if possible.
        const rowsToRemove = new Set();
        const seenRows = new Set();
        for (let i = 0; i < dataColumnMajor[0].length; i++) {
          const row = dataColumnMajor.map(col => col[i]).join();
          if (seenRows.has(row)) {
            // Mark row for deletion
            rowsToRemove.add(i);
          } else {
            seenRows.add(row);
          }
        }

        if (rowsToRemove.size > 0) {
          return dataColumnMajor.map(col =>
            col.filter((cell, idx) => !rowsToRemove.has(idx))
          );
        }
      }
      return dataColumnMajor;
    }

    set dataColumnMajor(newDataColumnMajor: string[][] | undefined) {
      this._dataColumnMajor = newDataColumnMajor;
    }

    /**
     * Gets a {@link TableColumn} for each of the columns in the raw data.
     */
    @computed
    get tableColumns(): readonly TableColumn[] {
      if (this.dataColumnMajor === undefined) {
        return [];
      }
      return this.dataColumnMajor.map((_, i) => this.getTableColumn(i));
    }

    /**
     * Gets a {@link TableStyle} for each of the {@link styles}. If there
     * are no styles, returns an empty array.
     */
    @computed
    get tableStyles(): TableStyle[] {
      if (this.styles === undefined) {
        return [];
      }
      return this.styles.map((_, i) => this.getTableStyle(i));
    }

    /**
     * Gets the default {@link TableStyle}, which is used for styling
     * only when there are no styles defined.
     */
    @computed
    get defaultTableStyle(): TableStyle {
      return new TableStyle(this, -1);
    }

    /**
     * Gets the {@link TableStyleTraits#id} of the currently-active style.
     * Note that this is a trait so there is no guarantee that a style
     * with this ID actually exists. If no active style is explicitly
     * specified, the ID of the first style with a scalar color column is used.
     * If there is no such style the id of the first style of the {@link #styles}
     * is used.
     */
    @computed
    get activeStyle(): string | undefined {
      const value = super.activeStyle;
      if (value !== undefined) {
        return value;
      } else if (this.styles && this.styles.length > 0) {
        // Find and return a style with scalar color column if it exists,
        // otherwise just return the first available style id.
        const styleWithScalarColorColumn = this.styles.find(s => {
          const colName = s.color.colorColumn;
          return (
            colName &&
            this.findColumnByName(colName)?.type === TableColumnType.scalar
          );
        });
        return styleWithScalarColorColumn?.id || this.styles[0].id;
      }
      return undefined;
    }

    /**
     * Gets the active {@link TableStyle}, which is the item from {@link #tableStyles}
     * with an ID that matches {@link #activeStyle}, if any.
     */
    @computed
    get activeTableStyle(): TableStyle {
      const activeStyle = this.activeStyle;
      if (activeStyle === undefined) {
        return this.defaultTableStyle;
      }
      let ret = this.tableStyles.find(style => style.id === this.activeStyle);
      if (ret === undefined) {
        return this.defaultTableStyle;
      }

      return ret;
    }

    @computed
    get xColumn(): TableColumn | undefined {
      return this.activeTableStyle.xAxisColumn;
    }

    @computed
    get yColumns(): TableColumn[] {
      const lines = this.activeTableStyle.chartTraits.lines;
      return filterOutUndefined(
        lines.map(line =>
          line.yAxisColumn === undefined
            ? undefined
            : this.findColumnByName(line.yAxisColumn)
        )
      );
    }

    @computed
    get disableOpacityControl() {
      // disable opacity control for point tables
      return this.activeTableStyle.isPoints();
    }

    @computed
    get _canExportData() {
      return isDefined(this.dataColumnMajor);
    }

    protected async _exportData(): Promise<ExportData | undefined> {
      if (isDefined(this.dataColumnMajor)) {
        // I am assuming all columns have the same length -> so use first column
        let csvString = this.dataColumnMajor[0]
          .map((row, rowIndex) =>
            this.dataColumnMajor!.map(col => col[rowIndex]).join(",")
          )
          .join("\n");

        return {
          name: (this.name || this.uniqueId)!,
          file: new Blob([csvString])
        };
      }

      throw new TerriaError({
        sender: this,
        message: "No data available to download."
      });
    }

    get supportsSplitting() {
      return isDefined(this.activeTableStyle.regionColumn);
    }

    /**
     * Gets the items to show on the map.
     */
    @computed
    get mapItems(): (DataSource | ImageryParts)[] {
      return filterOutUndefined([
        this.createLongitudeLatitudeDataSource(this.activeTableStyle),
        this.createRegionMappedImageryLayer({
          style: this.activeTableStyle,
          currentTime: this.currentDiscreteJulianDate
        })
      ]);
    }

    /**
     * Gets the items to show on a chart.
     *
     */
    @computed
    private get tableChartItems(): ChartItem[] {
      const style = this.activeTableStyle;
      if (style === undefined || !style.isChart()) {
        return [];
      }

      const xColumn = style.xAxisColumn;
      const lines = style.chartTraits.lines;
      if (xColumn === undefined || lines.length === 0) {
        return [];
      }

      const xValues: readonly (Date | number | null)[] =
        xColumn.type === TableColumnType.time
          ? xColumn.valuesAsDates.values
          : xColumn.valuesAsNumbers.values;

      const xAxis: ChartAxis = {
        scale: xColumn.type === TableColumnType.time ? "time" : "linear",
        units: xColumn.units
      };

      return filterOutUndefined(
        lines.map(line => {
          const yColumn = line.yAxisColumn
            ? this.findColumnByName(line.yAxisColumn)
            : undefined;
          if (yColumn === undefined) {
            return undefined;
          }
          const yValues = yColumn.valuesAsNumbers.values;

          const points: ChartPoint[] = [];
          for (let i = 0; i < xValues.length; ++i) {
            const x = xValues[i];
            const y = yValues[i];
            if (x === null || y === null) {
              continue;
            }
            points.push({ x, y });
          }

          if (points.length <= 1) return;

          const colorId = `color-${this.uniqueId}-${this.name}-${yColumn.name}`;

          return {
            item: this,
            name: line.name ?? yColumn.title,
            categoryName: this.name,
            key: `key${this.uniqueId}-${this.name}-${yColumn.name}`,
            type: this.chartType ?? "line",
            xAxis,
            points,
            domain: calculateDomain(points),
            units: yColumn.units,
            isSelectedInWorkbench: line.isSelectedInWorkbench,
            showInChartPanel: this.show && line.isSelectedInWorkbench,
            updateIsSelectedInWorkbench: (isSelected: boolean) => {
              runInAction(() => {
                line.setTrait(
                  CommonStrata.user,
                  "isSelectedInWorkbench",
                  isSelected
                );
              });
            },
            getColor: () => {
              return line.color || getChartColorForId(colorId);
            },
            pointOnMap: isLatLonHeight(this.chartPointOnMap)
              ? this.chartPointOnMap
              : undefined
          };
        })
      );
    }

    @computed
    get chartItems() {
      return filterOutUndefined([
        // If time-series region mapping - show time points chart
        this.activeTableStyle.isRegions() && this.discreteTimes?.length
          ? this.momentChart
          : undefined,
        ...this.tableChartItems
      ]);
    }

    @computed
<<<<<<< HEAD
    get shortReport(): string | undefined {
      if (
        this.dataColumnMajor &&
        !(CatalogMemberMixin.isMixedInto(this) && this.isLoading) &&
        this.chartItems.length === 0 &&
        this.mapItems.length === 0
      ) {
        return "No chart or map data available to show";
      }
      return super.shortReport;
    }

    @computed
=======
>>>>>>> 21e1eb61
    get selectableDimensions(): SelectableDimension[] {
      return filterOutUndefined([
        this.regionColumnDimensions,
        this.regionProviderDimensions,
        this.styleDimensions
      ]);
    }

    /**
     * Takes {@link TableStyle}s and returns a SelectableDimension which can be rendered in a Select dropdown
     */
    @computed
    get styleDimensions(): SelectableDimension | undefined {
      if (this.mapItems.length === 0 && !this.enableManualRegionMapping) {
        return;
      }

      return {
        id: "activeStyle",
        name: "Display Variable",
        options: this.tableStyles.map(style => {
          return {
            id: style.id,
            name: style.title
          };
        }),
        selectedId: this.activeStyle,
        setDimensionValue: (stratumId: string, styleId: string) => {
          this.setTrait(stratumId, "activeStyle", styleId);
        }
      };
    }

    /**
     * Creates SelectableDimension for regionProviderList - the list of all available region providers.
     * {@link TableTraits#enableManualRegionMapping} must be enabled.
     */
    @computed
    get regionProviderDimensions(): SelectableDimension | undefined {
      if (
        !this.enableManualRegionMapping ||
        !Array.isArray(this.regionProviderList?.regionProviders) ||
        !isDefined(this.activeTableStyle.regionColumn)
      ) {
        return;
      }

      return {
        id: "regionMapping",
        name: "Region Mapping",
        options: this.regionProviderList!.regionProviders.map(
          regionProvider => {
            return {
              name: regionProvider.regionType,
              id: regionProvider.regionType
            };
          }
        ),
        allowUndefined: true,
        selectedId: this.activeTableStyle.regionColumn?.regionType?.regionType,
        setDimensionValue: (stratumId: string, regionType: string) => {
          let columnTraits = this.columns?.find(
            column => column.name === this.activeTableStyle.regionColumn?.name
          );
          if (!isDefined(columnTraits)) {
            columnTraits = this.addObject(
              stratumId,
              "columns",
              this.activeTableStyle.regionColumn!.name
            )!;
            columnTraits.setTrait(
              stratumId,
              "name",
              this.activeTableStyle.regionColumn!.name
            );
          }

          columnTraits.setTrait(stratumId, "regionType", regionType);
        }
      };
    }

    /**
     * Creates SelectableDimension for region column - the options contains a list of all columns.
     * {@link TableTraits#enableManualRegionMapping} must be enabled.
     */
    @computed
    get regionColumnDimensions(): SelectableDimension | undefined {
      if (
        !this.enableManualRegionMapping ||
        !Array.isArray(this.regionProviderList?.regionProviders)
      ) {
        return;
      }

      return {
        id: "regionColumn",
        name: "Region Column",
        options: this.tableColumns.map(col => {
          return {
            name: col.name,
            id: col.name
          };
        }),
        selectedId: this.activeTableStyle.regionColumn?.name,
        setDimensionValue: (stratumId: string, regionCol: string) => {
          this.defaultStyle.setTrait(stratumId, "regionColumn", regionCol);
        }
      };
    }

    @computed
    get rowIds(): number[] {
      const nRows = (this.dataColumnMajor?.[0]?.length || 1) - 1;
      const ids = [...new Array(nRows).keys()];
      return ids;
    }

    @computed
    get isSampled(): boolean {
      return this.activeTableStyle.timeTraits.isSampled;
    }

    @computed
    get discreteTimes():
      | { time: string; tag: string | undefined }[]
      | undefined {
      const dates = this.activeTableStyle.timeColumn?.valuesAsDates.values;
      if (dates === undefined) {
        return;
      }
      const times = filterOutUndefined(
        dates.map(d =>
          d ? { time: d.toISOString(), tag: undefined } : undefined
        )
      ).reduce(
        // is it correct for discrete times to remove duplicates?
        // see discussion on https://github.com/TerriaJS/terriajs/pull/4577
        // duplicates will mess up the indexing problem as our `<DateTimePicker />`
        // will eliminate duplicates on the UI front, so given the datepicker
        // expects uniques, return uniques here
        (acc: DiscreteTimeAsJS[], time) =>
          !acc.some(
            accTime => accTime.time === time.time && accTime.tag === time.tag
          )
            ? [...acc, time]
            : acc,
        []
      );
      return times;
    }

    @computed
    get legends() {
      if (this.mapItems.length > 0) {
        const colorLegend = this.activeTableStyle.colorTraits.legend;
        return filterOutUndefined([colorLegend]);
      } else {
        return [];
      }
    }

    findFirstColumnByType(type: TableColumnType): TableColumn | undefined {
      return this.tableColumns.find(column => column.type === type);
    }

    findColumnByName(name: string): TableColumn | undefined {
      return this.tableColumns.find(column => column.name === name);
    }

    protected async forceLoadMapItems() {
      const dataColumnMajor = await this.forceLoadTableData();

      if (dataColumnMajor !== undefined && dataColumnMajor !== null) {
        runInAction(() => {
          this.dataColumnMajor = dataColumnMajor;
        });
      }
    }

    /**
     * Forces load of the table data. This method does _not_ need to consider
     * whether the table data is already loaded.
     *
     * It is guaranteed that `loadMetadata` has finished before this is called, and `regionProviderList` is set.
     *
     * You **can not** make changes to observables until **after** an asynchronous call {@see AsyncLoader}.
     */
    protected abstract forceLoadTableData(): Promise<string[][] | undefined>;

    async loadRegionProviderList() {
      if (isDefined(this.regionProviderList)) return;

      const regionProvidersPromise:
        | RegionProviderList
        | undefined = await makeRealPromise(
        RegionProviderList.fromUrl(
          this.terria.configParameters.regionMappingDefinitionsUrl,
          this.terria.corsProxy
        )
      );
      runInAction(() => (this.regionProviderList = regionProvidersPromise));
    }

    /*
     * Appends new table data in column major format to this table.
     * It is assumed that the column order is the same for both the tables.
     */
    @action
    append(dataColumnMajor2: string[][]) {
      if (
        this.dataColumnMajor !== undefined &&
        this.dataColumnMajor.length !== dataColumnMajor2.length
      ) {
        throw new DeveloperError(
          "Cannot add tables with different numbers of columns."
        );
      }

      const appended = this.dataColumnMajor || [];
      dataColumnMajor2.forEach((newRows, col) => {
        if (appended[col] === undefined) {
          appended[col] = [];
        }
        appended[col].push(...newRows);
      });
      this.dataColumnMajor = appended;
    }

    private readonly createLongitudeLatitudeDataSource = createTransformer(
      (style: TableStyle): DataSource | undefined => {
        if (!style.isPoints()) {
          return undefined;
        }

        const dataSource = new CustomDataSource(this.name || "Table");
        dataSource.entities.suspendEvents();

        let features: Entity[];
        if (style.isTimeVaryingPointsWithId()) {
          features = createLongitudeLatitudeFeaturePerId(style);
        } else {
          features = createLongitudeLatitudeFeaturePerRow(style);
        }

        features.forEach(f => dataSource.entities.add(f));
        dataSource.show = this.show;
        dataSource.entities.resumeEvents();
        return dataSource;
      }
    );

    private readonly createRegionMappedImageryLayer = createTransformer(
      (input: {
        style: TableStyle;
        currentTime: JulianDate | undefined;
      }): ImageryParts | undefined => {
        if (!input.style.isRegions()) {
          return undefined;
        }

        const regionColumn = input.style.regionColumn;
        const regionType = regionColumn.regionType;
        if (regionType === undefined) {
          return undefined;
        }

        const baseMapContrastColor = "white"; //this.terria.baseMapContrastColor;

        const colorColumn = input.style.colorColumn;
        const valueFunction =
          colorColumn !== undefined
            ? colorColumn.valueFunctionForType
            : () => null;
        const colorMap = (this.activeTableStyle || this.defaultTableStyle)
          .colorMap;
        const valuesAsRegions = regionColumn.valuesAsRegions;

        let currentTimeRows: number[] | undefined;

        // TODO: this is already implemented in RegionProvider.prototype.mapRegionsToIndicesInto, but regionTypes require "loading" for this to work. I think the whole RegionProvider thing needs to be re-done in TypeScript at some point and then we can move stuff into that.
        // If time varying, get row indices which match
        if (input.currentTime && input.style.timeIntervals) {
          currentTimeRows = input.style.timeIntervals.reduce<number[]>(
            (rows, timeInterval, index) => {
              if (
                timeInterval &&
                TimeInterval.contains(timeInterval, input.currentTime!)
              ) {
                rows.push(index);
              }
              return rows;
            },
            []
          );
        }

        const catalogItem = this;

        return {
          alpha: this.opacity,
          imageryProvider: new MapboxVectorTileImageryProvider({
            url: regionType.server,
            layerName: regionType.layerName,
            styleFunc: function(feature: any) {
              const featureRegion = feature.properties[regionType.regionProp];
              const regionIdString =
                featureRegion !== undefined && featureRegion !== null
                  ? featureRegion.toString()
                  : "";

<<<<<<< HEAD
              let rowNumber = filterRows(
=======
              let rowNumber = catalogItem.getImageryLayerFilteredRows(
                input,
                currentTimeRows,
>>>>>>> 21e1eb61
                valuesAsRegions.regionIdToRowNumbersMap.get(
                  regionIdString.toLowerCase()
                )
              );
              let value: string | number | null = isDefined(rowNumber)
                ? valueFunction(rowNumber)
                : null;

              const color = colorMap.mapValueToColor(value);
              if (color === undefined) {
                return undefined;
              }

              return {
                fillStyle: color.toCssColorString(),
                strokeStyle: baseMapContrastColor,
                lineWidth: 1,
                lineJoin: "miter"
              };
            },
            subdomains: regionType.serverSubdomains,
            rectangle:
              Array.isArray(regionType.bbox) && regionType.bbox.length >= 4
                ? Rectangle.fromDegrees(
                    regionType.bbox[0],
                    regionType.bbox[1],
                    regionType.bbox[2],
                    regionType.bbox[3]
                  )
                : undefined,
            minimumZoom: regionType.serverMinZoom,
            maximumNativeZoom: regionType.serverMaxNativeZoom,
            maximumZoom: regionType.serverMaxZoom,
            uniqueIdProp: regionType.uniqueIdProp,
            featureInfoFunc: (feature: any) =>
              this.getImageryLayerFeatureInfo(input, feature, currentTimeRows)
          }),
          show: this.show,
          clippingRectangle: this.clipToRectangle
            ? this.cesiumRectangle
            : undefined
        };
      }
    );

    /**
     * Filters row numbers by time (if applicable) - for a given region mapped ImageryLayer
     */
    private getImageryLayerFilteredRows(
      input: {
        style: TableStyle;
        currentTime: JulianDate | undefined;
      },
      currentTimeRows: number[] | undefined,
      rowNumbers: number | readonly number[] | undefined
    ): number | undefined {
      if (!isDefined(rowNumbers)) return;

      if (!isDefined(currentTimeRows)) {
        return Array.isArray(rowNumbers) ? rowNumbers[0] : rowNumbers;
      }

<<<<<<< HEAD
                const regionIds =
                  regionColumn.valuesAsRegions.regionIdToRowNumbersMap.get(
                    feature.properties[regionType.regionProp].toLowerCase()
                  ) ?? [];

                const filteredRegionId = filterRows(regionIds);

                let d: JsonObject | null = isDefined(filteredRegionId)
                  ? this.getRowValues(filteredRegionId)
                  : null;
=======
      if (
        typeof rowNumbers === "number" &&
        currentTimeRows.includes(rowNumbers)
      ) {
        return rowNumbers;
      } else if (Array.isArray(rowNumbers)) {
        const matchingTimeRows: number[] = rowNumbers.filter(row =>
          currentTimeRows!.includes(row)
        );
        if (matchingTimeRows.length <= 1) {
          return matchingTimeRows[0];
        }
        //In a time-varying dataset, intervals may
        // overlap at their endpoints (i.e. the end of one interval is the start of the next).
        // In that case, we want the later interval to apply.
        return matchingTimeRows.reduce((latestRow, currentRow) => {
          const currentInterval = input.style.timeIntervals?.[currentRow]?.stop;
          const latestInterval = input.style.timeIntervals?.[latestRow]?.stop;
          if (
            currentInterval &&
            latestInterval &&
            JulianDate.lessThan(latestInterval, currentInterval)
          ) {
            return currentRow;
          }
          return latestRow;
        }, matchingTimeRows[0]);
      }
    }

    /**
     * Get ImageryLayerFeatureInfo for a given ImageryLayer input and feature.
     */
    private getImageryLayerFeatureInfo(
      input: {
        style: TableStyle;
        currentTime: JulianDate | undefined;
      },
      feature: VectorTileFeature,
      currentTimeRows: number[] | undefined
    ) {
      if (
        isDefined(input.style.regionColumn) &&
        isDefined(input.style.regionColumn.regionType) &&
        isDefined(input.style.regionColumn.regionType.regionProp)
      ) {
        const regionType = input.style.regionColumn.regionType;
>>>>>>> 21e1eb61

        if (!isDefined(regionType)) return undefined;

<<<<<<< HEAD
                // Preserve values from d and insert feature properties after entries from d
                const featureData = Object.assign({}, d, feature.properties, d);

                const featureInfo = new ImageryLayerFeatureInfo();
                if (isDefined(regionType.nameProp)) {
                  featureInfo.name = featureData[regionType.nameProp] as string;
                }

                featureData.id = feature.properties[regionType.uniqueIdProp];
                featureInfo.properties = featureData;

                featureInfo.configureDescriptionFromProperties(featureData);
                featureInfo.configureNameFromProperties(featureData);

                // If time-series region-mapping - show timeseries chart
                if (
                  !isDefined(featureData._terria_getChartDetails) &&
                  this.discreteTimes &&
                  this.discreteTimes.length > 1 &&
                  this.activeTableStyle.timeColumn &&
                  this.activeTableStyle.colorColumn?.type ===
                    TableColumnType.scalar &&
                  Array.isArray(regionIds) &&
                  regionIds.length > 1
                ) {
                  const chartColumns = [
                    this.activeTableStyle.timeColumn,
                    this.activeTableStyle.colorColumn
                  ];
                  featureInfo.properties._terria_getChartDetails = () => ({
                    title: this.activeTableStyle.colorColumn?.title,
                    xName: this.activeTableStyle.timeColumn?.title,
                    yName: this.activeTableStyle.colorColumn?.title,
                    units: chartColumns.map(column => column.units || ""),
                    csvData: [
                      chartColumns.map(col => col!.title).join(","),
                      ...regionIds.map(i =>
                        chartColumns
                          .map(col => col.valueFunctionForType(i))
                          .join(",")
                      )
                    ].join("\n")
                  });
                }

                return featureInfo;
              }
=======
        const regionIds =
          input.style.regionColumn.valuesAsRegions.regionIdToRowNumbersMap.get(
            feature.properties[regionType.regionProp].toLowerCase()
          ) ?? [];
>>>>>>> 21e1eb61

        const filteredRegionId = this.getImageryLayerFilteredRows(
          input,
          currentTimeRows,
          regionIds
        );

<<<<<<< HEAD
=======
        let d: JsonObject | null = isDefined(filteredRegionId)
          ? this.getRowValues(filteredRegionId)
          : null;

        if (d === null) return;

        // Preserve values from d and insert feature properties after entries from d
        const featureData = Object.assign({}, d, feature.properties, d);

        const featureInfo = new ImageryLayerFeatureInfo();
        if (isDefined(regionType.nameProp)) {
          featureInfo.name = featureData[regionType.nameProp] as string;
        }

        featureData.id = feature.properties[regionType.uniqueIdProp];
        featureInfo.properties = featureData;

        featureInfo.configureDescriptionFromProperties(featureData);
        featureInfo.configureNameFromProperties(featureData);

        // If time-series region-mapping - show timeseries chart
        if (
          !isDefined(featureData._terria_getChartDetails) &&
          this.discreteTimes &&
          this.discreteTimes.length > 1 &&
          this.activeTableStyle.timeColumn &&
          this.activeTableStyle.colorColumn?.type === TableColumnType.scalar &&
          Array.isArray(regionIds) &&
          regionIds.length > 1
        ) {
          const chartColumns = [
            this.activeTableStyle.timeColumn,
            this.activeTableStyle.colorColumn
          ];
          featureInfo.properties._terria_getChartDetails = () => ({
            title: this.activeTableStyle.colorColumn?.title,
            xName: this.activeTableStyle.timeColumn?.title,
            yName: this.activeTableStyle.colorColumn?.title,
            units: chartColumns.map(column => column.units || ""),
            csvData: [
              chartColumns.map(col => col!.title).join(","),
              ...regionIds.map(i =>
                chartColumns.map(col => col.valueFunctionForType(i)).join(",")
              )
            ].join("\n")
          });
        }

        return featureInfo;
      }

      return undefined;
    }

>>>>>>> 21e1eb61
    private getRowValues(index: number): JsonObject {
      const result: JsonObject = {};

      this.tableColumns.forEach(column => {
        result[column.title] = column.valueFunctionForType(index);
      });

      return result;
    }

    private readonly getTableColumn = createTransformer((index: number) => {
      return new TableColumn(this, index);
    });

    private readonly getTableStyle = createTransformer((index: number) => {
      return new TableStyle(this, index);
    });
  }

  return TableMixin;
}

namespace TableMixin {
  export interface TableMixin
    extends InstanceType<ReturnType<typeof TableMixin>> {}

  export function isMixedInto(model: any): model is TableMixin {
    return model && model.hasTableMixin;
  }
}

export default TableMixin;<|MERGE_RESOLUTION|>--- conflicted
+++ resolved
@@ -31,16 +31,11 @@
 import TableColumnType from "../Table/TableColumnType";
 import TableStyle from "../Table/TableStyle";
 import TableTraits from "../Traits/TableTraits";
-<<<<<<< HEAD
-import AsyncMappableMixin from "./AsyncMappableMixin";
-import CatalogMemberMixin from "./CatalogMemberMixin";
-=======
 import ChartableMixin, {
   calculateDomain,
   ChartAxis,
   ChartItem
 } from "./ChartableMixin";
->>>>>>> 21e1eb61
 import DiscretelyTimeVaryingMixin, {
   DiscreteTimeAsJS
 } from "./DiscretelyTimeVaryingMixin";
@@ -347,22 +342,6 @@
     }
 
     @computed
-<<<<<<< HEAD
-    get shortReport(): string | undefined {
-      if (
-        this.dataColumnMajor &&
-        !(CatalogMemberMixin.isMixedInto(this) && this.isLoading) &&
-        this.chartItems.length === 0 &&
-        this.mapItems.length === 0
-      ) {
-        return "No chart or map data available to show";
-      }
-      return super.shortReport;
-    }
-
-    @computed
-=======
->>>>>>> 21e1eb61
     get selectableDimensions(): SelectableDimension[] {
       return filterOutUndefined([
         this.regionColumnDimensions,
@@ -674,13 +653,9 @@
                   ? featureRegion.toString()
                   : "";
 
-<<<<<<< HEAD
-              let rowNumber = filterRows(
-=======
               let rowNumber = catalogItem.getImageryLayerFilteredRows(
                 input,
                 currentTimeRows,
->>>>>>> 21e1eb61
                 valuesAsRegions.regionIdToRowNumbersMap.get(
                   regionIdString.toLowerCase()
                 )
@@ -743,18 +718,6 @@
         return Array.isArray(rowNumbers) ? rowNumbers[0] : rowNumbers;
       }
 
-<<<<<<< HEAD
-                const regionIds =
-                  regionColumn.valuesAsRegions.regionIdToRowNumbersMap.get(
-                    feature.properties[regionType.regionProp].toLowerCase()
-                  ) ?? [];
-
-                const filteredRegionId = filterRows(regionIds);
-
-                let d: JsonObject | null = isDefined(filteredRegionId)
-                  ? this.getRowValues(filteredRegionId)
-                  : null;
-=======
       if (
         typeof rowNumbers === "number" &&
         currentTimeRows.includes(rowNumbers)
@@ -802,64 +765,13 @@
         isDefined(input.style.regionColumn.regionType.regionProp)
       ) {
         const regionType = input.style.regionColumn.regionType;
->>>>>>> 21e1eb61
 
         if (!isDefined(regionType)) return undefined;
 
-<<<<<<< HEAD
-                // Preserve values from d and insert feature properties after entries from d
-                const featureData = Object.assign({}, d, feature.properties, d);
-
-                const featureInfo = new ImageryLayerFeatureInfo();
-                if (isDefined(regionType.nameProp)) {
-                  featureInfo.name = featureData[regionType.nameProp] as string;
-                }
-
-                featureData.id = feature.properties[regionType.uniqueIdProp];
-                featureInfo.properties = featureData;
-
-                featureInfo.configureDescriptionFromProperties(featureData);
-                featureInfo.configureNameFromProperties(featureData);
-
-                // If time-series region-mapping - show timeseries chart
-                if (
-                  !isDefined(featureData._terria_getChartDetails) &&
-                  this.discreteTimes &&
-                  this.discreteTimes.length > 1 &&
-                  this.activeTableStyle.timeColumn &&
-                  this.activeTableStyle.colorColumn?.type ===
-                    TableColumnType.scalar &&
-                  Array.isArray(regionIds) &&
-                  regionIds.length > 1
-                ) {
-                  const chartColumns = [
-                    this.activeTableStyle.timeColumn,
-                    this.activeTableStyle.colorColumn
-                  ];
-                  featureInfo.properties._terria_getChartDetails = () => ({
-                    title: this.activeTableStyle.colorColumn?.title,
-                    xName: this.activeTableStyle.timeColumn?.title,
-                    yName: this.activeTableStyle.colorColumn?.title,
-                    units: chartColumns.map(column => column.units || ""),
-                    csvData: [
-                      chartColumns.map(col => col!.title).join(","),
-                      ...regionIds.map(i =>
-                        chartColumns
-                          .map(col => col.valueFunctionForType(i))
-                          .join(",")
-                      )
-                    ].join("\n")
-                  });
-                }
-
-                return featureInfo;
-              }
-=======
         const regionIds =
           input.style.regionColumn.valuesAsRegions.regionIdToRowNumbersMap.get(
             feature.properties[regionType.regionProp].toLowerCase()
           ) ?? [];
->>>>>>> 21e1eb61
 
         const filteredRegionId = this.getImageryLayerFilteredRows(
           input,
@@ -867,8 +779,6 @@
           regionIds
         );
 
-<<<<<<< HEAD
-=======
         let d: JsonObject | null = isDefined(filteredRegionId)
           ? this.getRowValues(filteredRegionId)
           : null;
@@ -923,7 +833,6 @@
       return undefined;
     }
 
->>>>>>> 21e1eb61
     private getRowValues(index: number): JsonObject {
       const result: JsonObject = {};
 
