--- conflicted
+++ resolved
@@ -61,12 +61,8 @@
     extends ExportableMixin(
       DiscretelyTimeVaryingMixin(CatalogMemberMixin(Base))
     )
-<<<<<<< HEAD
-    implements SelectableDimensions, ViewingControls, FeatureInfoContext {
-=======
-    implements SelectableDimensions, ViewingControls
+    implements SelectableDimensions, ViewingControls, FeatureInfoContext
   {
->>>>>>> cad62a45
     /**
      * The default {@link TableStyle}, which is used for styling
      * only when there are no styles defined.
@@ -881,13 +877,8 @@
         }
 
         // _catalogItem property is needed for some feature picking functions (eg `featureInfoTemplate`)
-<<<<<<< HEAD
-        features.forEach(f => {
+        features.forEach((f) => {
           f._catalogItem = this;
-=======
-        features.forEach((f) => {
-          (f as any)._catalogItem = this;
->>>>>>> cad62a45
           dataSource.entities.add(f);
         });
         dataSource.show = this.show;
