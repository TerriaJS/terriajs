import { action, computed, observable, runInAction } from "mobx";
import { createTransformer } from "mobx-utils";
<<<<<<< HEAD
import Cartesian3 from "terriajs-cesium/Source/Core/Cartesian3";
import Color from "terriajs-cesium/Source/Core/Color";
=======
>>>>>>> c31e23fa
import DeveloperError from "terriajs-cesium/Source/Core/DeveloperError";
import JulianDate from "terriajs-cesium/Source/Core/JulianDate";
import Rectangle from "terriajs-cesium/Source/Core/Rectangle";
import TimeInterval from "terriajs-cesium/Source/Core/TimeInterval";
import CustomDataSource from "terriajs-cesium/Source/DataSources/CustomDataSource";
import DataSource from "terriajs-cesium/Source/DataSources/DataSource";
import Entity from "terriajs-cesium/Source/DataSources/Entity";
import ImageryLayerFeatureInfo from "terriajs-cesium/Source/Scene/ImageryLayerFeatureInfo";
import { ChartPoint } from "../Charts/ChartData";
import getChartColorForId from "../Charts/getChartColorForId";
import AsyncLoader from "../Core/AsyncLoader";
import Constructor from "../Core/Constructor";
import filterOutUndefined from "../Core/filterOutUndefined";
import isDefined from "../Core/isDefined";
import { JsonObject } from "../Core/Json";
import makeRealPromise from "../Core/makeRealPromise";
import TerriaError from "../Core/TerriaError";
import MapboxVectorTileImageryProvider from "../Map/MapboxVectorTileImageryProvider";
import RegionProvider from "../Map/RegionProvider";
import JSRegionProviderList from "../Map/RegionProviderList";
import { calculateDomain, ChartAxis, ChartItem } from "../Models/Chartable";
import CommonStrata from "../Models/CommonStrata";
import { ImageryParts } from "../Models/Mappable";
import Model from "../Models/Model";
import ModelPropertiesFromTraits from "../Models/ModelPropertiesFromTraits";
<<<<<<< HEAD

=======
import SelectableDimensions, {
  SelectableDimension
} from "../Models/SelectableDimensions";
import createLongitudeLatitudeFeaturePerId from "../Table/createLongitudeLatitudeFeaturePerId";
import createLongitudeLatitudeFeaturePerRow from "../Table/createLongitudeLatitudeFeaturePerRow";
>>>>>>> c31e23fa
import TableColumn from "../Table/TableColumn";
import TableColumnType from "../Table/TableColumnType";
import TableStyle from "../Table/TableStyle";
import LegendTraits from "../Traits/LegendTraits";
import TableTraits from "../Traits/TableTraits";
<<<<<<< HEAD
import SelectableDimensions, {
  SelectableDimension,
  DimensionOption
} from "../Models/SelectableDimensions";
=======
import AsyncMappableMixin from "./AsyncMappableMixin";
import DiscretelyTimeVaryingMixin, {
  DiscreteTimeAsJS
} from "./DiscretelyTimeVaryingMixin";
import ExportableMixin, { ExportData } from "./ExportableMixin";
import TimeVarying from "./TimeVarying";
>>>>>>> c31e23fa

// TypeScript 3.6.3 can't tell JSRegionProviderList is a class and reports
//   Cannot use namespace 'JSRegionProviderList' as a type.ts(2709)
// This is a dodgy workaround.
class RegionProviderList extends JSRegionProviderList {}
function TableMixin<T extends Constructor<Model<TableTraits>>>(Base: T) {
<<<<<<< HEAD
  abstract class TableMixin extends Base implements SelectableDimensions {
=======
  abstract class TableMixin
    extends ExportableMixin(
      AsyncMappableMixin(DiscretelyTimeVaryingMixin(Base))
    )
    implements SelectableDimensions, TimeVarying {
>>>>>>> c31e23fa
    get hasTableMixin() {
      return true;
    }
    /**
     * The raw data table in column-major format, i.e. the outer array is an
     * array of columns.
     */
    @observable
    dataColumnMajor: string[][] | undefined;

    /**
     * The list of region providers to be used with this table.
     */
    @observable
    regionProviderList: RegionProviderList | undefined;

    private _dataLoader = new AsyncLoader(this.forceLoadTableMixin.bind(this));

    /**
     * Gets a {@link TableColumn} for each of the columns in the raw data.
     */
    @computed
    get tableColumns(): readonly TableColumn[] {
      if (this.dataColumnMajor === undefined) {
        return [];
      }
      return this.dataColumnMajor.map((_, i) => this.getTableColumn(i));
    }

    /**
     * Gets a {@link TableStyle} for each of the {@link styles}. If there
     * are no styles, returns an empty array.
     */
    @computed
    get tableStyles(): TableStyle[] {
      if (this.styles === undefined) {
        return [];
      }
      return this.styles.map((_, i) => this.getTableStyle(i));
    }

    /**
     * Gets the default {@link TableStyle}, which is used for styling
     * only when there are no styles defined.
     */
    @computed
    get defaultTableStyle(): TableStyle {
      return new TableStyle(this, -1);
    }

    /**
     * Gets the {@link TableStyleTraits#id} of the currently-active style.
     * Note that this is a trait so there is no guarantee that a style
     * with this ID actually exists. If no active style is explicitly
     * specified, the ID of the first style with a scalar color column is used.
     * If there is no such style the id of the first style of the {@link #styles}
     * is used.
     */
    @computed
    get activeStyle(): string | undefined {
      const value = super.activeStyle;
      if (value !== undefined) {
        return value;
      } else if (this.styles && this.styles.length > 0) {
<<<<<<< HEAD
        // Find first style with scalar column for default style
        for (let i = 0; i < this.styles.length; i++) {
          if (
            this.tableColumns.find(col => col.name === this.styles[i].id)
              ?.type === TableColumnType.scalar
          ) {
            return this.styles[i].id;
          }
        }
        return this.styles[0].id;
=======
        // Find and return a style with scalar color column if it exists,
        // otherwise just return the first available style id.
        const styleWithScalarColorColumn = this.styles.find(s => {
          const colName = s.color.colorColumn;
          return (
            colName &&
            this.findColumnByName(colName)?.type === TableColumnType.scalar
          );
        });
        return styleWithScalarColorColumn?.id || this.styles[0].id;
>>>>>>> c31e23fa
      }
      return undefined;
    }

    /**
     * Gets the active {@link TableStyle}, which is the item from {@link #tableStyles}
     * with an ID that matches {@link #activeStyle}, if any.
     */
    @computed
    get activeTableStyle(): TableStyle {
      const activeStyle = this.activeStyle;
      if (activeStyle === undefined) {
        return this.defaultTableStyle;
      }
      let ret = this.tableStyles.find(style => style.id === this.activeStyle);
      if (ret === undefined) {
        return this.defaultTableStyle;
      }

      return ret;
    }

    @computed
    get xColumn(): TableColumn | undefined {
      return this.activeTableStyle.xAxisColumn;
    }

    @computed
    get yColumns(): TableColumn[] {
      const lines = this.activeTableStyle.chartTraits.lines;
      return filterOutUndefined(
        lines.map(line =>
          line.yAxisColumn === undefined
            ? undefined
            : this.findColumnByName(line.yAxisColumn)
        )
      );
    }

    @computed
    get disableOpacityControl() {
      // disable opacity control for point tables
      return this.activeTableStyle.isPoints();
    }

    @computed
    get _canExportData() {
      return isDefined(this.dataColumnMajor);
    }

    protected async _exportData(): Promise<ExportData | undefined> {
      if (isDefined(this.dataColumnMajor)) {
        // I am assuming all columns have the same length -> so use first column
        let csvString = this.dataColumnMajor[0]
          .map((row, rowIndex) =>
            this.dataColumnMajor!.map(col => col[rowIndex]).join(",")
          )
          .join("\n");

        return {
          name: (this.name || this.uniqueId)!,
          file: new Blob([csvString])
        };
      }

      throw new TerriaError({
        sender: this,
        message: "No data available to download."
      });
    }

    get supportsSplitting() {
      return isDefined(this.activeTableStyle.regionColumn);
    }

    /**
     * Gets the items to show on the map.
     */
    @computed
    get mapItems(): (DataSource | ImageryParts)[] {
      return filterOutUndefined([
        this.createLongitudeLatitudeDataSource(this.activeTableStyle),
        this.createRegionMappedImageryLayer({
          style: this.activeTableStyle,
          currentTime: this.currentDiscreteJulianDate
        })
      ]);
    }

    /**
     * Gets the items to show on a chart.
     *
     */
    @computed
    get chartItems(): ChartItem[] {
      const style = this.activeTableStyle;
      if (style === undefined || !style.isChart()) {
        return [];
      }

      const xColumn = style.xAxisColumn;
      const lines = style.chartTraits.lines;
      if (xColumn === undefined || lines.length === 0) {
        return [];
      }

      const xValues: readonly (Date | number | null)[] =
        xColumn.type === TableColumnType.time
          ? xColumn.valuesAsDates.values
          : xColumn.valuesAsNumbers.values;

      const xAxis: ChartAxis = {
        scale: xColumn.type === TableColumnType.time ? "time" : "linear",
        units: xColumn.traits.units
      };

      return filterOutUndefined(
        lines.map(line => {
          const yColumn = line.yAxisColumn
            ? this.findColumnByName(line.yAxisColumn)
            : undefined;
          if (yColumn === undefined) {
            return undefined;
          }
          const yValues = yColumn.valuesAsNumbers.values;

          const points: ChartPoint[] = [];
          for (let i = 0; i < xValues.length; ++i) {
            const x = xValues[i];
            const y = yValues[i];
            if (x === null || y === null) {
              continue;
            }
            points.push({ x, y });
          }

          const colorId = `color-${this.uniqueId}-${this.name}-${yColumn.name}`;

          return {
            item: this,
            name: yColumn.traits.title || yColumn.name,
            categoryName: this.name,
            key: `key${this.uniqueId}-${this.name}-${yColumn.name}`,
            type: "line",
            xAxis,
            points,
            domain: calculateDomain(points),
            units: yColumn.traits.units,
            isSelectedInWorkbench: line.isSelectedInWorkbench,
            showInChartPanel: this.show && line.isSelectedInWorkbench,
            updateIsSelectedInWorkbench: (isSelected: boolean) => {
              runInAction(() => {
                line.setTrait(
                  CommonStrata.user,
                  "isSelectedInWorkbench",
                  isSelected
                );
              });
            },
            getColor: () => {
              return line.color || getChartColorForId(colorId);
            }
          };
        })
      );
    }

    @computed
    get selectableDimensions(): SelectableDimension[] {
      return filterOutUndefined([
<<<<<<< HEAD
        this.styleDimensions,
        this.regionColumnDimensions,
        this.regionProviderDimensions
=======
        this.regionColumnDimensions,
        this.regionProviderDimensions,
        this.styleDimensions
>>>>>>> c31e23fa
      ]);
    }

    /**
     * Takes {@link TableStyle}s and returns a SelectableDimension which can be rendered in a Select dropdown
     */
    @computed
    get styleDimensions(): SelectableDimension | undefined {
      if (this.mapItems.length === 0 && !this.enableManualRegionMapping) {
        return;
      }
<<<<<<< HEAD
      const tableModel = this;
      return {
        get id(): string {
          return "activeStyle";
        },
        get name(): string {
          return "Display Variable";
        },
        get options(): readonly DimensionOption[] {
          return tableModel.tableStyles.map(style => {
=======

      return {
        id: "activeStyle",
        name: "Display Variable",
        options: this.tableStyles.map(style => {
          return {
            id: style.id,
            name: style.styleTraits.title || style.id
          };
        }),
        selectedId: this.activeStyle,
        setDimensionValue: (stratumId: string, styleId: string) => {
          this.setTrait(stratumId, "activeStyle", styleId);
        }
      };
    }

    /**
     * Creates SelectableDimension for regionProviderList - the list of all available region providers.
     * {@link TableTraits#enableManualRegionMapping} must be enabled.
     */
    @computed
    get regionProviderDimensions(): SelectableDimension | undefined {
      if (
        !this.enableManualRegionMapping ||
        !Array.isArray(this.regionProviderList?.regionProviders) ||
        !isDefined(this.activeTableStyle.regionColumn)
      ) {
        return;
      }

      return {
        id: "regionMapping",
        name: "Region Mapping",
        options: this.regionProviderList!.regionProviders.map(
          regionProvider => {
>>>>>>> c31e23fa
            return {
              name: regionProvider.regionType,
              id: regionProvider.regionType
            };
<<<<<<< HEAD
          });
        },
        get selectedId(): string | undefined {
          return tableModel.activeStyle;
        },
        setDimensionValue(stratumId: string, styleId: string) {
          tableModel.setTrait(stratumId, "activeStyle", styleId);
        }
      };
    }

    /**
     * Creates SelectableDimension for regionProviderList - the list of all available region providers.
     * {@link TableTraits#enableManualRegionMapping} must be enabled.
     */
    @computed
    get regionProviderDimensions(): SelectableDimension | undefined {
      if (
        !this.enableManualRegionMapping ||
        !Array.isArray(this.regionProviderList?.regionProviders) ||
        !isDefined(this.activeTableStyle.regionColumn)
      ) {
        return;
      }

      return {
        get id(): string {
          return "regionMapping";
        },
        get name(): string {
          return "Region Mapping";
        },
        options: this.regionProviderList!.regionProviders.map(
          regionProvider => {
            return {
              name: regionProvider.regionType,
              id: regionProvider.regionType
            };
          }
        ),
        allowUndefined: true,
        selectedId: this.activeTableStyle.regionColumn?.regionType?.regionType,
        setDimensionValue: (stratumId: string, regionType: string) => {
          let columnTraits = this.columns?.find(
            column => column.name === this.activeTableStyle.regionColumn?.name
          );
          if (!isDefined(columnTraits)) {
            columnTraits = this.addObject(
              stratumId,
              "columns",
              this.activeTableStyle.regionColumn!.name
            )!;
            columnTraits.setTrait(
              stratumId,
              "name",
              this.activeTableStyle.regionColumn!.name
            );
          }

          columnTraits.setTrait(stratumId, "regionType", regionType);
        }
      };
    }

    /**
     * Creates SelectableDimension for region column - the options contains a list of all columns.
     * {@link TableTraits#enableManualRegionMapping} must be enabled.
     */
    @computed
    get regionColumnDimensions(): SelectableDimension | undefined {
      if (
        !this.enableManualRegionMapping ||
        !Array.isArray(this.regionProviderList?.regionProviders)
      ) {
        return;
      }

      return {
        get id(): string {
          return "regionColumn";
        },
        get name(): string {
          return "Region Column";
        },
        options: this.tableColumns.map(col => {
          return {
            name: col.name,
            id: col.name
          };
        }),
        selectedId: this.activeTableStyle.regionColumn?.name,
        setDimensionValue: (stratumId: string, regionCol: string) => {
          this.defaultStyle.setTrait(stratumId, "regionColumn", regionCol);
        }
      };
=======
          }
        ),
        allowUndefined: true,
        selectedId: this.activeTableStyle.regionColumn?.regionType?.regionType,
        setDimensionValue: (stratumId: string, regionType: string) => {
          let columnTraits = this.columns?.find(
            column => column.name === this.activeTableStyle.regionColumn?.name
          );
          if (!isDefined(columnTraits)) {
            columnTraits = this.addObject(
              stratumId,
              "columns",
              this.activeTableStyle.regionColumn!.name
            )!;
            columnTraits.setTrait(
              stratumId,
              "name",
              this.activeTableStyle.regionColumn!.name
            );
          }

          columnTraits.setTrait(stratumId, "regionType", regionType);
        }
      };
    }

    /**
     * Creates SelectableDimension for region column - the options contains a list of all columns.
     * {@link TableTraits#enableManualRegionMapping} must be enabled.
     */
    @computed
    get regionColumnDimensions(): SelectableDimension | undefined {
      if (
        !this.enableManualRegionMapping ||
        !Array.isArray(this.regionProviderList?.regionProviders)
      ) {
        return;
      }

      return {
        id: "regionColumn",
        name: "Region Column",
        options: this.tableColumns.map(col => {
          return {
            name: col.name,
            id: col.name
          };
        }),
        selectedId: this.activeTableStyle.regionColumn?.name,
        setDimensionValue: (stratumId: string, regionCol: string) => {
          this.defaultStyle.setTrait(stratumId, "regionColumn", regionCol);
        }
      };
    }

    @computed
    get rowIds(): number[] {
      const nRows = (this.dataColumnMajor?.[0]?.length || 1) - 1;
      const ids = [...new Array(nRows).keys()];
      return ids;
    }

    @computed
    get isSampled(): boolean {
      return this.activeTableStyle.timeTraits.isSampled;
    }

    @computed
    get discreteTimes():
      | { time: string; tag: string | undefined }[]
      | undefined {
      const dates = this.activeTableStyle.timeColumn?.valuesAsDates.values;
      if (dates === undefined) {
        return;
      }
      const times = filterOutUndefined(
        dates.map(d =>
          d ? { time: d.toISOString(), tag: undefined } : undefined
        )
      ).reduce(
        // is it correct for discrete times to remove duplicates?
        // see discussion on https://github.com/TerriaJS/terriajs/pull/4577
        // duplicates will mess up the indexing problem as our `<DateTimePicker />`
        // will eliminate duplicates on the UI front, so given the datepicker
        // expects uniques, return uniques here
        (acc: DiscreteTimeAsJS[], time) =>
          !acc.some(
            accTime => accTime.time === time.time && accTime.tag === time.tag
          )
            ? [...acc, time]
            : acc,
        []
      );
      return times;
>>>>>>> c31e23fa
    }

    get legends(): readonly ModelPropertiesFromTraits<LegendTraits>[] {
      if (this.mapItems.length > 0) {
        const colorLegend = this.activeTableStyle.colorTraits.legend;
        return filterOutUndefined([colorLegend]);
      } else {
        return [];
      }
    }

    findFirstColumnByType(type: TableColumnType): TableColumn | undefined {
      return this.tableColumns.find(column => column.type === type);
    }

    findColumnByName(name: string): TableColumn | undefined {
      return this.tableColumns.find(column => column.name === name);
    }

    protected abstract forceLoadTableData(): Promise<string[][]>;

    protected async loadRegionProviderList() {
      if (isDefined(this.regionProviderList)) return;

      const regionProvidersPromise:
        | RegionProviderList
        | undefined = await makeRealPromise(
        RegionProviderList.fromUrl(
          this.terria.configParameters.regionMappingDefinitionsUrl,
          this.terria.corsProxy
        )
      );
      runInAction(() => (this.regionProviderList = regionProvidersPromise));
    }

    private async forceLoadTableMixin(): Promise<void> {
      await this.loadRegionProviderList();

      const dataColumnMajor = await this.forceLoadTableData();
      runInAction(() => {
        this.dataColumnMajor = dataColumnMajor;
      });
    }

    protected forceLoadChartItems(force?: boolean) {
      return this._dataLoader.load(force);
    }

    protected forceLoadMapItems(force?: boolean) {
      return this._dataLoader.load(force);
    }

    dispose() {
      super.dispose();
      this._dataLoader.dispose();
    }

    /*
     * Appends new table data in column major format to this table.
     * It is assumed that thhe column order is the same for both the tables.
     */
    @action
    append(dataColumnMajor2: string[][]) {
      if (
        this.dataColumnMajor !== undefined &&
        this.dataColumnMajor.length !== dataColumnMajor2.length
      ) {
        throw new DeveloperError(
          "Cannot add tables with different numbers of columns."
        );
      }

      const appended = this.dataColumnMajor || [];
      dataColumnMajor2.forEach((newRows, col) => {
        if (appended[col] === undefined) {
          appended[col] = [];
        }
        appended[col].push(...newRows);
      });
      this.dataColumnMajor = appended;
    }

    private readonly createLongitudeLatitudeDataSource = createTransformer(
      (style: TableStyle): DataSource | undefined => {
        if (!style.isPoints()) {
          return undefined;
        }

        const dataSource = new CustomDataSource(this.name || "Table");
        dataSource.entities.suspendEvents();

        let features: Entity[];
        if (style.isTimeVaryingPointsWithId()) {
          features = createLongitudeLatitudeFeaturePerId(style);
        } else {
          features = createLongitudeLatitudeFeaturePerRow(style);
        }

        features.forEach(f => dataSource.entities.add(f));
        dataSource.show = this.show;
        dataSource.entities.resumeEvents();
        return dataSource;
      }
    );

    private readonly createRegionMappedImageryLayer = createTransformer(
      (input: {
        style: TableStyle;
        currentTime: JulianDate | undefined;
      }): ImageryParts | undefined => {
        if (!input.style.isRegions()) {
          return undefined;
        }

        const regionColumn = input.style.regionColumn;
        const regionType = regionColumn.regionType;
        if (regionType === undefined) {
          return undefined;
        }

        const baseMapContrastColor = "white"; //this.terria.baseMapContrastColor;

        const colorColumn = input.style.colorColumn;
        const valueFunction =
          colorColumn !== undefined
            ? colorColumn.valueFunctionForType
            : () => null;
        const colorMap = (this.activeTableStyle || this.defaultTableStyle)
          .colorMap;
        const valuesAsRegions = regionColumn.valuesAsRegions;

        let currentTimeRows: number[];

        // TODO: this is already implemented in RegionProvider.prototype.mapRegionsToIndicesInto, but regionTypes require "loading" for this to work. I think the whole RegionProvider thing needs to be re-done in TypeScript at some point and then we can move stuff into that.
        // If time varying, get row indices which match
        if (input.currentTime && input.style.timeIntervals) {
          currentTimeRows = input.style.timeIntervals.reduce<number[]>(
            (rows, timeInterval, index) => {
              if (
                timeInterval &&
                TimeInterval.contains(timeInterval, input.currentTime!)
              ) {
                rows.push(index);
              }
              return rows;
            },
            []
          );
        }

        /**
         * Filters row numbers by time (if applicable)
         */
        function filterRows(
          rowNumbers: number | readonly number[] | undefined
        ): number | undefined {
          if (!isDefined(rowNumbers)) return;

          if (!isDefined(currentTimeRows)) {
            return Array.isArray(rowNumbers) ? rowNumbers[0] : rowNumbers;
          }

          if (
            typeof rowNumbers === "number" &&
            currentTimeRows.includes(rowNumbers)
          ) {
            return rowNumbers;
          } else if (Array.isArray(rowNumbers)) {
            const matchingTimeRows: number[] = rowNumbers.filter(row =>
              currentTimeRows.includes(row)
            );
            if (matchingTimeRows.length <= 1) {
              return matchingTimeRows[0];
            }
            //In a time-varying dataset, intervals may
            // overlap at their endpoints (i.e. the end of one interval is the start of the next).
            // In that case, we want the later interval to apply.
            return matchingTimeRows.reduce((latestRow, currentRow) => {
              const currentInterval =
                input.style.timeIntervals?.[currentRow]?.stop;
              const latestInterval =
                input.style.timeIntervals?.[latestRow]?.stop;
              if (
                currentInterval &&
                latestInterval &&
                JulianDate.lessThan(latestInterval, currentInterval)
              ) {
                return currentRow;
              }
              return latestRow;
            }, matchingTimeRows[0]);
          }
        }

        return {
          alpha: this.opacity,
          imageryProvider: new MapboxVectorTileImageryProvider({
            url: regionType.server,
            layerName: regionType.layerName,
            styleFunc: function(feature: any) {
              const featureRegion = feature.properties[regionType.regionProp];
              const regionIdString =
                featureRegion !== undefined && featureRegion !== null
                  ? featureRegion.toString()
                  : "";
              let rowNumber = filterRows(
                valuesAsRegions.regionIdToRowNumbersMap.get(
                  regionIdString.toLowerCase()
                )
              );
              let value: string | number | null = isDefined(rowNumber)
                ? valueFunction(rowNumber)
                : null;

              const color = colorMap.mapValueToColor(value);
              if (color === undefined) {
                return undefined;
              }

              return {
                fillStyle: color.toCssColorString(),
                strokeStyle: baseMapContrastColor,
                lineWidth: 1,
                lineJoin: "miter"
              };
            },
            subdomains: regionType.serverSubdomains,
            rectangle:
              Array.isArray(regionType.bbox) && regionType.bbox.length >= 4
                ? Rectangle.fromDegrees(
                    regionType.bbox[0],
                    regionType.bbox[1],
                    regionType.bbox[2],
                    regionType.bbox[3]
                  )
                : undefined,
            minimumZoom: regionType.serverMinZoom,
            maximumNativeZoom: regionType.serverMaxNativeZoom,
            maximumZoom: regionType.serverMaxZoom,
            uniqueIdProp: regionType.uniqueIdProp,
            featureInfoFunc: (feature: any) => {
              if (
                isDefined(input.style.regionColumn) &&
                isDefined(input.style.regionColumn.regionType) &&
                isDefined(input.style.regionColumn.regionType.regionProp)
              ) {
                const regionColumn = input.style.regionColumn;
                const regionType = regionColumn.regionType;

                if (!isDefined(regionType)) return undefined;

                const regionId = filterRows(
                  regionColumn.valuesAsRegions.regionIdToRowNumbersMap.get(
                    feature.properties[regionType.regionProp]
                  )
                );

                let d: JsonObject | null = isDefined(regionId)
                  ? this.getRowValues(regionId)
                  : null;

                if (d === null) return;

                return this.featureInfoFromFeature(
                  regionType,
                  d,
                  feature.properties[regionType.uniqueIdProp]
                );
              }

              return undefined;
            }
          }),
          show: this.show
        };
      }
    );

    private featureInfoFromFeature(
      region: RegionProvider,
      data: JsonObject,
      regionId: any
    ) {
      const featureInfo = new ImageryLayerFeatureInfo();
      if (isDefined(region.nameProp)) {
        featureInfo.name = data[region.nameProp] as string;
      }

      data.id = regionId;
      featureInfo.data = data;

      featureInfo.configureDescriptionFromProperties(data);
      featureInfo.configureNameFromProperties(data);
      return featureInfo;
    }

    private getRowValues(index: number): JsonObject {
      const result: JsonObject = {};

      this.tableColumns.forEach(column => {
        result[column.name] = column.values[index];
      });

      return result;
    }

    private readonly getTableColumn = createTransformer((index: number) => {
      return new TableColumn(this, index);
    });

    private readonly getTableStyle = createTransformer((index: number) => {
      return new TableStyle(this, index);
    });
  }

  return TableMixin;
}

namespace TableMixin {
  export interface TableMixin
    extends InstanceType<ReturnType<typeof TableMixin>> {}

  export function isMixedInto(model: any): model is TableMixin {
    return model && model.hasTableMixin;
  }
}

export default TableMixin;<|MERGE_RESOLUTION|>--- conflicted
+++ resolved
@@ -1,10 +1,5 @@
 import { action, computed, observable, runInAction } from "mobx";
 import { createTransformer } from "mobx-utils";
-<<<<<<< HEAD
-import Cartesian3 from "terriajs-cesium/Source/Core/Cartesian3";
-import Color from "terriajs-cesium/Source/Core/Color";
-=======
->>>>>>> c31e23fa
 import DeveloperError from "terriajs-cesium/Source/Core/DeveloperError";
 import JulianDate from "terriajs-cesium/Source/Core/JulianDate";
 import Rectangle from "terriajs-cesium/Source/Core/Rectangle";
@@ -30,48 +25,33 @@
 import { ImageryParts } from "../Models/Mappable";
 import Model from "../Models/Model";
 import ModelPropertiesFromTraits from "../Models/ModelPropertiesFromTraits";
-<<<<<<< HEAD
-
-=======
 import SelectableDimensions, {
   SelectableDimension
 } from "../Models/SelectableDimensions";
 import createLongitudeLatitudeFeaturePerId from "../Table/createLongitudeLatitudeFeaturePerId";
 import createLongitudeLatitudeFeaturePerRow from "../Table/createLongitudeLatitudeFeaturePerRow";
->>>>>>> c31e23fa
 import TableColumn from "../Table/TableColumn";
 import TableColumnType from "../Table/TableColumnType";
 import TableStyle from "../Table/TableStyle";
 import LegendTraits from "../Traits/LegendTraits";
 import TableTraits from "../Traits/TableTraits";
-<<<<<<< HEAD
-import SelectableDimensions, {
-  SelectableDimension,
-  DimensionOption
-} from "../Models/SelectableDimensions";
-=======
 import AsyncMappableMixin from "./AsyncMappableMixin";
 import DiscretelyTimeVaryingMixin, {
   DiscreteTimeAsJS
 } from "./DiscretelyTimeVaryingMixin";
 import ExportableMixin, { ExportData } from "./ExportableMixin";
 import TimeVarying from "./TimeVarying";
->>>>>>> c31e23fa
 
 // TypeScript 3.6.3 can't tell JSRegionProviderList is a class and reports
 //   Cannot use namespace 'JSRegionProviderList' as a type.ts(2709)
 // This is a dodgy workaround.
 class RegionProviderList extends JSRegionProviderList {}
 function TableMixin<T extends Constructor<Model<TableTraits>>>(Base: T) {
-<<<<<<< HEAD
-  abstract class TableMixin extends Base implements SelectableDimensions {
-=======
   abstract class TableMixin
     extends ExportableMixin(
       AsyncMappableMixin(DiscretelyTimeVaryingMixin(Base))
     )
     implements SelectableDimensions, TimeVarying {
->>>>>>> c31e23fa
     get hasTableMixin() {
       return true;
     }
@@ -136,18 +116,6 @@
       if (value !== undefined) {
         return value;
       } else if (this.styles && this.styles.length > 0) {
-<<<<<<< HEAD
-        // Find first style with scalar column for default style
-        for (let i = 0; i < this.styles.length; i++) {
-          if (
-            this.tableColumns.find(col => col.name === this.styles[i].id)
-              ?.type === TableColumnType.scalar
-          ) {
-            return this.styles[i].id;
-          }
-        }
-        return this.styles[0].id;
-=======
         // Find and return a style with scalar color column if it exists,
         // otherwise just return the first available style id.
         const styleWithScalarColorColumn = this.styles.find(s => {
@@ -158,7 +126,6 @@
           );
         });
         return styleWithScalarColorColumn?.id || this.styles[0].id;
->>>>>>> c31e23fa
       }
       return undefined;
     }
@@ -329,15 +296,9 @@
     @computed
     get selectableDimensions(): SelectableDimension[] {
       return filterOutUndefined([
-<<<<<<< HEAD
-        this.styleDimensions,
-        this.regionColumnDimensions,
-        this.regionProviderDimensions
-=======
         this.regionColumnDimensions,
         this.regionProviderDimensions,
         this.styleDimensions
->>>>>>> c31e23fa
       ]);
     }
 
@@ -349,18 +310,6 @@
       if (this.mapItems.length === 0 && !this.enableManualRegionMapping) {
         return;
       }
-<<<<<<< HEAD
-      const tableModel = this;
-      return {
-        get id(): string {
-          return "activeStyle";
-        },
-        get name(): string {
-          return "Display Variable";
-        },
-        get options(): readonly DimensionOption[] {
-          return tableModel.tableStyles.map(style => {
-=======
 
       return {
         id: "activeStyle",
@@ -395,46 +344,6 @@
       return {
         id: "regionMapping",
         name: "Region Mapping",
-        options: this.regionProviderList!.regionProviders.map(
-          regionProvider => {
->>>>>>> c31e23fa
-            return {
-              name: regionProvider.regionType,
-              id: regionProvider.regionType
-            };
-<<<<<<< HEAD
-          });
-        },
-        get selectedId(): string | undefined {
-          return tableModel.activeStyle;
-        },
-        setDimensionValue(stratumId: string, styleId: string) {
-          tableModel.setTrait(stratumId, "activeStyle", styleId);
-        }
-      };
-    }
-
-    /**
-     * Creates SelectableDimension for regionProviderList - the list of all available region providers.
-     * {@link TableTraits#enableManualRegionMapping} must be enabled.
-     */
-    @computed
-    get regionProviderDimensions(): SelectableDimension | undefined {
-      if (
-        !this.enableManualRegionMapping ||
-        !Array.isArray(this.regionProviderList?.regionProviders) ||
-        !isDefined(this.activeTableStyle.regionColumn)
-      ) {
-        return;
-      }
-
-      return {
-        get id(): string {
-          return "regionMapping";
-        },
-        get name(): string {
-          return "Region Mapping";
-        },
         options: this.regionProviderList!.regionProviders.map(
           regionProvider => {
             return {
@@ -481,64 +390,6 @@
       }
 
       return {
-        get id(): string {
-          return "regionColumn";
-        },
-        get name(): string {
-          return "Region Column";
-        },
-        options: this.tableColumns.map(col => {
-          return {
-            name: col.name,
-            id: col.name
-          };
-        }),
-        selectedId: this.activeTableStyle.regionColumn?.name,
-        setDimensionValue: (stratumId: string, regionCol: string) => {
-          this.defaultStyle.setTrait(stratumId, "regionColumn", regionCol);
-        }
-      };
-=======
-          }
-        ),
-        allowUndefined: true,
-        selectedId: this.activeTableStyle.regionColumn?.regionType?.regionType,
-        setDimensionValue: (stratumId: string, regionType: string) => {
-          let columnTraits = this.columns?.find(
-            column => column.name === this.activeTableStyle.regionColumn?.name
-          );
-          if (!isDefined(columnTraits)) {
-            columnTraits = this.addObject(
-              stratumId,
-              "columns",
-              this.activeTableStyle.regionColumn!.name
-            )!;
-            columnTraits.setTrait(
-              stratumId,
-              "name",
-              this.activeTableStyle.regionColumn!.name
-            );
-          }
-
-          columnTraits.setTrait(stratumId, "regionType", regionType);
-        }
-      };
-    }
-
-    /**
-     * Creates SelectableDimension for region column - the options contains a list of all columns.
-     * {@link TableTraits#enableManualRegionMapping} must be enabled.
-     */
-    @computed
-    get regionColumnDimensions(): SelectableDimension | undefined {
-      if (
-        !this.enableManualRegionMapping ||
-        !Array.isArray(this.regionProviderList?.regionProviders)
-      ) {
-        return;
-      }
-
-      return {
         id: "regionColumn",
         name: "Region Column",
         options: this.tableColumns.map(col => {
@@ -593,7 +444,6 @@
         []
       );
       return times;
->>>>>>> c31e23fa
     }
 
     get legends(): readonly ModelPropertiesFromTraits<LegendTraits>[] {
