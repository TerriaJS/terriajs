'use strict';

/*global require*/
var TerriaViewer = require('../ViewModels/TerriaViewer');
var deprecationWarning = require('terriajs-cesium/Source/Core/deprecationWarning');

deprecationWarning('AusGlobeViewer', 'AusGlobeViewer is deprecated.  Please use TerriaViewer instead');

<<<<<<< HEAD
var BingMapsApi = require('terriajs-cesium/Source/Core/BingMapsApi');
var Cartesian3 = require('terriajs-cesium/Source/Core/Cartesian3');
var Cartographic = require('terriajs-cesium/Source/Core/Cartographic');
var CesiumMath = require('terriajs-cesium/Source/Core/Math');
var CesiumTerrainProvider = require('terriajs-cesium/Source/Core/CesiumTerrainProvider');
var Color = require('terriajs-cesium/Source/Core/Color');
var Credit = require('terriajs-cesium/Source/Core/Credit');
var DataSourceDisplay = require('terriajs-cesium/Source/DataSources/DataSourceDisplay');
var defaultValue = require('terriajs-cesium/Source/Core/defaultValue');
var defined = require('terriajs-cesium/Source/Core/defined');
var Ellipsoid = require('terriajs-cesium/Source/Core/Ellipsoid');
var EllipsoidTerrainProvider = require('terriajs-cesium/Source/Core/EllipsoidTerrainProvider');
var FeatureDetection = require('terriajs-cesium/Source/Core/FeatureDetection');
var EventHelper = require('terriajs-cesium/Source/Core/EventHelper');
var Rectangle = require('terriajs-cesium/Source/Core/Rectangle');
var InfoBox = require('terriajs-cesium/Source/Widgets/InfoBox/InfoBox');
var KeyboardEventModifier = require('terriajs-cesium/Source/Core/KeyboardEventModifier');
var Material = require('terriajs-cesium/Source/Scene/Material');
var Matrix3 = require('terriajs-cesium/Source/Core/Matrix3');
var Matrix4 = require('terriajs-cesium/Source/Core/Matrix4');
var Rectangle = require('terriajs-cesium/Source/Core/Rectangle');
var RectanglePrimitive = require('terriajs-cesium/Source/Scene/RectanglePrimitive');
var cesiumRequestAnimationFrame = require('terriajs-cesium/Source/Core/requestAnimationFrame');
var ScreenSpaceEventHandler = require('terriajs-cesium/Source/Core/ScreenSpaceEventHandler');
var ScreenSpaceEventType = require('terriajs-cesium/Source/Core/ScreenSpaceEventType');
var SingleTileImageryProvider = require('terriajs-cesium/Source/Scene/SingleTileImageryProvider');
var Transforms = require('terriajs-cesium/Source/Core/Transforms');
var Tween = require('terriajs-cesium/Source/ThirdParty/Tween');
var CesiumWidget = require('terriajs-cesium/Source/Widgets/CesiumWidget/CesiumWidget');

var knockout = require('terriajs-cesium/Source/ThirdParty/knockout');

var FrameRateMonitor = require('terriajs-cesium/Source/Scene/FrameRateMonitor');
var runLater = require('../Core/runLater');

var Cesium = require('../Models/Cesium');
var Leaflet = require('../Models/Leaflet');
var PopupMessageViewModel = require('../ViewModels/PopupMessageViewModel');
var LeafletVisualizer = require('../Map/LeafletVisualizer');
var ViewerMode = require('../Models/ViewerMode');

//use our own bing maps key
BingMapsApi.defaultKey = undefined;

//Initialize the selected viewer - Cesium or Leaflet
var AusGlobeViewer = function(terria, options) {
    options = defaultValue(options, {});

    this._developerAttribution = options.developerAttribution;

    if ((terria.viewerMode === ViewerMode.CesiumTerrain || terria.viewerModel === ViewerMode.CesiumEllipsoid) && !supportsWebgl()) {
        PopupMessageViewModel.open('ui', {
            title : 'WebGL not supported',
            message : terria.appName+' works best with a web browser that supports <a href="http://get.webgl.org" target="_blank">WebGL</a>, \
including the latest versions of <a href="http://www.google.com/chrome" target="_blank">Google Chrome</a>, \
<a href="http://www.mozilla.org/firefox" target="_blank">Mozilla Firefox</a>, \
<a href="https://www.apple.com/au/osx/how-to-upgrade/" target="_blank">Apple Safari</a>, and \
<a href="http://www.microsoft.com/ie" target="_blank">Microsoft Internet Explorer</a>. \
Your web browser does not appear to support WebGL, so you will see a limited, 2D-only experience.'
        });

        terria.viewerMode = ViewerMode.Leaflet;
    }

    if (document.body.clientWidth < 520 || document.body.clientHeight < 400) {
        PopupMessageViewModel.open('ui', {
            title : 'Small screen or window',
            message : '\
Hello!<br/>\
<br/>\
Currently the '+terria.appName+' isn\'t optimised for small screens.<br/>\
<br/>\
For a better experience we\'d suggest you visit the application from a larger screen like your tablet, laptop or desktop.  \
If you\'re on a desktop or laptop, consider increasing the size of your window.'
        });
    }

    //TODO: perf test to set environment

    this.terria = terria;

    var useCesium = terria.viewerMode !== ViewerMode.Leaflet;
    ga('send', 'event', 'startup', 'initialViewer', useCesium ? 'cesium' : 'leaflet');

    this.selectViewer(useCesium);

    knockout.getObservable( this.terria, 'viewerMode').subscribe(function() {
        changeViewer(this);
    }, this);

    this._previousBaseMap =  this.terria.baseMap;

    knockout.getObservable( this.terria, 'baseMap').subscribe(function() {
        changeBaseMap(this,  this.terria.baseMap);
    }, this);
};

AusGlobeViewer.create = function(terria, options) {
    return new AusGlobeViewer(terria, options);
};

function changeViewer(viewer) {
    var terria = viewer.terria;
    var newMode = terria.viewerMode;

    if (newMode === ViewerMode.Leaflet) {
        if (!terria.leaflet) {
            ga('send', 'event', 'mapSettings', 'switchViewer', '2D');
            viewer.selectViewer(false);
        }
    } else {
        if (!supportsWebgl()) {
            PopupMessageViewModel.open('ui', {
                title : 'WebGL not supported',
                message : '\
Your web browser cannot display the map in 3D because it does not support WebGL.  Please upgrade to the \
latest version of <a href="http://www.google.com/chrome" target="_blank">Google Chrome</a>, \
<a href="http://www.mozilla.org/firefox" target="_blank">Mozilla Firefox</a>, \
<a href="https://www.apple.com/au/osx/how-to-upgrade/" target="_blank">Apple Safari</a>, or \
<a href="http://www.microsoft.com/ie" target="_blank">Microsoft Internet Explorer</a>.'
            });

            terria.viewerMode = ViewerMode.Leaflet;
        } else {
            if (newMode === ViewerMode.CesiumTerrain) {
                ga('send', 'event', 'mapSettings', 'switchViewer', '3D');

                if (defined(terria.leaflet)) {
                    viewer.selectViewer(true);
                } else {
                    terria.cesium.scene.globe.terrainProvider = new CesiumTerrainProvider({
                        url : '//cesiumjs.org/stk-terrain/tilesets/world/tiles'
                    });
                }
            } else if (newMode === ViewerMode.CesiumEllipsoid) {
                ga('send', 'event', 'mapSettings', 'switchViewer', 'Smooth 3D');

                if (defined(terria.leaflet)) {
                    viewer.selectViewer(true);
                }

                terria.cesium.scene.globe.terrainProvider = new EllipsoidTerrainProvider();
            }
        }
    }
}

function changeBaseMap(viewer, newBaseMap) {
    if (defined(viewer._previousBaseMap)) {
        viewer._previousBaseMap._hide();
        viewer._previousBaseMap._disable();
    }

    if (defined(newBaseMap)) {
        newBaseMap._enable();
        newBaseMap._show();
        newBaseMap.lowerToBottom();
    }

    viewer._previousBaseMap = newBaseMap;

    if (defined(viewer.terria.currentViewer)) {
        viewer.terria.currentViewer.notifyRepaintRequired();
    }
}

// -------------------------------------------
// DrawExtentHelper from the cesium sample code
//  modified to always be available on shift-click
// -------------------------------------------
var DrawExtentHelper = function (scene, handler) {
    this._scene = scene;
    this._ellipsoid = scene.globe.ellipsoid;
    this._finishHandler = handler;
    this._mouseHandler = new ScreenSpaceEventHandler(scene.canvas, false);
    this._stopHandler = undefined;
    this._interHandler = undefined;
    this.active = false;
};

DrawExtentHelper.prototype.enableInput = function () {
    var controller = this._scene.screenSpaceCameraController;
    controller.enableInputs = true;
};

DrawExtentHelper.prototype.disableInput = function () {
    var controller = this._scene.screenSpaceCameraController;
    controller.enableInputs = false;
};

DrawExtentHelper.prototype.getExtent = function (mn, mx) {
    var e = new Rectangle();

    // Re-order so west < east and south < north
    e.west = Math.min(mn.longitude, mx.longitude);
    e.east = Math.max(mn.longitude, mx.longitude);
    e.south = Math.min(mn.latitude, mx.latitude);
    e.north = Math.max(mn.latitude, mx.latitude);

    // Check for approx equal (shouldn't require abs due to re-order)
    var epsilon = CesiumMath.EPSILON6;

    if (Math.abs(e.east - e.west) < epsilon) {
        e.east += epsilon * 2.0;
        return;
    }

    if (Math.abs(e.north - e.south) < epsilon) {
        e.north += epsilon * 2.0;
        return;
    }
    return e;
};

DrawExtentHelper.prototype.setPolyPts = function (mn, mx) {
    var e = this.getExtent(mn, mx);
    if (e) {
        this._extentPrimitive.rectangle = e;
    }
};

DrawExtentHelper.prototype.setToDegrees = function (w, s, e, n) {
    var toRad = CesiumMath.toRadians;
    var mn = new Cartographic(toRad(w), toRad(s));
    var mx = new Cartographic(toRad(e), toRad(n));
    this.setPolyPts(mn, mx);
};

DrawExtentHelper.prototype.handleRegionStop = function (movement) {
    this._mouseHandler.removeInputAction(ScreenSpaceEventType.LEFT_UP, KeyboardEventModifier.SHIFT);
    this._mouseHandler.removeInputAction(ScreenSpaceEventType.MOUSE_MOVE, KeyboardEventModifier.SHIFT);
    this._mouseHandler.removeInputAction(ScreenSpaceEventType.LEFT_UP);
    this._mouseHandler.removeInputAction(ScreenSpaceEventType.MOUSE_MOVE);

    this.enableInput();
    var ext;
    if (movement) {
        var pickRay = this._scene.camera.getPickRay(movement.position);
        var cartesian = this._scene.globe.pick(pickRay, this._scene);
        if (cartesian) {
            this._click2 = this._ellipsoid.cartesianToCartographic(cartesian);
        }
        ext = this.getExtent(this._click1, this._click2);
    }
    this._scene.primitives.remove(this._extentPrimitive);
    this.active = false;
    this._finishHandler(ext);
};

DrawExtentHelper.prototype.handleRegionInter = function (movement) {
    var pickRay = this._scene.camera.getPickRay(movement.endPosition);
    var cartesian = this._scene.globe.pick(pickRay, this._scene);
    if (cartesian) {
        var cartographic = this._ellipsoid.cartesianToCartographic(cartesian);
        this.setPolyPts(this._click1, cartographic);
    }
};

DrawExtentHelper.prototype.handleRegionStart = function (movement) {
    var pickRay = this._scene.camera.getPickRay(movement.position);
    var cartesian = this._scene.globe.pick(pickRay, this._scene);
    if (cartesian) {
        this.disableInput();
        this.active = true;
        this._extentPrimitive = new RectanglePrimitive({
            material : Material.fromType('Color', {
                color : new Color(1.0, 1.0, 1.0, 0.5)
            })
        });
        this._extentPrimitive.asynchronous = false;
        this._scene.primitives.add(this._extentPrimitive);
        var that = this;
        this._click1 = this._ellipsoid.cartesianToCartographic(cartesian);

        this._mouseHandler.setInputAction(function (movement) {
            that.handleRegionStop(movement);
        }, ScreenSpaceEventType.LEFT_UP, KeyboardEventModifier.SHIFT);
        this._mouseHandler.setInputAction(function (movement) {
            that.handleRegionInter(movement);
        }, ScreenSpaceEventType.MOUSE_MOVE, KeyboardEventModifier.SHIFT);
        this._mouseHandler.setInputAction(function (movement) {
            that.handleRegionStop(movement);
        }, ScreenSpaceEventType.LEFT_UP);
        this._mouseHandler.setInputAction(function (movement) {
            that.handleRegionInter(movement);
        }, ScreenSpaceEventType.MOUSE_MOVE);
    }
};

DrawExtentHelper.prototype.start = function () {

    var that = this;

    // Now wait for start
    this._mouseHandler.setInputAction(function (movement) {
        that.handleRegionStart(movement);
    }, ScreenSpaceEventType.LEFT_DOWN, KeyboardEventModifier.SHIFT);
};

DrawExtentHelper.prototype.destroy = function () {
    this._mouseHandler.destroy();
    this._scene = undefined;
};


// -------------------------------------------
// Region Selection
// -------------------------------------------
AusGlobeViewer.prototype._enableSelectExtent = function(scene, bActive) {
    if (bActive) {
        var that = this;
        this.regionSelect = new DrawExtentHelper(scene, function (ext) {
            if (ext) {
                 that.terria.currentViewer.zoomTo(ext, 2.0);
            }
        });
        this.regionSelect.start();
    }
    else {
        this.regionSelect.destroy();
    }
};


AusGlobeViewer.prototype._createCesiumViewer = function(container) {

    var that = this;

    var terrainProvider = new CesiumTerrainProvider({
            url : '//cesiumjs.org/stk-terrain/tilesets/world/tiles'
        });

    var options = {
        dataSources:  this.terria.dataSources,
        clock:  this.terria.clock,
        terrainProvider : terrainProvider,
        imageryProvider : new SingleTileImageryProvider({ url: 'images/nicta.png' }),
        scene3DOnly: true
    };

    // Workaround for Firefox bug with WebGL and printing:
    // https://bugzilla.mozilla.org/show_bug.cgi?id=976173
    if (FeatureDetection.isFirefox()) {
        options.contextOptions = {webgl : {preserveDrawingBuffer : true}};
    }

     //create CesiumViewer
    var viewer = new CesiumWidget(container, options);

    viewer.scene.imageryLayers.removeAll();

    //catch Cesium terrain provider down and switch to Ellipsoid
    terrainProvider.errorEvent.addEventListener(function(err) {
        console.log('Terrain provider error.  ', err.message);
        if (viewer.scene.terrainProvider instanceof CesiumTerrainProvider) {
            console.log('Switching to EllipsoidTerrainProvider.');
            viewer.scene.terrainProvider = new EllipsoidTerrainProvider();
            if (!defined(that.TerrainMessageViewed)) {
                PopupMessageViewModel.open('ui', {
                    title : 'Terrain Server Not Responding',
                    message : '\
The terrain server is not responding at the moment.  You can still use all the features of '+that.terria.appName+' \
but there will be no terrain detail in 3D mode.  We\'re sorry for the inconvenience.  Please try \
again later and the terrain server should be responding as expected.  If the issue persists, please contact \
us via email at '+that.terria.supportEmail+'.'
                });
                that.TerrainMessageViewed = true;
            }
        }
    });

    var scene = viewer.scene;

    scene.globe.depthTestAgainstTerrain = false;

    var d = this._getDisclaimer();
    if (d) {
        scene.frameState.creditDisplay.addDefaultCredit(d);
    }

    if (defined(this._developerAttribution)) {
        scene.frameState.creditDisplay.addDefaultCredit(new Credit(this._developerAttribution.text, undefined, this._developerAttribution.link));
    }
    scene.frameState.creditDisplay.addDefaultCredit(new Credit('CESIUM', undefined, 'http://cesiumjs.org/'));

    var inputHandler = viewer.screenSpaceEventHandler;

    // Add double click zoom
    inputHandler.setInputAction(
        function (movement) {
            zoomIn(scene, movement.position);
        },
        ScreenSpaceEventType.LEFT_DOUBLE_CLICK);
    inputHandler.setInputAction(
        function (movement) {
            zoomOut(scene, movement.position);
        },
        ScreenSpaceEventType.LEFT_DOUBLE_CLICK, KeyboardEventModifier.SHIFT);

    return viewer;
};

AusGlobeViewer.prototype.selectViewer = function(bCesium) {

    changeBaseMap(this, undefined);

    this.terria.beforeViewerChanged.raiseEvent();

    var map, viewer, rect, eventHelper;

    var that = this;

    if (!bCesium) {

            //shut down existing cesium
        if (defined(this.terria.cesium)) {
            viewer = this.terria.cesium.viewer;
            //get camera and timeline settings
            try {
                rect =  this.terria.cesium.getCurrentExtent();
            } catch (e) {
                console.log('Using default screen extent', e.message);
                rect =  this.terria.initialView.rectangle;
            }

            this.terria.cesium.destroy();

            if (that.cesiumEventHelper) {
                that.cesiumEventHelper.removeAll();
                that.cesiumEventHelper = undefined;
            }

            this.dataSourceDisplay.destroy();

            this._enableSelectExtent(viewer.scene, false);

            var inputHandler = viewer.screenSpaceEventHandler;
            inputHandler.removeInputAction( ScreenSpaceEventType.MOUSE_MOVE );
            inputHandler.removeInputAction( ScreenSpaceEventType.LEFT_DOUBLE_CLICK );
            inputHandler.removeInputAction( ScreenSpaceEventType.LEFT_DOUBLE_CLICK, KeyboardEventModifier.SHIFT );

            if (defined(this.monitor)) {
                this.monitor.destroy();
                this.monitor = undefined;
            }
            viewer.destroy();
        }
        else {
            rect =  this.terria.initialView.rectangle;
        }

       //create leaflet viewer
        map = L.map('cesiumContainer', {
            worldCopyJump: true,
            zoomControl: false,
            attributionControl: false
        }).setView([-28.5, 135], 5);

        map.attributionControl = L.control.attribution({
            position: 'bottomleft'
        });
        map.addControl(map.attributionControl);

        map.screenSpaceEventHandler = {
            setInputAction : function() {},
            remoteInputAction : function() {}
        };
        map.destroy = function() {};

        map.infoBox = new InfoBox(document.body);

        var leaflet = new Leaflet( this.terria, map);

        if (!defined(this.leafletVisualizer)) {
            this.leafletVisualizer = new LeafletVisualizer();
        }

        var d = this._getDisclaimer();
        if (d) {
            map.attributionControl.setPrefix('<span class="leaflet-disclaimer">' +
                (d.link ? '<a target="_blank" href="' + d.link + '">' : '') +
                d.text +
                (d.link ? '</a>' : '') +
                '</span>' +
                (this._developerAttribution && this._developerAttribution.link ? '<a target="_blank" href="' + this._developerAttribution.link + '">' : '') +
                (this._developerAttribution ? this._developerAttribution.text : '') +
                (this._developerAttribution && this._developerAttribution.link ? '</a>' : '') +
                (this._developerAttribution ? ' | ' : '') +
                '<a target="_blank" href="http://leafletjs.com/">Leaflet</a>' // partially to avoid a dangling leading comma issue
                );
        }

        map.on("boxzoomend", function(e) {
            console.log(e.boxZoomBounds);
        });

        this.terria.leaflet = leaflet;
        this.terria.cesium = undefined;
        this.terria.currentViewer =  this.terria.leaflet;

        this.dataSourceDisplay = new DataSourceDisplay({
            scene : leaflet.scene,
            dataSourceCollection : this.terria.dataSources,
            visualizersCallback: this.leafletVisualizer.visualizersCallback
        });

        eventHelper = new EventHelper();

        eventHelper.add(that.terria.clock.onTick, function(clock) {
            that.dataSourceDisplay.update(clock.currentTime);
        });

        this.leafletEventHelper = eventHelper;

        var ticker = function() {
            if (defined(that.terria.leaflet)) {
                that.terria.clock.tick();
                cesiumRequestAnimationFrame(ticker);
            } else {
                console.log('done');
            }
        };

        ticker();

        this.terria.leaflet.zoomTo(rect, 0.0);
    }
    else {
        if (defined(this.terria.leaflet)) {
            map = this.terria.leaflet.map;
            rect =  this.terria.leaflet.getCurrentExtent();
            this.terria.leaflet.destroy();

            if (that.leafletEventHelper) {
                that.leafletEventHelper.removeAll();
                that.leafletEventHelper = undefined;
            }

            this.dataSourceDisplay.destroy();
            map.remove();
        }

        //create Cesium viewer
        viewer = this._createCesiumViewer('cesiumContainer');

        this._enableSelectExtent(viewer.scene, true);

        this.terria.cesium = new Cesium(this.terria, viewer);
        this.terria.leaflet = undefined;
        this.terria.currentViewer =  this.terria.cesium;

        //Simple monitor to start up and switch to 2D if seem to be stuck.
        if (!defined(this.checkedStartupPerformance)) {
            this.checkedStartupPerformance = true;
            var uri = new URI(window.location);
            var params = uri.search(true);
            var frameRate = (defined(params.fps)) ? params.fps : 5;

            this.monitor = new FrameRateMonitor({
                scene: viewer.scene,
                minimumFrameRateDuringWarmup: frameRate,
                minimumFrameRateAfterWarmup: 0,
                samplingWindow: 2
            });
            this.monitor.lowFrameRate.addEventListener( function() {
                if (! that.terria.cesium.stoppedRendering) {
                    PopupMessageViewModel.open('ui', {
                        title : 'Unusually Slow Performance Detected',
                        message : '\
It appears that your system is capable of running '+that.terria.appName+' in 3D mode, but is having significant performance issues. \
We are automatically switching to 2D mode to help resolve this issue.  If you want to switch back to 3D mode you can select \
that option from the Maps button at the top of the screen.'
                    });
                    runLater(function() {
                        that.terria.viewerMode = ViewerMode.Leaflet;
                    });
                }
            });
        }

        eventHelper = new EventHelper();

        eventHelper.add(that.terria.clock.onTick, function(clock) {
            that.dataSourceDisplay.update(clock.currentTime);
        });

        this.cesiumEventHelper = eventHelper;

        this.dataSourceDisplay = new DataSourceDisplay({
            scene : viewer.scene,
            dataSourceCollection : this.terria.dataSources
        });

        if (defined(rect)) {
             this.terria.cesium.zoomTo(rect, 0.0);
        } else {
             this.terria.cesium.zoomTo( this.terria.initialView, 0.0);
        }
    }

    //redisplay timeline
    if (this.terria.showTimeline !== 0) {
        this.terria.showTimeline++;
    }

    this.terria.afterViewerChanged.raiseEvent();

    changeBaseMap(this,  this.terria.baseMap);

};

//Check for webgl support
function supportsWebgl() {
    //Check for webgl support and if not, then fall back to leaflet
    if (!window.WebGLRenderingContext) {
        // Browser has no idea what WebGL is. Suggest they
        // get a new browser by presenting the user with link to
        // http://get.webgl.org
        console.log('!!No WebGL support.');
        return false;
    }
    var canvas = document.createElement( 'canvas' );

    var webglOptions = {
        alpha : false,
        stencil : false,
        failIfMajorPerformanceCaveat : true
    };

    var gl = canvas.getContext("webgl", webglOptions) || canvas.getContext("experimental-webgl", webglOptions);
    if (!gl) {
        // Browser could not initialize WebGL. User probably needs to
        // update their drivers or get a new browser. Present a link to
        // http://get.webgl.org/troubleshooting
        console.log('!!Unable to successfully create Webgl context.');
        return false;
    }
    return true;
}

AusGlobeViewer.prototype._getDisclaimer = function() {
    var d = this.terria.configParameters.disclaimer;
    if (d) {
        return new Credit(d.text ? d.text : '', undefined, d.url ? d.url : '');
    } else {
        return null;
    }
};

// -------------------------------------------
// Camera management
// -------------------------------------------

function flyToPosition(scene, position, durationMilliseconds) {
    var camera = scene.camera;
    var startPosition = camera.position;
    var endPosition = position;

    durationMilliseconds = defaultValue(durationMilliseconds, 200);

    var initialEnuToFixed = Transforms.eastNorthUpToFixedFrame(startPosition, Ellipsoid.WGS84);

    var initialEnuToFixedRotation = new Matrix4();
    Matrix4.getRotation(initialEnuToFixed, initialEnuToFixedRotation);

    var initialFixedToEnuRotation = new Matrix3();
    Matrix3.transpose(initialEnuToFixedRotation, initialFixedToEnuRotation);

    var initialEnuUp = new Matrix3();
    Matrix3.multiplyByVector(initialFixedToEnuRotation, camera.up, initialEnuUp);

    var initialEnuRight = new Matrix3();
    Matrix3.multiplyByVector(initialFixedToEnuRotation, camera.right, initialEnuRight);

    var initialEnuDirection = new Matrix3();
    Matrix3.multiplyByVector(initialFixedToEnuRotation, camera.direction, initialEnuDirection);

    var controller = scene.screenSpaceCameraController;
    controller.enableInputs = false;

    scene.tweens.add({
        duration : durationMilliseconds / 1000.0,
        easingFunction : Tween.Easing.Sinusoidal.InOut,
        startObject : {
            time: 0.0
        },
        stopObject : {
            time : 1.0
        },
        update : function(value) {
            scene.camera.position.x = CesiumMath.lerp(startPosition.x, endPosition.x, value.time);
            scene.camera.position.y = CesiumMath.lerp(startPosition.y, endPosition.y, value.time);
            scene.camera.position.z = CesiumMath.lerp(startPosition.z, endPosition.z, value.time);

            var enuToFixed = Transforms.eastNorthUpToFixedFrame(camera.position, Ellipsoid.WGS84);

            var enuToFixedRotation = new Matrix3();
            Matrix4.getRotation(enuToFixed, enuToFixedRotation);

            camera.up = Matrix3.multiplyByVector(enuToFixedRotation, initialEnuUp, camera.up);
            camera.right = Matrix3.multiplyByVector(enuToFixedRotation, initialEnuRight, camera.right);
            camera.direction = Matrix3.multiplyByVector(enuToFixedRotation, initialEnuDirection, camera.direction);
        },
        complete : function() {
            controller.enableInputs = true;
        },
        cancel: function() {
            controller.enableInputs = true;
        }
    });
}

var destinationScratch = new Cartesian3();

function zoomCamera(scene, distFactor, pos) {
    var camera = scene.camera;
    var pickRay = camera.getPickRay(pos);
    var targetCartesian = scene.globe.pick(pickRay, scene);
    if (targetCartesian) {
        // Zoom to the picked latitude/longitude, at a distFactor multiple
        // of the height.
        var destination = Cartesian3.lerp(camera.position, targetCartesian, distFactor, destinationScratch);
        flyToPosition(scene, destination);
    }
}

function zoomIn(scene, pos) { zoomCamera(scene, 2.0/3.0, pos); }
function zoomOut(scene, pos) { zoomCamera(scene, -2.0, pos); }

module.exports = AusGlobeViewer;
=======
module.exports = TerriaViewer;
>>>>>>> e3747dd3
<|MERGE_RESOLUTION|>--- conflicted
+++ resolved
@@ -6,737 +6,4 @@
 
 deprecationWarning('AusGlobeViewer', 'AusGlobeViewer is deprecated.  Please use TerriaViewer instead');
 
-<<<<<<< HEAD
-var BingMapsApi = require('terriajs-cesium/Source/Core/BingMapsApi');
-var Cartesian3 = require('terriajs-cesium/Source/Core/Cartesian3');
-var Cartographic = require('terriajs-cesium/Source/Core/Cartographic');
-var CesiumMath = require('terriajs-cesium/Source/Core/Math');
-var CesiumTerrainProvider = require('terriajs-cesium/Source/Core/CesiumTerrainProvider');
-var Color = require('terriajs-cesium/Source/Core/Color');
-var Credit = require('terriajs-cesium/Source/Core/Credit');
-var DataSourceDisplay = require('terriajs-cesium/Source/DataSources/DataSourceDisplay');
-var defaultValue = require('terriajs-cesium/Source/Core/defaultValue');
-var defined = require('terriajs-cesium/Source/Core/defined');
-var Ellipsoid = require('terriajs-cesium/Source/Core/Ellipsoid');
-var EllipsoidTerrainProvider = require('terriajs-cesium/Source/Core/EllipsoidTerrainProvider');
-var FeatureDetection = require('terriajs-cesium/Source/Core/FeatureDetection');
-var EventHelper = require('terriajs-cesium/Source/Core/EventHelper');
-var Rectangle = require('terriajs-cesium/Source/Core/Rectangle');
-var InfoBox = require('terriajs-cesium/Source/Widgets/InfoBox/InfoBox');
-var KeyboardEventModifier = require('terriajs-cesium/Source/Core/KeyboardEventModifier');
-var Material = require('terriajs-cesium/Source/Scene/Material');
-var Matrix3 = require('terriajs-cesium/Source/Core/Matrix3');
-var Matrix4 = require('terriajs-cesium/Source/Core/Matrix4');
-var Rectangle = require('terriajs-cesium/Source/Core/Rectangle');
-var RectanglePrimitive = require('terriajs-cesium/Source/Scene/RectanglePrimitive');
-var cesiumRequestAnimationFrame = require('terriajs-cesium/Source/Core/requestAnimationFrame');
-var ScreenSpaceEventHandler = require('terriajs-cesium/Source/Core/ScreenSpaceEventHandler');
-var ScreenSpaceEventType = require('terriajs-cesium/Source/Core/ScreenSpaceEventType');
-var SingleTileImageryProvider = require('terriajs-cesium/Source/Scene/SingleTileImageryProvider');
-var Transforms = require('terriajs-cesium/Source/Core/Transforms');
-var Tween = require('terriajs-cesium/Source/ThirdParty/Tween');
-var CesiumWidget = require('terriajs-cesium/Source/Widgets/CesiumWidget/CesiumWidget');
-
-var knockout = require('terriajs-cesium/Source/ThirdParty/knockout');
-
-var FrameRateMonitor = require('terriajs-cesium/Source/Scene/FrameRateMonitor');
-var runLater = require('../Core/runLater');
-
-var Cesium = require('../Models/Cesium');
-var Leaflet = require('../Models/Leaflet');
-var PopupMessageViewModel = require('../ViewModels/PopupMessageViewModel');
-var LeafletVisualizer = require('../Map/LeafletVisualizer');
-var ViewerMode = require('../Models/ViewerMode');
-
-//use our own bing maps key
-BingMapsApi.defaultKey = undefined;
-
-//Initialize the selected viewer - Cesium or Leaflet
-var AusGlobeViewer = function(terria, options) {
-    options = defaultValue(options, {});
-
-    this._developerAttribution = options.developerAttribution;
-
-    if ((terria.viewerMode === ViewerMode.CesiumTerrain || terria.viewerModel === ViewerMode.CesiumEllipsoid) && !supportsWebgl()) {
-        PopupMessageViewModel.open('ui', {
-            title : 'WebGL not supported',
-            message : terria.appName+' works best with a web browser that supports <a href="http://get.webgl.org" target="_blank">WebGL</a>, \
-including the latest versions of <a href="http://www.google.com/chrome" target="_blank">Google Chrome</a>, \
-<a href="http://www.mozilla.org/firefox" target="_blank">Mozilla Firefox</a>, \
-<a href="https://www.apple.com/au/osx/how-to-upgrade/" target="_blank">Apple Safari</a>, and \
-<a href="http://www.microsoft.com/ie" target="_blank">Microsoft Internet Explorer</a>. \
-Your web browser does not appear to support WebGL, so you will see a limited, 2D-only experience.'
-        });
-
-        terria.viewerMode = ViewerMode.Leaflet;
-    }
-
-    if (document.body.clientWidth < 520 || document.body.clientHeight < 400) {
-        PopupMessageViewModel.open('ui', {
-            title : 'Small screen or window',
-            message : '\
-Hello!<br/>\
-<br/>\
-Currently the '+terria.appName+' isn\'t optimised for small screens.<br/>\
-<br/>\
-For a better experience we\'d suggest you visit the application from a larger screen like your tablet, laptop or desktop.  \
-If you\'re on a desktop or laptop, consider increasing the size of your window.'
-        });
-    }
-
-    //TODO: perf test to set environment
-
-    this.terria = terria;
-
-    var useCesium = terria.viewerMode !== ViewerMode.Leaflet;
-    ga('send', 'event', 'startup', 'initialViewer', useCesium ? 'cesium' : 'leaflet');
-
-    this.selectViewer(useCesium);
-
-    knockout.getObservable( this.terria, 'viewerMode').subscribe(function() {
-        changeViewer(this);
-    }, this);
-
-    this._previousBaseMap =  this.terria.baseMap;
-
-    knockout.getObservable( this.terria, 'baseMap').subscribe(function() {
-        changeBaseMap(this,  this.terria.baseMap);
-    }, this);
-};
-
-AusGlobeViewer.create = function(terria, options) {
-    return new AusGlobeViewer(terria, options);
-};
-
-function changeViewer(viewer) {
-    var terria = viewer.terria;
-    var newMode = terria.viewerMode;
-
-    if (newMode === ViewerMode.Leaflet) {
-        if (!terria.leaflet) {
-            ga('send', 'event', 'mapSettings', 'switchViewer', '2D');
-            viewer.selectViewer(false);
-        }
-    } else {
-        if (!supportsWebgl()) {
-            PopupMessageViewModel.open('ui', {
-                title : 'WebGL not supported',
-                message : '\
-Your web browser cannot display the map in 3D because it does not support WebGL.  Please upgrade to the \
-latest version of <a href="http://www.google.com/chrome" target="_blank">Google Chrome</a>, \
-<a href="http://www.mozilla.org/firefox" target="_blank">Mozilla Firefox</a>, \
-<a href="https://www.apple.com/au/osx/how-to-upgrade/" target="_blank">Apple Safari</a>, or \
-<a href="http://www.microsoft.com/ie" target="_blank">Microsoft Internet Explorer</a>.'
-            });
-
-            terria.viewerMode = ViewerMode.Leaflet;
-        } else {
-            if (newMode === ViewerMode.CesiumTerrain) {
-                ga('send', 'event', 'mapSettings', 'switchViewer', '3D');
-
-                if (defined(terria.leaflet)) {
-                    viewer.selectViewer(true);
-                } else {
-                    terria.cesium.scene.globe.terrainProvider = new CesiumTerrainProvider({
-                        url : '//cesiumjs.org/stk-terrain/tilesets/world/tiles'
-                    });
-                }
-            } else if (newMode === ViewerMode.CesiumEllipsoid) {
-                ga('send', 'event', 'mapSettings', 'switchViewer', 'Smooth 3D');
-
-                if (defined(terria.leaflet)) {
-                    viewer.selectViewer(true);
-                }
-
-                terria.cesium.scene.globe.terrainProvider = new EllipsoidTerrainProvider();
-            }
-        }
-    }
-}
-
-function changeBaseMap(viewer, newBaseMap) {
-    if (defined(viewer._previousBaseMap)) {
-        viewer._previousBaseMap._hide();
-        viewer._previousBaseMap._disable();
-    }
-
-    if (defined(newBaseMap)) {
-        newBaseMap._enable();
-        newBaseMap._show();
-        newBaseMap.lowerToBottom();
-    }
-
-    viewer._previousBaseMap = newBaseMap;
-
-    if (defined(viewer.terria.currentViewer)) {
-        viewer.terria.currentViewer.notifyRepaintRequired();
-    }
-}
-
-// -------------------------------------------
-// DrawExtentHelper from the cesium sample code
-//  modified to always be available on shift-click
-// -------------------------------------------
-var DrawExtentHelper = function (scene, handler) {
-    this._scene = scene;
-    this._ellipsoid = scene.globe.ellipsoid;
-    this._finishHandler = handler;
-    this._mouseHandler = new ScreenSpaceEventHandler(scene.canvas, false);
-    this._stopHandler = undefined;
-    this._interHandler = undefined;
-    this.active = false;
-};
-
-DrawExtentHelper.prototype.enableInput = function () {
-    var controller = this._scene.screenSpaceCameraController;
-    controller.enableInputs = true;
-};
-
-DrawExtentHelper.prototype.disableInput = function () {
-    var controller = this._scene.screenSpaceCameraController;
-    controller.enableInputs = false;
-};
-
-DrawExtentHelper.prototype.getExtent = function (mn, mx) {
-    var e = new Rectangle();
-
-    // Re-order so west < east and south < north
-    e.west = Math.min(mn.longitude, mx.longitude);
-    e.east = Math.max(mn.longitude, mx.longitude);
-    e.south = Math.min(mn.latitude, mx.latitude);
-    e.north = Math.max(mn.latitude, mx.latitude);
-
-    // Check for approx equal (shouldn't require abs due to re-order)
-    var epsilon = CesiumMath.EPSILON6;
-
-    if (Math.abs(e.east - e.west) < epsilon) {
-        e.east += epsilon * 2.0;
-        return;
-    }
-
-    if (Math.abs(e.north - e.south) < epsilon) {
-        e.north += epsilon * 2.0;
-        return;
-    }
-    return e;
-};
-
-DrawExtentHelper.prototype.setPolyPts = function (mn, mx) {
-    var e = this.getExtent(mn, mx);
-    if (e) {
-        this._extentPrimitive.rectangle = e;
-    }
-};
-
-DrawExtentHelper.prototype.setToDegrees = function (w, s, e, n) {
-    var toRad = CesiumMath.toRadians;
-    var mn = new Cartographic(toRad(w), toRad(s));
-    var mx = new Cartographic(toRad(e), toRad(n));
-    this.setPolyPts(mn, mx);
-};
-
-DrawExtentHelper.prototype.handleRegionStop = function (movement) {
-    this._mouseHandler.removeInputAction(ScreenSpaceEventType.LEFT_UP, KeyboardEventModifier.SHIFT);
-    this._mouseHandler.removeInputAction(ScreenSpaceEventType.MOUSE_MOVE, KeyboardEventModifier.SHIFT);
-    this._mouseHandler.removeInputAction(ScreenSpaceEventType.LEFT_UP);
-    this._mouseHandler.removeInputAction(ScreenSpaceEventType.MOUSE_MOVE);
-
-    this.enableInput();
-    var ext;
-    if (movement) {
-        var pickRay = this._scene.camera.getPickRay(movement.position);
-        var cartesian = this._scene.globe.pick(pickRay, this._scene);
-        if (cartesian) {
-            this._click2 = this._ellipsoid.cartesianToCartographic(cartesian);
-        }
-        ext = this.getExtent(this._click1, this._click2);
-    }
-    this._scene.primitives.remove(this._extentPrimitive);
-    this.active = false;
-    this._finishHandler(ext);
-};
-
-DrawExtentHelper.prototype.handleRegionInter = function (movement) {
-    var pickRay = this._scene.camera.getPickRay(movement.endPosition);
-    var cartesian = this._scene.globe.pick(pickRay, this._scene);
-    if (cartesian) {
-        var cartographic = this._ellipsoid.cartesianToCartographic(cartesian);
-        this.setPolyPts(this._click1, cartographic);
-    }
-};
-
-DrawExtentHelper.prototype.handleRegionStart = function (movement) {
-    var pickRay = this._scene.camera.getPickRay(movement.position);
-    var cartesian = this._scene.globe.pick(pickRay, this._scene);
-    if (cartesian) {
-        this.disableInput();
-        this.active = true;
-        this._extentPrimitive = new RectanglePrimitive({
-            material : Material.fromType('Color', {
-                color : new Color(1.0, 1.0, 1.0, 0.5)
-            })
-        });
-        this._extentPrimitive.asynchronous = false;
-        this._scene.primitives.add(this._extentPrimitive);
-        var that = this;
-        this._click1 = this._ellipsoid.cartesianToCartographic(cartesian);
-
-        this._mouseHandler.setInputAction(function (movement) {
-            that.handleRegionStop(movement);
-        }, ScreenSpaceEventType.LEFT_UP, KeyboardEventModifier.SHIFT);
-        this._mouseHandler.setInputAction(function (movement) {
-            that.handleRegionInter(movement);
-        }, ScreenSpaceEventType.MOUSE_MOVE, KeyboardEventModifier.SHIFT);
-        this._mouseHandler.setInputAction(function (movement) {
-            that.handleRegionStop(movement);
-        }, ScreenSpaceEventType.LEFT_UP);
-        this._mouseHandler.setInputAction(function (movement) {
-            that.handleRegionInter(movement);
-        }, ScreenSpaceEventType.MOUSE_MOVE);
-    }
-};
-
-DrawExtentHelper.prototype.start = function () {
-
-    var that = this;
-
-    // Now wait for start
-    this._mouseHandler.setInputAction(function (movement) {
-        that.handleRegionStart(movement);
-    }, ScreenSpaceEventType.LEFT_DOWN, KeyboardEventModifier.SHIFT);
-};
-
-DrawExtentHelper.prototype.destroy = function () {
-    this._mouseHandler.destroy();
-    this._scene = undefined;
-};
-
-
-// -------------------------------------------
-// Region Selection
-// -------------------------------------------
-AusGlobeViewer.prototype._enableSelectExtent = function(scene, bActive) {
-    if (bActive) {
-        var that = this;
-        this.regionSelect = new DrawExtentHelper(scene, function (ext) {
-            if (ext) {
-                 that.terria.currentViewer.zoomTo(ext, 2.0);
-            }
-        });
-        this.regionSelect.start();
-    }
-    else {
-        this.regionSelect.destroy();
-    }
-};
-
-
-AusGlobeViewer.prototype._createCesiumViewer = function(container) {
-
-    var that = this;
-
-    var terrainProvider = new CesiumTerrainProvider({
-            url : '//cesiumjs.org/stk-terrain/tilesets/world/tiles'
-        });
-
-    var options = {
-        dataSources:  this.terria.dataSources,
-        clock:  this.terria.clock,
-        terrainProvider : terrainProvider,
-        imageryProvider : new SingleTileImageryProvider({ url: 'images/nicta.png' }),
-        scene3DOnly: true
-    };
-
-    // Workaround for Firefox bug with WebGL and printing:
-    // https://bugzilla.mozilla.org/show_bug.cgi?id=976173
-    if (FeatureDetection.isFirefox()) {
-        options.contextOptions = {webgl : {preserveDrawingBuffer : true}};
-    }
-
-     //create CesiumViewer
-    var viewer = new CesiumWidget(container, options);
-
-    viewer.scene.imageryLayers.removeAll();
-
-    //catch Cesium terrain provider down and switch to Ellipsoid
-    terrainProvider.errorEvent.addEventListener(function(err) {
-        console.log('Terrain provider error.  ', err.message);
-        if (viewer.scene.terrainProvider instanceof CesiumTerrainProvider) {
-            console.log('Switching to EllipsoidTerrainProvider.');
-            viewer.scene.terrainProvider = new EllipsoidTerrainProvider();
-            if (!defined(that.TerrainMessageViewed)) {
-                PopupMessageViewModel.open('ui', {
-                    title : 'Terrain Server Not Responding',
-                    message : '\
-The terrain server is not responding at the moment.  You can still use all the features of '+that.terria.appName+' \
-but there will be no terrain detail in 3D mode.  We\'re sorry for the inconvenience.  Please try \
-again later and the terrain server should be responding as expected.  If the issue persists, please contact \
-us via email at '+that.terria.supportEmail+'.'
-                });
-                that.TerrainMessageViewed = true;
-            }
-        }
-    });
-
-    var scene = viewer.scene;
-
-    scene.globe.depthTestAgainstTerrain = false;
-
-    var d = this._getDisclaimer();
-    if (d) {
-        scene.frameState.creditDisplay.addDefaultCredit(d);
-    }
-
-    if (defined(this._developerAttribution)) {
-        scene.frameState.creditDisplay.addDefaultCredit(new Credit(this._developerAttribution.text, undefined, this._developerAttribution.link));
-    }
-    scene.frameState.creditDisplay.addDefaultCredit(new Credit('CESIUM', undefined, 'http://cesiumjs.org/'));
-
-    var inputHandler = viewer.screenSpaceEventHandler;
-
-    // Add double click zoom
-    inputHandler.setInputAction(
-        function (movement) {
-            zoomIn(scene, movement.position);
-        },
-        ScreenSpaceEventType.LEFT_DOUBLE_CLICK);
-    inputHandler.setInputAction(
-        function (movement) {
-            zoomOut(scene, movement.position);
-        },
-        ScreenSpaceEventType.LEFT_DOUBLE_CLICK, KeyboardEventModifier.SHIFT);
-
-    return viewer;
-};
-
-AusGlobeViewer.prototype.selectViewer = function(bCesium) {
-
-    changeBaseMap(this, undefined);
-
-    this.terria.beforeViewerChanged.raiseEvent();
-
-    var map, viewer, rect, eventHelper;
-
-    var that = this;
-
-    if (!bCesium) {
-
-            //shut down existing cesium
-        if (defined(this.terria.cesium)) {
-            viewer = this.terria.cesium.viewer;
-            //get camera and timeline settings
-            try {
-                rect =  this.terria.cesium.getCurrentExtent();
-            } catch (e) {
-                console.log('Using default screen extent', e.message);
-                rect =  this.terria.initialView.rectangle;
-            }
-
-            this.terria.cesium.destroy();
-
-            if (that.cesiumEventHelper) {
-                that.cesiumEventHelper.removeAll();
-                that.cesiumEventHelper = undefined;
-            }
-
-            this.dataSourceDisplay.destroy();
-
-            this._enableSelectExtent(viewer.scene, false);
-
-            var inputHandler = viewer.screenSpaceEventHandler;
-            inputHandler.removeInputAction( ScreenSpaceEventType.MOUSE_MOVE );
-            inputHandler.removeInputAction( ScreenSpaceEventType.LEFT_DOUBLE_CLICK );
-            inputHandler.removeInputAction( ScreenSpaceEventType.LEFT_DOUBLE_CLICK, KeyboardEventModifier.SHIFT );
-
-            if (defined(this.monitor)) {
-                this.monitor.destroy();
-                this.monitor = undefined;
-            }
-            viewer.destroy();
-        }
-        else {
-            rect =  this.terria.initialView.rectangle;
-        }
-
-       //create leaflet viewer
-        map = L.map('cesiumContainer', {
-            worldCopyJump: true,
-            zoomControl: false,
-            attributionControl: false
-        }).setView([-28.5, 135], 5);
-
-        map.attributionControl = L.control.attribution({
-            position: 'bottomleft'
-        });
-        map.addControl(map.attributionControl);
-
-        map.screenSpaceEventHandler = {
-            setInputAction : function() {},
-            remoteInputAction : function() {}
-        };
-        map.destroy = function() {};
-
-        map.infoBox = new InfoBox(document.body);
-
-        var leaflet = new Leaflet( this.terria, map);
-
-        if (!defined(this.leafletVisualizer)) {
-            this.leafletVisualizer = new LeafletVisualizer();
-        }
-
-        var d = this._getDisclaimer();
-        if (d) {
-            map.attributionControl.setPrefix('<span class="leaflet-disclaimer">' +
-                (d.link ? '<a target="_blank" href="' + d.link + '">' : '') +
-                d.text +
-                (d.link ? '</a>' : '') +
-                '</span>' +
-                (this._developerAttribution && this._developerAttribution.link ? '<a target="_blank" href="' + this._developerAttribution.link + '">' : '') +
-                (this._developerAttribution ? this._developerAttribution.text : '') +
-                (this._developerAttribution && this._developerAttribution.link ? '</a>' : '') +
-                (this._developerAttribution ? ' | ' : '') +
-                '<a target="_blank" href="http://leafletjs.com/">Leaflet</a>' // partially to avoid a dangling leading comma issue
-                );
-        }
-
-        map.on("boxzoomend", function(e) {
-            console.log(e.boxZoomBounds);
-        });
-
-        this.terria.leaflet = leaflet;
-        this.terria.cesium = undefined;
-        this.terria.currentViewer =  this.terria.leaflet;
-
-        this.dataSourceDisplay = new DataSourceDisplay({
-            scene : leaflet.scene,
-            dataSourceCollection : this.terria.dataSources,
-            visualizersCallback: this.leafletVisualizer.visualizersCallback
-        });
-
-        eventHelper = new EventHelper();
-
-        eventHelper.add(that.terria.clock.onTick, function(clock) {
-            that.dataSourceDisplay.update(clock.currentTime);
-        });
-
-        this.leafletEventHelper = eventHelper;
-
-        var ticker = function() {
-            if (defined(that.terria.leaflet)) {
-                that.terria.clock.tick();
-                cesiumRequestAnimationFrame(ticker);
-            } else {
-                console.log('done');
-            }
-        };
-
-        ticker();
-
-        this.terria.leaflet.zoomTo(rect, 0.0);
-    }
-    else {
-        if (defined(this.terria.leaflet)) {
-            map = this.terria.leaflet.map;
-            rect =  this.terria.leaflet.getCurrentExtent();
-            this.terria.leaflet.destroy();
-
-            if (that.leafletEventHelper) {
-                that.leafletEventHelper.removeAll();
-                that.leafletEventHelper = undefined;
-            }
-
-            this.dataSourceDisplay.destroy();
-            map.remove();
-        }
-
-        //create Cesium viewer
-        viewer = this._createCesiumViewer('cesiumContainer');
-
-        this._enableSelectExtent(viewer.scene, true);
-
-        this.terria.cesium = new Cesium(this.terria, viewer);
-        this.terria.leaflet = undefined;
-        this.terria.currentViewer =  this.terria.cesium;
-
-        //Simple monitor to start up and switch to 2D if seem to be stuck.
-        if (!defined(this.checkedStartupPerformance)) {
-            this.checkedStartupPerformance = true;
-            var uri = new URI(window.location);
-            var params = uri.search(true);
-            var frameRate = (defined(params.fps)) ? params.fps : 5;
-
-            this.monitor = new FrameRateMonitor({
-                scene: viewer.scene,
-                minimumFrameRateDuringWarmup: frameRate,
-                minimumFrameRateAfterWarmup: 0,
-                samplingWindow: 2
-            });
-            this.monitor.lowFrameRate.addEventListener( function() {
-                if (! that.terria.cesium.stoppedRendering) {
-                    PopupMessageViewModel.open('ui', {
-                        title : 'Unusually Slow Performance Detected',
-                        message : '\
-It appears that your system is capable of running '+that.terria.appName+' in 3D mode, but is having significant performance issues. \
-We are automatically switching to 2D mode to help resolve this issue.  If you want to switch back to 3D mode you can select \
-that option from the Maps button at the top of the screen.'
-                    });
-                    runLater(function() {
-                        that.terria.viewerMode = ViewerMode.Leaflet;
-                    });
-                }
-            });
-        }
-
-        eventHelper = new EventHelper();
-
-        eventHelper.add(that.terria.clock.onTick, function(clock) {
-            that.dataSourceDisplay.update(clock.currentTime);
-        });
-
-        this.cesiumEventHelper = eventHelper;
-
-        this.dataSourceDisplay = new DataSourceDisplay({
-            scene : viewer.scene,
-            dataSourceCollection : this.terria.dataSources
-        });
-
-        if (defined(rect)) {
-             this.terria.cesium.zoomTo(rect, 0.0);
-        } else {
-             this.terria.cesium.zoomTo( this.terria.initialView, 0.0);
-        }
-    }
-
-    //redisplay timeline
-    if (this.terria.showTimeline !== 0) {
-        this.terria.showTimeline++;
-    }
-
-    this.terria.afterViewerChanged.raiseEvent();
-
-    changeBaseMap(this,  this.terria.baseMap);
-
-};
-
-//Check for webgl support
-function supportsWebgl() {
-    //Check for webgl support and if not, then fall back to leaflet
-    if (!window.WebGLRenderingContext) {
-        // Browser has no idea what WebGL is. Suggest they
-        // get a new browser by presenting the user with link to
-        // http://get.webgl.org
-        console.log('!!No WebGL support.');
-        return false;
-    }
-    var canvas = document.createElement( 'canvas' );
-
-    var webglOptions = {
-        alpha : false,
-        stencil : false,
-        failIfMajorPerformanceCaveat : true
-    };
-
-    var gl = canvas.getContext("webgl", webglOptions) || canvas.getContext("experimental-webgl", webglOptions);
-    if (!gl) {
-        // Browser could not initialize WebGL. User probably needs to
-        // update their drivers or get a new browser. Present a link to
-        // http://get.webgl.org/troubleshooting
-        console.log('!!Unable to successfully create Webgl context.');
-        return false;
-    }
-    return true;
-}
-
-AusGlobeViewer.prototype._getDisclaimer = function() {
-    var d = this.terria.configParameters.disclaimer;
-    if (d) {
-        return new Credit(d.text ? d.text : '', undefined, d.url ? d.url : '');
-    } else {
-        return null;
-    }
-};
-
-// -------------------------------------------
-// Camera management
-// -------------------------------------------
-
-function flyToPosition(scene, position, durationMilliseconds) {
-    var camera = scene.camera;
-    var startPosition = camera.position;
-    var endPosition = position;
-
-    durationMilliseconds = defaultValue(durationMilliseconds, 200);
-
-    var initialEnuToFixed = Transforms.eastNorthUpToFixedFrame(startPosition, Ellipsoid.WGS84);
-
-    var initialEnuToFixedRotation = new Matrix4();
-    Matrix4.getRotation(initialEnuToFixed, initialEnuToFixedRotation);
-
-    var initialFixedToEnuRotation = new Matrix3();
-    Matrix3.transpose(initialEnuToFixedRotation, initialFixedToEnuRotation);
-
-    var initialEnuUp = new Matrix3();
-    Matrix3.multiplyByVector(initialFixedToEnuRotation, camera.up, initialEnuUp);
-
-    var initialEnuRight = new Matrix3();
-    Matrix3.multiplyByVector(initialFixedToEnuRotation, camera.right, initialEnuRight);
-
-    var initialEnuDirection = new Matrix3();
-    Matrix3.multiplyByVector(initialFixedToEnuRotation, camera.direction, initialEnuDirection);
-
-    var controller = scene.screenSpaceCameraController;
-    controller.enableInputs = false;
-
-    scene.tweens.add({
-        duration : durationMilliseconds / 1000.0,
-        easingFunction : Tween.Easing.Sinusoidal.InOut,
-        startObject : {
-            time: 0.0
-        },
-        stopObject : {
-            time : 1.0
-        },
-        update : function(value) {
-            scene.camera.position.x = CesiumMath.lerp(startPosition.x, endPosition.x, value.time);
-            scene.camera.position.y = CesiumMath.lerp(startPosition.y, endPosition.y, value.time);
-            scene.camera.position.z = CesiumMath.lerp(startPosition.z, endPosition.z, value.time);
-
-            var enuToFixed = Transforms.eastNorthUpToFixedFrame(camera.position, Ellipsoid.WGS84);
-
-            var enuToFixedRotation = new Matrix3();
-            Matrix4.getRotation(enuToFixed, enuToFixedRotation);
-
-            camera.up = Matrix3.multiplyByVector(enuToFixedRotation, initialEnuUp, camera.up);
-            camera.right = Matrix3.multiplyByVector(enuToFixedRotation, initialEnuRight, camera.right);
-            camera.direction = Matrix3.multiplyByVector(enuToFixedRotation, initialEnuDirection, camera.direction);
-        },
-        complete : function() {
-            controller.enableInputs = true;
-        },
-        cancel: function() {
-            controller.enableInputs = true;
-        }
-    });
-}
-
-var destinationScratch = new Cartesian3();
-
-function zoomCamera(scene, distFactor, pos) {
-    var camera = scene.camera;
-    var pickRay = camera.getPickRay(pos);
-    var targetCartesian = scene.globe.pick(pickRay, scene);
-    if (targetCartesian) {
-        // Zoom to the picked latitude/longitude, at a distFactor multiple
-        // of the height.
-        var destination = Cartesian3.lerp(camera.position, targetCartesian, distFactor, destinationScratch);
-        flyToPosition(scene, destination);
-    }
-}
-
-function zoomIn(scene, pos) { zoomCamera(scene, 2.0/3.0, pos); }
-function zoomOut(scene, pos) { zoomCamera(scene, -2.0, pos); }
-
-module.exports = AusGlobeViewer;
-=======
-module.exports = TerriaViewer;
->>>>>>> e3747dd3
+module.exports = TerriaViewer;