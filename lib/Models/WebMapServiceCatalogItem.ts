--- conflicted
+++ resolved
@@ -681,7 +681,6 @@
     return true;
   }
 
-<<<<<<< HEAD
   // TODO - There is possibly a better way to do this
   @computed
   get isThredds(): boolean {
@@ -721,14 +720,6 @@
     return undefined;
   }
 
-  protected forceLoadMetadata(): Promise<void> {
-    return GetCapabilitiesStratum.load(this).then(stratum => {
-      runInAction(() => {
-        this.strata.set(
-          GetCapabilitiesMixin.getCapabilitiesStratumName,
-          stratum
-        );
-=======
   async createGetCapabilitiesStratumFromParent(
     capabilities: WebMapServiceCapabilities
   ) {
@@ -737,7 +728,6 @@
       this.strata.set(GetCapabilitiesMixin.getCapabilitiesStratumName, stratum);
     });
   }
->>>>>>> b37f0b62
 
   protected async forceLoadMetadata(): Promise<void> {
     if (
