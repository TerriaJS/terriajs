// const mobx = require('mobx');
// const mobxUtils = require('mobx-utils');
// Problems in current architecture:
// 1. After loading, can't tell what user actually set versus what came from e.g. GetCapabilities.
//  Solution: layering
// 2. CkanCatalogItem producing a WebMapServiceCatalogItem on load
// 3. Observable spaghetti
//  Solution: think in terms of pipelines with computed observables, document patterns.
// 4. All code for all catalog item types needs to be loaded before we can do anything.
import i18next from "i18next";
import { computed, runInAction } from "mobx";
import moment from "moment";
import combine from "terriajs-cesium/Source/Core/combine";
import Ellipsoid from "terriajs-cesium/Source/Core/Ellipsoid";
import JulianDate from "terriajs-cesium/Source/Core/JulianDate";
import Rectangle from "terriajs-cesium/Source/Core/Rectangle";
import WebMercatorTilingScheme from "terriajs-cesium/Source/Core/WebMercatorTilingScheme";
import ImageryProvider from "terriajs-cesium/Source/Scene/ImageryProvider";
import WebMapServiceImageryProvider from "terriajs-cesium/Source/Scene/WebMapServiceImageryProvider";
import URI from "urijs";
import containsAny from "../Core/containsAny";
import createTransformerAllowUndefined from "../Core/createTransformerAllowUndefined";
import filterOutUndefined from "../Core/filterOutUndefined";
import isDefined from "../Core/isDefined";
import isReadOnlyArray from "../Core/isReadOnlyArray";
import { JsonObject } from "../Core/Json";
import TerriaError from "../Core/TerriaError";
import AsyncChartableMixin from "../ModelMixins/AsyncChartableMixin";
import CatalogMemberMixin from "../ModelMixins/CatalogMemberMixin";
import DiffableMixin from "../ModelMixins/DiffableMixin";
import ExportableMixin from "../ModelMixins/ExportableMixin";
import GetCapabilitiesMixin from "../ModelMixins/GetCapabilitiesMixin";
import TileErrorHandlerMixin from "../ModelMixins/TileErrorHandlerMixin";
import TimeFilterMixin from "../ModelMixins/TimeFilterMixin";
import UrlMixin from "../ModelMixins/UrlMixin";
import SelectableDimensions, {
  SelectableDimension
} from "../Models/SelectableDimensions";
import { InfoSectionTraits } from "../Traits/CatalogMemberTraits";
import DiscreteTimeTraits from "../Traits/DiscreteTimeTraits";
import LegendTraits from "../Traits/LegendTraits";
import { RectangleTraits } from "../Traits/MappableTraits";
import WebMapServiceCatalogItemTraits, {
  WebMapServiceAvailableLayerDimensionsTraits,
  WebMapServiceAvailableLayerStylesTraits
} from "../Traits/WebMapServiceCatalogItemTraits";
import { callWebCoverageService } from "./callWebCoverageService";
import CommonStrata from "./CommonStrata";
import CreateModel from "./CreateModel";
import createStratumInstance from "./createStratumInstance";
import LoadableStratum from "./LoadableStratum";
import Mappable, { ImageryParts } from "./Mappable";
import { BaseModel } from "./Model";
import { CapabilitiesStyle } from "./OwsInterfaces";
import proxyCatalogItemUrl from "./proxyCatalogItemUrl";
import StratumFromTraits from "./StratumFromTraits";
import WebMapServiceCapabilities, {
  CapabilitiesContactInformation,
  CapabilitiesDimension,
  CapabilitiesLayer,
  getRectangleFromLayer
} from "./WebMapServiceCapabilities";
import WebMapServiceCatalogGroup from "./WebMapServiceCatalogGroup";

const dateFormat = require("dateformat");

class GetCapabilitiesStratum extends LoadableStratum(
  WebMapServiceCatalogItemTraits
) {
  static async load(
    catalogItem: WebMapServiceCatalogItem,
    capabilities?: WebMapServiceCapabilities
  ): Promise<GetCapabilitiesStratum> {
    if (!isDefined(catalogItem.getCapabilitiesUrl)) {
      throw new TerriaError({
        title: i18next.t("models.webMapServiceCatalogItem.missingUrlTitle"),
        message: i18next.t("models.webMapServiceCatalogItem.missingUrlMessage")
      });
    }

    if (!isDefined(capabilities))
      capabilities = await WebMapServiceCapabilities.fromUrl(
        proxyCatalogItemUrl(
          catalogItem,
          catalogItem.getCapabilitiesUrl,
          catalogItem.getCapabilitiesCacheDuration
        )
      );

    return new GetCapabilitiesStratum(catalogItem, capabilities);
  }

  constructor(
    readonly catalogItem: WebMapServiceCatalogItem,
    readonly capabilities: WebMapServiceCapabilities
  ) {
    super();
  }

  duplicateLoadableStratum(model: BaseModel): this {
    return new GetCapabilitiesStratum(
      model as WebMapServiceCatalogItem,
      this.capabilities
    ) as this;
  }

  @computed
  get supportsReordering() {
    return !this.keepOnTop;
  }

  @computed
  get layers(): string | undefined {
    let layers: string | undefined;

    if (this.catalogItem.uri !== undefined) {
      // Try to extract a layer from the URL
      const query: any = this.catalogItem.uri.query(true);
      layers = query.layers;
    }

    if (layers === undefined) {
      // Use all the top-level, named layers
      layers = filterOutUndefined(
        this.capabilities.topLevelNamedLayers.map(layer => layer.Name)
      ).join(",");
    }

    return layers;
  }

  @computed
  get legends(): StratumFromTraits<LegendTraits>[] | undefined {
    const availableStyles = this.catalogItem.availableStyles || [];
    const layers = this.catalogItem.layersArray;
    const styles = this.catalogItem.stylesArray;

    const result: StratumFromTraits<LegendTraits>[] = [];

    for (let i = 0; i < layers.length; ++i) {
      const layer = layers[i];
      const style = i < styles.length ? styles[i] : undefined;

<<<<<<< HEAD
      let legendUrl: string | undefined;
      let legendUrlMimeType: string | undefined;

      // Attempt to find layer style based on AvailableStyleTraits
      const layerStyle =
        style === undefined
          ? undefined
          : availableStyles
              .find(candidate => candidate.layerName === layer)
              ?.styles?.find(candidate => candidate.name === style);
      if (layerStyle?.legend) {
        legendUrl = layerStyle.legend.url;
        legendUrlMimeType = layerStyle.legend.urlMimeType;
      }

      // If no legends found - make one up!
      if (!isDefined(legendUrl) && isDefined(this.catalogItem.url)) {
        legendUrl = `${
          this.catalogItem.url.split("?")[0]
        }?service=WMS&version=1.3.0&request=GetLegendGraphic&format=image/png&transparent=True&layer=${layer}`;
        legendUrlMimeType = "image/png";
      }

      if (isDefined(legendUrl)) {
        const legendUri = URI(proxyCatalogItemUrl(this.catalogItem, legendUrl));
        if (this.catalogItem.supportsColorScaleRange) {
          legendUri.addQuery(
            "colorscalerange",
            this.catalogItem.colorScaleRange
          );
        }
        result.push(
          createStratumInstance(LegendTraits, {
            url: legendUri.toString(),
            urlMimeType: legendUrlMimeType
=======
      const layerAvailableStyles = availableStyles.find(
        candidate => candidate.layerName === layer
      );
      if (
        layerAvailableStyles !== undefined &&
        Array.isArray(layerAvailableStyles.styles) &&
        layerAvailableStyles.styles.length > 0
      ) {
        // Use the first style if none is explicitly specified.
        // Note that the WMS 1.3.0 spec (section 7.3.3.4) explicitly says we can't assume this,
        // but because the server has no other way of indicating the default style, let's hope that
        // sanity prevails.
        const layerStyle =
          style === undefined
            ? layerAvailableStyles.styles[0]
            : layerAvailableStyles.styles.find(
                candidate => candidate.name === style
              );
        if (layerStyle !== undefined && layerStyle.legend !== undefined) {
          let url = this.catalogItem.supportsColorScaleRange
            ? `${layerStyle.legend.url}&colorscalerange=${this.catalogItem.colorScaleRange}`
            : layerStyle.legend.url;

          if (this.isGeoServer) {
            const uri = URI(url);
            let legendOptions =
              "fontSize:14;forceLabels:on;fontAntiAliasing:true";
            legendOptions += ";fontColor:0xDDDDDD"; // enable if we can ensure a dark background
            //legendOptions += ";dpi:182"; // enable if we can scale the image back down by 50%.
            uri
              .setQuery("transparent", "true")
              .setQuery("LEGEND_OPTIONS", legendOptions);
            result.push(
              createStratumInstance(LegendTraits, {
                url: uri.toString(),
                urlMimeType: layerStyle.legend.urlMimeType
              })
            );
          } else {
            result.push(
              createStratumInstance(LegendTraits, {
                url,
                urlMimeType: layerStyle.legend.urlMimeType
              })
            );
          }
        }

        // If no styles - make up legend
      } else if (isDefined(this.catalogItem.url)) {
        const legendOptions =
          "fontSize:14;forceLabels:on;fontAntiAliasing:true";
        const legendUri = URI(
          `${proxyCatalogItemUrl(
            this.catalogItem,
            this.catalogItem.url
          )}?service=WMS&version=1.3.0&request=GetLegendGraphic&format=image/png`
        )
          .addQuery("layer", layer)
          .addQuery("transparent", true);

        if (this.isGeoServer) {
          legendUri.addQuery("LEGEND_OPTIONS", legendOptions);
        }

        result.push(
          createStratumInstance(LegendTraits, {
            url: legendUri.toString(),
            urlMimeType: "image/png"
>>>>>>> b474d555
          })
        );
      }
    }

    return result;
  }

  @computed
  get capabilitiesLayers(): ReadonlyMap<string, CapabilitiesLayer | undefined> {
    const lookup: (
      name: string
    ) => [string, CapabilitiesLayer | undefined] = name => [
      name,
      this.capabilities && this.capabilities.findLayer(name)
    ];
    return new Map(this.catalogItem.layersArray.map(lookup));
  }

  @computed
  get availableDimensions(): StratumFromTraits<
    WebMapServiceAvailableLayerDimensionsTraits
  >[] {
    const result: StratumFromTraits<
      WebMapServiceAvailableLayerDimensionsTraits
    >[] = [];

    if (!this.capabilities) {
      return result;
    }

    const capabilitiesLayers = this.capabilitiesLayers;

    for (const layerTuple of capabilitiesLayers) {
      const layerName = layerTuple[0];
      const layer = layerTuple[1];

      const dimensions: ReadonlyArray<CapabilitiesDimension> = layer
        ? this.capabilities.getInheritedValues(layer, "Dimension")
        : [];

      result.push({
        layerName: layerName,
        dimensions: dimensions
          .filter(dim => dim.name !== "time")
          .map(dim => {
            return {
              name: dim.name,
              units: dim.units,
              unitSymbol: dim.unitSymbol,
              default: dim.default,
              multipleValues: dim.multipleValues,
              current: dim.current,
              nearestValue: dim.nearestValue,
              values: dim.text?.split(",")
            };
          })
      });
    }

    return result;
  }

  @computed
  get availableStyles(): StratumFromTraits<
    WebMapServiceAvailableLayerStylesTraits
  >[] {
    const result: StratumFromTraits<
      WebMapServiceAvailableLayerStylesTraits
    >[] = [];

    if (!this.capabilities) {
      return result;
    }

    const capabilitiesLayers = this.capabilitiesLayers;
    for (const layerTuple of capabilitiesLayers) {
      const layerName = layerTuple[0];
      const layer = layerTuple[1];

      const styles: ReadonlyArray<CapabilitiesStyle> = layer
        ? this.capabilities.getInheritedValues(layer, "Style")
        : [];
      result.push({
        layerName: layerName,
        styles: styles.map(style => {
          var wmsLegendUrl = isReadOnlyArray(style.LegendURL)
            ? style.LegendURL[0]
            : style.LegendURL;

          var legendUri, legendMimeType;
          if (
            wmsLegendUrl &&
            wmsLegendUrl.OnlineResource &&
            wmsLegendUrl.OnlineResource["xlink:href"]
          ) {
            legendUri = new URI(
              decodeURIComponent(wmsLegendUrl.OnlineResource["xlink:href"])
            );
            legendMimeType = wmsLegendUrl.Format;
          }
          const legend = !legendUri
            ? undefined
            : createStratumInstance(LegendTraits, {
                url: legendUri.toString(),
                urlMimeType: legendMimeType,
                title:
                  (capabilitiesLayers.size > 1 && layer?.Title) || undefined // Add layer Title as legend title if showing multiple layers
              });

          return {
            name: style.Name,
            title: style.Title,
            abstract: style.Abstract,
            legend: legend
          };
        })
      });
    }

    return result;
  }

  @computed
  get info(): StratumFromTraits<InfoSectionTraits>[] {
    const result: StratumFromTraits<InfoSectionTraits>[] = [];

    let firstDataDescription: string | undefined;

    result.push(
      createStratumInstance(InfoSectionTraits, {
        name: i18next.t("models.webMapServiceCatalogItem.serviceDescription"),
        contentAsObject: this.capabilities.Service as JsonObject
      })
    );

    const onlyHasSingleLayer = this.catalogItem.layersArray.length === 1;

    if (onlyHasSingleLayer) {
      // Clone the capabilitiesLayer as we'll modify it in a second
      const out = Object.assign(
        {},
        this.capabilitiesLayers.get(this.catalogItem.layersArray[0])
      ) as any;

      if (out !== undefined) {
        // The Dimension object is really weird and has a bunch of stray text in there
        if ("Dimension" in out) {
          const goodDimension: any = {};
          Object.keys(out.Dimension).forEach((k: any) => {
            if (isNaN(k)) {
              goodDimension[k] = out.Dimension[k];
            }
          });
          out.Dimension = goodDimension;
        }

        // remove a circular reference to the parent
        delete out._parent;

        result.push(
          createStratumInstance(InfoSectionTraits, {
            name: i18next.t("models.webMapServiceCatalogItem.dataDescription"),
            contentAsObject: out as JsonObject
          })
        );
      }
    }

    for (const layer of this.capabilitiesLayers.values()) {
      if (
        !layer ||
        !layer.Abstract ||
        containsAny(layer.Abstract, WebMapServiceCatalogItem.abstractsToIgnore)
      ) {
        continue;
      }

      const suffix =
        this.capabilitiesLayers.size === 1 ? "" : ` - ${layer.Title}`;
      const name = `Web Map Service Layer Description${suffix}`;
      result.push(
        createStratumInstance(InfoSectionTraits, {
          name,
          content: layer.Abstract
        })
      );
      firstDataDescription = firstDataDescription || layer.Abstract;
    }

    // Show the service abstract if there is one and if it isn't the Geoserver default "A compliant implementation..."
    const service = this.capabilities && this.capabilities.Service;
    if (service) {
      if (service.ContactInformation !== undefined) {
        result.push(
          createStratumInstance(InfoSectionTraits, {
            name: i18next.t("models.webMapServiceCatalogItem.serviceContact"),
            content: getServiceContactInformation(service.ContactInformation)
          })
        );
      }

      result.push(
        createStratumInstance(InfoSectionTraits, {
          name: i18next.t("models.webMapServiceCatalogItem.getCapabilitiesUrl"),
          content: this.catalogItem.getCapabilitiesUrl
        })
      );

      if (
        service &&
        service.Abstract &&
        !containsAny(
          service.Abstract,
          WebMapServiceCatalogItem.abstractsToIgnore
        ) &&
        service.Abstract !== firstDataDescription
      ) {
        result.push(
          createStratumInstance(InfoSectionTraits, {
            name: i18next.t(
              "models.webMapServiceCatalogItem.serviceDescription"
            ),
            content: service.Abstract
          })
        );
      }

      // Show the Access Constraints if it isn't "none" (because that's the default, and usually a lie).
      if (
        service.AccessConstraints &&
        !/^none$/i.test(service.AccessConstraints)
      ) {
        result.push(
          createStratumInstance(InfoSectionTraits, {
            name: i18next.t(
              "models.webMapServiceCatalogItem.accessConstraints"
            ),
            content: service.AccessConstraints
          })
        );
      }
    }

    return result;
  }

  @computed
  get infoSectionOrder(): string[] {
    let layerDescriptions = [`Web Map Service Layer Description`];

    // If more than one layer, push layer description titles for each applicable layer
    if (this.capabilitiesLayers.size > 1) {
      layerDescriptions = [];
      this.capabilitiesLayers.forEach(layer => {
        if (
          layer &&
          layer.Abstract &&
          !containsAny(
            layer.Abstract,
            WebMapServiceCatalogItem.abstractsToIgnore
          )
        ) {
          layerDescriptions.push(
            `Web Map Service Layer Description - ${layer.Title}`
          );
        }
      });
    }

    return [
      i18next.t("preview.disclaimer"),
      i18next.t("description.name"),
      ...layerDescriptions,
      i18next.t("preview.datasetDescription"),
      i18next.t("preview.serviceDescription"),
      i18next.t("models.webMapServiceCatalogItem.serviceDescription"),
      i18next.t("preview.resourceDescription"),
      i18next.t("preview.licence"),
      i18next.t("preview.accessConstraints"),
      i18next.t("models.webMapServiceCatalogItem.accessConstraints"),
      i18next.t("preview.author"),
      i18next.t("preview.contact"),
      i18next.t("models.webMapServiceCatalogItem.serviceContact"),
      i18next.t("preview.created"),
      i18next.t("preview.modified"),
      i18next.t("preview.updateFrequency"),
      i18next.t("models.webMapServiceCatalogItem.getCapabilitiesUrl")
    ];
  }

  @computed
  get shortReport() {
    const catalogItem = this.catalogItem;
    if (catalogItem.isShowingDiff) {
      const format = "yyyy/mm/dd";
      const d1 = dateFormat(catalogItem.firstDiffDate, format);
      const d2 = dateFormat(catalogItem.secondDiffDate, format);
      return `Showing difference image computed for ${catalogItem.diffStyleId} style on dates ${d1} and ${d2}`;
    }
  }

  @computed
  get rectangle(): StratumFromTraits<RectangleTraits> | undefined {
    const layers: CapabilitiesLayer[] = [...this.capabilitiesLayers.values()]
      .filter(layer => layer !== undefined)
      .map(l => l!);
    // Needs to take union of all layer rectangles
    return layers.length > 0 ? getRectangleFromLayer(layers[0]) : undefined;
    // if (layers.length === 1) {
    //     return getRectangleFromLayer(layers[0]);
    // }
    // Otherwise get the union of rectangles from all layers
    // return undefined;
  }

  @computed
  get isGeoServer(): boolean | undefined {
    if (!this.capabilities) {
      return undefined;
    }

    if (
      !this.capabilities.Service ||
      !this.capabilities.Service.KeywordList ||
      !this.capabilities.Service.KeywordList.Keyword
    ) {
      return false;
    }

    const keyword = this.capabilities.Service.KeywordList.Keyword;
    if (isReadOnlyArray(keyword)) {
      return keyword.indexOf("GEOSERVER") >= 0;
    } else {
      return keyword === "GEOSERVER";
    }
  }

  // TODO - There is possibly a better way to do this
  @computed
  get isThredds(): boolean {
    if (
      this.catalogItem.url &&
      (this.catalogItem.url.indexOf("thredds") > -1 ||
        this.catalogItem.url.indexOf("tds") > -1)
    ) {
      return true;
    }
    return false;
  }

  // TODO - Geoserver also support NCWMS via a plugin, just need to work out how to detect that
  @computed
  get isNcWMS(): boolean {
    if (this.catalogItem.isThredds) return true;
    return false;
  }

  @computed
  get isEsri(): boolean {
    if (this.catalogItem.url !== undefined)
      return this.catalogItem.url.indexOf("MapServer/WMSServer") > -1;
    return false;
  }

  @computed
  get supportsColorScaleRange(): boolean {
    return this.catalogItem.isNcWMS;
  }

  @computed
  get discreteTimes(): { time: string; tag: string | undefined }[] | undefined {
    const result = [];

    for (let layer of this.capabilitiesLayers.values()) {
      if (!layer) {
        continue;
      }
      const dimensions = this.capabilities.getInheritedValues(
        layer,
        "Dimension"
      );

      const timeDimension = dimensions.find(
        dimension => dimension.name.toLowerCase() === "time"
      );
      if (!timeDimension) {
        continue;
      }

      let extent: string = timeDimension;

      // WMS 1.1.1 puts dimension values in an Extent element instead of directly in the Dimension element.
      const extentElements = this.capabilities.getInheritedValues(
        layer,
        "Extent"
      );
      const extentElement = extentElements.find(
        extent => extent.name.toLowerCase() === "time"
      );
      if (extentElement) {
        extent = extentElement;
      }

      if (!extent || !extent.split) {
        continue;
      }

      const values = extent.split(",");
      for (let i = 0; i < values.length; ++i) {
        const value = values[i];
        const isoSegments = value.split("/");
        if (isoSegments.length === 1) {
          result.push({
            time: values[i],
            tag: undefined
          });
        } else {
          createDiscreteTimesFromIsoSegments(
            result,
            isoSegments,
            this.catalogItem.maxRefreshIntervals
          );
        }
      }
    }

    return result;
  }
}

class DiffStratum extends LoadableStratum(WebMapServiceCatalogItemTraits) {
  constructor(readonly catalogItem: WebMapServiceCatalogItem) {
    super();
  }

  duplicateLoadableStratum(model: BaseModel): this {
    return new DiffStratum(model as WebMapServiceCatalogItem) as this;
  }

  @computed
  get legends() {
    if (this.catalogItem.isShowingDiff && this.diffLegendUrl) {
      const urlMimeType =
        new URL(this.diffLegendUrl).searchParams.get("format") || undefined;
      return [
        createStratumInstance(LegendTraits, {
          url: this.diffLegendUrl,
          urlMimeType
        })
      ];
    }
    return undefined;
  }

  @computed
  get diffLegendUrl() {
    const diffStyleId = this.catalogItem.diffStyleId;
    const firstDate = this.catalogItem.firstDiffDate;
    const secondDate = this.catalogItem.secondDiffDate;
    if (diffStyleId && firstDate && secondDate) {
      return this.catalogItem.getLegendUrlForStyle(
        diffStyleId,
        JulianDate.fromIso8601(firstDate),
        JulianDate.fromIso8601(secondDate)
      );
    }
    return undefined;
  }

  @computed
  get disableDateTimeSelector() {
    return this.catalogItem.isShowingDiff;
  }
}

class WebMapServiceCatalogItem
  extends TileErrorHandlerMixin(
    ExportableMixin(
      DiffableMixin(
        TimeFilterMixin(
          AsyncChartableMixin(
            GetCapabilitiesMixin(
              UrlMixin(
                CatalogMemberMixin(CreateModel(WebMapServiceCatalogItemTraits))
              )
            )
          )
        )
      )
    )
  )
  implements SelectableDimensions {
  /**
   * The collection of strings that indicate an Abstract property should be ignored.  If these strings occur anywhere
   * in the Abstract, the Abstract will not be used.  This makes it easy to filter out placeholder data like
   * Geoserver's "A compliant implementation of WMS..." stock abstract.
   */
  static abstractsToIgnore = ["A compliant implementation of WMS"];

  // hide elements in the info section which might show information about the datasource
  _sourceInfoItemNames = [
    i18next.t("models.webMapServiceCatalogItem.getCapabilitiesUrl")
  ];

  _webMapServiceCatalogGroup: undefined | WebMapServiceCatalogGroup = undefined;

  static defaultParameters = {
    transparent: true,
    format: "image/png",
    exceptions: "application/vnd.ogc.se_xml",
    styles: "",
    tiled: true
  };

  static readonly type = "wms";
  readonly canZoomTo = true;
  readonly supportsSplitting = true;

  get type() {
    return WebMapServiceCatalogItem.type;
  }

  // TODO
  get isMappable() {
    return true;
  }

  @computed
  get colorScaleRange(): string | undefined {
    if (this.supportsColorScaleRange) {
      return `${this.colorScaleMinimum},${this.colorScaleMaximum}`;
    }
    return undefined;
  }

  async createGetCapabilitiesStratumFromParent(
    capabilities: WebMapServiceCapabilities
  ) {
    const stratum = await GetCapabilitiesStratum.load(this, capabilities);
    runInAction(() => {
      this.strata.set(GetCapabilitiesMixin.getCapabilitiesStratumName, stratum);
    });
  }

  protected async forceLoadMetadata(): Promise<void> {
    if (
      this.strata.get(GetCapabilitiesMixin.getCapabilitiesStratumName) !==
      undefined
    )
      return;
    const stratum = await GetCapabilitiesStratum.load(this);
    runInAction(() => {
      this.strata.set(GetCapabilitiesMixin.getCapabilitiesStratumName, stratum);

      const diffStratum = new DiffStratum(this);
      this.strata.set(DiffableMixin.diffStratumName, diffStratum);
    });
  }

  protected forceLoadChartItems(): Promise<void> {
    return this.forceLoadMetadata();
  }

  loadMapItems(): Promise<void> {
    return this.loadMetadata();
  }

  @computed get cacheDuration(): string {
    if (isDefined(super.cacheDuration)) {
      return super.cacheDuration;
    }
    return "0d";
  }

  @computed
  get _canExportData() {
    return isDefined(this.linkedWcsCoverage) && isDefined(this.linkedWcsUrl);
  }

  _exportData() {
    return callWebCoverageService(this);
  }

  @computed
  get layersArray(): ReadonlyArray<string> {
    if (Array.isArray(this.layers)) {
      return this.layers;
    } else if (this.layers) {
      return this.layers.split(",");
    } else {
      return [];
    }
  }

  @computed
  get stylesArray(): ReadonlyArray<string> {
    if (Array.isArray(this.styles)) {
      return this.styles;
    } else if (this.styles) {
      return this.styles.split(",");
    } else {
      return [];
    }
  }

  @computed
  get discreteTimes() {
    const getCapabilitiesStratum:
      | GetCapabilitiesStratum
      | undefined = this.strata.get(
      GetCapabilitiesMixin.getCapabilitiesStratumName
    ) as GetCapabilitiesStratum;
    return getCapabilitiesStratum?.discreteTimes;
  }

  protected get defaultGetCapabilitiesUrl(): string | undefined {
    if (this.uri) {
      return this.uri
        .clone()
        .setSearch({
          service: "WMS",
          version: "1.3.0",
          request: "GetCapabilities"
        })
        .toString();
    } else {
      return undefined;
    }
  }

  @computed
  get canDiffImages(): boolean {
    const hasValidDiffStyles = this.availableDiffStyles.some(diffStyle =>
      this.styleSelectableDimensions?.[0]?.options?.find(
        style => style.id === diffStyle
      )
    );
    return hasValidDiffStyles === true;
  }

  showDiffImage(
    firstDate: JulianDate,
    secondDate: JulianDate,
    diffStyleId: string
  ) {
    if (this.canDiffImages === false) {
      return;
    }

    // A helper to get the diff tag given a date string
    const firstDateStr = this.getTagForTime(firstDate);
    const secondDateStr = this.getTagForTime(secondDate);
    this.setTrait(CommonStrata.user, "firstDiffDate", firstDateStr);
    this.setTrait(CommonStrata.user, "secondDiffDate", secondDateStr);
    this.setTrait(CommonStrata.user, "diffStyleId", diffStyleId);
    this.setTrait(CommonStrata.user, "isShowingDiff", true);
  }

  clearDiffImage() {
    this.setTrait(CommonStrata.user, "firstDiffDate", undefined);
    this.setTrait(CommonStrata.user, "secondDiffDate", undefined);
    this.setTrait(CommonStrata.user, "diffStyleId", undefined);
    this.setTrait(CommonStrata.user, "isShowingDiff", false);
  }

  getLegendUrlForStyle(
    styleId: string,
    firstDate?: JulianDate,
    secondDate?: JulianDate
  ) {
    const firstTag = firstDate && this.getTagForTime(firstDate);
    const secondTag = secondDate && this.getTagForTime(secondDate);
    const time = filterOutUndefined([firstTag, secondTag]).join(",");
    const layerName = this.availableStyles.find(style =>
      style.styles.some(s => s.name === styleId)
    )?.layerName;
    const uri = URI(
      `${this.url}?service=WMS&version=1.1.0&request=GetLegendGraphic&format=image/png&transparent=True`
    )
      .addQuery("layer", encodeURIComponent(layerName || ""))
      .addQuery("styles", encodeURIComponent(styleId));
    if (time) {
      uri.addQuery("time", time);
    }
    return uri.toString();
  }

  @computed
  get mapItems() {
    if (this.isShowingDiff === true) {
      return this._diffImageryParts ? [this._diffImageryParts] : [];
    }

    const result = [];

    const current = this._currentImageryParts;
    if (current) {
      result.push(current);
    }

    const next = this._nextImageryParts;
    if (next) {
      result.push(next);
    }

    return result;
  }

  @computed
  private get _currentImageryParts(): ImageryParts | undefined {
    const imageryProvider = this._createImageryProvider(
      this.currentDiscreteTimeTag
    );
    if (imageryProvider === undefined) {
      return undefined;
    }
    return {
      imageryProvider,
      alpha: this.opacity,
      show: this.show !== undefined ? this.show : true
    };
  }

  @computed
  private get _nextImageryParts(): ImageryParts | undefined {
    if (this.nextDiscreteTimeTag) {
      const imageryProvider = this._createImageryProvider(
        this.nextDiscreteTimeTag
      );
      if (imageryProvider === undefined) {
        return undefined;
      }
      return {
        imageryProvider,
        alpha: 0.0,
        show: true
      };
    } else {
      return undefined;
    }
  }

  @computed
  private get _diffImageryParts(): ImageryParts | undefined {
    const diffStyleId = this.diffStyleId;
    if (
      this.firstDiffDate === undefined ||
      this.secondDiffDate === undefined ||
      diffStyleId === undefined
    ) {
      return;
    }
    const time = `${this.firstDiffDate},${this.secondDiffDate}`;
    const imageryProvider = this._createImageryProvider(time);
    if (imageryProvider) {
      return {
        imageryProvider,
        alpha: this.opacity,
        show: this.show !== undefined ? this.show : true
      };
    }
    return undefined;
  }

  @computed
  get diffModeParameters() {
    return { styles: this.diffStyleId };
  }

  getTagForTime(date: JulianDate): string | undefined {
    const index = this.getDiscreteTimeIndex(date);
    return index !== undefined
      ? this.discreteTimesAsSortedJulianDates?.[index].tag
      : undefined;
  }

  private _createImageryProvider = createTransformerAllowUndefined(
    (time: string | undefined): WebMapServiceImageryProvider | undefined => {
      // Don't show anything on the map until GetCapabilities finishes loading.
      if (this.isLoadingMetadata) {
        return undefined;
      }
      if (this.url === undefined) {
        return undefined;
      }

      console.log(`Creating new ImageryProvider for time ${time}`);

      // Set dimensionParameters
      const dimensionParameters = formatDimensionsForOws(this.dimensions);

      if (time !== undefined) {
        dimensionParameters.time = time;
      }

      const diffModeParameters = this.isShowingDiff
        ? this.diffModeParameters
        : {};

      const parameters: { [key: string]: any } = {
        ...WebMapServiceCatalogItem.defaultParameters,
        ...this.parameters,
        ...dimensionParameters
      };

      if (this.supportsColorScaleRange) {
        parameters.COLORSCALERANGE = this.colorScaleRange;
      }

      if (isDefined(this.styles)) {
        parameters.styles = this.styles;
      }
      Object.assign(parameters, diffModeParameters);

      const maximumLevel = scaleDenominatorToLevel(this.minScaleDenominator);

      const queryParametersToRemove = [
        "request",
        "service",
        "x",
        "y",
        "width",
        "height",
        "bbox",
        "layers",
        // This is here as a temporary fix until Cesium implements this fix
        // https://github.com/CesiumGS/cesium/issues/9021
        "version"
      ];

      const baseUrl = queryParametersToRemove.reduce(
        (url, parameter) => url.removeQuery(parameter),
        new URI(this.url)
      );

      let rectangle;

      if (
        this.clipToRectangle &&
        this.rectangle !== undefined &&
        this.rectangle.east !== undefined &&
        this.rectangle.west !== undefined &&
        this.rectangle.north !== undefined &&
        this.rectangle.south !== undefined
      ) {
        rectangle = Rectangle.fromDegrees(
          this.rectangle.west,
          this.rectangle.south,
          this.rectangle.east,
          this.rectangle.north
        );
      } else {
        rectangle = undefined;
      }

      const gcStratum: GetCapabilitiesStratum | undefined = this.strata.get(
        GetCapabilitiesMixin.getCapabilitiesStratumName
      ) as GetCapabilitiesStratum;

      let lyrs: string[] = [];
      if (this.layers && gcStratum !== undefined) {
        this.layersArray.forEach(function(lyr) {
          const gcLayer = gcStratum.capabilities.findLayer(lyr);
          if (gcLayer !== undefined && gcLayer.Name) lyrs.push(gcLayer.Name);
        });
      }

      const imageryOptions = {
        url: proxyCatalogItemUrl(this, baseUrl.toString()),
        layers: lyrs.length > 0 ? lyrs.join(",") : "",
        parameters: parameters,
        getFeatureInfoParameters: {
          ...dimensionParameters,
          styles: this.styles === undefined ? "" : this.styles
        },
        tilingScheme: /*defined(this.tilingScheme) ? this.tilingScheme :*/ new WebMercatorTilingScheme(),
        maximumLevel: maximumLevel,
        rectangle: rectangle
      };

      if (
        imageryOptions.maximumLevel !== undefined &&
        this.hideLayerAfterMinScaleDenominator
      ) {
        // Make Cesium request one extra level so we can tell the user what's happening and return a blank image.
        ++imageryOptions.maximumLevel;
      }

      const imageryProvider = new WebMapServiceImageryProvider(imageryOptions);
      if (
        maximumLevel !== undefined &&
        this.hideLayerAfterMinScaleDenominator
      ) {
        const realRequestImage = imageryProvider.requestImage;
        let messageDisplayed = false;

        imageryProvider.requestImage = (
          x: number,
          y: number,
          level: number
        ) => {
          if (level > maximumLevel) {
            if (!messageDisplayed) {
              this.terria.error.raiseEvent(
                new TerriaError({
                  title: i18next.t(
                    "models.webMapServiceCatalogItem.datasetScaleErrorTitle"
                  ),
                  message: i18next.t(
                    "models.webMapServiceCatalogItem.datasetScaleErrorMessage",
                    { name: this.name }
                  )
                })
              );
              messageDisplayed = true;
            }
            // cast to any because @types/cesium currently has the wrong signature for this function.
            return (<any>ImageryProvider).loadImage(
              imageryProvider,
              this.terria.baseUrl + "images/blank.png"
            );
          }
          return realRequestImage.call(imageryProvider, x, y, level);
        };
      }

      return imageryProvider;
    }
  );

  @computed
  get styleSelectableDimensions(): SelectableDimension[] {
    return this.availableStyles.map((layer, layerIndex) => {
      let name = "Styles";

      // If multiple layers -> prepend layer name to name
      if (this.availableStyles.length > 1) {
        // Attempt to get layer title from GetCapabilitiesStratum
        const layerTitle =
          layer.layerName &&
          (this.strata.get(
            GetCapabilitiesMixin.getCapabilitiesStratumName
          ) as GetCapabilitiesStratum).capabilitiesLayers.get(layer.layerName)
            ?.Title;

        name = `${layerTitle ||
          layer.layerName ||
          `Layer ${layerIndex + 1}`} styles`;
      }

      return {
        name,
        id: `${this.uniqueId}-${layer.layerName}-styles`,
        options: filterOutUndefined(
          layer.styles.map(function(s) {
            if (isDefined(s.name)) {
              return {
                name: s.title || s.name || "",
                id: s.name as string
              };
            }
          })
        ),

        // Set selectedId to value stored in `styles` trait for this `layerIndex` or the first available style value
        // The `styles` parameter is CSV, a style for each layer
        // Note: there is no way of finding out default style if no style has been selected :(
        selectedId: this.styles?.split(",")?.[layerIndex],

        setDimensionValue: (stratumId: string, newStyle: string) => {
          runInAction(() => {
            const styles = this.styleSelectableDimensions.map(
              style => style.selectedId || ""
            );
            styles[layerIndex] = newStyle;
            this.setTrait(stratumId, "styles", styles.join(","));
          });
        },
        allowUndefined: true,
        undefinedLabel: i18next.t(
          "models.webMapServiceCatalogItem.defaultStyleLabel"
        ),
        disable: this.isShowingDiff
      };
    });
  }

  @computed
  get wmsDimensionSelectableDimensions(): SelectableDimension[] {
    const dimensions: SelectableDimension[] = [];

    // For each layer -> For each dimension
    this.availableDimensions.forEach(layer => {
      layer.dimensions.forEach(dim => {
        // Only add dimensions if hasn't already been added (multiple layers may have the same dimension)
        if (
          !isDefined(dim.name) ||
          dim.values.length < 2 ||
          dimensions.findIndex(findDim => findDim.name === dim.name) !== -1
        ) {
          return;
        }

        dimensions.push({
          name: dim.name,
          id: `${this.uniqueId}-${dim.name}`,
          options: dim.values.map(value => {
            let name = value;
            // Add units and unitSybol if defined
            if (typeof dim.units === "string" && dim.units !== "") {
              if (typeof dim.unitSymbol === "string" && dim.unitSymbol !== "") {
                name = `${value} (${dim.units} ${dim.unitSymbol})`;
              } else {
                name = `${value} (${dim.units})`;
              }
            }
            return {
              name,
              id: value
            };
          }),

          // Set selectedId to value stored in `dimensions` trait, the default value, or the first available value
          selectedId:
            this.dimensions?.[dim.name]?.toString() ||
            dim.default ||
            dim.values[0],

          setDimensionValue: (stratumId: string, newDimension: string) => {
            let newDimensions: any = {};

            newDimensions[dim.name!] = newDimension;

            if (isDefined(this.dimensions)) {
              newDimensions = combine(newDimensions, this.dimensions);
            }
            runInAction(() => {
              this.setTrait(stratumId, "dimensions", newDimensions);
            });
          }
        });
      });
    });

    return dimensions;
  }

  @computed
  get selectableDimensions() {
    return filterOutUndefined([
      ...this.wmsDimensionSelectableDimensions,
      ...this.styleSelectableDimensions
    ]);
  }
}

function scaleDenominatorToLevel(
  minScaleDenominator: number | undefined
): number | undefined {
  if (minScaleDenominator == undefined || minScaleDenominator <= 0.0) {
    return undefined;
  }

  var metersPerPixel = 0.00028; // from WMS 1.3.0 spec section 7.2.4.6.9
  var tileWidth = 256;

  var circumferenceAtEquator = 2 * Math.PI * Ellipsoid.WGS84.maximumRadius;
  var distancePerPixelAtLevel0 = circumferenceAtEquator / tileWidth;
  var level0ScaleDenominator = distancePerPixelAtLevel0 / metersPerPixel;

  // 1e-6 epsilon from WMS 1.3.0 spec, section 7.2.4.6.9.
  var ratio = level0ScaleDenominator / (minScaleDenominator - 1e-6);
  var levelAtMinScaleDenominator = Math.log(ratio) / Math.log(2);
  return levelAtMinScaleDenominator | 0;
}

function createDiscreteTimesFromIsoSegments(
  result: StratumFromTraits<DiscreteTimeTraits>[],
  isoSegments: string[],
  maxRefreshIntervals: number
) {
  // Note parseZone will create a moment with the original specified UTC offset if there is one,
  // but if not, it will create a moment in UTC.
  const start = moment.parseZone(isoSegments[0]);
  const stop = moment.parseZone(isoSegments[1]);

  // Note WMS uses extension ISO19128 of ISO8601; ISO 19128 allows start/end/periodicity
  // and does not use the "R[n]/" prefix for repeated intervals
  // eg. Data refreshed every 30 min: 2000-06-18T14:30Z/2000-06-18T14:30Z/PT30M
  // See 06-042_OpenGIS_Web_Map_Service_WMS_Implementation_Specification.pdf section D.4
  let duration: moment.Duration | undefined;
  if (isoSegments[2] && isoSegments[2].length > 0) {
    duration = moment.duration(isoSegments[2]);
  }

  // If we don't have a duration, or the duration is zero, then assume this is
  // a continuous interval for which it's valid to request _any_ time. But
  // we need to generate some discrete times, so choose an appropriate
  // periodicity.
  if (
    duration === undefined ||
    !duration.isValid() ||
    duration.asSeconds() === 0.0
  ) {
    const spanMilliseconds = stop.diff(start);

    // These times, in milliseconds, are approximate;
    const second = 1000;
    const minute = 60 * second;
    const hour = 60 * minute;
    const day = 24 * hour;
    const week = 7 * day;
    const month = 31 * day;
    const year = 366 * day;
    const decade = 10 * year;

    if (spanMilliseconds <= 1000) {
      duration = moment.duration(1, "millisecond");
    } else if (spanMilliseconds <= 1000 * second) {
      duration = moment.duration(1, "second");
    } else if (spanMilliseconds <= 1000 * minute) {
      duration = moment.duration(1, "minute");
    } else if (spanMilliseconds <= 1000 * hour) {
      duration = moment.duration(1, "hour");
    } else if (spanMilliseconds <= 1000 * day) {
      duration = moment.duration(1, "day");
    } else if (spanMilliseconds <= 1000 * week) {
      duration = moment.duration(1, "week");
    } else if (spanMilliseconds <= 1000 * month) {
      duration = moment.duration(1, "month");
    } else if (spanMilliseconds <= 1000 * year) {
      duration = moment.duration(1, "year");
    } else if (spanMilliseconds <= 1000 * decade) {
      duration = moment.duration(10, "year");
    } else {
      duration = moment.duration(100, "year");
    }
  }

  let current = start.clone();
  let count = 0;

  // Add intervals starting at start until:
  //    we go past the stop date, or
  //    we go past the max limit
  while (
    current &&
    current.isSameOrBefore(stop) &&
    count < maxRefreshIntervals
  ) {
    result.push({
      time: formatMomentForWms(current, duration),
      tag: undefined
    });
    current.add(duration);
    ++count;
  }

  if (count >= maxRefreshIntervals) {
    console.warn(
      "Interval has more than the allowed number of discrete times. Consider setting `maxRefreshIntervals`."
    );
  } else if (!current.isSame(stop)) {
    result.push({
      time: formatMomentForWms(stop, duration),
      tag: undefined
    });
  }
}

function formatMomentForWms(m: moment.Moment, duration: moment.Duration) {
  // If the original moment only contained a date (not a time), and the
  // duration doesn't include hours, minutes, or seconds, format as a date
  // only instead of a date+time.  Some WMS servers get confused when
  // you add a time on them.
  if (
    duration.hours() > 0 ||
    duration.minutes() > 0 ||
    duration.seconds() > 0 ||
    duration.milliseconds() > 0
  ) {
    return m.format();
  } else {
    const creationData = m.creationData();
    if (creationData) {
      const format = creationData.format;
      if (typeof format === "string" && format.indexOf("T") < 0) {
        return m.format(format);
      }
    }
  }

  return m.format();
}

/**
 * Add `_dim` prefix to dimensions for OWS (WMS, WCS...) excluding time, styles and elevation
 */
export function formatDimensionsForOws(
  dimensions: { [key: string]: string } | undefined
) {
  if (!isDefined(dimensions)) {
    return {};
  }
  return Object.entries(dimensions).reduce<{ [key: string]: string }>(
    (formattedDimensions, [key, value]) =>
      // elevation is specified as simply "elevation", styles is specified as "styles"
      // Other (custom) dimensions are prefixed with 'dim_'.
      // See WMS 1.3.0 spec section C.3.2 and C.3.3.
      {
        formattedDimensions[
          ["time", "styles", "elevation"].includes(key?.toLowerCase())
            ? key
            : `dim_${key}`
        ] = value;
        return formattedDimensions;
      },
    {}
  );
}

function getServiceContactInformation(
  contactInfo: CapabilitiesContactInformation
) {
  const primary = contactInfo.ContactPersonPrimary;
  let text = "";
  if (isDefined(primary)) {
    if (
      isDefined(primary.ContactOrganization) &&
      primary.ContactOrganization.length > 0 &&
      // Geoserver default
      primary.ContactOrganization !== "The Ancient Geographers"
    ) {
      text += primary.ContactOrganization + "<br/>";
    }
  }

  if (
    isDefined(contactInfo.ContactElectronicMailAddress) &&
    contactInfo.ContactElectronicMailAddress.length > 0 &&
    // Geoserver default
    contactInfo.ContactElectronicMailAddress !== "claudius.ptolomaeus@gmail.com"
  ) {
    text += `[${contactInfo.ContactElectronicMailAddress}](mailto:${contactInfo.ContactElectronicMailAddress})`;
  }

  return text;
}

export default WebMapServiceCatalogItem;<|MERGE_RESOLUTION|>--- conflicted
+++ resolved
@@ -141,8 +141,7 @@
       const layer = layers[i];
       const style = i < styles.length ? styles[i] : undefined;
 
-<<<<<<< HEAD
-      let legendUrl: string | undefined;
+      let legendUri: uri.URI | undefined;
       let legendUrlMimeType: string | undefined;
 
       // Attempt to find layer style based on AvailableStyleTraits
@@ -152,23 +151,45 @@
           : availableStyles
               .find(candidate => candidate.layerName === layer)
               ?.styles?.find(candidate => candidate.name === style);
-      if (layerStyle?.legend) {
-        legendUrl = layerStyle.legend.url;
+      if (layerStyle?.legend?.url) {
+        legendUri = URI(
+          proxyCatalogItemUrl(this.catalogItem, layerStyle.legend.url)
+        );
+
         legendUrlMimeType = layerStyle.legend.urlMimeType;
       }
 
       // If no legends found - make one up!
-      if (!isDefined(legendUrl) && isDefined(this.catalogItem.url)) {
-        legendUrl = `${
-          this.catalogItem.url.split("?")[0]
-        }?service=WMS&version=1.3.0&request=GetLegendGraphic&format=image/png&transparent=True&layer=${layer}`;
-        legendUrlMimeType = "image/png";
-      }
-
-      if (isDefined(legendUrl)) {
-        const legendUri = URI(proxyCatalogItemUrl(this.catalogItem, legendUrl));
-        if (this.catalogItem.supportsColorScaleRange) {
-          legendUri.addQuery(
+      if (!isDefined(legendUri) && isDefined(this.catalogItem.url)) {
+        legendUri = URI(
+          proxyCatalogItemUrl(
+            this.catalogItem,
+            this.catalogItem.url.split("?")[0]
+          )
+        );
+        legendUri
+          .setQuery("service", "WMS")
+          .setQuery("version", "1.3.0")
+          .setQuery("request", "GetLegendGraphic")
+          .setQuery("format", "image/png")
+          .setQuery("layer", layer);
+      }
+
+      if (isDefined(legendUri)) {
+        legendUri.setQuery("transparent", "true");
+
+        if (this.catalogItem.isGeoServer) {
+          let legendOptions =
+            "fontSize:14;forceLabels:on;fontAntiAliasing:true";
+          legendOptions += ";fontColor:0xDDDDDD"; // enable if we can ensure a dark background
+          //legendOptions += ";dpi:182"; // enable if we can scale the image back down by 50%.
+          legendUri.setQuery("LEGEND_OPTIONS", legendOptions);
+        }
+        if (
+          this.catalogItem.supportsColorScaleRange &&
+          this.catalogItem.colorScaleRange
+        ) {
+          legendUri.setQuery(
             "colorscalerange",
             this.catalogItem.colorScaleRange
           );
@@ -177,77 +198,6 @@
           createStratumInstance(LegendTraits, {
             url: legendUri.toString(),
             urlMimeType: legendUrlMimeType
-=======
-      const layerAvailableStyles = availableStyles.find(
-        candidate => candidate.layerName === layer
-      );
-      if (
-        layerAvailableStyles !== undefined &&
-        Array.isArray(layerAvailableStyles.styles) &&
-        layerAvailableStyles.styles.length > 0
-      ) {
-        // Use the first style if none is explicitly specified.
-        // Note that the WMS 1.3.0 spec (section 7.3.3.4) explicitly says we can't assume this,
-        // but because the server has no other way of indicating the default style, let's hope that
-        // sanity prevails.
-        const layerStyle =
-          style === undefined
-            ? layerAvailableStyles.styles[0]
-            : layerAvailableStyles.styles.find(
-                candidate => candidate.name === style
-              );
-        if (layerStyle !== undefined && layerStyle.legend !== undefined) {
-          let url = this.catalogItem.supportsColorScaleRange
-            ? `${layerStyle.legend.url}&colorscalerange=${this.catalogItem.colorScaleRange}`
-            : layerStyle.legend.url;
-
-          if (this.isGeoServer) {
-            const uri = URI(url);
-            let legendOptions =
-              "fontSize:14;forceLabels:on;fontAntiAliasing:true";
-            legendOptions += ";fontColor:0xDDDDDD"; // enable if we can ensure a dark background
-            //legendOptions += ";dpi:182"; // enable if we can scale the image back down by 50%.
-            uri
-              .setQuery("transparent", "true")
-              .setQuery("LEGEND_OPTIONS", legendOptions);
-            result.push(
-              createStratumInstance(LegendTraits, {
-                url: uri.toString(),
-                urlMimeType: layerStyle.legend.urlMimeType
-              })
-            );
-          } else {
-            result.push(
-              createStratumInstance(LegendTraits, {
-                url,
-                urlMimeType: layerStyle.legend.urlMimeType
-              })
-            );
-          }
-        }
-
-        // If no styles - make up legend
-      } else if (isDefined(this.catalogItem.url)) {
-        const legendOptions =
-          "fontSize:14;forceLabels:on;fontAntiAliasing:true";
-        const legendUri = URI(
-          `${proxyCatalogItemUrl(
-            this.catalogItem,
-            this.catalogItem.url
-          )}?service=WMS&version=1.3.0&request=GetLegendGraphic&format=image/png`
-        )
-          .addQuery("layer", layer)
-          .addQuery("transparent", true);
-
-        if (this.isGeoServer) {
-          legendUri.addQuery("LEGEND_OPTIONS", legendOptions);
-        }
-
-        result.push(
-          createStratumInstance(LegendTraits, {
-            url: legendUri.toString(),
-            urlMimeType: "image/png"
->>>>>>> b474d555
           })
         );
       }
