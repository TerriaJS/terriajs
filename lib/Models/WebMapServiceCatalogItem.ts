// const mobx = require('mobx');
// const mobxUtils = require('mobx-utils');
// Problems in current architecture:
// 1. After loading, can't tell what user actually set versus what came from e.g. GetCapabilities.
//  Solution: layering
// 2. CkanCatalogItem producing a WebMapServiceCatalogItem on load
// 3. Observable spaghetti
//  Solution: think in terms of pipelines with computed observables, document patterns.
// 4. All code for all catalog item types needs to be loaded before we can do anything.
import i18next from "i18next";
import { computed, runInAction } from "mobx";
import moment from "moment";
import combine from "terriajs-cesium/Source/Core/combine";
import Ellipsoid from "terriajs-cesium/Source/Core/Ellipsoid";
import JulianDate from "terriajs-cesium/Source/Core/JulianDate";
import Rectangle from "terriajs-cesium/Source/Core/Rectangle";
import WebMercatorTilingScheme from "terriajs-cesium/Source/Core/WebMercatorTilingScheme";
import ImageryProvider from "terriajs-cesium/Source/Scene/ImageryProvider";
import WebMapServiceImageryProvider from "terriajs-cesium/Source/Scene/WebMapServiceImageryProvider";
import URI from "urijs";
import containsAny from "../Core/containsAny";
import createTransformerAllowUndefined from "../Core/createTransformerAllowUndefined";
import filterOutUndefined from "../Core/filterOutUndefined";
import isDefined from "../Core/isDefined";
import isReadOnlyArray from "../Core/isReadOnlyArray";
import { JsonObject } from "../Core/Json";
import TerriaError from "../Core/TerriaError";
import AsyncChartableMixin from "../ModelMixins/AsyncChartableMixin";
import CatalogMemberMixin from "../ModelMixins/CatalogMemberMixin";
import ExportableMixin from "../ModelMixins/ExportableMixin";
import GetCapabilitiesMixin from "../ModelMixins/GetCapabilitiesMixin";
import TileErrorHandlerMixin from "../ModelMixins/TileErrorHandlerMixin";
import TimeFilterMixin from "../ModelMixins/TimeFilterMixin";
import UrlMixin from "../ModelMixins/UrlMixin";
import SelectableDimensions, {
  SelectableDimension
} from "../Models/SelectableDimensions";
import { InfoSectionTraits } from "../Traits/CatalogMemberTraits";
import DiscreteTimeTraits from "../Traits/DiscreteTimeTraits";
import LegendTraits from "../Traits/LegendTraits";
import { RectangleTraits } from "../Traits/MappableTraits";
import WebMapServiceCatalogItemTraits, {
  WebMapServiceAvailableLayerDimensionsTraits,
  WebMapServiceAvailableLayerStylesTraits
} from "../Traits/WebMapServiceCatalogItemTraits";
import { callWebCoverageService } from "./callWebCoverageService";
import CreateModel from "./CreateModel";
import createStratumInstance from "./createStratumInstance";
import LoadableStratum from "./LoadableStratum";
import Mappable, { ImageryParts } from "./Mappable";
import { BaseModel } from "./Model";
import { CapabilitiesStyle } from "./OwsInterfaces";
import proxyCatalogItemUrl from "./proxyCatalogItemUrl";
import StratumFromTraits from "./StratumFromTraits";
import WebMapServiceCapabilities, {
  CapabilitiesContactInformation,
  CapabilitiesDimension,
  CapabilitiesLayer,
  getRectangleFromLayer
} from "./WebMapServiceCapabilities";
<<<<<<< HEAD
=======

const dateFormat = require("dateformat");
>>>>>>> 0ac03d63

class GetCapabilitiesStratum extends LoadableStratum(
  WebMapServiceCatalogItemTraits
) {
  static async load(
    catalogItem: WebMapServiceCatalogItem,
    capabilities?: WebMapServiceCapabilities
  ): Promise<GetCapabilitiesStratum> {
    if (!isDefined(catalogItem.getCapabilitiesUrl)) {
      throw new TerriaError({
        title: i18next.t("models.webMapServiceCatalogItem.missingUrlTitle"),
        message: i18next.t("models.webMapServiceCatalogItem.missingUrlMessage")
      });
    }

    if (!isDefined(capabilities))
      capabilities = await WebMapServiceCapabilities.fromUrl(
        proxyCatalogItemUrl(
          catalogItem,
          catalogItem.getCapabilitiesUrl,
          catalogItem.getCapabilitiesCacheDuration
        )
      );

    return new GetCapabilitiesStratum(catalogItem, capabilities);
  }

  constructor(
    readonly catalogItem: WebMapServiceCatalogItem,
    readonly capabilities: WebMapServiceCapabilities
  ) {
    super();
  }

  duplicateLoadableStratum(model: BaseModel): this {
    return new GetCapabilitiesStratum(
      model as WebMapServiceCatalogItem,
      this.capabilities
    ) as this;
  }

  @computed
  get supportsReordering() {
    return !this.keepOnTop;
  }

  @computed
  get layers(): string | undefined {
    let layers: string | undefined;

    if (this.catalogItem.uri !== undefined) {
      // Try to extract a layer from the URL
      const query: any = this.catalogItem.uri.query(true);
      layers = query.layers;
    }

    if (layers === undefined) {
      // Use all the top-level, named layers
      layers = filterOutUndefined(
        this.capabilities.topLevelNamedLayers.map(layer => layer.Name)
      ).join(",");
    }

    return layers;
  }

  @computed
  get legends(): StratumFromTraits<LegendTraits>[] | undefined {
    const availableStyles = this.catalogItem.availableStyles || [];
    const layers = this.catalogItem.layersArray;
    const styles = this.catalogItem.stylesArray;

    const result: StratumFromTraits<LegendTraits>[] = [];

    for (let i = 0; i < layers.length; ++i) {
      const layer = layers[i];
      const style = i < styles.length ? styles[i] : undefined;

      const layerAvailableStyles = availableStyles.find(
        candidate => candidate.layerName === layer
      );
      if (
        layerAvailableStyles !== undefined &&
        Array.isArray(layerAvailableStyles.styles) &&
        layerAvailableStyles.styles.length > 0
      ) {
        // Use the first style if none is explicitly specified.
        // Note that the WMS 1.3.0 spec (section 7.3.3.4) explicitly says we can't assume this,
        // but because the server has no other way of indicating the default style, let's hope that
        // sanity prevails.
        const layerStyle =
          style === undefined
            ? layerAvailableStyles.styles[0]
            : layerAvailableStyles.styles.find(
                candidate => candidate.name === style
              );

        if (layerStyle !== undefined && layerStyle.legend !== undefined) {
          result.push(
            <StratumFromTraits<LegendTraits>>(<unknown>layerStyle.legend)
          );
        }

        // If no styles - make up legend
      } else if (isDefined(this.catalogItem.url)) {
        result.push(
          createStratumInstance(LegendTraits, {
            url: URI(
              `${proxyCatalogItemUrl(
                this.catalogItem,
                this.catalogItem.url
              )}?service=WMS&version=1.3.0&request=GetLegendGraphic&format=image/png&transparent=True`
            )
              .addQuery("layer", layer)
              .toString(),
            urlMimeType: "image/png"
          })
        );
      }
    }

    return result;
  }

  @computed
  get capabilitiesLayers(): ReadonlyMap<string, CapabilitiesLayer | undefined> {
    const lookup: (
      name: string
    ) => [string, CapabilitiesLayer | undefined] = name => [
      name,
      this.capabilities && this.capabilities.findLayer(name)
    ];
    return new Map(this.catalogItem.layersArray.map(lookup));
  }

  @computed
  get availableDimensions(): StratumFromTraits<
    WebMapServiceAvailableLayerDimensionsTraits
  >[] {
    const result: StratumFromTraits<
      WebMapServiceAvailableLayerDimensionsTraits
    >[] = [];

    if (!this.capabilities) {
      return result;
    }

    const capabilitiesLayers = this.capabilitiesLayers;

    for (const layerTuple of capabilitiesLayers) {
      const layerName = layerTuple[0];
      const layer = layerTuple[1];

      const dimensions: ReadonlyArray<CapabilitiesDimension> = layer
        ? this.capabilities.getInheritedValues(layer, "Dimension")
        : [];

      result.push({
        layerName: layerName,
        dimensions: dimensions
          .filter(dim => dim.name !== "time")
          .map(dim => {
            return {
              name: dim.name,
              units: dim.units,
              unitSymbol: dim.unitSymbol,
              default: dim.default,
              multipleValues: dim.multipleValues,
              current: dim.current,
              nearestValue: dim.nearestValue,
              values: dim.text?.split(",")
            };
          })
      });
    }

    return result;
  }

  @computed
  get availableStyles(): StratumFromTraits<
    WebMapServiceAvailableLayerStylesTraits
  >[] {
    const result: StratumFromTraits<
      WebMapServiceAvailableLayerStylesTraits
    >[] = [];

    if (!this.capabilities) {
      return result;
    }

    const capabilitiesLayers = this.capabilitiesLayers;
    for (const layerTuple of capabilitiesLayers) {
      const layerName = layerTuple[0];
      const layer = layerTuple[1];

      const styles: ReadonlyArray<CapabilitiesStyle> = layer
        ? this.capabilities.getInheritedValues(layer, "Style")
        : [];
      result.push({
        layerName: layerName,
        styles: styles.map(style => {
          var wmsLegendUrl = isReadOnlyArray(style.LegendURL)
            ? style.LegendURL[0]
            : style.LegendURL;

          var legendUri, legendMimeType;
          if (
            wmsLegendUrl &&
            wmsLegendUrl.OnlineResource &&
            wmsLegendUrl.OnlineResource["xlink:href"]
          ) {
            legendUri = new URI(
              decodeURIComponent(wmsLegendUrl.OnlineResource["xlink:href"])
            );
            legendMimeType = wmsLegendUrl.Format;
          }
          const legend = !legendUri
            ? undefined
            : createStratumInstance(LegendTraits, {
                url: legendUri.toString(),
                urlMimeType: legendMimeType,
                title:
                  (capabilitiesLayers.size > 1 && layer?.Title) || undefined // Add layer Title as legend title if showing multiple layers
              });

          return {
            name: style.Name,
            title: style.Title,
            abstract: style.Abstract,
            legend: legend
          };
        })
      });
    }

    return result;
  }

  @computed
  get info(): StratumFromTraits<InfoSectionTraits>[] {
    const result: StratumFromTraits<InfoSectionTraits>[] = [];

    let firstDataDescription: string | undefined;

    result.push(
      createStratumInstance(InfoSectionTraits, {
        name: i18next.t("models.webMapServiceCatalogItem.serviceDescription"),
        contentAsObject: this.capabilities.Service as JsonObject
      })
    );

    const onlyHasSingleLayer = this.catalogItem.layersArray.length === 1;

    if (onlyHasSingleLayer) {
      // Clone the capabilitiesLayer as we'll modify it in a second
      const out = Object.assign(
        {},
        this.capabilitiesLayers.get(this.catalogItem.layersArray[0])
      ) as any;
      if (out !== undefined) {
        // remove a circular reference to the parent
        delete out._parent;

        result.push(
          createStratumInstance(InfoSectionTraits, {
            name: i18next.t("models.webMapServiceCatalogItem.dataDescription"),
            contentAsObject: out as JsonObject
          })
        );
      }
    }

    for (const layer of this.capabilitiesLayers.values()) {
      if (
        !layer ||
        !layer.Abstract ||
        containsAny(layer.Abstract, WebMapServiceCatalogItem.abstractsToIgnore)
      ) {
        continue;
      }

      const suffix =
        this.capabilitiesLayers.size === 1 ? "" : ` - ${layer.Title}`;
      const name = `Web Map Service Layer Description${suffix}`;
      result.push(
        createStratumInstance(InfoSectionTraits, {
          name,
          content: layer.Abstract
        })
      );
      firstDataDescription = firstDataDescription || layer.Abstract;
    }

    // Show the service abstract if there is one and if it isn't the Geoserver default "A compliant implementation..."
    const service = this.capabilities && this.capabilities.Service;
    if (service) {
      if (service.ContactInformation !== undefined) {
        result.push(
          createStratumInstance(InfoSectionTraits, {
            name: i18next.t("models.webMapServiceCatalogItem.serviceContact"),
            content: getServiceContactInformation(service.ContactInformation)
          })
        );
      }

      result.push(
        createStratumInstance(InfoSectionTraits, {
          name: i18next.t("models.webMapServiceCatalogItem.getCapabilitiesUrl"),
          content: this.catalogItem.getCapabilitiesUrl
        })
      );

      if (
        service &&
        service.Abstract &&
        !containsAny(
          service.Abstract,
          WebMapServiceCatalogItem.abstractsToIgnore
        ) &&
        service.Abstract !== firstDataDescription
      ) {
        result.push(
          createStratumInstance(InfoSectionTraits, {
            name: i18next.t(
              "models.webMapServiceCatalogItem.serviceDescription"
            ),
            content: service.Abstract
          })
        );
      }

      // Show the Access Constraints if it isn't "none" (because that's the default, and usually a lie).
      if (
        service.AccessConstraints &&
        !/^none$/i.test(service.AccessConstraints)
      ) {
        result.push(
          createStratumInstance(InfoSectionTraits, {
            name: i18next.t(
              "models.webMapServiceCatalogItem.accessConstraints"
            ),
            content: service.AccessConstraints
          })
        );
      }
    }

    return result;
  }

  @computed
  get infoSectionOrder(): string[] {
    let layerDescriptions = [`Web Map Service Layer Description`];

    // If more than one layer, push layer description titles for each applicable layer
    if (this.capabilitiesLayers.size > 1) {
      layerDescriptions = [];
      this.capabilitiesLayers.forEach(layer => {
        if (
          layer &&
          layer.Abstract &&
          !containsAny(
            layer.Abstract,
            WebMapServiceCatalogItem.abstractsToIgnore
          )
        ) {
          layerDescriptions.push(
            `Web Map Service Layer Description - ${layer.Title}`
          );
        }
      });
    }

    return [
      i18next.t("preview.disclaimer"),
      i18next.t("description.name"),
      ...layerDescriptions,
      i18next.t("preview.datasetDescription"),
      i18next.t("preview.serviceDescription"),
      i18next.t("models.webMapServiceCatalogItem.serviceDescription"),
      i18next.t("preview.resourceDescription"),
      i18next.t("preview.licence"),
      i18next.t("preview.accessConstraints"),
      i18next.t("models.webMapServiceCatalogItem.accessConstraints"),
      i18next.t("preview.author"),
      i18next.t("preview.contact"),
      i18next.t("models.webMapServiceCatalogItem.serviceContact"),
      i18next.t("preview.created"),
      i18next.t("preview.modified"),
      i18next.t("preview.updateFrequency"),
      i18next.t("models.webMapServiceCatalogItem.getCapabilitiesUrl")
    ];
  }

  @computed
  get rectangle(): StratumFromTraits<RectangleTraits> | undefined {
    const layers: CapabilitiesLayer[] = [...this.capabilitiesLayers.values()]
      .filter(layer => layer !== undefined)
      .map(l => l!);
    // Needs to take union of all layer rectangles
    return layers.length > 0 ? getRectangleFromLayer(layers[0]) : undefined;
    // if (layers.length === 1) {
    //     return getRectangleFromLayer(layers[0]);
    // }
    // Otherwise get the union of rectangles from all layers
    // return undefined;
  }

  @computed
  get isGeoServer(): boolean | undefined {
    if (!this.capabilities) {
      return undefined;
    }

    if (
      !this.capabilities.Service ||
      !this.capabilities.Service.KeywordList ||
      !this.capabilities.Service.KeywordList.Keyword
    ) {
      return false;
    }

    const keyword = this.capabilities.Service.KeywordList.Keyword;
    if (isReadOnlyArray(keyword)) {
      return keyword.indexOf("GEOSERVER") >= 0;
    } else {
      return keyword === "GEOSERVER";
    }
  }

  @computed
  get discreteTimes(): { time: string; tag: string | undefined }[] | undefined {
    const result = [];

    for (let layer of this.capabilitiesLayers.values()) {
      if (!layer) {
        continue;
      }
      const dimensions = this.capabilities.getInheritedValues(
        layer,
        "Dimension"
      );

      const timeDimension = dimensions.find(
        dimension => dimension.name.toLowerCase() === "time"
      );
      if (!timeDimension) {
        continue;
      }

      let extent: string = timeDimension;

      // WMS 1.1.1 puts dimension values in an Extent element instead of directly in the Dimension element.
      const extentElements = this.capabilities.getInheritedValues(
        layer,
        "Extent"
      );
      const extentElement = extentElements.find(
        extent => extent.name.toLowerCase() === "time"
      );
      if (extentElement) {
        extent = extentElement;
      }

      if (!extent || !extent.split) {
        continue;
      }

      const values = extent.split(",");
      for (let i = 0; i < values.length; ++i) {
        const value = values[i];
        const isoSegments = value.split("/");
        if (isoSegments.length === 1) {
          result.push({
            time: values[i],
            tag: undefined
          });
        } else {
          createDiscreteTimesFromIsoSegments(
            result,
            isoSegments,
            this.catalogItem.maxRefreshIntervals
          );
        }
      }
    }

    return result;
  }
}

class WebMapServiceCatalogItem
<<<<<<< HEAD
  extends ExportableMixin(
    TimeFilterMixin(
      AsyncChartableMixin(
        GetCapabilitiesMixin(
          UrlMixin(
            CatalogMemberMixin(CreateModel(WebMapServiceCatalogItemTraits))
=======
  extends TileErrorHandlerMixin(
    ExportableMixin(
      DiffableMixin(
        TimeFilterMixin(
          AsyncChartableMixin(
            GetCapabilitiesMixin(
              UrlMixin(
                CatalogMemberMixin(CreateModel(WebMapServiceCatalogItemTraits))
              )
            )
>>>>>>> 0ac03d63
          )
        )
      )
    )
  )
  implements SelectableDimensions {
  /**
   * The collection of strings that indicate an Abstract property should be ignored.  If these strings occur anywhere
   * in the Abstract, the Abstract will not be used.  This makes it easy to filter out placeholder data like
   * Geoserver's "A compliant implementation of WMS..." stock abstract.
   */
  static abstractsToIgnore = ["A compliant implementation of WMS"];

  // hide elements in the info section which might show information about the datasource
  _sourceInfoItemNames = [
    i18next.t("models.webMapServiceCatalogItem.getCapabilitiesUrl")
  ];

  static defaultParameters = {
    transparent: true,
    format: "image/png",
    exceptions: "application/vnd.ogc.se_xml",
    styles: "",
    tiled: true
  };

  static readonly type = "wms";
  readonly canZoomTo = true;
  readonly supportsSplitting = true;

  get type() {
    return WebMapServiceCatalogItem.type;
  }

  // TODO
  get isMappable() {
    return true;
  }

<<<<<<< HEAD
  protected forceLoadMetadata(): Promise<void> {
    return GetCapabilitiesStratum.load(this).then(stratum => {
      runInAction(() => {
        this.strata.set(
          GetCapabilitiesMixin.getCapabilitiesStratumName,
          stratum
        );
      });
=======
  async createGetCapabilitiesStratumFromParent(
    capabilities: WebMapServiceCapabilities
  ) {
    const stratum = await GetCapabilitiesStratum.load(this, capabilities);
    runInAction(() => {
      this.strata.set(GetCapabilitiesMixin.getCapabilitiesStratumName, stratum);
    });
  }

  protected async forceLoadMetadata(): Promise<void> {
    if (
      this.strata.get(GetCapabilitiesMixin.getCapabilitiesStratumName) !==
      undefined
    )
      return;
    const stratum = await GetCapabilitiesStratum.load(this);
    runInAction(() => {
      this.strata.set(GetCapabilitiesMixin.getCapabilitiesStratumName, stratum);

      const diffStratum = new DiffStratum(this);
      this.strata.set(DiffableMixin.diffStratumName, diffStratum);
>>>>>>> 0ac03d63
    });
  }

  protected forceLoadChartItems(): Promise<void> {
    return this.forceLoadMetadata();
  }

  loadMapItems(): Promise<void> {
    return this.loadMetadata();
  }

  @computed get cacheDuration(): string {
    if (isDefined(super.cacheDuration)) {
      return super.cacheDuration;
    }
    return "0d";
  }

  @computed
  get _canExportData() {
    return isDefined(this.linkedWcsCoverage) && isDefined(this.linkedWcsUrl);
  }

  _exportData() {
    return callWebCoverageService(this);
  }

  @computed
  get layersArray(): ReadonlyArray<string> {
    if (Array.isArray(this.layers)) {
      return this.layers;
    } else if (this.layers) {
      return this.layers.split(",");
    } else {
      return [];
    }
  }

  @computed
  get stylesArray(): ReadonlyArray<string> {
    if (Array.isArray(this.styles)) {
      return this.styles;
    } else if (this.styles) {
      return this.styles.split(",");
    } else {
      return [];
    }
  }

  @computed
  get discreteTimes() {
    const getCapabilitiesStratum:
      | GetCapabilitiesStratum
      | undefined = this.strata.get(
      GetCapabilitiesMixin.getCapabilitiesStratumName
    ) as GetCapabilitiesStratum;
    return getCapabilitiesStratum?.discreteTimes;
  }

  protected get defaultGetCapabilitiesUrl(): string | undefined {
    if (this.uri) {
      return this.uri
        .clone()
        .setSearch({
          service: "WMS",
          version: "1.3.0",
          request: "GetCapabilities"
        })
        .toString();
    } else {
      return undefined;
    }
  }

  @computed
  get mapItems() {
    const result = [];

    const current = this._currentImageryParts;
    if (current) {
      result.push(current);
    }

    const next = this._nextImageryParts;
    if (next) {
      result.push(next);
    }

    return result;
  }

  @computed
  private get _currentImageryParts(): ImageryParts | undefined {
    const imageryProvider = this._createImageryProvider(
      this.currentDiscreteTimeTag
    );
    if (imageryProvider === undefined) {
      return undefined;
    }
    return {
      imageryProvider,
      alpha: this.opacity,
      show: this.show !== undefined ? this.show : true
    };
  }

  @computed
  private get _nextImageryParts(): ImageryParts | undefined {
    if (this.nextDiscreteTimeTag) {
      const imageryProvider = this._createImageryProvider(
        this.nextDiscreteTimeTag
      );
      if (imageryProvider === undefined) {
        return undefined;
      }
      return {
        imageryProvider,
        alpha: 0.0,
        show: true
      };
    } else {
      return undefined;
    }
  }

  getTagForTime(date: JulianDate): string | undefined {
    const index = this.getDiscreteTimeIndex(date);
    return index !== undefined
      ? this.discreteTimesAsSortedJulianDates?.[index].tag
      : undefined;
  }

  protected _createImageryProvider = createTransformerAllowUndefined(
    (time: string | undefined): WebMapServiceImageryProvider | undefined => {
      // Don't show anything on the map until GetCapabilities finishes loading.
      if (this.isLoadingMetadata) {
        return undefined;
      }
      if (this.url === undefined) {
        return undefined;
      }

      console.log(`Creating new ImageryProvider for time ${time}`);

      // Set dimensionParameters
      const dimensionParameters = formatDimensionsForOws(this.dimensions);

      if (time !== undefined) {
        dimensionParameters.time = time;
      }

      const parameters: { [key: string]: any } = {
        ...WebMapServiceCatalogItem.defaultParameters,
        ...(isDefined(this.styles) ? { styles: this.styles } : {}),
        ...this.parameters,
        ...dimensionParameters
      };

      const maximumLevel = scaleDenominatorToLevel(this.minScaleDenominator);

      const queryParametersToRemove = [
        "request",
        "service",
        "x",
        "y",
        "width",
        "height",
        "bbox",
        "layers"
      ];

      const baseUrl = queryParametersToRemove.reduce(
        (url, parameter) => url.removeQuery(parameter),
        new URI(this.url)
      );

      let rectangle;

      if (
        this.clipToRectangle &&
        this.rectangle !== undefined &&
        this.rectangle.east !== undefined &&
        this.rectangle.west !== undefined &&
        this.rectangle.north !== undefined &&
        this.rectangle.south !== undefined
      ) {
        rectangle = Rectangle.fromDegrees(
          this.rectangle.west,
          this.rectangle.south,
          this.rectangle.east,
          this.rectangle.north
        );
      } else {
        rectangle = undefined;
      }

      const gcStratum: GetCapabilitiesStratum | undefined = this.strata.get(
        GetCapabilitiesMixin.getCapabilitiesStratumName
      ) as GetCapabilitiesStratum;

      let lyrs: string[] = [];
      if (this.layers && gcStratum !== undefined) {
        this.layersArray.forEach(function(lyr) {
          const gcLayer = gcStratum.capabilities.findLayer(lyr);
          if (gcLayer !== undefined && gcLayer.Name) lyrs.push(gcLayer.Name);
        });
      }

      const imageryOptions = {
        url: proxyCatalogItemUrl(this, baseUrl.toString()),
        layers: lyrs.length > 0 ? lyrs.join(",") : "",
        parameters: parameters,
        getFeatureInfoParameters: {
          ...dimensionParameters,
          styles: this.styles === undefined ? "" : this.styles
        },
        tilingScheme: /*defined(this.tilingScheme) ? this.tilingScheme :*/ new WebMercatorTilingScheme(),
        maximumLevel: maximumLevel,
        rectangle: rectangle
      };

      if (
        imageryOptions.maximumLevel !== undefined &&
        this.hideLayerAfterMinScaleDenominator
      ) {
        // Make Cesium request one extra level so we can tell the user what's happening and return a blank image.
        ++imageryOptions.maximumLevel;
      }

      const imageryProvider = new WebMapServiceImageryProvider(imageryOptions);
      if (
        maximumLevel !== undefined &&
        this.hideLayerAfterMinScaleDenominator
      ) {
        const realRequestImage = imageryProvider.requestImage;
        let messageDisplayed = false;

        imageryProvider.requestImage = (
          x: number,
          y: number,
          level: number
        ) => {
          if (level > maximumLevel) {
            if (!messageDisplayed) {
              this.terria.error.raiseEvent(
                new TerriaError({
                  title: i18next.t(
                    "models.webMapServiceCatalogItem.datasetScaleErrorTitle"
                  ),
                  message: i18next.t(
                    "models.webMapServiceCatalogItem.datasetScaleErrorMessage",
                    { name: this.name }
                  )
                })
              );
              messageDisplayed = true;
            }
            // cast to any because @types/cesium currently has the wrong signature for this function.
            return (<any>ImageryProvider).loadImage(
              imageryProvider,
              this.terria.baseUrl + "images/blank.png"
            );
          }
          return realRequestImage.call(imageryProvider, x, y, level);
        };
      }

      return imageryProvider;
    }
  );

  @computed
  get styleSelectableDimensions(): SelectableDimension[] {
    return this.availableStyles.map((layer, layerIndex) => {
      let name = "Styles";

      // If multiple layers -> prepend layer name to name
      if (this.availableStyles.length > 1) {
        // Attempt to get layer title from GetCapabilitiesStratum
        const layerTitle =
          layer.layerName &&
          (this.strata.get(
            GetCapabilitiesMixin.getCapabilitiesStratumName
          ) as GetCapabilitiesStratum).capabilitiesLayers.get(layer.layerName)
            ?.Title;

        name = `${layerTitle ||
          layer.layerName ||
          `Layer ${layerIndex + 1}`} styles`;
      }

      return {
        name,
        id: `${this.uniqueId}-${layer.layerName}-styles`,
        options: filterOutUndefined(
          layer.styles.map(function(s) {
            if (isDefined(s.name)) {
              return {
                name: s.title || s.name || "",
                id: s.name as string
              };
            }
          })
        ),

        // Set selectedId to value stored in `styles` trait for this `layerIndex` or the first available style value
        // The `styles` parameter is CSV, a style for each layer
        selectedId:
          this.styles?.split(",")?.[layerIndex] || layer.styles[0]?.name,

        setDimensionValue: (stratumId: string, newStyle: string) => {
          runInAction(() => {
            const styles = this.styleSelectableDimensions.map(
              style => style.selectedId || ""
            );
            styles[layerIndex] = newStyle;
            this.setTrait(stratumId, "styles", styles.join(","));
          });
        }
      };
    });
  }

  @computed
  get wmsDimensionSelectableDimensions(): SelectableDimension[] {
    const dimensions: SelectableDimension[] = [];

    // For each layer -> For each dimension
    this.availableDimensions.forEach(layer => {
      layer.dimensions.forEach(dim => {
        // Only add dimensions if hasn't already been added (multiple layers may have the same dimension)
        if (
          !isDefined(dim.name) ||
          dim.values.length < 2 ||
          dimensions.findIndex(findDim => findDim.name === dim.name) !== -1
        ) {
          return;
        }

        dimensions.push({
          name: dim.name,
          id: `${this.uniqueId}-${dim.name}`,
          options: dim.values.map(value => {
            let name = value;
            // Add units and unitSybol if defined
            if (typeof dim.units === "string" && dim.units !== "") {
              if (typeof dim.unitSymbol === "string" && dim.unitSymbol !== "") {
                name = `${value} (${dim.units} ${dim.unitSymbol})`;
              } else {
                name = `${value} (${dim.units})`;
              }
            }
            return {
              name,
              id: value
            };
          }),

          // Set selectedId to value stored in `dimensions` trait, the default value, or the first available value
          selectedId:
            this.dimensions?.[dim.name]?.toString() ||
            dim.default ||
            dim.values[0],

          setDimensionValue: (stratumId: string, newDimension: string) => {
            let newDimensions: any = {};

            newDimensions[dim.name!] = newDimension;

            if (isDefined(this.dimensions)) {
              newDimensions = combine(newDimensions, this.dimensions);
            }
            runInAction(() => {
              this.setTrait(stratumId, "dimensions", newDimensions);
            });
          }
        });
      });
    });

    return dimensions;
  }

  @computed
  get selectableDimensions() {
    return filterOutUndefined([
      ...this.wmsDimensionSelectableDimensions,
      ...this.styleSelectableDimensions
    ]);
  }
}

function scaleDenominatorToLevel(
  minScaleDenominator: number | undefined
): number | undefined {
  if (minScaleDenominator == undefined || minScaleDenominator <= 0.0) {
    return undefined;
  }

  var metersPerPixel = 0.00028; // from WMS 1.3.0 spec section 7.2.4.6.9
  var tileWidth = 256;

  var circumferenceAtEquator = 2 * Math.PI * Ellipsoid.WGS84.maximumRadius;
  var distancePerPixelAtLevel0 = circumferenceAtEquator / tileWidth;
  var level0ScaleDenominator = distancePerPixelAtLevel0 / metersPerPixel;

  // 1e-6 epsilon from WMS 1.3.0 spec, section 7.2.4.6.9.
  var ratio = level0ScaleDenominator / (minScaleDenominator - 1e-6);
  var levelAtMinScaleDenominator = Math.log(ratio) / Math.log(2);
  return levelAtMinScaleDenominator | 0;
}

function createDiscreteTimesFromIsoSegments(
  result: StratumFromTraits<DiscreteTimeTraits>[],
  isoSegments: string[],
  maxRefreshIntervals: number
) {
  // Note parseZone will create a moment with the original specified UTC offset if there is one,
  // but if not, it will create a moment in UTC.
  const start = moment.parseZone(isoSegments[0]);
  const stop = moment.parseZone(isoSegments[1]);

  // Note WMS uses extension ISO19128 of ISO8601; ISO 19128 allows start/end/periodicity
  // and does not use the "R[n]/" prefix for repeated intervals
  // eg. Data refreshed every 30 min: 2000-06-18T14:30Z/2000-06-18T14:30Z/PT30M
  // See 06-042_OpenGIS_Web_Map_Service_WMS_Implementation_Specification.pdf section D.4
  let duration: moment.Duration | undefined;
  if (isoSegments[2] && isoSegments[2].length > 0) {
    duration = moment.duration(isoSegments[2]);
  }

  // If we don't have a duration, or the duration is zero, then assume this is
  // a continuous interval for which it's valid to request _any_ time. But
  // we need to generate some discrete times, so choose an appropriate
  // periodicity.
  if (
    duration === undefined ||
    !duration.isValid() ||
    duration.asSeconds() === 0.0
  ) {
    const spanMilliseconds = stop.diff(start);

    // These times, in milliseconds, are approximate;
    const second = 1000;
    const minute = 60 * second;
    const hour = 60 * minute;
    const day = 24 * hour;
    const week = 7 * day;
    const month = 31 * day;
    const year = 366 * day;
    const decade = 10 * year;

    if (spanMilliseconds <= 1000) {
      duration = moment.duration(1, "millisecond");
    } else if (spanMilliseconds <= 1000 * second) {
      duration = moment.duration(1, "second");
    } else if (spanMilliseconds <= 1000 * minute) {
      duration = moment.duration(1, "minute");
    } else if (spanMilliseconds <= 1000 * hour) {
      duration = moment.duration(1, "hour");
    } else if (spanMilliseconds <= 1000 * day) {
      duration = moment.duration(1, "day");
    } else if (spanMilliseconds <= 1000 * week) {
      duration = moment.duration(1, "week");
    } else if (spanMilliseconds <= 1000 * month) {
      duration = moment.duration(1, "month");
    } else if (spanMilliseconds <= 1000 * year) {
      duration = moment.duration(1, "year");
    } else if (spanMilliseconds <= 1000 * decade) {
      duration = moment.duration(10, "year");
    } else {
      duration = moment.duration(100, "year");
    }
  }

  let current = start.clone();
  let count = 0;

  // Add intervals starting at start until:
  //    we go past the stop date, or
  //    we go past the max limit
  while (
    current &&
    current.isSameOrBefore(stop) &&
    count < maxRefreshIntervals
  ) {
    result.push({
      time: formatMomentForWms(current, duration),
      tag: undefined
    });
    current.add(duration);
    ++count;
  }

  if (count >= maxRefreshIntervals) {
    console.warn(
      "Interval has more than the allowed number of discrete times. Consider setting `maxRefreshIntervals`."
    );
  } else if (!current.isSame(stop)) {
    result.push({
      time: formatMomentForWms(stop, duration),
      tag: undefined
    });
  }
}

function formatMomentForWms(m: moment.Moment, duration: moment.Duration) {
  // If the original moment only contained a date (not a time), and the
  // duration doesn't include hours, minutes, or seconds, format as a date
  // only instead of a date+time.  Some WMS servers get confused when
  // you add a time on them.
  if (
    duration.hours() > 0 ||
    duration.minutes() > 0 ||
    duration.seconds() > 0 ||
    duration.milliseconds() > 0
  ) {
    return m.format();
  } else {
    const creationData = m.creationData();
    if (creationData) {
      const format = creationData.format;
      if (typeof format === "string" && format.indexOf("T") < 0) {
        return m.format(format);
      }
    }
  }

  return m.format();
}

/**
 * Add `_dim` prefix to dimensions for OWS (WMS, WCS...) excluding time, styles and elevation
 */
export function formatDimensionsForOws(
  dimensions: { [key: string]: string } | undefined
) {
  if (!isDefined(dimensions)) {
    return {};
  }
  return Object.entries(dimensions).reduce<{ [key: string]: string }>(
    (formattedDimensions, [key, value]) =>
      // elevation is specified as simply "elevation", styles is specified as "styles"
      // Other (custom) dimensions are prefixed with 'dim_'.
      // See WMS 1.3.0 spec section C.3.2 and C.3.3.
      {
        formattedDimensions[
          ["time", "styles", "elevation"].includes(key?.toLowerCase())
            ? key
            : `dim_${key}`
        ] = value;
        return formattedDimensions;
      },
    {}
  );
}

function getServiceContactInformation(
  contactInfo: CapabilitiesContactInformation
) {
  const primary = contactInfo.ContactPersonPrimary;
  let text = "";
  if (isDefined(primary)) {
    if (
      isDefined(primary.ContactOrganization) &&
      primary.ContactOrganization.length > 0 &&
      // Geoserver default
      primary.ContactOrganization !== "The Ancient Geographers"
    ) {
      text += primary.ContactOrganization + "<br/>";
    }
  }

  if (
    isDefined(contactInfo.ContactElectronicMailAddress) &&
    contactInfo.ContactElectronicMailAddress.length > 0 &&
    // Geoserver default
    contactInfo.ContactElectronicMailAddress !== "claudius.ptolomaeus@gmail.com"
  ) {
    text += `[${contactInfo.ContactElectronicMailAddress}](mailto:${contactInfo.ContactElectronicMailAddress})`;
  }

  return text;
}

export default WebMapServiceCatalogItem;<|MERGE_RESOLUTION|>--- conflicted
+++ resolved
@@ -47,7 +47,7 @@
 import CreateModel from "./CreateModel";
 import createStratumInstance from "./createStratumInstance";
 import LoadableStratum from "./LoadableStratum";
-import Mappable, { ImageryParts } from "./Mappable";
+import { ImageryParts } from "./Mappable";
 import { BaseModel } from "./Model";
 import { CapabilitiesStyle } from "./OwsInterfaces";
 import proxyCatalogItemUrl from "./proxyCatalogItemUrl";
@@ -58,11 +58,6 @@
   CapabilitiesLayer,
   getRectangleFromLayer
 } from "./WebMapServiceCapabilities";
-<<<<<<< HEAD
-=======
-
-const dateFormat = require("dateformat");
->>>>>>> 0ac03d63
 
 class GetCapabilitiesStratum extends LoadableStratum(
   WebMapServiceCatalogItemTraits
@@ -556,25 +551,14 @@
 }
 
 class WebMapServiceCatalogItem
-<<<<<<< HEAD
-  extends ExportableMixin(
-    TimeFilterMixin(
-      AsyncChartableMixin(
-        GetCapabilitiesMixin(
-          UrlMixin(
-            CatalogMemberMixin(CreateModel(WebMapServiceCatalogItemTraits))
-=======
   extends TileErrorHandlerMixin(
     ExportableMixin(
-      DiffableMixin(
-        TimeFilterMixin(
-          AsyncChartableMixin(
-            GetCapabilitiesMixin(
-              UrlMixin(
-                CatalogMemberMixin(CreateModel(WebMapServiceCatalogItemTraits))
-              )
+      TimeFilterMixin(
+        AsyncChartableMixin(
+          GetCapabilitiesMixin(
+            UrlMixin(
+              CatalogMemberMixin(CreateModel(WebMapServiceCatalogItemTraits))
             )
->>>>>>> 0ac03d63
           )
         )
       )
@@ -614,16 +598,6 @@
     return true;
   }
 
-<<<<<<< HEAD
-  protected forceLoadMetadata(): Promise<void> {
-    return GetCapabilitiesStratum.load(this).then(stratum => {
-      runInAction(() => {
-        this.strata.set(
-          GetCapabilitiesMixin.getCapabilitiesStratumName,
-          stratum
-        );
-      });
-=======
   async createGetCapabilitiesStratumFromParent(
     capabilities: WebMapServiceCapabilities
   ) {
@@ -642,10 +616,6 @@
     const stratum = await GetCapabilitiesStratum.load(this);
     runInAction(() => {
       this.strata.set(GetCapabilitiesMixin.getCapabilitiesStratumName, stratum);
-
-      const diffStratum = new DiffStratum(this);
-      this.strata.set(DiffableMixin.diffStratumName, diffStratum);
->>>>>>> 0ac03d63
     });
   }
 
