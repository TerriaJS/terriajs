--- conflicted
+++ resolved
@@ -57,12 +57,6 @@
   CapabilitiesStyle,
   getRectangleFromLayer
 } from "./WebMapServiceCapabilities";
-<<<<<<< HEAD
-import { callWebCoverageService } from "./callWebCoverageService";
-import ExportableMixin from "../ModelMixins/ExportableMixin";
-import { JsonObject } from "../Core/Json";
-=======
->>>>>>> 530c6757
 
 const dateFormat = require("dateformat");
 
@@ -295,18 +289,7 @@
   @computed
   get info(): StratumFromTraits<InfoSectionTraits>[] {
     const result: StratumFromTraits<InfoSectionTraits>[] = [];
-<<<<<<< HEAD
-
-    function createInfoSection(name: string, content: string | JsonObject) {
-      const trait = createStratumInstance(InfoSectionTraits);
-      trait.name = name;
-      if (typeof content === "string") trait.content = content;
-      else if (typeof content === "object") trait.contentAsObject = content;
-      return trait;
-    }
-
-=======
->>>>>>> 530c6757
+
     let firstDataDescription: string | undefined;
 
     result.push(
@@ -371,17 +354,10 @@
       }
 
       result.push(
-<<<<<<< HEAD
-        createInfoSection(
-          i18next.t("models.webMapServiceCatalogItem.getCapabilitiesUrl"),
-          this.catalogItem.getCapabilitiesUrl as string
-        )
-=======
         createStratumInstance(InfoSectionTraits, {
           name: i18next.t("models.webMapServiceCatalogItem.getCapabilitiesUrl"),
           content: this.catalogItem.getCapabilitiesUrl
         })
->>>>>>> 530c6757
       );
 
       if (
