--- conflicted
+++ resolved
@@ -505,14 +505,9 @@
   }
 
   @computed
-<<<<<<< HEAD
   get availableDiffStyles() {
     // Currently only NDVI
     return ["NDVI"];
-=======
-  get disableStyleSelector() {
-    return this.catalogItem.isShowingDiff;
->>>>>>> 7f0f7ba8
   }
 
   @computed
@@ -637,7 +632,9 @@
   @computed
   get canDiffImages(): boolean {
     const hasValidDiffStyles = this.availableDiffStyles.some(diffStyle =>
-      this.styleSelector?.availableStyles.find(style => style.id === diffStyle)
+      this.styleSelectableDimensions?.options.find(
+        style => style.id === diffStyle
+      )
     );
     return hasValidDiffStyles === true;
   }
