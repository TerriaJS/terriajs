// const mobx = require('mobx');
// const mobxUtils = require('mobx-utils');
// Problems in current architecture:
// 1. After loading, can't tell what user actually set versus what came from e.g. GetCapabilities.
//  Solution: layering
// 2. CkanCatalogItem producing a WebMapServiceCatalogItem on load
// 3. Observable spaghetti
//  Solution: think in terms of pipelines with computed observables, document patterns.
// 4. All code for all catalog item types needs to be loaded before we can do anything.
import i18next from "i18next";
import { computed, runInAction } from "mobx";
import moment from "moment";
import combine from "terriajs-cesium/Source/Core/combine";
import Ellipsoid from "terriajs-cesium/Source/Core/Ellipsoid";
import JulianDate from "terriajs-cesium/Source/Core/JulianDate";
import Rectangle from "terriajs-cesium/Source/Core/Rectangle";
import WebMercatorTilingScheme from "terriajs-cesium/Source/Core/WebMercatorTilingScheme";
import ImageryProvider from "terriajs-cesium/Source/Scene/ImageryProvider";
import WebMapServiceImageryProvider from "terriajs-cesium/Source/Scene/WebMapServiceImageryProvider";
import URI from "urijs";
import containsAny from "../Core/containsAny";
import createTransformerAllowUndefined from "../Core/createTransformerAllowUndefined";
import filterOutUndefined from "../Core/filterOutUndefined";
import isDefined from "../Core/isDefined";
import isReadOnlyArray from "../Core/isReadOnlyArray";
import TerriaError from "../Core/TerriaError";
import CatalogMemberMixin from "../ModelMixins/CatalogMemberMixin";
import DiffableMixin from "../ModelMixins/DiffableMixin";
import GetCapabilitiesMixin from "../ModelMixins/GetCapabilitiesMixin";
import TimeFilterMixin from "../ModelMixins/TimeFilterMixin";
import UrlMixin from "../ModelMixins/UrlMixin";
import { InfoSectionTraits } from "../Traits/CatalogMemberTraits";
import DiscreteTimeTraits from "../Traits/DiscreteTimeTraits";
import LegendTraits from "../Traits/LegendTraits";
import { RectangleTraits } from "../Traits/MappableTraits";
import WebMapServiceCatalogItemTraits, {
  WebMapServiceAvailableLayerStylesTraits,
  WebMapServiceAvailableLayerDimensionsTraits
} from "../Traits/WebMapServiceCatalogItemTraits";
import CommonStrata from "./CommonStrata";
import CreateModel from "./CreateModel";
import createStratumInstance from "./createStratumInstance";
import LoadableStratum from "./LoadableStratum";
import Mappable, { ImageryParts } from "./Mappable";
import { BaseModel } from "./Model";
import proxyCatalogItemUrl from "./proxyCatalogItemUrl";
import StratumFromTraits from "./StratumFromTraits";
import WebMapServiceCapabilities, {
  CapabilitiesLayer,
  CapabilitiesStyle,
<<<<<<< HEAD
  getRectangleFromLayer,
  CapabilitiesDimension
=======
  CapabilitiesContactInformation,
  getRectangleFromLayer
>>>>>>> 840107f9
} from "./WebMapServiceCapabilities";
import SelectableDimensions, {
  SelectableDimension
} from "../Models/SelectableDimensions";
import { callWebCoverageService } from "./callWebCoverageService";
import ExportableData from "./ExportableData";

const dateFormat = require("dateformat");

class GetCapabilitiesStratum extends LoadableStratum(
  WebMapServiceCatalogItemTraits
) {
  static load(
    catalogItem: WebMapServiceCatalogItem
  ): Promise<GetCapabilitiesStratum> {
    console.log("Loading GetCapabilities");

    if (catalogItem.getCapabilitiesUrl === undefined) {
      return Promise.reject(
        new TerriaError({
          title: i18next.t("models.webMapServiceCatalogItem.missingUrlTitle"),
          message: i18next.t(
            "models.webMapServiceCatalogItem.missingUrlMessage"
          )
        })
      );
    }

    const proxiedUrl = proxyCatalogItemUrl(
      catalogItem,
      catalogItem.getCapabilitiesUrl,
      catalogItem.getCapabilitiesCacheDuration
    );
    return WebMapServiceCapabilities.fromUrl(proxiedUrl).then(capabilities => {
      return new GetCapabilitiesStratum(catalogItem, capabilities);
    });
  }

  constructor(
    readonly catalogItem: WebMapServiceCatalogItem,
    readonly capabilities: WebMapServiceCapabilities
  ) {
    super();
  }

  duplicateLoadableStratum(model: BaseModel): this {
    return new GetCapabilitiesStratum(
      model as WebMapServiceCatalogItem,
      this.capabilities
    ) as this;
  }

  @computed
  get supportsReordering() {
    return !this.keepOnTop;
  }

  @computed
  get layers(): string | undefined {
    let layers: string | undefined;

    if (this.catalogItem.uri !== undefined) {
      // Try to extract a layer from the URL
      const query: any = this.catalogItem.uri.query(true);
      layers = query.layers;
    }

    if (layers === undefined) {
      // Use all the top-level, named layers
      layers = filterOutUndefined(
        this.capabilities.topLevelNamedLayers.map(layer => layer.Name)
      ).join(",");
    }

    return layers;
  }

  @computed
  get legends(): StratumFromTraits<LegendTraits>[] | undefined {
    const availableStyles = this.catalogItem.availableStyles || [];
    const layers = this.catalogItem.layersArray;
    const styles = this.catalogItem.stylesArray;

    const result: StratumFromTraits<LegendTraits>[] = [];

    for (let i = 0; i < layers.length; ++i) {
      const layer = layers[i];
      const style = i < styles.length ? styles[i] : undefined;

      const layerAvailableStyles = availableStyles.find(
        candidate => candidate.layerName === layer
      );
      if (
        layerAvailableStyles !== undefined &&
        layerAvailableStyles.styles !== undefined
      ) {
        // Use the first style if none is explicitly specified.
        // Note that the WMS 1.3.0 spec (section 7.3.3.4) explicitly says we can't assume this,
        // but because the server has no other way of indicating the default style, let's hope that
        // sanity prevails.
        const layerStyle =
          style === undefined
            ? layerAvailableStyles.styles.length > 0
              ? layerAvailableStyles.styles[0]
              : undefined
            : layerAvailableStyles.styles.find(
                candidate => candidate.name === style
              );

        if (layerStyle !== undefined && layerStyle.legend !== undefined) {
          result.push(
            <StratumFromTraits<LegendTraits>>(<unknown>layerStyle.legend)
          );
        }
      }
    }

    return result;
  }

  @computed
  get capabilitiesLayers(): ReadonlyMap<string, CapabilitiesLayer | undefined> {
    const lookup: (
      name: string
    ) => [string, CapabilitiesLayer | undefined] = name => [
      name,
      this.capabilities && this.capabilities.findLayer(name)
    ];
    return new Map(this.catalogItem.layersArray.map(lookup));
  }

  @computed
  get availableDimensions(): StratumFromTraits<
    WebMapServiceAvailableLayerDimensionsTraits
  >[] {
    const result: StratumFromTraits<
      WebMapServiceAvailableLayerDimensionsTraits
    >[] = [];

    if (!this.capabilities) {
      return result;
    }

    const capabilitiesLayers = this.capabilitiesLayers;

    for (const layerTuple of capabilitiesLayers) {
      const layerName = layerTuple[0];
      const layer = layerTuple[1];

      const dimensions: ReadonlyArray<CapabilitiesDimension> = layer
        ? this.capabilities.getInheritedValues(layer, "Dimension")
        : [];

      result.push({
        layerName: layerName,
        dimensions: dimensions
          .filter(dim => dim.name !== "time")
          .map(dim => {
            return {
              name: dim.name,
              units: dim.units,
              unitSymbol: dim.unitSymbol,
              default: dim.default,
              multipleValues: dim.multipleValues,
              current: dim.current,
              nearestValue: dim.nearestValue,
              values: dim.text?.split(",")
            };
          })
      });
    }

    return result;
  }

  @computed
  get availableStyles(): StratumFromTraits<
    WebMapServiceAvailableLayerStylesTraits
  >[] {
    const result: StratumFromTraits<
      WebMapServiceAvailableLayerStylesTraits
    >[] = [];

    if (!this.capabilities) {
      return result;
    }

    const capabilitiesLayers = this.capabilitiesLayers;
    for (const layerTuple of capabilitiesLayers) {
      const layerName = layerTuple[0];
      const layer = layerTuple[1];

      const styles: ReadonlyArray<CapabilitiesStyle> = layer
        ? this.capabilities.getInheritedValues(layer, "Style")
        : [];
      result.push({
        layerName: layerName,
        styles: styles.map(style => {
          var wmsLegendUrl = isReadOnlyArray(style.LegendURL)
            ? style.LegendURL[0]
            : style.LegendURL;

          var legendUri, legendMimeType;
          if (
            wmsLegendUrl &&
            wmsLegendUrl.OnlineResource &&
            wmsLegendUrl.OnlineResource["xlink:href"]
          ) {
            legendUri = new URI(
              decodeURIComponent(wmsLegendUrl.OnlineResource["xlink:href"])
            );
            legendMimeType = wmsLegendUrl.Format;
          }
          const legend = !legendUri
            ? undefined
            : createStratumInstance(LegendTraits, {
                url: legendUri.toString(),
                urlMimeType: legendMimeType,
                title:
                  (capabilitiesLayers.size > 1 && layer?.Title) || undefined // Add layer Title as legend title if showing multiple layers
              });

          return {
            name: style.Name,
            title: style.Title,
            abstract: style.Abstract,
            legend: legend
          };
        })
      });
    }

    return result;
  }

  @computed
  get info(): StratumFromTraits<InfoSectionTraits>[] {
    const result: StratumFromTraits<InfoSectionTraits>[] = [];

    function createInfoSection(name: string, content: string | undefined) {
      const trait = createStratumInstance(InfoSectionTraits);
      trait.name = name;
      trait.content = content;
      return trait;
    }

    let firstDataDescription: string | undefined;
    for (const layer of this.capabilitiesLayers.values()) {
      if (
        !layer ||
        !layer.Abstract ||
        containsAny(layer.Abstract, WebMapServiceCatalogItem.abstractsToIgnore)
      ) {
        continue;
      }

      const suffix =
        this.capabilitiesLayers.size === 1 ? "" : ` - ${layer.Title}`;
      const name = `Web Map Service Layer Description${suffix}`;
      result.push(createInfoSection(name, layer.Abstract));
      firstDataDescription = firstDataDescription || layer.Abstract;
    }

    // Show the service abstract if there is one and if it isn't the Geoserver default "A compliant implementation..."
    const service = this.capabilities && this.capabilities.Service;
    if (service) {
      if (service.ContactInformation !== undefined) {
        result.push(
          createInfoSection(
            i18next.t("models.webMapServiceCatalogItem.serviceContact"),
            getServiceContactInformation(service.ContactInformation)
          )
        );
      }

      result.push(
        createInfoSection(
          i18next.t("models.webMapServiceCatalogItem.getCapabilitiesUrl"),
          this.catalogItem.getCapabilitiesUrl
        )
      );

      if (
        service &&
        service.Abstract &&
        !containsAny(
          service.Abstract,
          WebMapServiceCatalogItem.abstractsToIgnore
        ) &&
        service.Abstract !== firstDataDescription
      ) {
        result.push(
          createInfoSection(
            i18next.t("models.webMapServiceCatalogItem.serviceDescription"),
            service.Abstract
          )
        );
      }

      // Show the Access Constraints if it isn't "none" (because that's the default, and usually a lie).
      if (
        service.AccessConstraints &&
        !/^none$/i.test(service.AccessConstraints)
      ) {
        result.push(
          createInfoSection(
            i18next.t("models.webMapServiceCatalogItem.accessConstraints"),
            service.AccessConstraints
          )
        );
      }
    }

    return result;
  }

  @computed
  get infoSectionOrder(): string[] {
    let layerDescriptions = [`Web Map Service Layer Description`];

    // If more than one layer, push layer description titles for each applicable layer
    if (this.capabilitiesLayers.size > 1) {
      layerDescriptions = [];
      this.capabilitiesLayers.forEach(layer => {
        if (
          layer &&
          layer.Abstract &&
          !containsAny(
            layer.Abstract,
            WebMapServiceCatalogItem.abstractsToIgnore
          )
        ) {
          layerDescriptions.push(
            `Web Map Service Layer Description - ${layer.Title}`
          );
        }
      });
    }

    return [
      i18next.t("preview.disclaimer"),
      i18next.t("description.name"),
      ...layerDescriptions,
      i18next.t("preview.datasetDescription"),
      i18next.t("preview.serviceDescription"),
      i18next.t("models.webMapServiceCatalogItem.serviceDescription"),
      i18next.t("preview.resourceDescription"),
      i18next.t("preview.licence"),
      i18next.t("preview.accessConstraints"),
      i18next.t("models.webMapServiceCatalogItem.accessConstraints"),
      i18next.t("preview.author"),
      i18next.t("preview.contact"),
      i18next.t("models.webMapServiceCatalogItem.serviceContact"),
      i18next.t("preview.created"),
      i18next.t("preview.modified"),
      i18next.t("preview.updateFrequency"),
      i18next.t("models.webMapServiceCatalogItem.getCapabilitiesUrl")
    ];
  }

  @computed
  get shortReport() {
    const catalogItem = this.catalogItem;
    if (catalogItem.isShowingDiff) {
      const format = "yyyy/mm/dd";
      const d1 = dateFormat(catalogItem.firstDiffDate, format);
      const d2 = dateFormat(catalogItem.secondDiffDate, format);
      return `Showing difference image computed for ${catalogItem.diffStyleId} style on dates ${d1} and ${d2}`;
    }
  }

  @computed
  get rectangle(): StratumFromTraits<RectangleTraits> | undefined {
    const layers: CapabilitiesLayer[] = [...this.capabilitiesLayers.values()]
      .filter(layer => layer !== undefined)
      .map(l => l!);
    // Needs to take union of all layer rectangles
    return layers.length > 0 ? getRectangleFromLayer(layers[0]) : undefined;
    // if (layers.length === 1) {
    //     return getRectangleFromLayer(layers[0]);
    // }
    // Otherwise get the union of rectangles from all layers
    // return undefined;
  }

  @computed
  get isGeoServer(): boolean | undefined {
    if (!this.capabilities) {
      return undefined;
    }

    if (
      !this.capabilities.Service ||
      !this.capabilities.Service.KeywordList ||
      !this.capabilities.Service.KeywordList.Keyword
    ) {
      return false;
    }

    const keyword = this.capabilities.Service.KeywordList.Keyword;
    if (isReadOnlyArray(keyword)) {
      return keyword.indexOf("GEOSERVER") >= 0;
    } else {
      return keyword === "GEOSERVER";
    }
  }

  @computed
  get discreteTimes(): { time: string; tag: string | undefined }[] | undefined {
    const result = [];

    for (let layer of this.capabilitiesLayers.values()) {
      if (!layer) {
        continue;
      }
      const dimensions = this.capabilities.getInheritedValues(
        layer,
        "Dimension"
      );

      const timeDimension = dimensions.find(
        dimension => dimension.name.toLowerCase() === "time"
      );
      if (!timeDimension) {
        continue;
      }

      let extent: string = timeDimension;

      // WMS 1.1.1 puts dimension values in an Extent element instead of directly in the Dimension element.
      const extentElements = this.capabilities.getInheritedValues(
        layer,
        "Extent"
      );
      const extentElement = extentElements.find(
        extent => extent.name.toLowerCase() === "time"
      );
      if (extentElement) {
        extent = extentElement;
      }

      if (!extent || !extent.split) {
        continue;
      }

      const values = extent.split(",");
      for (let i = 0; i < values.length; ++i) {
        const value = values[i];
        const isoSegments = value.split("/");
        if (isoSegments.length === 1) {
          result.push({
            time: values[i],
            tag: undefined
          });
        } else {
          createDiscreteTimesFromIsoSegments(
            result,
            isoSegments,
            this.catalogItem.maxRefreshIntervals
          );
        }
      }
    }

    return result;
  }
}

class DiffStratum extends LoadableStratum(WebMapServiceCatalogItemTraits) {
  constructor(readonly catalogItem: WebMapServiceCatalogItem) {
    super();
  }

  duplicateLoadableStratum(model: BaseModel): this {
    return new DiffStratum(model as WebMapServiceCatalogItem) as this;
  }

  @computed
  get legends() {
    if (this.catalogItem.isShowingDiff && this.diffLegendUrl) {
      const urlMimeType =
        new URL(this.diffLegendUrl).searchParams.get("format") || undefined;
      return [
        createStratumInstance(LegendTraits, {
          url: this.diffLegendUrl,
          urlMimeType
        })
      ];
    }
    return undefined;
  }

  @computed
  get diffLegendUrl() {
    const diffStyleId = this.catalogItem.diffStyleId;
    const firstDate = this.catalogItem.firstDiffDate;
    const secondDate = this.catalogItem.secondDiffDate;
    if (diffStyleId && firstDate && secondDate) {
      return this.catalogItem.getLegendUrlForStyle(
        diffStyleId,
        JulianDate.fromIso8601(firstDate),
        JulianDate.fromIso8601(secondDate)
      );
    }
    return undefined;
  }

  @computed
  get disableDateTimeSelector() {
    return this.catalogItem.isShowingDiff;
  }
}

class WebMapServiceCatalogItem
  extends DiffableMixin(
    TimeFilterMixin(
      GetCapabilitiesMixin(
        UrlMixin(
          CatalogMemberMixin(CreateModel(WebMapServiceCatalogItemTraits))
        )
      )
    )
  )
  implements Mappable, SelectableDimensions, ExportableData {
  /**
   * The collection of strings that indicate an Abstract property should be ignored.  If these strings occur anywhere
   * in the Abstract, the Abstract will not be used.  This makes it easy to filter out placeholder data like
   * Geoserver's "A compliant implementation of WMS..." stock abstract.
   */
  static abstractsToIgnore = ["A compliant implementation of WMS"];

  // hide elements in the info section which might show information about the datasource
  _sourceInfoItemNames = [
    i18next.t("models.webMapServiceCatalogItem.getCapabilitiesUrl")
  ];

  static defaultParameters = {
    transparent: true,
    format: "image/png",
    exceptions: "application/vnd.ogc.se_xml",
    styles: "",
    tiled: true
  };

  static readonly type = "wms";
  readonly canZoomTo = true;
  readonly supportsSplitting = true;

  get type() {
    return WebMapServiceCatalogItem.type;
  }

  // TODO
  get isMappable() {
    return true;
  }

  protected forceLoadMetadata(): Promise<void> {
    return GetCapabilitiesStratum.load(this).then(stratum => {
      runInAction(() => {
        this.strata.set(
          GetCapabilitiesMixin.getCapabilitiesStratumName,
          stratum
        );

        const diffStratum = new DiffStratum(this);
        this.strata.set(DiffableMixin.diffStratumName, diffStratum);
      });
    });
  }

  loadMapItems(): Promise<void> {
    return this.loadMetadata();
  }

  @computed get cacheDuration(): string {
    if (isDefined(super.cacheDuration)) {
      return super.cacheDuration;
    }
    return "0d";
  }

  @computed
  get canExportData() {
    return isDefined(this.linkedWcsCoverage) && isDefined(this.linkedWcsUrl);
  }

  exportData() {
    return callWebCoverageService(this);
  }

  @computed
  get layersArray(): ReadonlyArray<string> {
    if (Array.isArray(this.layers)) {
      return this.layers;
    } else if (this.layers) {
      return this.layers.split(",");
    } else {
      return [];
    }
  }

  @computed
  get stylesArray(): ReadonlyArray<string> {
    if (Array.isArray(this.styles)) {
      return this.styles;
    } else if (this.styles) {
      return this.styles.split(",");
    } else {
      return [];
    }
  }

  @computed
  get discreteTimes() {
    const getCapabilitiesStratum:
      | GetCapabilitiesStratum
      | undefined = this.strata.get(
      GetCapabilitiesMixin.getCapabilitiesStratumName
    ) as GetCapabilitiesStratum;
    return getCapabilitiesStratum?.discreteTimes;
  }

  protected get defaultGetCapabilitiesUrl(): string | undefined {
    if (this.uri) {
      return this.uri
        .clone()
        .setSearch({
          service: "WMS",
          version: "1.3.0",
          request: "GetCapabilities"
        })
        .toString();
    } else {
      return undefined;
    }
  }

  @computed
  get canDiffImages(): boolean {
    const hasValidDiffStyles = this.availableDiffStyles.some(diffStyle =>
      this.styleSelectableDimensions?.[0]?.options.find(
        style => style.id === diffStyle
      )
    );
    return hasValidDiffStyles === true;
  }

  showDiffImage(
    firstDate: JulianDate,
    secondDate: JulianDate,
    diffStyleId: string
  ) {
    if (this.canDiffImages === false) {
      return;
    }

    // A helper to get the diff tag given a date string
    const firstDateStr = this.getTagForTime(firstDate);
    const secondDateStr = this.getTagForTime(secondDate);
    this.setTrait(CommonStrata.user, "firstDiffDate", firstDateStr);
    this.setTrait(CommonStrata.user, "secondDiffDate", secondDateStr);
    this.setTrait(CommonStrata.user, "diffStyleId", diffStyleId);
    this.setTrait(CommonStrata.user, "isShowingDiff", true);
  }

  clearDiffImage() {
    this.setTrait(CommonStrata.user, "firstDiffDate", undefined);
    this.setTrait(CommonStrata.user, "secondDiffDate", undefined);
    this.setTrait(CommonStrata.user, "diffStyleId", undefined);
    this.setTrait(CommonStrata.user, "isShowingDiff", false);
  }

  getLegendUrlForStyle(
    styleId: string,
    firstDate?: JulianDate,
    secondDate?: JulianDate
  ) {
    const firstTag = firstDate && this.getTagForTime(firstDate);
    const secondTag = secondDate && this.getTagForTime(secondDate);
    const time = filterOutUndefined([firstTag, secondTag]).join(",");
    const layerName = this.availableStyles.find(style =>
      style.styles.some(s => s.name === styleId)
    )?.layerName;
    const uri = URI(
      `${this.url}?service=WMS&version=1.1.0&request=GetLegendGraphic&format=image/png&transparent=True`
    )
      .addQuery("layer", encodeURIComponent(layerName || ""))
      .addQuery("styles", encodeURIComponent(styleId));
    if (time) {
      uri.addQuery("time", time);
    }
    return uri.toString();
  }

  @computed
  get mapItems() {
    if (this.isShowingDiff === true) {
      return this._diffImageryParts ? [this._diffImageryParts] : [];
    }

    const result = [];

    const current = this._currentImageryParts;
    if (current) {
      result.push(current);
    }

    const next = this._nextImageryParts;
    if (next) {
      result.push(next);
    }

    return result;
  }

  @computed
  private get _currentImageryParts(): ImageryParts | undefined {
    const imageryProvider = this._createImageryProvider(
      this.currentDiscreteTimeTag
    );
    if (imageryProvider === undefined) {
      return undefined;
    }
    return {
      imageryProvider,
      alpha: this.opacity,
      show: this.show !== undefined ? this.show : true
    };
  }

  @computed
  private get _nextImageryParts(): ImageryParts | undefined {
    if (this.nextDiscreteTimeTag) {
      const imageryProvider = this._createImageryProvider(
        this.nextDiscreteTimeTag
      );
      if (imageryProvider === undefined) {
        return undefined;
      }
      return {
        imageryProvider,
        alpha: 0.0,
        show: true
      };
    } else {
      return undefined;
    }
  }

  @computed
  private get _diffImageryParts(): ImageryParts | undefined {
    const diffStyleId = this.diffStyleId;
    if (
      this.firstDiffDate === undefined ||
      this.secondDiffDate === undefined ||
      diffStyleId === undefined
    ) {
      return;
    }
    const time = `${this.firstDiffDate},${this.secondDiffDate}`;
    const imageryProvider = this._createImageryProvider(time);
    if (imageryProvider) {
      return {
        imageryProvider,
        alpha: this.opacity,
        show: this.show !== undefined ? this.show : true
      };
    }
    return undefined;
  }

  @computed
  get diffModeParameters() {
    return { styles: this.diffStyleId };
  }

  getTagForTime(date: JulianDate): string | undefined {
    const index = this.getDiscreteTimeIndex(date);
    return index !== undefined
      ? this.discreteTimesAsSortedJulianDates?.[index].tag
      : undefined;
  }

  private _createImageryProvider = createTransformerAllowUndefined(
    (
      time: string | undefined
    ): Cesium.WebMapServiceImageryProvider | undefined => {
      // Don't show anything on the map until GetCapabilities finishes loading.
      if (this.isLoadingMetadata) {
        return undefined;
      }
      if (this.url === undefined) {
        return undefined;
      }

      console.log(`Creating new ImageryProvider for time ${time}`);

      // Set dimensionParameters
      const dimensionParameters = formatDimensionsForOws(this.dimensions);

      if (time !== undefined) {
        dimensionParameters.time = time;
      }

      const diffModeParameters = this.isShowingDiff
        ? this.diffModeParameters
        : {};

      const parameters: { [key: string]: any } = {
        ...WebMapServiceCatalogItem.defaultParameters,
        ...this.parameters,
        ...dimensionParameters
      };

      if (isDefined(this.styles)) {
        parameters.styles = this.styles;
      }

      Object.assign(parameters, diffModeParameters);

      const maximumLevel = scaleDenominatorToLevel(this.minScaleDenominator);

      const queryParametersToRemove = [
        "request",
        "service",
        "x",
        "y",
        "width",
        "height",
        "bbox",
        "layers"
      ];

      const baseUrl = queryParametersToRemove.reduce(
        (url, parameter) => url.removeQuery(parameter),
        new URI(this.url)
      );

      let rectangle;

      if (
        this.rectangle !== undefined &&
        this.rectangle.east !== undefined &&
        this.rectangle.west !== undefined &&
        this.rectangle.north !== undefined &&
        this.rectangle.south !== undefined
      ) {
        rectangle = Rectangle.fromDegrees(
          this.rectangle.west,
          this.rectangle.south,
          this.rectangle.east,
          this.rectangle.north
        );
      } else {
        rectangle = undefined;
      }

      const imageryOptions = {
        url: proxyCatalogItemUrl(this, baseUrl.toString()),
        layers: this.layers || "",
        parameters: parameters,
        getFeatureInfoParameters: {
          ...dimensionParameters,
          styles: this.styles
        },
        tilingScheme: /*defined(this.tilingScheme) ? this.tilingScheme :*/ new WebMercatorTilingScheme(),
        maximumLevel: maximumLevel,
        rectangle: rectangle
      };

      if (
        imageryOptions.maximumLevel !== undefined &&
        this.hideLayerAfterMinScaleDenominator
      ) {
        // Make Cesium request one extra level so we can tell the user what's happening and return a blank image.
        ++imageryOptions.maximumLevel;
      }

      const imageryProvider = new WebMapServiceImageryProvider(imageryOptions);
      if (
        maximumLevel !== undefined &&
        this.hideLayerAfterMinScaleDenominator
      ) {
        const realRequestImage = imageryProvider.requestImage;
        let messageDisplayed = false;

        imageryProvider.requestImage = (
          x: number,
          y: number,
          level: number
        ) => {
          if (level > maximumLevel) {
            if (!messageDisplayed) {
              this.terria.error.raiseEvent(
                new TerriaError({
                  title: i18next.t(
                    "models.webMapServiceCatalogItem.datasetScaleErrorTitle"
                  ),
                  message: i18next.t(
                    "models.webMapServiceCatalogItem.datasetScaleErrorMessage",
                    { name: this.name }
                  )
                })
              );
              messageDisplayed = true;
            }
            // cast to any because @types/cesium currently has the wrong signature for this function.
            return (<any>ImageryProvider).loadImage(
              imageryProvider,
              this.terria.baseUrl + "images/blank.png"
            );
          }
          return realRequestImage.call(imageryProvider, x, y, level);
        };
      }

      return imageryProvider;
    }
  );

  @computed
  get styleSelectableDimensions(): SelectableDimension[] {
    return this.availableStyles.map((layer, layerIndex) => {
      let name = "Styles";

      // If multiple layers -> prepend layer name to name
      if (this.availableStyles.length > 1) {
        // Attempt to get layer title from GetCapabilitiesStratum
        const layerTitle =
          layer.layerName &&
          (this.strata.get(
            GetCapabilitiesMixin.getCapabilitiesStratumName
          ) as GetCapabilitiesStratum).capabilitiesLayers.get(layer.layerName)
            ?.Title;

        name = `${layerTitle ||
          layer.layerName ||
          `Layer ${layerIndex + 1}`} styles`;
      }

      return {
        name,
        id: `${this.uniqueId}-${layer.layerName}-styles`,
        options: filterOutUndefined(
          layer.styles.map(function(s) {
            if (isDefined(s.name)) {
              return {
                name: s.title || s.name || "",
                id: s.name as string
              };
            }
          })
        ),

        // Set selectedId to value stored in `styles` trait for this `layerIndex` or the first available style value
        // The `styles` parameter is CSV, a style for each layer
        selectedId:
          this.styles?.split(",")?.[layerIndex] || layer.styles[0].name,

        setDimensionValue: (stratumId: string, newStyle: string) => {
          runInAction(() => {
            const styles = this.styleSelectableDimensions.map(
              style => style.selectedId || ""
            );
            styles[layerIndex] = newStyle;
            this.setTrait(stratumId, "styles", styles.join(","));
          });
        },
        disable: this.isShowingDiff
      };
    });
  }

  @computed
  get wmsDimensionSelectableDimensions(): SelectableDimension[] {
    const dimensions: SelectableDimension[] = [];

    // For each layer -> For each dimension
    this.availableDimensions.forEach(layer => {
      layer.dimensions.forEach(dim => {
        // Only add dimensions if hasn't already been added (multiple layers may have the same dimension)
        if (
          !isDefined(dim.name) ||
          dim.values.length < 2 ||
          dimensions.findIndex(findDim => findDim.name === dim.name) !== -1
        ) {
          return;
        }

        dimensions.push({
          name: dim.name,
          id: `${this.uniqueId}-${dim.name}`,
          options: dim.values.map(value => {
            let name = value;
            // Add units and unitSybol if defined
            if (typeof dim.units === "string" && dim.units !== "") {
              if (typeof dim.unitSymbol === "string" && dim.unitSymbol !== "") {
                name = `${value} (${dim.units} ${dim.unitSymbol})`;
              } else {
                name = `${value} (${dim.units})`;
              }
            }
            return {
              name,
              id: value
            };
          }),

          // Set selectedId to value stored in `dimensions` trait, the default value, or the first available value
          selectedId:
            this.dimensions?.[dim.name]?.toString() ||
            dim.default ||
            dim.values[0],

          setDimensionValue: (stratumId: string, newDimension: string) => {
            let newDimensions: any = {};

            newDimensions[dim.name!] = newDimension;

            if (isDefined(this.dimensions)) {
              newDimensions = combine(newDimensions, this.dimensions);
            }
            runInAction(() => {
              this.setTrait(stratumId, "dimensions", newDimensions);
            });
          }
        });
      });
    });

    return dimensions;
  }

  @computed
  get selectableDimensions() {
    return filterOutUndefined([
      ...this.styleSelectableDimensions,
      ...this.wmsDimensionSelectableDimensions
    ]);
  }
}

function scaleDenominatorToLevel(
  minScaleDenominator: number | undefined
): number | undefined {
  if (minScaleDenominator == undefined || minScaleDenominator <= 0.0) {
    return undefined;
  }

  var metersPerPixel = 0.00028; // from WMS 1.3.0 spec section 7.2.4.6.9
  var tileWidth = 256;

  var circumferenceAtEquator = 2 * Math.PI * Ellipsoid.WGS84.maximumRadius;
  var distancePerPixelAtLevel0 = circumferenceAtEquator / tileWidth;
  var level0ScaleDenominator = distancePerPixelAtLevel0 / metersPerPixel;

  // 1e-6 epsilon from WMS 1.3.0 spec, section 7.2.4.6.9.
  var ratio = level0ScaleDenominator / (minScaleDenominator - 1e-6);
  var levelAtMinScaleDenominator = Math.log(ratio) / Math.log(2);
  return levelAtMinScaleDenominator | 0;
}

function createDiscreteTimesFromIsoSegments(
  result: StratumFromTraits<DiscreteTimeTraits>[],
  isoSegments: string[],
  maxRefreshIntervals: number
) {
  // Note parseZone will create a moment with the original specified UTC offset if there is one,
  // but if not, it will create a moment in UTC.
  const start = moment.parseZone(isoSegments[0]);
  const stop = moment.parseZone(isoSegments[1]);

  // Note WMS uses extension ISO19128 of ISO8601; ISO 19128 allows start/end/periodicity
  // and does not use the "R[n]/" prefix for repeated intervals
  // eg. Data refreshed every 30 min: 2000-06-18T14:30Z/2000-06-18T14:30Z/PT30M
  // See 06-042_OpenGIS_Web_Map_Service_WMS_Implementation_Specification.pdf section D.4
  let duration: moment.Duration | undefined;
  if (isoSegments[2] && isoSegments[2].length > 0) {
    duration = moment.duration(isoSegments[2]);
  }

  // If we don't have a duration, or the duration is zero, then assume this is
  // a continuous interval for which it's valid to request _any_ time. But
  // we need to generate some discrete times, so choose an appropriate
  // periodicity.
  if (
    duration === undefined ||
    !duration.isValid() ||
    duration.asSeconds() === 0.0
  ) {
    const spanMilliseconds = stop.diff(start);

    // These times, in milliseconds, are approximate;
    const second = 1000;
    const minute = 60 * second;
    const hour = 60 * minute;
    const day = 24 * hour;
    const week = 7 * day;
    const month = 31 * day;
    const year = 366 * day;
    const decade = 10 * year;

    if (spanMilliseconds <= 1000) {
      duration = moment.duration(1, "millisecond");
    } else if (spanMilliseconds <= 1000 * second) {
      duration = moment.duration(1, "second");
    } else if (spanMilliseconds <= 1000 * minute) {
      duration = moment.duration(1, "minute");
    } else if (spanMilliseconds <= 1000 * hour) {
      duration = moment.duration(1, "hour");
    } else if (spanMilliseconds <= 1000 * day) {
      duration = moment.duration(1, "day");
    } else if (spanMilliseconds <= 1000 * week) {
      duration = moment.duration(1, "week");
    } else if (spanMilliseconds <= 1000 * month) {
      duration = moment.duration(1, "month");
    } else if (spanMilliseconds <= 1000 * year) {
      duration = moment.duration(1, "year");
    } else if (spanMilliseconds <= 1000 * decade) {
      duration = moment.duration(10, "year");
    } else {
      duration = moment.duration(100, "year");
    }
  }

  let current = start.clone();
  let count = 0;

  // Add intervals starting at start until:
  //    we go past the stop date, or
  //    we go past the max limit
  while (
    current &&
    current.isSameOrBefore(stop) &&
    count < maxRefreshIntervals
  ) {
    result.push({
      time: formatMomentForWms(current, duration),
      tag: undefined
    });
    current.add(duration);
    ++count;
  }

  if (count >= maxRefreshIntervals) {
    console.warn(
      "Interval has more than the allowed number of discrete times. Consider setting `maxRefreshIntervals`."
    );
  } else if (!current.isSame(stop)) {
    result.push({
      time: formatMomentForWms(stop, duration),
      tag: undefined
    });
  }
}

function formatMomentForWms(m: moment.Moment, duration: moment.Duration) {
  // If the original moment only contained a date (not a time), and the
  // duration doesn't include hours, minutes, or seconds, format as a date
  // only instead of a date+time.  Some WMS servers get confused when
  // you add a time on them.
  if (
    duration.hours() > 0 ||
    duration.minutes() > 0 ||
    duration.seconds() > 0 ||
    duration.milliseconds() > 0
  ) {
    return m.format();
  } else {
    const creationData = m.creationData();
    if (creationData) {
      const format = creationData.format;
      if (typeof format === "string" && format.indexOf("T") < 0) {
        return m.format(format);
      }
    }
  }

  return m.format();
}

<<<<<<< HEAD
/**
 * Add `_dim` prefix to dimensions for OWS (WMS, WCS...) excluding time, styles and elevation
 */
export function formatDimensionsForOws(
  dimensions: { [key: string]: string } | undefined
) {
  if (!isDefined(dimensions)) {
    return {};
  }
  return Object.entries(dimensions).reduce<{ [key: string]: string }>(
    (formattedDimensions, [key, value]) =>
      // elevation is specified as simply "elevation", styles is specified as "styles"
      // Other (custom) dimensions are prefixed with 'dim_'.
      // See WMS 1.3.0 spec section C.3.2 and C.3.3.
      {
        formattedDimensions[
          ["time", "styles", "elevation"].includes(key?.toLowerCase())
            ? key
            : `dim_${key}`
        ] = value;
        return formattedDimensions;
      },
    {}
  );
=======
function getServiceContactInformation(
  contactInfo: CapabilitiesContactInformation
) {
  const primary = contactInfo.ContactPersonPrimary;
  let text = "";
  if (isDefined(primary)) {
    if (
      isDefined(primary.ContactOrganization) &&
      primary.ContactOrganization.length > 0 &&
      // Geoserver default
      primary.ContactOrganization !== "The Ancient Geographers"
    ) {
      text += primary.ContactOrganization + "<br/>";
    }
  }

  if (
    isDefined(contactInfo.ContactElectronicMailAddress) &&
    contactInfo.ContactElectronicMailAddress.length > 0 &&
    // Geoserver default
    contactInfo.ContactElectronicMailAddress !== "claudius.ptolomaeus@gmail.com"
  ) {
    text += `[${contactInfo.ContactElectronicMailAddress}](mailto:${contactInfo.ContactElectronicMailAddress})`;
  }

  return text;
>>>>>>> 840107f9
}

export default WebMapServiceCatalogItem;<|MERGE_RESOLUTION|>--- conflicted
+++ resolved
@@ -29,38 +29,34 @@
 import GetCapabilitiesMixin from "../ModelMixins/GetCapabilitiesMixin";
 import TimeFilterMixin from "../ModelMixins/TimeFilterMixin";
 import UrlMixin from "../ModelMixins/UrlMixin";
+import SelectableDimensions, {
+  SelectableDimension
+} from "../Models/SelectableDimensions";
 import { InfoSectionTraits } from "../Traits/CatalogMemberTraits";
 import DiscreteTimeTraits from "../Traits/DiscreteTimeTraits";
 import LegendTraits from "../Traits/LegendTraits";
 import { RectangleTraits } from "../Traits/MappableTraits";
 import WebMapServiceCatalogItemTraits, {
-  WebMapServiceAvailableLayerStylesTraits,
-  WebMapServiceAvailableLayerDimensionsTraits
+  WebMapServiceAvailableLayerDimensionsTraits,
+  WebMapServiceAvailableLayerStylesTraits
 } from "../Traits/WebMapServiceCatalogItemTraits";
+import { callWebCoverageService } from "./callWebCoverageService";
 import CommonStrata from "./CommonStrata";
 import CreateModel from "./CreateModel";
 import createStratumInstance from "./createStratumInstance";
+import ExportableData from "./ExportableData";
 import LoadableStratum from "./LoadableStratum";
 import Mappable, { ImageryParts } from "./Mappable";
 import { BaseModel } from "./Model";
 import proxyCatalogItemUrl from "./proxyCatalogItemUrl";
 import StratumFromTraits from "./StratumFromTraits";
 import WebMapServiceCapabilities, {
+  CapabilitiesContactInformation,
+  CapabilitiesDimension,
   CapabilitiesLayer,
   CapabilitiesStyle,
-<<<<<<< HEAD
-  getRectangleFromLayer,
-  CapabilitiesDimension
-=======
-  CapabilitiesContactInformation,
   getRectangleFromLayer
->>>>>>> 840107f9
 } from "./WebMapServiceCapabilities";
-import SelectableDimensions, {
-  SelectableDimension
-} from "../Models/SelectableDimensions";
-import { callWebCoverageService } from "./callWebCoverageService";
-import ExportableData from "./ExportableData";
 
 const dateFormat = require("dateformat");
 
@@ -1237,7 +1233,6 @@
   return m.format();
 }
 
-<<<<<<< HEAD
 /**
  * Add `_dim` prefix to dimensions for OWS (WMS, WCS...) excluding time, styles and elevation
  */
@@ -1262,7 +1257,8 @@
       },
     {}
   );
-=======
+}
+
 function getServiceContactInformation(
   contactInfo: CapabilitiesContactInformation
 ) {
@@ -1289,7 +1285,6 @@
   }
 
   return text;
->>>>>>> 840107f9
 }
 
 export default WebMapServiceCatalogItem;