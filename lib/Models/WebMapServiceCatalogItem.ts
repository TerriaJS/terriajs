// const mobx = require('mobx');
// const mobxUtils = require('mobx-utils');
// Problems in current architecture:
// 1. After loading, can't tell what user actually set versus what came from e.g. GetCapabilities.
//  Solution: layering
// 2. CkanCatalogItem producing a WebMapServiceCatalogItem on load
// 3. Observable spaghetti
//  Solution: think in terms of pipelines with computed observables, document patterns.
// 4. All code for all catalog item types needs to be loaded before we can do anything.
import i18next from "i18next";
import { computed, runInAction } from "mobx";
import combine from "terriajs-cesium/Source/Core/combine";
import Ellipsoid from "terriajs-cesium/Source/Core/Ellipsoid";
import GeographicTilingScheme from "terriajs-cesium/Source/Core/GeographicTilingScheme";
import JulianDate from "terriajs-cesium/Source/Core/JulianDate";
import Rectangle from "terriajs-cesium/Source/Core/Rectangle";
import WebMercatorTilingScheme from "terriajs-cesium/Source/Core/WebMercatorTilingScheme";
import ImageryProvider from "terriajs-cesium/Source/Scene/ImageryProvider";
import WebMapServiceImageryProvider from "terriajs-cesium/Source/Scene/WebMapServiceImageryProvider";
import URI from "urijs";
import containsAny from "../Core/containsAny";
import createDiscreteTimesFromIsoSegments from "../Core/createDiscreteTimes";
import createTransformerAllowUndefined from "../Core/createTransformerAllowUndefined";
import filterOutUndefined from "../Core/filterOutUndefined";
import isDefined from "../Core/isDefined";
import isReadOnlyArray from "../Core/isReadOnlyArray";
import { JsonObject } from "../Core/Json";
import loadJson from "../Core/loadJson";
import TerriaError from "../Core/TerriaError";
import AsyncChartableMixin from "../ModelMixins/AsyncChartableMixin";
import MappableMixin from "../ModelMixins/MappableMixin";
import CatalogMemberMixin from "../ModelMixins/CatalogMemberMixin";
import DiffableMixin from "../ModelMixins/DiffableMixin";
import ExportableMixin from "../ModelMixins/ExportableMixin";
import GetCapabilitiesMixin from "../ModelMixins/GetCapabilitiesMixin";
import TileErrorHandlerMixin from "../ModelMixins/TileErrorHandlerMixin";
import TimeFilterMixin from "../ModelMixins/TimeFilterMixin";
import UrlMixin from "../ModelMixins/UrlMixin";
import SelectableDimensions, {
  SelectableDimension
} from "../Models/SelectableDimensions";
import { terriaTheme } from "../ReactViews/StandardUserInterface/StandardTheme";
import {
  InfoSectionTraits,
  MetadataUrlTraits
} from "../Traits/CatalogMemberTraits";
import LegendTraits from "../Traits/LegendTraits";
import { RectangleTraits } from "../Traits/MappableTraits";
import WebMapServiceCatalogItemTraits, {
  SUPPORTED_CRS_3857,
  SUPPORTED_CRS_4326,
  WebMapServiceAvailableDimensionTraits,
  WebMapServiceAvailableLayerDimensionsTraits,
  WebMapServiceAvailableLayerStylesTraits,
  WebMapServiceAvailableStyleTraits
} from "../Traits/WebMapServiceCatalogItemTraits";
import { ImageryParts } from "../ModelMixins/MappableMixin";
import { callWebCoverageService } from "./callWebCoverageService";
import CommonStrata from "./CommonStrata";
import CreateModel from "./CreateModel";
import createStratumInstance from "./createStratumInstance";
import LoadableStratum from "./LoadableStratum";
import Model, { BaseModel } from "./Model";
import { CapabilitiesStyle } from "./OwsInterfaces";
import proxyCatalogItemUrl from "./proxyCatalogItemUrl";
import StratumFromTraits from "./StratumFromTraits";
import StratumOrder from "./StratumOrder";
import WebMapServiceCapabilities, {
  CapabilitiesContactInformation,
  CapabilitiesDimension,
  CapabilitiesLayer,
  getRectangleFromLayer,
  MetadataURL
} from "./WebMapServiceCapabilities";
import WebMapServiceCatalogGroup from "./WebMapServiceCatalogGroup";

const dateFormat = require("dateformat");
class GetCapabilitiesStratum extends LoadableStratum(
  WebMapServiceCatalogItemTraits
) {
  static async load(
    catalogItem: WebMapServiceCatalogItem,
    capabilities?: WebMapServiceCapabilities
  ): Promise<GetCapabilitiesStratum> {
    if (!isDefined(catalogItem.getCapabilitiesUrl)) {
      throw new TerriaError({
        title: i18next.t("models.webMapServiceCatalogItem.missingUrlTitle"),
        message: i18next.t("models.webMapServiceCatalogItem.missingUrlMessage")
      });
    }

    if (!isDefined(capabilities))
      capabilities = await WebMapServiceCapabilities.fromUrl(
        proxyCatalogItemUrl(
          catalogItem,
          catalogItem.getCapabilitiesUrl,
          catalogItem.getCapabilitiesCacheDuration
        )
      );

    return new GetCapabilitiesStratum(catalogItem, capabilities);
  }

  constructor(
    readonly catalogItem: WebMapServiceCatalogItem,
    readonly capabilities: WebMapServiceCapabilities
  ) {
    super();
  }

  duplicateLoadableStratum(model: BaseModel): this {
    return new GetCapabilitiesStratum(
      model as WebMapServiceCatalogItem,
      this.capabilities
    ) as this;
  }

  @computed get metadataUrls() {
    const metadataUrls: MetadataURL[] = [];

    Array.from(this.capabilitiesLayers.values()).forEach(layer => {
      if (!layer?.MetadataURL) return;
      Array.isArray(layer?.MetadataURL)
        ? metadataUrls.push(...layer?.MetadataURL)
        : metadataUrls.push(layer?.MetadataURL as MetadataURL);
    });

    return metadataUrls
      .filter(m => m.OnlineResource?.["xlink:href"])
      .map(m =>
        createStratumInstance(MetadataUrlTraits, {
          url: m.OnlineResource!["xlink:href"]
        })
      );
  }

  @computed
  get layers(): string | undefined {
    let layers: string | undefined;

    if (this.catalogItem.uri !== undefined) {
      // Try to extract a layer from the URL
      const query: any = this.catalogItem.uri.query(true);
      layers = query.layers;
    }

    if (layers === undefined) {
      // Use all the top-level, named layers
      layers = filterOutUndefined(
        this.capabilities.topLevelNamedLayers.map(layer => layer.Name)
      ).join(",");
    }

    return layers;
  }

  /**
 * **How we determine WMS legends (in order)**
  1. Defined manually in catalog JSON
  2. If `style` is undefined, and server doesn't support `GetLegendGraphic`, we must select first style as default - as there is no way to know what the default style is, and to request a legend for it
  3. If `style` is is set and it has a `legendUrl` -> use it!
  4. If server supports `GetLegendGraphic`, we can request a legend (with or without `style` parameter)
 */
  @computed
  get legends(): StratumFromTraits<LegendTraits>[] | undefined {
    const availableStyles = this.catalogItem.availableStyles || [];
    const layers = this.catalogItem.layersArray;
    const styles = this.catalogItem.stylesArray;

    const result: StratumFromTraits<LegendTraits>[] = [];

    for (let i = 0; i < layers.length; ++i) {
      const layer = layers[i];
      const style = i < styles.length ? styles[i] : undefined;

      let legendUri: uri.URI | undefined;
      let legendUrlMimeType: string | undefined;
      let legendScaling: number | undefined;

      const layerAvailableStyles = availableStyles.find(
        candidate => candidate.layerName === layer
      )?.styles;

      let layerStyle: Model<WebMapServiceAvailableStyleTraits> | undefined;

      if (isDefined(style)) {
        // Attempt to find layer style based on AvailableStyleTraits
        layerStyle = layerAvailableStyles?.find(
          candidate => candidate.name === style
        );
      }

      // If no style is selected and this WMS doesn't support GetLegendGraphics - we must use the first style if none is explicitly specified.
      // (If WMS supports GetLegendGraphics we can use it and omit style parameter to get the "default" style's legend)
      if (!isDefined(layerStyle) && !this.catalogItem.supportsGetLegendGraphic)
        layerStyle = layerAvailableStyles?.[0];

      // If legend found - proxy URL and set mimetype
      if (layerStyle?.legend?.url) {
        legendUri = URI(
          proxyCatalogItemUrl(this.catalogItem, layerStyle.legend.url)
        );

        legendUrlMimeType = layerStyle.legend.urlMimeType;
      }

      // If no legends found and WMS supports GetLegendGraphics - make one up!
      if (
        !isDefined(legendUri) &&
        isDefined(this.catalogItem.url) &&
        this.catalogItem.supportsGetLegendGraphic
      ) {
        legendUri = URI(
          proxyCatalogItemUrl(
            this.catalogItem,
            this.catalogItem.url.split("?")[0]
          )
        );
        legendUri
          .setQuery("service", "WMS")
          .setQuery("version", "1.3.0")
          .setQuery("request", "GetLegendGraphic")
          .setQuery("format", "image/png")
          .setQuery("layer", layer);

        // From OGC — about style property for GetLegendGraphic request:
        // If not present, the default style is selected. The style may be any valid style available for a layer, including non-SLD internally-defined styles.
        if (style) {
          legendUri.setQuery("style", style);
        }
        legendUrlMimeType = "image/png";
      }

      if (isDefined(legendUri)) {
        // Add geoserver related LEGEND_OPTIONS to match terria styling (if supported)
        if (
          this.catalogItem.isGeoServer &&
          legendUri.hasQuery("request", "GetLegendGraphic")
        ) {
          let legendOptions =
            "fontName:Courier;fontStyle:bold;fontSize:12;forceLabels:on;fontAntiAliasing:true;labelMargin:5";

          // Geoserver fontColor must be a hex value - use `textLight` theme colour
          let fontColor = terriaTheme.textLight.split("#")?.[1];
          if (isDefined(fontColor)) {
            // If fontColor is a 3-character hex -> turn into 6
            if (fontColor.length === 3) {
              fontColor = `${fontColor[0]}${fontColor[0]}${fontColor[1]}${fontColor[1]}${fontColor[2]}${fontColor[2]}`;
            }
            legendOptions += `;fontColor:0x${fontColor}`;
          }

          legendOptions += ";dpi:182"; // enable if we can scale the image back down by 50%.
          legendScaling = 0.5;
          legendUri.setQuery("LEGEND_OPTIONS", legendOptions);
          legendUri.setQuery("transparent", "true");
        }

        // Add colour scale range params if supported
        if (
          this.catalogItem.supportsColorScaleRange &&
          this.catalogItem.colorScaleRange
        ) {
          legendUri.setQuery(
            "colorscalerange",
            this.catalogItem.colorScaleRange
          );
        }
        result.push(
          createStratumInstance(LegendTraits, {
            url: legendUri.toString(),
            urlMimeType: legendUrlMimeType,
            imageScaling: legendScaling
          })
        );
      }
    }

    return result;
  }

  @computed
  get capabilitiesLayers(): ReadonlyMap<string, CapabilitiesLayer | undefined> {
    const lookup: (
      name: string
    ) => [string, CapabilitiesLayer | undefined] = name => [
      name,
      this.capabilities && this.capabilities.findLayer(name)
    ];
    return new Map(this.catalogItem.layersArray.map(lookup));
  }

  @computed get crs() {
    // Get set of supported CRS from layer hierarchy
    const layerCrs = new Set<string>();
    this.capabilitiesLayers.forEach(layer => {
      if (layer) {
        const srs = this.capabilities.getInheritedValues(layer, "SRS");
        const crs = this.capabilities.getInheritedValues(layer, "CRS");
        [
          ...(Array.isArray(srs) ? srs : [srs]),
          ...(Array.isArray(crs) ? crs : [crs])
        ].forEach(c => layerCrs.add(c));
      }
    });

    // Note order is important here, the first one found will be used
    const supportedCrs = [...SUPPORTED_CRS_3857, ...SUPPORTED_CRS_4326];

    // If nothing is supported, ask for EPSG:3857, and hope for the best.
    return supportedCrs.find(crs => layerCrs.has(crs)) ?? "EPSG:3857";
  }

  @computed
  get availableDimensions(): StratumFromTraits<
    WebMapServiceAvailableLayerDimensionsTraits
  >[] {
    const result: StratumFromTraits<
      WebMapServiceAvailableLayerDimensionsTraits
    >[] = [];

    if (!this.capabilities) {
      return result;
    }

    const capabilitiesLayers = this.capabilitiesLayers;

    for (const layerTuple of capabilitiesLayers) {
      const layerName = layerTuple[0];
      const layer = layerTuple[1];

      const dimensions: ReadonlyArray<CapabilitiesDimension> = layer
        ? this.capabilities.getInheritedValues(layer, "Dimension")
        : [];

      result.push({
        layerName: layerName,
        dimensions: dimensions
          .filter(dim => dim.name !== "time")
          .map(dim => {
            return {
              name: dim.name,
              units: dim.units,
              unitSymbol: dim.unitSymbol,
              default: dim.default,
              multipleValues: dim.multipleValues,
              current: dim.current,
              nearestValue: dim.nearestValue,
              values: dim.text?.split(",")
            };
          })
      });
    }

    return result;
  }

  @computed
  get availableStyles(): StratumFromTraits<
    WebMapServiceAvailableLayerStylesTraits
  >[] {
    const result: StratumFromTraits<
      WebMapServiceAvailableLayerStylesTraits
    >[] = [];

    if (!this.capabilities) {
      return result;
    }

    const capabilitiesLayers = this.capabilitiesLayers;
    for (const layerTuple of capabilitiesLayers) {
      const layerName = layerTuple[0];
      const layer = layerTuple[1];

      const styles: ReadonlyArray<CapabilitiesStyle> = layer
        ? this.capabilities.getInheritedValues(layer, "Style")
        : [];
      result.push({
        layerName: layerName,
        styles: styles.map(style => {
          var wmsLegendUrl = isReadOnlyArray(style.LegendURL)
            ? style.LegendURL[0]
            : style.LegendURL;

          var legendUri, legendMimeType;
          if (
            wmsLegendUrl &&
            wmsLegendUrl.OnlineResource &&
            wmsLegendUrl.OnlineResource["xlink:href"]
          ) {
            legendUri = new URI(
              decodeURIComponent(wmsLegendUrl.OnlineResource["xlink:href"])
            );
            legendMimeType = wmsLegendUrl.Format;
          }
          const legend = !legendUri
            ? undefined
            : createStratumInstance(LegendTraits, {
                url: legendUri.toString(),
                urlMimeType: legendMimeType,
                title:
                  (capabilitiesLayers.size > 1 && layer?.Title) || undefined // Add layer Title as legend title if showing multiple layers
              });

          return {
            name: style.Name,
            title: style.Title,
            abstract: style.Abstract,
            legend: legend
          };
        })
      });
    }

    return result;
  }

  @computed
  get info(): StratumFromTraits<InfoSectionTraits>[] {
    const result: StratumFromTraits<InfoSectionTraits>[] = [];

    let firstDataDescription: string | undefined;

    result.push(
      createStratumInstance(InfoSectionTraits, {
        name: i18next.t("models.webMapServiceCatalogItem.serviceDescription"),
        contentAsObject: this.capabilities.Service as JsonObject
      })
    );

    const onlyHasSingleLayer = this.catalogItem.layersArray.length === 1;

    if (onlyHasSingleLayer) {
      // Clone the capabilitiesLayer as we'll modify it in a second
      const out = Object.assign(
        {},
        this.capabilitiesLayers.get(this.catalogItem.layersArray[0])
      ) as any;

      if (out !== undefined) {
        // The Dimension object is really weird and has a bunch of stray text in there
        if ("Dimension" in out) {
          const goodDimension: any = {};
          Object.keys(out.Dimension).forEach((k: any) => {
            if (isNaN(k)) {
              goodDimension[k] = out.Dimension[k];
            }
          });
          out.Dimension = goodDimension;
        }

        // remove a circular reference to the parent
        delete out._parent;

        result.push(
          createStratumInstance(InfoSectionTraits, {
            name: i18next.t("models.webMapServiceCatalogItem.dataDescription"),
            contentAsObject: out as JsonObject
          })
        );
      }
    }

    for (const layer of this.capabilitiesLayers.values()) {
      if (
        !layer ||
        !layer.Abstract ||
        containsAny(layer.Abstract, WebMapServiceCatalogItem.abstractsToIgnore)
      ) {
        continue;
      }

      const suffix =
        this.capabilitiesLayers.size === 1 ? "" : ` - ${layer.Title}`;
      const name = `Web Map Service Layer Description${suffix}`;
      result.push(
        createStratumInstance(InfoSectionTraits, {
          name,
          content: layer.Abstract
        })
      );
      firstDataDescription = firstDataDescription || layer.Abstract;
    }

    // Show the service abstract if there is one and if it isn't the Geoserver default "A compliant implementation..."
    const service = this.capabilities && this.capabilities.Service;
    if (service) {
      if (service.ContactInformation !== undefined) {
        result.push(
          createStratumInstance(InfoSectionTraits, {
            name: i18next.t("models.webMapServiceCatalogItem.serviceContact"),
            content: getServiceContactInformation(service.ContactInformation)
          })
        );
      }

      result.push(
        createStratumInstance(InfoSectionTraits, {
          name: i18next.t("models.webMapServiceCatalogItem.getCapabilitiesUrl"),
          content: this.catalogItem.getCapabilitiesUrl
        })
      );

      if (
        service &&
        service.Abstract &&
        !containsAny(
          service.Abstract,
          WebMapServiceCatalogItem.abstractsToIgnore
        ) &&
        service.Abstract !== firstDataDescription
      ) {
        result.push(
          createStratumInstance(InfoSectionTraits, {
            name: i18next.t(
              "models.webMapServiceCatalogItem.serviceDescription"
            ),
            content: service.Abstract
          })
        );
      }

      // Show the Access Constraints if it isn't "none" (because that's the default, and usually a lie).
      if (
        service.AccessConstraints &&
        !/^none$/i.test(service.AccessConstraints)
      ) {
        result.push(
          createStratumInstance(InfoSectionTraits, {
            name: i18next.t(
              "models.webMapServiceCatalogItem.accessConstraints"
            ),
            content: service.AccessConstraints
          })
        );
      }
    }

    return result;
  }

  @computed
  get infoSectionOrder(): string[] {
    let layerDescriptions = [`Web Map Service Layer Description`];

    // If more than one layer, push layer description titles for each applicable layer
    if (this.capabilitiesLayers.size > 1) {
      layerDescriptions = [];
      this.capabilitiesLayers.forEach(layer => {
        if (
          layer &&
          layer.Abstract &&
          !containsAny(
            layer.Abstract,
            WebMapServiceCatalogItem.abstractsToIgnore
          )
        ) {
          layerDescriptions.push(
            `Web Map Service Layer Description - ${layer.Title}`
          );
        }
      });
    }

    return [
      i18next.t("preview.disclaimer"),
      i18next.t("description.name"),
      ...layerDescriptions,
      i18next.t("preview.datasetDescription"),
      i18next.t("preview.serviceDescription"),
      i18next.t("models.webMapServiceCatalogItem.serviceDescription"),
      i18next.t("preview.resourceDescription"),
      i18next.t("preview.licence"),
      i18next.t("preview.accessConstraints"),
      i18next.t("models.webMapServiceCatalogItem.accessConstraints"),
      i18next.t("preview.author"),
      i18next.t("preview.contact"),
      i18next.t("models.webMapServiceCatalogItem.serviceContact"),
      i18next.t("preview.created"),
      i18next.t("preview.modified"),
      i18next.t("preview.updateFrequency"),
      i18next.t("models.webMapServiceCatalogItem.getCapabilitiesUrl")
    ];
  }

  @computed
  get shortReport() {
    const catalogItem = this.catalogItem;
    if (catalogItem.isShowingDiff) {
      const format = "yyyy/mm/dd";
      const d1 = dateFormat(catalogItem.firstDiffDate, format);
      const d2 = dateFormat(catalogItem.secondDiffDate, format);
      return `Showing difference image computed for ${catalogItem.diffStyleId} style on dates ${d1} and ${d2}`;
    }
  }

  @computed
  get rectangle(): StratumFromTraits<RectangleTraits> | undefined {
    const layers: CapabilitiesLayer[] = [...this.capabilitiesLayers.values()]
      .filter(layer => layer !== undefined)
      .map(l => l!);
    // Needs to take union of all layer rectangles
    return layers.length > 0 ? getRectangleFromLayer(layers[0]) : undefined;
    // if (layers.length === 1) {
    //     return getRectangleFromLayer(layers[0]);
    // }
    // Otherwise get the union of rectangles from all layers
    // return undefined;
  }

  @computed
  get isGeoServer(): boolean | undefined {
    const keyword = this.capabilities?.Service?.KeywordList?.Keyword;
    return (
      (isReadOnlyArray(keyword) && keyword.indexOf("GEOSERVER") >= 0) ||
      keyword === "GEOSERVER" ||
      this.catalogItem.url?.toLowerCase().includes("geoserver")
    );
  }

  // TODO - There is possibly a better way to do this
  @computed
  get isThredds(): boolean {
    if (
      this.catalogItem.url &&
      (this.catalogItem.url.indexOf("thredds") > -1 ||
        this.catalogItem.url.indexOf("tds") > -1)
    ) {
      return true;
    }
    return false;
  }

  // TODO - Geoserver also support NCWMS via a plugin, just need to work out how to detect that
  @computed
  get isNcWMS(): boolean {
    if (this.catalogItem.isThredds) return true;
    return false;
  }

  @computed
  get isEsri(): boolean {
    if (this.catalogItem.url !== undefined)
      return this.catalogItem.url.indexOf("MapServer/WMSServer") > -1;
    return false;
  }

  @computed
  get supportsGetLegendGraphic(): boolean {
    return (
      isDefined(this.capabilities?.json?.["xmlns:sld"]) ||
      isDefined(
        this.capabilities?.json?.Capability?.Request?.GetLegendGraphic
      ) ||
      (this.catalogItem.isGeoServer ?? false) ||
      (this.catalogItem.isNcWMS ?? false)
    );
  }

  @computed
  get supportsColorScaleRange(): boolean {
    return this.catalogItem.isNcWMS;
  }

  @computed
  get discreteTimes(): { time: string; tag: string | undefined }[] | undefined {
    const result = [];

    for (let layer of this.capabilitiesLayers.values()) {
      if (!layer) {
        continue;
      }
      const dimensions = this.capabilities.getInheritedValues(
        layer,
        "Dimension"
      );

      const timeDimension = dimensions.find(
        dimension => dimension.name.toLowerCase() === "time"
      );
      if (!timeDimension) {
        continue;
      }

      let extent: string = timeDimension;

      // WMS 1.1.1 puts dimension values in an Extent element instead of directly in the Dimension element.
      const extentElements = this.capabilities.getInheritedValues(
        layer,
        "Extent"
      );
      const extentElement = extentElements.find(
        extent => extent.name.toLowerCase() === "time"
      );
      if (extentElement) {
        extent = extentElement;
      }

      if (!extent || !extent.split) {
        continue;
      }

      const values = extent.split(",");
      for (let i = 0; i < values.length; ++i) {
        const value = values[i];
        const isoSegments = value.split("/");
        if (isoSegments.length === 1) {
          result.push({
            time: values[i],
            tag: undefined
          });
        } else {
          createDiscreteTimesFromIsoSegments(
            result,
            isoSegments[0],
            isoSegments[1],
            isoSegments[2],
            this.catalogItem.maxRefreshIntervals
          );
        }
      }
    }

    return result;
  }
}

class DiffStratum extends LoadableStratum(WebMapServiceCatalogItemTraits) {
  constructor(readonly catalogItem: WebMapServiceCatalogItem) {
    super();
  }

  duplicateLoadableStratum(model: BaseModel): this {
    return new DiffStratum(model as WebMapServiceCatalogItem) as this;
  }

  @computed
  get legends() {
    if (this.catalogItem.isShowingDiff && this.diffLegendUrl) {
      const urlMimeType =
        new URL(this.diffLegendUrl).searchParams.get("format") || undefined;
      return [
        createStratumInstance(LegendTraits, {
          url: this.diffLegendUrl,
          urlMimeType
        })
      ];
    }
    return undefined;
  }

  @computed
  get diffLegendUrl() {
    const diffStyleId = this.catalogItem.diffStyleId;
    const firstDate = this.catalogItem.firstDiffDate;
    const secondDate = this.catalogItem.secondDiffDate;
    if (diffStyleId && firstDate && secondDate) {
      return this.catalogItem.getLegendUrlForStyle(
        diffStyleId,
        JulianDate.fromIso8601(firstDate),
        JulianDate.fromIso8601(secondDate)
      );
    }
    return undefined;
  }

  @computed
  get disableDateTimeSelector() {
    return this.catalogItem.isShowingDiff;
  }
}

class WebMapServiceCatalogItem
  extends TileErrorHandlerMixin(
    ExportableMixin(
      DiffableMixin(
        TimeFilterMixin(
          MappableMixin(
            AsyncChartableMixin(
              GetCapabilitiesMixin(
                UrlMixin(
                  CatalogMemberMixin(
                    CreateModel(WebMapServiceCatalogItemTraits)
                  )
                )
              )
            )
          )
        )
      )
    )
  )
  implements SelectableDimensions {
  /**
   * The collection of strings that indicate an Abstract property should be ignored.  If these strings occur anywhere
   * in the Abstract, the Abstract will not be used.  This makes it easy to filter out placeholder data like
   * Geoserver's "A compliant implementation of WMS..." stock abstract.
   */
  static abstractsToIgnore = ["A compliant implementation of WMS"];

  // hide elements in the info section which might show information about the datasource
  _sourceInfoItemNames = [
    i18next.t("models.webMapServiceCatalogItem.getCapabilitiesUrl")
  ];

  _webMapServiceCatalogGroup: undefined | WebMapServiceCatalogGroup = undefined;

  static defaultParameters = {
    transparent: true,
    format: "image/png",
    exceptions: "application/vnd.ogc.se_xml",
    styles: "",
    tiled: true
  };

  static readonly type = "wms";
  readonly canZoomTo = true;
  readonly supportsSplitting = true;

  get type() {
    return WebMapServiceCatalogItem.type;
  }

<<<<<<< HEAD
  @computed
  get shortReport(): string | undefined {
    if (
      this.tilingScheme instanceof GeographicTilingScheme &&
      this.terria.currentViewer.type === "Leaflet"
    ) {
      return i18next.t("map.cesium.notWebMercatorTilingScheme", this);
    }
    return super.shortReport;
  }

  // TODO
  get isMappable() {
    return true;
  }

=======
>>>>>>> 31d04c50
  @computed
  get colorScaleRange(): string | undefined {
    if (this.supportsColorScaleRange) {
      return `${this.colorScaleMinimum},${this.colorScaleMaximum}`;
    }
    return undefined;
  }

  async createGetCapabilitiesStratumFromParent(
    capabilities: WebMapServiceCapabilities
  ) {
    const stratum = await GetCapabilitiesStratum.load(this, capabilities);
    runInAction(() => {
      this.strata.set(GetCapabilitiesMixin.getCapabilitiesStratumName, stratum);
    });
  }

  protected async forceLoadMetadata(): Promise<void> {
    if (
      this.strata.get(GetCapabilitiesMixin.getCapabilitiesStratumName) !==
      undefined
    )
      return;
    const stratum = await GetCapabilitiesStratum.load(this);
    runInAction(() => {
      this.strata.set(GetCapabilitiesMixin.getCapabilitiesStratumName, stratum);

      const diffStratum = new DiffStratum(this);
      this.strata.set(DiffableMixin.diffStratumName, diffStratum);
    });
  }

  protected forceLoadChartItems(): Promise<void> {
    return this.forceLoadMetadata();
  }

  forceLoadMapItems(): Promise<void> {
    return this.loadMetadata();
  }

  @computed get cacheDuration(): string {
    if (isDefined(super.cacheDuration)) {
      return super.cacheDuration;
    }
    return "0d";
  }

  @computed
  get _canExportData() {
    return isDefined(this.linkedWcsCoverage) && isDefined(this.linkedWcsUrl);
  }

  _exportData() {
    return callWebCoverageService(this);
  }

  @computed
  get layersArray(): ReadonlyArray<string> {
    if (Array.isArray(this.layers)) {
      return this.layers;
    } else if (this.layers) {
      return this.layers.split(",");
    } else {
      return [];
    }
  }

  @computed
  get stylesArray(): ReadonlyArray<string> {
    if (Array.isArray(this.styles)) {
      return this.styles;
    } else if (this.styles) {
      return this.styles.split(",");
    } else {
      return [];
    }
  }

  @computed
  get discreteTimes() {
    const getCapabilitiesStratum:
      | GetCapabilitiesStratum
      | undefined = this.strata.get(
      GetCapabilitiesMixin.getCapabilitiesStratumName
    ) as GetCapabilitiesStratum;
    return getCapabilitiesStratum?.discreteTimes;
  }

  protected get defaultGetCapabilitiesUrl(): string | undefined {
    if (this.uri) {
      return this.uri
        .clone()
        .setSearch({
          service: "WMS",
          version: "1.3.0",
          request: "GetCapabilities"
        })
        .toString();
    } else {
      return undefined;
    }
  }

  @computed
  get canDiffImages(): boolean {
    const hasValidDiffStyles = this.availableDiffStyles.some(diffStyle =>
      this.styleSelectableDimensions?.[0]?.options?.find(
        style => style.id === diffStyle
      )
    );
    return hasValidDiffStyles === true;
  }

  showDiffImage(
    firstDate: JulianDate,
    secondDate: JulianDate,
    diffStyleId: string
  ) {
    if (this.canDiffImages === false) {
      return;
    }

    // A helper to get the diff tag given a date string
    const firstDateStr = this.getTagForTime(firstDate);
    const secondDateStr = this.getTagForTime(secondDate);
    this.setTrait(CommonStrata.user, "firstDiffDate", firstDateStr);
    this.setTrait(CommonStrata.user, "secondDiffDate", secondDateStr);
    this.setTrait(CommonStrata.user, "diffStyleId", diffStyleId);
    this.setTrait(CommonStrata.user, "isShowingDiff", true);
  }

  clearDiffImage() {
    this.setTrait(CommonStrata.user, "firstDiffDate", undefined);
    this.setTrait(CommonStrata.user, "secondDiffDate", undefined);
    this.setTrait(CommonStrata.user, "diffStyleId", undefined);
    this.setTrait(CommonStrata.user, "isShowingDiff", false);
  }

  getLegendUrlForStyle(
    styleId: string,
    firstDate?: JulianDate,
    secondDate?: JulianDate
  ) {
    const firstTag = firstDate && this.getTagForTime(firstDate);
    const secondTag = secondDate && this.getTagForTime(secondDate);
    const time = filterOutUndefined([firstTag, secondTag]).join(",");
    const layerName = this.availableStyles.find(style =>
      style.styles.some(s => s.name === styleId)
    )?.layerName;
    const uri = URI(
      `${this.url}?service=WMS&version=1.1.0&request=GetLegendGraphic&format=image/png&transparent=True`
    )
      .addQuery("layer", encodeURIComponent(layerName || ""))
      .addQuery("styles", encodeURIComponent(styleId));
    if (time) {
      uri.addQuery("time", time);
    }
    return uri.toString();
  }

  @computed
  get mapItems() {
    if (this.isShowingDiff === true) {
      return this._diffImageryParts ? [this._diffImageryParts] : [];
    }

    const result = [];

    const current = this._currentImageryParts;
    if (current) {
      result.push(current);
    }

    const next = this._nextImageryParts;
    if (next) {
      result.push(next);
    }

    return result;
  }

  @computed
  get tilingScheme() {
    if (this.crs) {
      if (SUPPORTED_CRS_3857.includes(this.crs))
        return new WebMercatorTilingScheme();
      if (SUPPORTED_CRS_4326.includes(this.crs))
        return new GeographicTilingScheme();
    }

    return new WebMercatorTilingScheme();
  }

  @computed
  private get _currentImageryParts(): ImageryParts | undefined {
    const imageryProvider = this._createImageryProvider(
      this.currentDiscreteTimeTag
    );
    if (imageryProvider === undefined) {
      return undefined;
    }

    imageryProvider.enablePickFeatures = true;

    return {
      imageryProvider,
      alpha: this.opacity,
      show: this.show !== undefined ? this.show : true
    };
  }

  @computed
  private get _nextImageryParts(): ImageryParts | undefined {
    if (this.nextDiscreteTimeTag) {
      const imageryProvider = this._createImageryProvider(
        this.nextDiscreteTimeTag
      );
      if (imageryProvider === undefined) {
        return undefined;
      }

      imageryProvider.enablePickFeatures = false;

      return {
        imageryProvider,
        alpha: 0.0,
        show: true
      };
    } else {
      return undefined;
    }
  }

  @computed
  private get _diffImageryParts(): ImageryParts | undefined {
    const diffStyleId = this.diffStyleId;
    if (
      this.firstDiffDate === undefined ||
      this.secondDiffDate === undefined ||
      diffStyleId === undefined
    ) {
      return;
    }
    const time = `${this.firstDiffDate},${this.secondDiffDate}`;
    const imageryProvider = this._createImageryProvider(time);
    if (imageryProvider) {
      return {
        imageryProvider,
        alpha: this.opacity,
        show: this.show !== undefined ? this.show : true
      };
    }
    return undefined;
  }

  @computed
  get diffModeParameters() {
    return { styles: this.diffStyleId };
  }

  getTagForTime(date: JulianDate): string | undefined {
    const index = this.getDiscreteTimeIndex(date);
    return index !== undefined
      ? this.discreteTimesAsSortedJulianDates?.[index].tag
      : undefined;
  }

  private _createImageryProvider = createTransformerAllowUndefined(
    (time: string | undefined): WebMapServiceImageryProvider | undefined => {
      // Don't show anything on the map until GetCapabilities finishes loading.
      if (this.isLoadingMetadata) {
        return undefined;
      }
      if (this.url === undefined) {
        return undefined;
      }

      console.log(`Creating new ImageryProvider for time ${time}`);

      // Set dimensionParameters
      const dimensionParameters = formatDimensionsForOws(this.dimensions);

      if (time !== undefined) {
        dimensionParameters.time = time;
      }

      const diffModeParameters = this.isShowingDiff
        ? this.diffModeParameters
        : {};

      const parameters: { [key: string]: any } = {
        ...WebMapServiceCatalogItem.defaultParameters,
        ...this.parameters,
        ...dimensionParameters
      };

      if (this.crs) {
        parameters.crs = this.crs;
      }

      if (this.supportsColorScaleRange) {
        parameters.COLORSCALERANGE = this.colorScaleRange;
      }

      if (isDefined(this.styles)) {
        parameters.styles = this.styles;
      }
      Object.assign(parameters, diffModeParameters);

      const maximumLevel = scaleDenominatorToLevel(this.minScaleDenominator);

      const queryParametersToRemove = [
        "request",
        "service",
        "x",
        "y",
        "width",
        "height",
        "bbox",
        "layers",
        // This is here as a temporary fix until Cesium implements this fix
        // https://github.com/CesiumGS/cesium/issues/9021
        "version"
      ];

      const baseUrl = queryParametersToRemove.reduce(
        (url, parameter) => url.removeQuery(parameter),
        new URI(this.url)
      );

      let rectangle;

      if (
        this.clipToRectangle &&
        this.rectangle !== undefined &&
        this.rectangle.east !== undefined &&
        this.rectangle.west !== undefined &&
        this.rectangle.north !== undefined &&
        this.rectangle.south !== undefined
      ) {
        rectangle = Rectangle.fromDegrees(
          this.rectangle.west,
          this.rectangle.south,
          this.rectangle.east,
          this.rectangle.north
        );
      } else {
        rectangle = undefined;
      }

      const gcStratum: GetCapabilitiesStratum | undefined = this.strata.get(
        GetCapabilitiesMixin.getCapabilitiesStratumName
      ) as GetCapabilitiesStratum;

      let lyrs: string[] = [];
      if (this.layers && gcStratum !== undefined) {
        this.layersArray.forEach(function(lyr) {
          const gcLayer = gcStratum.capabilities.findLayer(lyr);
          if (gcLayer !== undefined && gcLayer.Name) lyrs.push(gcLayer.Name);
        });
      }

      const imageryOptions: WebMapServiceImageryProvider.ConstructorOptions = {
        url: proxyCatalogItemUrl(this, baseUrl.toString()),
        layers: lyrs.length > 0 ? lyrs.join(",") : "",
        parameters: parameters,
        getFeatureInfoParameters: {
          ...dimensionParameters,
          styles: this.styles === undefined ? "" : this.styles
        },
        tilingScheme: this.tilingScheme,
        maximumLevel: maximumLevel,
        rectangle: rectangle,
        credit: this.attribution
      };

      if (
        imageryOptions.maximumLevel !== undefined &&
        this.hideLayerAfterMinScaleDenominator
      ) {
        // Make Cesium request one extra level so we can tell the user what's happening and return a blank image.
        ++imageryOptions.maximumLevel;
      }

      const imageryProvider = new WebMapServiceImageryProvider(imageryOptions);
      if (
        maximumLevel !== undefined &&
        this.hideLayerAfterMinScaleDenominator
      ) {
        const realRequestImage = imageryProvider.requestImage;
        let messageDisplayed = false;

        imageryProvider.requestImage = (
          x: number,
          y: number,
          level: number
        ) => {
          if (level > maximumLevel) {
            if (!messageDisplayed) {
              this.terria.error.raiseEvent(
                new TerriaError({
                  title: i18next.t(
                    "models.webMapServiceCatalogItem.datasetScaleErrorTitle"
                  ),
                  message: i18next.t(
                    "models.webMapServiceCatalogItem.datasetScaleErrorMessage",
                    { name: this.name }
                  )
                })
              );
              messageDisplayed = true;
            }
            // cast to any because @types/cesium currently has the wrong signature for this function.
            return (<any>ImageryProvider).loadImage(
              imageryProvider,
              this.terria.baseUrl + "images/blank.png"
            );
          }
          return realRequestImage.call(imageryProvider, x, y, level);
        };
      }

      return imageryProvider;
    }
  );

  @computed
  get styleSelectableDimensions(): SelectableDimension[] {
    return this.availableStyles.map((layer, layerIndex) => {
      let name = "Styles";

      // If multiple layers -> prepend layer name to name
      if (this.availableStyles.length > 1) {
        // Attempt to get layer title from GetCapabilitiesStratum
        const layerTitle =
          layer.layerName &&
          (this.strata.get(
            GetCapabilitiesMixin.getCapabilitiesStratumName
          ) as GetCapabilitiesStratum).capabilitiesLayers.get(layer.layerName)
            ?.Title;

        name = `${layerTitle ||
          layer.layerName ||
          `Layer ${layerIndex + 1}`} styles`;
      }

      const options = filterOutUndefined(
        layer.styles.map(function(s) {
          if (isDefined(s.name)) {
            return {
              name: s.title || s.name || "",
              id: s.name as string
            };
          }
        })
      );

      // Try to set selectedId to value stored in `styles` trait for this `layerIndex`
      // The `styles` parameter is CSV, a style for each layer
      let selectedId = this.styles?.split(",")?.[layerIndex];

      // There is no way of finding out default style if no style has been selected :(
      // If !supportsGetLegendGraphic - we have to just use the first available style
      if (
        !isDefined(selectedId) &&
        options.length > 0 &&
        !this.supportsGetLegendGraphic
      ) {
        selectedId = options[0].id;
      }

      return {
        name,
        id: `${this.uniqueId}-${layer.layerName}-styles`,
        options,
        selectedId,
        setDimensionValue: (stratumId: string, newStyle: string) => {
          runInAction(() => {
            const styles = this.styleSelectableDimensions.map(
              style => style.selectedId || ""
            );
            styles[layerIndex] = newStyle;
            this.setTrait(stratumId, "styles", styles.join(","));
          });
        },
        // Only allow undefined if more then one style (if there is only one style then it is the default style!) - and WMS server supports GetLegendGraphic (otherwise we can't request default styles!)
        allowUndefined: this.supportsGetLegendGraphic && options.length > 1,
        undefinedLabel: i18next.t(
          "models.webMapServiceCatalogItem.defaultStyleLabel"
        ),
        disable: this.isShowingDiff
      };
    });
  }

  @computed
  get wmsDimensionSelectableDimensions(): SelectableDimension[] {
    const dimensions: SelectableDimension[] = [];

    // For each layer -> For each dimension
    this.availableDimensions.forEach(layer => {
      layer.dimensions.forEach(dim => {
        // Only add dimensions if hasn't already been added (multiple layers may have the same dimension)
        if (
          !isDefined(dim.name) ||
          dim.values.length < 2 ||
          dimensions.findIndex(findDim => findDim.name === dim.name) !== -1
        ) {
          return;
        }

        dimensions.push({
          name: dim.name,
          id: `${this.uniqueId}-${dim.name}`,
          options: dim.values.map(value => {
            let name = value;
            // Add units and unitSybol if defined
            if (typeof dim.units === "string" && dim.units !== "") {
              if (typeof dim.unitSymbol === "string" && dim.unitSymbol !== "") {
                name = `${value} (${dim.units} ${dim.unitSymbol})`;
              } else {
                name = `${value} (${dim.units})`;
              }
            }
            return {
              name,
              id: value
            };
          }),

          // Set selectedId to value stored in `dimensions` trait, the default value, or the first available value
          selectedId:
            this.dimensions?.[dim.name]?.toString() ||
            dim.default ||
            dim.values[0],

          setDimensionValue: (stratumId: string, newDimension: string) => {
            let newDimensions: any = {};

            newDimensions[dim.name!] = newDimension;

            if (isDefined(this.dimensions)) {
              newDimensions = combine(newDimensions, this.dimensions);
            }
            runInAction(() => {
              this.setTrait(stratumId, "dimensions", newDimensions);
            });
          }
        });
      });
    });

    return dimensions;
  }

  @computed
  get selectableDimensions() {
    if (this.disableDimensionSelectors) {
      return [];
    }

    return filterOutUndefined([
      ...this.wmsDimensionSelectableDimensions,
      ...this.styleSelectableDimensions
    ]);
  }
}

function scaleDenominatorToLevel(
  minScaleDenominator: number | undefined
): number | undefined {
  if (minScaleDenominator == undefined || minScaleDenominator <= 0.0) {
    return undefined;
  }

  var metersPerPixel = 0.00028; // from WMS 1.3.0 spec section 7.2.4.6.9
  var tileWidth = 256;

  var circumferenceAtEquator = 2 * Math.PI * Ellipsoid.WGS84.maximumRadius;
  var distancePerPixelAtLevel0 = circumferenceAtEquator / tileWidth;
  var level0ScaleDenominator = distancePerPixelAtLevel0 / metersPerPixel;

  // 1e-6 epsilon from WMS 1.3.0 spec, section 7.2.4.6.9.
  var ratio = level0ScaleDenominator / (minScaleDenominator - 1e-6);
  var levelAtMinScaleDenominator = Math.log(ratio) / Math.log(2);
  return levelAtMinScaleDenominator | 0;
}

/**
 * Add `_dim` prefix to dimensions for OWS (WMS, WCS...) excluding time, styles and elevation
 */
export function formatDimensionsForOws(
  dimensions: { [key: string]: string } | undefined
) {
  if (!isDefined(dimensions)) {
    return {};
  }
  return Object.entries(dimensions).reduce<{ [key: string]: string }>(
    (formattedDimensions, [key, value]) =>
      // elevation is specified as simply "elevation", styles is specified as "styles"
      // Other (custom) dimensions are prefixed with 'dim_'.
      // See WMS 1.3.0 spec section C.3.2 and C.3.3.
      {
        formattedDimensions[
          ["time", "styles", "elevation"].includes(key?.toLowerCase())
            ? key
            : `dim_${key}`
        ] = value;
        return formattedDimensions;
      },
    {}
  );
}

function getServiceContactInformation(
  contactInfo: CapabilitiesContactInformation
) {
  const primary = contactInfo.ContactPersonPrimary;
  let text = "";
  if (isDefined(primary)) {
    if (
      isDefined(primary.ContactOrganization) &&
      primary.ContactOrganization.length > 0 &&
      // Geoserver default
      primary.ContactOrganization !== "The Ancient Geographers"
    ) {
      text += primary.ContactOrganization + "<br/>";
    }
  }

  if (
    isDefined(contactInfo.ContactElectronicMailAddress) &&
    contactInfo.ContactElectronicMailAddress.length > 0 &&
    // Geoserver default
    contactInfo.ContactElectronicMailAddress !== "claudius.ptolomaeus@gmail.com"
  ) {
    text += `[${contactInfo.ContactElectronicMailAddress}](mailto:${contactInfo.ContactElectronicMailAddress})`;
  }

  return text;
}

export default WebMapServiceCatalogItem;<|MERGE_RESOLUTION|>--- conflicted
+++ resolved
@@ -821,7 +821,6 @@
     return WebMapServiceCatalogItem.type;
   }
 
-<<<<<<< HEAD
   @computed
   get shortReport(): string | undefined {
     if (
@@ -833,13 +832,6 @@
     return super.shortReport;
   }
 
-  // TODO
-  get isMappable() {
-    return true;
-  }
-
-=======
->>>>>>> 31d04c50
   @computed
   get colorScaleRange(): string | undefined {
     if (this.supportsColorScaleRange) {
