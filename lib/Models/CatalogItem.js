--- conflicted
+++ resolved
@@ -155,12 +155,8 @@
 
     knockout.track(this, ['rectangle', 'legendUrl', 'dataCustodian', 'attribution',
                           'metadataUrl', 'isEnabled', 'isShown', 'isLegendVisible', 'clock',
-<<<<<<< HEAD
-                          'isLoading', 'isMappable', 'showsInfo', 'nowViewingMessage', '_legendUrls']);
-=======
-                          'isLoading', 'isMappable', 'showsInfo', 'customProperties',
-						  'nowViewingMessage', 'url', '_legendUrls', '_dataUrl', '_dataUrlType']);
->>>>>>> 41e47c21
+                          'isLoading', 'isMappable', 'showsInfo', 'nowViewingMessage', 
+						  'url', '_legendUrls', '_dataUrl', '_dataUrlType']);
 
     knockout.defineProperty(this, 'legendUrls', {
         get: function() {
