--- conflicted
+++ resolved
@@ -173,16 +173,14 @@
      */
     this.maximumShownFeatureInfos = terria.configParameters.defaultMaximumShownFeatureInfos;
 
-<<<<<<< HEAD
     /**
      * Gets or sets a value indicating whether the map will automatically zoom to this catalog item when it is enabled.
      * @type {Boolean}
      * @default false
      */
     this.zoomOnEnable = false;
-=======
+
     this.dateFormat = {};
->>>>>>> 46808bee
 
     this._legendUrl = undefined;
     this._legendUrls = [];
