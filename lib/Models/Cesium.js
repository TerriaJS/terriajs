'use strict';

/*global require*/
var Cartesian2 = require('terriajs-cesium/Source/Core/Cartesian2');
var Cartesian3 = require('terriajs-cesium/Source/Core/Cartesian3');
var Cartographic = require('terriajs-cesium/Source/Core/Cartographic');
var CesiumMath = require('terriajs-cesium/Source/Core/Math');
var defaultValue = require('terriajs-cesium/Source/Core/defaultValue');
var defined = require('terriajs-cesium/Source/Core/defined');
var destroyObject = require('terriajs-cesium/Source/Core/destroyObject');
var DeveloperError = require('terriajs-cesium/Source/Core/DeveloperError');
var Ellipsoid = require('terriajs-cesium/Source/Core/Ellipsoid');
var Entity = require('terriajs-cesium/Source/DataSources/Entity');
var formatError = require('terriajs-cesium/Source/Core/formatError');
var getTimestamp = require('terriajs-cesium/Source/Core/getTimestamp');
var JulianDate = require('terriajs-cesium/Source/Core/JulianDate');
var knockout = require('terriajs-cesium/Source/ThirdParty/knockout');
var loadWithXhr = require('terriajs-cesium/Source/Core/loadWithXhr');
var Matrix4 = require('terriajs-cesium/Source/Core/Matrix4');
var Rectangle = require('terriajs-cesium/Source/Core/Rectangle');
var sampleTerrain = require('terriajs-cesium/Source/Core/sampleTerrain');
var SceneTransforms = require('terriajs-cesium/Source/Scene/SceneTransforms');
var ScreenSpaceEventType = require('terriajs-cesium/Source/Core/ScreenSpaceEventType');
var TaskProcessor = require('terriajs-cesium/Source/Core/TaskProcessor');
var Transforms = require('terriajs-cesium/Source/Core/Transforms');
var when = require('terriajs-cesium/Source/ThirdParty/when');
var EventHelper = require('terriajs-cesium/Source/Core/EventHelper');

var CesiumSelectionIndicator = require('../Map/CesiumSelectionIndicator');
var GlobeOrMap = require('./GlobeOrMap');
var inherit = require('../Core/inherit');
var TerriaError = require('../Core/TerriaError');
var PickedFeatures = require('../Map/PickedFeatures');
var ViewerMode = require('./ViewerMode');

/**
 * The Cesium viewer component
 *
 * @alias Cesium
 * @constructor
 * @extends GlobeOrMap
 *
 * @param {Terria} terria The Terria instance.
 * @param {Viewer} viewer The Cesium viewer instance.
 */
var Cesium = function(terria, viewer) {
    GlobeOrMap.call(this, terria);

    /**
     * Gets or sets the Cesium {@link Viewer} instance.
     * @type {Viewer}
     */
    this.viewer = viewer;

    /**
     * Gets or sets the Cesium {@link Scene} instance.
     * @type {Scene}
     */
    this.scene = viewer.scene;

    /**
     * Gets or sets whether the viewer has stopped rendering since startup or last set to false.
     * @type {Boolean}
     */
    this.stoppedRendering = false;

    /**
     * Gets or sets whether to output info to the console when starting and stopping rendering loop.
     * @type {Boolean}
     */
    this.verboseRendering = false;

    this._lastClockTime = new JulianDate(0, 0.0);
    this._lastCameraViewMatrix = new Matrix4();
    this._lastCameraMoveTime = 0;

    this._selectionIndicator = new CesiumSelectionIndicator(this);

    this._removePostRenderListener = this.scene.postRender.addEventListener(postRender.bind(undefined, this));
    this._removeInfoBoxCloseListener = undefined;
    this._boundNotifyRepaintRequired = this.notifyRepaintRequired.bind(this);

    // Handle left click by picking objects from the map.
    viewer.screenSpaceEventHandler.setInputAction(function(e) {
        this.pickFromScreenPosition(e.position);
    }.bind(this), ScreenSpaceEventType.LEFT_CLICK);

    // Force a repaint when the mouse moves or the window changes size.
    var canvas = this.viewer.canvas;
    canvas.addEventListener('mousemove', this._boundNotifyRepaintRequired, false);
    canvas.addEventListener('mousedown', this._boundNotifyRepaintRequired, false);
    canvas.addEventListener('mouseup', this._boundNotifyRepaintRequired, false);
    canvas.addEventListener('touchstart', this._boundNotifyRepaintRequired, false);
    canvas.addEventListener('touchend', this._boundNotifyRepaintRequired, false);
    canvas.addEventListener('touchmove', this._boundNotifyRepaintRequired, false);

    if (defined(window.PointerEvent)) {
        canvas.addEventListener('pointerdown', this._boundNotifyRepaintRequired, false);
        canvas.addEventListener('pointerup', this._boundNotifyRepaintRequired, false);
        canvas.addEventListener('pointermove', this._boundNotifyRepaintRequired, false);
    }

    // Detect available wheel event
    this._wheelEvent = undefined;
    if ('onwheel' in canvas) {
        // spec event type
        this._wheelEvent = 'wheel';
    } else if (defined(document.onmousewheel)) {
        // legacy event type
        this._wheelEvent = 'mousewheel';
    } else {
        // older Firefox
        this._wheelEvent = 'DOMMouseScroll';
    }

    canvas.addEventListener(this._wheelEvent, this._boundNotifyRepaintRequired, false);

    window.addEventListener('resize', this._boundNotifyRepaintRequired, false);

    // Force a repaint when the feature info box is closed.  Cesium can't close its info box
    // when the clock is not ticking, for reasons that are not clear.
    if (defined(this.viewer.infoBox)) {
        this._removeInfoBoxCloseListener = this.viewer.infoBox.viewModel.closeClicked.addEventListener(this._boundNotifyRepaintRequired);
    }

    if (defined(this.viewer._clockViewModel)) {
        var clock = this.viewer._clockViewModel;
        this._shouldAnimateSubscription = knockout.getObservable(clock, 'shouldAnimate').subscribe(this._boundNotifyRepaintRequired);
        this._currentTimeSubscription = knockout.getObservable(clock, 'currentTime').subscribe(this._boundNotifyRepaintRequired);
    }

    if (defined(this.viewer.timeline)) {
        this.viewer.timeline.addEventListener('settime', this._boundNotifyRepaintRequired, false);
    }

    this._selectedFeatureSubscription = knockout.getObservable(this.terria, 'selectedFeature').subscribe(function() {
        selectFeature(this);
    }, this);

    // Hacky way to force a repaint when an async load request completes
    var that = this;
    this._originalLoadWithXhr = loadWithXhr.load;
    loadWithXhr.load = function(url, responseType, method, data, headers, deferred, overrideMimeType, preferText, timeout) {
        deferred.promise.always(that._boundNotifyRepaintRequired);
        that._originalLoadWithXhr(url, responseType, method, data, headers, deferred, overrideMimeType, preferText, timeout);
    };

    // Hacky way to force a repaint when a web worker sends something back.
    this._originalScheduleTask = TaskProcessor.prototype.scheduleTask;
    TaskProcessor.prototype.scheduleTask = function(parameters, transferableObjects) {
        var result = that._originalScheduleTask.call(this, parameters, transferableObjects);

        if (!defined(this._originalWorkerMessageSinkRepaint)) {
            this._originalWorkerMessageSinkRepaint = this._worker.onmessage;

            var taskProcessor = this;
            this._worker.onmessage = function(event) {
                taskProcessor._originalWorkerMessageSinkRepaint(event);

                if (that.isDestroyed()) {
                    taskProcessor._worker.onmessage = taskProcessor._originalWorkerMessageSinkRepaint;
                    taskProcessor._originalWorkerMessageSinkRepaint = undefined;
                } else {
                    that.notifyRepaintRequired();
                }
            };
        }

        return result;
    };

    this.eventHelper = new EventHelper();

    // If the render loop crashes, inform the user and then switch to 2D.
    this.eventHelper.add(this.scene.renderError, function(scene, error) {
        this.terria.error.raiseEvent(new TerriaError({
            sender: this,
            title: 'Error rendering in 3D',
            message: '\
<p>An error occurred while rendering in 3D.  This probably indicates a bug in ' + terria.appName + ' or an incompatibility with your system \
or web browser.  We\'ll now switch you to 2D so that you can continue your work.  We would appreciate it if you report this \
error by sending an email to <a href="mailto:' + terria.supportEmail + '">' + terria.supportEmail + '</a> with the \
technical details below.  Thank you!</p><pre>' + formatError(error) + '</pre>'
        }));

        this.terria.viewerMode = ViewerMode.Leaflet;
    }, this);

    this.eventHelper.add(this.scene.globe.tileLoadProgressEvent, this.updateTilesLoadingCount.bind(this));
};

inherit(GlobeOrMap, Cesium);

Cesium.prototype.destroy = function() {
    if (defined(this._selectionIndicator)) {
        this._selectionIndicator.destroy();
        this._selectionIndicator = undefined;
    }

    if (defined(this._removePostRenderListener)) {
        this._removePostRenderListener();
        this._removePostRenderListener = undefined;
    }

    if (defined(this._removeInfoBoxCloseListener)) {
        this._removeInfoBoxCloseListener();
    }

    if (defined(this._shouldAnimateSubscription)) {
        this._shouldAnimateSubscription.dispose();
        this._shouldAnimateSubscription = undefined;
    }

    if (defined(this._currentTimeSubscription)) {
        this._currentTimeSubscription.dispose();
        this._currentTimeSubscription = undefined;
    }

    if (defined(this.viewer.timeline)) {
        this.viewer.timeline.removeEventListener('settime', this._boundNotifyRepaintRequired, false);
    }

    if (defined(this._selectedFeatureSubscription)) {
        this._selectedFeatureSubscription.dispose();
        this._selectedFeatureSubscription = undefined;
    }

    this.viewer.canvas.removeEventListener('mousemove', this._boundNotifyRepaintRequired, false);
    this.viewer.canvas.removeEventListener('mousedown', this._boundNotifyRepaintRequired, false);
    this.viewer.canvas.removeEventListener('mouseup', this._boundNotifyRepaintRequired, false);
    this.viewer.canvas.removeEventListener('touchstart', this._boundNotifyRepaintRequired, false);
    this.viewer.canvas.removeEventListener('touchend', this._boundNotifyRepaintRequired, false);
    this.viewer.canvas.removeEventListener('touchmove', this._boundNotifyRepaintRequired, false);

    if (defined(window.PointerEvent)) {
        this.viewer.canvas.removeEventListener('pointerdown', this._boundNotifyRepaintRequired, false);
        this.viewer.canvas.removeEventListener('pointerup', this._boundNotifyRepaintRequired, false);
        this.viewer.canvas.removeEventListener('pointermove', this._boundNotifyRepaintRequired, false);
    }

    this.viewer.canvas.removeEventListener(this._wheelEvent, this._boundNotifyRepaintRequired, false);


    window.removeEventListener('resize', this._boundNotifyRepaintRequired, false);

    loadWithXhr.load = this._originalLoadWithXhr;
    TaskProcessor.prototype.scheduleTask = this._originalScheduleTask;

    this.eventHelper.removeAll();

    return destroyObject(this);
};

Cesium.prototype.isDestroyed = function() {
    return false;
};

var cartesian3Scratch = new Cartesian3();
var enuToFixedScratch = new Matrix4();
var southwestScratch = new Cartesian3();
var southeastScratch = new Cartesian3();
var northeastScratch = new Cartesian3();
var northwestScratch = new Cartesian3();
var southwestCartographicScratch = new Cartographic();
var southeastCartographicScratch = new Cartographic();
var northeastCartographicScratch = new Cartographic();
var northwestCartographicScratch = new Cartographic();

/**
 * Gets the current extent of the camera.  This may be approximate if the viewer does not have a strictly rectangular view.
 * @return {Rectangle} The current visible extent.
 */
Cesium.prototype.getCurrentExtent = function() {
    var scene = this.scene;
    var camera = scene.camera;

    var width = scene.canvas.clientWidth;
    var height = scene.canvas.clientHeight;

    var centerOfScreen = new Cartesian2(width / 2.0, height / 2.0);
    var pickRay = scene.camera.getPickRay(centerOfScreen);
    var center = scene.globe.pick(pickRay, scene);

    if (!defined(center)) {
        // TODO: binary search to find the horizon point and use that as the center.
        return this.terria.homeView.rectangle;
    }

    var ellipsoid = this.scene.globe.ellipsoid;

    var fovy = scene.camera.frustum.fovy * 0.5;
    var fovx = Math.atan(Math.tan(fovy) * scene.camera.frustum.aspectRatio);

    var cameraOffset = Cartesian3.subtract(camera.positionWC, center, cartesian3Scratch);
    var cameraHeight = Cartesian3.magnitude(cameraOffset);
    var xDistance = cameraHeight * Math.tan(fovx);
    var yDistance = cameraHeight * Math.tan(fovy);

    var southwestEnu = new Cartesian3(-xDistance, -yDistance, 0.0);
    var southeastEnu = new Cartesian3(xDistance, -yDistance, 0.0);
    var northeastEnu = new Cartesian3(xDistance, yDistance, 0.0);
    var northwestEnu = new Cartesian3(-xDistance, yDistance, 0.0);

    var enuToFixed = Transforms.eastNorthUpToFixedFrame(center, ellipsoid, enuToFixedScratch);
    var southwest = Matrix4.multiplyByPoint(enuToFixed, southwestEnu, southwestScratch);
    var southeast = Matrix4.multiplyByPoint(enuToFixed, southeastEnu, southeastScratch);
    var northeast = Matrix4.multiplyByPoint(enuToFixed, northeastEnu, northeastScratch);
    var northwest = Matrix4.multiplyByPoint(enuToFixed, northwestEnu, northwestScratch);

    var southwestCartographic = ellipsoid.cartesianToCartographic(southwest, southwestCartographicScratch);
    var southeastCartographic = ellipsoid.cartesianToCartographic(southeast, southeastCartographicScratch);
    var northeastCartographic = ellipsoid.cartesianToCartographic(northeast, northeastCartographicScratch);
    var northwestCartographic = ellipsoid.cartesianToCartographic(northwest, northwestCartographicScratch);

    // Account for date-line wrapping
    if (southeastCartographic.longitude < southwestCartographic.longitude) {
        southeastCartographic.longitude += CesiumMath.TWO_PI;
    }
    if (northeastCartographic.longitude < northwestCartographic.longitude) {
        northeastCartographic.longitude += CesiumMath.TWO_PI;
    }

    var rect = new Rectangle(
        CesiumMath.convertLongitudeRange(Math.min(southwestCartographic.longitude, northwestCartographic.longitude)),
        Math.min(southwestCartographic.latitude, southeastCartographic.latitude),
        CesiumMath.convertLongitudeRange(Math.max(northeastCartographic.longitude, southeastCartographic.longitude)),
        Math.max(northeastCartographic.latitude, northwestCartographic.latitude));
    rect.center = center;
    return rect;
};

/**
 * Gets the current container element.
 * @return {Element} The current container element.
 */
Cesium.prototype.getContainer = function() {
    return this.viewer.container;
};

/**
 * Zooms to a specified camera view or extent with a smooth flight animation.
 *
 * @param {CameraView|Rectangle} viewOrExtent The view or extent to which to zoom.
 * @param {Number} [flightDurationSeconds=3.0] The length of the flight animation in seconds.
 */
Cesium.prototype.zoomTo = function(viewOrExtent, flightDurationSeconds) {
    if (!defined(viewOrExtent)) {
        throw new DeveloperError('viewOrExtent is required.');
    }

    flightDurationSeconds = defaultValue(flightDurationSeconds, 3.0);

    var that = this;

    return when().then(function() {
        if (viewOrExtent instanceof Rectangle) {

            var camera = that.scene.camera;

            // Work out the destination that the camera would naturally fly to
            var destinationCartesian = camera.getRectangleCameraCoordinates(viewOrExtent);
            var destination = Ellipsoid.WGS84.cartesianToCartographic(destinationCartesian);

            var terrainProvider = that.scene.globe.terrainProvider;
            var level = 6; // A sufficiently coarse tile level that still has approximately accurate height
            var positions = [Rectangle.center(viewOrExtent)];

            // Perform an elevation query at the centre of the rectangle
            return sampleTerrain(terrainProvider, level, positions).then(function(results) {

                // Add terrain elevation to camera altitude
                var finalDestinationCartographic = {
                    longitude: destination.longitude,
                    latitude: destination.latitude,
                    height: destination.height + results[0].height
                };

                var finalDestination = Ellipsoid.WGS84.cartographicToCartesian(finalDestinationCartographic);

                camera.flyTo({
                    duration: flightDurationSeconds,
                    destination: finalDestination
                });
            });

        } else if (defined(viewOrExtent.position)) {
            that.scene.camera.flyTo({
                duration: flightDurationSeconds,
                destination: viewOrExtent.position,
                orientation: {
                    direction: viewOrExtent.direction,
                    up: viewOrExtent.up
                }
            });
        } else {
            that.scene.camera.flyTo({
                duration: flightDurationSeconds,
                destination: viewOrExtent.rectangle
            });
        }

    }).then(function() {
        that.notifyRepaintRequired();
    });

};

/**
 * Captures a screenshot of the map.
 * @return {Promise} A promise that resolves to a data URL when the screenshot is ready.
 */
Cesium.prototype.captureScreenshot = function() {
    var deferred = when.defer();

    var removeCallback = this.scene.postRender.addEventListener(function() {
        removeCallback();
        try {
            deferred.resolve(this.scene.canvas.toDataURL('image/jpeg'));
        } catch (e) {
            deferred.reject(e);
        }
    }, this);

    this.notifyRepaintRequired();

    return deferred.promise;
};

/**
 * Notifies the viewer that a repaint is required.
 */
Cesium.prototype.notifyRepaintRequired = function() {
    if (this.verboseRendering && !this.viewer.useDefaultRenderLoop) {
        console.log('starting rendering @ ' + getTimestamp());
    }
    this._lastCameraMoveTime = getTimestamp();
    this.viewer.useDefaultRenderLoop = true;
};

/**
 * Computes the screen position of a given world position.
 * @param  {Cartesian3} position The world position in Earth-centered Fixed coordinates.
 * @param  {Cartesian2} [result] The instance to which to copy the result.
 * @return {Cartesian2} The screen position, or undefined if the position is not on the screen.
 */
Cesium.prototype.computePositionOnScreen = function(position, result) {
    return SceneTransforms.wgs84ToWindowCoordinates(this.scene, position, result);
};

/**
 * Adds an attribution to the globe.
 * @param {Credit} attribution The attribution to add.
 */
Cesium.prototype.addAttribution = function(attribution) {
    if (attribution) {
        this.scene.frameState.creditDisplay.addDefaultCredit(attribution);
    }
};

/**
 * Removes an attribution from the globe.
 * @param {Credit} attribution The attribution to remove.
 */
Cesium.prototype.removeAttribution = function(attribution) {
    if (attribution) {
        this.scene.frameState.creditDisplay.removeDefaultCredit(attribution);
    }
};

/**
 * Updates the order of layers, moving layers where {@link CatalogItem#keepOnTop} is true to the top.
 */
Cesium.prototype.updateLayerOrderToKeepOnTop = function() {
    // move alwaysOnTop layers to the top
    var items = this.terria.nowViewing.items;
    var scene = this.scene;
    for (var l = items.length - 1; l >= 0; l--) {
        if (items[l].imageryLayer && items[l].keepOnTop) {
            scene.imageryLayers.raiseToTop(items[l].imageryLayer);
        }
    }
};

Cesium.prototype.updateLayerOrderAfterReorder = function() {
    // because this Cesium model does the reordering via raise and lower, no action needed.
};

// useful for counting the number of items in composite and non-composite items
function countNumberOfSubItems(item) {
    if (defined(item.items)) {
        return item.items.length;
    } else {
        return 1;
    }
}

/**
 * Raise an item's level in the viewer
 * This does not check that index is valid
 * @param {Number} index The index of the item to raise
 */
Cesium.prototype.raise = function(index) {
    var items = this.terria.nowViewing.items;
    var item = items[index];
    var itemAbove = items[index - 1];

    if (!defined(itemAbove.items) && !defined(itemAbove.imageryLayer)) {
        return;
    }

    // Both item and itemAbove may either have a single imageryLayer, or be a composite item
    // Composite items have an items array of further items.
    // Define n as the number of subitems in ItemAbove (1 except for composites)
    // if item is a composite, then raise each subitem in item n times,
    // starting with the one at the top - which is the last one in the list
    // if item is not a composite, just raise the item n times directly.

    var n = countNumberOfSubItems(itemAbove);
    var i, j, subItem;

    if (defined(item.items)) {
        for (i = item.items.length - 1; i >= 0; --i) {
            subItem = item.items[i];
            if (defined(subItem.imageryLayer)) {
                for (j = 0; j < n; ++j) {
                    this.scene.imageryLayers.raise(subItem.imageryLayer);
                }
            }
        }
    }

    if (!defined(item.imageryLayer)) {
        return;
    }

    for (j = 0; j < n; ++j) {
        this.scene.imageryLayers.raise(item.imageryLayer);
    }
};

/**
 * Lower an item's level in the viewer
 * This does not check that index is valid
 * @param {Number} index The index of the item to lower
 */
Cesium.prototype.lower = function(index) {
    var items = this.terria.nowViewing.items;
    var item = items[index];
    var itemBelow = items[index + 1];
    if (!defined(itemBelow.items) && !defined(itemBelow.imageryLayer)) {
        return;
    }

    // same considerations as above, but lower composite subitems starting at the other end of the list

    var n = countNumberOfSubItems(itemBelow);
    var i, j, subItem;

    if (defined(item.items)) {
        for (i = 0; i < item.items.length; ++i) {
            subItem = item.items[i];
            if (defined(subItem.imageryLayer)) {
                for (j = 0; j < n; ++j) {
                    this.scene.imageryLayers.lower(subItem.imageryLayer);
                }
            }
        }
    }

    if (!defined(item.imageryLayer)) {
        return;
    }

    for (j = 0; j < n; ++j) {
        this.scene.imageryLayers.lower(item.imageryLayer);
    }
};

/**
 * Lowers this imagery layer to the bottom, underneath all other layers.  If this item is not enabled or not shown,
 * this method does nothing.
 * @param {CatalogItem} item The item to lower to the bottom (usually a basemap)
 */
Cesium.prototype.lowerToBottom = function(item) {

    if (defined(item.items)) {
        // the front item is at the end of the list.
        // so to preserve order of any subitems, send any subitems to the bottom in order from the front
        for (var i = item.items.length - 1; i >= 0; --i) {
            var subItem = item.items[i];
            this.lowerToBottom(subItem);  // recursive
        }
    }

    if (!defined(item._imageryLayer)) {
        return;
    }

    this.terria.cesium.scene.imageryLayers.lowerToBottom(item._imageryLayer);
};

Cesium.prototype.pickFromLocation = function(latlng, imageryLayerCoords, existingFeatures) {
    var pickPosition = this.scene.globe.ellipsoid.cartographicToCartesian(Cartographic.fromDegrees(latlng.lng, latlng.lat, latlng.height));
    var pickPositionCartographic = Ellipsoid.WGS84.cartesianToCartographic(pickPosition);

    var promises = [];
    var imageryLayers = [];
    for (var i = this.scene.imageryLayers.length - 1; i >= 0; i--) {
        var imageryLayer = this.scene.imageryLayers.get(i);
        var imageryProvider = imageryLayer._imageryProvider;

        if (imageryProvider.url && imageryLayerCoords[imageryProvider.url]) {
            var coords = imageryLayerCoords[imageryProvider.url];
            promises.push(imageryProvider.pickFeatures(coords.x, coords.y, coords.level, pickPositionCartographic.longitude, pickPositionCartographic.latitude));
            imageryLayers.push(imageryLayer);
        }
    }

    this.terria.pickedFeatures = this._buildPickedFeatures(imageryLayerCoords, pickPosition, existingFeatures, promises, imageryLayers, pickPositionCartographic.height);
};

Cesium.prototype.pickFromScreenPosition = function(screenPosition) {
    var pickRay = this.scene.camera.getPickRay(screenPosition);
    var pickPosition = this.scene.globe.pick(pickRay, this.scene);
    var pickPositionCartographic = Ellipsoid.WGS84.cartesianToCartographic(pickPosition);

    var vectorFeatures = this.pickVectorFeatures(screenPosition);

    var providerCoords = this._attachProviderCoordHooks();
    var pickRasterPromise = this.scene.imageryLayers.pickImageryLayerFeatures(pickRay, this.scene);

    this.terria.pickedFeatures = this._buildPickedFeatures(providerCoords, pickPosition, vectorFeatures, [pickRasterPromise], undefined, pickPositionCartographic.height);
};

Cesium.prototype.pickVectorFeatures = function(screenPosition) {
    // Pick vector features
    var vectorFeatures = [];
    var picked = this.scene.drillPick(screenPosition);
    for (var i = 0; i < picked.length; ++i) {
        var id = picked[i].id;
        if (!defined(id) && defined(picked[i].primitive)) {
            id = picked[i].primitive.id;
        }
        if (id instanceof Entity && vectorFeatures.indexOf(id) === -1) {
            vectorFeatures.push(id);
        }
    }

    return vectorFeatures;
};

Cesium.prototype._attachProviderCoordHooks = function() {
    var providerCoords = {};

    var pickFeaturesHook = function(imageryProvider, oldPick, x, y, level, longitude, latitude) {
        var featuresPromise = oldPick.call(imageryProvider, x, y, level, longitude, latitude);

        // Use url to uniquely identify providers because what else can we do?
        if (imageryProvider.url) {
            providerCoords[imageryProvider.url] = {
                x: x,
                y: y,
                level: level
            };
        }

        imageryProvider.pickFeatures = oldPick;
        return featuresPromise;
    };

    for (var j = 0; j < this.scene.imageryLayers.length; j++) {
        var imageryProvider = this.scene.imageryLayers.get(j).imageryProvider;
        imageryProvider.pickFeatures = pickFeaturesHook.bind(undefined, imageryProvider, imageryProvider.pickFeatures);
    }

    return providerCoords;
};

Cesium.prototype._buildPickedFeatures = function(providerCoords, pickPosition, existingFeatures, featurePromises, imageryLayers, defaultHeight) {
    var result = new PickedFeatures();

    result.providerCoords = providerCoords;
    result.pickPosition = pickPosition;

    result.allFeaturesAvailablePromise = when.all(featurePromises).then(function(allFeatures) {
        result.isLoading = false;

        result.features = allFeatures.reduce(function(resultFeaturesSoFar, imageryLayerFeatures, i) {
            if (!defined(imageryLayerFeatures)) {
                return resultFeaturesSoFar;
            }

            return resultFeaturesSoFar.concat(imageryLayerFeatures.map(function(feature) {
                if (defined(imageryLayers)) {
                    feature.imageryLayer = imageryLayers[i];
                }

                if (!defined(feature.position)) {
                    feature.position = pickPosition;
                }

                // If the picked feature does not have a height, use the height of the picked location.
                // This at least avoids major parallax effects on the selection indicator.
                if (!defined(feature.position.height) || feature.position.height === 0.0) {
                    feature.position.height = defaultHeight;
                }
                return this._createEntityFromImageryLayerFeature(feature);
            }.bind(this)));
        }.bind(this), defaultValue(existingFeatures, []));
    }.bind(this)).otherwise(function() {
        result.isLoading = false;
        result.error = 'An unknown error occurred while picking features.';
    });

    return result;
};

function postRender(cesium, date) {
    // We can safely stop rendering when:
    //  - the camera position hasn't changed in over a second,
    //  - there are no tiles waiting to load, and
    //  - the clock is not animating
    //  - there are no tweens in progress

    var now = getTimestamp();

    var scene = cesium.scene;

    if (!Matrix4.equalsEpsilon(cesium._lastCameraViewMatrix, scene.camera.viewMatrix, 1e-5)) {
        cesium._lastCameraMoveTime = now;
    }

    var cameraMovedInLastSecond = now - cesium._lastCameraMoveTime < 1000;

    var surface = scene.globe._surface;
    var tilesWaiting = !surface._tileProvider.ready || surface._tileLoadQueue.length > 0 || surface._debug.tilesWaitingForChildren > 0;

    if (!cameraMovedInLastSecond && !tilesWaiting && !cesium.viewer.clock.shouldAnimate && cesium.scene.tweens.length === 0) {
        if (cesium.verboseRendering) {
            console.log('stopping rendering @ ' + getTimestamp());
        }
        cesium.viewer.useDefaultRenderLoop = false;
        cesium.stoppedRendering = true;
    }

    Matrix4.clone(scene.camera.viewMatrix, cesium._lastCameraViewMatrix);

    var feature = cesium.terria.selectedFeature;
    if (defined(feature) && defined(feature.position)) {
        cesium._selectionIndicator.position = feature.position.getValue(cesium.terria.clock.currentTime);
    }
    cesium._selectionIndicator.update();
}

<<<<<<< HEAD
=======
function pickObject(cesium, e) {
    var pickRay = cesium.scene.camera.getPickRay(e.position);
    var pickPosition = cesium.scene.globe.pick(pickRay, cesium.scene);
    var pickPositionCartographic = Ellipsoid.WGS84.cartesianToCartographic(pickPosition);

    var result = new PickedFeatures();
    result.pickPosition = pickPosition;

    // Pick vector features
    var picked = cesium.scene.drillPick(e.position);
    for (var i = 0; i < picked.length; ++i) {
        var id = picked[i].id;
        if (id && id.entityCollection && id.entityCollection.owner && id.entityCollection.owner.name === GlobeOrMap._featureHighlightName) {
            continue;
        }

        if (!defined(id) && defined(picked[i].primitive)) {
            id = picked[i].primitive.id;
        }
        if (id instanceof Entity && result.features.indexOf(id) === -1) {
            result.features.push(id);
        }
    }

    // Pick raster features
    var promise = cesium.scene.imageryLayers.pickImageryLayerFeatures(pickRay, cesium.scene);

    result.allFeaturesAvailablePromise = when(promise, function(features) {
        result.isLoading = false;

        if (!defined(features)) {
            return;
        }

        for (var i = 0; i < features.length; ++i) {
            var feature = features[i];

            // If the picked feature does not have a height, use the height of the picked location.
            // This at least avoids major parallax effects on the selection indicator.
            if (!defined(feature.position.height) || feature.position.height === 0.0) {
                feature.position.height = pickPositionCartographic.height;
            }
            result.features.push(cesium._createEntityFromImageryLayerFeature(feature));
        }
    }).otherwise(function(e) {
        result.isLoading = false;
        result.error = 'An unknown error occurred while picking features.';
    });

    cesium.terria.pickedFeatures = result;
}

>>>>>>> f2fe4621
function selectFeature(cesium) {
    var feature = cesium.terria.selectedFeature;

    cesium._highlightFeature(feature);

    if (defined(feature) && defined(feature.position)) {
        cesium._selectionIndicator.position = feature.position.getValue(cesium.terria.clock.currentTime);
        cesium._selectionIndicator.animateAppear();
    } else {
        cesium._selectionIndicator.animateDepart();
    }

    cesium._selectionIndicator.update();
}

module.exports = Cesium;<|MERGE_RESOLUTION|>--- conflicted
+++ resolved
@@ -638,6 +638,11 @@
     var picked = this.scene.drillPick(screenPosition);
     for (var i = 0; i < picked.length; ++i) {
         var id = picked[i].id;
+
+        if (id && id.entityCollection && id.entityCollection.owner && id.entityCollection.owner.name === GlobeOrMap._featureHighlightName) {
+            continue;
+        }
+
         if (!defined(id) && defined(picked[i].primitive)) {
             id = picked[i].primitive.id;
         }
@@ -752,61 +757,6 @@
     cesium._selectionIndicator.update();
 }
 
-<<<<<<< HEAD
-=======
-function pickObject(cesium, e) {
-    var pickRay = cesium.scene.camera.getPickRay(e.position);
-    var pickPosition = cesium.scene.globe.pick(pickRay, cesium.scene);
-    var pickPositionCartographic = Ellipsoid.WGS84.cartesianToCartographic(pickPosition);
-
-    var result = new PickedFeatures();
-    result.pickPosition = pickPosition;
-
-    // Pick vector features
-    var picked = cesium.scene.drillPick(e.position);
-    for (var i = 0; i < picked.length; ++i) {
-        var id = picked[i].id;
-        if (id && id.entityCollection && id.entityCollection.owner && id.entityCollection.owner.name === GlobeOrMap._featureHighlightName) {
-            continue;
-        }
-
-        if (!defined(id) && defined(picked[i].primitive)) {
-            id = picked[i].primitive.id;
-        }
-        if (id instanceof Entity && result.features.indexOf(id) === -1) {
-            result.features.push(id);
-        }
-    }
-
-    // Pick raster features
-    var promise = cesium.scene.imageryLayers.pickImageryLayerFeatures(pickRay, cesium.scene);
-
-    result.allFeaturesAvailablePromise = when(promise, function(features) {
-        result.isLoading = false;
-
-        if (!defined(features)) {
-            return;
-        }
-
-        for (var i = 0; i < features.length; ++i) {
-            var feature = features[i];
-
-            // If the picked feature does not have a height, use the height of the picked location.
-            // This at least avoids major parallax effects on the selection indicator.
-            if (!defined(feature.position.height) || feature.position.height === 0.0) {
-                feature.position.height = pickPositionCartographic.height;
-            }
-            result.features.push(cesium._createEntityFromImageryLayerFeature(feature));
-        }
-    }).otherwise(function(e) {
-        result.isLoading = false;
-        result.error = 'An unknown error occurred while picking features.';
-    });
-
-    cesium.terria.pickedFeatures = result;
-}
-
->>>>>>> f2fe4621
 function selectFeature(cesium) {
     var feature = cesium.terria.selectedFeature;
 
