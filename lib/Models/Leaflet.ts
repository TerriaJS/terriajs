import i18next from "i18next";
import L, { GridLayer } from "leaflet";
import { action, autorun, observable, runInAction } from "mobx";
import { computedFn } from "mobx-utils";
import cesiumCancelAnimationFrame from "terriajs-cesium/Source/Core/cancelAnimationFrame";
import Cartesian2 from "terriajs-cesium/Source/Core/Cartesian2";
import Cartesian3 from "terriajs-cesium/Source/Core/Cartesian3";
import Cartographic from "terriajs-cesium/Source/Core/Cartographic";
import Clock from "terriajs-cesium/Source/Core/Clock";
import defaultValue from "terriajs-cesium/Source/Core/defaultValue";
import Ellipsoid from "terriajs-cesium/Source/Core/Ellipsoid";
import EventHelper from "terriajs-cesium/Source/Core/EventHelper";
import CesiumMath from "terriajs-cesium/Source/Core/Math";
import Rectangle from "terriajs-cesium/Source/Core/Rectangle";
import cesiumRequestAnimationFrame from "terriajs-cesium/Source/Core/requestAnimationFrame";
import DataSource from "terriajs-cesium/Source/DataSources/DataSource";
import DataSourceCollection from "terriajs-cesium/Source/DataSources/DataSourceCollection";
import Entity from "terriajs-cesium/Source/DataSources/Entity";
import ImageryLayerFeatureInfo from "terriajs-cesium/Source/Scene/ImageryLayerFeatureInfo";
import ImageryProvider from "terriajs-cesium/Source/Scene/ImageryProvider";
import ImagerySplitDirection from "terriajs-cesium/Source/Scene/ImagerySplitDirection";
import when from "terriajs-cesium/Source/ThirdParty/when";
import html2canvas from "terriajs-html2canvas";
import filterOutUndefined from "../Core/filterOutUndefined";
import isDefined from "../Core/isDefined";
import LatLonHeight from "../Core/LatLonHeight";
import runLater from "../Core/runLater";
import ImageryProviderLeafletGridLayer, {
  isImageryProviderGridLayer as supportsImageryProviderGridLayer
} from "../Map/ImageryProviderLeafletGridLayer";
import ImageryProviderLeafletTileLayer from "../Map/ImageryProviderLeafletTileLayer";
import LeafletDataSourceDisplay from "../Map/LeafletDataSourceDisplay";
import LeafletScene from "../Map/LeafletScene";
import LeafletSelectionIndicator from "../Map/LeafletSelectionIndicator";
import LeafletVisualizer from "../Map/LeafletVisualizer";
import MapboxVectorTileImageryProvider from "../Map/MapboxVectorTileImageryProvider";
import PickedFeatures, {
  ProviderCoords,
  ProviderCoordsMap
} from "../Map/PickedFeatures";
import ProtomapsImageryProvider from "../Map/ProtomapsImageryProvider";
import rectangleToLatLngBounds from "../Map/rectangleToLatLngBounds";
import MappableMixin, {
  ImageryParts,
  MapItem
} from "../ModelMixins/MappableMixin";
import TileErrorHandlerMixin from "../ModelMixins/TileErrorHandlerMixin";
import RasterLayerTraits from "../Traits/TraitsClasses/RasterLayerTraits";
import SplitterTraits from "../Traits/TraitsClasses/SplitterTraits";
import TerriaViewer from "../ViewModels/TerriaViewer";
import CameraView from "./CameraView";
import hasTraits from "./Definition/hasTraits";
import Feature from "./Feature";
import GlobeOrMap from "./GlobeOrMap";
import MapInteractionMode from "./MapInteractionMode";
import Terria from "./Terria";

// We want TS to look at the type declared in lib/ThirdParty/terriajs-cesium-extra/index.d.ts
// and import doesn't allows us to do that, so instead we use require + type casting to ensure
// we still maintain the type checking, without TS screaming with errors
const FeatureDetection: FeatureDetection = require("terriajs-cesium/Source/Core/FeatureDetection")
  .default;

// This class is an observer. It probably won't contain any observables itself

export default class Leaflet extends GlobeOrMap {
  readonly type = "Leaflet";
  readonly terria: Terria;
  readonly terriaViewer: TerriaViewer;
  readonly map: L.Map;
  readonly scene: LeafletScene;
  readonly dataSources: DataSourceCollection = new DataSourceCollection();
  readonly dataSourceDisplay: LeafletDataSourceDisplay;
  readonly canShowSplitter = true;
  private readonly _attributionControl: L.Control.Attribution;
  private readonly _leafletVisualizer: LeafletVisualizer;
  private readonly _eventHelper: EventHelper;
  private readonly _selectionIndicator: LeafletSelectionIndicator;
  private _stopRequestAnimationFrame: boolean = false;
  private _cesiumReqAnimFrameId: number | undefined;
  private _pickedFeatures: PickedFeatures | undefined = undefined;
  private _pauseMapInteractionCount = 0;

  /* Disposers */
  private readonly _disposeWorkbenchMapItemsSubscription: () => void;
  private readonly _disposeDisableInteractionSubscription: () => void;
  private _disposeSelectedFeatureSubscription?: () => void;
  private _disposeSplitterReaction: () => void;

  // These are used to split CesiumTileLayer and MapboxCanvasVectorTileLayer
  @observable size: L.Point | undefined;
  @observable nw: L.Point | undefined;
  @observable se: L.Point | undefined;

  @action
  private updateMapObservables() {
    this.size = this.map.getSize();
    this.nw = this.map.containerPointToLayerPoint([0, 0]);
    this.se = this.map.containerPointToLayerPoint(this.size);
  }

  private _createImageryLayer: (
    ip: ImageryProvider,
    clippingRectangle: Rectangle | undefined
  ) => GridLayer = computedFn((ip, clippingRectangle) => {
    const layerOptions = {
      bounds: clippingRectangle && rectangleToLatLngBounds(clippingRectangle)
    };
    // We have two different kinds of ImageryProviderLeaflet layers
    // - Grid layer will use the ImageryProvider in the more traditional way - calling `requestImage` to draw the image on to a canvas
    // - Tile layer will pass tile URLs to leaflet objects - which is a bit more "Leaflety" than Grid layer
    // Tile layer is preferred. Grid layer mainly exists for custom Imagery Providers which aren't just a tile of image URLs
    if (supportsImageryProviderGridLayer(ip)) {
      return new ImageryProviderLeafletGridLayer(this, ip, layerOptions);
    } else {
      return new ImageryProviderLeafletTileLayer(this, ip, layerOptions);
    }
  });

  private _makeImageryLayerFromParts(
    parts: ImageryParts,
    item: MappableMixin.Instance
  ) {
    if (TileErrorHandlerMixin.isMixedInto(item)) {
      // because this code path can run multiple times, make sure we remove the
      // handler if it is already registered
      parts.imageryProvider.errorEvent.removeEventListener(
        item.onTileLoadError,
        item
      );
      parts.imageryProvider.errorEvent.addEventListener(
        item.onTileLoadError,
        item
      );
    }
    return this._createImageryLayer(
      parts.imageryProvider,
      parts.clippingRectangle
    );
  }

  constructor(terriaViewer: TerriaViewer, container: string | HTMLElement) {
    super();
    this.terria = terriaViewer.terria;
    this.terriaViewer = terriaViewer;
    this.map = L.map(container, {
      zoomControl: false,
      attributionControl: false,
      zoomSnap: 1, // Change to  0.2 for incremental zoom when Chrome fixes canvas scaling gaps
      preferCanvas: true,
      worldCopyJump: false
    }).setView([-28.5, 135], 5);

    this.map.on("move", () => this.updateMapObservables());
    this.map.on("zoom", () => this.updateMapObservables());

    this.scene = new LeafletScene(this.map);

    this._attributionControl = L.control.attribution({
      position: "bottomleft"
    });
    this.map.addControl(this._attributionControl);

    // this.map.screenSpaceEventHandler = {
    //     setInputAction : function() {},
    //     remoteInputAction : function() {}
    // };

    this._leafletVisualizer = new LeafletVisualizer();
    this._selectionIndicator = new LeafletSelectionIndicator(this);

    // const terriaLogo = this.terriaViewer.defaultTerriaCredit ? this.terriaViewer.defaultTerriaCredit.html : '';

    // const creditParts = [
    //     this._getDisclaimer(),
    //     this._developerAttribution && createCredit(this._developerAttribution.text, this._developerAttribution.link),
    //     new Credit('<a target="_blank" href="http://leafletjs.com/">Leaflet</a>')
    // ];

    // this.attributionControl.setPrefix(terriaLogo + creditParts.filter(part => defined(part)).map(credit => credit.html).join(' | '));

    // map.on("boxzoomend", function(e) {
    //     console.log(e.boxZoomBounds);
    // });

    this.dataSourceDisplay = new LeafletDataSourceDisplay({
      scene: this.scene,
      dataSourceCollection: this.dataSources,
      visualizersCallback: <any>this._leafletVisualizer.visualizersCallback // TODO: fix type error
    });

    this._eventHelper = new EventHelper();

    this._eventHelper.add(this.terria.timelineClock.onTick, <any>((
      clock: Clock
    ) => {
      this.dataSourceDisplay.update(clock.currentTime);
    }));

    const ticker = () => {
      if (!this._stopRequestAnimationFrame) {
        this.terria.timelineClock.tick();
        this._cesiumReqAnimFrameId = cesiumRequestAnimationFrame(ticker);
      }
    };

    // Start ticker asynchronously to avoid calling an action in the consctructor
    runLater(ticker);

    this._disposeWorkbenchMapItemsSubscription = this.observeModelLayer();
    this._disposeSplitterReaction = this._reactToSplitterChanges();

    this._disposeDisableInteractionSubscription = autorun(() => {
      const map = this.map;
      const interactions = filterOutUndefined([
        map.touchZoom,
        map.doubleClickZoom,
        map.scrollWheelZoom,
        map.boxZoom,
        map.keyboard,
        map.dragging,
        map.tap
      ]);
      const pickLocation = this.pickLocation.bind(this);
      const pickFeature = (entity: Entity, event: L.LeafletMouseEvent) => {
        this._featurePicked(entity, event);
      };

      // Update mouse coords on mouse move
      this.map.on("mousemove", (e: L.LeafletEvent) => {
        const mouseEvent = <L.LeafletMouseEvent>e;
        this.mouseCoords.updateCoordinatesFromLeaflet(
          this.terria,
          mouseEvent.originalEvent
        );
      });

      if (this.terriaViewer.disableInteraction) {
        interactions.forEach(handler => handler.disable());
        this.map.off("click", pickLocation);
        this.scene.featureClicked.removeEventListener(pickFeature);
        this._disposeSelectedFeatureSubscription &&
          this._disposeSelectedFeatureSubscription();
      } else {
        interactions.forEach(handler => handler.enable());
        this.map.on("click", pickLocation);
        this.scene.featureClicked.addEventListener(pickFeature);
        this._disposeSelectedFeatureSubscription = autorun(() => {
          const feature = this.terria.selectedFeature;
          this._selectFeature(feature);
        });
      }
    });

    this._initProgressEvent();
  }

  /**
   * sets up loading listeners
   */
  private _initProgressEvent() {
    const onTileLoadChange = () => {
      var tilesLoadingCount = 0;

      this.map.eachLayer(function(layerOrGridlayer) {
        // _tiles is protected but our knockout-loading-logic accesses it here anyway
        const layer = layerOrGridlayer as any;
        if (layer?._tiles) {
          // Count all tiles not marked as loaded
          tilesLoadingCount += Object.keys(layer._tiles).filter(
            key => !layer._tiles[key].loaded
          ).length;
        }
      });

      this._updateTilesLoadingCount(tilesLoadingCount);
    };

    this.map.on(
      "layeradd",
      function(evt: any) {
        // This check makes sure we only watch tile layers, and also protects us if this private variable gets changed.
        if (typeof evt.layer._tiles !== "undefined") {
          evt.layer.on("tileloadstart tileload load", onTileLoadChange);
        }
      }.bind(this)
    );

    this.map.on(
      "layerremove",
      function(evt: any) {
        evt.layer.off("tileloadstart tileload load", onTileLoadChange);
      }.bind(this)
    );
  }

  /**
   * Pick feature from mouse click event.
   */
  private pickLocation(e: L.LeafletEvent) {
    const mouseEvent = <L.LeafletMouseEvent>e;

    // Handle click events that cross the anti-meridian
    if (mouseEvent.latlng.lng > 180 || mouseEvent.latlng.lng < -180) {
      mouseEvent.latlng = mouseEvent.latlng.wrap();
    }

    // if (!this._dragboxcompleted && that.map.dragging.enabled()) {
    this._pickFeatures(mouseEvent.latlng);
    // }
    // this._dragboxcompleted = false;
  }

  getContainer() {
    return this.map.getContainer();
  }

  pauseMapInteraction() {
    ++this._pauseMapInteractionCount;
    if (this._pauseMapInteractionCount === 1) {
      this.map.dragging.disable();
    }
  }

  resumeMapInteraction() {
    --this._pauseMapInteractionCount;
    if (this._pauseMapInteractionCount === 0) {
      setTimeout(() => {
        if (this._pauseMapInteractionCount === 0) {
          this.map.dragging.enable();
        }
      }, 0);
    }
  }

  destroy() {
    this._disposeSelectedFeatureSubscription &&
      this._disposeSelectedFeatureSubscription();
    this._disposeSplitterReaction();
    this._disposeWorkbenchMapItemsSubscription();
    this._eventHelper.removeAll();
    this._disposeDisableInteractionSubscription();
    // This variable prevents a race condition if destroy() is called
    // synchronously as a result of timelineClock ticking due to ticker()
    this._stopRequestAnimationFrame = true;
    if (isDefined(this._cesiumReqAnimFrameId)) {
      cesiumCancelAnimationFrame(this._cesiumReqAnimFrameId);
    }
    this.dataSourceDisplay.destroy();
    this.map.off("move");
    this.map.off("zoom");
    this.map.remove();
  }

  private observeModelLayer() {
    return autorun(() => {
      const catalogItems = [
        ...this.terriaViewer.items.get(),
        this.terriaViewer.baseMap
      ];
      // Flatmap
      const allImageryMapItems = ([] as {
        item: MappableMixin.Instance;
        parts: ImageryParts;
      }[]).concat(
        ...catalogItems
          .filter(isDefined)
          .map(item =>
            item.mapItems
              .filter(ImageryParts.is)
              .map((parts: ImageryParts) => ({ item, parts }))
          )
      );

      const allImagery = allImageryMapItems.map(({ item, parts }) => {
        if (hasTraits(item, RasterLayerTraits, "leafletUpdateInterval")) {
          (parts.imageryProvider as any)._leafletUpdateInterval =
            item.leafletUpdateInterval;
        }
        return {
          parts: parts,
          layer: this._makeImageryLayerFromParts(parts, item)
        };
      });

      // Delete imagery layers no longer in the model
      this.map.eachLayer(mapLayer => {
        if (
          isImageryLayer(mapLayer) ||
          mapLayer instanceof ImageryProviderLeafletGridLayer
        ) {
          const index = allImagery.findIndex(im => im.layer === mapLayer);
          if (index === -1) {
            this.map.removeLayer(mapLayer);
          }
        }
      });

      // Add layer and update its zIndex
      let zIndex = 100; // Start at an arbitrary value
      allImagery.reverse().forEach(({ parts, layer }) => {
        if (parts.show) {
          layer.setOpacity(parts.alpha);
          layer.setZIndex(zIndex);
          zIndex++;

          if (!this.map.hasLayer(layer)) {
            this.map.addLayer(layer);
          }
        } else {
          this.map.removeLayer(layer);
        }
      });

      /* Handle datasources */
      const allMapItems = ([] as MapItem[]).concat(
        ...catalogItems.filter(isDefined).map(item => item.mapItems)
      );
      const allDataSources = allMapItems.filter(isDataSource);

      // Remove deleted data sources
      let dataSources = this.dataSources;
      for (let i = 0; i < dataSources.length; i++) {
        const d = dataSources.get(i);
        if (allDataSources.indexOf(d) === -1) {
          dataSources.remove(d);
          --i;
        }
      }

      // Add new data sources, remove hidden ones
      allDataSources.forEach(d => {
        if (d.show) {
          if (!dataSources.contains(d)) {
            dataSources.add(d);
          }
        } else {
          dataSources.remove(d);
        }
      });

      // Ensure stacking order matches order in allDataSources - first item appears on top.
      allDataSources.forEach(d => dataSources.raiseToTop(d));
    });
  }

  doZoomTo(
    target: CameraView | Rectangle | DataSource | MappableMixin.Instance | any,
    flightDurationSeconds: number = 3.0
  ): Promise<void> {
    if (!isDefined(target)) {
      return Promise.resolve();
      //throw new DeveloperError("target is required.");
    }
    let bounds;

    // Target is a KML data source
    if (isDefined(target.entities)) {
      if (isDefined(this.dataSourceDisplay)) {
        bounds = this.dataSourceDisplay.getLatLngBounds(target);
      }
    } else {
      let extent;

      if (target instanceof Rectangle) {
        extent = target;
      } else if (target instanceof CameraView) {
        extent = target.rectangle;
      } else if (MappableMixin.isMixedInto(target)) {
        if (isDefined(target.cesiumRectangle)) {
          extent = target.cesiumRectangle;
        }
        if (!isDefined(extent)) {
          // Zoom to the first item!
          return this.doZoomTo(target.mapItems[0], flightDurationSeconds);
        }
      } else {
        extent = target.rectangle;
      }

      // Account for a bounding box crossing the date line.
      if (extent.east < extent.west) {
        extent = Rectangle.clone(extent);
        extent.east += CesiumMath.TWO_PI;
      }
      bounds = rectangleToLatLngBounds(extent);
    }

    if (isDefined(bounds)) {
      this.map.flyToBounds(bounds, {
        animate: flightDurationSeconds > 0.0,
        duration: flightDurationSeconds
      });
    }

    return Promise.resolve();
  }

  getCurrentCameraView(): CameraView {
    const bounds = this.map.getBounds();
    return new CameraView(
      Rectangle.fromDegrees(
        bounds.getWest(),
        bounds.getSouth(),
        bounds.getEast(),
        bounds.getNorth()
      )
    );
  }

  notifyRepaintRequired() {
    // No action necessary.
  }

  pickFromLocation(
    latLngHeight: LatLonHeight,
    providerCoords: ProviderCoordsMap,
    existingFeatures: Feature[]
  ) {
    this._pickFeatures(
      L.latLng({
        lat: latLngHeight.latitude,
        lng: latLngHeight.longitude,
        alt: latLngHeight.height
      }),
      providerCoords,
      existingFeatures
    );
  }

  /**
   * Return features at a latitude, longitude and (optionally) height for the given imageryLayer.
   * @param latLngHeight The position on the earth to pick
   * @param providerCoords A map of imagery provider urls to the tile coords used to get features for those imagery
   * @returns A flat array of all the features for the given tiles that are currently on the map
   */
  @action
  async getFeaturesAtLocation(
    latLngHeight: LatLonHeight,
    providerCoords: ProviderCoordsMap
  ) {
    const pickMode = new MapInteractionMode({
      message: i18next.t("models.imageryLayer.resolvingAvailability"),
      onCancel: () => {
        this.terria.mapInteractionModeStack.pop();
      }
    });
    this.terria.mapInteractionModeStack.push(pickMode);
    this._pickFeatures(
      L.latLng({
        lat: latLngHeight.latitude,
        lng: latLngHeight.longitude,
        alt: latLngHeight.height
      }),
      providerCoords,
      [],
      true
    );

    if (pickMode.pickedFeatures) {
      const pickedFeatures = pickMode.pickedFeatures;
      await pickedFeatures.allFeaturesAvailablePromise;
    }

    return runInAction(() => {
      this.terria.mapInteractionModeStack.pop();
      return pickMode.pickedFeatures?.features;
    });
  }

  /*
   * There are two "listeners" for clicks which are set up in our constructor.
   * - One fires for any click: `map.on('click', ...`.  It calls `pickFeatures`.
   * - One fires only for vector features: `this.scene.featureClicked.addEventListener`.
   *    It calls `featurePicked`, which calls `pickFeatures` and then adds the feature it found, if any.
   * These events can fire in either order.
   * Billboards do not fire the first event.
   *
   * Note that `pickFeatures` does nothing if `leaflet._pickedFeatures` is already set.
   * Otherwise, it sets it, runs `runLater` to clear it, and starts the asynchronous raster feature picking.
   *
   * So:
   * If only the first event is received, it triggers the raster-feature picking as desired.
   * If both are received in the order above, the second adds the vector features to the list of raster features as desired.
   * If both are received in the reverse order, the vector-feature click kicks off the same behavior as the other click would have;
   * and when the next click is received, it is ignored - again, as desired.
   */

  @action
  private _featurePicked(entity: Entity, event: L.LeafletMouseEvent) {
    this._pickFeatures(event.latlng);

    // Ignore clicks on the feature highlight.
    if (entity.entityCollection && entity.entityCollection.owner) {
      const owner = entity.entityCollection.owner;
      if (
        owner instanceof DataSource &&
        owner.name == GlobeOrMap._featureHighlightName
      ) {
        return;
      }
    }

    const feature = Feature.fromEntityCollectionOrEntity(entity);
    if (isDefined(this._pickedFeatures)) {
      this._pickedFeatures.features.push(feature);

      if (isDefined(entity) && entity.position) {
        this._pickedFeatures.pickPosition = (<any>entity.position)._value;
      }
    }
  }

  private _pickFeatures(
    latlng: L.LatLng,
    tileCoordinates?: any,
<<<<<<< HEAD
    existingFeatures?: Entity[],
    ignoreSplitter?: boolean
=======
    existingFeatures?: Feature[],
    ignoreSplitter: boolean = false
>>>>>>> 580cdff5
  ) {
    if (isDefined(this._pickedFeatures)) {
      // Picking is already in progress.
      return;
    }

    this._pickedFeatures = new PickedFeatures();

    if (isDefined(existingFeatures)) {
      this._pickedFeatures.features = existingFeatures;
    }

    // We run this later because vector click events and the map click event can come through in any order, but we can
    // be reasonably sure that all of them will be processed by the time our runLater func is invoked.
    const cleanup = runLater(() => {
      // Set this again just in case a vector pick came through and reset it to the vector's position.
      const newPickLocation = Ellipsoid.WGS84.cartographicToCartesian(
        pickedLocation
      );
      runInAction(() => {
        const mapInteractionModeStack = this.terria.mapInteractionModeStack;
        if (
          isDefined(mapInteractionModeStack) &&
          mapInteractionModeStack.length > 0
        ) {
          const pickedFeatures =
            mapInteractionModeStack[mapInteractionModeStack.length - 1]
              .pickedFeatures;
          if (isDefined(pickedFeatures)) {
            pickedFeatures.pickPosition = newPickLocation;
          }
        } else if (isDefined(this.terria.pickedFeatures)) {
          this.terria.pickedFeatures.pickPosition = newPickLocation;
        }
      });

      // Unset this so that the next click will start building features from scratch.
      this._pickedFeatures = undefined;
    });

    const imageryLayers: ImageryProviderLeafletTileLayer[] = [];
    if (this.terria.allowFeatureInfoRequests) {
      this.map.eachLayer(layer => {
        if (isImageryLayer(layer)) {
          imageryLayers.push(layer);
        }
      });
    }

    // we need items sorted in reverse order by their zIndex to get correct ordering of feature info
    imageryLayers.sort(
      (
        a: ImageryProviderLeafletTileLayer,
        b: ImageryProviderLeafletTileLayer
      ) => {
        if (!isDefined(a.options.zIndex) || !isDefined(b.options.zIndex)) {
          return 0;
        }
        if (a.options.zIndex < b.options.zIndex) {
          return 1;
        }
        if (a.options.zIndex > b.options.zIndex) {
          return -1;
        }
        return 0;
      }
    );

    tileCoordinates = defaultValue(tileCoordinates, {});

    const pickedLocation = Cartographic.fromDegrees(latlng.lng, latlng.lat);
    this._pickedFeatures.pickPosition = Ellipsoid.WGS84.cartographicToCartesian(
      pickedLocation
    );

    // We want the all available promise to return after the cleanup one to
    // make sure all vector click events have resolved.
    const promises = [cleanup].concat(
      imageryLayers.map(async imageryLayer => {
        const imageryLayerUrl = (<any>imageryLayer.imageryProvider).url;
        const longRadians = CesiumMath.toRadians(latlng.lng);
        const latRadians = CesiumMath.toRadians(latlng.lat);

        if (tileCoordinates[imageryLayerUrl])
          return tileCoordinates[imageryLayerUrl];

        const coords = await imageryLayer.getFeaturePickingCoords(
          this.map,
          longRadians,
          latRadians
        );

        const features = await imageryLayer.pickFeatures(
          coords.x,
          coords.y,
          coords.level,
          longRadians,
          latRadians
        );

        return {
          features: features,
          imageryLayer: imageryLayer,
          coords: coords
        };
      })
    );

    const pickedFeatures = this._pickedFeatures;

    pickedFeatures.allFeaturesAvailablePromise = Promise.all(promises)
      .then((results: any) => {
        // Get rid of the cleanup promise
        const promiseResult: {
          features: ImageryLayerFeatureInfo[];
          imageryLayer: ImageryProviderLeafletTileLayer;
          coords: ProviderCoords;
        }[] = results.slice(1);

        runInAction(() => {
          pickedFeatures.isLoading = false;
        });

        pickedFeatures.providerCoords = {};
        const filteredResults = promiseResult.filter(function(result) {
          return isDefined(result.features) && result.features.length > 0;
        });

        pickedFeatures.providerCoords = filteredResults.reduce(function(
          coordsSoFar: ProviderCoordsMap,
          result
        ) {
          const imageryProvider = result.imageryLayer.imageryProvider;
          coordsSoFar[(<any>imageryProvider).url] = result.coords;
          return coordsSoFar;
        },
        {});

        const mapInteractionMode = this.terria.mapInteractionModeStack[
          this.terria.mapInteractionModeStack.length - 1
        ];
        const shouldIgnoreSplitter =
          ignoreSplitter ?? mapInteractionMode?.ignoreSplitterWhenPicking;

        const features = filteredResults.reduce((allFeatures, result) => {
          if (
            this.terria.showSplitter &&
            !shouldIgnoreSplitter &&
            isDefined(pickedFeatures.pickPosition)
          ) {
            // Skip this feature, unless the imagery layer is on the picked side or
            // belongs to both sides of the splitter
            const screenPosition = this._computePositionOnScreen(
              pickedFeatures.pickPosition
            );
            const pickedSide = this._getSplitterSideForScreenPosition(
              screenPosition
            );
            const layerDirection = result.imageryLayer.splitDirection;

            if (
              !(
                layerDirection === pickedSide ||
                layerDirection === ImagerySplitDirection.NONE
              )
            ) {
              return allFeatures;
            }
          }

          return allFeatures.concat(
            result.features.map(feature => {
              (<any>feature).imageryLayer = result.imageryLayer;

              // For features without a position, use the picked location.
              if (!isDefined(feature.position)) {
                feature.position = pickedLocation;
              }

              return this._createFeatureFromImageryLayerFeature(feature);
            })
          );
        }, pickedFeatures.features);
        runInAction(() => {
          pickedFeatures.features = features;
        });
      })
      .catch(e => {
        runInAction(() => {
          pickedFeatures.isLoading = false;
          pickedFeatures.error =
            "An unknown error occurred while picking features.";
        });
        throw e;
      });

    runInAction(() => {
      const mapInteractionModeStack = this.terria.mapInteractionModeStack;
      if (
        isDefined(mapInteractionModeStack) &&
        mapInteractionModeStack.length > 0
      ) {
        mapInteractionModeStack[
          mapInteractionModeStack.length - 1
        ].pickedFeatures = this._pickedFeatures;
      } else {
        this.terria.pickedFeatures = this._pickedFeatures;
      }
    });
  }

  _reactToSplitterChanges() {
    return autorun(() => {
      const items = this.terria.mainViewer.items.get();
      const showSplitter = this.terria.showSplitter;
      const splitPosition = this.terria.splitPosition;
      items.forEach(item => {
        if (
          MappableMixin.isMixedInto(item) &&
          hasTraits(item, SplitterTraits, "splitDirection")
        ) {
          const layers = this.getImageryLayersForItem(item);
          const splitDirection = item.splitDirection;

          layers.forEach(
            action(layer => {
              if (showSplitter) {
                layer.splitDirection = splitDirection;
                layer.splitPosition = splitPosition;
              } else {
                layer.splitDirection = ImagerySplitDirection.NONE;
                layer.splitPosition = splitPosition;
              }
            })
          );
        }
      });
      this.notifyRepaintRequired();
    });
  }

  getImageryLayersForItem(
    item: MappableMixin.Instance
  ): (ImageryProviderLeafletTileLayer | ImageryProviderLeafletGridLayer)[] {
    return filterOutUndefined(
      item.mapItems.map(m => {
        if (ImageryParts.is(m)) {
          const layer = this._makeImageryLayerFromParts(m, item);
          return layer instanceof ImageryProviderLeafletTileLayer ||
            layer instanceof ImageryProviderLeafletGridLayer
            ? layer
            : undefined;
        }
      })
    );
  }

  /**
   * Computes the screen position of a given world position.
   * @param position The world position in Earth-centered Fixed coordinates.
   * @param [result] The instance to which to copy the result.
   * @return The screen position, or undefined if the position is not on the screen.
   */
  private _computePositionOnScreen(
    position: Cartesian3,
    result?: Cartesian2
  ): Cartesian2 {
    const cartographicScratch = new Cartographic();
    const cartographic = Ellipsoid.WGS84.cartesianToCartographic(
      position,
      cartographicScratch
    );
    const point = this.map.latLngToContainerPoint(
      L.latLng(
        CesiumMath.toDegrees(cartographic.latitude),
        CesiumMath.toDegrees(cartographic.longitude)
      )
    );

    if (isDefined(result)) {
      result.x = point.x;
      result.y = point.y;
    } else {
      result = new Cartesian2(point.x, point.y);
    }
    return result;
  }

  private _selectFeature(feature: Feature | undefined) {
    this._highlightFeature(feature);

    if (isDefined(feature) && isDefined(feature.position)) {
      const cartographicScratch = new Cartographic();
      const cartographic = Ellipsoid.WGS84.cartesianToCartographic(
        feature.position.getValue(this.terria.timelineClock.currentTime),
        cartographicScratch
      );
      this._selectionIndicator.setLatLng(
        L.latLng([
          CesiumMath.toDegrees(cartographic.latitude),
          CesiumMath.toDegrees(cartographic.longitude)
        ])
      );
      this._selectionIndicator.animateSelectionIndicatorAppear();
    } else {
      this._selectionIndicator.animateSelectionIndicatorDepart();
    }
  }

  getClipsForSplitter(): any {
    let clipLeft: string = "";
    let clipRight: string = "";
    let clipPositionWithinMap: number = 0;
    let clipX: number = 0;
    if (this.terria.showSplitter) {
      const map = this.map;
      const size = map.getSize();
      const nw = map.containerPointToLayerPoint([0, 0]);
      const se = map.containerPointToLayerPoint(size);
      clipPositionWithinMap = size.x * this.terria.splitPosition;
      clipX = Math.round(nw.x + clipPositionWithinMap);
      clipLeft = "rect(" + [nw.y, clipX, se.y, nw.x].join("px,") + "px)";
      clipRight = "rect(" + [nw.y, se.x, se.y, clipX].join("px,") + "px)";
    }

    return {
      left: clipLeft,
      right: clipRight,
      clipPositionWithinMap: clipPositionWithinMap,
      clipX: clipX
    };
  }

  isSplitterDragThumb(element: HTMLElement): boolean | "" {
    return (
      element.className &&
      element.className.indexOf &&
      element.className.indexOf("tjs-splitter__thumb") >= 0
    );
  }

  captureScreenshot(): Promise<string> {
    // Temporarily hide the map credits.
    this._attributionControl.remove();

    try {
      // html2canvas can't handle the clip style which is used for the splitter. So if the splitter is active, we render
      // a left image and a right image and compose them. Also remove the splitter drag thumb.
      let promise: any;
      if (this.terria.showSplitter) {
        const clips = this.getClipsForSplitter();
        const clipLeft = clips.left.replace(/ /g, "");
        const clipRight = clips.right.replace(/ /g, "");
        promise = html2canvas(this.map.getContainer(), {
          useCORS: true,
          ignoreElements: (element: HTMLElement) =>
            (element.style.clip !== undefined &&
              element.style.clip !== null &&
              element.style.clip.replace(/ /g, "") === clipRight) ||
            this.isSplitterDragThumb(element)
        }).then((leftCanvas: HTMLCanvasElement) => {
          return html2canvas(this.map.getContainer(), {
            useCORS: true,
            ignoreElements: (element: HTMLElement) =>
              (element.style.clip !== undefined &&
                element.style.clip !== null &&
                element.style.clip.replace(/ /g, "") === clipLeft) ||
              this.isSplitterDragThumb(element)
          }).then((rightCanvas: HTMLCanvasElement) => {
            const combined = document.createElement("canvas");
            combined.width = leftCanvas.width;
            combined.height = leftCanvas.height;
            const context: CanvasRenderingContext2D | null = combined.getContext(
              "2d"
            );
            if (context === undefined || context === null) {
              // Error
              return null;
            }

            const split = clips.clipPositionWithinMap * window.devicePixelRatio;
            context.drawImage(
              leftCanvas,
              0,
              0,
              split,
              combined.height,
              0,
              0,
              split,
              combined.height
            );
            context.drawImage(
              rightCanvas,
              split,
              0,
              combined.width - split,
              combined.height,
              split,
              0,
              combined.width - split,
              combined.height
            );
            return combined;
          });
        });
      } else {
        promise = html2canvas(this.map.getContainer(), {
          useCORS: true
        });
      }

      return new Promise<string>((resolve, reject) => {
        // wrap old-style when promise with new standard library promise
        when(promise)
          .then((canvas: HTMLCanvasElement) => {
            resolve(canvas.toDataURL("image/png"));
          })
          .always(() => {
            this._attributionControl.addTo(this.map);
          });
      });
    } catch (e) {
      this._attributionControl.addTo(this.map);
      return Promise.reject(e);
    }
  }

  _addVectorTileHighlight(
    imageryProvider: MapboxVectorTileImageryProvider | ProtomapsImageryProvider,
    rectangle: Rectangle
  ): () => void {
    const map = this.map;
    const options: any = {
      opacity: 1,
      bounds: rectangleToLatLngBounds(rectangle)
    };

    if (isDefined(map.options.maxZoom)) {
      options.maxZoom = map.options.maxZoom;
    }

    const layer = new ImageryProviderLeafletGridLayer(
      this,
      imageryProvider,
      options
    );
    layer.addTo(map);
    layer.bringToFront();

    return function() {
      map.removeLayer(layer);
    };
  }
}

function isImageryLayer(
  someLayer: L.Layer
): someLayer is ImageryProviderLeafletTileLayer {
  return "imageryProvider" in someLayer;
}

function isDataSource(object: MapItem): object is DataSource {
  return "entities" in object;
}<|MERGE_RESOLUTION|>--- conflicted
+++ resolved
@@ -614,13 +614,8 @@
   private _pickFeatures(
     latlng: L.LatLng,
     tileCoordinates?: any,
-<<<<<<< HEAD
-    existingFeatures?: Entity[],
-    ignoreSplitter?: boolean
-=======
     existingFeatures?: Feature[],
     ignoreSplitter: boolean = false
->>>>>>> 580cdff5
   ) {
     if (isDefined(this._pickedFeatures)) {
       // Picking is already in progress.
