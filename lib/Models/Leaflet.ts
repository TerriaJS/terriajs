import {
  action,
  autorun,
  computed,
  makeObservable,
  observable,
  reaction,
  runInAction
} from "mobx";
import { computedFn } from "mobx-utils";
import Cartesian2 from "terriajs-cesium/Source/Core/Cartesian2";
import Cartesian3 from "terriajs-cesium/Source/Core/Cartesian3";
import Cartographic from "terriajs-cesium/Source/Core/Cartographic";
import Clock from "terriajs-cesium/Source/Core/Clock";
import defaultValue from "terriajs-cesium/Source/Core/defaultValue";
import Ellipsoid from "terriajs-cesium/Source/Core/Ellipsoid";
import EventHelper from "terriajs-cesium/Source/Core/EventHelper";
import CesiumMath from "terriajs-cesium/Source/Core/Math";
import Rectangle from "terriajs-cesium/Source/Core/Rectangle";
import DataSource from "terriajs-cesium/Source/DataSources/DataSource";
import DataSourceCollection from "terriajs-cesium/Source/DataSources/DataSourceCollection";
import Entity from "terriajs-cesium/Source/DataSources/Entity";
import ImageryProvider from "terriajs-cesium/Source/Scene/ImageryProvider";
import SplitDirection from "terriajs-cesium/Source/Scene/SplitDirection";
import html2canvas from "terriajs-html2canvas";
import filterOutUndefined from "../Core/filterOutUndefined";
import isDefined from "../Core/isDefined";
import LatLonHeight from "../Core/LatLonHeight";
import runLater from "../Core/runLater";
import MapboxVectorTileImageryProvider from "../Map/ImageryProvider/MapboxVectorTileImageryProvider";
import ProtomapsImageryProvider from "../Map/ImageryProvider/ProtomapsImageryProvider";
import ImageryProviderLeafletGridLayer, {
  isImageryProviderGridLayer as supportsImageryProviderGridLayer
} from "../Map/Leaflet/ImageryProviderLeafletGridLayer";
import ImageryProviderLeafletTileLayer from "../Map/Leaflet/ImageryProviderLeafletTileLayer";
import LeafletDataSourceDisplay from "../Map/Leaflet/LeafletDataSourceDisplay";
import LeafletScene from "../Map/Leaflet/LeafletScene";
import LeafletSelectionIndicator from "../Map/Leaflet/LeafletSelectionIndicator";
import LeafletVisualizer from "../Map/Leaflet/LeafletVisualizer";
import L from "../Map/LeafletPatched";
import PickedFeatures, {
  ProviderCoords,
  ProviderCoordsMap
} from "../Map/PickedFeatures/PickedFeatures";
import rectangleToLatLngBounds from "../Map/Vector/rectangleToLatLngBounds";
import FeatureInfoUrlTemplateMixin from "../ModelMixins/FeatureInfoUrlTemplateMixin";
import MappableMixin, {
  ImageryParts,
  MapItem
} from "../ModelMixins/MappableMixin";
import TileErrorHandlerMixin from "../ModelMixins/TileErrorHandlerMixin";
import ImageryProviderTraits from "../Traits/TraitsClasses/ImageryProviderTraits";
import SplitterTraits from "../Traits/TraitsClasses/SplitterTraits";
import TerriaViewer from "../ViewModels/TerriaViewer";
import CameraView from "./CameraView";
import hasTraits from "./Definition/hasTraits";
import TerriaFeature from "./Feature/Feature";
import GlobeOrMap from "./GlobeOrMap";
import { LeafletAttribution } from "./LeafletAttribution";
import Terria from "./Terria";
import { isUndefined } from "lodash-es";
import GeorasterTerriaLayer from "../Map/Leaflet/GeorasterTerriaLayer";

// We want TS to look at the type declared in lib/ThirdParty/terriajs-cesium-extra/index.d.ts
// and import doesn't allows us to do that, so instead we use require + type casting to ensure
// we still maintain the type checking, without TS screaming with errors
const FeatureDetection: FeatureDetection =
  require("terriajs-cesium/Source/Core/FeatureDetection").default;

export type TerriaLeafletLayer =
  | GeorasterTerriaLayer
  | ImageryProviderLeafletGridLayer
  | ImageryProviderLeafletTileLayer;

// This class is an observer. It probably won't contain any observables itself
export default class Leaflet extends GlobeOrMap {
  readonly type = "Leaflet";
  readonly terria: Terria;
  readonly terriaViewer: TerriaViewer;
  readonly map: L.Map;
  readonly scene: LeafletScene;
  readonly dataSources: DataSourceCollection = new DataSourceCollection();
  readonly dataSourceDisplay: LeafletDataSourceDisplay;
  readonly canShowSplitter = true;
  private readonly _attributionControl: LeafletAttribution;
  private readonly _leafletVisualizer: LeafletVisualizer;
  private readonly _eventHelper: EventHelper;
  private readonly _selectionIndicator: LeafletSelectionIndicator;
  private _stopRequestAnimationFrame: boolean = false;
  private _cesiumReqAnimFrameId: number | undefined;
  private _pickedFeatures: PickedFeatures | undefined = undefined;
  private _pauseMapInteractionCount = 0;

  /* Disposers */
  private readonly _disposeWorkbenchMapItemsSubscription: () => void;
  private readonly _disposeDisableInteractionSubscription: () => void;
  private _disposeSelectedFeatureSubscription?: () => void;
  private _disposeSplitterReaction: () => void;

  // These are used to split CesiumTileLayer and MapboxCanvasVectorTileLayer
  @observable size: L.Point | undefined;
  @observable nw: L.Point | undefined;
  @observable se: L.Point | undefined;

  @action
  private updateMapObservables() {
    this.size = this.map.getSize();
    this.nw = this.map.containerPointToLayerPoint([0, 0]);
    this.se = this.map.containerPointToLayerPoint(this.size);
  }

  private _createImageryLayer: (
    ip: ImageryProvider,
    clippingRectangle: Rectangle | undefined,
    overrideCreateLeafletLayerFn: ImageryParts["overrideCreateLeafletLayer"]
  ) => TerriaLeafletLayer | undefined = computedFn(
    (ip, clippingRectangle, overrideCreateLeafletLayerFn) => {
      const layerOptions = {
        bounds: clippingRectangle && rectangleToLatLngBounds(clippingRectangle)
      };
      // We have two different kinds of ImageryProviderLeaflet layers
      // - Grid layer will use the ImageryProvider in the more traditional way - calling `requestImage` to draw the image on to a canvas
      // - Tile layer will pass tile URLs to leaflet objects - which is a bit more "Leaflety" than Grid layer
      // Tile layer is preferred. Grid layer mainly exists for custom Imagery Providers which aren't just a tile of image URLs
      // Also, some kinds of Imagery Providers cannot create Leaflet layers appropriately, e.g. the COG Imagery Provider.
      // In this case, the Catalog Item should specify an `overrideCreateLeafletLayer` property.
      // If the Catalog Item defines `overrideCreateLeafletLayer` then use that, otherwise follow the logic below.
      if (overrideCreateLeafletLayerFn) {
        return overrideCreateLeafletLayerFn(ip, layerOptions.bounds);
      } else if (supportsImageryProviderGridLayer(ip)) {
        return new ImageryProviderLeafletGridLayer(this, ip, layerOptions);
      } else {
        return new ImageryProviderLeafletTileLayer(this, ip, layerOptions);
      }
    }
  );

  private _makeImageryLayerFromParts(
    parts: ImageryParts,
    item: MappableMixin.Instance
  ) {
    if (parts.imageryProvider === undefined) return undefined;

    if (TileErrorHandlerMixin.isMixedInto(item)) {
      // because this code path can run multiple times, make sure we remove the
      // handler if it is already registered
      parts.imageryProvider.errorEvent.removeEventListener(
        item.onTileLoadError,
        item
      );
      parts.imageryProvider.errorEvent.addEventListener(
        item.onTileLoadError,
        item
      );
    }
    return this._createImageryLayer(
      parts.imageryProvider,
      parts.clippingRectangle,
      parts.overrideCreateLeafletLayer
    );
  }

  constructor(terriaViewer: TerriaViewer, container: string | HTMLElement) {
    super();
    makeObservable(this);
    this.terria = terriaViewer.terria;
    this.terriaViewer = terriaViewer;
    this.map = L.map(container, {
      zoomControl: false,
      attributionControl: false,
      zoomSnap: 1, // Change to  0.2 for incremental zoom when Chrome fixes canvas scaling gaps
      preferCanvas: true,
      worldCopyJump: false
    }).setView([-28.5, 135], 5);

    this.map.on("move", () => this.updateMapObservables());
    this.map.on("zoom", () => this.updateMapObservables());

    this.scene = new LeafletScene(this.map);

    this._attributionControl = new LeafletAttribution(this.terria);
    this.map.addControl(this._attributionControl);

    this._leafletVisualizer = new LeafletVisualizer();
    this._selectionIndicator = new LeafletSelectionIndicator(this);

    this.dataSourceDisplay = new LeafletDataSourceDisplay({
      scene: this.scene,
      dataSourceCollection: this.dataSources,
      visualizersCallback: <any>this._leafletVisualizer.visualizersCallback // TODO: fix type error
    });

    this._eventHelper = new EventHelper();

    this._eventHelper.add(this.terria.timelineClock.onTick, <any>((
      clock: Clock
    ) => {
      this.dataSourceDisplay.update(clock.currentTime);
    }));

    const ticker = () => {
      if (!this._stopRequestAnimationFrame) {
        this.terria.timelineClock.tick();
        this._cesiumReqAnimFrameId = requestAnimationFrame(ticker);
      }
    };

    // Start ticker asynchronously to avoid calling an action in the consctructor
    runLater(ticker);

    this._disposeWorkbenchMapItemsSubscription = this.observeModelLayer();
    this._disposeSplitterReaction = this._reactToSplitterChanges();

    this._disposeDisableInteractionSubscription = autorun(() => {
      const map = this.map;
      const interactions = filterOutUndefined([
        map.touchZoom,
        map.doubleClickZoom,
        map.scrollWheelZoom,
        map.boxZoom,
        map.keyboard,
        map.dragging,
        map.tap
      ]);
      const pickLocation = this.pickLocation.bind(this);
      const pickFeature = (entity: Entity, event: L.LeafletMouseEvent) => {
        this._featurePicked(entity, event);
      };

      // Update mouse coords on mouse move
      this.map.on("mousemove", (e: L.LeafletEvent) => {
        const mouseEvent = <L.LeafletMouseEvent>e;
        this.mouseCoords.updateCoordinatesFromLeaflet(
          this.terria,
          mouseEvent.originalEvent
        );
      });

      if (this.terriaViewer.disableInteraction) {
        interactions.forEach((handler) => handler.disable());
        this.map.off("click", pickLocation);
        this.scene.featureClicked.removeEventListener(pickFeature);
        this._disposeSelectedFeatureSubscription &&
          this._disposeSelectedFeatureSubscription();
      } else {
        interactions.forEach((handler) => handler.enable());
        this.map.on("click", pickLocation);
        this.scene.featureClicked.addEventListener(pickFeature);
        this._disposeSelectedFeatureSubscription = autorun(() => {
          const feature = this.terria.selectedFeature;
          this._selectFeature(feature);
        });
      }
    });

    this._initProgressEvent();
  }

  get attributionPrefix() {
    return this._attributionControl.prefix;
  }

  @computed
  get attributions() {
    return this._attributionControl.dataAttributions;
  }

  /**
   * sets up loading listeners
   */
  private _initProgressEvent() {
    const onTileLoadChange = () => {
      let tilesLoadingCount = 0;

      this.map.eachLayer(function (layerOrGridlayer) {
        // _tiles is protected but our knockout-loading-logic accesses it here anyway
        const layer = layerOrGridlayer as any;
        if (layer?._tiles) {
          // Count all tiles not marked as loaded
          tilesLoadingCount += Object.keys(layer._tiles).filter(
            (key) => !layer._tiles[key].loaded
          ).length;
        }
      });

      this._updateTilesLoadingCount(tilesLoadingCount);
    };

    this.map.on(
      "layeradd",
      function (evt: any) {
        // This check makes sure we only watch tile layers, and also protects us if this private variable gets changed.
        if (typeof evt.layer._tiles !== "undefined") {
          evt.layer.on("tileloadstart tileload load", onTileLoadChange);
        }
      }.bind(this)
    );

    this.map.on(
      "layerremove",
      function (evt: any) {
        evt.layer.off("tileloadstart tileload load", onTileLoadChange);
      }.bind(this)
    );
  }

  /**
   * Pick feature from mouse click event.
   */
  private pickLocation(e: L.LeafletEvent) {
    const mouseEvent = <L.LeafletMouseEvent>e;

    // Handle click events that cross the anti-meridian
    if (mouseEvent.latlng.lng > 180 || mouseEvent.latlng.lng < -180) {
      mouseEvent.latlng = mouseEvent.latlng.wrap();
    }

    // if (!this._dragboxcompleted && that.map.dragging.enabled()) {
    this._pickFeatures(mouseEvent.latlng);
    // }
    // this._dragboxcompleted = false;
  }

  getContainer() {
    return this.map.getContainer();
  }

  pauseMapInteraction() {
    ++this._pauseMapInteractionCount;
    if (this._pauseMapInteractionCount === 1) {
      this.map.dragging.disable();
    }
  }

  resumeMapInteraction() {
    --this._pauseMapInteractionCount;
    if (this._pauseMapInteractionCount === 0) {
      setTimeout(() => {
        if (this._pauseMapInteractionCount === 0) {
          this.map.dragging.enable();
        }
      }, 0);
    }
  }

  destroy() {
    this._disposeSelectedFeatureSubscription &&
      this._disposeSelectedFeatureSubscription();
    this._disposeSplitterReaction();
    this._disposeWorkbenchMapItemsSubscription();
    this._eventHelper.removeAll();
    this._disposeDisableInteractionSubscription();
    // This variable prevents a race condition if destroy() is called
    // synchronously as a result of timelineClock ticking due to ticker()
    this._stopRequestAnimationFrame = true;
    if (isDefined(this._cesiumReqAnimFrameId)) {
      cancelAnimationFrame(this._cesiumReqAnimFrameId);
    }
    this.dataSourceDisplay.destroy();
    this.map.off("move");
    this.map.off("zoom");
    this.map.remove();
  }

  @computed
  get availableCatalogItems() {
    const catalogItems = [
      ...this.terriaViewer.items.get(),
      this.terriaViewer.baseMap
    ];
    return catalogItems;
  }

  @computed
  get availableDataSources() {
    const catalogItems = this.availableCatalogItems;
    /* Handle datasources */
    const allMapItems = ([] as MapItem[]).concat(
      ...catalogItems.filter(isDefined).map((item) => item.mapItems)
    );
    const dataSources = allMapItems.filter(isDataSource);
    return dataSources;
  }

  private observeModelLayer() {
    // Setup reaction to sync datSources collection with availableDataSources
    //
    // To avoid buggy concurrent syncs, we have to ensure that even when
    // multiple sync reactions are triggered, we run them one after the
    // other. To do this, we make each run of the reaction wait for the
    // previous `syncDataSourcesPromise` to finish before starting itself.
    let syncDataSourcesPromise: Promise<void> = Promise.resolve();
    const dataSourcesReactionDisposer = reaction(
      () => this.availableDataSources,
      () => {
        syncDataSourcesPromise = syncDataSourcesPromise
          .then(async () => {
            await this.syncDataSourceCollection(
              this.availableDataSources,
              this.dataSources
            );
            this.notifyRepaintRequired();
          })
          .catch(console.error);
      },
      { fireImmediately: true }
    );

    // Reaction to sync imagery from model layer with cesium map
    const imageryReactionDisposer = autorun(() => {
      const catalogItems = this.availableCatalogItems;
      // Flatmap
      const allImageryMapItems = (
        [] as {
          item: MappableMixin.Instance;
          parts: ImageryParts;
        }[]
      ).concat(
        ...catalogItems
          .filter(isDefined)
          .map((item) =>
            item.mapItems
              .filter(ImageryParts.is)
              .map((parts: ImageryParts) => ({ item, parts }))
          )
      );

      const allImagery = filterOutUndefined(
        allImageryMapItems.map(({ item, parts }) => {
          if (hasTraits(item, ImageryProviderTraits, "leafletUpdateInterval")) {
            (parts.imageryProvider as any)._leafletUpdateInterval =
              item.leafletUpdateInterval;
          }

          const layer = this._makeImageryLayerFromParts(parts, item);
          if (isDefined(layer)) {
            return {
              parts: parts,
              layer: layer
            };
          } else {
            return undefined;
          }
        })
      );

      // Delete imagery layers no longer in the model
      this.map.eachLayer((mapLayer) => {
        if (
          isImageryLayer(mapLayer) ||
          mapLayer instanceof ImageryProviderLeafletGridLayer
        ) {
          const index = allImagery.findIndex((im) => im.layer === mapLayer);
          if (index === -1) {
            this.map.removeLayer(mapLayer);
          }
        }
      });

      // Add layer and update its zIndex
      let zIndex = 100; // Start at an arbitrary value
      allImagery.reverse().forEach(({ parts, layer }) => {
<<<<<<< HEAD
        if (!isDefined(layer)) {
          // TODO: Should we filter out undefined layers before this point in the code?
          console.log(
            `Layer is undefined, and will fail when trying to set Opacity. Skipping layer ${parts}`
          );
          debugger;
          return;
        }

        if (parts.show) {
=======
        if (layer && parts.show) {
>>>>>>> b1b8753d
          layer.setOpacity(parts.alpha);
          layer.setZIndex(zIndex);
          zIndex++;
          // NB: these ts-ignores are because the type of GeoRaster is not well defined. It does implement the requires methods.
          // @ts-ignore
          if (!this.map.hasLayer(layer)) {
            // @ts-ignore
            this.map.addLayer(layer);
          }
<<<<<<< HEAD
        } else {
          // @ts-ignore
=======
        } else if (layer) {
>>>>>>> b1b8753d
          this.map.removeLayer(layer);
        }
      });
    });

    return () => {
      dataSourcesReactionDisposer();
      imageryReactionDisposer();
    };
  }

  /**
   * Syncs the `dataSources` collection against the latest `availableDataSources`.
   *
   */
  private async syncDataSourceCollection(
    availableDataSources: DataSource[],
    dataSources: DataSourceCollection
  ) {
    // 1. Remove deleted data sources
    //
    // Iterate backwards because we're removing items.
    for (let i = dataSources.length - 1; i >= 0; i--) {
      const ds = dataSources.get(i);
      if (availableDataSources.indexOf(ds) === -1 || !ds.show) {
        dataSources.remove(ds);
      }
    }

    // 2. Add new data sources
    for (const ds of availableDataSources) {
      if (!dataSources.contains(ds) && ds.show) {
        await dataSources.add(ds);
      }
    }

    // 3. Ensure stacking order matches order in `availableDataSources` - first item appears on top.
    runInAction(() =>
      availableDataSources.forEach((ds) => {
        // There is a buggy/un-intended side-effect when calling raiseToTop() with
        // a source that doesn't exist in the collection. Doing this will replace
        // the last entry in the collection with the new one. So we should be
        // careful to raiseToTop() only if the DS already exists in the collection.
        // Relevant code:
        //   https://github.com/CesiumGS/cesium/blob/dbd452328a48bfc4e192146862a9f8fa15789dc8/packages/engine/Source/DataSources/DataSourceCollection.js#L298-L299
        dataSources.contains(ds) && dataSources.raiseToTop(ds);
      })
    );
  }

  doZoomTo(
    target: CameraView | Rectangle | DataSource | MappableMixin.Instance | any,
    flightDurationSeconds: number = 3.0
  ): Promise<void> {
    if (!isDefined(target)) {
      return Promise.resolve();
      //throw new DeveloperError("target is required.");
    }
    let bounds;

    // Target is a KML data source
    if (isDefined(target.entities)) {
      if (isDefined(this.dataSourceDisplay)) {
        bounds = this.dataSourceDisplay.getLatLngBounds(target);
      }
    } else {
      let extent;

      if (target instanceof Rectangle) {
        extent = target;
      } else if (target instanceof CameraView) {
        extent = target.rectangle;
      } else if (MappableMixin.isMixedInto(target)) {
        if (isDefined(target.cesiumRectangle)) {
          extent = target.cesiumRectangle;
        }
        if (!isDefined(extent)) {
          // Zoom to the first item!
          return this.doZoomTo(target.mapItems[0], flightDurationSeconds);
        }
      } else {
        /** TODO: THIS PATH IS FOLLOWED FOR COGS. Need to define target.rectangle...
         * Needed to get the layer extent. Now storing this in clippingRectangle property of target, for COGs.
         * TODO: Is that appropriate? **/

        // Changed from:
        // extent = target.rectangle;
        extent = isDefined(target.rectangle)
          ? target.rectangle
          : target.clippingRectangle;
      }

      // Account for a bounding box crossing the date line.
      if (extent.east < extent.west) {
        extent = Rectangle.clone(extent);
        extent.east += CesiumMath.TWO_PI;
      }
      bounds = rectangleToLatLngBounds(extent);
    }

    if (isDefined(bounds)) {
      this.map.flyToBounds(bounds, {
        animate: flightDurationSeconds > 0.0,
        duration: flightDurationSeconds
      });
    }

    return Promise.resolve();
  }

  getCurrentCameraView(): CameraView {
    const bounds = this.map.getBounds();
    return new CameraView(
      Rectangle.fromDegrees(
        bounds.getWest(),
        bounds.getSouth(),
        bounds.getEast(),
        bounds.getNorth()
      )
    );
  }

  notifyRepaintRequired() {
    // No action necessary.
  }

  pickFromLocation(
    latLngHeight: LatLonHeight,
    providerCoords: ProviderCoordsMap,
    existingFeatures: TerriaFeature[]
  ) {
    this._pickFeatures(
      L.latLng({
        lat: latLngHeight.latitude,
        lng: latLngHeight.longitude,
        alt: latLngHeight.height
      }),
      providerCoords,
      existingFeatures
    );
  }

  /*
   * There are two "listeners" for clicks which are set up in our constructor.
   * - One fires for any click: `map.on('click', ...`.  It calls `pickFeatures`.
   * - One fires only for vector features: `this.scene.featureClicked.addEventListener`.
   *    It calls `featurePicked`, which calls `pickFeatures` and then adds the feature it found, if any.
   * These events can fire in either order.
   * Billboards do not fire the first event.
   *
   * Note that `pickFeatures` does nothing if `leaflet._pickedFeatures` is already set.
   * Otherwise, it sets it, runs `runLater` to clear it, and starts the asynchronous raster feature picking.
   *
   * So:
   * If only the first event is received, it triggers the raster-feature picking as desired.
   * If both are received in the order above, the second adds the vector features to the list of raster features as desired.
   * If both are received in the reverse order, the vector-feature click kicks off the same behavior as the other click would have;
   * and when the next click is received, it is ignored - again, as desired.
   */

  @action
  private _featurePicked(entity: Entity, event: L.LeafletMouseEvent) {
    this._pickFeatures(event.latlng);

    // Ignore clicks on the feature highlight.
    if (entity.entityCollection && entity.entityCollection.owner) {
      const owner = entity.entityCollection.owner;
      if (
        owner instanceof DataSource &&
        owner.name === GlobeOrMap._featureHighlightName
      ) {
        return;
      }
    }

    const feature = TerriaFeature.fromEntityCollectionOrEntity(entity);

    const catalogItem = feature._catalogItem;

    if (
      FeatureInfoUrlTemplateMixin.isMixedInto(catalogItem) &&
      typeof catalogItem.getFeaturesFromPickResult === "function" &&
      this.terria.allowFeatureInfoRequests
    ) {
      const result = catalogItem.getFeaturesFromPickResult.bind(catalogItem)(
        undefined,
        entity,
        (this._pickedFeatures?.features.length || 0) < catalogItem.maxRequests
      );
      if (result && isDefined(this._pickedFeatures)) {
        if (Array.isArray(result)) {
          this._pickedFeatures.features.push(...result);
        } else {
          this._pickedFeatures.features.push(result);
        }
      }
    } else if (isDefined(this._pickedFeatures)) {
      this._pickedFeatures.features.push(feature);
    }
    if (
      isDefined(this._pickedFeatures) &&
      isDefined(feature) &&
      feature.position
    ) {
      this._pickedFeatures.pickPosition = (<any>feature.position)._value;
    }
  }

  private _pickFeatures(
    latlng: L.LatLng,
    tileCoordinates?: Record<string, ProviderCoords>,
    existingFeatures?: TerriaFeature[],
    ignoreSplitter: boolean = false
  ) {
    if (isDefined(this._pickedFeatures)) {
      // Picking is already in progress.
      return;
    }

    this._pickedFeatures = new PickedFeatures();

    if (isDefined(existingFeatures)) {
      this._pickedFeatures.features = existingFeatures;
    }

    // We run this later because vector click events and the map click event can come through in any order, but we can
    // be reasonably sure that all of them will be processed by the time our runLater func is invoked.
    const cleanup = runLater(() => {
      // Set this again just in case a vector pick came through and reset it to the vector's position.
      const newPickLocation =
        Ellipsoid.WGS84.cartographicToCartesian(pickedLocation);
      runInAction(() => {
        const mapInteractionModeStack = this.terria.mapInteractionModeStack;
        if (
          isDefined(mapInteractionModeStack) &&
          mapInteractionModeStack.length > 0
        ) {
          const pickedFeatures =
            mapInteractionModeStack[mapInteractionModeStack.length - 1]
              .pickedFeatures;
          if (isDefined(pickedFeatures)) {
            pickedFeatures.pickPosition = newPickLocation;
          }
        } else if (isDefined(this.terria.pickedFeatures)) {
          this.terria.pickedFeatures.pickPosition = newPickLocation;
        }
      });

      // Unset this so that the next click will start building features from scratch.
      this._pickedFeatures = undefined;
    });

    const imageryLayers: ImageryProviderLeafletTileLayer[] = [];
    if (this.terria.allowFeatureInfoRequests) {
      this.map.eachLayer((layer) => {
        if (isImageryLayer(layer)) {
          imageryLayers.push(layer);
        }
      });
    }

    // we need items sorted in reverse order by their zIndex to get correct ordering of feature info
    imageryLayers.sort(
      (
        a: ImageryProviderLeafletTileLayer,
        b: ImageryProviderLeafletTileLayer
      ) => {
        if (!isDefined(a.options.zIndex) || !isDefined(b.options.zIndex)) {
          return 0;
        }
        if (a.options.zIndex < b.options.zIndex) {
          return 1;
        }
        if (a.options.zIndex > b.options.zIndex) {
          return -1;
        }
        return 0;
      }
    );

    tileCoordinates = defaultValue(tileCoordinates, {});

    const pickedLocation = Cartographic.fromDegrees(latlng.lng, latlng.lat);
    this._pickedFeatures.pickPosition =
      Ellipsoid.WGS84.cartographicToCartesian(pickedLocation);

    const imageryFeaturePromises = imageryLayers.map(async (imageryLayer) => {
      const imageryLayerUrl = (<any>imageryLayer.imageryProvider)?.url;
      const longRadians = CesiumMath.toRadians(latlng.lng);
      const latRadians = CesiumMath.toRadians(latlng.lat);

      const coords =
        tileCoordinates?.[imageryLayerUrl] ??
        (await imageryLayer.getFeaturePickingCoords(
          this.map,
          longRadians,
          latRadians
        ));

      const features = await imageryLayer.pickFeatures(
        coords.x,
        coords.y,
        coords.level,
        longRadians,
        latRadians
      );

      // Make sure ImageryLayerFeatureInfo has imagery layer property
      features?.forEach((feature) => (feature.imageryLayer = imageryLayer));

      return {
        features: features,
        imageryLayer: imageryLayer,
        coords: coords
      };
    });

    const pickedFeatures = this._pickedFeatures;

    // We want the all available promise to return after the cleanup one to
    // make sure all vector click events have resolved.
    pickedFeatures.allFeaturesAvailablePromise = Promise.all([
      cleanup,
      Promise.all(imageryFeaturePromises)
        .then((results) => {
          runInAction(() => {
            pickedFeatures.isLoading = false;
          });

          pickedFeatures.providerCoords = {};
          const filteredResults = results.filter(
            (result) => isDefined(result.features) && result.features.length > 0
          );

          pickedFeatures.providerCoords = filteredResults.reduce(function (
            coordsSoFar: ProviderCoordsMap,
            result
          ) {
            const imageryProvider = result.imageryLayer?.imageryProvider;
            if (imageryProvider)
              coordsSoFar[(<any>imageryProvider).url] = result.coords;
            return coordsSoFar;
          },
          {});

          const features = filteredResults.reduce((allFeatures, result) => {
            if (
              this.terria.showSplitter &&
              ignoreSplitter === false &&
              isDefined(pickedFeatures.pickPosition)
            ) {
              // Skip this feature, unless the imagery layer is on the picked side or
              // belongs to both sides of the splitter
              const screenPosition = this._computePositionOnScreen(
                pickedFeatures.pickPosition
              );
              const pickedSide =
                this._getSplitterSideForScreenPosition(screenPosition);
              const layerDirection = result.imageryLayer.splitDirection;

              if (
                !(
                  layerDirection === pickedSide ||
                  layerDirection === SplitDirection.NONE
                )
              ) {
                return allFeatures;
              }
            }

            return allFeatures.concat(
              result.features!.map((feature) => {
                // For features without a position, use the picked location.
                if (!isDefined(feature.position)) {
                  feature.position = pickedLocation;
                }

                return this._createFeatureFromImageryLayerFeature(feature);
              })
            );
          }, pickedFeatures.features);
          runInAction(() => {
            pickedFeatures.features = features;
          });
        })
        .catch((e) => {
          runInAction(() => {
            pickedFeatures.isLoading = false;
            pickedFeatures.error =
              "An unknown error occurred while picking features.";
          });
          throw e;
        })
    ]).then(() => undefined);

    runInAction(() => {
      const mapInteractionModeStack = this.terria.mapInteractionModeStack;
      if (
        isDefined(mapInteractionModeStack) &&
        mapInteractionModeStack.length > 0
      ) {
        mapInteractionModeStack[
          mapInteractionModeStack.length - 1
        ].pickedFeatures = this._pickedFeatures;
      } else {
        this.terria.pickedFeatures = this._pickedFeatures;
      }
    });
  }

  _reactToSplitterChanges() {
    return autorun(() => {
      const items = this.terria.mainViewer.items.get();
      const showSplitter = this.terria.showSplitter;
      const splitPosition = this.terria.splitPosition;
      items.forEach((item) => {
        if (
          MappableMixin.isMixedInto(item) &&
          hasTraits(item, SplitterTraits, "splitDirection")
        ) {
          const layers = this.getImageryLayersForItem(item);
          const splitDirection = item.splitDirection;

          layers.forEach(
            action((layer) => {
              if (showSplitter) {
                layer.splitDirection = splitDirection;
                layer.splitPosition = splitPosition;
              } else {
                layer.splitDirection = SplitDirection.NONE;
                layer.splitPosition = splitPosition;
              }
            })
          );
        }
      });
      this.notifyRepaintRequired();
    });
  }

  getImageryLayersForItem(
    item: MappableMixin.Instance
  ): (
    | ImageryProviderLeafletTileLayer
    | ImageryProviderLeafletGridLayer
    | GeorasterTerriaLayer
  )[] {
    return filterOutUndefined(
      item.mapItems.map((m) => {
        if (ImageryParts.is(m)) {
          const layer = this._makeImageryLayerFromParts(m, item);
          return layer ?? undefined;
        }
      })
    );
  }

  /**
   * Computes the screen position of a given world position.
   * @param position The world position in Earth-centered Fixed coordinates.
   * @param [result] The instance to which to copy the result.
   * @return The screen position, or undefined if the position is not on the screen.
   */
  private _computePositionOnScreen(
    position: Cartesian3,
    result?: Cartesian2
  ): Cartesian2 {
    const cartographicScratch = new Cartographic();
    const cartographic = Ellipsoid.WGS84.cartesianToCartographic(
      position,
      cartographicScratch
    );
    const point = this.map.latLngToContainerPoint(
      L.latLng(
        CesiumMath.toDegrees(cartographic.latitude),
        CesiumMath.toDegrees(cartographic.longitude)
      )
    );

    if (isDefined(result)) {
      result.x = point.x;
      result.y = point.y;
    } else {
      result = new Cartesian2(point.x, point.y);
    }
    return result;
  }

  private _selectFeature(feature: TerriaFeature | undefined) {
    this._highlightFeature(feature);

    if (isDefined(feature) && isDefined(feature.position)) {
      const cartographicScratch = new Cartographic();
      const cartesianPosition = feature.position.getValue(
        this.terria.timelineClock.currentTime
      );
      if (cartesianPosition === undefined) {
        this._selectionIndicator.animateSelectionIndicatorDepart();
        return;
      }
      const cartographic = Ellipsoid.WGS84.cartesianToCartographic(
        cartesianPosition,
        cartographicScratch
      );
      this._selectionIndicator.setLatLng(
        L.latLng([
          CesiumMath.toDegrees(cartographic.latitude),
          CesiumMath.toDegrees(cartographic.longitude)
        ])
      );
      this._selectionIndicator.animateSelectionIndicatorAppear();
    } else {
      this._selectionIndicator.animateSelectionIndicatorDepart();
    }
  }

  getClipsForSplitter(): any {
    let clipLeft: string = "";
    let clipRight: string = "";
    let clipPositionWithinMap: number = 0;
    let clipX: number = 0;
    if (this.terria.showSplitter) {
      const map = this.map;
      const size = map.getSize();
      const nw = map.containerPointToLayerPoint([0, 0]);
      const se = map.containerPointToLayerPoint(size);
      clipPositionWithinMap = size.x * this.terria.splitPosition;
      clipX = Math.round(nw.x + clipPositionWithinMap);
      clipLeft = "rect(" + [nw.y, clipX, se.y, nw.x].join("px,") + "px)";
      clipRight = "rect(" + [nw.y, se.x, se.y, clipX].join("px,") + "px)";
    }

    return {
      left: clipLeft,
      right: clipRight,
      clipPositionWithinMap: clipPositionWithinMap,
      clipX: clipX
    };
  }

  isSplitterDragThumb(element: HTMLElement): boolean | "" {
    return (
      element.className &&
      element.className.indexOf &&
      element.className.indexOf("tjs-splitter__thumb") >= 0
    );
  }

  captureScreenshot(): Promise<string> {
    // Temporarily hide the map credits.
    this._attributionControl.remove();

    try {
      // html2canvas can't handle the clip style which is used for the splitter. So if the splitter is active, we render
      // a left image and a right image and compose them. Also remove the splitter drag thumb.
      let promise: any;
      if (this.terria.showSplitter) {
        const clips = this.getClipsForSplitter();
        const clipLeft = clips.left.replace(/ /g, "");
        const clipRight = clips.right.replace(/ /g, "");
        promise = html2canvas(this.map.getContainer(), {
          useCORS: true,
          ignoreElements: (element: HTMLElement) =>
            (element.style.clip !== undefined &&
              element.style.clip !== null &&
              element.style.clip.replace(/ /g, "") === clipRight) ||
            this.isSplitterDragThumb(element)
        }).then((leftCanvas: HTMLCanvasElement) => {
          return html2canvas(this.map.getContainer(), {
            useCORS: true,
            ignoreElements: (element: HTMLElement) =>
              (element.style.clip !== undefined &&
                element.style.clip !== null &&
                element.style.clip.replace(/ /g, "") === clipLeft) ||
              this.isSplitterDragThumb(element)
          }).then((rightCanvas: HTMLCanvasElement) => {
            const combined = document.createElement("canvas");
            combined.width = leftCanvas.width;
            combined.height = leftCanvas.height;
            const context: CanvasRenderingContext2D | null =
              combined.getContext("2d");
            if (context === undefined || context === null) {
              // Error
              return null;
            }

            const split = clips.clipPositionWithinMap * window.devicePixelRatio;
            context.drawImage(
              leftCanvas,
              0,
              0,
              split,
              combined.height,
              0,
              0,
              split,
              combined.height
            );
            context.drawImage(
              rightCanvas,
              split,
              0,
              combined.width - split,
              combined.height,
              split,
              0,
              combined.width - split,
              combined.height
            );
            return combined;
          });
        });
      } else {
        promise = html2canvas(this.map.getContainer(), {
          useCORS: true
        });
      }

      return promise
        .then((canvas: HTMLCanvasElement) => {
          return canvas.toDataURL("image/png");
        })
        .finally(() => {
          this._attributionControl.addTo(this.map);
        });
    } catch (e) {
      this._attributionControl.addTo(this.map);
      return Promise.reject(e);
    }
  }

  _addVectorTileHighlight(
    imageryProvider: MapboxVectorTileImageryProvider | ProtomapsImageryProvider,
    rectangle: Rectangle
  ): () => void {
    const map = this.map;
    const options: any = {
      opacity: 1,
      bounds: rectangleToLatLngBounds(rectangle)
    };

    if (isDefined(map.options.maxZoom)) {
      options.maxZoom = map.options.maxZoom;
    }

    const layer = new ImageryProviderLeafletGridLayer(
      this,
      imageryProvider,
      options
    );
    layer.addTo(map);
    layer.bringToFront();

    return function () {
      map.removeLayer(layer);
    };
  }
}

function isImageryLayer(
  someLayer: L.Layer
): someLayer is ImageryProviderLeafletTileLayer {
  return "pickFeatures" in someLayer;
}

function isDataSource(object: MapItem): object is DataSource {
  return "entities" in object;
}<|MERGE_RESOLUTION|>--- conflicted
+++ resolved
@@ -460,20 +460,7 @@
       // Add layer and update its zIndex
       let zIndex = 100; // Start at an arbitrary value
       allImagery.reverse().forEach(({ parts, layer }) => {
-<<<<<<< HEAD
-        if (!isDefined(layer)) {
-          // TODO: Should we filter out undefined layers before this point in the code?
-          console.log(
-            `Layer is undefined, and will fail when trying to set Opacity. Skipping layer ${parts}`
-          );
-          debugger;
-          return;
-        }
-
-        if (parts.show) {
-=======
         if (layer && parts.show) {
->>>>>>> b1b8753d
           layer.setOpacity(parts.alpha);
           layer.setZIndex(zIndex);
           zIndex++;
@@ -483,12 +470,8 @@
             // @ts-ignore
             this.map.addLayer(layer);
           }
-<<<<<<< HEAD
-        } else {
+        } else if (layer) {
           // @ts-ignore
-=======
-        } else if (layer) {
->>>>>>> b1b8753d
           this.map.removeLayer(layer);
         }
       });
