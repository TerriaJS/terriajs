import i18next from "i18next";
import L, { GridLayer } from "leaflet";
import { action, autorun, observable, runInAction } from "mobx";
import { computedFn } from "mobx-utils";
import cesiumCancelAnimationFrame from "terriajs-cesium/Source/Core/cancelAnimationFrame";
import Cartesian2 from "terriajs-cesium/Source/Core/Cartesian2";
import Cartesian3 from "terriajs-cesium/Source/Core/Cartesian3";
import Cartographic from "terriajs-cesium/Source/Core/Cartographic";
import Clock from "terriajs-cesium/Source/Core/Clock";
import defaultValue from "terriajs-cesium/Source/Core/defaultValue";
import Ellipsoid from "terriajs-cesium/Source/Core/Ellipsoid";
import EventHelper from "terriajs-cesium/Source/Core/EventHelper";
import CesiumMath from "terriajs-cesium/Source/Core/Math";
import Rectangle from "terriajs-cesium/Source/Core/Rectangle";
import cesiumRequestAnimationFrame from "terriajs-cesium/Source/Core/requestAnimationFrame";
import DataSource from "terriajs-cesium/Source/DataSources/DataSource";
import DataSourceCollection from "terriajs-cesium/Source/DataSources/DataSourceCollection";
import Entity from "terriajs-cesium/Source/DataSources/Entity";
import ImageryLayerFeatureInfo from "terriajs-cesium/Source/Scene/ImageryLayerFeatureInfo";
import ImageryProvider from "terriajs-cesium/Source/Scene/ImageryProvider";
import ImagerySplitDirection from "terriajs-cesium/Source/Scene/ImagerySplitDirection";
import when from "terriajs-cesium/Source/ThirdParty/when";
import html2canvas from "terriajs-html2canvas";
import filterOutUndefined from "../Core/filterOutUndefined";
import isDefined from "../Core/isDefined";
import LatLonHeight from "../Core/LatLonHeight";
import runLater from "../Core/runLater";
import ImageryProviderLeafletGridLayer, {
  isImageryProviderGridLayer as supportsImageryProviderGridLayer
} from "../Map/ImageryProviderLeafletGridLayer";
import ImageryProviderLeafletTileLayer from "../Map/ImageryProviderLeafletTileLayer";
import LeafletDataSourceDisplay from "../Map/LeafletDataSourceDisplay";
import LeafletScene from "../Map/LeafletScene";
import LeafletSelectionIndicator from "../Map/LeafletSelectionIndicator";
import LeafletVisualizer from "../Map/LeafletVisualizer";
import MapboxVectorTileImageryProvider from "../Map/MapboxVectorTileImageryProvider";
import PickedFeatures, {
  ProviderCoords,
  ProviderCoordsMap
} from "../Map/PickedFeatures";
import rectangleToLatLngBounds from "../Map/rectangleToLatLngBounds";
import MappableMixin, {
  ImageryParts,
  MapItem
} from "../ModelMixins/MappableMixin";
import TileErrorHandlerMixin from "../ModelMixins/TileErrorHandlerMixin";
import RasterLayerTraits from "../Traits/TraitsClasses/RasterLayerTraits";
import SplitterTraits from "../Traits/TraitsClasses/SplitterTraits";
import TerriaViewer from "../ViewModels/TerriaViewer";
import CameraView from "./CameraView";
import hasTraits from "./Definition/hasTraits";
import Feature from "./Feature";
import GlobeOrMap from "./GlobeOrMap";
import MapInteractionMode from "./MapInteractionMode";
import Terria from "./Terria";

// We want TS to look at the type declared in lib/ThirdParty/terriajs-cesium-extra/index.d.ts
// and import doesn't allows us to do that, so instead we use require + type casting to ensure
// we still maintain the type checking, without TS screaming with errors
const FeatureDetection: FeatureDetection = require("terriajs-cesium/Source/Core/FeatureDetection")
  .default;

// This class is an observer. It probably won't contain any observables itself

export default class Leaflet extends GlobeOrMap {
  readonly type = "Leaflet";
  readonly terria: Terria;
  readonly terriaViewer: TerriaViewer;
  readonly map: L.Map;
  readonly scene: LeafletScene;
  readonly dataSources: DataSourceCollection = new DataSourceCollection();
  readonly dataSourceDisplay: LeafletDataSourceDisplay;
  readonly canShowSplitter = true;
  private readonly _attributionControl: L.Control.Attribution;
  private readonly _leafletVisualizer: LeafletVisualizer;
  private readonly _eventHelper: EventHelper;
  private readonly _selectionIndicator: LeafletSelectionIndicator;
  private _stopRequestAnimationFrame: boolean = false;
  private _cesiumReqAnimFrameId: number | undefined;
  private _pickedFeatures: PickedFeatures | undefined = undefined;
  private _pauseMapInteractionCount = 0;

  /* Disposers */
  private readonly _disposeWorkbenchMapItemsSubscription: () => void;
  private readonly _disposeDisableInteractionSubscription: () => void;
  private _disposeSelectedFeatureSubscription?: () => void;
  private _disposeSplitterReaction: () => void;

  // These are used to split CesiumTileLayer and MapboxCanvasVectorTileLayer
  @observable size: L.Point | undefined;
  @observable nw: L.Point | undefined;
  @observable se: L.Point | undefined;

  @action
  private updateMapObservables() {
    this.size = this.map.getSize();
    this.nw = this.map.containerPointToLayerPoint([0, 0]);
    this.se = this.map.containerPointToLayerPoint(this.size);
  }

  private _createImageryLayer: (
    ip: ImageryProvider,
    clippingRectangle: Rectangle | undefined
  ) => GridLayer = computedFn((ip, clippingRectangle) => {
    const layerOptions = {
      bounds: clippingRectangle && rectangleToLatLngBounds(clippingRectangle)
    };
    // We have two different kinds of ImageryProviderLeaflet layers
    // - Grid layer will use the ImageryProvider in the more traditional way - calling `requestImage` to draw the image on to a canvas
    // - Tile layer will pass tile URLs to leaflet objects - which is a bit more "Leaflety" than Grid layer
    // Tile layer is preferred. Grid layer mainly exists for custom Imagery Providers which aren't just a tile of image URLs
    if (supportsImageryProviderGridLayer(ip)) {
      return new ImageryProviderLeafletGridLayer(this, ip, layerOptions);
    } else {
      return new ImageryProviderLeafletTileLayer(this, ip, layerOptions);
    }
  });

  private _makeImageryLayerFromParts(
    parts: ImageryParts,
    item: MappableMixin.Instance
  ) {
    if (TileErrorHandlerMixin.isMixedInto(item)) {
      // because this code path can run multiple times, make sure we remove the
      // handler if it is already registered
      parts.imageryProvider.errorEvent.removeEventListener(
        item.onTileLoadError,
        item
      );
      parts.imageryProvider.errorEvent.addEventListener(
        item.onTileLoadError,
        item
      );
    }
    return this._createImageryLayer(
      parts.imageryProvider,
      parts.clippingRectangle
    );
  }

  constructor(terriaViewer: TerriaViewer, container: string | HTMLElement) {
    super();
    this.terria = terriaViewer.terria;
    this.terriaViewer = terriaViewer;
    this.map = L.map(container, {
      zoomControl: false,
      attributionControl: false,
      zoomSnap: 1, // Change to  0.2 for incremental zoom when Chrome fixes canvas scaling gaps
      preferCanvas: true,
      worldCopyJump: false
    }).setView([-28.5, 135], 5);

    this.map.on("move", () => this.updateMapObservables());
    this.map.on("zoom", () => this.updateMapObservables());

    this.scene = new LeafletScene(this.map);

    this._attributionControl = L.control.attribution({
      position: "bottomleft"
    });
    this.map.addControl(this._attributionControl);

    // this.map.screenSpaceEventHandler = {
    //     setInputAction : function() {},
    //     remoteInputAction : function() {}
    // };

    this._leafletVisualizer = new LeafletVisualizer();
    this._selectionIndicator = new LeafletSelectionIndicator(this);

    // const terriaLogo = this.terriaViewer.defaultTerriaCredit ? this.terriaViewer.defaultTerriaCredit.html : '';

    // const creditParts = [
    //     this._getDisclaimer(),
    //     this._developerAttribution && createCredit(this._developerAttribution.text, this._developerAttribution.link),
    //     new Credit('<a target="_blank" href="http://leafletjs.com/">Leaflet</a>')
    // ];

    // this.attributionControl.setPrefix(terriaLogo + creditParts.filter(part => defined(part)).map(credit => credit.html).join(' | '));

    // map.on("boxzoomend", function(e) {
    //     console.log(e.boxZoomBounds);
    // });

    this.dataSourceDisplay = new LeafletDataSourceDisplay({
      scene: this.scene,
      dataSourceCollection: this.dataSources,
      visualizersCallback: <any>this._leafletVisualizer.visualizersCallback // TODO: fix type error
    });

    this._eventHelper = new EventHelper();

    this._eventHelper.add(this.terria.timelineClock.onTick, <any>((
      clock: Clock
    ) => {
      this.dataSourceDisplay.update(clock.currentTime);
    }));

    const ticker = () => {
      if (!this._stopRequestAnimationFrame) {
        this.terria.timelineClock.tick();
        this._cesiumReqAnimFrameId = cesiumRequestAnimationFrame(ticker);
      }
    };

    // Start ticker asynchronously to avoid calling an action in the consctructor
    runLater(ticker);

    this._disposeWorkbenchMapItemsSubscription = this.observeModelLayer();
    this._disposeSplitterReaction = this._reactToSplitterChanges();

    this._disposeDisableInteractionSubscription = autorun(() => {
      const map = this.map;
      const interactions = filterOutUndefined([
        map.touchZoom,
        map.doubleClickZoom,
        map.scrollWheelZoom,
        map.boxZoom,
        map.keyboard,
        map.dragging,
        map.tap
      ]);
      const pickLocation = this.pickLocation.bind(this);
      const pickFeature = (entity: Entity, event: L.LeafletMouseEvent) => {
        this._featurePicked(entity, event);
      };

      // Update mouse coords on mouse move
      this.map.on("mousemove", (e: L.LeafletEvent) => {
        const mouseEvent = <L.LeafletMouseEvent>e;
        this.mouseCoords.updateCoordinatesFromLeaflet(
          this.terria,
          mouseEvent.originalEvent
        );
      });

      if (this.terriaViewer.disableInteraction) {
        interactions.forEach(handler => handler.disable());
        this.map.off("click", pickLocation);
        this.scene.featureClicked.removeEventListener(pickFeature);
        this._disposeSelectedFeatureSubscription &&
          this._disposeSelectedFeatureSubscription();
      } else {
        interactions.forEach(handler => handler.enable());
        this.map.on("click", pickLocation);
        this.scene.featureClicked.addEventListener(pickFeature);
        this._disposeSelectedFeatureSubscription = autorun(() => {
          const feature = this.terria.selectedFeature;
          this._selectFeature(feature);
        });
      }
    });

    this._initProgressEvent();
  }

  /**
   * sets up loading listeners
   */
  private _initProgressEvent() {
    const onTileLoadChange = () => {
      var tilesLoadingCount = 0;

      this.map.eachLayer(function(layerOrGridlayer) {
        // _tiles is protected but our knockout-loading-logic accesses it here anyway
        const layer = layerOrGridlayer as any;
        if (layer?._tiles) {
          // Count all tiles not marked as loaded
          tilesLoadingCount += Object.keys(layer._tiles).filter(
            key => !layer._tiles[key].loaded
          ).length;
        }
      });

      this._updateTilesLoadingCount(tilesLoadingCount);
    };

    this.map.on(
      "layeradd",
      function(evt: any) {
        // This check makes sure we only watch tile layers, and also protects us if this private variable gets changed.
        if (typeof evt.layer._tiles !== "undefined") {
          evt.layer.on("tileloadstart tileload load", onTileLoadChange);
        }
      }.bind(this)
    );

    this.map.on(
      "layerremove",
      function(evt: any) {
        evt.layer.off("tileloadstart tileload load", onTileLoadChange);
      }.bind(this)
    );
  }

  /**
   * Pick feature from mouse click event.
   */
  private pickLocation(e: L.LeafletEvent) {
    const mouseEvent = <L.LeafletMouseEvent>e;

    // Handle click events that cross the anti-meridian
    if (mouseEvent.latlng.lng > 180 || mouseEvent.latlng.lng < -180) {
      mouseEvent.latlng = mouseEvent.latlng.wrap();
    }

    // if (!this._dragboxcompleted && that.map.dragging.enabled()) {
    this._pickFeatures(mouseEvent.latlng);
    // }
    // this._dragboxcompleted = false;
  }

  getContainer() {
    return this.map.getContainer();
  }

  pauseMapInteraction() {
    ++this._pauseMapInteractionCount;
    if (this._pauseMapInteractionCount === 1) {
      this.map.dragging.disable();
    }
  }

  resumeMapInteraction() {
    --this._pauseMapInteractionCount;
    if (this._pauseMapInteractionCount === 0) {
      setTimeout(() => {
        if (this._pauseMapInteractionCount === 0) {
          this.map.dragging.enable();
        }
      }, 0);
    }
  }

  destroy() {
    this._disposeSelectedFeatureSubscription &&
      this._disposeSelectedFeatureSubscription();
    this._disposeSplitterReaction();
    this._disposeWorkbenchMapItemsSubscription();
    this._eventHelper.removeAll();
    this._disposeDisableInteractionSubscription();
    // This variable prevents a race condition if destroy() is called
    // synchronously as a result of timelineClock ticking due to ticker()
    this._stopRequestAnimationFrame = true;
    if (isDefined(this._cesiumReqAnimFrameId)) {
      cesiumCancelAnimationFrame(this._cesiumReqAnimFrameId);
    }
    this.dataSourceDisplay.destroy();
    this.map.off("move");
    this.map.off("zoom");
    this.map.remove();
  }

  private observeModelLayer() {
    return autorun(() => {
      const catalogItems = [
        ...this.terriaViewer.items.get(),
        this.terriaViewer.baseMap
      ];
      // Flatmap
      const allImageryMapItems = ([] as {
        item: MappableMixin.Instance;
        parts: ImageryParts;
      }[]).concat(
        ...catalogItems
          .filter(isDefined)
          .map(item =>
            item.mapItems
              .filter(ImageryParts.is)
              .map((parts: ImageryParts) => ({ item, parts }))
          )
      );

      const allImagery = allImageryMapItems.map(({ item, parts }) => {
        if (hasTraits(item, RasterLayerTraits, "leafletUpdateInterval")) {
          (parts.imageryProvider as any)._leafletUpdateInterval =
            item.leafletUpdateInterval;
        }
        return {
          parts: parts,
          layer: this._makeImageryLayerFromParts(parts, item)
        };
      });

      // Delete imagery layers no longer in the model
      this.map.eachLayer(mapLayer => {
        if (
          isImageryLayer(mapLayer) ||
          mapLayer instanceof ImageryProviderLeafletGridLayer
        ) {
          const index = allImagery.findIndex(im => im.layer === mapLayer);
          if (index === -1) {
            this.map.removeLayer(mapLayer);
          }
        }
      });

      // Add layer and update its zIndex
      let zIndex = 100; // Start at an arbitrary value
      allImagery.reverse().forEach(({ parts, layer }) => {
        if (parts.show) {
          layer.setOpacity(parts.alpha);
          layer.setZIndex(zIndex);
          zIndex++;

          if (!this.map.hasLayer(layer)) {
            this.map.addLayer(layer);
          }
        } else {
          this.map.removeLayer(layer);
        }
      });

      /* Handle datasources */
      const allMapItems = ([] as MapItem[]).concat(
        ...catalogItems.filter(isDefined).map(item => item.mapItems)
      );
      const allDataSources = allMapItems.filter(isDataSource);

      // Remove deleted data sources
      let dataSources = this.dataSources;
      for (let i = 0; i < dataSources.length; i++) {
        const d = dataSources.get(i);
        if (allDataSources.indexOf(d) === -1) {
          dataSources.remove(d);
          --i;
        }
      }

      // Add new data sources, remove hidden ones
      allDataSources.forEach(d => {
        if (d.show) {
          if (!dataSources.contains(d)) {
            dataSources.add(d);
          }
        } else {
          dataSources.remove(d);
        }
      });

      // Ensure stacking order matches order in allDataSources - first item appears on top.
      allDataSources.forEach(d => dataSources.raiseToTop(d));
    });
  }

  doZoomTo(
    target: CameraView | Rectangle | DataSource | MappableMixin.Instance | any,
    flightDurationSeconds: number = 3.0
  ): Promise<void> {
    if (!isDefined(target)) {
      return Promise.resolve();
      //throw new DeveloperError("target is required.");
    }
    let bounds;

    // Target is a KML data source
    if (isDefined(target.entities)) {
      if (isDefined(this.dataSourceDisplay)) {
        bounds = this.dataSourceDisplay.getLatLngBounds(target);
      }
    } else {
      let extent;

      if (target instanceof Rectangle) {
        extent = target;
      } else if (target instanceof CameraView) {
        extent = target.rectangle;
      } else if (MappableMixin.isMixedInto(target)) {
        if (isDefined(target.cesiumRectangle)) {
          extent = target.cesiumRectangle;
        }
        if (!isDefined(extent)) {
          // Zoom to the first item!
          return this.doZoomTo(target.mapItems[0], flightDurationSeconds);
        }
      } else {
        extent = target.rectangle;
      }

      // Account for a bounding box crossing the date line.
      if (extent.east < extent.west) {
        extent = Rectangle.clone(extent);
        extent.east += CesiumMath.TWO_PI;
      }
      bounds = rectangleToLatLngBounds(extent);
    }

    if (isDefined(bounds)) {
      this.map.flyToBounds(bounds, {
        animate: flightDurationSeconds > 0.0,
        duration: flightDurationSeconds
      });
    }

    return Promise.resolve();
  }

  getCurrentCameraView(): CameraView {
    const bounds = this.map.getBounds();
    return new CameraView(
      Rectangle.fromDegrees(
        bounds.getWest(),
        bounds.getSouth(),
        bounds.getEast(),
        bounds.getNorth()
      )
    );
  }

  notifyRepaintRequired() {
    // No action necessary.
  }

  pickFromLocation(
    latLngHeight: LatLonHeight,
    providerCoords: ProviderCoordsMap,
    existingFeatures: Feature[]
  ) {
    this._pickFeatures(
      L.latLng({
        lat: latLngHeight.latitude,
        lng: latLngHeight.longitude,
        alt: latLngHeight.height
      }),
      providerCoords,
      existingFeatures
    );
  }

  /**
   * Return features at a latitude, longitude and (optionally) height for the given imageryLayer.
   * @param latLngHeight The position on the earth to pick
   * @param providerCoords A map of imagery provider urls to the tile coords used to get features for those imagery
   * @returns A flat array of all the features for the given tiles that are currently on the map
   */
  @action
  async getFeaturesAtLocation(
    latLngHeight: LatLonHeight,
    providerCoords: ProviderCoordsMap
  ) {
    const pickMode = new MapInteractionMode({
      message: i18next.t("models.imageryLayer.resolvingAvailability"),
      onCancel: () => {
        this.terria.mapInteractionModeStack.pop();
      }
    });
    this.terria.mapInteractionModeStack.push(pickMode);
    this._pickFeatures(
      L.latLng({
        lat: latLngHeight.latitude,
        lng: latLngHeight.longitude,
        alt: latLngHeight.height
      }),
      providerCoords,
      [],
      true
    );

    if (pickMode.pickedFeatures) {
      const pickedFeatures = pickMode.pickedFeatures;
      await pickedFeatures.allFeaturesAvailablePromise;
    }

    return runInAction(() => {
      this.terria.mapInteractionModeStack.pop();
      return pickMode.pickedFeatures?.features;
    });
  }

  /*
   * There are two "listeners" for clicks which are set up in our constructor.
   * - One fires for any click: `map.on('click', ...`.  It calls `pickFeatures`.
   * - One fires only for vector features: `this.scene.featureClicked.addEventListener`.
   *    It calls `featurePicked`, which calls `pickFeatures` and then adds the feature it found, if any.
   * These events can fire in either order.
   * Billboards do not fire the first event.
   *
   * Note that `pickFeatures` does nothing if `leaflet._pickedFeatures` is already set.
   * Otherwise, it sets it, runs `runLater` to clear it, and starts the asynchronous raster feature picking.
   *
   * So:
   * If only the first event is received, it triggers the raster-feature picking as desired.
   * If both are received in the order above, the second adds the vector features to the list of raster features as desired.
   * If both are received in the reverse order, the vector-feature click kicks off the same behavior as the other click would have;
   * and when the next click is received, it is ignored - again, as desired.
   */

  @action
  private _featurePicked(entity: Entity, event: L.LeafletMouseEvent) {
    this._pickFeatures(event.latlng);

    // Ignore clicks on the feature highlight.
    if (entity.entityCollection && entity.entityCollection.owner) {
      const owner = entity.entityCollection.owner;
      if (
        owner instanceof DataSource &&
        owner.name == GlobeOrMap._featureHighlightName
      ) {
        return;
      }
    }

    const feature = Feature.fromEntityCollectionOrEntity(entity);
    if (isDefined(this._pickedFeatures)) {
      this._pickedFeatures.features.push(feature);

      if (isDefined(entity) && entity.position) {
        this._pickedFeatures.pickPosition = (<any>entity.position)._value;
      }
    }
  }

  private _pickFeatures(
    latlng: L.LatLng,
    tileCoordinates?: any,
<<<<<<< HEAD
    existingFeatures?: Feature[],
    ignoreSplitter: boolean = false
=======
    existingFeatures?: Entity[],
    ignoreSplitter?: boolean
>>>>>>> 5dbbe31a
  ) {
    if (isDefined(this._pickedFeatures)) {
      // Picking is already in progress.
      return;
    }

    this._pickedFeatures = new PickedFeatures();

    if (isDefined(existingFeatures)) {
      this._pickedFeatures.features = existingFeatures;
    }

    // We run this later because vector click events and the map click event can come through in any order, but we can
    // be reasonably sure that all of them will be processed by the time our runLater func is invoked.
    const cleanup = runLater(() => {
      // Set this again just in case a vector pick came through and reset it to the vector's position.
      const newPickLocation = Ellipsoid.WGS84.cartographicToCartesian(
        pickedLocation
      );
      runInAction(() => {
        const mapInteractionModeStack = this.terria.mapInteractionModeStack;
        if (
          isDefined(mapInteractionModeStack) &&
          mapInteractionModeStack.length > 0
        ) {
          const pickedFeatures =
            mapInteractionModeStack[mapInteractionModeStack.length - 1]
              .pickedFeatures;
          if (isDefined(pickedFeatures)) {
            pickedFeatures.pickPosition = newPickLocation;
          }
        } else if (isDefined(this.terria.pickedFeatures)) {
          this.terria.pickedFeatures.pickPosition = newPickLocation;
        }
      });

      // Unset this so that the next click will start building features from scratch.
      this._pickedFeatures = undefined;
    });

    const imageryLayers: ImageryProviderLeafletTileLayer[] = [];
    if (this.terria.allowFeatureInfoRequests) {
      this.map.eachLayer(layer => {
        if (isImageryLayer(layer)) {
          imageryLayers.push(layer);
        }
      });
    }

    // we need items sorted in reverse order by their zIndex to get correct ordering of feature info
    imageryLayers.sort(
      (
        a: ImageryProviderLeafletTileLayer,
        b: ImageryProviderLeafletTileLayer
      ) => {
        if (!isDefined(a.options.zIndex) || !isDefined(b.options.zIndex)) {
          return 0;
        }
        if (a.options.zIndex < b.options.zIndex) {
          return 1;
        }
        if (a.options.zIndex > b.options.zIndex) {
          return -1;
        }
        return 0;
      }
    );

    tileCoordinates = defaultValue(tileCoordinates, {});

    const pickedLocation = Cartographic.fromDegrees(latlng.lng, latlng.lat);
    this._pickedFeatures.pickPosition = Ellipsoid.WGS84.cartographicToCartesian(
      pickedLocation
    );

    // We want the all available promise to return after the cleanup one to
    // make sure all vector click events have resolved.
    const promises = [cleanup].concat(
      imageryLayers.map(async imageryLayer => {
        const imageryLayerUrl = (<any>imageryLayer.imageryProvider).url;
        const longRadians = CesiumMath.toRadians(latlng.lng);
        const latRadians = CesiumMath.toRadians(latlng.lat);

        if (tileCoordinates[imageryLayerUrl])
          return tileCoordinates[imageryLayerUrl];

        const coords = await imageryLayer.getFeaturePickingCoords(
          this.map,
          longRadians,
          latRadians
        );

        const features = await imageryLayer.pickFeatures(
          coords.x,
          coords.y,
          coords.level,
          longRadians,
          latRadians
        );

        return {
          features: features,
          imageryLayer: imageryLayer,
          coords: coords
        };
      })
    );

    const pickedFeatures = this._pickedFeatures;

    pickedFeatures.allFeaturesAvailablePromise = Promise.all(promises)
      .then((results: any) => {
        // Get rid of the cleanup promise
        const promiseResult: {
          features: ImageryLayerFeatureInfo[];
          imageryLayer: ImageryProviderLeafletTileLayer;
          coords: ProviderCoords;
        }[] = results.slice(1);

        runInAction(() => {
          pickedFeatures.isLoading = false;
        });

        pickedFeatures.providerCoords = {};
        const filteredResults = promiseResult.filter(function(result) {
          return isDefined(result.features) && result.features.length > 0;
        });

        pickedFeatures.providerCoords = filteredResults.reduce(function(
          coordsSoFar: ProviderCoordsMap,
          result
        ) {
          const imageryProvider = result.imageryLayer.imageryProvider;
          coordsSoFar[(<any>imageryProvider).url] = result.coords;
          return coordsSoFar;
        },
        {});

        const mapInteractionMode = this.terria.mapInteractionModeStack[
          this.terria.mapInteractionModeStack.length - 1
        ];
        const shouldIgnoreSplitter =
          ignoreSplitter ?? mapInteractionMode?.ignoreSplitterWhenPicking;

        const features = filteredResults.reduce((allFeatures, result) => {
          if (
            this.terria.showSplitter &&
            !shouldIgnoreSplitter &&
            isDefined(pickedFeatures.pickPosition)
          ) {
            // Skip this feature, unless the imagery layer is on the picked side or
            // belongs to both sides of the splitter
            const screenPosition = this._computePositionOnScreen(
              pickedFeatures.pickPosition
            );
            const pickedSide = this._getSplitterSideForScreenPosition(
              screenPosition
            );
            const layerDirection = result.imageryLayer.splitDirection;

            if (
              !(
                layerDirection === pickedSide ||
                layerDirection === ImagerySplitDirection.NONE
              )
            ) {
              return allFeatures;
            }
          }

          return allFeatures.concat(
            result.features.map(feature => {
              (<any>feature).imageryLayer = result.imageryLayer;

              // For features without a position, use the picked location.
              if (!isDefined(feature.position)) {
                feature.position = pickedLocation;
              }

              return this._createFeatureFromImageryLayerFeature(feature);
            })
          );
        }, pickedFeatures.features);
        runInAction(() => {
          pickedFeatures.features = features;
        });
      })
      .catch(e => {
        runInAction(() => {
          pickedFeatures.isLoading = false;
          pickedFeatures.error =
            "An unknown error occurred while picking features.";
        });
        throw e;
      });

    runInAction(() => {
      const mapInteractionModeStack = this.terria.mapInteractionModeStack;
      if (
        isDefined(mapInteractionModeStack) &&
        mapInteractionModeStack.length > 0
      ) {
        mapInteractionModeStack[
          mapInteractionModeStack.length - 1
        ].pickedFeatures = this._pickedFeatures;
      } else {
        this.terria.pickedFeatures = this._pickedFeatures;
      }
    });
  }

  _reactToSplitterChanges() {
    return autorun(() => {
      const items = this.terria.mainViewer.items.get();
      const showSplitter = this.terria.showSplitter;
      const splitPosition = this.terria.splitPosition;
      items.forEach(item => {
        if (
          MappableMixin.isMixedInto(item) &&
          hasTraits(item, SplitterTraits, "splitDirection")
        ) {
          const layers = this.getImageryLayersForItem(item);
          const splitDirection = item.splitDirection;

          layers.forEach(
            action(layer => {
              if (showSplitter) {
                layer.splitDirection = splitDirection;
                layer.splitPosition = splitPosition;
              } else {
                layer.splitDirection = ImagerySplitDirection.NONE;
                layer.splitPosition = splitPosition;
              }
            })
          );
        }
      });
      this.notifyRepaintRequired();
    });
  }

  getImageryLayersForItem(
    item: MappableMixin.Instance
  ): (ImageryProviderLeafletTileLayer | ImageryProviderLeafletGridLayer)[] {
    return filterOutUndefined(
      item.mapItems.map(m => {
        if (ImageryParts.is(m)) {
          const layer = this._makeImageryLayerFromParts(m, item);
          return layer instanceof ImageryProviderLeafletTileLayer ||
            layer instanceof ImageryProviderLeafletGridLayer
            ? layer
            : undefined;
        }
      })
    );
  }

  /**
   * Computes the screen position of a given world position.
   * @param position The world position in Earth-centered Fixed coordinates.
   * @param [result] The instance to which to copy the result.
   * @return The screen position, or undefined if the position is not on the screen.
   */
  private _computePositionOnScreen(
    position: Cartesian3,
    result?: Cartesian2
  ): Cartesian2 {
    const cartographicScratch = new Cartographic();
    const cartographic = Ellipsoid.WGS84.cartesianToCartographic(
      position,
      cartographicScratch
    );
    const point = this.map.latLngToContainerPoint(
      L.latLng(
        CesiumMath.toDegrees(cartographic.latitude),
        CesiumMath.toDegrees(cartographic.longitude)
      )
    );

    if (isDefined(result)) {
      result.x = point.x;
      result.y = point.y;
    } else {
      result = new Cartesian2(point.x, point.y);
    }
    return result;
  }

  private _selectFeature(feature: Feature | undefined) {
    this._highlightFeature(feature);

    if (isDefined(feature) && isDefined(feature.position)) {
      const cartographicScratch = new Cartographic();
      const cartographic = Ellipsoid.WGS84.cartesianToCartographic(
        feature.position.getValue(this.terria.timelineClock.currentTime),
        cartographicScratch
      );
      this._selectionIndicator.setLatLng(
        L.latLng([
          CesiumMath.toDegrees(cartographic.latitude),
          CesiumMath.toDegrees(cartographic.longitude)
        ])
      );
      this._selectionIndicator.animateSelectionIndicatorAppear();
    } else {
      this._selectionIndicator.animateSelectionIndicatorDepart();
    }
  }

  getClipsForSplitter(): any {
    let clipLeft: string = "";
    let clipRight: string = "";
    let clipPositionWithinMap: number = 0;
    let clipX: number = 0;
    if (this.terria.showSplitter) {
      const map = this.map;
      const size = map.getSize();
      const nw = map.containerPointToLayerPoint([0, 0]);
      const se = map.containerPointToLayerPoint(size);
      clipPositionWithinMap = size.x * this.terria.splitPosition;
      clipX = Math.round(nw.x + clipPositionWithinMap);
      clipLeft = "rect(" + [nw.y, clipX, se.y, nw.x].join("px,") + "px)";
      clipRight = "rect(" + [nw.y, se.x, se.y, clipX].join("px,") + "px)";
    }

    return {
      left: clipLeft,
      right: clipRight,
      clipPositionWithinMap: clipPositionWithinMap,
      clipX: clipX
    };
  }

  isSplitterDragThumb(element: HTMLElement): boolean | "" {
    return (
      element.className &&
      element.className.indexOf &&
      element.className.indexOf("tjs-splitter__thumb") >= 0
    );
  }

  captureScreenshot(): Promise<string> {
    // Temporarily hide the map credits.
    this._attributionControl.remove();

    try {
      // html2canvas can't handle the clip style which is used for the splitter. So if the splitter is active, we render
      // a left image and a right image and compose them. Also remove the splitter drag thumb.
      let promise: any;
      if (this.terria.showSplitter) {
        const clips = this.getClipsForSplitter();
        const clipLeft = clips.left.replace(/ /g, "");
        const clipRight = clips.right.replace(/ /g, "");
        promise = html2canvas(this.map.getContainer(), {
          useCORS: true,
          ignoreElements: (element: HTMLElement) =>
            (element.style.clip !== undefined &&
              element.style.clip !== null &&
              element.style.clip.replace(/ /g, "") === clipRight) ||
            this.isSplitterDragThumb(element)
        }).then((leftCanvas: HTMLCanvasElement) => {
          return html2canvas(this.map.getContainer(), {
            useCORS: true,
            ignoreElements: (element: HTMLElement) =>
              (element.style.clip !== undefined &&
                element.style.clip !== null &&
                element.style.clip.replace(/ /g, "") === clipLeft) ||
              this.isSplitterDragThumb(element)
          }).then((rightCanvas: HTMLCanvasElement) => {
            const combined = document.createElement("canvas");
            combined.width = leftCanvas.width;
            combined.height = leftCanvas.height;
            const context: CanvasRenderingContext2D | null = combined.getContext(
              "2d"
            );
            if (context === undefined || context === null) {
              // Error
              return null;
            }

            const split = clips.clipPositionWithinMap * window.devicePixelRatio;
            context.drawImage(
              leftCanvas,
              0,
              0,
              split,
              combined.height,
              0,
              0,
              split,
              combined.height
            );
            context.drawImage(
              rightCanvas,
              split,
              0,
              combined.width - split,
              combined.height,
              split,
              0,
              combined.width - split,
              combined.height
            );
            return combined;
          });
        });
      } else {
        promise = html2canvas(this.map.getContainer(), {
          useCORS: true
        });
      }

      return new Promise<string>((resolve, reject) => {
        // wrap old-style when promise with new standard library promise
        when(promise)
          .then((canvas: HTMLCanvasElement) => {
            resolve(canvas.toDataURL("image/png"));
          })
          .always(() => {
            this._attributionControl.addTo(this.map);
          });
      });
    } catch (e) {
      this._attributionControl.addTo(this.map);
      return Promise.reject(e);
    }
  }

  _addVectorTileHighlight(
    imageryProvider: MapboxVectorTileImageryProvider,
    rectangle: Rectangle
  ): () => void {
    const map = this.map;
    const options: any = {
      opacity: 1,
      bounds: rectangleToLatLngBounds(rectangle)
    };

    if (isDefined(map.options.maxZoom)) {
      options.maxZoom = map.options.maxZoom;
    }

    const layer = new ImageryProviderLeafletGridLayer(
      this,
      imageryProvider,
      options
    );
    layer.addTo(map);
    layer.bringToFront();

    return function() {
      map.removeLayer(layer);
    };
  }
}

function isImageryLayer(
  someLayer: L.Layer
): someLayer is ImageryProviderLeafletTileLayer {
  return "imageryProvider" in someLayer;
}

function isDataSource(object: MapItem): object is DataSource {
  return "entities" in object;
}<|MERGE_RESOLUTION|>--- conflicted
+++ resolved
@@ -613,13 +613,8 @@
   private _pickFeatures(
     latlng: L.LatLng,
     tileCoordinates?: any,
-<<<<<<< HEAD
     existingFeatures?: Feature[],
-    ignoreSplitter: boolean = false
-=======
-    existingFeatures?: Entity[],
     ignoreSplitter?: boolean
->>>>>>> 5dbbe31a
   ) {
     if (isDefined(this._pickedFeatures)) {
       // Picking is already in progress.
