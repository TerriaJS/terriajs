--- conflicted
+++ resolved
@@ -424,12 +424,8 @@
   }
 
   destroy(): void {
-<<<<<<< HEAD
     console.log("**destroy leaflet**");
-    this._disposeSelectedFeatureSubscription &&
-=======
     if (this._disposeSelectedFeatureSubscription) {
->>>>>>> 2305b36b
       this._disposeSelectedFeatureSubscription();
     }
     this._disposeSplitterReaction();
