import {
  action,
  autorun,
  computed,
  makeObservable,
  observable,
  reaction,
  runInAction
} from "mobx";
import { computedFn } from "mobx-utils";
import Cartesian2 from "terriajs-cesium/Source/Core/Cartesian2";
import Cartesian3 from "terriajs-cesium/Source/Core/Cartesian3";
import Cartographic from "terriajs-cesium/Source/Core/Cartographic";
import Clock from "terriajs-cesium/Source/Core/Clock";
import defaultValue from "terriajs-cesium/Source/Core/defaultValue";
import Ellipsoid from "terriajs-cesium/Source/Core/Ellipsoid";
import EventHelper from "terriajs-cesium/Source/Core/EventHelper";
import CesiumMath from "terriajs-cesium/Source/Core/Math";
import Rectangle from "terriajs-cesium/Source/Core/Rectangle";
import DataSource from "terriajs-cesium/Source/DataSources/DataSource";
import DataSourceCollection from "terriajs-cesium/Source/DataSources/DataSourceCollection";
import Entity from "terriajs-cesium/Source/DataSources/Entity";
import ImageryProvider from "terriajs-cesium/Source/Scene/ImageryProvider";
import SplitDirection from "terriajs-cesium/Source/Scene/SplitDirection";
import html2canvas from "terriajs-html2canvas";
import filterOutUndefined from "../Core/filterOutUndefined";
import isDefined from "../Core/isDefined";
import LatLonHeight from "../Core/LatLonHeight";
import runLater from "../Core/runLater";
import MapboxVectorTileImageryProvider from "../Map/ImageryProvider/MapboxVectorTileImageryProvider";
import ProtomapsImageryProvider from "../Map/ImageryProvider/ProtomapsImageryProvider";
import ImageryProviderLeafletGridLayer, {
  isImageryProviderGridLayer as supportsImageryProviderGridLayer
} from "../Map/Leaflet/ImageryProviderLeafletGridLayer";
import ImageryProviderLeafletTileLayer from "../Map/Leaflet/ImageryProviderLeafletTileLayer";
import LeafletDataSourceDisplay from "../Map/Leaflet/LeafletDataSourceDisplay";
import LeafletScene from "../Map/Leaflet/LeafletScene";
import LeafletSelectionIndicator from "../Map/Leaflet/LeafletSelectionIndicator";
import LeafletVisualizer from "../Map/Leaflet/LeafletVisualizer";
import L from "../Map/LeafletPatched";
import PickedFeatures, {
  ProviderCoords,
  ProviderCoordsMap
} from "../Map/PickedFeatures/PickedFeatures";
import rectangleToLatLngBounds from "../Map/Vector/rectangleToLatLngBounds";
import FeatureInfoUrlTemplateMixin from "../ModelMixins/FeatureInfoUrlTemplateMixin";
import MappableMixin, {
  ImageryParts,
  MapItem
} from "../ModelMixins/MappableMixin";
import TileErrorHandlerMixin from "../ModelMixins/TileErrorHandlerMixin";
import ImageryProviderTraits from "../Traits/TraitsClasses/ImageryProviderTraits";
import SplitterTraits from "../Traits/TraitsClasses/SplitterTraits";
import TerriaViewer from "../ViewModels/TerriaViewer";
import CameraView from "./CameraView";
import hasTraits from "./Definition/hasTraits";
import TerriaFeature from "./Feature/Feature";
import GlobeOrMap from "./GlobeOrMap";
import { LeafletAttribution } from "./LeafletAttribution";
import Terria from "./Terria";
import { isUndefined } from "lodash-es";
import GeorasterTerriaLayer from "../Map/Leaflet/GeorasterTerriaLayer";

// We want TS to look at the type declared in lib/ThirdParty/terriajs-cesium-extra/index.d.ts
// and import doesn't allows us to do that, so instead we use require + type casting to ensure
// we still maintain the type checking, without TS screaming with errors
const FeatureDetection: FeatureDetection =
  require("terriajs-cesium/Source/Core/FeatureDetection").default;

export type TerriaLeafletLayer =
  | GeorasterTerriaLayer
  | ImageryProviderLeafletGridLayer
  | ImageryProviderLeafletTileLayer;

// This class is an observer. It probably won't contain any observables itself
export default class Leaflet extends GlobeOrMap {
  readonly type = "Leaflet";
  readonly terria: Terria;
  readonly terriaViewer: TerriaViewer;
  readonly map: L.Map;
  readonly scene: LeafletScene;
  readonly dataSources: DataSourceCollection = new DataSourceCollection();
  readonly dataSourceDisplay: LeafletDataSourceDisplay;
  readonly canShowSplitter = true;
  private readonly _attributionControl: LeafletAttribution;
  private readonly _leafletVisualizer: LeafletVisualizer;
  private readonly _eventHelper: EventHelper;
  private readonly _selectionIndicator: LeafletSelectionIndicator;
  private _stopRequestAnimationFrame: boolean = false;
  private _cesiumReqAnimFrameId: number | undefined;
  private _pickedFeatures: PickedFeatures | undefined = undefined;
  private _pauseMapInteractionCount = 0;

  /* Disposers */
  private readonly _disposeWorkbenchMapItemsSubscription: () => void;
  private readonly _disposeDisableInteractionSubscription: () => void;
  private _disposeSelectedFeatureSubscription?: () => void;
  private _disposeSplitterReaction: () => void;

  // These are used to split CesiumTileLayer and MapboxCanvasVectorTileLayer
  @observable size: L.Point | undefined;
  @observable nw: L.Point | undefined;
  @observable se: L.Point | undefined;

  @action
  private updateMapObservables() {
    this.size = this.map.getSize();
    this.nw = this.map.containerPointToLayerPoint([0, 0]);
    this.se = this.map.containerPointToLayerPoint(this.size);
  }

  private _createImageryLayer: (
    ip: ImageryProvider,
    clippingRectangle: Rectangle | undefined,
    overrideCreateLeafletLayerFn: ImageryParts["overrideCreateLeafletLayer"]
  ) => TerriaLeafletLayer | undefined = computedFn(
    (ip, clippingRectangle, overrideCreateLeafletLayerFn) => {
      const layerOptions = {
        bounds: clippingRectangle && rectangleToLatLngBounds(clippingRectangle)
      };
      // We have two different kinds of ImageryProviderLeaflet layers
      // - Grid layer will use the ImageryProvider in the more traditional way - calling `requestImage` to draw the image on to a canvas
      // - Tile layer will pass tile URLs to leaflet objects - which is a bit more "Leaflety" than Grid layer
      // Tile layer is preferred. Grid layer mainly exists for custom Imagery Providers which aren't just a tile of image URLs
      // Also, some kinds of Imagery Providers cannot create Leaflet layers appropriately, e.g. the COG Imagery Provider.
      // In this case, the Catalog Item should specify an `overrideCreateLeafletLayer` property.
      // If the Catalog Item defines `overrideCreateLeafletLayer` then use that, otherwise follow the logic below.
      if (overrideCreateLeafletLayerFn) {
        return overrideCreateLeafletLayerFn(ip, layerOptions.bounds);
      } else if (supportsImageryProviderGridLayer(ip)) {
        return new ImageryProviderLeafletGridLayer(this, ip, layerOptions);
      } else {
        return new ImageryProviderLeafletTileLayer(this, ip, layerOptions);
      }
    }
  );

  private _makeImageryLayerFromParts(
    parts: ImageryParts,
    item: MappableMixin.Instance
  ) {
    if (parts.imageryProvider === undefined) return undefined;

    if (TileErrorHandlerMixin.isMixedInto(item)) {
      // because this code path can run multiple times, make sure we remove the
      // handler if it is already registered
      parts.imageryProvider.errorEvent.removeEventListener(
        item.onTileLoadError,
        item
      );
      parts.imageryProvider.errorEvent.addEventListener(
        item.onTileLoadError,
        item
      );
    }
    return this._createImageryLayer(
      parts.imageryProvider,
      parts.clippingRectangle,
      parts.overrideCreateLeafletLayer
    );
  }

  constructor(terriaViewer: TerriaViewer, container: string | HTMLElement) {
    super();
    makeObservable(this);
    this.terria = terriaViewer.terria;
    this.terriaViewer = terriaViewer;
    this.map = L.map(container, {
      zoomControl: false,
      attributionControl: false,
      zoomSnap: 1, // Change to  0.2 for incremental zoom when Chrome fixes canvas scaling gaps
      preferCanvas: true,
      worldCopyJump: false
    }).setView([-28.5, 135], 5);

    this.map.on("move", () => this.updateMapObservables());
    this.map.on("zoom", () => this.updateMapObservables());

    this.scene = new LeafletScene(this.map);

    this._attributionControl = new LeafletAttribution(this.terria);
    this.map.addControl(this._attributionControl);

    this._leafletVisualizer = new LeafletVisualizer();
    this._selectionIndicator = new LeafletSelectionIndicator(this);

    this.dataSourceDisplay = new LeafletDataSourceDisplay({
      scene: this.scene,
      dataSourceCollection: this.dataSources,
      visualizersCallback: this._leafletVisualizer.visualizersCallback as any // TODO: fix type error
    });

    this._eventHelper = new EventHelper();

    this._eventHelper.add(this.terria.timelineClock.onTick, ((clock: Clock) => {
      this.dataSourceDisplay.update(clock.currentTime);
    }) as any);

    const ticker = () => {
      if (!this._stopRequestAnimationFrame) {
        this.terria.timelineClock.tick();
        this._cesiumReqAnimFrameId = requestAnimationFrame(ticker);
      }
    };

    // Start ticker asynchronously to avoid calling an action in the consctructor
    runLater(ticker);

    this._disposeWorkbenchMapItemsSubscription = this.observeModelLayer();
    this._disposeSplitterReaction = this._reactToSplitterChanges();

    this._disposeDisableInteractionSubscription = autorun(() => {
      const map = this.map;
      const interactions = filterOutUndefined([
        map.touchZoom,
        map.doubleClickZoom,
        map.scrollWheelZoom,
        map.boxZoom,
        map.keyboard,
        map.dragging,
        map.tap
      ]);
      const pickLocation = this.pickLocation.bind(this);
      const pickFeature = (entity: Entity, event: L.LeafletMouseEvent) => {
        this._featurePicked(entity, event);
      };

      // Update mouse coords on mouse move
      this.map.on("mousemove", (e: L.LeafletEvent) => {
        const mouseEvent = e as L.LeafletMouseEvent;
        this.mouseCoords.updateCoordinatesFromLeaflet(
          this.terria,
          mouseEvent.originalEvent
        );
      });

      if (this.terriaViewer.disableInteraction) {
        interactions.forEach((handler) => handler.disable());
        this.map.off("click", pickLocation);
        this.scene.featureClicked.removeEventListener(pickFeature);
        this._disposeSelectedFeatureSubscription &&
          this._disposeSelectedFeatureSubscription();
      } else {
        interactions.forEach((handler) => handler.enable());
        this.map.on("click", pickLocation);
        this.scene.featureClicked.addEventListener(pickFeature);
        this._disposeSelectedFeatureSubscription = autorun(() => {
          const feature = this.terria.selectedFeature;
          this._selectFeature(feature);
        });
      }
    });

    this._initProgressEvent();
  }

  get attributionPrefix() {
    return this._attributionControl.prefix;
  }

  @computed
  get attributions() {
    return this._attributionControl.dataAttributions;
  }

  /**
   * sets up loading listeners
   */
  private _initProgressEvent() {
    const onTileLoadChange = () => {
      let tilesLoadingCount = 0;

      this.map.eachLayer(function (layerOrGridlayer) {
        // _tiles is protected but our knockout-loading-logic accesses it here anyway
        const layer = layerOrGridlayer as any;
        if (layer?._tiles) {
          // Count all tiles not marked as loaded
          tilesLoadingCount += Object.keys(layer._tiles).filter(
            (key) => !layer._tiles[key].loaded
          ).length;
        }
      });

      this._updateTilesLoadingCount(tilesLoadingCount);
    };

    this.map.on(
      "layeradd",
      function (evt: any) {
        // This check makes sure we only watch tile layers, and also protects us if this private variable gets changed.
        if (typeof evt.layer._tiles !== "undefined") {
          evt.layer.on("tileloadstart tileload load", onTileLoadChange);
        }
      }.bind(this)
    );

    this.map.on(
      "layerremove",
      function (evt: any) {
        evt.layer.off("tileloadstart tileload load", onTileLoadChange);
      }.bind(this)
    );
  }

  /**
   * Pick feature from mouse click event.
   */
  private pickLocation(e: L.LeafletEvent) {
    const mouseEvent = e as L.LeafletMouseEvent;

    // Handle click events that cross the anti-meridian
    if (mouseEvent.latlng.lng > 180 || mouseEvent.latlng.lng < -180) {
      mouseEvent.latlng = mouseEvent.latlng.wrap();
    }

    // if (!this._dragboxcompleted && that.map.dragging.enabled()) {
    this._pickFeatures(mouseEvent.latlng);
    // }
    // this._dragboxcompleted = false;
  }

  getContainer() {
    return this.map.getContainer();
  }

  pauseMapInteraction() {
    ++this._pauseMapInteractionCount;
    if (this._pauseMapInteractionCount === 1) {
      this.map.dragging.disable();
    }
  }

  resumeMapInteraction() {
    --this._pauseMapInteractionCount;
    if (this._pauseMapInteractionCount === 0) {
      setTimeout(() => {
        if (this._pauseMapInteractionCount === 0) {
          this.map.dragging.enable();
        }
      }, 0);
    }
  }

  destroy() {
    this._disposeSelectedFeatureSubscription &&
      this._disposeSelectedFeatureSubscription();
    this._disposeSplitterReaction();
    this._disposeWorkbenchMapItemsSubscription();
    this._eventHelper.removeAll();
    this._disposeDisableInteractionSubscription();
    // This variable prevents a race condition if destroy() is called
    // synchronously as a result of timelineClock ticking due to ticker()
    this._stopRequestAnimationFrame = true;
    if (isDefined(this._cesiumReqAnimFrameId)) {
      cancelAnimationFrame(this._cesiumReqAnimFrameId);
    }
    this.dataSourceDisplay.destroy();
    this.map.off("move");
    this.map.off("zoom");
    this.map.remove();
  }

  @computed
  get availableCatalogItems() {
    const catalogItems = [
      ...this.terriaViewer.items.get(),
      this.terriaViewer.baseMap
    ];
    return catalogItems;
  }

  @computed
  get availableDataSources() {
    const catalogItems = this.availableCatalogItems;
    /* Handle datasources */
    const allMapItems = ([] as MapItem[]).concat(
      ...catalogItems.filter(isDefined).map((item) => item.mapItems)
    );
    const dataSources = allMapItems.filter(isDataSource);
    return dataSources;
  }

  private observeModelLayer() {
    // Setup reaction to sync datSources collection with availableDataSources
    //
    // To avoid buggy concurrent syncs, we have to ensure that even when
    // multiple sync reactions are triggered, we run them one after the
    // other. To do this, we make each run of the reaction wait for the
    // previous `syncDataSourcesPromise` to finish before starting itself.
    let syncDataSourcesPromise: Promise<void> = Promise.resolve();
    const dataSourcesReactionDisposer = reaction(
      () => this.availableDataSources,
      () => {
        syncDataSourcesPromise = syncDataSourcesPromise
          .then(async () => {
            await this.syncDataSourceCollection(
              this.availableDataSources,
              this.dataSources
            );
            this.notifyRepaintRequired();
          })
          .catch(console.error);
      },
      { fireImmediately: true }
    );

    // Reaction to sync imagery from model layer with cesium map
    const imageryReactionDisposer = autorun(() => {
      const catalogItems = this.availableCatalogItems;
      // Flatmap
      const allImageryMapItems = (
        [] as {
          item: MappableMixin.Instance;
          parts: ImageryParts;
        }[]
      ).concat(
        ...catalogItems
          .filter(isDefined)
          .map((item) =>
            item.mapItems
              .filter(ImageryParts.is)
              .map((parts: ImageryParts) => ({ item, parts }))
          )
      );

      const allImagery = filterOutUndefined(
        allImageryMapItems.map(({ item, parts }) => {
          if (hasTraits(item, ImageryProviderTraits, "leafletUpdateInterval")) {
            (parts.imageryProvider as any)._leafletUpdateInterval =
              item.leafletUpdateInterval;
          }

          const layer = this._makeImageryLayerFromParts(parts, item);
          if (isDefined(layer)) {
            return {
              parts: parts,
              layer: layer
            };
          } else {
            return undefined;
          }
        })
      );

      // Delete imagery layers no longer in the model
      this.map.eachLayer((mapLayer) => {
        if (
          isImageryLayer(mapLayer) ||
          mapLayer instanceof ImageryProviderLeafletGridLayer
        ) {
          const index = allImagery.findIndex((im) => im.layer === mapLayer);
          if (index === -1) {
            this.map.removeLayer(mapLayer);
          }
        }
      });

      // Add layer and update its zIndex
      let zIndex = 100; // Start at an arbitrary value
      allImagery.reverse().forEach(({ parts, layer }) => {
        if (layer && parts.show) {
          layer.setOpacity(parts.alpha);
          layer.setZIndex(zIndex);
          zIndex++;
          // NB: these ts-ignores are because the type of GeoRaster is not well defined. It does implement the requires methods.
          // @ts-ignore
          if (!this.map.hasLayer(layer)) {
            // @ts-ignore
            this.map.addLayer(layer);
          }
        } else if (layer) {
          // @ts-ignore
          this.map.removeLayer(layer);
        }
      });
    });

    return () => {
      dataSourcesReactionDisposer();
      imageryReactionDisposer();
    };
  }

  /**
   * Syncs the `dataSources` collection against the latest `availableDataSources`.
   *
   */
  private async syncDataSourceCollection(
    availableDataSources: DataSource[],
    dataSources: DataSourceCollection
  ) {
    // 1. Remove deleted data sources
    //
    // Iterate backwards because we're removing items.
    for (let i = dataSources.length - 1; i >= 0; i--) {
      const ds = dataSources.get(i);
      if (availableDataSources.indexOf(ds) === -1 || !ds.show) {
        dataSources.remove(ds);
      }
    }

    // 2. Add new data sources
    for (const ds of availableDataSources) {
      if (!dataSources.contains(ds) && ds.show) {
        await dataSources.add(ds);
      }
    }

    // 3. Ensure stacking order matches order in `availableDataSources` - first item appears on top.
    runInAction(() =>
      availableDataSources.forEach((ds) => {
        // There is a buggy/un-intended side-effect when calling raiseToTop() with
        // a source that doesn't exist in the collection. Doing this will replace
        // the last entry in the collection with the new one. So we should be
        // careful to raiseToTop() only if the DS already exists in the collection.
        // Relevant code:
        //   https://github.com/CesiumGS/cesium/blob/dbd452328a48bfc4e192146862a9f8fa15789dc8/packages/engine/Source/DataSources/DataSourceCollection.js#L298-L299
        dataSources.contains(ds) && dataSources.raiseToTop(ds);
      })
    );
  }

  doZoomTo(
    target: CameraView | Rectangle | DataSource | MappableMixin.Instance | any,
    flightDurationSeconds: number = 3.0
  ): Promise<void> {
    if (!isDefined(target)) {
      return Promise.resolve();
      //throw new DeveloperError("target is required.");
    }
    let bounds;

    // Target is a KML data source
    if (isDefined(target.entities)) {
      if (isDefined(this.dataSourceDisplay)) {
        bounds = this.dataSourceDisplay.getLatLngBounds(target);
      }
    } else {
      let extent;

      if (target instanceof Rectangle) {
        extent = target;
      } else if (target instanceof CameraView) {
        extent = target.rectangle;
      } else if (MappableMixin.isMixedInto(target)) {
        if (isDefined(target.cesiumRectangle)) {
          extent = target.cesiumRectangle;
        }
        if (!isDefined(extent)) {
          // Zoom to the first item!
          return this.doZoomTo(target.mapItems[0], flightDurationSeconds);
        }
      } else {
        /** TODO: THIS PATH IS FOLLOWED FOR COGS. Need to define target.rectangle...
         * Needed to get the layer extent. Now storing this in clippingRectangle property of target, for COGs.
         * TODO: Is that appropriate? **/

        // Changed from:
        // extent = target.rectangle;
        extent = isDefined(target.rectangle)
          ? target.rectangle
          : target.clippingRectangle;
      }

      // Account for a bounding box crossing the date line.
      if (extent.east < extent.west) {
        extent = Rectangle.clone(extent);
        extent.east += CesiumMath.TWO_PI;
      }
      bounds = rectangleToLatLngBounds(extent);
    }

    if (isDefined(bounds)) {
      this.map.flyToBounds(bounds, {
        animate: flightDurationSeconds > 0.0,
        duration: flightDurationSeconds
      });
    }

    return Promise.resolve();
  }

  getCurrentCameraView(): CameraView {
    const bounds = this.map.getBounds();
    return new CameraView(
      Rectangle.fromDegrees(
        bounds.getWest(),
        bounds.getSouth(),
        bounds.getEast(),
        bounds.getNorth()
      )
    );
  }

  notifyRepaintRequired() {
    // No action necessary.
  }

  pickFromLocation(
    latLngHeight: LatLonHeight,
    providerCoords: ProviderCoordsMap,
    existingFeatures: TerriaFeature[]
  ) {
    this._pickFeatures(
      L.latLng({
        lat: latLngHeight.latitude,
        lng: latLngHeight.longitude,
        alt: latLngHeight.height
      }),
      providerCoords,
      existingFeatures
    );
  }

  /*
   * There are two "listeners" for clicks which are set up in our constructor.
   * - One fires for any click: `map.on('click', ...`.  It calls `pickFeatures`.
   * - One fires only for vector features: `this.scene.featureClicked.addEventListener`.
   *    It calls `featurePicked`, which calls `pickFeatures` and then adds the feature it found, if any.
   * These events can fire in either order.
   * Billboards do not fire the first event.
   *
   * Note that `pickFeatures` does nothing if `leaflet._pickedFeatures` is already set.
   * Otherwise, it sets it, runs `runLater` to clear it, and starts the asynchronous raster feature picking.
   *
   * So:
   * If only the first event is received, it triggers the raster-feature picking as desired.
   * If both are received in the order above, the second adds the vector features to the list of raster features as desired.
   * If both are received in the reverse order, the vector-feature click kicks off the same behavior as the other click would have;
   * and when the next click is received, it is ignored - again, as desired.
   */

  @action
  private _featurePicked(entity: Entity, event: L.LeafletMouseEvent) {
    this._pickFeatures(event.latlng);

    // Ignore clicks on the feature highlight.
    if (entity.entityCollection && entity.entityCollection.owner) {
      const owner = entity.entityCollection.owner;
      if (
        owner instanceof DataSource &&
        owner.name === GlobeOrMap._featureHighlightName
      ) {
        return;
      }
    }

    const feature = TerriaFeature.fromEntityCollectionOrEntity(entity);

    const catalogItem = feature._catalogItem;

    if (
      FeatureInfoUrlTemplateMixin.isMixedInto(catalogItem) &&
      typeof catalogItem.getFeaturesFromPickResult === "function" &&
      this.terria.allowFeatureInfoRequests
    ) {
      const result = catalogItem.getFeaturesFromPickResult.bind(catalogItem)(
        undefined,
        entity,
        (this._pickedFeatures?.features.length || 0) < catalogItem.maxRequests
      );
      if (result && isDefined(this._pickedFeatures)) {
        if (Array.isArray(result)) {
          this._pickedFeatures.features.push(...result);
        } else {
          this._pickedFeatures.features.push(result);
        }
      }
    } else if (isDefined(this._pickedFeatures)) {
      this._pickedFeatures.features.push(feature);
    }
    if (
      isDefined(this._pickedFeatures) &&
      isDefined(feature) &&
      feature.position
    ) {
      this._pickedFeatures.pickPosition = (feature.position as any)._value;
    }
  }

  private _pickFeatures(
    latlng: L.LatLng,
    tileCoordinates?: Record<string, ProviderCoords>,
    existingFeatures?: TerriaFeature[],
    ignoreSplitter: boolean = false
  ) {
    if (isDefined(this._pickedFeatures)) {
      // Picking is already in progress.
      return;
    }

    this._pickedFeatures = new PickedFeatures();

    if (isDefined(existingFeatures)) {
      this._pickedFeatures.features = existingFeatures;
    }

    // We run this later because vector click events and the map click event can come through in any order, but we can
    // be reasonably sure that all of them will be processed by the time our runLater func is invoked.
    const cleanup = runLater(() => {
      // Set this again just in case a vector pick came through and reset it to the vector's position.
      const newPickLocation =
        Ellipsoid.WGS84.cartographicToCartesian(pickedLocation);
      runInAction(() => {
        const mapInteractionModeStack = this.terria.mapInteractionModeStack;
        if (
          isDefined(mapInteractionModeStack) &&
          mapInteractionModeStack.length > 0
        ) {
          const pickedFeatures =
            mapInteractionModeStack[mapInteractionModeStack.length - 1]
              .pickedFeatures;
          if (isDefined(pickedFeatures)) {
            pickedFeatures.pickPosition = newPickLocation;
          }
        } else if (isDefined(this.terria.pickedFeatures)) {
          this.terria.pickedFeatures.pickPosition = newPickLocation;
        }
      });

      // Unset this so that the next click will start building features from scratch.
      this._pickedFeatures = undefined;
    });

    const imageryLayers: ImageryProviderLeafletTileLayer[] = [];
    if (this.terria.allowFeatureInfoRequests) {
      this.map.eachLayer((layer) => {
        if (isImageryLayer(layer)) {
          imageryLayers.push(layer);
        }
      });
    }

    // we need items sorted in reverse order by their zIndex to get correct ordering of feature info
    imageryLayers.sort(
      (
        a: ImageryProviderLeafletTileLayer,
        b: ImageryProviderLeafletTileLayer
      ) => {
        if (!isDefined(a.options.zIndex) || !isDefined(b.options.zIndex)) {
          return 0;
        }
        if (a.options.zIndex < b.options.zIndex) {
          return 1;
        }
        if (a.options.zIndex > b.options.zIndex) {
          return -1;
        }
        return 0;
      }
    );

    tileCoordinates = defaultValue(tileCoordinates, {});

    const pickedLocation = Cartographic.fromDegrees(latlng.lng, latlng.lat);
    this._pickedFeatures.pickPosition =
      Ellipsoid.WGS84.cartographicToCartesian(pickedLocation);

    const imageryFeaturePromises = imageryLayers.map(async (imageryLayer) => {
<<<<<<< HEAD
      const imageryLayerUrl = (<any>imageryLayer.imageryProvider)?.url;
=======
      const imageryLayerUrl = (imageryLayer.imageryProvider as any).url;
>>>>>>> 30ae3e9e
      const longRadians = CesiumMath.toRadians(latlng.lng);
      const latRadians = CesiumMath.toRadians(latlng.lat);

      const coords =
        tileCoordinates?.[imageryLayerUrl] ??
        (await imageryLayer.getFeaturePickingCoords(
          this.map,
          longRadians,
          latRadians
        ));

      const features = await imageryLayer.pickFeatures(
        coords.x,
        coords.y,
        coords.level,
        longRadians,
        latRadians
      );

      // Make sure ImageryLayerFeatureInfo has imagery layer property
      features?.forEach((feature) => (feature.imageryLayer = imageryLayer));

      return {
        features: features,
        imageryLayer: imageryLayer,
        coords: coords
      };
    });

    const pickedFeatures = this._pickedFeatures;

    // We want the all available promise to return after the cleanup one to
    // make sure all vector click events have resolved.
    pickedFeatures.allFeaturesAvailablePromise = Promise.all([
      cleanup,
      Promise.all(imageryFeaturePromises)
        .then((results) => {
          runInAction(() => {
            pickedFeatures.isLoading = false;
          });

          pickedFeatures.providerCoords = {};
          const filteredResults = results.filter(
            (result) => isDefined(result.features) && result.features.length > 0
          );

          pickedFeatures.providerCoords = filteredResults.reduce(function (
            coordsSoFar: ProviderCoordsMap,
            result
          ) {
            const imageryProvider = result.imageryLayer?.imageryProvider;
            if (imageryProvider)
              coordsSoFar[(imageryProvider as any).url] = result.coords;
            return coordsSoFar;
          },
          {});

          const features = filteredResults.reduce((allFeatures, result) => {
            if (
              this.terria.showSplitter &&
              ignoreSplitter === false &&
              isDefined(pickedFeatures.pickPosition)
            ) {
              // Skip this feature, unless the imagery layer is on the picked side or
              // belongs to both sides of the splitter
              const screenPosition = this._computePositionOnScreen(
                pickedFeatures.pickPosition
              );
              const pickedSide =
                this._getSplitterSideForScreenPosition(screenPosition);
              const layerDirection = result.imageryLayer.splitDirection;

              if (
                !(
                  layerDirection === pickedSide ||
                  layerDirection === SplitDirection.NONE
                )
              ) {
                return allFeatures;
              }
            }

            return allFeatures.concat(
              result.features!.map((feature) => {
                // For features without a position, use the picked location.
                if (!isDefined(feature.position)) {
                  feature.position = pickedLocation;
                }

                return this._createFeatureFromImageryLayerFeature(feature);
              })
            );
          }, pickedFeatures.features);
          runInAction(() => {
            pickedFeatures.features = features;
          });
        })
        .catch((e) => {
          runInAction(() => {
            pickedFeatures.isLoading = false;
            pickedFeatures.error =
              "An unknown error occurred while picking features.";
          });
          throw e;
        })
    ]).then(() => undefined);

    runInAction(() => {
      const mapInteractionModeStack = this.terria.mapInteractionModeStack;
      if (
        isDefined(mapInteractionModeStack) &&
        mapInteractionModeStack.length > 0
      ) {
        mapInteractionModeStack[
          mapInteractionModeStack.length - 1
        ].pickedFeatures = this._pickedFeatures;
      } else {
        this.terria.pickedFeatures = this._pickedFeatures;
      }
    });
  }

  _reactToSplitterChanges() {
    return autorun(() => {
      const items = this.terria.mainViewer.items.get();
      const showSplitter = this.terria.showSplitter;
      const splitPosition = this.terria.splitPosition;
      items.forEach((item) => {
        if (
          MappableMixin.isMixedInto(item) &&
          hasTraits(item, SplitterTraits, "splitDirection")
        ) {
          const layers = this.getImageryLayersForItem(item);
          const splitDirection = item.splitDirection;

          layers.forEach(
            action((layer) => {
              if (showSplitter) {
                layer.splitDirection = splitDirection;
                layer.splitPosition = splitPosition;
              } else {
                layer.splitDirection = SplitDirection.NONE;
                layer.splitPosition = splitPosition;
              }
            })
          );
        }
      });
      this.notifyRepaintRequired();
    });
  }

  getImageryLayersForItem(
    item: MappableMixin.Instance
  ): (
    | ImageryProviderLeafletTileLayer
    | ImageryProviderLeafletGridLayer
    | GeorasterTerriaLayer
  )[] {
    return filterOutUndefined(
      item.mapItems.map((m) => {
        if (ImageryParts.is(m)) {
          const layer = this._makeImageryLayerFromParts(m, item);
          return layer ?? undefined;
        }
      })
    );
  }

  /**
   * Computes the screen position of a given world position.
   * @param position The world position in Earth-centered Fixed coordinates.
   * @param [result] The instance to which to copy the result.
   * @return The screen position, or undefined if the position is not on the screen.
   */
  private _computePositionOnScreen(
    position: Cartesian3,
    result?: Cartesian2
  ): Cartesian2 {
    const cartographicScratch = new Cartographic();
    const cartographic = Ellipsoid.WGS84.cartesianToCartographic(
      position,
      cartographicScratch
    );
    const point = this.map.latLngToContainerPoint(
      L.latLng(
        CesiumMath.toDegrees(cartographic.latitude),
        CesiumMath.toDegrees(cartographic.longitude)
      )
    );

    if (isDefined(result)) {
      result.x = point.x;
      result.y = point.y;
    } else {
      result = new Cartesian2(point.x, point.y);
    }
    return result;
  }

  private _selectFeature(feature: TerriaFeature | undefined) {
    this._highlightFeature(feature);

    if (isDefined(feature) && isDefined(feature.position)) {
      const cartographicScratch = new Cartographic();
      const cartesianPosition = feature.position.getValue(
        this.terria.timelineClock.currentTime
      );
      if (cartesianPosition === undefined) {
        this._selectionIndicator.animateSelectionIndicatorDepart();
        return;
      }
      const cartographic = Ellipsoid.WGS84.cartesianToCartographic(
        cartesianPosition,
        cartographicScratch
      );
      this._selectionIndicator.setLatLng(
        L.latLng([
          CesiumMath.toDegrees(cartographic.latitude),
          CesiumMath.toDegrees(cartographic.longitude)
        ])
      );
      this._selectionIndicator.animateSelectionIndicatorAppear();
    } else {
      this._selectionIndicator.animateSelectionIndicatorDepart();
    }
  }

  getClipsForSplitter(): any {
    let clipLeft: string = "";
    let clipRight: string = "";
    let clipPositionWithinMap: number = 0;
    let clipX: number = 0;
    if (this.terria.showSplitter) {
      const map = this.map;
      const size = map.getSize();
      const nw = map.containerPointToLayerPoint([0, 0]);
      const se = map.containerPointToLayerPoint(size);
      clipPositionWithinMap = size.x * this.terria.splitPosition;
      clipX = Math.round(nw.x + clipPositionWithinMap);
      clipLeft = "rect(" + [nw.y, clipX, se.y, nw.x].join("px,") + "px)";
      clipRight = "rect(" + [nw.y, se.x, se.y, clipX].join("px,") + "px)";
    }

    return {
      left: clipLeft,
      right: clipRight,
      clipPositionWithinMap: clipPositionWithinMap,
      clipX: clipX
    };
  }

  isSplitterDragThumb(element: HTMLElement): boolean | "" {
    return (
      element.className &&
      element.className.indexOf &&
      element.className.indexOf("tjs-splitter__thumb") >= 0
    );
  }

  captureScreenshot(): Promise<string> {
    // Temporarily hide the map credits.
    this._attributionControl.remove();

    try {
      // html2canvas can't handle the clip style which is used for the splitter. So if the splitter is active, we render
      // a left image and a right image and compose them. Also remove the splitter drag thumb.
      let promise: any;
      if (this.terria.showSplitter) {
        const clips = this.getClipsForSplitter();
        const clipLeft = clips.left.replace(/ /g, "");
        const clipRight = clips.right.replace(/ /g, "");
        promise = html2canvas(this.map.getContainer(), {
          useCORS: true,
          ignoreElements: (element: HTMLElement) =>
            (element.style.clip !== undefined &&
              element.style.clip !== null &&
              element.style.clip.replace(/ /g, "") === clipRight) ||
            this.isSplitterDragThumb(element)
        }).then((leftCanvas: HTMLCanvasElement) => {
          return html2canvas(this.map.getContainer(), {
            useCORS: true,
            ignoreElements: (element: HTMLElement) =>
              (element.style.clip !== undefined &&
                element.style.clip !== null &&
                element.style.clip.replace(/ /g, "") === clipLeft) ||
              this.isSplitterDragThumb(element)
          }).then((rightCanvas: HTMLCanvasElement) => {
            const combined = document.createElement("canvas");
            combined.width = leftCanvas.width;
            combined.height = leftCanvas.height;
            const context: CanvasRenderingContext2D | null =
              combined.getContext("2d");
            if (context === undefined || context === null) {
              // Error
              return null;
            }

            const split = clips.clipPositionWithinMap * window.devicePixelRatio;
            context.drawImage(
              leftCanvas,
              0,
              0,
              split,
              combined.height,
              0,
              0,
              split,
              combined.height
            );
            context.drawImage(
              rightCanvas,
              split,
              0,
              combined.width - split,
              combined.height,
              split,
              0,
              combined.width - split,
              combined.height
            );
            return combined;
          });
        });
      } else {
        promise = html2canvas(this.map.getContainer(), {
          useCORS: true
        });
      }

      return promise
        .then((canvas: HTMLCanvasElement) => {
          return canvas.toDataURL("image/png");
        })
        .finally(() => {
          this._attributionControl.addTo(this.map);
        });
    } catch (e) {
      this._attributionControl.addTo(this.map);
      return Promise.reject(e);
    }
  }

  _addVectorTileHighlight(
    imageryProvider: MapboxVectorTileImageryProvider | ProtomapsImageryProvider,
    rectangle: Rectangle
  ): () => void {
    const map = this.map;
    const options: any = {
      opacity: 1,
      bounds: rectangleToLatLngBounds(rectangle)
    };

    if (isDefined(map.options.maxZoom)) {
      options.maxZoom = map.options.maxZoom;
    }

    const layer = new ImageryProviderLeafletGridLayer(
      this,
      imageryProvider,
      options
    );
    layer.addTo(map);
    layer.bringToFront();

    return function () {
      map.removeLayer(layer);
    };
  }
}

function isImageryLayer(
  someLayer: L.Layer
): someLayer is ImageryProviderLeafletTileLayer {
  return "pickFeatures" in someLayer;
}

function isDataSource(object: MapItem): object is DataSource {
  return "entities" in object;
}<|MERGE_RESOLUTION|>--- conflicted
+++ resolved
@@ -757,11 +757,7 @@
       Ellipsoid.WGS84.cartographicToCartesian(pickedLocation);
 
     const imageryFeaturePromises = imageryLayers.map(async (imageryLayer) => {
-<<<<<<< HEAD
-      const imageryLayerUrl = (<any>imageryLayer.imageryProvider)?.url;
-=======
       const imageryLayerUrl = (imageryLayer.imageryProvider as any).url;
->>>>>>> 30ae3e9e
       const longRadians = CesiumMath.toRadians(latlng.lng);
       const latRadians = CesiumMath.toRadians(latlng.lat);
 
