import L from "leaflet";
import { autorun } from "mobx";
import { createTransformer } from "mobx-utils";
import Cartesian2 from "terriajs-cesium/Source/Core/Cartesian2";
import Cartesian3 from "terriajs-cesium/Source/Core/Cartesian3";
import Cartographic from "terriajs-cesium/Source/Core/Cartographic";
import CesiumMath from "terriajs-cesium/Source/Core/Math";
import Clock from "terriajs-cesium/Source/Core/Clock";
import DataSource from "terriajs-cesium/Source/DataSources/DataSource";
import DataSourceCollection from "terriajs-cesium/Source/DataSources/DataSourceCollection";
import Ellipsoid from "terriajs-cesium/Source/Core/Ellipsoid";
import Entity from "terriajs-cesium/Source/DataSources/Entity";
import EventHelper from "terriajs-cesium/Source/Core/EventHelper";
import FeatureDetection from "terriajs-cesium/Source/Core/FeatureDetection";
import ImageryLayerFeatureInfo from "terriajs-cesium/Source/Scene/ImageryLayerFeatureInfo";
import LeafletDataSourceDisplay from "../Map/LeafletDataSourceDisplay";
import LeafletScene from "../Map/LeafletScene";
import LeafletVisualizer from "../Map/LeafletVisualizer";
import Rectangle from "terriajs-cesium/Source/Core/Rectangle";
import cesiumRequestAnimationFrame from "terriajs-cesium/Source/Core/requestAnimationFrame";
import cesiumCancelAnimationFrame from "terriajs-cesium/Source/Core/cancelAnimationFrame";
import defaultValue from "terriajs-cesium/Source/Core/defaultValue";
import when from "terriajs-cesium/Source/ThirdParty/when";

import CesiumTileLayer from "../Map/CesiumTileLayer";
import Feature from "./Feature";
import GlobeOrMap, { CameraView } from "./GlobeOrMap";
import LeafletSelectionIndicator from "../Map/LeafletSelectionIndicator";
import Mappable, { ImageryParts } from "./Mappable";
import PickedFeatures, {
  ProviderCoords,
  ProviderCoordsMap
} from "../Map/PickedFeatures";
import Terria from "./Terria";
import TerriaViewer from "../ViewModels/TerriaViewer";
import rectangleToLatLngBounds from "../Map/rectangleToLatLngBounds";
import runLater from "../Core/runLater";
import hasTraits from "./hasTraits";
import SplitterTraits from "../Traits/SplitterTraits";
import ImagerySplitDirection from "terriajs-cesium/Source/Scene/ImagerySplitDirection";
import isDefined from "../Core/isDefined";

interface SplitterClips {
  left: string;
  right: string;
  clipPositionWithinMap?: number;
  clipX?: number;
}

// As of Internet Explorer 11.483.15063.0 and Edge 40.15063.0.0 (EdgeHTML 15.15063) there is an apparent
// bug in both browsers where setting the `clip` CSS style on our Leaflet layers does not consistently
// cause the new clip to be applied.  The change shows up in the DOM inspector, but it is not reflected
// in the rendered view.  You can reproduce it by adding a layer and toggling it between left/both/right
// repeatedly, and you will quickly see it fail to update sometimes.  Unfortunateely my attempts to
// reproduce this in jsfiddle were unsuccessful, so presumably there is something unusual about our
// setup.  In any case, we do the usually-horrible thing here of detecting these browsers by their user
// agent, and then work around the bug by hiding the DOM element, forcing it to updated by asking for
// its bounding client rectangle, and then showing it again.  There's a bit of a performance hit to
// this, so we don't do it on other browsers that do not experience this bug.
const useClipUpdateWorkaround =
  FeatureDetection.isInternetExplorer() || FeatureDetection.isEdge();

// This class is an observer. It probably won't contain any observables itself

export default class Leaflet extends GlobeOrMap {
  readonly terria: Terria;
  readonly terriaViewer: TerriaViewer;
  readonly map: L.Map;
  readonly scene: LeafletScene;
  readonly dataSources: DataSourceCollection = new DataSourceCollection();
  readonly dataSourceDisplay: LeafletDataSourceDisplay;
  readonly canShowSplitter = true;
  private readonly _attributionControl: L.Control.Attribution;
  private readonly _leafletVisualizer: LeafletVisualizer;
  private readonly _eventHelper: EventHelper;
<<<<<<< HEAD
=======
  private readonly _selectionIndicator: LeafletSelectionIndicator;
  private readonly _disposeSelectedFeatureSubscription: () => void;
  private readonly _disposeWorkbenchMapItemsSubscription: () => void;
>>>>>>> 3a21353d
  private _stopRequestAnimationFrame: boolean = false;
  private _cesiumReqAnimFrameId: number | undefined;
  private _pickedFeatures: PickedFeatures | undefined = undefined;
  private _pauseMapInteractionCount = 0;

  /* Disposers */
  private readonly _disposeWorkbenchMapItemsSubscription: () => void;
  private readonly _disposeSplitterPositionSubscription: () => void;
  private readonly _disposeShowSplitterSubscription: () => void;

  constructor(terriaViewer: TerriaViewer) {
    super();
    this.terria = terriaViewer.terria;
    this.terriaViewer = terriaViewer;
    this.map = L.map(this.terriaViewer.container, {
      zoomControl: false,
      attributionControl: false,
      maxZoom: 14, //this.maximumLeafletZoomLevel,
      zoomSnap: 1, // Change to  0.2 for incremental zoom when Chrome fixes canvas scaling gaps
      preferCanvas: true,
      worldCopyJump: true
    }).setView([-28.5, 135], 5);

    this.scene = new LeafletScene(this.map);

    this._attributionControl = L.control.attribution({
      position: "bottomleft"
    });
    this.map.addControl(this._attributionControl);

    // this.map.screenSpaceEventHandler = {
    //     setInputAction : function() {},
    //     remoteInputAction : function() {}
    // };

    this._leafletVisualizer = new LeafletVisualizer();
    this._selectionIndicator = new LeafletSelectionIndicator(this);

    // const terriaLogo = this.terriaViewer.defaultTerriaCredit ? this.terriaViewer.defaultTerriaCredit.html : '';

    // const creditParts = [
    //     this._getDisclaimer(),
    //     this._developerAttribution && createCredit(this._developerAttribution.text, this._developerAttribution.link),
    //     new Credit('<a target="_blank" href="http://leafletjs.com/">Leaflet</a>')
    // ];

    // this.attributionControl.setPrefix(terriaLogo + creditParts.filter(part => defined(part)).map(credit => credit.html).join(' | '));

    // map.on("boxzoomend", function(e) {
    //     console.log(e.boxZoomBounds);
    // });

    this.map.on("click", e => {
      // if (!that._dragboxcompleted && that.map.dragging.enabled()) {
      this._pickFeatures((<L.LeafletMouseEvent>e).latlng);
      // }
      // that._dragboxcompleted = false;
    });

    this.scene.featureClicked.addEventListener((entity, event) => {
      this._featurePicked(entity, event);
    });

    this.dataSourceDisplay = new LeafletDataSourceDisplay({
      scene: this.scene,
      dataSourceCollection: this.dataSources,
      visualizersCallback: <any>this._leafletVisualizer.visualizersCallback // fix type error
    });

    this._eventHelper = new EventHelper();

    this._eventHelper.add(this.terria.timelineClock.onTick, <any>((
      clock: Clock
    ) => {
      this.dataSourceDisplay.update(clock.currentTime);
    }));

    const ticker = () => {
      if (!this._stopRequestAnimationFrame) {
        this.terria.timelineClock.tick();
        this._cesiumReqAnimFrameId = cesiumRequestAnimationFrame(ticker);
      }
    };

    ticker();

    this._disposeSelectedFeatureSubscription = autorun(() => {
      this._selectFeature();
    });

    this._disposeWorkbenchMapItemsSubscription = this.observeModelLayer();

    this._disposeSplitterPositionSubscription = autorun(() => {
      this.terria.workbench.items.forEach(item => {
        const clips = this._getClipsForSplitter();
        if (Mappable.is(item)) {
          this._updateItemForSplitter(item, clips);
        }
      });
    });

    this._disposeShowSplitterSubscription = autorun(() => {
      this.terria.workbench.items.forEach(item => {
        const clips = this._getClipsForSplitter();
        if (Mappable.is(item)) {
          this._updateItemForSplitter(item, clips);
        }
      });
    });
  }

  getContainer() {
    return this.map.getContainer();
  }

  pauseMapInteraction() {
    ++this._pauseMapInteractionCount;
    if (this._pauseMapInteractionCount === 1) {
      this.map.dragging.disable();
    }
  }

  resumeMapInteraction() {
    --this._pauseMapInteractionCount;
    if (this._pauseMapInteractionCount === 0) {
      setTimeout(() => {
        if (this._pauseMapInteractionCount === 0) {
          this.map.dragging.enable();
        }
      }, 0);
    }
  }

  destroy() {
    this._disposeSelectedFeatureSubscription();
    this._disposeWorkbenchMapItemsSubscription();
    this._disposeShowSplitterSubscription();
    this._disposeSplitterPositionSubscription();
    this._eventHelper.removeAll();
    // This variable prevents a race condition if destroy() is called
    // synchronously as a result of timelineClock ticking due to ticker()
    this._stopRequestAnimationFrame = true;
    if (isDefined(this._cesiumReqAnimFrameId)) {
      cesiumCancelAnimationFrame(this._cesiumReqAnimFrameId);
    }
    this.dataSourceDisplay.destroy();
    this.map.remove();
  }

  private observeModelLayer() {
    return autorun(() => {
      const catalogItems = [
        ...this.terria.workbench.items,
        this.terriaViewer.baseMap
      ];
      // Flatmap
      const allMapItems = ([] as (DataSource | ImageryParts)[]).concat(
        ...catalogItems
          .filter(isDefined)
          .filter(Mappable.is)
          .map(item => item.mapItems)
      );

      const allImagery = allMapItems.filter(ImageryParts.is).map(parts => ({
        parts: parts,
        layer: createImageryLayer(parts.imageryProvider)
      }));

      // Delete imagery layers no longer in the model
      this.map.eachLayer(mapLayer => {
        if (isImageryLayer(mapLayer)) {
          const index = allImagery.findIndex(im => im.layer === mapLayer);
          if (index === -1) {
            this.map.removeLayer(mapLayer);
          }
        }
      });

      // Add layer and update its zIndex
      let zIndex = 100; // Start at an arbitrary value
      allImagery.reverse().forEach(({ parts, layer }) => {
        if (parts.show) {
          layer.setOpacity(parts.alpha);
          layer.setZIndex(zIndex);
          zIndex++;

          if (!this.map.hasLayer(layer)) {
            this.map.addLayer(layer);
          }
        } else {
          this.map.removeLayer(layer);
        }
      });

      /* Handle datasources */
      const allDataSources = allMapItems.filter(isDataSource);

      // Remove deleted data sources
      let dataSources = this.dataSources;
      for (let i = 0; i < dataSources.length; i++) {
        const d = dataSources.get(i);
        if (allDataSources.indexOf(d) === -1) {
          dataSources.remove(d);
        }
      }

      // Add new data sources, remove hidden ones
      allDataSources.forEach(d => {
        if (d.show) {
          if (!dataSources.contains(d)) {
            dataSources.add(d);
          }
        } else {
          dataSources.remove(d);
        }
      });
    });
  }

  zoomTo(
    target: CameraView | Cesium.Rectangle | Cesium.DataSource | Mappable | any,
    flightDurationSeconds: number
  ): void {
    if (!isDefined(target)) {
      return;
      //throw new DeveloperError("target is required.");
    }

    const that = this;

    return when().then(function() {
      var bounds;

      // Target is a KML data source
      if (isDefined(target.entities)) {
        if (isDefined(that.dataSourceDisplay)) {
          bounds = that.dataSourceDisplay.getLatLngBounds(target);
        }
      } else {
        let extent;

        if (target instanceof Rectangle) {
          extent = target;
        } else if (Mappable.is(target)) {
          if (isDefined(target.rectangle)) {
            const { west, south, east, north } = target.rectangle;
            if (
              isDefined(west) &&
              isDefined(south) &&
              isDefined(east) &&
              isDefined(north)
            ) {
              extent = Rectangle.fromDegrees(west, south, east, north);
            }
          } else {
            // Zoom to the first item!
            return that.zoomTo(target.mapItems[0], flightDurationSeconds);
          }
        } else {
          extent = target.rectangle;
        }

        // Account for a bounding box crossing the date line.
        if (extent.east < extent.west) {
          extent = Rectangle.clone(extent);
          extent.east += CesiumMath.TWO_PI;
        }
        bounds = rectangleToLatLngBounds(extent);
      }

      if (isDefined(bounds)) {
        that.map.flyToBounds(bounds, {
          animate: flightDurationSeconds > 0.0,
          duration: flightDurationSeconds
        });
      }
    });
  }

  getCurrentExtent() {
    const bounds = this.map.getBounds();
    return Rectangle.fromDegrees(
      bounds.getWest(),
      bounds.getSouth(),
      bounds.getEast(),
      bounds.getNorth()
    );
  }

  notifyRepaintRequired() {
    // No action necessary.
  }

  /*
   * There are two "listeners" for clicks which are set up in our constructor.
   * - One fires for any click: `map.on('click', ...`.  It calls `pickFeatures`.
   * - One fires only for vector features: `this.scene.featureClicked.addEventListener`.
   *    It calls `featurePicked`, which calls `pickFeatures` and then adds the feature it found, if any.
   * These events can fire in either order.
   * Billboards do not fire the first event.
   *
   * Note that `pickFeatures` does nothing if `leaflet._pickedFeatures` is already set.
   * Otherwise, it sets it, runs `runLater` to clear it, and starts the asynchronous raster feature picking.
   *
   * So:
   * If only the first event is received, it triggers the raster-feature picking as desired.
   * If both are received in the order above, the second adds the vector features to the list of raster features as desired.
   * If both are received in the reverse order, the vector-feature click kicks off the same behavior as the other click would have;
   * and when the next click is received, it is ignored - again, as desired.
   */

  private _featurePicked(entity: Entity, event: L.LeafletMouseEvent) {
    this._pickFeatures(event.latlng);

    // Ignore clicks on the feature highlight.
    if (entity.entityCollection && entity.entityCollection.owner) {
      const owner = entity.entityCollection.owner;
      if (
        owner instanceof DataSource &&
        owner.name == GlobeOrMap._featureHighlightName
      ) {
        return;
      }
    }

    const feature = Feature.fromEntityCollectionOrEntity(entity);
    if (isDefined(this._pickedFeatures)) {
      this._pickedFeatures.features.push(feature);

      if (isDefined(entity) && entity.position) {
        this._pickedFeatures.pickPosition = (<any>entity.position)._value;
      }
    }
  }

  private _pickFeatures(
    latlng: L.LatLng,
    tileCoordinates?: any,
    existingFeatures?: Entity[]
  ) {
    if (isDefined(this._pickedFeatures)) {
      // Picking is already in progress.
      return;
    }

    this._pickedFeatures = new PickedFeatures();

    if (isDefined(existingFeatures)) {
      this._pickedFeatures.features = existingFeatures;
    }

    // We run this later because vector click events and the map click event can come through in any order, but we can
    // be reasonably sure that all of them will be processed by the time our runLater func is invoked.
    const cleanup = runLater(() => {
      // Set this again just in case a vector pick came through and reset it to the vector's position.
      const newPickLocation = Ellipsoid.WGS84.cartographicToCartesian(
        pickedLocation
      );
      // TODO
      // const mapInteractionModeStack = this.terria.mapInteractionModeStack;
      // if (
      //   defined(mapInteractionModeStack) &&
      //   mapInteractionModeStack.length > 0
      // ) {
      //   mapInteractionModeStack[
      //     mapInteractionModeStack.length - 1
      //   ].pickedFeatures.pickPosition = newPickLocation;
      // } else
      if (isDefined(this.terria.pickedFeatures)) {
        this.terria.pickedFeatures.pickPosition = newPickLocation;
      }

      // Unset this so that the next click will start building features from scratch.
      this._pickedFeatures = undefined;
    });

    const imageryLayers: CesiumTileLayer[] = [];
    this.map.eachLayer(layer => {
      if (isImageryLayer(layer)) {
        imageryLayers.push(layer);
      }
    });
    tileCoordinates = defaultValue(tileCoordinates, {});

    const pickedLocation = Cartographic.fromDegrees(latlng.lng, latlng.lat);
    this._pickedFeatures.pickPosition = Ellipsoid.WGS84.cartographicToCartesian(
      pickedLocation
    );

    // We want the all available promise to return after the cleanup one to make sure all vector click events have resolved.
    const promises = [cleanup].concat(
      imageryLayers.map(imageryLayer => {
        const imageryLayerUrl = (<any>imageryLayer.imageryProvider).url;
        const longRadians = CesiumMath.toRadians(latlng.lng);
        const latRadians = CesiumMath.toRadians(latlng.lat);

        if (tileCoordinates[imageryLayerUrl]) {
          return Promise.resolve(tileCoordinates[imageryLayerUrl]);
        } else {
          return imageryLayer
            .getFeaturePickingCoords(this.map, longRadians, latRadians)
            .then(coords => {
              return imageryLayer
                .pickFeatures(
                  coords.x,
                  coords.y,
                  coords.level,
                  longRadians,
                  latRadians
                )
                .then(features => {
                  return {
                    features: features,
                    imageryLayer: imageryLayer,
                    coords: coords
                  };
                });
            });
        }
      })
    );

    const pickedFeatures = this._pickedFeatures;

    pickedFeatures.allFeaturesAvailablePromise = Promise.all(promises)
      .then((results: any) => {
        // Get rid of the cleanup promise
        const promiseResult: {
          features: ImageryLayerFeatureInfo[];
          imageryLayer: CesiumTileLayer;
          coords: ProviderCoords;
        }[] = results.slice(1);

        pickedFeatures.isLoading = false;
        pickedFeatures.providerCoords = {};

        const filteredResults = promiseResult.filter(function(result) {
          return isDefined(result.features) && result.features.length > 0;
        });

        pickedFeatures.providerCoords = filteredResults.reduce(function(
          coordsSoFar: ProviderCoordsMap,
          result
        ) {
          const imageryProvider = result.imageryLayer.imageryProvider;
          coordsSoFar[(<any>imageryProvider).url] = result.coords;
          return coordsSoFar;
        },
        {});

        pickedFeatures.features = filteredResults.reduce(
          (allFeatures, result) => {
            if (
              this.terria.showSplitter &&
              isDefined(pickedFeatures.pickPosition)
            ) {
              // Skip this feature, unless the imagery layer is on the picked side or
              // belongs to both sides of the splitter
              const screenPosition = this._computePositionOnScreen(
                pickedFeatures.pickPosition
              );
              const pickedSide = this._getSplitterSideForScreenPosition(
                screenPosition
              );
              const layerDirection = result.imageryLayer.splitDirection;

              if (
                !(
                  layerDirection === pickedSide ||
                  layerDirection === ImagerySplitDirection.NONE
                )
              ) {
                return allFeatures;
              }
            }

            return allFeatures.concat(
              result.features.map(feature => {
                (<any>feature).imageryLayer = result.imageryLayer;

                // For features without a position, use the picked location.
                if (!isDefined(feature.position)) {
                  feature.position = pickedLocation;
                }

                return this._createFeatureFromImageryLayerFeature(feature);
              })
            );
          },
          pickedFeatures.features
        );
      })
      .catch(e => {
        pickedFeatures.isLoading = false;
        pickedFeatures.error =
          "An unknown error occurred while picking features.";

        throw e;
      });

    // TODO
    // const mapInteractionModeStack = this.terria.mapInteractionModeStack;
    // if (
    //   defined(mapInteractionModeStack) &&
    //   mapInteractionModeStack.length > 0
    // ) {
    //   mapInteractionModeStack[
    //     mapInteractionModeStack.length - 1
    //   ].pickedFeatures = this._pickedFeatures;
    // } else {
    this.terria.pickedFeatures = this._pickedFeatures;
    // }
  }

<<<<<<< HEAD
  private _updateItemForSplitter(
    item: Mappable,
    clips: SplitterClips | undefined
  ) {
    if (!hasTraits(item, SplitterTraits, "splitDirection")) {
      return;
    }

    this._imageryLayersForItem(item).forEach(layer => {
      const container = layer.getContainer();
      if (!container) {
        return;
      }

      const { left: clipLeft, right: clipRight } =
        clips || this._getClipsForSplitter();

      let display = null;
      if (useClipUpdateWorkaround) {
        display = container.style.display;
        container.style.display = "none";
        container.getBoundingClientRect();
      }

      if (item.splitDirection === ImagerySplitDirection.LEFT) {
        container.style.clip = clipLeft;
      } else if (item.splitDirection === ImagerySplitDirection.RIGHT) {
        container.style.clip = clipRight;
      } else {
        container.style.clip = "auto";
      }

      layer.splitDirection = item.splitDirection;
      if (useClipUpdateWorkaround) {
        container.style.display = display;
      }
    });
  }

  private _imageryLayersForItem(item: Mappable): CesiumTileLayer[] {
    const allImageryParts = item.mapItems.filter(ImageryParts.is);
    const imageryLayers: CesiumTileLayer[] = [];
    this.map.eachLayer(layer => {
      if (isImageryLayer(layer)) {
        const found = allImageryParts.find(
          p => p.imageryProvider === layer.imageryProvider
        );
        if (found) {
          imageryLayers.push(layer);
        }
      }
    });
    return imageryLayers;
  }

  private _getClipsForSplitter(): SplitterClips {
    let clipLeft = "";
    let clipRight = "";
    let clipPositionWithinMap;
    let clipX;
    if (this.terria.showSplitter) {
      const map = this.map;
      const size = map.getSize();
      const nw = map.containerPointToLayerPoint([0, 0]);
      const se = map.containerPointToLayerPoint(size);
      clipPositionWithinMap = size.x * this.terria.splitPosition;
      clipX = Math.round(nw.x + clipPositionWithinMap);
      clipLeft = "rect(" + [nw.y, clipX, se.y, nw.x].join("px,") + "px)";
      clipRight = "rect(" + [nw.y, se.x, se.y, clipX].join("px,") + "px)";
    }

    return {
      left: clipLeft,
      right: clipRight,
      clipPositionWithinMap: clipPositionWithinMap,
      clipX: clipX
    };
  }

  /**
   * Computes the screen position of a given world position.
   * @param position The world position in Earth-centered Fixed coordinates.
   * @param [result] The instance to which to copy the result.
   * @return The screen position, or undefined if the position is not on the screen.
   */
  private _computePositionOnScreen(
    position: Cartesian3,
    result?: Cartesian2
  ): Cartesian2 {
    const cartographicScratch = new Cartographic();
    const cartographic = Ellipsoid.WGS84.cartesianToCartographic(
      position,
      cartographicScratch
    );
    const point = this.map.latLngToContainerPoint(
      L.latLng(
        CesiumMath.toDegrees(cartographic.latitude),
        CesiumMath.toDegrees(cartographic.longitude)
      )
    );

    if (isDefined(result)) {
      result.x = point.x;
      result.y = point.y;
    } else {
      result = new Cartesian2(point.x, point.y);
    }
    return result;
=======
  private _selectFeature() {
    const feature = this.terria.selectedFeature;

    this._highlightFeature(feature);

    if (isDefined(feature) && isDefined(feature.position)) {
      const cartographicScratch = new Cartographic();
      const cartographic = Ellipsoid.WGS84.cartesianToCartographic(
        feature.position.getValue(this.terria.timelineClock.currentTime),
        cartographicScratch
      );
      this._selectionIndicator.setLatLng(
        L.latLng([
          CesiumMath.toDegrees(cartographic.latitude),
          CesiumMath.toDegrees(cartographic.longitude)
        ])
      );
      this._selectionIndicator.animateSelectionIndicatorAppear();
    } else {
      this._selectionIndicator.animateSelectionIndicatorDepart();
    }
>>>>>>> 3a21353d
  }
}

const createImageryLayer: (
  ip: Cesium.ImageryProvider
) => CesiumTileLayer = createTransformer((ip: Cesium.ImageryProvider) => {
  return new CesiumTileLayer(ip);
});

function isImageryLayer(someLayer: L.Layer): someLayer is CesiumTileLayer {
  return "imageryProvider" in someLayer;
}

function isDataSource(object: DataSource | ImageryParts): object is DataSource {
  return "entities" in object;
}<|MERGE_RESOLUTION|>--- conflicted
+++ resolved
@@ -73,12 +73,6 @@
   private readonly _attributionControl: L.Control.Attribution;
   private readonly _leafletVisualizer: LeafletVisualizer;
   private readonly _eventHelper: EventHelper;
-<<<<<<< HEAD
-=======
-  private readonly _selectionIndicator: LeafletSelectionIndicator;
-  private readonly _disposeSelectedFeatureSubscription: () => void;
-  private readonly _disposeWorkbenchMapItemsSubscription: () => void;
->>>>>>> 3a21353d
   private _stopRequestAnimationFrame: boolean = false;
   private _cesiumReqAnimFrameId: number | undefined;
   private _pickedFeatures: PickedFeatures | undefined = undefined;
@@ -88,6 +82,8 @@
   private readonly _disposeWorkbenchMapItemsSubscription: () => void;
   private readonly _disposeSplitterPositionSubscription: () => void;
   private readonly _disposeShowSplitterSubscription: () => void;
+  private readonly _selectionIndicator: LeafletSelectionIndicator;
+  private readonly _disposeSelectedFeatureSubscription: () => void;
 
   constructor(terriaViewer: TerriaViewer) {
     super();
@@ -593,7 +589,6 @@
     // }
   }
 
-<<<<<<< HEAD
   private _updateItemForSplitter(
     item: Mappable,
     clips: SplitterClips | undefined
@@ -702,7 +697,8 @@
       result = new Cartesian2(point.x, point.y);
     }
     return result;
-=======
+  }
+
   private _selectFeature() {
     const feature = this.terria.selectedFeature;
 
@@ -724,7 +720,6 @@
     } else {
       this._selectionIndicator.animateSelectionIndicatorDepart();
     }
->>>>>>> 3a21353d
   }
 }
 
