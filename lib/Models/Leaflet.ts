import {
  action,
  autorun,
  computed,
  makeObservable,
  observable,
  reaction,
  runInAction
} from "mobx";
import { computedFn } from "mobx-utils";
import Cartesian2 from "terriajs-cesium/Source/Core/Cartesian2";
import Cartesian3 from "terriajs-cesium/Source/Core/Cartesian3";
import Cartographic from "terriajs-cesium/Source/Core/Cartographic";
import Clock from "terriajs-cesium/Source/Core/Clock";
import defaultValue from "terriajs-cesium/Source/Core/defaultValue";
import Ellipsoid from "terriajs-cesium/Source/Core/Ellipsoid";
import EventHelper from "terriajs-cesium/Source/Core/EventHelper";
import CesiumMath from "terriajs-cesium/Source/Core/Math";
import Rectangle from "terriajs-cesium/Source/Core/Rectangle";
import DataSource from "terriajs-cesium/Source/DataSources/DataSource";
import DataSourceCollection from "terriajs-cesium/Source/DataSources/DataSourceCollection";
import Entity from "terriajs-cesium/Source/DataSources/Entity";
import ImageryProvider from "terriajs-cesium/Source/Scene/ImageryProvider";
import SplitDirection from "terriajs-cesium/Source/Scene/SplitDirection";
import html2canvas from "terriajs-html2canvas";
import filterOutUndefined from "../Core/filterOutUndefined";
import isDefined from "../Core/isDefined";
import LatLonHeight from "../Core/LatLonHeight";
import runLater from "../Core/runLater";
import MapboxVectorTileImageryProvider from "../Map/ImageryProvider/MapboxVectorTileImageryProvider";
import ProtomapsImageryProvider from "../Map/ImageryProvider/ProtomapsImageryProvider";
import ImageryProviderLeafletGridLayer, {
  isImageryProviderGridLayer as supportsImageryProviderGridLayer
} from "../Map/Leaflet/ImageryProviderLeafletGridLayer";
import ImageryProviderLeafletTileLayer from "../Map/Leaflet/ImageryProviderLeafletTileLayer";
import LeafletDataSourceDisplay from "../Map/Leaflet/LeafletDataSourceDisplay";
import LeafletScene from "../Map/Leaflet/LeafletScene";
import LeafletSelectionIndicator from "../Map/Leaflet/LeafletSelectionIndicator";
import LeafletVisualizer from "../Map/Leaflet/LeafletVisualizer";
import L from "../Map/LeafletPatched";
import PickedFeatures, {
  ProviderCoords,
  ProviderCoordsMap
} from "../Map/PickedFeatures/PickedFeatures";
import rectangleToLatLngBounds from "../Map/Vector/rectangleToLatLngBounds";
import FeatureInfoUrlTemplateMixin from "../ModelMixins/FeatureInfoUrlTemplateMixin";
import MappableMixin, {
  ImageryParts,
  MapItem
} from "../ModelMixins/MappableMixin";
import TileErrorHandlerMixin from "../ModelMixins/TileErrorHandlerMixin";
import ImageryProviderTraits from "../Traits/TraitsClasses/ImageryProviderTraits";
import SplitterTraits from "../Traits/TraitsClasses/SplitterTraits";
import TerriaViewer from "../ViewModels/TerriaViewer";
import CameraView from "./CameraView";
import hasTraits from "./Definition/hasTraits";
import TerriaFeature from "./Feature/Feature";
import GlobeOrMap from "./GlobeOrMap";
import { LeafletAttribution } from "./LeafletAttribution";
import Terria from "./Terria";
import { isUndefined } from "lodash-es";
import GeorasterTerriaLayer from "../Map/Leaflet/GeorasterTerriaLayer";

// We want TS to look at the type declared in lib/ThirdParty/terriajs-cesium-extra/index.d.ts
// and import doesn't allows us to do that, so instead we use require + type casting to ensure
// we still maintain the type checking, without TS screaming with errors
const FeatureDetection: FeatureDetection =
  require("terriajs-cesium/Source/Core/FeatureDetection").default;

export type TerriaLeafletLayer =
  | GeorasterTerriaLayer
  | ImageryProviderLeafletGridLayer
  | ImageryProviderLeafletTileLayer;

// This class is an observer. It probably won't contain any observables itself
export default class Leaflet extends GlobeOrMap {
  readonly type = "Leaflet";
  readonly terria: Terria;
  readonly terriaViewer: TerriaViewer;
  readonly map: L.Map;
  readonly scene: LeafletScene;
  readonly dataSources: DataSourceCollection = new DataSourceCollection();
  readonly dataSourceDisplay: LeafletDataSourceDisplay;
  readonly canShowSplitter = true;
  private readonly _attributionControl: LeafletAttribution;
  private readonly _leafletVisualizer: LeafletVisualizer;
  private readonly _eventHelper: EventHelper;
  private readonly _selectionIndicator: LeafletSelectionIndicator;
  private _stopRequestAnimationFrame: boolean = false;
  private _cesiumReqAnimFrameId: number | undefined;
  private _pickedFeatures: PickedFeatures | undefined = undefined;
  private _pauseMapInteractionCount = 0;

  /* Disposers */
  private readonly _disposeWorkbenchMapItemsSubscription: () => void;
  private readonly _disposeDisableInteractionSubscription: () => void;
  private _disposeSelectedFeatureSubscription?: () => void;
  private _disposeSplitterReaction: () => void;

  // These are used to split CesiumTileLayer and MapboxCanvasVectorTileLayer
  @observable size: L.Point | undefined;
  @observable nw: L.Point | undefined;
  @observable se: L.Point | undefined;

  @action
  private updateMapObservables() {
    this.size = this.map.getSize();
    this.nw = this.map.containerPointToLayerPoint([0, 0]);
    this.se = this.map.containerPointToLayerPoint(this.size);
  }

  private _createImageryLayer: (
    ip: ImageryProvider,
    clippingRectangle: Rectangle | undefined,
    overrideCreateLeafletLayerFn: ImageryParts["overrideCreateLeafletLayer"]
  ) => TerriaLeafletLayer | undefined = computedFn(
    (ip, clippingRectangle, overrideCreateLeafletLayerFn) => {
      const layerOptions = {
        bounds: clippingRectangle && rectangleToLatLngBounds(clippingRectangle)
      };
      // We have two different kinds of ImageryProviderLeaflet layers
      // - Grid layer will use the ImageryProvider in the more traditional way - calling `requestImage` to draw the image on to a canvas
      // - Tile layer will pass tile URLs to leaflet objects - which is a bit more "Leaflety" than Grid layer
      // Tile layer is preferred. Grid layer mainly exists for custom Imagery Providers which aren't just a tile of image URLs
      // Also, some kinds of Imagery Providers cannot create Leaflet layers appropriately, e.g. the COG Imagery Provider.
      // In this case, the Catalog Item should specify an `overrideCreateLeafletLayer` property.
      // If the Catalog Item defines `overrideCreateLeafletLayer` then use that, otherwise follow the logic below.
      if (overrideCreateLeafletLayerFn) {
        return overrideCreateLeafletLayerFn(ip, layerOptions.bounds);
      } else if (supportsImageryProviderGridLayer(ip)) {
        return new ImageryProviderLeafletGridLayer(this, ip, layerOptions);
      } else {
        return new ImageryProviderLeafletTileLayer(this, ip, layerOptions);
      }
    }
  );

  private _makeImageryLayerFromParts(
    parts: ImageryParts,
    item: MappableMixin.Instance
  ) {
    if (parts.imageryProvider === undefined) return undefined;

    if (TileErrorHandlerMixin.isMixedInto(item)) {
      // because this code path can run multiple times, make sure we remove the
      // handler if it is already registered
      parts.imageryProvider.errorEvent.removeEventListener(
        item.onTileLoadError,
        item
      );
      parts.imageryProvider.errorEvent.addEventListener(
        item.onTileLoadError,
        item
      );
    }
    return this._createImageryLayer(
      parts.imageryProvider,
      parts.clippingRectangle,
      parts.overrideCreateLeafletLayer
    );
  }

  constructor(terriaViewer: TerriaViewer, container: string | HTMLElement) {
    super();
    makeObservable(this);
    this.terria = terriaViewer.terria;
    this.terriaViewer = terriaViewer;
    this.map = L.map(container, {
      zoomControl: false,
      attributionControl: false,
      zoomSnap: 1, // Change to  0.2 for incremental zoom when Chrome fixes canvas scaling gaps
      preferCanvas: true,
      worldCopyJump: false
    }).setView([-28.5, 135], 5);

    this.map.on("move", () => this.updateMapObservables());
    this.map.on("zoom", () => this.updateMapObservables());

    this.scene = new LeafletScene(this.map);

    this._attributionControl = new LeafletAttribution(this.terria);
    this.map.addControl(this._attributionControl);

    this._leafletVisualizer = new LeafletVisualizer();
    this._selectionIndicator = new LeafletSelectionIndicator(this);

    this.dataSourceDisplay = new LeafletDataSourceDisplay({
      scene: this.scene,
      dataSourceCollection: this.dataSources,
      visualizersCallback: this._leafletVisualizer.visualizersCallback as any // TODO: fix type error
    });

    this._eventHelper = new EventHelper();

    this._eventHelper.add(this.terria.timelineClock.onTick, ((clock: Clock) => {
      this.dataSourceDisplay.update(clock.currentTime);
    }) as any);

    const ticker = () => {
      if (!this._stopRequestAnimationFrame) {
        this.terria.timelineClock.tick();
        this._cesiumReqAnimFrameId = requestAnimationFrame(ticker);
      }
    };

    // Start ticker asynchronously to avoid calling an action in the consctructor
    runLater(ticker);

    this._disposeWorkbenchMapItemsSubscription = this.observeModelLayer();
    this._disposeSplitterReaction = this._reactToSplitterChanges();

    this._disposeDisableInteractionSubscription = autorun(() => {
      const map = this.map;
      const interactions = filterOutUndefined([
        map.touchZoom,
        map.doubleClickZoom,
        map.scrollWheelZoom,
        map.boxZoom,
        map.keyboard,
        map.dragging,
        map.tap
      ]);
      const pickLocation = this.pickLocation.bind(this);
      const pickFeature = (entity: Entity, event: L.LeafletMouseEvent) => {
        this._featurePicked(entity, event);
      };

      // Update mouse coords on mouse move
      this.map.on("mousemove", (e: L.LeafletEvent) => {
        const mouseEvent = e as L.LeafletMouseEvent;
        this.mouseCoords.updateCoordinatesFromLeaflet(
          this.terria,
          mouseEvent.originalEvent
        );
      });

      if (this.terriaViewer.disableInteraction) {
        interactions.forEach((handler) => handler.disable());
        this.map.off("click", pickLocation);
        this.scene.featureClicked.removeEventListener(pickFeature);
        this._disposeSelectedFeatureSubscription &&
          this._disposeSelectedFeatureSubscription();
      } else {
        interactions.forEach((handler) => handler.enable());
        this.map.on("click", pickLocation);
        this.scene.featureClicked.addEventListener(pickFeature);
        this._disposeSelectedFeatureSubscription = autorun(() => {
          const feature = this.terria.selectedFeature;
          this._selectFeature(feature);
        });
      }
    });

    this._initProgressEvent();
  }

  get attributionPrefix() {
    return this._attributionControl.prefix;
  }

  @computed
  get attributions() {
    return this._attributionControl.dataAttributions;
  }

  /**
   * sets up loading listeners
   */
  private _initProgressEvent() {
    const onTileLoadChange = () => {
      let tilesLoadingCount = 0;

      this.map.eachLayer(function (layerOrGridlayer) {
        // _tiles is protected but our knockout-loading-logic accesses it here anyway
        const layer = layerOrGridlayer as any;
        if (layer?._tiles) {
          // Count all tiles not marked as loaded
          tilesLoadingCount += Object.keys(layer._tiles).filter(
            (key) => !layer._tiles[key].loaded
          ).length;
        }
      });

      this._updateTilesLoadingCount(tilesLoadingCount);
    };

    this.map.on(
      "layeradd",
      function (evt: any) {
        // This check makes sure we only watch tile layers, and also protects us if this private variable gets changed.
        if (typeof evt.layer._tiles !== "undefined") {
          evt.layer.on("tileloadstart tileload load", onTileLoadChange);
        }
      }.bind(this)
    );

    this.map.on(
      "layerremove",
      function (evt: any) {
        evt.layer.off("tileloadstart tileload load", onTileLoadChange);
      }.bind(this)
    );
  }

  /**
   * Pick feature from mouse click event.
   */
  private pickLocation(e: L.LeafletEvent) {
    const mouseEvent = e as L.LeafletMouseEvent;

    // Handle click events that cross the anti-meridian
    if (mouseEvent.latlng.lng > 180 || mouseEvent.latlng.lng < -180) {
      mouseEvent.latlng = mouseEvent.latlng.wrap();
    }

    // if (!this._dragboxcompleted && that.map.dragging.enabled()) {
    this._pickFeatures(mouseEvent.latlng);
    // }
    // this._dragboxcompleted = false;
  }

  getContainer() {
    return this.map.getContainer();
  }

  pauseMapInteraction() {
    ++this._pauseMapInteractionCount;
    if (this._pauseMapInteractionCount === 1) {
      this.map.dragging.disable();
    }
  }

  resumeMapInteraction() {
    --this._pauseMapInteractionCount;
    if (this._pauseMapInteractionCount === 0) {
      setTimeout(() => {
        if (this._pauseMapInteractionCount === 0) {
          this.map.dragging.enable();
        }
      }, 0);
    }
  }

  destroy() {
    this._disposeSelectedFeatureSubscription &&
      this._disposeSelectedFeatureSubscription();
    this._disposeSplitterReaction();
    this._disposeWorkbenchMapItemsSubscription();
    this._eventHelper.removeAll();
    this._disposeDisableInteractionSubscription();
    // This variable prevents a race condition if destroy() is called
    // synchronously as a result of timelineClock ticking due to ticker()
    this._stopRequestAnimationFrame = true;
    if (isDefined(this._cesiumReqAnimFrameId)) {
      cancelAnimationFrame(this._cesiumReqAnimFrameId);
    }
    this.dataSourceDisplay.destroy();
    this.map.off("move");
    this.map.off("zoom");
    this.map.remove();
  }

  @computed
  get availableCatalogItems() {
    const catalogItems = [
      ...this.terriaViewer.items.get(),
      this.terriaViewer.baseMap
    ];
    return catalogItems;
  }

  @computed
  get availableDataSources() {
    const catalogItems = this.availableCatalogItems;
    /* Handle datasources */
    const allMapItems = ([] as MapItem[]).concat(
      ...catalogItems.filter(isDefined).map((item) => item.mapItems)
    );
    const dataSources = allMapItems.filter(isDataSource);
    return dataSources;
  }

  private observeModelLayer() {
    // Setup reaction to sync datSources collection with availableDataSources
    //
    // To avoid buggy concurrent syncs, we have to ensure that even when
    // multiple sync reactions are triggered, we run them one after the
    // other. To do this, we make each run of the reaction wait for the
    // previous `syncDataSourcesPromise` to finish before starting itself.
    let syncDataSourcesPromise: Promise<void> = Promise.resolve();
    const dataSourcesReactionDisposer = reaction(
      () => this.availableDataSources,
      () => {
        syncDataSourcesPromise = syncDataSourcesPromise
          .then(async () => {
            await this.syncDataSourceCollection(
              this.availableDataSources,
              this.dataSources
            );
            this.notifyRepaintRequired();
          })
          .catch(console.error);
      },
      { fireImmediately: true }
    );

    // Reaction to sync imagery from model layer with cesium map
    const imageryReactionDisposer = autorun(() => {
      const catalogItems = this.availableCatalogItems;
      // Flatmap
      const allImageryMapItems = (
        [] as {
          item: MappableMixin.Instance;
          parts: ImageryParts;
        }[]
      ).concat(
        ...catalogItems
          .filter(isDefined)
          .map((item) =>
            item.mapItems
              .filter(ImageryParts.is)
              .map((parts: ImageryParts) => ({ item, parts }))
          )
      );

      const allImagery = filterOutUndefined(
        allImageryMapItems.map(({ item, parts }) => {
          if (hasTraits(item, ImageryProviderTraits, "leafletUpdateInterval")) {
            (parts.imageryProvider as any)._leafletUpdateInterval =
              item.leafletUpdateInterval;
          }

          const layer = this._makeImageryLayerFromParts(parts, item);
          if (isDefined(layer)) {
            return {
              parts: parts,
              layer: layer
            };
          } else {
            return undefined;
          }
        })
      );

      // Delete imagery layers no longer in the model
      this.map.eachLayer((mapLayer) => {
        if (
          isImageryLayer(mapLayer) ||
          mapLayer instanceof ImageryProviderLeafletGridLayer
        ) {
          const index = allImagery.findIndex((im) => im.layer === mapLayer);
          if (index === -1) {
            this.map.removeLayer(mapLayer);
          }
        }
      });

      // Add layer and update its zIndex
      let zIndex = 100; // Start at an arbitrary value
      allImagery.reverse().forEach(({ parts, layer }) => {
<<<<<<< HEAD
        if (!isDefined(layer)) {
          // TODO: Should we filter out undefined layers before this point in the code?
          console.log(
            `Layer is undefined, and will fail when trying to set Opacity. Skipping layer ${parts}`
          );
          debugger;
          return;
        }

        if (parts.show) {
=======
        if (layer && parts.show) {
>>>>>>> 92c0afe8
          layer.setOpacity(parts.alpha);
          layer.setZIndex(zIndex);
          zIndex++;
          // NB: these ts-ignores are because the type of GeoRaster is not well defined. It does implement the requires methods.
          // @ts-ignore
          if (!this.map.hasLayer(layer)) {
            // @ts-ignore
            this.map.addLayer(layer);
          }
<<<<<<< HEAD
        } else {
          // @ts-ignore
=======
        } else if (layer) {
>>>>>>> 92c0afe8
          this.map.removeLayer(layer);
        }
      });
    });

    return () => {
      dataSourcesReactionDisposer();
      imageryReactionDisposer();
    };
  }

  /**
   * Syncs the `dataSources` collection against the latest `availableDataSources`.
   *
   */
  private async syncDataSourceCollection(
    availableDataSources: DataSource[],
    dataSources: DataSourceCollection
  ) {
    // 1. Remove deleted data sources
    //
    // Iterate backwards because we're removing items.
    for (let i = dataSources.length - 1; i >= 0; i--) {
      const ds = dataSources.get(i);
      if (availableDataSources.indexOf(ds) === -1 || !ds.show) {
        dataSources.remove(ds);
      }
    }

    // 2. Add new data sources
    for (const ds of availableDataSources) {
      if (!dataSources.contains(ds) && ds.show) {
        await dataSources.add(ds);
      }
    }

    // 3. Ensure stacking order matches order in `availableDataSources` - first item appears on top.
    runInAction(() =>
      availableDataSources.forEach((ds) => {
        // There is a buggy/un-intended side-effect when calling raiseToTop() with
        // a source that doesn't exist in the collection. Doing this will replace
        // the last entry in the collection with the new one. So we should be
        // careful to raiseToTop() only if the DS already exists in the collection.
        // Relevant code:
        //   https://github.com/CesiumGS/cesium/blob/dbd452328a48bfc4e192146862a9f8fa15789dc8/packages/engine/Source/DataSources/DataSourceCollection.js#L298-L299
        dataSources.contains(ds) && dataSources.raiseToTop(ds);
      })
    );
  }

  doZoomTo(
    target: CameraView | Rectangle | DataSource | MappableMixin.Instance | any,
    flightDurationSeconds: number = 3.0
  ): Promise<void> {
    if (!isDefined(target)) {
      return Promise.resolve();
      //throw new DeveloperError("target is required.");
    }
    let bounds;

    // Target is a KML data source
    if (isDefined(target.entities)) {
      if (isDefined(this.dataSourceDisplay)) {
        bounds = this.dataSourceDisplay.getLatLngBounds(target);
      }
    } else {
      let extent;

      if (target instanceof Rectangle) {
        extent = target;
      } else if (target instanceof CameraView) {
        extent = target.rectangle;
      } else if (MappableMixin.isMixedInto(target)) {
        if (isDefined(target.cesiumRectangle)) {
          extent = target.cesiumRectangle;
        }
        if (!isDefined(extent)) {
          // Zoom to the first item!
          return this.doZoomTo(target.mapItems[0], flightDurationSeconds);
        }
      } else {
        /** TODO: THIS PATH IS FOLLOWED FOR COGS. Need to define target.rectangle...
         * Needed to get the layer extent. Now storing this in clippingRectangle property of target, for COGs.
         * TODO: Is that appropriate? **/

        // Changed from:
        // extent = target.rectangle;
        extent = isDefined(target.rectangle)
          ? target.rectangle
          : target.clippingRectangle;
      }

      // Account for a bounding box crossing the date line.
      if (extent.east < extent.west) {
        extent = Rectangle.clone(extent);
        extent.east += CesiumMath.TWO_PI;
      }
      bounds = rectangleToLatLngBounds(extent);
    }

    if (isDefined(bounds)) {
      this.map.flyToBounds(bounds, {
        animate: flightDurationSeconds > 0.0,
        duration: flightDurationSeconds
      });
    }

    return Promise.resolve();
  }

  getCurrentCameraView(): CameraView {
    const bounds = this.map.getBounds();
    return new CameraView(
      Rectangle.fromDegrees(
        bounds.getWest(),
        bounds.getSouth(),
        bounds.getEast(),
        bounds.getNorth()
      )
    );
  }

  notifyRepaintRequired() {
    // No action necessary.
  }

  pickFromLocation(
    latLngHeight: LatLonHeight,
    providerCoords: ProviderCoordsMap,
    existingFeatures: TerriaFeature[]
  ) {
    this._pickFeatures(
      L.latLng({
        lat: latLngHeight.latitude,
        lng: latLngHeight.longitude,
        alt: latLngHeight.height
      }),
      providerCoords,
      existingFeatures
    );
  }

  /*
   * There are two "listeners" for clicks which are set up in our constructor.
   * - One fires for any click: `map.on('click', ...`.  It calls `pickFeatures`.
   * - One fires only for vector features: `this.scene.featureClicked.addEventListener`.
   *    It calls `featurePicked`, which calls `pickFeatures` and then adds the feature it found, if any.
   * These events can fire in either order.
   * Billboards do not fire the first event.
   *
   * Note that `pickFeatures` does nothing if `leaflet._pickedFeatures` is already set.
   * Otherwise, it sets it, runs `runLater` to clear it, and starts the asynchronous raster feature picking.
   *
   * So:
   * If only the first event is received, it triggers the raster-feature picking as desired.
   * If both are received in the order above, the second adds the vector features to the list of raster features as desired.
   * If both are received in the reverse order, the vector-feature click kicks off the same behavior as the other click would have;
   * and when the next click is received, it is ignored - again, as desired.
   */

  @action
  private _featurePicked(entity: Entity, event: L.LeafletMouseEvent) {
    this._pickFeatures(event.latlng);

    // Ignore clicks on the feature highlight.
    if (entity.entityCollection && entity.entityCollection.owner) {
      const owner = entity.entityCollection.owner;
      if (
        owner instanceof DataSource &&
        owner.name === GlobeOrMap._featureHighlightName
      ) {
        return;
      }
    }

    const feature = TerriaFeature.fromEntityCollectionOrEntity(entity);

    const catalogItem = feature._catalogItem;

    if (
      FeatureInfoUrlTemplateMixin.isMixedInto(catalogItem) &&
      typeof catalogItem.getFeaturesFromPickResult === "function" &&
      this.terria.allowFeatureInfoRequests
    ) {
      const result = catalogItem.getFeaturesFromPickResult.bind(catalogItem)(
        undefined,
        entity,
        (this._pickedFeatures?.features.length || 0) < catalogItem.maxRequests
      );
      if (result && isDefined(this._pickedFeatures)) {
        if (Array.isArray(result)) {
          this._pickedFeatures.features.push(...result);
        } else {
          this._pickedFeatures.features.push(result);
        }
      }
    } else if (isDefined(this._pickedFeatures)) {
      this._pickedFeatures.features.push(feature);
    }
    if (
      isDefined(this._pickedFeatures) &&
      isDefined(feature) &&
      feature.position
    ) {
      this._pickedFeatures.pickPosition = (feature.position as any)._value;
    }
  }

  private _pickFeatures(
    latlng: L.LatLng,
    tileCoordinates?: Record<string, ProviderCoords>,
    existingFeatures?: TerriaFeature[],
    ignoreSplitter: boolean = false
  ) {
    if (isDefined(this._pickedFeatures)) {
      // Picking is already in progress.
      return;
    }

    this._pickedFeatures = new PickedFeatures();

    if (isDefined(existingFeatures)) {
      this._pickedFeatures.features = existingFeatures;
    }

    // We run this later because vector click events and the map click event can come through in any order, but we can
    // be reasonably sure that all of them will be processed by the time our runLater func is invoked.
    const cleanup = runLater(() => {
      // Set this again just in case a vector pick came through and reset it to the vector's position.
      const newPickLocation =
        Ellipsoid.WGS84.cartographicToCartesian(pickedLocation);
      runInAction(() => {
        const mapInteractionModeStack = this.terria.mapInteractionModeStack;
        if (
          isDefined(mapInteractionModeStack) &&
          mapInteractionModeStack.length > 0
        ) {
          const pickedFeatures =
            mapInteractionModeStack[mapInteractionModeStack.length - 1]
              .pickedFeatures;
          if (isDefined(pickedFeatures)) {
            pickedFeatures.pickPosition = newPickLocation;
          }
        } else if (isDefined(this.terria.pickedFeatures)) {
          this.terria.pickedFeatures.pickPosition = newPickLocation;
        }
      });

      // Unset this so that the next click will start building features from scratch.
      this._pickedFeatures = undefined;
    });

    const imageryLayers: ImageryProviderLeafletTileLayer[] = [];
    if (this.terria.allowFeatureInfoRequests) {
      this.map.eachLayer((layer) => {
        if (isImageryLayer(layer)) {
          imageryLayers.push(layer);
        }
      });
    }

    // we need items sorted in reverse order by their zIndex to get correct ordering of feature info
    imageryLayers.sort(
      (
        a: ImageryProviderLeafletTileLayer,
        b: ImageryProviderLeafletTileLayer
      ) => {
        if (!isDefined(a.options.zIndex) || !isDefined(b.options.zIndex)) {
          return 0;
        }
        if (a.options.zIndex < b.options.zIndex) {
          return 1;
        }
        if (a.options.zIndex > b.options.zIndex) {
          return -1;
        }
        return 0;
      }
    );

    tileCoordinates = defaultValue(tileCoordinates, {});

    const pickedLocation = Cartographic.fromDegrees(latlng.lng, latlng.lat);
    this._pickedFeatures.pickPosition =
      Ellipsoid.WGS84.cartographicToCartesian(pickedLocation);

    const imageryFeaturePromises = imageryLayers.map(async (imageryLayer) => {
<<<<<<< HEAD
      const imageryLayerUrl = (<any>imageryLayer.imageryProvider)?.url;
=======
      const imageryLayerUrl = (imageryLayer.imageryProvider as any).url;
>>>>>>> 92c0afe8
      const longRadians = CesiumMath.toRadians(latlng.lng);
      const latRadians = CesiumMath.toRadians(latlng.lat);

      const coords =
        tileCoordinates?.[imageryLayerUrl] ??
        (await imageryLayer.getFeaturePickingCoords(
          this.map,
          longRadians,
          latRadians
        ));

      const features = await imageryLayer.pickFeatures(
        coords.x,
        coords.y,
        coords.level,
        longRadians,
        latRadians
      );

      // Make sure ImageryLayerFeatureInfo has imagery layer property
      features?.forEach((feature) => (feature.imageryLayer = imageryLayer));

      return {
        features: features,
        imageryLayer: imageryLayer,
        coords: coords
      };
    });

    const pickedFeatures = this._pickedFeatures;

    // We want the all available promise to return after the cleanup one to
    // make sure all vector click events have resolved.
    pickedFeatures.allFeaturesAvailablePromise = Promise.all([
      cleanup,
      Promise.all(imageryFeaturePromises)
        .then((results) => {
          runInAction(() => {
            pickedFeatures.isLoading = false;
          });

          pickedFeatures.providerCoords = {};
          const filteredResults = results.filter(
            (result) => isDefined(result.features) && result.features.length > 0
          );

          pickedFeatures.providerCoords = filteredResults.reduce(function (
            coordsSoFar: ProviderCoordsMap,
            result
          ) {
            const imageryProvider = result.imageryLayer?.imageryProvider;
            if (imageryProvider)
              coordsSoFar[(imageryProvider as any).url] = result.coords;
            return coordsSoFar;
          },
          {});

          const features = filteredResults.reduce((allFeatures, result) => {
            if (
              this.terria.showSplitter &&
              ignoreSplitter === false &&
              isDefined(pickedFeatures.pickPosition)
            ) {
              // Skip this feature, unless the imagery layer is on the picked side or
              // belongs to both sides of the splitter
              const screenPosition = this._computePositionOnScreen(
                pickedFeatures.pickPosition
              );
              const pickedSide =
                this._getSplitterSideForScreenPosition(screenPosition);
              const layerDirection = result.imageryLayer.splitDirection;

              if (
                !(
                  layerDirection === pickedSide ||
                  layerDirection === SplitDirection.NONE
                )
              ) {
                return allFeatures;
              }
            }

            return allFeatures.concat(
              result.features!.map((feature) => {
                // For features without a position, use the picked location.
                if (!isDefined(feature.position)) {
                  feature.position = pickedLocation;
                }

                return this._createFeatureFromImageryLayerFeature(feature);
              })
            );
          }, pickedFeatures.features);
          runInAction(() => {
            pickedFeatures.features = features;
          });
        })
        .catch((e) => {
          runInAction(() => {
            pickedFeatures.isLoading = false;
            pickedFeatures.error =
              "An unknown error occurred while picking features.";
          });
          throw e;
        })
    ]).then(() => undefined);

    runInAction(() => {
      const mapInteractionModeStack = this.terria.mapInteractionModeStack;
      if (
        isDefined(mapInteractionModeStack) &&
        mapInteractionModeStack.length > 0
      ) {
        mapInteractionModeStack[
          mapInteractionModeStack.length - 1
        ].pickedFeatures = this._pickedFeatures;
      } else {
        this.terria.pickedFeatures = this._pickedFeatures;
      }
    });
  }

  _reactToSplitterChanges() {
    return autorun(() => {
      const items = this.terria.mainViewer.items.get();
      const showSplitter = this.terria.showSplitter;
      const splitPosition = this.terria.splitPosition;
      items.forEach((item) => {
        if (
          MappableMixin.isMixedInto(item) &&
          hasTraits(item, SplitterTraits, "splitDirection")
        ) {
          const layers = this.getImageryLayersForItem(item);
          const splitDirection = item.splitDirection;

          layers.forEach(
            action((layer) => {
              if (showSplitter) {
                layer.splitDirection = splitDirection;
                layer.splitPosition = splitPosition;
              } else {
                layer.splitDirection = SplitDirection.NONE;
                layer.splitPosition = splitPosition;
              }
            })
          );
        }
      });
      this.notifyRepaintRequired();
    });
  }

  getImageryLayersForItem(
    item: MappableMixin.Instance
  ): (
    | ImageryProviderLeafletTileLayer
    | ImageryProviderLeafletGridLayer
    | GeorasterTerriaLayer
  )[] {
    return filterOutUndefined(
      item.mapItems.map((m) => {
        if (ImageryParts.is(m)) {
          const layer = this._makeImageryLayerFromParts(m, item);
          return layer ?? undefined;
        }
      })
    );
  }

  /**
   * Computes the screen position of a given world position.
   * @param position The world position in Earth-centered Fixed coordinates.
   * @param [result] The instance to which to copy the result.
   * @return The screen position, or undefined if the position is not on the screen.
   */
  private _computePositionOnScreen(
    position: Cartesian3,
    result?: Cartesian2
  ): Cartesian2 {
    const cartographicScratch = new Cartographic();
    const cartographic = Ellipsoid.WGS84.cartesianToCartographic(
      position,
      cartographicScratch
    );
    const point = this.map.latLngToContainerPoint(
      L.latLng(
        CesiumMath.toDegrees(cartographic.latitude),
        CesiumMath.toDegrees(cartographic.longitude)
      )
    );

    if (isDefined(result)) {
      result.x = point.x;
      result.y = point.y;
    } else {
      result = new Cartesian2(point.x, point.y);
    }
    return result;
  }

  private _selectFeature(feature: TerriaFeature | undefined) {
    this._highlightFeature(feature);

    if (isDefined(feature) && isDefined(feature.position)) {
      const cartographicScratch = new Cartographic();
      const cartesianPosition = feature.position.getValue(
        this.terria.timelineClock.currentTime
      );
      if (cartesianPosition === undefined) {
        this._selectionIndicator.animateSelectionIndicatorDepart();
        return;
      }
      const cartographic = Ellipsoid.WGS84.cartesianToCartographic(
        cartesianPosition,
        cartographicScratch
      );
      this._selectionIndicator.setLatLng(
        L.latLng([
          CesiumMath.toDegrees(cartographic.latitude),
          CesiumMath.toDegrees(cartographic.longitude)
        ])
      );
      this._selectionIndicator.animateSelectionIndicatorAppear();
    } else {
      this._selectionIndicator.animateSelectionIndicatorDepart();
    }
  }

  getClipsForSplitter(): any {
    let clipLeft: string = "";
    let clipRight: string = "";
    let clipPositionWithinMap: number = 0;
    let clipX: number = 0;
    if (this.terria.showSplitter) {
      const map = this.map;
      const size = map.getSize();
      const nw = map.containerPointToLayerPoint([0, 0]);
      const se = map.containerPointToLayerPoint(size);
      clipPositionWithinMap = size.x * this.terria.splitPosition;
      clipX = Math.round(nw.x + clipPositionWithinMap);
      clipLeft = "rect(" + [nw.y, clipX, se.y, nw.x].join("px,") + "px)";
      clipRight = "rect(" + [nw.y, se.x, se.y, clipX].join("px,") + "px)";
    }

    return {
      left: clipLeft,
      right: clipRight,
      clipPositionWithinMap: clipPositionWithinMap,
      clipX: clipX
    };
  }

  isSplitterDragThumb(element: HTMLElement): boolean | "" {
    return (
      element.className &&
      element.className.indexOf &&
      element.className.indexOf("tjs-splitter__thumb") >= 0
    );
  }

  captureScreenshot(): Promise<string> {
    // Temporarily hide the map credits.
    this._attributionControl.remove();

    try {
      // html2canvas can't handle the clip style which is used for the splitter. So if the splitter is active, we render
      // a left image and a right image and compose them. Also remove the splitter drag thumb.
      let promise: any;
      if (this.terria.showSplitter) {
        const clips = this.getClipsForSplitter();
        const clipLeft = clips.left.replace(/ /g, "");
        const clipRight = clips.right.replace(/ /g, "");
        promise = html2canvas(this.map.getContainer(), {
          useCORS: true,
          ignoreElements: (element: HTMLElement) =>
            (element.style.clip !== undefined &&
              element.style.clip !== null &&
              element.style.clip.replace(/ /g, "") === clipRight) ||
            this.isSplitterDragThumb(element)
        }).then((leftCanvas: HTMLCanvasElement) => {
          return html2canvas(this.map.getContainer(), {
            useCORS: true,
            ignoreElements: (element: HTMLElement) =>
              (element.style.clip !== undefined &&
                element.style.clip !== null &&
                element.style.clip.replace(/ /g, "") === clipLeft) ||
              this.isSplitterDragThumb(element)
          }).then((rightCanvas: HTMLCanvasElement) => {
            const combined = document.createElement("canvas");
            combined.width = leftCanvas.width;
            combined.height = leftCanvas.height;
            const context: CanvasRenderingContext2D | null =
              combined.getContext("2d");
            if (context === undefined || context === null) {
              // Error
              return null;
            }

            const split = clips.clipPositionWithinMap * window.devicePixelRatio;
            context.drawImage(
              leftCanvas,
              0,
              0,
              split,
              combined.height,
              0,
              0,
              split,
              combined.height
            );
            context.drawImage(
              rightCanvas,
              split,
              0,
              combined.width - split,
              combined.height,
              split,
              0,
              combined.width - split,
              combined.height
            );
            return combined;
          });
        });
      } else {
        promise = html2canvas(this.map.getContainer(), {
          useCORS: true
        });
      }

      return promise
        .then((canvas: HTMLCanvasElement) => {
          return canvas.toDataURL("image/png");
        })
        .finally(() => {
          this._attributionControl.addTo(this.map);
        });
    } catch (e) {
      this._attributionControl.addTo(this.map);
      return Promise.reject(e);
    }
  }

  _addVectorTileHighlight(
    imageryProvider: MapboxVectorTileImageryProvider | ProtomapsImageryProvider,
    rectangle: Rectangle
  ): () => void {
    const map = this.map;
    const options: any = {
      opacity: 1,
      bounds: rectangleToLatLngBounds(rectangle)
    };

    if (isDefined(map.options.maxZoom)) {
      options.maxZoom = map.options.maxZoom;
    }

    const layer = new ImageryProviderLeafletGridLayer(
      this,
      imageryProvider,
      options
    );
    layer.addTo(map);
    layer.bringToFront();

    return function () {
      map.removeLayer(layer);
    };
  }
}

function isImageryLayer(
  someLayer: L.Layer
): someLayer is ImageryProviderLeafletTileLayer {
  return "pickFeatures" in someLayer;
}

function isDataSource(object: MapItem): object is DataSource {
  return "entities" in object;
}<|MERGE_RESOLUTION|>--- conflicted
+++ resolved
@@ -458,20 +458,7 @@
       // Add layer and update its zIndex
       let zIndex = 100; // Start at an arbitrary value
       allImagery.reverse().forEach(({ parts, layer }) => {
-<<<<<<< HEAD
-        if (!isDefined(layer)) {
-          // TODO: Should we filter out undefined layers before this point in the code?
-          console.log(
-            `Layer is undefined, and will fail when trying to set Opacity. Skipping layer ${parts}`
-          );
-          debugger;
-          return;
-        }
-
-        if (parts.show) {
-=======
         if (layer && parts.show) {
->>>>>>> 92c0afe8
           layer.setOpacity(parts.alpha);
           layer.setZIndex(zIndex);
           zIndex++;
@@ -481,12 +468,7 @@
             // @ts-ignore
             this.map.addLayer(layer);
           }
-<<<<<<< HEAD
-        } else {
-          // @ts-ignore
-=======
         } else if (layer) {
->>>>>>> 92c0afe8
           this.map.removeLayer(layer);
         }
       });
@@ -774,11 +756,7 @@
       Ellipsoid.WGS84.cartographicToCartesian(pickedLocation);
 
     const imageryFeaturePromises = imageryLayers.map(async (imageryLayer) => {
-<<<<<<< HEAD
-      const imageryLayerUrl = (<any>imageryLayer.imageryProvider)?.url;
-=======
       const imageryLayerUrl = (imageryLayer.imageryProvider as any).url;
->>>>>>> 92c0afe8
       const longRadians = CesiumMath.toRadians(latlng.lng);
       const latRadians = CesiumMath.toRadians(latlng.lat);
 
