import { runInAction } from "mobx";
import TerriaViewer from "../ViewModels/TerriaViewer";

enum ViewerMode {
  Cesium = "cesium",
  Cesium2D = "cesium2d",
  Leaflet = "leaflet"
}

export const MapViewers = Object.seal({
  "3d": {
    viewerMode: ViewerMode.Cesium,
    terrain: true,
    label: "settingPanel.viewerModeLabels.CesiumTerrain",
    available: true
  },
  "3dsmooth": {
    viewerMode: ViewerMode.Cesium,
    terrain: false,
    label: "settingPanel.viewerModeLabels.CesiumEllipsoid",
    available: true
  },
  "2d": {
    viewerMode: ViewerMode.Leaflet,
    terrain: false,
    label: "settingPanel.viewerModeLabels.Leaflet",
    available: true
  },
  cesium2d: {
    viewerMode: ViewerMode.Cesium2D,
    terrain: false,
    label: "settingPanel.viewerModeLabels.Leaflet",
    available: true
  }
});

export const isViewerMode = (mode: string): mode is keyof typeof MapViewers =>
  mode in MapViewers;

export function setViewerMode(
  viewerMode: keyof typeof MapViewers,
  viewer: TerriaViewer
): void {
  runInAction(() => {
    if (viewerMode === "3d" || viewerMode === "3dsmooth") {
      viewer.viewerMode = ViewerMode.Cesium;
<<<<<<< HEAD
      //viewer.viewerOptions.useTerrain = viewerMode === "3d";
=======
      viewer.viewerOptions.useTerrain = viewerMode === "3d";
    } else if (viewerMode === "cesium2d") {
      viewer.viewerMode = ViewerMode.Cesium2D;
      viewer.viewerOptions.useTerrain = false;
>>>>>>> fab282a8
    } else if (viewerMode === "2d") {
      viewer.viewerMode = ViewerMode.Leaflet;
    } else {
      console.error(
        `Trying to select ViewerMode ${viewerMode} that doesn't exist`
      );
    }
  });
}

export default ViewerMode;<|MERGE_RESOLUTION|>--- conflicted
+++ resolved
@@ -44,14 +44,10 @@
   runInAction(() => {
     if (viewerMode === "3d" || viewerMode === "3dsmooth") {
       viewer.viewerMode = ViewerMode.Cesium;
-<<<<<<< HEAD
       //viewer.viewerOptions.useTerrain = viewerMode === "3d";
-=======
-      viewer.viewerOptions.useTerrain = viewerMode === "3d";
     } else if (viewerMode === "cesium2d") {
       viewer.viewerMode = ViewerMode.Cesium2D;
       viewer.viewerOptions.useTerrain = false;
->>>>>>> fab282a8
     } else if (viewerMode === "2d") {
       viewer.viewerMode = ViewerMode.Leaflet;
     } else {
