import { Feature as GeoJSONFeature, Position } from "geojson";
import { action, observable, runInAction } from "mobx";
import Cartesian2 from "terriajs-cesium/Source/Core/Cartesian2";
import Cartesian3 from "terriajs-cesium/Source/Core/Cartesian3";
import clone from "terriajs-cesium/Source/Core/clone";
import Color from "terriajs-cesium/Source/Core/Color";
import createGuid from "terriajs-cesium/Source/Core/createGuid";
import DeveloperError from "terriajs-cesium/Source/Core/DeveloperError";
import Ellipsoid from "terriajs-cesium/Source/Core/Ellipsoid";
import Rectangle from "terriajs-cesium/Source/Core/Rectangle";
import ColorMaterialProperty from "terriajs-cesium/Source/DataSources/ColorMaterialProperty";
import ConstantPositionProperty from "terriajs-cesium/Source/DataSources/ConstantPositionProperty";
import ConstantProperty from "terriajs-cesium/Source/DataSources/ConstantProperty";
import Entity from "terriajs-cesium/Source/DataSources/Entity";
import ImageryLayerFeatureInfo from "terriajs-cesium/Source/Scene/ImageryLayerFeatureInfo";
import ImagerySplitDirection from "terriajs-cesium/Source/Scene/ImagerySplitDirection";
import isDefined from "../Core/isDefined";
import LatLonHeight from "../Core/LatLonHeight";
import featureDataToGeoJson from "../Map/featureDataToGeoJson";
import MapboxVectorTileImageryProvider from "../Map/MapboxVectorTileImageryProvider";
import { ProviderCoordsMap } from "../Map/PickedFeatures";
import MappableMixin from "../ModelMixins/MappableMixin";
import TimeVarying from "../ModelMixins/TimeVarying";
import MouseCoords from "../ReactViewModels/MouseCoords";
import CameraView from "./CameraView";
import Cesium3DTilesCatalogItem from "./Cesium3DTilesCatalogItem";
import CommonStrata from "./CommonStrata";
import Feature from "./Feature";
import GeoJsonCatalogItem from "./GeoJsonCatalogItem";
import Terria from "./Terria";

require("./ImageryLayerFeatureInfo"); // overrides Cesium's prototype.configureDescriptionFromProperties

export default abstract class GlobeOrMap {
  abstract readonly type: string;
  abstract readonly terria: Terria;
  protected static _featureHighlightName = "___$FeatureHighlight&__";

  private _removeHighlightCallback?: () => Promise<void> | void;
  private _highlightPromise: Promise<void> | undefined;
  private _tilesLoadingCountMax: number = 0;
  protected supportsPolylinesOnTerrain?: boolean;

  // True if zoomTo() was called and the map is currently zooming to dataset
  @observable isMapZooming = false;

  // An internal id to track an in progress call to zoomTo()
  _currentZoomId?: string;

  // This is updated by Leaflet and Cesium objects.
  // Avoid duplicate mousemove events.  Why would we get duplicate mousemove events?  I'm glad you asked:
  // http://stackoverflow.com/questions/17818493/mousemove-event-repeating-every-second/17819113
  // I (Kevin Ring) see this consistently on my laptop when Windows Media Player is running.
  @observable mouseCoords: MouseCoords = new MouseCoords();

  abstract destroy(): void;

  abstract doZoomTo(
    target: CameraView | Rectangle | MappableMixin.MappableMixin,
    flightDurationSeconds: number
  ): Promise<void>;

  /**
   * Zoom map to a dataset or the given bounds.
   *
   * @param viewOrExtent A bounds item to zoom to
   * @param flightDurationSeconds Optional time in seconds for the zoom animation to complete
   * @returns A promise that resolves when the zoom animation is complete
   */
  @action
  zoomTo(
    target: CameraView | Rectangle | MappableMixin.MappableMixin,
    flightDurationSeconds: number
<<<<<<< HEAD
  ): Promise<void> {
    this.isMapZooming = true;
    const zoomId = createGuid();
    this._currentZoomId = zoomId;
    return this.doZoomTo(viewOrExtent, flightDurationSeconds).finally(
      action(() => {
        // Unset isMapZooming only if the local zoomId matches _currentZoomId.
        // If they do not match, it means there was another call to zoomTo which
        // could still be in progress and it will handle unsetting isMapZooming.
        if (zoomId === this._currentZoomId) {
          this.isMapZooming = false;
          this._currentZoomId = undefined;
        }
      })
    );
=======
  ): void {
    this.zoomToEvent.raiseEvent();
    this.doZoomTo(target, flightDurationSeconds);
    if (MappableMixin.isMixedInto(target) && TimeVarying.is(target)) {
      // Set the target as the source for timeline
      this.terria.timelineStack.promoteToTop(target);
    }
>>>>>>> 252df79c
  }

  abstract getCurrentCameraView(): CameraView;

  /* Gets the current container element.
   */
  abstract getContainer(): Element | undefined;

  abstract pauseMapInteraction(): void;
  abstract resumeMapInteraction(): void;

  abstract notifyRepaintRequired(): void;

  /**
   * Picks features based off a latitude, longitude and (optionally) height.
   * @param latLngHeight The position on the earth to pick.
   * @param providerCoords A map of imagery provider urls to the coords used to get features for those imagery
   *     providers - i.e. x, y, level
   * @param existingFeatures An optional list of existing features to concatenate the ones found from asynchronous picking to.
   */
  abstract pickFromLocation(
    latLngHeight: LatLonHeight,
    providerCoords: ProviderCoordsMap,
    existingFeatures: Feature[]
  ): void;

  /**
   * Return features at a latitude, longitude and (optionally) height for the given imagery layers.
   * @param latLngHeight The position on the earth to pick
   * @param providerCoords A map of imagery provider urls to the tile coords used to get features for those imagery
   * @returns A flat array of all the features for the given tiles that are currently on the map
   */
  abstract getFeaturesAtLocation(
    latLngHeight: LatLonHeight,
    providerCoords: ProviderCoordsMap
  ): Promise<Entity[] | undefined> | void;

  /**
   * Creates a {@see Feature} (based on an {@see Entity}) from a {@see ImageryLayerFeatureInfo}.
   * @param imageryFeature The imagery layer feature for which to create an entity-based feature.
   * @return The created feature.
   */
  protected _createFeatureFromImageryLayerFeature(
    imageryFeature: ImageryLayerFeatureInfo
  ) {
    const feature = new Feature({
      id: imageryFeature.name
    });
    feature.name = imageryFeature.name;
    if (imageryFeature.description) {
      feature.description = new ConstantProperty(imageryFeature.description); // already defined by the new Entity
    }
    feature.properties = imageryFeature.properties;
    feature.data = imageryFeature.data;
    feature.imageryLayer = imageryFeature.imageryLayer;

    if (imageryFeature.position) {
      feature.position = new ConstantPositionProperty(
        Ellipsoid.WGS84.cartographicToCartesian(imageryFeature.position)
      );
    }

    (<any>feature).coords = (<any>imageryFeature).coords;

    return feature;
  }

  /**
   * Adds loading progress for cesium
   */
  protected _updateTilesLoadingCount(tilesLoadingCount: number): void {
    if (tilesLoadingCount > this._tilesLoadingCountMax) {
      this._tilesLoadingCountMax = tilesLoadingCount;
    } else if (tilesLoadingCount === 0) {
      this._tilesLoadingCountMax = 0;
    }

    this.terria.tileLoadProgressEvent.raiseEvent(
      tilesLoadingCount,
      this._tilesLoadingCountMax
    );
  }

  /**
   * Returns the side of the splitter the `position` lies on.
   *
   * @param The screen position.
   * @return The side of the splitter on which `position` lies.
   */
  protected _getSplitterSideForScreenPosition(
    position: Cartesian2 | Cartesian3
  ): ImagerySplitDirection | undefined {
    const container = this.terria.currentViewer.getContainer();
    if (!isDefined(container)) {
      return;
    }

    const splitterX = container.clientWidth * this.terria.splitPosition;
    if (position.x <= splitterX) {
      return ImagerySplitDirection.LEFT;
    } else {
      return ImagerySplitDirection.RIGHT;
    }
  }

  abstract _addVectorTileHighlight(
    imageryProvider: MapboxVectorTileImageryProvider,
    rectangle: Rectangle
  ): () => void;

  async _highlightFeature(feature: Feature | undefined) {
    if (isDefined(this._removeHighlightCallback)) {
      await this._removeHighlightCallback();
      this._removeHighlightCallback = undefined;
      this._highlightPromise = undefined;
    }

    if (isDefined(feature)) {
      let hasGeometry = false;

      if (isDefined(feature._cesium3DTileFeature)) {
        const originalColor = feature._cesium3DTileFeature.color;
        const defaultColor = Color.fromCssColorString("#fffffe");

        // Get the highlight color from the catalogItem trait or default to baseMapContrastColor
        const catalogItem = feature._catalogItem;
        let highlightColor;
        if (catalogItem instanceof Cesium3DTilesCatalogItem) {
          highlightColor =
            Color.fromCssColorString(
              runInAction(() => catalogItem.highlightColor)
            ) ?? defaultColor;
        } else {
          highlightColor =
            Color.fromCssColorString(this.terria.baseMapContrastColor) ??
            defaultColor;
        }

        // highlighting doesn't work if the highlight colour is full white
        // so in this case use something close to white instead
        feature._cesium3DTileFeature.color = Color.equals(
          highlightColor,
          Color.WHITE
        )
          ? defaultColor
          : highlightColor;

        this._removeHighlightCallback = function() {
          if (
            isDefined(feature._cesium3DTileFeature) &&
            !feature._cesium3DTileFeature.tileset.isDestroyed()
          ) {
            feature._cesium3DTileFeature.color = originalColor;
          }
        };
      } else if (isDefined(feature.polygon)) {
        hasGeometry = true;

        const cesiumPolygon = feature.cesiumEntity || feature;

        const polygonOutline = cesiumPolygon.polygon!.outline;
        const polygonOutlineColor = cesiumPolygon.polygon!.outlineColor;
        const polygonMaterial = cesiumPolygon.polygon!.material;

        cesiumPolygon.polygon!.outline = new ConstantProperty(true);
        cesiumPolygon.polygon!.outlineColor = new ConstantProperty(
          Color.fromCssColorString(this.terria.baseMapContrastColor) ??
            Color.GRAY
        );
        cesiumPolygon.polygon!.material = new ColorMaterialProperty(
          new ConstantProperty(
            (
              Color.fromCssColorString(this.terria.baseMapContrastColor) ??
              Color.LIGHTGRAY
            ).withAlpha(0.75)
          )
        );

        this._removeHighlightCallback = function() {
          if (cesiumPolygon.polygon) {
            cesiumPolygon.polygon.outline = polygonOutline;
            cesiumPolygon.polygon.outlineColor = polygonOutlineColor;
            cesiumPolygon.polygon.material = polygonMaterial;
          }
        };
      } else if (isDefined(feature.polyline)) {
        hasGeometry = true;

        const cesiumPolyline = feature.cesiumEntity || feature;

        const polylineMaterial = cesiumPolyline.polyline!.material;
        const polylineWidth = cesiumPolyline.polyline!.width;

        (<any>cesiumPolyline).polyline.material =
          Color.fromCssColorString(this.terria.baseMapContrastColor) ??
          Color.LIGHTGRAY;
        cesiumPolyline.polyline!.width = new ConstantProperty(2);

        this._removeHighlightCallback = function() {
          if (cesiumPolyline.polyline) {
            cesiumPolyline.polyline.material = polylineMaterial;
            cesiumPolyline.polyline.width = polylineWidth;
          }
        };
      }

      if (!hasGeometry) {
        if (
          feature.imageryLayer &&
          feature.imageryLayer.imageryProvider instanceof
            MapboxVectorTileImageryProvider
        ) {
          const featureId =
            feature.data?.id ?? feature.properties?.id?.getValue?.();
          if (isDefined(featureId)) {
            const highlightImageryProvider = feature.imageryLayer.imageryProvider.createHighlightImageryProvider(
              featureId
            );
            this._removeHighlightCallback = this.terria.currentViewer._addVectorTileHighlight(
              highlightImageryProvider,
              feature.imageryLayer.imageryProvider.rectangle
            );
          }
        } else if (
          !isDefined(this.supportsPolylinesOnTerrain) ||
          this.supportsPolylinesOnTerrain
        ) {
          let geoJson: GeoJSONFeature | undefined = featureDataToGeoJson(
            feature.data
          );

          // Show geometry associated with the feature.
          // Don't show points; the targeting cursor is sufficient.
          if (
            geoJson &&
            geoJson.geometry &&
            geoJson.geometry.type !== "Point"
          ) {
            // Turn Polygons into MultiLineStrings, because we're only showing the outline.
            if (
              geoJson.geometry.type === "Polygon" ||
              geoJson.geometry.type === "MultiPolygon"
            ) {
              geoJson = <GeoJSONFeature>clone(geoJson);
              geoJson.geometry = clone(geoJson.geometry);

              if (geoJson.geometry.type === "MultiPolygon") {
                const newCoordinates: Position[][] = [];
                geoJson.geometry.coordinates.forEach(polygon => {
                  newCoordinates.push(...polygon);
                });
                (<any>geoJson).geometry.coordinates = newCoordinates;
              }

              geoJson.geometry.type = "MultiLineString";
            }

            const catalogItem = new GeoJsonCatalogItem(
              GlobeOrMap._featureHighlightName,
              this.terria
            );

            catalogItem.setTrait(
              CommonStrata.user,
              "name",
              GlobeOrMap._featureHighlightName
            );
            catalogItem.setTrait(
              CommonStrata.user,
              "geoJsonData",
              <any>geoJson
            );
            catalogItem.setTrait(CommonStrata.user, "clampToGround", true);
            catalogItem.setTrait(CommonStrata.user, "style", {
              "stroke-width": 2,
              stroke: this.terria.baseMapContrastColor,
              fill: undefined,
              "fill-opacity": 0,
              "marker-color": this.terria.baseMapContrastColor,
              "marker-size": undefined,
              "marker-symbol": undefined,
              "marker-opacity": undefined,
              "stroke-opacity": undefined,
              "marker-url": undefined
            });

            const removeCallback = (this._removeHighlightCallback = () => {
              if (!isDefined(this._highlightPromise)) {
                return;
              }
              return this._highlightPromise
                .then(() => {
                  if (removeCallback !== this._removeHighlightCallback) {
                    return;
                  }
                  catalogItem.setTrait(CommonStrata.user, "show", false);
                  this.terria.overlays.remove(catalogItem);
                })
                .catch(function() {});
            });

            catalogItem.setTrait(CommonStrata.user, "show", true);

            this._highlightPromise = this.terria.overlays.add(catalogItem);
          }
        }
      }
    }
  }

  /**
   * Captures a screenshot of the map.
   * @return A promise that resolves to a data URL when the screenshot is ready.
   */
  captureScreenshot(): Promise<string> {
    throw new DeveloperError(
      "captureScreenshot must be implemented in the derived class."
    );
  }
}<|MERGE_RESOLUTION|>--- conflicted
+++ resolved
@@ -71,12 +71,11 @@
   zoomTo(
     target: CameraView | Rectangle | MappableMixin.MappableMixin,
     flightDurationSeconds: number
-<<<<<<< HEAD
   ): Promise<void> {
     this.isMapZooming = true;
     const zoomId = createGuid();
     this._currentZoomId = zoomId;
-    return this.doZoomTo(viewOrExtent, flightDurationSeconds).finally(
+    return this.doZoomTo(target, flightDurationSeconds).finally(
       action(() => {
         // Unset isMapZooming only if the local zoomId matches _currentZoomId.
         // If they do not match, it means there was another call to zoomTo which
@@ -84,18 +83,13 @@
         if (zoomId === this._currentZoomId) {
           this.isMapZooming = false;
           this._currentZoomId = undefined;
+          if (MappableMixin.isMixedInto(target) && TimeVarying.is(target)) {
+            // Set the target as the source for timeline
+            this.terria.timelineStack.promoteToTop(target);
+          }
         }
       })
     );
-=======
-  ): void {
-    this.zoomToEvent.raiseEvent();
-    this.doZoomTo(target, flightDurationSeconds);
-    if (MappableMixin.isMixedInto(target) && TimeVarying.is(target)) {
-      // Set the target as the source for timeline
-      this.terria.timelineStack.promoteToTop(target);
-    }
->>>>>>> 252df79c
   }
 
   abstract getCurrentCameraView(): CameraView;
