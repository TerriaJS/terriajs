import { Feature as GeoJSONFeature, Position } from "geojson";
import { observable, runInAction } from "mobx";
import Cartesian2 from "terriajs-cesium/Source/Core/Cartesian2";
import Cartesian3 from "terriajs-cesium/Source/Core/Cartesian3";
import clone from "terriajs-cesium/Source/Core/clone";
import Color from "terriajs-cesium/Source/Core/Color";
import DeveloperError from "terriajs-cesium/Source/Core/DeveloperError";
import Ellipsoid from "terriajs-cesium/Source/Core/Ellipsoid";
import CesiumEvent from "terriajs-cesium/Source/Core/Event";
import Rectangle from "terriajs-cesium/Source/Core/Rectangle";
import ColorMaterialProperty from "terriajs-cesium/Source/DataSources/ColorMaterialProperty";
import ConstantPositionProperty from "terriajs-cesium/Source/DataSources/ConstantPositionProperty";
import ConstantProperty from "terriajs-cesium/Source/DataSources/ConstantProperty";
import Entity from "terriajs-cesium/Source/DataSources/Entity";
import ImageryLayerFeatureInfo from "terriajs-cesium/Source/Scene/ImageryLayerFeatureInfo";
import ImagerySplitDirection from "terriajs-cesium/Source/Scene/ImagerySplitDirection";
import isDefined from "../Core/isDefined";
import LatLonHeight from "../Core/LatLonHeight";
import featureDataToGeoJson from "../Map/featureDataToGeoJson";
import MapboxVectorTileImageryProvider from "../Map/MapboxVectorTileImageryProvider";
import { ProviderCoordsMap } from "../Map/PickedFeatures";
import MappableMixin from "../ModelMixins/MappableMixin";
import MouseCoords from "../ReactViewModels/MouseCoords";
import CameraView from "./CameraView";
import Cesium3DTilesCatalogItem from "./Cesium3DTilesCatalogItem";
import CommonStrata from "./CommonStrata";
import Feature from "./Feature";
import GeoJsonCatalogItem from "./GeoJsonCatalogItem";
import Terria from "./Terria";

require("./ImageryLayerFeatureInfo"); // overrides Cesium's prototype.configureDescriptionFromProperties

export default abstract class GlobeOrMap {
  abstract readonly type: string;
  abstract readonly terria: Terria;
  abstract readonly canShowSplitter: boolean;
  protected static _featureHighlightName = "___$FeatureHighlight&__";

  private _removeHighlightCallback?: () => Promise<void> | void;
  private _highlightPromise: Promise<void> | undefined;
  private _tilesLoadingCountMax: number = 0;
  protected supportsPolylinesOnTerrain?: boolean;

  // Fired when zoomTo is called
  zoomToEvent: CesiumEvent = new CesiumEvent();

  // This is updated by Leaflet and Cesium objects.
  // Avoid duplicate mousemove events.  Why would we get duplicate mousemove events?  I'm glad you asked:
  // http://stackoverflow.com/questions/17818493/mousemove-event-repeating-every-second/17819113
  // I (Kevin Ring) see this consistently on my laptop when Windows Media Player is running.
  @observable mouseCoords: MouseCoords = new MouseCoords();

  abstract destroy(): void;
<<<<<<< HEAD
  abstract zoomTo(
    viewOrExtent: CameraView | Rectangle | Mappable,
    flightDurationSeconds?: number
=======

  abstract doZoomTo(
    viewOrExtent: CameraView | Rectangle | MappableMixin.MappableMixin,
    flightDurationSeconds: number
>>>>>>> 11a5051a
  ): void;

  zoomTo(
    viewOrExtent: CameraView | Rectangle | MappableMixin.MappableMixin,
    flightDurationSeconds: number
  ): void {
    this.zoomToEvent.raiseEvent();
    this.doZoomTo(viewOrExtent, flightDurationSeconds);
  }

  abstract getCurrentCameraView(): CameraView;

  /* Gets the current container element.
   */
  abstract getContainer(): Element | undefined;

  abstract pauseMapInteraction(): void;
  abstract resumeMapInteraction(): void;

  abstract notifyRepaintRequired(): void;

  /**
   * Picks features based off a latitude, longitude and (optionally) height.
   * @param latLngHeight The position on the earth to pick.
   * @param providerCoords A map of imagery provider urls to the coords used to get features for those imagery
   *     providers - i.e. x, y, level
   * @param existingFeatures An optional list of existing features to concatenate the ones found from asynchronous picking to.
   */
  abstract pickFromLocation(
    latLngHeight: LatLonHeight,
    providerCoords: ProviderCoordsMap,
    existingFeatures: Feature[]
  ): void;

  /**
   * Return features at a latitude, longitude and (optionally) height for the given imagery layers.
   * @param latLngHeight The position on the earth to pick
   * @param providerCoords A map of imagery provider urls to the tile coords used to get features for those imagery
   * @returns A flat array of all the features for the given tiles that are currently on the map
   */
  abstract getFeaturesAtLocation(
    latLngHeight: LatLonHeight,
    providerCoords: ProviderCoordsMap
  ): Promise<Entity[] | undefined> | void;

  /**
   * Creates a {@see Feature} (based on an {@see Entity}) from a {@see ImageryLayerFeatureInfo}.
   * @param imageryFeature The imagery layer feature for which to create an entity-based feature.
   * @return The created feature.
   */
  protected _createFeatureFromImageryLayerFeature(
    imageryFeature: ImageryLayerFeatureInfo
  ) {
    const feature = new Feature({
      id: imageryFeature.name
    });
    feature.name = imageryFeature.name;
    if (imageryFeature.description) {
      feature.description = new ConstantProperty(imageryFeature.description); // already defined by the new Entity
    }
    feature.properties = imageryFeature.properties;
    feature.data = imageryFeature.data;
    feature.imageryLayer = imageryFeature.imageryLayer;

    if (imageryFeature.position) {
      feature.position = new ConstantPositionProperty(
        Ellipsoid.WGS84.cartographicToCartesian(imageryFeature.position)
      );
    }

    (<any>feature).coords = (<any>imageryFeature).coords;

    return feature;
  }

  /**
   * Adds loading progress for cesium
   */
  protected _updateTilesLoadingCount(tilesLoadingCount: number): void {
    if (tilesLoadingCount > this._tilesLoadingCountMax) {
      this._tilesLoadingCountMax = tilesLoadingCount;
    } else if (tilesLoadingCount === 0) {
      this._tilesLoadingCountMax = 0;
    }

    this.terria.tileLoadProgressEvent.raiseEvent(
      tilesLoadingCount,
      this._tilesLoadingCountMax
    );
  }

  /**
   * Returns the side of the splitter the `position` lies on.
   *
   * @param The screen position.
   * @return The side of the splitter on which `position` lies.
   */
  protected _getSplitterSideForScreenPosition(
    position: Cartesian2 | Cartesian3
  ): ImagerySplitDirection | undefined {
    const container = this.terria.currentViewer.getContainer();
    if (!isDefined(container)) {
      return;
    }

    const splitterX = container.clientWidth * this.terria.splitPosition;
    if (position.x <= splitterX) {
      return ImagerySplitDirection.LEFT;
    } else {
      return ImagerySplitDirection.RIGHT;
    }
  }

  abstract _addVectorTileHighlight(
    imageryProvider: MapboxVectorTileImageryProvider,
    rectangle: Rectangle
  ): () => void;

  async _highlightFeature(feature: Feature | undefined) {
    if (isDefined(this._removeHighlightCallback)) {
      await this._removeHighlightCallback();
      this._removeHighlightCallback = undefined;
      this._highlightPromise = undefined;
    }

    if (isDefined(feature)) {
      let hasGeometry = false;

      if (isDefined(feature._cesium3DTileFeature)) {
        const originalColor = feature._cesium3DTileFeature.color;
        const defaultColor = Color.fromCssColorString("#fffffe");

        // Get the highlight color from the catalogItem trait or default to baseMapContrastColor
        const catalogItem = feature._catalogItem;
        let highlightColor;
        if (catalogItem instanceof Cesium3DTilesCatalogItem) {
          highlightColor =
            Color.fromCssColorString(
              runInAction(() => catalogItem.highlightColor)
            ) ?? defaultColor;
        } else {
          highlightColor =
            Color.fromCssColorString(this.terria.baseMapContrastColor) ??
            defaultColor;
        }

        // highlighting doesn't work if the highlight colour is full white
        // so in this case use something close to white instead
        feature._cesium3DTileFeature.color = Color.equals(
          highlightColor,
          Color.WHITE
        )
          ? defaultColor
          : highlightColor;

        this._removeHighlightCallback = function() {
          if (
            isDefined(feature._cesium3DTileFeature) &&
            !feature._cesium3DTileFeature.tileset.isDestroyed()
          ) {
            feature._cesium3DTileFeature.color = originalColor;
          }
        };
      } else if (isDefined(feature.polygon)) {
        hasGeometry = true;

        const cesiumPolygon = feature.cesiumEntity || feature;

        const polygonOutline = cesiumPolygon.polygon!.outline;
        const polygonOutlineColor = cesiumPolygon.polygon!.outlineColor;
        const polygonMaterial = cesiumPolygon.polygon!.material;

        cesiumPolygon.polygon!.outline = new ConstantProperty(true);
        cesiumPolygon.polygon!.outlineColor = new ConstantProperty(
          Color.fromCssColorString(this.terria.baseMapContrastColor) ??
            Color.GRAY
        );
        cesiumPolygon.polygon!.material = new ColorMaterialProperty(
          new ConstantProperty(
            (
              Color.fromCssColorString(this.terria.baseMapContrastColor) ??
              Color.LIGHTGRAY
            ).withAlpha(0.75)
          )
        );

        this._removeHighlightCallback = function() {
          if (cesiumPolygon.polygon) {
            cesiumPolygon.polygon.outline = polygonOutline;
            cesiumPolygon.polygon.outlineColor = polygonOutlineColor;
            cesiumPolygon.polygon.material = polygonMaterial;
          }
        };
      } else if (isDefined(feature.polyline)) {
        hasGeometry = true;

        const cesiumPolyline = feature.cesiumEntity || feature;

        const polylineMaterial = cesiumPolyline.polyline!.material;
        const polylineWidth = cesiumPolyline.polyline!.width;

        (<any>cesiumPolyline).polyline.material =
          Color.fromCssColorString(this.terria.baseMapContrastColor) ??
          Color.LIGHTGRAY;
        cesiumPolyline.polyline!.width = new ConstantProperty(2);

        this._removeHighlightCallback = function() {
          if (cesiumPolyline.polyline) {
            cesiumPolyline.polyline.material = polylineMaterial;
            cesiumPolyline.polyline.width = polylineWidth;
          }
        };
      }

      if (!hasGeometry) {
        if (
          feature.imageryLayer &&
          feature.imageryLayer.imageryProvider instanceof
            MapboxVectorTileImageryProvider
        ) {
          const featureId =
            feature.data?.id ?? feature.properties?.id?.getValue?.();
          if (isDefined(featureId)) {
            const highlightImageryProvider = feature.imageryLayer.imageryProvider.createHighlightImageryProvider(
              featureId
            );
            this._removeHighlightCallback = this.terria.currentViewer._addVectorTileHighlight(
              highlightImageryProvider,
              feature.imageryLayer.imageryProvider.rectangle
            );
          }
        } else if (
          !isDefined(this.supportsPolylinesOnTerrain) ||
          this.supportsPolylinesOnTerrain
        ) {
          let geoJson: GeoJSONFeature | undefined = featureDataToGeoJson(
            feature.data
          );

          // Show geometry associated with the feature.
          // Don't show points; the targeting cursor is sufficient.
          if (
            geoJson &&
            geoJson.geometry &&
            geoJson.geometry.type !== "Point"
          ) {
            // Turn Polygons into MultiLineStrings, because we're only showing the outline.
            if (
              geoJson.geometry.type === "Polygon" ||
              geoJson.geometry.type === "MultiPolygon"
            ) {
              geoJson = <GeoJSONFeature>clone(geoJson);
              geoJson.geometry = clone(geoJson.geometry);

              if (geoJson.geometry.type === "MultiPolygon") {
                const newCoordinates: Position[][] = [];
                geoJson.geometry.coordinates.forEach(polygon => {
                  newCoordinates.push(...polygon);
                });
                (<any>geoJson).geometry.coordinates = newCoordinates;
              }

              geoJson.geometry.type = "MultiLineString";
            }

            const catalogItem = new GeoJsonCatalogItem(
              GlobeOrMap._featureHighlightName,
              this.terria
            );

            catalogItem.setTrait(
              CommonStrata.user,
              "name",
              GlobeOrMap._featureHighlightName
            );
            catalogItem.setTrait(
              CommonStrata.user,
              "geoJsonData",
              <any>geoJson
            );
            catalogItem.setTrait(CommonStrata.user, "clampToGround", true);
            catalogItem.setTrait(CommonStrata.user, "style", {
              "stroke-width": 2,
              stroke: this.terria.baseMapContrastColor,
              fill: undefined,
              "fill-opacity": 0,
              "marker-color": this.terria.baseMapContrastColor,
              "marker-size": undefined,
              "marker-symbol": undefined,
              "marker-opacity": undefined,
              "stroke-opacity": undefined,
              "marker-url": undefined
            });

            const removeCallback = (this._removeHighlightCallback = () => {
              if (!isDefined(this._highlightPromise)) {
                return;
              }
              return this._highlightPromise
                .then(() => {
                  if (removeCallback !== this._removeHighlightCallback) {
                    return;
                  }
                  catalogItem.setTrait(CommonStrata.user, "show", false);
                  this.terria.overlays.remove(catalogItem);
                })
                .catch(function() {});
            });

            this._highlightPromise = catalogItem.loadMapItems().then(() => {
              if (removeCallback !== this._removeHighlightCallback) {
                return;
              }
              catalogItem.setTrait(CommonStrata.user, "show", true);
              this.terria.overlays.add(catalogItem);
            });
          }
        }
      }
    }
  }

  /**
   * Captures a screenshot of the map.
   * @return A promise that resolves to a data URL when the screenshot is ready.
   */
  captureScreenshot(): Promise<string> {
    throw new DeveloperError(
      "captureScreenshot must be implemented in the derived class."
    );
  }
}<|MERGE_RESOLUTION|>--- conflicted
+++ resolved
@@ -51,21 +51,15 @@
   @observable mouseCoords: MouseCoords = new MouseCoords();
 
   abstract destroy(): void;
-<<<<<<< HEAD
-  abstract zoomTo(
-    viewOrExtent: CameraView | Rectangle | Mappable,
-    flightDurationSeconds?: number
-=======
 
   abstract doZoomTo(
     viewOrExtent: CameraView | Rectangle | MappableMixin.MappableMixin,
-    flightDurationSeconds: number
->>>>>>> 11a5051a
+    flightDurationSeconds?: number
   ): void;
 
   zoomTo(
     viewOrExtent: CameraView | Rectangle | MappableMixin.MappableMixin,
-    flightDurationSeconds: number
+    flightDurationSeconds?: number
   ): void {
     this.zoomToEvent.raiseEvent();
     this.doZoomTo(viewOrExtent, flightDurationSeconds);
