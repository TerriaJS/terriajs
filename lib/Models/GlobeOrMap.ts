--- conflicted
+++ resolved
@@ -1,38 +1,4 @@
-<<<<<<< HEAD
 import Mappable from "./Mappable";
-
-export type CameraView = {
-    rectangle: Cesium.Rectangle;
-    position: any;
-    direction: any;
-    up: any;
-}
-
-export default interface GlobeOrMap {
-    destroy(): void;
-    zoomTo(viewOrExtent: CameraView | Cesium.Rectangle | Mappable, flightDurationSeconds: number): void;
-    getCurrentExtent(): Cesium.Rectangle;
-=======
-"use strict";
-
-import Rectangle from "terriajs-cesium/Source/Core/Rectangle";
-import Mappable from "./Mappable";
-
-/*global require*/
-var Color = require("terriajs-cesium/Source/Core/Color");
-var defined = require("terriajs-cesium/Source/Core/defined");
-var DeveloperError = require("terriajs-cesium/Source/Core/DeveloperError");
-var Ellipsoid = require("terriajs-cesium/Source/Core/Ellipsoid");
-// var featureDataToGeoJson = require('../Map/featureDataToGeoJson');
-// var MapboxVectorTileImageryProvider = require('../Map/MapboxVectorTileImageryProvider');
-// var MapboxVectorCanvasTileLayer = require('../Map/MapboxVectorCanvasTileLayer');
-// var GeoJsonCatalogItem = require('./GeoJsonCatalogItem');
-
-var Feature = require("./Feature");
-var ImageryLayer = require("terriajs-cesium/Source/Scene/ImageryLayer");
-var rectangleToLatLngBounds = require("../Map/rectangleToLatLngBounds");
-
-require("./ImageryLayerFeatureInfo"); // overrides Cesium's prototype.configureDescriptionFromProperties
 
 export type CameraView = {
   rectangle: Cesium.Rectangle;
@@ -42,9 +8,10 @@
 };
 
 export default interface GlobeOrMap {
+  destroy(): void;
   zoomTo(
     viewOrExtent: CameraView | Cesium.Rectangle | Mappable,
     flightDurationSeconds: number
   ): void;
->>>>>>> 4ad45e5f
+  getCurrentExtent(): Cesium.Rectangle;
 }