import { action, computed, observable, runInAction } from "mobx";
import Cartesian2 from "terriajs-cesium/Source/Core/Cartesian2";
import Cartesian3 from "terriajs-cesium/Source/Core/Cartesian3";
import Color from "terriajs-cesium/Source/Core/Color";
import createGuid from "terriajs-cesium/Source/Core/createGuid";
import DeveloperError from "terriajs-cesium/Source/Core/DeveloperError";
import Ellipsoid from "terriajs-cesium/Source/Core/Ellipsoid";
import Rectangle from "terriajs-cesium/Source/Core/Rectangle";
import ColorMaterialProperty from "terriajs-cesium/Source/DataSources/ColorMaterialProperty";
import ConstantPositionProperty from "terriajs-cesium/Source/DataSources/ConstantPositionProperty";
import ConstantProperty from "terriajs-cesium/Source/DataSources/ConstantProperty";
import Entity from "terriajs-cesium/Source/DataSources/Entity";
import ImageryLayerFeatureInfo from "terriajs-cesium/Source/Scene/ImageryLayerFeatureInfo";
import ImageryProvider from "terriajs-cesium/Source/Scene/ImageryProvider";
import SplitDirection from "terriajs-cesium/Source/Scene/SplitDirection";
import isDefined from "../Core/isDefined";
import { isJsonObject } from "../Core/Json";
import LatLonHeight from "../Core/LatLonHeight";
import MapboxVectorTileImageryProvider from "../Map/ImageryProvider/MapboxVectorTileImageryProvider";
import ProtomapsImageryProvider from "../Map/ImageryProvider/ProtomapsImageryProvider";
import featureDataToGeoJson from "../Map/PickedFeatures/featureDataToGeoJson";
import { ProviderCoordsMap } from "../Map/PickedFeatures/PickedFeatures";
import MappableMixin from "../ModelMixins/MappableMixin";
import TimeVarying from "../ModelMixins/TimeVarying";
import MouseCoords from "../ReactViewModels/MouseCoords";
import TableColorStyleTraits from "../Traits/TraitsClasses/TableColorStyleTraits";
import TableOutlineStyleTraits, {
  OutlineSymbolTraits
} from "../Traits/TraitsClasses/TableOutlineStyleTraits";
import TableStyleTraits from "../Traits/TraitsClasses/TableStyleTraits";
import CameraView from "./CameraView";
import Cesium3DTilesCatalogItem from "./Catalog/CatalogItems/Cesium3DTilesCatalogItem";
import CommonStrata from "./Definition/CommonStrata";
import createStratumInstance from "./Definition/createStratumInstance";
import Feature from "./Feature/Feature";
import Terria from "./Terria";

require("./Feature/ImageryLayerFeatureInfo"); // overrides Cesium's prototype.configureDescriptionFromProperties

export default abstract class GlobeOrMap {
  abstract readonly type: string;
  abstract readonly terria: Terria;
  abstract readonly canShowSplitter: boolean;

  public static featureHighlightID = "___$FeatureHighlight&__";
  protected static _featureHighlightName = "TerriaJS Feature Highlight Marker";

  private _removeHighlightCallback?: () => Promise<void> | void;
  private _highlightPromise: Promise<unknown> | undefined;
  private _tilesLoadingCountMax: number = 0;
  protected supportsPolylinesOnTerrain?: boolean;

  // True if zoomTo() was called and the map is currently zooming to dataset
  @observable isMapZooming = false;

  // An internal id to track an in progress call to zoomTo()
  _currentZoomId?: string;

  // This is updated by Leaflet and Cesium objects.
  // Avoid duplicate mousemove events.  Why would we get duplicate mousemove events?  I'm glad you asked:
  // http://stackoverflow.com/questions/17818493/mousemove-event-repeating-every-second/17819113
  // I (Kevin Ring) see this consistently on my laptop when Windows Media Player is running.
  @observable mouseCoords: MouseCoords = new MouseCoords();

  abstract destroy(): void;

  abstract doZoomTo(
    target: CameraView | Rectangle | MappableMixin.Instance,
    flightDurationSeconds: number
  ): Promise<void>;

  /**
   * Zoom map to a dataset or the given bounds.
   *
   * @param target A bounds item to zoom to
   * @param flightDurationSeconds Optional time in seconds for the zoom animation to complete
   * @returns A promise that resolves when the zoom animation is complete
   */
  @action
  zoomTo(
    target: CameraView | Rectangle | MappableMixin.Instance,
    flightDurationSeconds: number = 3.0
  ): Promise<void> {
    this.isMapZooming = true;
    const zoomId = createGuid();
    this._currentZoomId = zoomId;
    return this.doZoomTo(target, flightDurationSeconds).finally(
      action(() => {
        // Unset isMapZooming only if the local zoomId matches _currentZoomId.
        // If they do not match, it means there was another call to zoomTo which
        // could still be in progress and it will handle unsetting isMapZooming.
        if (zoomId === this._currentZoomId) {
          this.isMapZooming = false;
          this._currentZoomId = undefined;
          if (MappableMixin.isMixedInto(target) && TimeVarying.is(target)) {
            // Set the target as the source for timeline
            this.terria.timelineStack.promoteToTop(target);
          }
        }
      })
    );
  }

  abstract getCurrentCameraView(): CameraView;

  /* Gets the current container element.
   */
  abstract getContainer(): Element | undefined;

  abstract pauseMapInteraction(): void;
  abstract resumeMapInteraction(): void;

  abstract notifyRepaintRequired(): void;

  /**
   * List of the attributions (credits) for data currently displayed on map.
   */
  @computed
  get attributions(): string[] {
    return [];
  }
  /**
   * Picks features based off a latitude, longitude and (optionally) height.
   * @param latLngHeight The position on the earth to pick.
   * @param providerCoords A map of imagery provider urls to the coords used to get features for those imagery
   *     providers - i.e. x, y, level
   * @param existingFeatures An optional list of existing features to concatenate the ones found from asynchronous picking to.
   */
  abstract pickFromLocation(
    latLngHeight: LatLonHeight,
    providerCoords: ProviderCoordsMap,
    existingFeatures: Feature[]
  ): void;

  /**
   * Return features at a latitude, longitude and (optionally) height for the given imagery layers.
   * @param latLngHeight The position on the earth to pick
   * @param providerCoords A map of imagery provider urls to the tile coords used to get features for those imagery
   * @returns A flat array of all the features for the given tiles that are currently on the map
   */
  abstract getFeaturesAtLocation(
    latLngHeight: LatLonHeight,
    providerCoords: ProviderCoordsMap
  ): Promise<Entity[] | undefined> | void;

  /**
   * Creates a {@see Feature} (based on an {@see Entity}) from a {@see ImageryLayerFeatureInfo}.
   * @param imageryFeature The imagery layer feature for which to create an entity-based feature.
   * @return The created feature.
   */
  protected _createFeatureFromImageryLayerFeature(
    imageryFeature: ImageryLayerFeatureInfo
  ) {
    const feature = new Feature({
      id: imageryFeature.name
    });
    feature.name = imageryFeature.name;
    if (imageryFeature.description) {
      feature.description = new ConstantProperty(imageryFeature.description); // already defined by the new Entity
    }
    feature.properties = imageryFeature.properties;
    feature.data = imageryFeature.data;
    feature.imageryLayer = imageryFeature.imageryLayer;

    if (imageryFeature.position) {
      feature.position = new ConstantPositionProperty(
        Ellipsoid.WGS84.cartographicToCartesian(imageryFeature.position)
      );
    }

    (<any>feature).coords = (<any>imageryFeature).coords;

    return feature;
  }

  /**
   * Adds loading progress for cesium
   */
  protected _updateTilesLoadingCount(tilesLoadingCount: number): void {
    if (tilesLoadingCount > this._tilesLoadingCountMax) {
      this._tilesLoadingCountMax = tilesLoadingCount;
    } else if (tilesLoadingCount === 0) {
      this._tilesLoadingCountMax = 0;
    }

    this.terria.tileLoadProgressEvent.raiseEvent(
      tilesLoadingCount,
      this._tilesLoadingCountMax
    );
  }

  /**
   * Adds loading progress (boolean) for 3DTileset layers where total tiles is not known
   */
  protected _updateTilesLoadingIndeterminate(loading: boolean): void {
    this.terria.indeterminateTileLoadProgressEvent.raiseEvent(loading);
  }

  /**
   * Returns the side of the splitter the `position` lies on.
   *
   * @param The screen position.
   * @return The side of the splitter on which `position` lies.
   */
  protected _getSplitterSideForScreenPosition(
    position: Cartesian2 | Cartesian3
  ): SplitDirection | undefined {
    const container = this.terria.currentViewer.getContainer();
    if (!isDefined(container)) {
      return;
    }

    const splitterX = container.clientWidth * this.terria.splitPosition;
    if (position.x <= splitterX) {
      return SplitDirection.LEFT;
    } else {
      return SplitDirection.RIGHT;
    }
  }

  abstract _addVectorTileHighlight(
    imageryProvider: MapboxVectorTileImageryProvider | ProtomapsImageryProvider,
    rectangle: Rectangle
  ): () => void;

  async _highlightFeature(feature: Feature | undefined) {
    if (isDefined(this._removeHighlightCallback)) {
      await this._removeHighlightCallback();
      this._removeHighlightCallback = undefined;
      this._highlightPromise = undefined;
    }

    // Lazy import here to avoid cyclic dependencies.
    const { default: GeoJsonCatalogItem } = await import(
      "./Catalog/CatalogItems/GeoJsonCatalogItem"
    );

    if (isDefined(feature)) {
      let hasGeometry = false;

      if (isDefined(feature._cesium3DTileFeature)) {
        const originalColor = feature._cesium3DTileFeature.color;
        const defaultColor = Color.fromCssColorString("#fffffe");

        // Get the highlight color from the catalogItem trait or default to baseMapContrastColor
        const catalogItem = feature._catalogItem;
        let highlightColor;
        if (catalogItem instanceof Cesium3DTilesCatalogItem) {
          highlightColor =
            Color.fromCssColorString(
              runInAction(() => catalogItem.highlightColor)
            ) ?? defaultColor;
        } else {
          highlightColor =
            Color.fromCssColorString(this.terria.baseMapContrastColor) ??
            defaultColor;
        }

        // highlighting doesn't work if the highlight colour is full white
        // so in this case use something close to white instead
        feature._cesium3DTileFeature.color = Color.equals(
          highlightColor,
          Color.WHITE
        )
          ? defaultColor
          : highlightColor;

        this._removeHighlightCallback = function () {
          if (
            isDefined(feature._cesium3DTileFeature) &&
            !feature._cesium3DTileFeature.tileset.isDestroyed()
          ) {
            feature._cesium3DTileFeature.color = originalColor;
          }
        };
      } else if (isDefined(feature.polygon)) {
        hasGeometry = true;

        const cesiumPolygon = feature.cesiumEntity || feature;

        const polygonOutline = cesiumPolygon.polygon!.outline;
        const polygonOutlineColor = cesiumPolygon.polygon!.outlineColor;
        const polygonMaterial = cesiumPolygon.polygon!.material;

        cesiumPolygon.polygon!.outline = new ConstantProperty(true);
        cesiumPolygon.polygon!.outlineColor = new ConstantProperty(
          Color.fromCssColorString(this.terria.baseMapContrastColor) ??
            Color.GRAY
        );
        cesiumPolygon.polygon!.material = new ColorMaterialProperty(
          new ConstantProperty(
            (
              Color.fromCssColorString(this.terria.baseMapContrastColor) ??
              Color.LIGHTGRAY
            ).withAlpha(0.75)
          )
        );

        this._removeHighlightCallback = function () {
          if (cesiumPolygon.polygon) {
            cesiumPolygon.polygon.outline = polygonOutline;
            cesiumPolygon.polygon.outlineColor = polygonOutlineColor;
            cesiumPolygon.polygon.material = polygonMaterial;
          }
        };
      } else if (isDefined(feature.polyline)) {
        hasGeometry = true;

        const cesiumPolyline = feature.cesiumEntity || feature;

        const polylineMaterial = cesiumPolyline.polyline!.material;
        const polylineWidth = cesiumPolyline.polyline!.width;

        (<any>cesiumPolyline).polyline.material =
          Color.fromCssColorString(this.terria.baseMapContrastColor) ??
          Color.LIGHTGRAY;
        cesiumPolyline.polyline!.width = new ConstantProperty(2);

        this._removeHighlightCallback = function () {
          if (cesiumPolyline.polyline) {
            cesiumPolyline.polyline.material = polylineMaterial;
            cesiumPolyline.polyline.width = polylineWidth;
          }
        };
      }

      if (!hasGeometry) {
        let vectorTileHighlightCreated = false;
        // Feature from MapboxVectorTileImageryProvider
        if (
          feature.imageryLayer?.imageryProvider instanceof
          MapboxVectorTileImageryProvider
        ) {
          const featureId =
            (isJsonObject(feature.data) ? feature.data?.id : undefined) ??
            feature.properties?.id?.getValue?.();
          if (isDefined(featureId)) {
<<<<<<< HEAD
            const highlightImageryProvider = feature.imageryLayer?.imageryProvider.createHighlightImageryProvider(
              featureId
            );
            this._removeHighlightCallback = this.terria.currentViewer._addVectorTileHighlight(
              highlightImageryProvider,
              feature.imageryLayer.imageryProvider.rectangle
            );
=======
            const highlightImageryProvider =
              feature.imageryLayer.imageryProvider.createHighlightImageryProvider(
                featureId
              );
            this._removeHighlightCallback =
              this.terria.currentViewer._addVectorTileHighlight(
                highlightImageryProvider,
                feature.imageryLayer.imageryProvider.rectangle
              );
>>>>>>> cad62a45
          }
          vectorTileHighlightCreated = true;
        }
        // Feature from ProtomapsImageryProvider (replacement for MapboxVectorTileImageryProvider)
        else if (
          feature.imageryLayer?.imageryProvider instanceof
          ProtomapsImageryProvider
        ) {
          const highlightImageryProvider =
            feature.imageryLayer.imageryProvider.createHighlightImageryProvider(
              feature
            );
          if (highlightImageryProvider)
            this._removeHighlightCallback =
              this.terria.currentViewer._addVectorTileHighlight(
                highlightImageryProvider,
                feature.imageryLayer.imageryProvider.rectangle
              );
          vectorTileHighlightCreated = true;
        }

        // No vector tile highlight was created so try to convert feature to GeoJSON
        // This flag is necessary to check as it is possible for a feature to use ProtomapsImageryProvider and also have GeoJson data - but maybe failed to createHighlightImageryProvider
        if (!vectorTileHighlightCreated) {
          const geoJson = featureDataToGeoJson(feature.data);

          // Don't show points; the targeting cursor is sufficient.
          if (geoJson) {
            geoJson.features = geoJson.features.filter(
              (f) => f.geometry.type !== "Point"
            );

            let catalogItem = this.terria.getModelById(
              GeoJsonCatalogItem,
              GlobeOrMap.featureHighlightID
            );
            if (catalogItem === undefined) {
              catalogItem = new GeoJsonCatalogItem(
                GlobeOrMap.featureHighlightID,
                this.terria
              );
              catalogItem.setTrait(
                CommonStrata.definition,
                "name",
                GlobeOrMap._featureHighlightName
              );
              this.terria.addModel(catalogItem);
            }

            catalogItem.setTrait(
              CommonStrata.user,
              "geoJsonData",
              <any>geoJson
            );

            catalogItem.setTrait(
              CommonStrata.user,
              "useOutlineColorForLineFeatures",
              true
            );

            catalogItem.setTrait(
              CommonStrata.user,
              "defaultStyle",
              createStratumInstance(TableStyleTraits, {
                outline: createStratumInstance(TableOutlineStyleTraits, {
                  null: createStratumInstance(OutlineSymbolTraits, {
                    width: 4,
                    color: this.terria.baseMapContrastColor
                  })
                }),
                color: createStratumInstance(TableColorStyleTraits, {
                  nullColor: "rgba(0,0,0,0)"
                })
              })
            );

            this.terria.overlays.add(catalogItem);
            this._highlightPromise = catalogItem.loadMapItems();

            const removeCallback = (this._removeHighlightCallback = () => {
              if (!isDefined(this._highlightPromise)) {
                return;
              }
              return this._highlightPromise
                .then(() => {
                  if (removeCallback !== this._removeHighlightCallback) {
                    return;
                  }
                  if (isDefined(catalogItem)) {
                    catalogItem.setTrait(CommonStrata.user, "show", false);
                  }
                })
                .catch(function () {});
            });

            (await catalogItem.loadMapItems()).logError(
              "Error occurred while loading picked feature"
            );

            // Check to make sure we don't have a different `catalogItem` after loading
            if (removeCallback !== this._removeHighlightCallback) {
              return;
            }

            catalogItem.setTrait(CommonStrata.user, "show", true);

            this._highlightPromise = this.terria.overlays
              .add(catalogItem)
              .then((r) => r.throwIfError());
          }
        }
      }
    }
  }

  /**
   * Captures a screenshot of the map.
   * @return A promise that resolves to a data URL when the screenshot is ready.
   */
  captureScreenshot(): Promise<string> {
    throw new DeveloperError(
      "captureScreenshot must be implemented in the derived class."
    );
  }
}<|MERGE_RESOLUTION|>--- conflicted
+++ resolved
@@ -335,17 +335,8 @@
             (isJsonObject(feature.data) ? feature.data?.id : undefined) ??
             feature.properties?.id?.getValue?.();
           if (isDefined(featureId)) {
-<<<<<<< HEAD
-            const highlightImageryProvider = feature.imageryLayer?.imageryProvider.createHighlightImageryProvider(
-              featureId
-            );
-            this._removeHighlightCallback = this.terria.currentViewer._addVectorTileHighlight(
-              highlightImageryProvider,
-              feature.imageryLayer.imageryProvider.rectangle
-            );
-=======
             const highlightImageryProvider =
-              feature.imageryLayer.imageryProvider.createHighlightImageryProvider(
+              feature.imageryLayer?.imageryProvider.createHighlightImageryProvider(
                 featureId
               );
             this._removeHighlightCallback =
@@ -353,7 +344,6 @@
                 highlightImageryProvider,
                 feature.imageryLayer.imageryProvider.rectangle
               );
->>>>>>> cad62a45
           }
           vectorTileHighlightCreated = true;
         }
