'use strict';

/*global require*/
var clone = require('terriajs-cesium/Source/Core/clone');
var DataSourceClock = require('terriajs-cesium/Source/DataSources/DataSourceClock');
var defaultValue = require('terriajs-cesium/Source/Core/defaultValue');
var defined = require('terriajs-cesium/Source/Core/defined');
var defineProperties = require('terriajs-cesium/Source/Core/defineProperties');
var DeveloperError = require('terriajs-cesium/Source/Core/DeveloperError');
var formatError = require('terriajs-cesium/Source/Core/formatError');
var freezeObject = require('terriajs-cesium/Source/Core/freezeObject');
var ImagerySplitDirection = require('terriajs-cesium/Source/Scene/ImagerySplitDirection');
var JulianDate = require('terriajs-cesium/Source/Core/JulianDate');
var knockout = require('terriajs-cesium/Source/ThirdParty/knockout');
var TimeInterval = require('terriajs-cesium/Source/Core/TimeInterval');
var TimeIntervalCollection = require('terriajs-cesium/Source/Core/TimeIntervalCollection');

var CatalogItem = require('./CatalogItem');
var CompositeCatalogItem = require('./CompositeCatalogItem');
var inherit = require('../Core/inherit');
var TerriaError = require('../Core/TerriaError');
var overrideProperty = require('../Core/overrideProperty');

/**
 * A {@link CatalogItem} that is added to the map as a rasterized imagery layer.
 *
 * @alias ImageryLayerCatalogItem
 * @constructor
 * @extends CatalogItem
 * @abstract
 *
 * @param {Terria} terria The Terria instance.
 */
var ImageryLayerCatalogItem = function(terria) {
     CatalogItem.call(this, terria);

    this._imageryLayer = undefined;
    this._clock = undefined;
    this._clockTickUnsubscribe = undefined;
    this._currentIntervalIndex = -1;
    this._nextIntervalIndex = undefined;
    this._nextLayer = undefined;

    /**
     * Gets or sets the opacity (alpha) of the data item, where 0.0 is fully transparent and 1.0 is
     * fully opaque.  This property is observable.
     * @type {Number}
     * @default 0.6
     */
    this.opacity = 0.6;

    /**
     * Gets or sets a value indicating whether a 404 response code when requesting a tile should be
     * treated as an error.  If false, 404s are assumed to just be missing tiles and need not be
     * reported to the user.
     * @type {Boolean}
     * @default false
     */
    this.treat404AsError = false;

    /**
     * Gets or sets a value indicating whether a 403 response code when requesting a tile should be
     * treated as an error.  If false, 403s are assumed to just be missing tiles and need not be
     * reported to the user.
     * @type {Boolean}
     * @default false
     */
    this.treat403AsError = true;

    /**
     * Gets or sets a value indicating whether non-specific (no HTTP status code) tile errors should be ignored. This is a
     * last resort, for dealing with odd cases such as data sources that return non-images (eg XML) with a 200 status code.
     * No error messages will be shown to the user.
     * @type {Boolean}
     * @default false
     */
    this.ignoreUnknownTileErrors = false;

    /**
     * Gets or sets the {@link TimeIntervalCollection} defining the intervals of distinct imagery.  If this catalog item
     * is not time-dynamic, property is undefined.  This property is observable.
     * @type {ImageryLayerInterval[]}
     * @default undefined
     */
    this.intervals = undefined;

    /**
     * Keeps the layer on top of all other imagery layers.  This property is observable.
     * @type {Boolean}
     * @default false
     */
    this.keepOnTop = false;

    /**
     * Gets or sets a value indicating whether this dataset should be clipped to the {@link CatalogItem#rectangle}.
     * If true, no part of the dataset will be displayed outside the rectangle.  This property is true by default,
     * leading to better performance and avoiding tile request errors that might occur when requesting tiles outside the
     * server-specified rectangle.  However, it may also cause features to be cut off in some cases, such as if a server
     * reports an extent that does not take into account that the representation of features sometimes require a larger
     * spatial extent than the features themselves.  For example, if a point feature on the edge of the extent is drawn
     * as a circle with a radius of 5 pixels, half of that circle will be cut off.
     * @type {Boolean}
     * @default false
     */
    this.clipToRectangle = true;

    /**
     * Gets or sets a value indicating whether tiles of this catalog item are required to be loaded before terrain
     * tiles to which they're attached can be rendered.  This should usually be set to true for base layers and
     * false for all others.
     * @type {Boolean}
     * @default false
     */
    this.isRequiredForRendering = false;

    /**
     * Options for the value of the animation timeline at start. Valid options in config file are:
     *     initialTimeSource: "present"                            // closest to today's date
     *     initialTimeSource: "start"                              // start of time range of animation
     *     initialTimeSource: "end"                                // end of time range of animation
     *     initialTimeSource: An ISO8601 date e.g. "2015-08-08"    // specified date or nearest if date is outside range
     * @type {String}
     */
    this.initialTimeSource = undefined;

    /**
     * Gets or sets which side of the splitter (if present) to display this imagery layer on.  Defaults to both sides.
     * This property is observable.
     * @type {ImagerySplitDirection}
     */
    this.splitDirection = ImagerySplitDirection.NONE;  // NONE means show on both sides of the splitter, if there is one.

    /**
     * Gets or sets a flag indicating whether a datetime-picker should be shown to select from the available
     * datetimes for this data item.  Default false.
     * @type {Boolean}
     */
    this.showDatetimePicker = false;

    /**
     * Gets or sets a flag indicating whether imagery should be displayed using this item's own clock (currentTime, multiplier),
     * or, if false, the terria clock (whose current time is shown in the timeline UI). Default false.
     * This property is observable.
     * @type {Boolean}
     */
    this.useOwnClock = false;

    // Need to track initialTimeSource so we can set it in the specs after setting intervals, and then have the current time update (via the clock property).
    knockout.track(this, ['_clock', 'opacity', 'treat404AsError', 'ignoreUnknownTileErrors', 'intervals', 'clipToRectangle', 'splitDirection', 'useOwnClock', 'initialTimeSource']);

    overrideProperty(this, 'clock', {
        get : function() {
            var clock = this._clock;
            if (!clock && this.intervals && this.intervals.length > 0) {
                var startTime = this.intervals.start;
                var stopTime = this.intervals.stop;

                // Average about 5 seconds per interval.
                var totalDuration = JulianDate.secondsDifference(stopTime, startTime);
                var numIntervals = this.intervals.length;
                var averageDuration = totalDuration / numIntervals;
                var timePerSecond = averageDuration / 5;

                clock = new DataSourceClock();
                clock.startTime = startTime;
                clock.stopTime = stopTime;
                clock.multiplier = timePerSecond;

                setClockCurrentTime(clock, this.initialTimeSource);
            }
            return clock;
        },
        set : function(value) {
            this._clock = value;
        }
    });

    knockout.getObservable(this, 'opacity').subscribe(function() {
        updateOpacity(this);
    }, this);

    // Subscribe to isShown changing and add/remove the clock tick subscription as necessary.
    knockout.getObservable(this, 'isShown').subscribe(function() {
        updateClockSubscription(this);
    }, this);

    knockout.getObservable(this, 'clock').subscribe(function() {
        updateClockSubscription(this);
    }, this);

    knockout.getObservable(this, 'splitDirection').subscribe(function() {
        updateSplitDirection(this);
    }, this);

    knockout.getObservable(this, 'useOwnClock').subscribe(function() {
        forceUpdateToClockSubscription(this);
    }, this);
};

inherit(CatalogItem, ImageryLayerCatalogItem);

defineProperties(ImageryLayerCatalogItem.prototype, {
    /**
     * Gets a value indicating whether this {@link ImageryLayerCatalogItem} supports the {@link ImageryLayerCatalogItem#intervals}
     * property for configuring time-dynamic imagery.
     * @type {Boolean}
     */
    supportsIntervals : {
        get : function() {
            return false;
        }
    },

    /**
     * Gets the Cesium or Leaflet imagery layer object associated with this data source.
     * This property is undefined if the data source is not enabled.
     * @memberOf ImageryLayerCatalogItem.prototype
     * @type {Object}
     */
    imageryLayer : {
        get : function() {
            return this._imageryLayer;
        }
    },

    /**
     * Gets a value indicating whether this data source, when enabled, can be reordered with respect to other data sources.
     * Data sources that cannot be reordered are typically displayed above reorderable data sources.
     * @memberOf ImageryLayerCatalogItem.prototype
     * @type {Boolean}
     */
    supportsReordering : {
        get : function() {
            return !this.keepOnTop;
        }
    },

    /**
     * Gets a value indicating whether the opacity of this data source can be changed.
     * @memberOf ImageryLayerCatalogItem.prototype
     * @type {Boolean}
     */
    supportsOpacity : {
        get : function() {
            return true;
        }
    },

    /**
     * Gets the set of functions used to update individual properties in {@link CatalogMember#updateFromJson}.
     * When a property name in the returned object literal matches the name of a property on this instance, the value
     * will be called as a function and passed a reference to this instance, a reference to the source JSON object
     * literal, and the name of the property.
     * @memberOf ImageryLayerCatalogItem.prototype
     * @type {Object}
     */
    updaters : {
        get : function() {
            return ImageryLayerCatalogItem.defaultUpdaters;
        }
    },

    /**
     * Gets the set of functions used to serialize individual properties in {@link CatalogMember#serializeToJson}.
     * When a property name on the model matches the name of a property in the serializers object literal,
     * the value will be called as a function and passed a reference to the model, a reference to the destination
     * JSON object literal, and the name of the property.
     * @memberOf ImageryLayerCatalogItem.prototype
     * @type {Object}
     */
    serializers : {
        get : function() {
            return ImageryLayerCatalogItem.defaultSerializers;
        }
    },

    /**
     * Gets the set of names of the properties to be serialized for this object when {@link CatalogMember#serializeToJson} is called
     * for a share link.
     * @memberOf ImageryLayerCatalogItem.prototype
     * @type {String[]}
     */
    propertiesForSharing : {
        get : function() {
            return ImageryLayerCatalogItem.defaultPropertiesForSharing;
        }
    },

    /**
     * Gets the clock whose currentTime and other properties are relevant for display. This returns either a Clock or DataSourceClock,
     * which are quite different things, but have in common these properties:
     * startTime
     * stopTime
     * currentTime
     * multiplier
     * clockStep
     * clockRange
     * @memberOf ImageryLayerCatalogItem.prototype
     * @type {DataSourceClock|Clock}
     */
    clockForDisplay : {
        get : function() {
            if (this.useOwnClock) {
                return this.clock;
            } else {
                return this.terria.clock;
            }
        }
    }

});

ImageryLayerCatalogItem.defaultUpdaters = clone(CatalogItem.defaultUpdaters);

ImageryLayerCatalogItem.defaultUpdaters.intervals = function(catalogItem, json, propertyName) {
    if (!defined(json.intervals)) {
        return;
    }

    if (!catalogItem.supportsIntervals) {
        throw new TerriaError({
            sender: catalogItem,
            title: 'Intervals not supported',
            message: 'Sorry, ' + catalogItem.typeName + ' (' + catalogItem.type + ') catalog items cannot currently be made time-varying by specifying the "intervals" property.'
        });
    }

    var result = new TimeIntervalCollection();

    for (var i = 0; i < json.intervals.length; ++i) {
        var interval = json.intervals[i];
        result.addInterval(TimeInterval.fromIso8601({
            iso8601: interval.interval,
            data: interval.data
        }));
    }

    catalogItem.intervals = result;
};

freezeObject(ImageryLayerCatalogItem.defaultUpdaters);

ImageryLayerCatalogItem.defaultSerializers = clone(CatalogItem.defaultSerializers);

ImageryLayerCatalogItem.defaultSerializers.intervals = function(catalogItem, json, propertyName) {
    if (defined(catalogItem.intervals)) {
        var result = [];
        for (var i = 0; i < catalogItem.intervals.length; ++i) {
            var interval = catalogItem.intervals.get(i);
            result.push({
                interval: TimeInterval.toIso8601(interval),
                data: interval.data
            });
        }
        json.intervals = result;
    }
};

// Do not serialize the original intialTimeSource - serialize the current time.
// That way if the item is shared, the desired time is used.
ImageryLayerCatalogItem.defaultSerializers.initialTimeSource = function(catalogItem, json, propertyName) {
    if (defined(catalogItem.clock)) {
        json.initialTimeSource = JulianDate.toIso8601(catalogItem.clock.currentTime);
    } else {
        json.initialTimeSource = catalogItem.initialTimeSource;
    }
};

ImageryLayerCatalogItem.defaultSerializers.clock = function() {
    // Do not serialize the clock when duplicating the item.
    // Since this is not shared, it is not serialized for sharing anyway.
};

freezeObject(ImageryLayerCatalogItem.defaultSerializers);

/**
 * Gets or sets the default set of properties that are serialized when serializing a {@link CatalogItem}-derived object
 * for a share link.
 * @type {String[]}
 */
ImageryLayerCatalogItem.defaultPropertiesForSharing = clone(CatalogItem.defaultPropertiesForSharing);
ImageryLayerCatalogItem.defaultPropertiesForSharing.push('opacity');
ImageryLayerCatalogItem.defaultPropertiesForSharing.push('keepOnTop');

freezeObject(ImageryLayerCatalogItem.defaultPropertiesForSharing);

/**
 * Creates the {@link ImageryProvider} for this catalog item.
 * @param {ImageryLayerTime} [time] The time for which to create an imagery provider.  In layers that are not time-dynamic,
 *                                  this parameter is ignored.
 * @return {ImageryProvider} The created imagery provider.
 */
ImageryLayerCatalogItem.prototype.createImageryProvider = function(time) {
    var result = this._createImageryProvider(time);
    return result;
};

/**
 * When implemented in a derived class, creates the {@link ImageryProvider} for this catalog item.
 * @abstract
 * @protected
 * @param {ImageryLayerTime} [time] The time for which to create an imagery provider.  In layers that are not time-dynamic,
 *                                  this parameter is ignored.
 * @return {ImageryProvider} The created imagery provider.
 */
ImageryLayerCatalogItem.prototype._createImageryProvider = function(time) {
    throw new DeveloperError('_createImageryProvider must be implemented in the derived class.');
};

ImageryLayerCatalogItem.prototype._enable = function(layerIndex) {
    if (defined(this._imageryLayer)) {
        return;
    }
    var item = this;
    var isTimeDynamic = false;
    var currentTimeIdentifier;
    var nextTimeIdentifier;

    if (defined(this.intervals) && this.intervals.length > 0) {
        isTimeDynamic = true;

        var clock = this.clockForDisplay;
        var index = this.intervals.indexOf(clock.currentTime);

        var nextIndex;
        if (index < 0) {
            this._currentIntervalIndex = -1;
            currentTimeIdentifier = undefined;

            nextIndex = ~index;
            if (clock.multiplier < 0.0) {
                --nextIndex;
            }
        } else {
            this._currentIntervalIndex = index;
            currentTimeIdentifier = this.intervals.get(index).data;

            if (clock.multiplier < 0.0) {
                nextIndex = index - 1;
            } else {
                nextIndex = index + 1;
            }
        }

        if (nextIndex >= 0 && nextIndex < this.intervals.length) {
            this._nextIntervalIndex = nextIndex;
            nextTimeIdentifier = this.intervals.get(nextIndex).data;
        } else {
            this._nextIntervalIndex = -1;
        }
    }

    if (!isTimeDynamic || defined(currentTimeIdentifier)) {
        var currentImageryProvider = this.createImageryProvider(currentTimeIdentifier);
        this._imageryLayer = ImageryLayerCatalogItem.enableLayer(this, currentImageryProvider, this.opacity, layerIndex);
        updateSplitDirection(this);  // Enable layer is also called from afterViewerChanged, and in that case we need to make sure the splitDirection is set up.
    }

    if (defined(nextTimeIdentifier)) {
        var nextImageryProvider = this.createImageryProvider(nextTimeIdentifier);

        // Do not allow picking from the preloading layer.
        nextImageryProvider.enablePickFeatures = false;

        this._nextLayer = ImageryLayerCatalogItem.enableLayer(this, nextImageryProvider, 0.0, layerIndex + 1);
    }
};

ImageryLayerCatalogItem.prototype._disable = function() {
    ImageryLayerCatalogItem.disableLayer(this, this._imageryLayer);
    this._imageryLayer = undefined;

    ImageryLayerCatalogItem.disableLayer(this, this._nextLayer);
    this._nextLayer = undefined;
};

ImageryLayerCatalogItem.prototype._show = function() {
    ImageryLayerCatalogItem.showLayer(this, this._imageryLayer);
    ImageryLayerCatalogItem.showLayer(this, this._nextLayer);
};

ImageryLayerCatalogItem.prototype._hide = function() {
    ImageryLayerCatalogItem.hideLayer(this, this._imageryLayer);
    ImageryLayerCatalogItem.hideLayer(this, this._nextLayer);
};

ImageryLayerCatalogItem.prototype.showOnSeparateMap = function(globeOrMap) {
    var imageryProvider = this._createImageryProvider();
    var layer = ImageryLayerCatalogItem.enableLayer(this, imageryProvider, this.opacity, undefined, globeOrMap);
    ImageryLayerCatalogItem.showLayer(this, layer, globeOrMap);

    var that = this;
    return function() {
        ImageryLayerCatalogItem.hideLayer(that, layer, globeOrMap);
        ImageryLayerCatalogItem.disableLayer(that, layer, globeOrMap);
    };
};

/**
 * Refreshes this layer on the map.  This is useful when, for example, parameters that went into
 * {@link ImageryLayerCatalogItem#_createImageryProvider} change.
 */
ImageryLayerCatalogItem.prototype.refresh = function() {
    if (!defined(this._imageryLayer)) {
        return;
    }

    var currentIndex;
    if (defined(this.terria.cesium)) {
        var imageryLayers = this.terria.cesium.scene.imageryLayers;
        currentIndex = imageryLayers.indexOf(this._imageryLayer);
    }

    this._hide();
    this._disable();

    if (this.isEnabled) {
        this._enable(currentIndex);
        if (this.isShown) {
            this._show();
        }
    }

    this.terria.currentViewer.notifyRepaintRequired();
};

function updateOpacity(item) {
    if (defined(item._imageryLayer) && item.isEnabled && item.isShown) {
        if (defined(item._imageryLayer.alpha)) {
            item._imageryLayer.alpha = item.opacity;
        }

        if (defined(item._imageryLayer.setOpacity)) {
            item._imageryLayer.setOpacity(item.opacity);
        }
        item.terria.currentViewer.notifyRepaintRequired();
    }
}

function updateSplitDirection(item) {
    item.terria.currentViewer.updateItemForSplitter(item);
}

ImageryLayerCatalogItem.enableLayer = function(catalogItem, imageryProvider, opacity, layerIndex, globeOrMap) {
    globeOrMap = defaultValue(globeOrMap, catalogItem.terria.currentViewer);

    const layer = globeOrMap.addImageryProvider({
        imageryProvider: imageryProvider,
        rectangle: catalogItem.rectangle,
        clipToRectangle: catalogItem.clipToRectangle,
        opacity: opacity,
        layerIndex: layerIndex,
        treat403AsError: catalogItem.treat403AsError,
        treat404AsError: catalogItem.treat404AsError,
        ignoreUnknownTileErrors: catalogItem.ignoreUnknownTileErrors,
        isRequiredForRendering: catalogItem.isRequiredForRendering,
        onLoadError: function(e) {
            if (defined(layer) && (layer.show === true || !defined(layer.show))) {

                if (catalogItem === catalogItem.terria.baseMap ||
                    catalogItem.terria.baseMap instanceof CompositeCatalogItem && catalogItem.terria.baseMap.items.indexOf(catalogItem) >= 0) {

                    globeOrMap.terria.error.raiseEvent(new TerriaError({
                        sender: catalogItem,
                        title: 'Error accessing base map',
                        message: '\
An error occurred while attempting to download tiles for base map ' + catalogItem.terria.baseMap.name + '.  This may indicate that there is a \
problem with your internet connection, that the base map is temporarily unavailable, or that the base map \
is invalid.  Please select a different base map using the Map button in the top-right corner.  Further technical details may be found below.<br/><br/>\
<pre>' + formatError(e) + '</pre>'
                    }));

                    layer.show = false;
                    catalogItem.terria.baseMap = undefined;

                    // Don't use this base map again on startup.
                    catalogItem.terria.setLocalProperty('basemap', undefined);
                } else {
                    globeOrMap.terria.error.raiseEvent(new TerriaError({
                        sender: catalogItem,
                        title: 'Error accessing catalogue item',
                        message: '\
An error occurred while attempting to download tiles for catalogue item ' + catalogItem.name + '.  This may indicate that there is a \
problem with your internet connection, that the catalogue item is temporarily unavailable, or that the catalogue item \
is invalid.  The catalogue item has been hidden from the map.  You may re-show it in the Now Viewing panel to try again.  Further technical details may be found below.<br/><br/>\
<pre>' + formatError(e) + '</pre>'
                    }));

                    if (globeOrMap === catalogItem.terria.currentViewer) {
                        catalogItem.isShown = false;
                    } else {
                        globeOrMap.hideImageryLayer({
                            layer: layer
                        });
                    }
                }
            }
        },
        onProjectionError: function() {
            // If the TileLayer experiences an error, hide the catalog item and inform the user.
            globeOrMap.terria.error.raiseEvent({
                sender: catalogItem,
                title: 'Unable to display dataset',
                message: '\
"' + catalogItem.name + '" cannot be shown in 2D because it does not support the standard Web Mercator (EPSG:3857) projection.  \
Please switch to 3D if it is supported on your system, update the dataset to support the projection, or use a different dataset.'
            });

            if (globeOrMap === catalogItem.terria.currentViewer) {
                catalogItem.isShown = false;
            } else {
                globeOrMap.hideImageryLayer({
                    layer: layer
                });
            }
        }
    });

    return layer;
};

ImageryLayerCatalogItem.disableLayer = function(catalogItem, layer, globeOrMap) {
    if (!defined(layer)) {
        return;
    }

    globeOrMap = defaultValue(globeOrMap, catalogItem.terria.currentViewer);
    globeOrMap.removeImageryLayer({
        layer: layer
    });
};

function updateClockSubscription(catalogItem) {
    if (catalogItem.isShown && defined(catalogItem.clock)) {
        // Subscribe, if we're using the global terria clock, and we don't already have a subscription.
        if (!catalogItem.useOwnClock && !defined(catalogItem._clockTickSubscription)) {
            catalogItem._clockTickSubscription = catalogItem.terria.clock.onTick.addEventListener(onClockTick.bind(undefined, catalogItem));
        }
    } else {
        // Unsubscribe
        if (defined(catalogItem._clockTickSubscription)) {
            catalogItem._clockTickSubscription();
            catalogItem._clockTickSubscription = undefined;
        }
    }
}

function forceUpdateToClockSubscription(catalogItem) {
    // This is called when the user switches between the global terria clock and the datasource's own clock, so we always unsubscribe first.
    if (catalogItem.isShown && defined(catalogItem.clock)) {
        // Always unsubscribe.
        if (defined(catalogItem._clockTickSubscription)) {
            catalogItem._clockTickSubscription();
            catalogItem._clockTickSubscription = undefined;
        }
        if (catalogItem.useOwnClock) {
            // If using own clock, there is no equivalent to 'onTick', so no need for an event listener.
            // Instead, explicitly update the imagery layer (if there is one).
            // (An important case where there is no imageryLayer is when the catalogItem is created from json, and this function is
            // triggered when useOwnClock is set, before all the rest of the catalogItem has been set yet - eg. layers.)
            if (catalogItem._imageryLayer) {
                catalogItem.showDataForTime(catalogItem.clock.currentTime);
            }
        } else {
            catalogItem._clockTickSubscription = catalogItem.terria.clock.onTick.addEventListener(onClockTick.bind(undefined, catalogItem));
        }
    }
}

ImageryLayerCatalogItem.prototype.showDataForTime = function(currentTime) {
    var catalogItem = this;
    var intervals = catalogItem.intervals;
    if (!defined(intervals) || !catalogItem.isEnabled || !catalogItem.isShown) {
        return;
    }
    var index = catalogItem._currentIntervalIndex;

    if (index < 0 || index >= intervals.length || !TimeInterval.contains(intervals.get(index), currentTime)) {
        // Find the interval containing the current time.
        index = intervals.indexOf(currentTime);
        if (index < 0) {
            // No interval contains this time, so do not show imagery at this time.
            ImageryLayerCatalogItem.disableLayer(catalogItem, catalogItem._imageryLayer);
            catalogItem._imageryLayer = undefined;
            catalogItem._currentIntervalIndex = -1;
            return;
        }
        // If the "next" layer is not applicable to this time, throw it away and create a new one.
        if (index !== catalogItem._nextIntervalIndex) {
            // Throw away the "next" layer, since it's not applicable.
            ImageryLayerCatalogItem.disableLayer(catalogItem, catalogItem._nextLayer);
            catalogItem._nextLayer = undefined;
            catalogItem._nextIntervalIndex = -1;

            // Create the new "next" layer
            var imageryProvider = catalogItem.createImageryProvider(catalogItem.intervals.get(index).data);
            imageryProvider.enablePickFeatures = false;
            catalogItem._nextLayer = ImageryLayerCatalogItem.enableLayer(catalogItem, imageryProvider, 0.0);
            ImageryLayerCatalogItem.showLayer(catalogItem, catalogItem._nextLayer);
        }

        // At this point we can assume that _nextLayer is applicable to this time.
        // Make it visible
        setOpacity(catalogItem, catalogItem._nextLayer, catalogItem.opacity);
        fixNextLayerOrder(catalogItem);
        ImageryLayerCatalogItem.disableLayer(catalogItem, catalogItem._imageryLayer);
        catalogItem._imageryLayer = catalogItem._nextLayer;
        if (defined(catalogItem._nextLayer))
        {
            catalogItem._imageryLayer.imageryProvider.enablePickFeatures = true;
        }
        catalogItem._nextLayer = undefined;
        catalogItem._nextIntervalIndex = -1;
        catalogItem._currentIntervalIndex = index;
    }
};

function onClockTick(catalogItem, clock) {
    var intervals = catalogItem.intervals;
    if (!defined(intervals) || !catalogItem.isEnabled || !catalogItem.isShown) {
        return;
    }
    catalogItem.showDataForTime(clock.currentTime);
    // Prefetch the (predicted) next layer.
    var index = catalogItem._currentIntervalIndex;
    var nextIndex = clock.multiplier >= 0.0 ? index + 1 : index - 1;
    if (nextIndex < 0 || nextIndex >= intervals.length || nextIndex === catalogItem._nextIntervalIndex) {
        return;
    }
    var nextImageryProvider = catalogItem.createImageryProvider(catalogItem.intervals.get(nextIndex).data);
    nextImageryProvider.enablePickFeatures = false;
    catalogItem._nextLayer = ImageryLayerCatalogItem.enableLayer(catalogItem, nextImageryProvider, 0.0);
    ImageryLayerCatalogItem.showLayer(catalogItem, catalogItem._nextLayer);
    catalogItem._nextIntervalIndex = nextIndex;
}

function setOpacity(catalogItem, layer, opacity) {
    if (!defined(layer)) {
        return;
    }

    if (defined(catalogItem.terria.cesium)) {
        layer.alpha = opacity;
    }

    if (defined(catalogItem.terria.leaflet)) {
        layer.setOpacity(opacity);
    }
}

ImageryLayerCatalogItem.showLayer = function(catalogItem, layer, globeOrMap) {
    if (!defined(layer)) {
        return;
    }

    globeOrMap = defaultValue(globeOrMap, catalogItem.terria.currentViewer);
    globeOrMap.showImageryLayer({
        layer: layer
    });
};

ImageryLayerCatalogItem.hideLayer = function(catalogItem, layer, globeOrMap) {
    if (!defined(layer)) {
        return;
    }

    globeOrMap = defaultValue(globeOrMap, catalogItem.terria.currentViewer);
    globeOrMap.hideImageryLayer({
        layer: layer
    });
};

function fixNextLayerOrder(catalogItem) {
    if (!defined(catalogItem._imageryLayer) || !defined(catalogItem._nextLayer)) {
        return;
    }

    if (defined(catalogItem.terria.cesium)) {
        var imageryLayers = catalogItem.terria.cesium.scene.imageryLayers;

        var currentIndex = imageryLayers.indexOf(catalogItem._imageryLayer);
        var nextIndex = imageryLayers.indexOf(catalogItem._nextLayer);
        if (currentIndex < 0 || nextIndex < 0) {
            return;
        }

        while (nextIndex < currentIndex - 1) {
            imageryLayers.raise(catalogItem._nextLayer);
            ++nextIndex;
        }

        while (nextIndex > currentIndex + 1) {
            imageryLayers.lower(catalogItem._nextLayer);
            --nextIndex;
        }
    }
}

/**
 * Set time to nearest time to specified (may be start or end of time range if time is not in range).
 * @param {DataSourceClock} clock The datasource clock to set timeslider current time on
 * @param {JulianDate} date to set
 * @private
 */
function setTimeIfInRange(clock, timeToSet)
{
    if (JulianDate.lessThan(timeToSet, clock.startTime)) {
        clock.currentTime = clock.startTime.clone(clock.currentTime);
    }
    else if (JulianDate.greaterThan(timeToSet, clock.stopTime)) {
        clock.currentTime = clock.stopTime.clone(clock.currentTime);

    } else {
        clock.currentTime = timeToSet.clone(clock.currentTime);
    }
}

/**
 * Sets the current time of the clock, so the animation starts at a point which can be user defined.
 * Valid options in config file are:
 *     initialTimeSource: "present"                            // closest to today's date
 *     initialTimeSource: "start"                              // start of time range of animation
 *     initialTimeSource: "end"                                // end of time range of animation
 *     initialTimeSource: An ISO8601 date e.g. "2015-08-08"    // specified date or nearest if date is outside range
 * @param {DataSourceClock} clock The clock to set timeslider current time on
 * @param {String} [initialTimeSource] One of "present", "start", "end", or an ISO8601 date.
 * @private
 */
function setClockCurrentTime(clock, initialTimeSource)
{
    // This is our default. Start at the nearest instant in time.
    var now = JulianDate.now();
    setTimeIfInRange(clock, now);

    // if (!defined(initialTimeSource)) {
    //     initialTimeSource = "present";
    // }
    switch(initialTimeSource)
    {
        case "start":
<<<<<<< HEAD
            clock.currentTime = clock.startTime;
            break;
        case "end":
            clock.currentTime = clock.stopTime;
=======
            catalogItem._clock.currentTime = catalogItem._clock.startTime.clone(catalogItem._clock.currentTime);
            break;
        case "end":
            catalogItem._clock.currentTime = catalogItem._clock.stopTime.clone(catalogItem._clock.currentTime);
>>>>>>> 63f8a500
            break;
        case "present":
            break; // Set to present by default.
        case undefined:
            break; // Undefined defaults to present.
        default:
            // Note that if it's not an ISO8601 timestamp, it ends up being set to present.
            // Find out whether it's an ISO8601 timestamp.
            var timestamp;
            try {
                timestamp = JulianDate.fromIso8601(initialTimeSource);

                // Cesium no longer validates dates in the release build.
                // So convert to a JavaScript date as a cheesy means of checking if the date is valid.
                if (isNaN(JulianDate.toDate(timestamp))) {
                    throw new Error('Invalid Date');
                }
            }
            catch (e) {
                throw new TerriaError('Invalid initialTimeSource specified: ' + initialTimeSource);
            }
            if (defined(timestamp)) {
                setTimeIfInRange(clock, timestamp);
            }
    }
}


module.exports = ImageryLayerCatalogItem;<|MERGE_RESOLUTION|>--- conflicted
+++ resolved
@@ -838,17 +838,10 @@
     switch(initialTimeSource)
     {
         case "start":
-<<<<<<< HEAD
-            clock.currentTime = clock.startTime;
+            clock.currentTime = clock.startTime.clone(clock.currentTime);
             break;
         case "end":
-            clock.currentTime = clock.stopTime;
-=======
-            catalogItem._clock.currentTime = catalogItem._clock.startTime.clone(catalogItem._clock.currentTime);
-            break;
-        case "end":
-            catalogItem._clock.currentTime = catalogItem._clock.stopTime.clone(catalogItem._clock.currentTime);
->>>>>>> 63f8a500
+            clock.currentTime = clock.stopTime.clone(clock.currentTime);
             break;
         case "present":
             break; // Set to present by default.
