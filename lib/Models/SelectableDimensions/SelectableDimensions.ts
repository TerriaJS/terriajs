--- conflicted
+++ resolved
@@ -243,23 +243,6 @@
 /** Filter with SelectableDimension should be shown for a given placement.
  * This will take into account whether SelectableDimension is valid, not disabled, etc...
  */
-<<<<<<< HEAD
-export const filterSelectableDimensions = (placement?: Placement) => (
-  selectableDimensions: SelectableDimension[] = []
-) =>
-  selectableDimensions.filter(
-    dim =>
-      // Filter by placement if defined, otherwise use default placement
-      (!isDefined(placement) || isCorrectPlacement(placement)(dim)) &&
-      isEnabled(dim) &&
-      // Check enum (select and checkbox) dimensions for valid options
-      ((!isEnum(dim) && !isCheckbox(dim)) || enumHasValidOptions(dim)) &&
-      // Check multi-enum
-      (!isMultiEnum(dim) || multiEnumHasValidOptions(dim)) &&
-      // Only show groups if they have at least one SelectableDimension
-      (!isGroup(dim) || dim.selectableDimensions.length > 0)
-  );
-=======
 export const filterSelectableDimensions =
   (placement?: Placement) =>
   (selectableDimensions: SelectableDimension[] = []) =>
@@ -270,10 +253,11 @@
         isEnabled(dim) &&
         // Check enum (select and checkbox) dimensions for valid options
         ((!isEnum(dim) && !isCheckbox(dim)) || enumHasValidOptions(dim)) &&
+        // Check multi-enum
+        (!isMultiEnum(dim) || multiEnumHasValidOptions(dim)) &&
         // Only show groups if they have at least one SelectableDimension
         (!isGroup(dim) || dim.selectableDimensions.length > 0)
     );
->>>>>>> 8ab59cad
 
 /** Find human readable name for the current value for a SelectableDimension */
 export const findSelectedValueName = (
@@ -290,8 +274,8 @@
   if (isMultiEnum(dim)) {
     // return names as CSV
     return dim.options
-      ?.filter(opt => dim.selectedIds?.some(id => opt.id === id))
-      ?.map(option => option.name)
+      ?.filter((opt) => dim.selectedIds?.some((id) => opt.id === id))
+      ?.map((option) => option.name)
       ?.join(", ");
   }
 
