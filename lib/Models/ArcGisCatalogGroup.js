--- conflicted
+++ resolved
@@ -146,13 +146,8 @@
 
 function loadMapServer(catalogGroup) {
     var terria = catalogGroup.terria;
-<<<<<<< HEAD
-    var serviceUrl = cleanAndProxyUrl(catalogGroup.terria, catalogGroup.url, catalogGroup.forceProxy) + '?f=json';
-    var layersUrl = cleanAndProxyUrl(catalogGroup.terria, catalogGroup.url, catalogGroup.forceProxy) + '/layers?f=json';
-=======
     var serviceUrl = cleanAndProxyUrl(catalogGroup, catalogGroup.url) + '?f=json';
     var layersUrl = cleanAndProxyUrl(catalogGroup, catalogGroup.url) + '/layers?f=json';
->>>>>>> 79bfc839
 
     return when.all([loadJson(serviceUrl), loadJson(layersUrl)]).then(function(result) {
         var serviceJson = result[0];
@@ -199,11 +194,7 @@
 
 function loadRest(catalogGroup) {
     // This does not look like a MapServer, try to use it as a generic REST endpoint.
-<<<<<<< HEAD
-    var serviceUrl = cleanAndProxyUrl(catalogGroup.terria, catalogGroup.url, catalogGroup.forceProxy) + '?f=json';
-=======
     var serviceUrl = cleanAndProxyUrl(catalogGroup, catalogGroup.url) + '?f=json';
->>>>>>> 79bfc839
 
     var terria = catalogGroup.terria;
 
@@ -258,25 +249,13 @@
     });
 }
 
-<<<<<<< HEAD
-function cleanAndProxyUrl(terria, url, force) {
-=======
 function cleanAndProxyUrl(catalogGroup, url) {
->>>>>>> 79bfc839
     // Strip off the search portion of the URL
     var uri = new URI(url);
     uri.search('');
 
     var cleanedUrl = uri.toString();
-<<<<<<< HEAD
-    if (defined(terria.corsProxy) && (terria.corsProxy.shouldUseProxy(cleanedUrl) || force)) {
-        cleanedUrl = terria.corsProxy.getURL(cleanedUrl, '1d');
-    }
-
-    return cleanedUrl;
-=======
     return proxyCatalogItemUrl(catalogGroup, cleanedUrl, '1d');
->>>>>>> 79bfc839
 }
 
 function addLayersRecursively(mapServiceGroup, topLevelJson, topLevelLayersJson, parentID, layers, items, dataCustodian) {
