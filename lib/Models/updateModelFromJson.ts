--- conflicted
+++ resolved
@@ -3,11 +3,8 @@
 import TerriaError from "../Core/TerriaError";
 import createStratumInstance from "./createStratumInstance";
 import { BaseModel } from "./Model";
-<<<<<<< HEAD
 import { useTranslationIfExists } from "./../Language/languageHelpers";
-=======
 import isDefined from "../Core/isDefined";
->>>>>>> aee30adc
 
 export default function updateModelFromJson(
   model: BaseModel,
@@ -66,13 +63,10 @@
           }
           model.setTrait(stratumName, propertyName, newTrait);
         }
-<<<<<<< HEAD
         if (propertyName === "name") {
           newTrait = useTranslationIfExists(jsonValue);
         }
         model.setTrait(stratumName, propertyName, newTrait);
-=======
->>>>>>> aee30adc
       }
     });
   });
