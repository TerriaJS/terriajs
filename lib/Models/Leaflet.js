--- conflicted
+++ resolved
@@ -442,16 +442,12 @@
             return allFeatures.concat(result.features.map(function(feature) {
                 feature.imageryLayer = result.imageryLayer;
 
-<<<<<<< HEAD
-                    pickedFeatures.features.push(leaflet._createFeatureFromImageryLayerFeature(feature));
-=======
                 // For features without a position, use the picked location.
                 if (!defined(feature.position)) {
                     feature.position = pickedLocation;
->>>>>>> 46808bee
                 }
 
-                return leaflet._createEntityFromImageryLayerFeature(feature);
+                return leaflet._createFeatureFromImageryLayerFeature(feature);
             }));
         }, pickedFeatures.features);
     }).otherwise(function(e) {
@@ -461,18 +457,12 @@
         throw e;
     });
 
-<<<<<<< HEAD
     var mapInteractionModeStack = leaflet.terria.mapInteractionModeStack;
     if (defined(mapInteractionModeStack) && mapInteractionModeStack.length > 0) {
         mapInteractionModeStack[mapInteractionModeStack.length - 1].pickedFeatures = leaflet._pickedFeatures;
     } else {
         leaflet.terria.pickedFeatures = leaflet._pickedFeatures;
     }
-
-    leaflet._pickedFeatures = undefined;
-=======
-    leaflet.terria.pickedFeatures = leaflet._pickedFeatures;
->>>>>>> 46808bee
 }
 
 function selectFeature(leaflet) {
