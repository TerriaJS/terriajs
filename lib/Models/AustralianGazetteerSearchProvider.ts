import SearchResult from "./SearchResult";
import Terria from "./Terria";
<<<<<<< HEAD
import i18next from "i18next";
=======
import WebFeatureServiceSearchProvider from "./WebFeatureServiceSearchProvider";
>>>>>>> 94207eef

const featureCodesToNamesMap = new Map([
  ["AF", "Aviation"],
  ["ANCH", "Anchorage"],
  ["ARCH", "Archipelago"],
  ["BANK", "Bank/Sandbar"],
  ["BAY", "Bay"],
  ["BCH", "Beach"],
  ["BCST", "Broadcasting station"],
  ["BEND", "Bend/Loop"],
  ["BGHT", "Bight"],
  ["BLDG", "Building"],
  ["BORE", "Bore/Well"],
  ["BRDG", "Bridge/Culvert"],
  ["BRK", "Breaker"],
  ["BRKW", "Breakwater/Groyne/Levee"],
  ["CAPE", "Cape"],
  ["CAVE", "Cave/Blowhole/Grotto"],
  ["CEM", "Cemetery"],
  ["CHAN", "Offshore channel"],
  ["CLAY", "Claypan/Clay pit"],
  ["CLIF", "Cliff"],
  ["CNAL", "Canal/Waterway"],
  ["CNTY", "County"],
  ["COMM", "Community center/Commune"],
  ["CONT", "Continent"],
  ["COVE", "Cove/Inlet"],
  ["CP", "Campsite"],
  ["CRTR", "Crater"],
  ["DAM", "Dam"],
  ["DPR", "Depression/Basin"],
  ["DI", "District/Region"],
  ["DOCK", "Dock"],
  ["DRN", "Drain"],
  ["DSRT", "Desert"],
  ["DUNE", "Dunes"],
  ["ENTR", "Entrance"],
  ["EST", "Estuary"],
  ["FARM", "Special purpose farm/Research establishment"],
  ["FORD", "Ford/Crossing"],
  ["FRNG", "Firing range"],
  ["FRST", "Forest"],
  ["GASF", "Gasfield/Oil well"],
  ["GATE", "Gate/City exit"],
  ["GLCR", "Glacier"],
  ["GORG", "Gorge/Canyon"],
  ["GRDN", "Garden/Vineyard"],
  ["GULF", "Gulf"],
  ["HBR", "Harbour"],
  ["Hill", "Hill"],
  ["HMSD", "Homestead/Outstation"],
  ["HWY", "Highway"],
  ["INTL", "Intermittent lake"],
  ["IS", "Island"],
  ["ISTH", "Isthmus/Neck"],
  ["LAGN", "Lagoon"],
  ["LAKE", "Lake"],
  ["LDGE", "Ledge"],
  ["LH", "Lighthouse"],
  ["LOCB", "Town"],
  ["LOCK", "Lock"],
  ["LOCU", "Place"],
  ["MINE", "Mine"],
  ["MONU", "Monument"],
  ["MT", "Mountain"],
  ["NAVB", "Beacon/Buoy"],
  ["OCEN", "Ocean"],
  ["PASS", "Pass"],
  ["PEAK", "Peak/Summit"],
  ["PEN", "Peninsula"],
  ["PIER", "Pier"],
  ["PL", "Plateau/Tableland"],
  ["PLAN", "Plantation"],
  ["PLN", "Plain"],
  ["PORT", "Port"],
  ["PRSH", "Parish"],
  ["PT", "Point"],
  ["QUAR", "Quarry"],
  ["RCH", "Reach/Arm"],
  ["RDGE", "Ridge"],
  ["REEF", "Reef"],
  ["RES", "Reservoir/Pond"],
  ["RESV", "Reserve/Park"],
  ["RH", "Rockhole"],
  ["ROAD", "Road"],
  ["ROCK", "Rock"],
  ["RSTA", "Railway station"],
  ["RTRK", "Racetrack"],
  ["RUIN", "Ruin"],
  ["SCHL", "School/College"],
  ["SEA", "Sea"],
  ["SHOL", "Shoal"],
  ["SITE", "Historical site"],
  ["SLP", "Slope/Hillside"],
  ["SND", "Sound"],
  ["SOAK", "Native well/Soak"],
  ["SPAN", "Salt pan"],
  ["SPIT", "Sandspit"],
  ["SPRG", "Spring"],
  ["STAT", "State"],
  ["STOK", "Stock route"],
  ["STR", "Strait"],
  ["STRM", "Stream"],
  ["SUB", "Suburb"],
  ["SWP", "Swamp/Marsh/Wetland"],
  ["TANK", "Tank"],
  ["TOWR", "Tower"],
  ["TREE", "Tree"],
  ["TRIG", "Trig station"],
  ["TRK", "Track/Trail"],
  ["TUNN", "Tunnel"],
  ["URBN", "City"],
  ["VAL", "Valley"],
  ["WRCK", "Wreck"],
  ["WRFL", "Waterfall"],
  ["WTRH", "Waterhole"],
  ["YD", "Yard"]
]);

const featureToSearchResultFunction = function(feature: any): SearchResult {
  let featureTypeString = "";
  const featureType = featureCodesToNamesMap.get(
    feature.Gazetteer_of_Australia.Feature_code
  );
  if (featureType !== undefined) {
    featureTypeString = " — " + featureType;
  }
  return new SearchResult({
    name: `${feature.Gazetteer_of_Australia.Name}, ${feature.Gazetteer_of_Australia.State_ID}${featureTypeString}`,
    location: {
      latitude: parseFloat(feature.Gazetteer_of_Australia.Latitude),
      longitude: parseFloat(feature.Gazetteer_of_Australia.Longitude)
    }
  });
};

const searchResultFilterFunction = function(feature: any): boolean {
  return (
    // search results with state ID of N/A seem to be poor quality
    feature.Gazetteer_of_Australia.State_ID !== "N/A" &&
    // filter out trig stations
    feature.Gazetteer_of_Australia.Feature_code !== "TRIG"
  );
};

const searchResultScoreFunction = function(
  feature: any,
  searchText: string
): number {
  feature = feature.Gazetteer_of_Australia;

  // Taken from original GazetteerSearchProviderViewModel in v7
  var featureTypes = [
    "CONT",
    "STAT",
    "URBN",
    "LOCB",
    "LOCU",
    "SUB",
    "DI",
    "CNTY"
  ];
  featureTypes.push(
    "HBR",
    "CAPE",
    "PEN",
    "PT",
    "BAY",
    "PORT",
    "GULF",
    "BGHT",
    "COVE",
    "MT",
    "HILL",
    "PEAK",
    "OCEN",
    "SEA",
    "RESV",
    "LAKE",
    "RES",
    "STRM"
  );
  featureTypes.push("PLN", "REEF", "VAL", "PRSH");

  let score = 10000 - (featureTypes.indexOf(feature.Feature_code) + 1) * 100;
  if (score === 10000) {
    score = 0;
  }

  if (feature.Name.toUpperCase() === searchText.toUpperCase()) {
    // Bonus for exact match
    // More testing required to choose this value. Should "Geelong" (parish in Queensland) outrank "North Geelong" (suburb in Vic)?
    score += 10 * 100;
  } else if (feature.Name.match(new RegExp("^" + searchText + "\\b", "i"))) {
    // bonus for first word match ('Steve Bay' better than 'West Steve Bay')
    score += 8 * 100;
  } else if (feature.Name.match(new RegExp("\\b" + searchText + "\\b", "i"))) {
    // bonus for word-boundary match ('Steve' better than 'Steveville')
    score += 4 * 100;
  } else if (feature.Name.match(new RegExp("^" + searchText, "i"))) {
    // bonus for word-boundary match ('Steventon' better than 'Nosteve Town')
    score += 2 * 100;
  }
  if (feature.State_ID === "N/A") {
    // seems to be an indicator of a low quality result
    score -= 10 * 100;
  }
  if (feature.Status === "U") {
    // Not official? H=historical, U=unofficial. Bleh.
    score -= 5 * 100;
  }
  if (feature.Status === "H") {
    score -= 10 * 100;
  }

  return score;
};

const WFS_SERVICE_URL =
  "http://services.ga.gov.au/gis/services/Australian_Gazetteer/MapServer/WFSServer";
const SEARCH_PROPERTY_NAME = "Australian_Gazetteer:NameU";
const SEARCH_PROPERTY_TYPE_NAME = "Australian_Gazetteer:Gazetteer_of_Australia";

export default function createAustralianGazetteerSearchProvider(
  terria: Terria
) {
  return new WebFeatureServiceSearchProvider({
    terria,
    featureToSearchResultFunction,
    wfsServiceUrl: WFS_SERVICE_URL,
    searchPropertyName: SEARCH_PROPERTY_NAME,
    searchPropertyTypeName: SEARCH_PROPERTY_TYPE_NAME,
    transformSearchText: searchText => searchText.toUpperCase(),
    name: i18next.t("viewModels.searchPlaceNames"),
    searchResultFilterFunction: searchResultFilterFunction,
    searchResultScoreFunction: searchResultScoreFunction
  });
}<|MERGE_RESOLUTION|>--- conflicted
+++ resolved
@@ -1,10 +1,7 @@
+import i18next from "i18next";
 import SearchResult from "./SearchResult";
 import Terria from "./Terria";
-<<<<<<< HEAD
-import i18next from "i18next";
-=======
 import WebFeatureServiceSearchProvider from "./WebFeatureServiceSearchProvider";
->>>>>>> 94207eef
 
 const featureCodesToNamesMap = new Map([
   ["AF", "Aviation"],
