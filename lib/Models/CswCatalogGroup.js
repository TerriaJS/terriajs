'use strict';

/*global require*/
var ArcGisMapServerCatalogItem = require('./ArcGisMapServerCatalogItem');
var CatalogGroup = require('./CatalogGroup');
var clone = require('terriajs-cesium/Source/Core/clone');
var CsvCatalogItem = require('./CsvCatalogItem');
var defaultValue = require('terriajs-cesium/Source/Core/defaultValue');
var defined = require('terriajs-cesium/Source/Core/defined');
var defineProperties = require('terriajs-cesium/Source/Core/defineProperties');
var findIndex = require('../Core/findIndex');
var formatError = require('terriajs-cesium/Source/Core/formatError');
var freezeObject = require('terriajs-cesium/Source/Core/freezeObject');
var GeoJsonCatalogItem = require('./GeoJsonCatalogItem');
var inherit = require('../Core/inherit');
var KmlCatalogItem = require('./KmlCatalogItem');
var knockout = require('terriajs-cesium/Source/ThirdParty/knockout');
var LegendUrl = require('../Map/LegendUrl');
var loadWithXhr = require('terriajs-cesium/Source/Core/loadWithXhr');
var loadXML = require('terriajs-cesium/Source/Core/loadXML');
var proxyCatalogItemUrl = require('./proxyCatalogItemUrl');
var TerriaError = require('../Core/TerriaError');
var URI = require('urijs');
var WebMapServiceCatalogGroup = require('./WebMapServiceCatalogGroup');
var WebMapServiceCatalogItem = require('./WebMapServiceCatalogItem');
var WebProcessingServiceCatalogGroup = require('./WebProcessingServiceCatalogGroup');
var when = require('terriajs-cesium/Source/ThirdParty/when');
var xml2json = require('../ThirdParty/xml2json');

/**
 * A {@link CatalogGroup} representing a collection of datasets queried from an OGC Catalog Service (CSW) server.
 *
 * @alias CswCatalogGroup
 * @constructor
 * @extends CatalogGroup
 *
 * @param {Terria} terria The Terria instance.
 */
var CswCatalogGroup = function(terria) {
    CatalogGroup.call(this, terria, 'csw');

    /**
     * Gets or sets the URL of the CSW server.  This property is observable.
     * @type {String}
     */
    this.url = '';

    /**
     * Gets or sets the template XML string to POST to the CSW server to query for catalog items.  If this property is undefined,
     * {@link CswCatalogGroup.defaultGetRecordsTemplate} is used.  The XML string should have a `{startPosition}` placeholder to be
     * replaced with the next start position in order to allow incremental paging of results.
     * This property is observable.
     * @type {String}
     */
    this.getRecordsTemplate = undefined;

    /**
     * True to allow WMS resources to be added to the catalog; otherwise, false.
     * @type {Boolean}
     * @default true
     */
    this.includeWms = true;

    /**
     * Gets or sets a regular expression that, when it matches the protocol attribute of a URI element of a record, indicates that the URI is a WMS resource.
     * @type {RegExp}
     */
    this.wmsResourceFormat = /\bwms\b/i;

    /**
     * True to allow KML resources to be added to the catalog; otherwise, false.
     * @type {Boolean}
     * @default false
     */
    this.includeKml = false;

    /**
     * Gets or sets a regular expression that, when it matches the protocol attribute of a URI element of a record, indicates that the resource is a KML resource.
     * @type {RegExp}
     */
    this.kmlResourceFormat = /\bkml\b/i;

    /**
     * True to allow CSV resources to be added to the catalog; otherwise, false.
     * @type {Boolean}
     */
    this.includeCsv = false;

    /**
     * Gets or sets a regular expression that, when it matches the protocol attribute of a URI element of a record, indicates that the resource is a CSV resource.
     * @type {RegExp}
     */
    this.csvResourceFormat = /\bcsv-geo-/i;

    /**
     * True to allow ESRI Map resources to be added to the catalog; otherwise, false.
     * @type {Boolean}
     * @default false
     */
    this.includeEsriMapServer = false;

    /**
     * Gets or sets a regular expression that, when it matches the protocol attribute of a URI element of a record, indicates that the resource is an Esri MapServer resource.
     * @type {RegExp}
     */
    this.esriMapServerResourceFormat = /\besri rest\b/i;

    /**
     * True to allow GeoJSON resources to be added to the catalog; otherwise, false.
     * @type {Boolean}
     * @default false
     */
    this.includeGeoJson = false;

    /**
     * Gets or sets a regular expression that, when it matches the protocol attribute of a URI element of a record, indicates that the resource is a GeoJSON resource.
     * @type {RegExp}
     */
    this.geoJsonResourceFormat = /\bgeojson\b/i;

    /**
     * Gets or sets a list of key value pairs that will be used to group resources returned from the catalog. The keys are used to match elements in the metadata and the values are used as names for the groups of resources to be created.
     * @type {RegExp}
     */
    this.metadataGroups = [];

    /**
     * Gets or sets a description of a domain that will be pulled from the CSW service and used to define the metadataGroups. The domain is obtained by querying the CSW server for a particular property - the values of the property form the domain, the values are assumed to define a hierarchy eg. Wave Models | Wave Energy Flux - which is a two level hierarchy of groups that will be used to classify metadata records.
     * @type {Object}
     */
    this.domainSpecification = undefined;

    /**
     * True to allow OGC:WPS service resources to be added to the catalog; otherwise, false.
     * @type {Boolean}
     * @default false
     */
    this.includeWps = false;

    /**
     * Gets or sets a regular expression that, when it matches the protocol attribute of a URI element of a record, indicates that the resource is a WPS resource.
     * @type {RegExp}
     */
    this.wpsResourceFormat = /\bwps\b/i;

    knockout.track(this, ['url', 'getRecordsParameters', 'includeWms', 'includeKml', 'includeCsv', 'includeEsriMapServer', 'includeGeoJson', 'includeWps']);
};

CswCatalogGroup.defaultGetRecordsTemplate = require('./CswGetRecordsTemplate.xml');
CswCatalogGroup.wpsGetRecordsTemplate = require('./CswGetRecordsWPSTemplate.xml');

inherit(CatalogGroup, CswCatalogGroup);

defineProperties(CswCatalogGroup.prototype, {
    /**
     * Gets the type of data member represented by this instance.
     * @memberOf CswCatalogGroup.prototype
     * @type {String}
     */
    type: {
        get: function() {
            return 'csw';
        }
    },

    /**
     * Gets a human-readable name for this type of data source, such as 'Catalogue Service (CSW)'.
     * @memberOf CswCatalogGroup.prototype
     * @type {String}
     */
    typeName: {
        get: function() {
            return 'Catalogue Service (CSW)';
        }
    },

    /**
     * Gets the set of functions used to update individual properties in {@link CatalogMember#updateFromJson}.
     * When a property name in the returned object literal matches the name of a property on this instance, the value
     * will be called as a function and passed a reference to this instance, a reference to the source JSON object
     * literal, and the name of the property.
     * @memberOf CswCatalogGroup.prototype
     * @type {Object}
     */
    updaters: {
        get: function() {
            return CswCatalogGroup.defaultUpdaters;
        }
    },

    /**
     * Gets the set of functions used to serialize individual properties in {@link CatalogMember#serializeToJson}.
     * When a property name on the model matches the name of a property in the serializers object lieral,
     * the value will be called as a function and passed a reference to the model, a reference to the destination
     * JSON object literal, and the name of the property.
     * @memberOf CswCatalogGroup.prototype
     * @type {Object}
     */
    serializers: {
        get: function() {
            return CswCatalogGroup.defaultSerializers;
        }
    }
});

/**
 * Gets or sets the set of default updater functions to use in {@link CatalogMember#updateFromJson}.  Types derived from this type
 * should expose this instance - cloned and modified if necesary - through their {@link CatalogMember#updaters} property.
 * @type {Object}
 */
CswCatalogGroup.defaultUpdaters = clone(CatalogGroup.defaultUpdaters);

/* Deserializes a regex like ".foo" into a case-insensitive regex /.foo/i  */
function regexDeserializer(fieldName) {
    return function(catalogGroup, json, propertyName, options) {
        if (defined(json[fieldName])) {
            catalogGroup[fieldName] = new RegExp(json[fieldName], 'i');
        }
    };
}

CswCatalogGroup.defaultUpdaters.wmsResourceFormat = regexDeserializer('wmsResourceFormat');
CswCatalogGroup.defaultUpdaters.kmlResourceFormat = regexDeserializer('kmlResourceFormat');
CswCatalogGroup.defaultUpdaters.csvResourceFormat = regexDeserializer('csvResourceFormat');
CswCatalogGroup.defaultUpdaters.esriMapServerResourceFormat = regexDeserializer('esriMapServerResourceFormat');
CswCatalogGroup.defaultUpdaters.geoJsonResourceFormat = regexDeserializer('geoJsonResourceFormat');
CswCatalogGroup.defaultUpdaters.wpsResourceFormat = regexDeserializer('wpsResourceFormat');

freezeObject(CswCatalogGroup.defaultUpdaters);

/**
 * Gets or sets the set of default serializer functions to use in {@link CatalogMember#serializeToJson}.  Types derived from this type
 * should expose this instance - cloned and modified if necesary - through their {@link CatalogMember#serializers} property.
 * @type {Object}
 */
CswCatalogGroup.defaultSerializers = clone(CatalogGroup.defaultSerializers);

CswCatalogGroup.defaultSerializers.items = CatalogGroup.enabledShareableItemsSerializer;

/* Serializes a regex like /.foo/i into ".foo"  */
function regexSerializer(fieldName) {
    return function(cswGroup, json, propertyName, options) {
        if (defined(cswGroup[fieldName])) {
            json[fieldName] = cswGroup[fieldName].source;
        }
    };
}

CswCatalogGroup.defaultSerializers.wmsResourceFormat = regexSerializer('wmsResourceFormat');
CswCatalogGroup.defaultSerializers.kmlResourceFormat = regexSerializer('kmlResourceFormat');
CswCatalogGroup.defaultSerializers.csvResourceFormat = regexSerializer('csvResourceFormat');
CswCatalogGroup.defaultSerializers.esriMapServerResourceFormat = regexSerializer('esriMapServerResourceFormat');
CswCatalogGroup.defaultSerializers.geoJsonResourceFormat = regexSerializer('geoJsonResourceFormat');
CswCatalogGroup.defaultSerializers.wpsResourceFormat = regexSerializer('wpsResourceFormat');

freezeObject(CswCatalogGroup.defaultSerializers);

CswCatalogGroup.prototype._getValuesThatInfluenceLoad = function() {
    return [this.url, this.filterQuery, this.blacklist, this.filterByWmsGetCapabilities, this.minimumMaxScaleDenominator, this.allowEntireWmsServers, this.includeKml, this.includeWms, this.includeCsv, this.includeEsriMapServer, this.includeWps];
};

var resourceFormats = [
    ['wmsResourceFormat', 'includeWms', WebMapServiceCatalogItem],
    ['esriMapServerResourceFormat', 'includeEsriMapServer', ArcGisMapServerCatalogItem],
    ['kmlResourceFormat', 'includeKml', KmlCatalogItem],
    ['geoJsonResourceFormat', 'includeGeoJson', GeoJsonCatalogItem],
    ['csvResourceFormat', 'includeCsv', CsvCatalogItem],
    ['wpsResourceFormat', 'includeWps', WebProcessingServiceCatalogGroup]
];

CswCatalogGroup.prototype._load = function() {
    var postDataTemplate;

    // if we are only searching for wps resources, then use a faster (narrower) csw search
    if (this.includeWps && !anyResourceFormatExceptWps(this)) {
        postDataTemplate = defaultValue(this.getRecordsTemplate, CswCatalogGroup.wpsGetRecordsTemplate);
    } else {
        postDataTemplate = defaultValue(this.getRecordsTemplate, CswCatalogGroup.defaultGetRecordsTemplate);
    }

    var that = this;
    var startPosition = 1;
    var lastPostData;

    function loadNextPage() {
        var postData = postDataTemplate.replace('{startPosition}', startPosition);

        // Don't page endlessly if there's no {startPosition} placeholder.
        if (postData === lastPostData) {
            return;
        }

        return loadWithXhr({
            url: proxyCatalogItemUrl(that, cleanUrl(that.url), '1d'),
            responseType: 'document',
            method: 'POST',
            overrideMimeType: 'text/xml',
            data: postData,
            headers: {
                'Content-Type': 'application/xml'
            }
        }).then(function(xml) {
            if (!defined(xml)) {
                return;
            }

            var json = xml2json(xml);

            if (json.Exception) {
                var errorMessage = 'The CSW server reported an unknown error.';
                if (json.Exception.ExceptionText) {
                    errorMessage = 'The CSW server reported an error:\n\n' + json.Exception.ExceptionText;
                }
                throw new TerriaError({
                    sender: that,
                    title: that.name,
                    message: errorMessage
                });
            }

            var searchResults = json.SearchResults;
            if (!defined(searchResults) || !defined(searchResults.Record)) {
                return;
            }

            var records = searchResults.Record;
            if (!Array.isArray(records)) {
                records = [records];
            }

            for (var i = 0; i < records.length; ++i) {
                var record = records[i];
                var uris = record.URI || record.references;
                if (!defined(uris)) {
                    continue;
                }

                if (uris instanceof String || typeof uris === 'string') {
                    uris = [uris];
                }

                // maybe more than one url that results in a data layer here - so check for
                // the acceptable ones, store the others as downloadUrls that can be
                // displayed in the metadata summary for the layer
                var downloadUrls = [],
                    acceptableUrls = [],
                    legendUrl;
                for (var m = 0; m < uris.length; m++) {
                    var url = uris[m];
                    var excludedProtocol = false;
                    for (var l = 0; l < resourceFormats.length; l++) {
                        var f = resourceFormats[l];
                        if (url.protocol.match(that[f[0]])) {
                            excludedProtocol = true;
                            acceptableUrls.push(url);
                        }
                    }
                    if (!excludedProtocol) {
                        if (url.description === 'LegendUrl') {
                            legendUrl = url.toString();
                        }
                        downloadUrls.push({
                            url: url.toString(),
                            description: defined(url.description) ? url.description : url.name
                        });
                    }
                }

                // Now process the list of acceptable urls and hand the metadata
                // record and the downloadUrls to each data layer item we create
                for (var j = 0; j < acceptableUrls.length; ++j) {
                    var uri = acceptableUrls[j];

                    var group = that;
                    if (that.metadataGroups.length > 0) {
                        group = findGroup(that, that.metadataGroups, record);
                    }

                    if (defined(group)) {
                        var catalogItem = createItemForUri(that, record, uri, downloadUrls, legendUrl);
                        if (defined(catalogItem)) {
                            group.items.push(catalogItem);
                        }
                    } else {
                        //console.log("Failed to find a group match for "+JSON.stringify(record));
                    }
                }
            }

            var nextRecord = parseInt(searchResults.nextRecord, 10);
            if (nextRecord !== 0 && nextRecord < parseInt(searchResults.numberOfRecordsMatched, 10)) {
                startPosition = nextRecord;
                lastPostData = postData;
                return loadNextPage();
            }
        });
    }

    function loadDomain() {
        var getDomainUrl = cleanUrl(that.url) + '?service=CSW&version=2.0.2&request=GetDomain&propertyname=' + that.domainSpecification.domainPropertyName;
        return loadXML(proxyCatalogItemUrl(that, getDomainUrl, '1d')).then(function(xml) {
            if (!xml || !xml.documentElement || (xml.documentElement.localName !== 'GetDomainResponse')) {
                throw new TerriaError({
                    sender: that,
                    title: 'Catalogue service is not useable',
                    message: '\
Invalid response obtained when invoking GetDomain on the CSW server.  \
<p>This error may indicate that the catalogue server you specified is temporarily unavailable or there is a \
problem with your internet connection.  Try opening the processing server again, and if the problem persists, please report it by \
sending an email to <a href="mailto:' + that.terria.supportEmail + '">' + that.terria.supportEmail + '</a>.</p>'
                });
            }
            var json = xml2json(xml),
                listOfValues = json.DomainValues.ListOfValues.Value;
            for (var i = 0; i < listOfValues.length; i++) {
                var keys = listOfValues[i].split(that.domainSpecification.hierarchySeparator);
                // recursively find the group that the last key in keys should belong to and add that key
                findLevel(keys, 0, that.metadataGroups, that.domainSpecification.hierarchySeparator, that.domainSpecification.queryPropertyName);
            }
        }).otherwise(function(e) {
            throw new TerriaError({
                sender: that,
                title: 'Catalogue service is not useable',
                message: '\
An error occurred while invoking GetDomain on the CSW server.  \
<p>This error may indicate that the catalogue server you specified is temporarily unavailable or there is a \
problem with your internet connection.  Try opening the processing server again, and if the problem persists, please report it by \
sending an email to <a href="mailto:' + that.terria.supportEmail + '">' + that.terria.supportEmail + '</a>.</p>'
            });
        });
    }

    var domainPromise = when();

    if (defined(that.domainSpecification)) {
        domainPromise = loadDomain().otherwise(function(e) {
            if (e instanceof TerriaError) {
                throw e;
            }
            throw new TerriaError({
                sender: that,
                title: that.name,
                message: '\
Couldn\'t execute GetDomain on this CSW server.<br/><br/>\
If you entered the URL manually, please double-check it.<br/><br/>\
If it\'s your server, make sure <a href="http://enable-cors.org/" target="_blank">CORS</a> is enabled.<br/><br/>\
Otherwise, if reloading doesn\'t fix it, please report the problem by sending an email to <a href="mailto:' + that.terria.supportEmail + '">' + that.terria.supportEmail + '</a> with the technical details below.  Thank you!<br/><br/>\
<pre>' + formatError(e) + '</pre>'
            });
        });
    }

    return when(domainPromise, function() {
        return loadNextPage().otherwise(function(e) {
            if (e instanceof TerriaError) {
                throw e;
            }
            throw new TerriaError({
                sender: that,
                title: that.name,
                message: '\
Couldn\'t execute GetRecords on this CSW server.<br/><br/>\
If you entered the URL manually, please double-check it.<br/><br/>\
If it\'s your server, make sure <a href="http://enable-cors.org/" target="_blank">CORS</a> is enabled.<br/><br/>\
Otherwise, if reloading doesn\'t fix it, please report the problem by sending an email to <a href="mailto:' + that.terria.supportEmail + '">' + that.terria.supportEmail + '</a> with the technical details below.  Thank you!<br/><br/>\
<pre>' + formatError(e) + '</pre>'
            });
        });
    });

};

function findLevel(keys, index, group, separator, queryField) {
    if (group.length === 0 || index === keys.length - 1) {
        addMetadataGroup(keys, index, group, separator, queryField);
        if (index === keys.length - 1) return;
    }

<<<<<<< HEAD
    var groupIndex = findIndex(group, function(element) {
        return element.group === keys[index];
    });
=======
    var groupIndex = -1;
    for (var i = 0; i < group.length; i++) {
        if (group[i] === keys[index]) {
            groupIndex = 0;
            break;
        }
    }
>>>>>>> 98b61586

    if (groupIndex === -1) { // not found so add it
        addMetadataGroup(keys, index, group, separator, queryField);
        groupIndex = group.length - 1;
    }
    if (!defined(group[groupIndex].children)) group[groupIndex].children = [];
    findLevel(keys, index + 1, group[groupIndex].children, separator, queryField);
}

function addMetadataGroup(keys, index, group, separator, queryField) {

    var value, regex = true;
    // if we aren't at the last key, use a regex and tack on another separator to avoid mismatches
    if (index + 1 !== keys.length) {
        var sepRegex = separator.replace(/[-[\]{}()*+?.,\\^$|#\s]/g, "\\$&");
        value = "^" + keys.slice(0, index + 1).join(sepRegex) + sepRegex;
    } else {
        value = keys.slice(0, index + 1).join(separator);
        regex = false;
    }

    group.push({
        "field": queryField,
        "value": value,
        "regex": regex,
        "group": keys[index]
    });
}

// find groups that the record belongs to and create any that don't exist already
function findGroup(catalogGroup, keywordsGroups, record) {
    for (var i = 0; i < keywordsGroups.length; i++) {
        var kg = keywordsGroups[i];
        var fields = record[kg.field];
        var matched = false;
        if (defined(fields)) {
            if (fields instanceof String || typeof fields === 'string') {
                fields = [fields];
            }
            for (var j = 0; j < fields.length; j++) {
                var field = fields[j];
                if (matchValue(kg.value, field, kg.regex)) {
                    matched = true;
                    break;
                }
            }
        }
        if (matched) {
            var newGroup = addGroupIfNotAlreadyPresent(kg.group ? kg.group : kg.value, catalogGroup);
            if (kg.children && defined(newGroup)) { // recurse to see if it fits into any of the children
                catalogGroup = findGroup(newGroup, kg.children, record);
                if (!defined(catalogGroup)) {
                    //console.log("No match in children for record "+record.title+"::"+record.subject+"::"+record.title+", will assign to "+newGroup.name);
                    catalogGroup = newGroup;
                }
            } else if (defined(newGroup)) {
                catalogGroup = newGroup;
            }
            return catalogGroup;
        }
    }
}

function matchValue(value, recordValue, regex) {
    if (defined(regex) && regex) { // regular expression so parse it and check string against it
        var regExp = new RegExp(value);
        return regExp.test(recordValue);
    } else {
        return value === recordValue;
    }
}

function addGroupIfNotAlreadyPresent(name, catalogGroup) {
    var item = catalogGroup.findFirstItemByName(name);
    if (!defined(item)) {
        item = new CatalogGroup(catalogGroup.terria);
        item.name = name;
        catalogGroup.items.push(item);
    }
    return item;
}

function createItemForUri(catalogGroup, record, uri, downloadUrls, legendUrl) {
    var layerName;
    if (defined(uri.name)) {
        layerName = uri.name;
    }

    var catalogItem;
    resourceFormats.forEach(function(f) {
        if (!defined(catalogItem) && (uri.protocol || uri.scheme).match(catalogGroup[f[0]]) && catalogGroup[f[1]]) {
            if (f[2] === WebMapServiceCatalogItem && !defined(layerName)) {
                catalogItem = new WebMapServiceCatalogGroup(catalogGroup.terria);
            } else {
                catalogItem = new f[2](catalogGroup.terria);
            }
        }
    });

    if (defined(catalogItem)) {
      if (catalogItem instanceof WebProcessingServiceCatalogGroup) { // only a few things we care about here
        catalogItem.name = record.title;
        catalogItem.url = uri.toString();
      } else {
        catalogItem.name = record.title;
        catalogItem.description = record.description;
        catalogItem.url = uri.toString();
        catalogItem.dataCustodian = '';

        if (defined(record.contributor)) {
            catalogItem.info.push({
                name: 'Data Responsibility',
                content: record.contributor.toString()
            });
        }

        catalogItem.info.push({
            name: 'Links',
            content: downloadUrls.reduce(function(previousValue, downloadUrl) {
                return previousValue + '[' + downloadUrl.description + '](' + downloadUrl.url + ')\n\n';
            }, '')
        });

        catalogItem.info.push({
            name: 'Metadata Record URL',
            content: catalogGroup.url + '?&version=2.0.2&service=CSW&request=GetRecordById&outputSchema=http://www.opengis.net/cat/csw/2.0.2&ElementSetName=full&id=' + record.identifier
        });

        if (defined(legendUrl)) {
            catalogItem.legendUrl = new LegendUrl(legendUrl);
        }

        if (catalogItem.hasOwnProperty('layers') && defined(layerName)) {
            catalogItem.layers = layerName;
        }
      }
    }

    return catalogItem;
}

function cleanUrl(url) {
    // Strip off the search portion of the URL
    var uri = new URI(url);
    uri.search('');
    return uri.toString();
}

function anyResourceFormatExceptWps(cswGroup) {
    var result = false;
    for (var i = 0; i < resourceFormats.length; i++) {
         var rf = resourceFormats[i][1];
         if (defined(cswGroup[rf]) && cswGroup[rf] && rf !== 'includeWps') {
              result = true;
         }
    }
    return result;
}

module.exports = CswCatalogGroup;<|MERGE_RESOLUTION|>--- conflicted
+++ resolved
@@ -476,11 +476,6 @@
         if (index === keys.length - 1) return;
     }
 
-<<<<<<< HEAD
-    var groupIndex = findIndex(group, function(element) {
-        return element.group === keys[index];
-    });
-=======
     var groupIndex = -1;
     for (var i = 0; i < group.length; i++) {
         if (group[i] === keys[index]) {
@@ -488,7 +483,6 @@
             break;
         }
     }
->>>>>>> 98b61586
 
     if (groupIndex === -1) { // not found so add it
         addMetadataGroup(keys, index, group, separator, queryField);
