--- conflicted
+++ resolved
@@ -10,17 +10,10 @@
 ) {
   static readonly type = "ion-imagery";
 
-<<<<<<< HEAD
-=======
   get type() {
     return IonImageryCatalogItem.type;
   }
 
-  loadMapItems() {
-    return Promise.resolve();
-  }
-
->>>>>>> f5e7de4d
   @computed get mapItems() {
     if (!isDefined(this.imageryProvider)) {
       return [];
