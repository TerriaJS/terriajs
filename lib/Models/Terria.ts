--- conflicted
+++ resolved
@@ -274,14 +274,10 @@
    */
   feedbackMinLength?: number;
 
-<<<<<<< HEAD
-  useExperimentalCompareWorkflow?: boolean;
-=======
   /**
    * Extra links to show in the credit line at the bottom of the map (currently only the Cesium map).
    */
   extraCreditLinks?: { url: string; text: string }[];
->>>>>>> b7a88fb9
 }
 
 interface StartOptions {
@@ -448,11 +444,6 @@
     customRequestSchedulerLimits: undefined,
     persistViewerMode: true,
     openAddData: false,
-<<<<<<< HEAD
-    feedbackPreamble: "feedback.feedbackPreamble",
-    feedbackMinLength: 0,
-    useExperimentalCompareWorkflow: false
-=======
     feedbackPreamble: "translate#feedback.feedbackPreamble",
     feedbackMinLength: 0,
     extraCreditLinks: [
@@ -463,7 +454,6 @@
       },
       { text: "map.extraCreditLinks.disclaimer", url: "about.html#disclaimer" }
     ]
->>>>>>> b7a88fb9
   };
 
   @observable
@@ -542,7 +532,6 @@
    */
   @observable catalogReferencesLoaded: boolean = false;
 
-<<<<<<< HEAD
   /**
    * Left item in the compare workflow
    */
@@ -552,9 +541,8 @@
    * Right item in the compare workflow
    */
   @observable compareRightItemId?: string;
-=======
+
   augmentedVirtuality?: any;
->>>>>>> b7a88fb9
 
   readonly notificationState: NotificationState = new NotificationState();
 
@@ -1776,27 +1764,7 @@
       if (["clean", "hideWelcomeMessage", "start", "share"].includes(property))
         return;
       const propertyValue = hashProperties[property];
-<<<<<<< HEAD
-      if (property === "clean") {
-        terria.initSources.splice(0, terria.initSources.length);
-      } else if (property === "hideWelcomeMessage") {
-        terria.configParameters.showWelcomeMessage = false;
-      } else if (property === "start") {
-        try {
-          // a share link that hasn't been shortened: JSON embedded in URL (only works for small quantities of JSON)
-          const startData = JSON.parse(propertyValue);
-          interpretStartData(terria, startData, "Start data from hash");
-        } catch (e) {
-          throw TerriaError.from(e, {
-            message: { key: "parsingStartDataErrorMessage" }
-          });
-        }
-      } else if (property === "useExperimentalCompareWorkflow") {
-        terria.configParameters.useExperimentalCompareWorkflow = true;
-      } else if (defined(propertyValue) && propertyValue.length > 0) {
-=======
       if (defined(propertyValue) && propertyValue.length > 0) {
->>>>>>> b7a88fb9
         userProperties.set(property, propertyValue);
       } else {
         const initSourceFile = generateInitializationUrl(
