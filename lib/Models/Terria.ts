--- conflicted
+++ resolved
@@ -87,11 +87,8 @@
   locationSearchBoundingBox?: number[];
   googleAnalyticsKey?: string;
   rollbarAccessToken?: string;
-<<<<<<< HEAD
   globalDisclaimer?: any;
-=======
   helpContent?: any[];
->>>>>>> 7f4ed1f5
 }
 
 interface StartOptions {
@@ -199,11 +196,8 @@
     locationSearchBoundingBox: undefined,
     googleAnalyticsKey: undefined,
     rollbarAccessToken: undefined,
-<<<<<<< HEAD
-    globalDisclaimer: undefined
-=======
+    globalDisclaimer: undefined,
     helpContent: []
->>>>>>> 7f4ed1f5
   };
 
   @observable
