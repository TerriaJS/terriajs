import i18next from "i18next";
import { action, computed, observable, runInAction, toJS, when } from "mobx";
import { createTransformer } from "mobx-utils";
import buildModuleUrl from "terriajs-cesium/Source/Core/buildModuleUrl";
import Clock from "terriajs-cesium/Source/Core/Clock";
import defaultValue from "terriajs-cesium/Source/Core/defaultValue";
import defined from "terriajs-cesium/Source/Core/defined";
import DeveloperError from "terriajs-cesium/Source/Core/DeveloperError";
import CesiumEvent from "terriajs-cesium/Source/Core/Event";
import queryToObject from "terriajs-cesium/Source/Core/queryToObject";
import RequestScheduler from "terriajs-cesium/Source/Core/RequestScheduler";
import RuntimeError from "terriajs-cesium/Source/Core/RuntimeError";
import TerrainProvider from "terriajs-cesium/Source/Core/TerrainProvider";
import Entity from "terriajs-cesium/Source/DataSources/Entity";
import SplitDirection from "terriajs-cesium/Source/Scene/SplitDirection";
import URI from "urijs";
import { Category, LaunchAction } from "../Core/AnalyticEvents/analyticEvents";
import AsyncLoader from "../Core/AsyncLoader";
import Class from "../Core/Class";
import ConsoleAnalytics from "../Core/ConsoleAnalytics";
import CorsProxy from "../Core/CorsProxy";
import ensureSuffix from "../Core/ensureSuffix";
import filterOutUndefined from "../Core/filterOutUndefined";
import getDereferencedIfExists from "../Core/getDereferencedIfExists";
import GoogleAnalytics from "../Core/GoogleAnalytics";
import hashEntity from "../Core/hashEntity";
import instanceOf from "../Core/instanceOf";
import isDefined from "../Core/isDefined";
import {
  isJsonBoolean,
  isJsonNumber,
  isJsonObject,
  isJsonObjectArray,
  isJsonString,
  JsonArray,
  JsonObject
} from "../Core/Json";
import { isLatLonHeight } from "../Core/LatLonHeight";
import loadJson from "../Core/loadJson";
import loadJson5 from "../Core/loadJson5";
import Result from "../Core/Result";
import ServerConfig from "../Core/ServerConfig";
import TerriaError, {
  TerriaErrorOverrides,
  TerriaErrorSeverity
} from "../Core/TerriaError";
import { Complete } from "../Core/TypeModifiers";
import { getUriWithoutPath } from "../Core/uriHelpers";
import PickedFeatures, {
  featureBelongsToCatalogItem,
  isProviderCoordsMap
} from "../Map/PickedFeatures/PickedFeatures";
import CatalogMemberMixin, { getName } from "../ModelMixins/CatalogMemberMixin";
import GroupMixin from "../ModelMixins/GroupMixin";
import MappableMixin, { isDataSource } from "../ModelMixins/MappableMixin";
import ReferenceMixin from "../ModelMixins/ReferenceMixin";
import TimeVarying from "../ModelMixins/TimeVarying";
import { HelpContentItem } from "../ReactViewModels/defaultHelpContent";
import { defaultTerms, Term } from "../ReactViewModels/defaultTerms";
import NotificationState from "../ReactViewModels/NotificationState";
import { ICredit } from "../ReactViews/Credits";
import { SHARE_VERSION } from "../ReactViews/Map/Panels/SharePanel/BuildShareLink";
import { shareConvertNotification } from "../ReactViews/Notification/shareConvertNotification";
import MappableTraits from "../Traits/TraitsClasses/MappableTraits";
import MapNavigationModel from "../ViewModels/MapNavigation/MapNavigationModel";
import TerriaViewer from "../ViewModels/TerriaViewer";
import { BaseMapsModel } from "./BaseMaps/BaseMapsModel";
import CameraView from "./CameraView";
import Catalog from "./Catalog/Catalog";
import CatalogGroup from "./Catalog/CatalogGroup";
import CatalogMemberFactory from "./Catalog/CatalogMemberFactory";
import MagdaReference, {
  MagdaReferenceHeaders
} from "./Catalog/CatalogReferences/MagdaReference";
import SplitItemReference from "./Catalog/CatalogReferences/SplitItemReference";
import CommonStrata from "./Definition/CommonStrata";
import hasTraits from "./Definition/hasTraits";
import { BaseModel } from "./Definition/Model";
import updateModelFromJson from "./Definition/updateModelFromJson";
import upsertModelFromJson from "./Definition/upsertModelFromJson";
import {
  ErrorServiceOptions,
  ErrorServiceProvider,
  initializeErrorServiceProvider
} from "./ErrorServiceProviders/ErrorService";
import StubErrorServiceProvider from "./ErrorServiceProviders/StubErrorServiceProvider";
import Feature from "./Feature/Feature";
import GlobeOrMap from "./GlobeOrMap";
import IElementConfig from "./IElementConfig";
import InitSource, {
  InitSourceData,
  isInitFromData,
  isInitFromDataPromise,
  isInitFromOptions,
  isInitFromUrl,
  ShareInitSourceData,
  StoryData,
  InitSourceFromData
} from "./InitSource";
import Internationalization, {
  I18nStartOptions,
  LanguageConfiguration
} from "./Internationalization";
import MapInteractionMode from "./MapInteractionMode";
import NoViewer from "./NoViewer";
import CatalogIndex from "./SearchProviders/CatalogIndex";
import ShareDataService from "./ShareDataService";
import { StoryVideoSettings } from "./StoryVideoSettings";
import TimelineStack from "./TimelineStack";
import { isViewerMode, setViewerMode } from "./ViewerMode";
import Workbench from "./Workbench";
import SelectableDimensionWorkflow from "./Workflows/SelectableDimensionWorkflow";

// import overrides from "../Overrides/defaults.jsx";

interface ConfigParameters {
  /**
   * TerriaJS uses this name whenever it needs to display the name of the application.
   */
  appName?: string;
  /**
   * The email address shown when things go wrong.
   */
  supportEmail?: string;
  /**
   * The maximum number of "feature info" boxes that can be displayed when clicking a point.
   */
  defaultMaximumShownFeatureInfos: number;
  /**
   * URL of the JSON file that contains index of catalog.
   */
  catalogIndexUrl?: string;
  /**
   * **Deprecated** - please use regionMappingDefinitionsUrls array instead. If this is defined, it will override `regionMappingDefinitionsUrls`
   */
  regionMappingDefinitionsUrl?: string | undefined;
  /**
   * URLs of the JSON file that defines region mapping for CSV files. First matching region will be used (in array order)
   */
  regionMappingDefinitionsUrls: string[];
  /**
   * URL of Proj4 projection lookup service (part of TerriaJS-Server).
   */
  proj4ServiceBaseUrl?: string;
  /**
   * URL of CORS proxy service (part of TerriaJS-Server)
   */
  corsProxyBaseUrl?: string;
  /**
   * @deprecated
   */
  proxyableDomainsUrl?: string;
  serverConfigUrl?: string;
  shareUrl?: string;
  /**
   * URL of the service used to send feedback.  If not specified, the "Give Feedback" button will not appear.
   */
  feedbackUrl?: string;
  /**
   * An array of base paths to use to try to use to resolve init fragments in the URL.  For example, if this property is `[ "init/", "http://example.com/init/"]`, then a URL with `#test` will first try to load `init/test.json` and, if that fails, next try to load `http://example.com/init/test.json`.
   */
  initFragmentPaths: string[];
  /**
   * Whether the story is enabled. If false story function button won't be available.
   */
  storyEnabled: boolean;
  /**
   * True (the default) to intercept the browser's print feature and use a custom one accessible through the Share panel.
   */
  interceptBrowserPrint?: boolean;
  /**
   * True to create a separate explorer panel tab for each top-level catalog group to list its items in.
   */
  tabbedCatalog?: boolean;
  /**
   * True to use Cesium World Terrain from Cesium ion. False to use terrain from the URL specified with the `"cesiumTerrainUrl"` property. If this property is false and `"cesiumTerrainUrl"` is not specified, the 3D view will use a smooth ellipsoid instead of a terrain surface. Defaults to true.
   */
  useCesiumIonTerrain?: boolean;
  /**
   * The URL to use for Cesium terrain in the 3D Terrain viewer, in quantized mesh format. This property is ignored if "useCesiumIonTerrain" is set to true.
   */
  cesiumTerrainUrl?: string;
  /**
   * The Cesium Ion Asset ID to use for Cesium terrain in the 3D Terrain viewer. `cesiumIonAccessToken` will be used to authenticate. This property is ignored if "useCesiumIonTerrain" is set to true.
   */
  cesiumTerrainAssetId?: number;
  /**
   * The access token to use with Cesium ion. If `"useCesiumIonTerrain"` is true and this property is not specified, the Cesium default Ion key will be used. It is a violation of the Ion terms of use to use the default key in a deployed application.
   */
  cesiumIonAccessToken?: string;
  /**
   * True to use Bing Maps from Cesium ion (Cesium World Imagery). By default, Ion will be used, unless the `bingMapsKey` property is specified, in which case that will be used instead. To disable the Bing Maps layers entirely, set this property to false and set `bingMapsKey` to null.
   */
  useCesiumIonBingImagery?: boolean;
  /**
   * A [Bing Maps API key](https://msdn.microsoft.com/en-us/library/ff428642.aspx) used for requesting Bing Maps base maps and using the Bing Maps geocoder for searching. It is your responsibility to request a key and comply with all terms and conditions.
   */
  bingMapsKey?: string;
  hideTerriaLogo?: boolean;
  /**
   * An array of strings of HTML that fill up the top left logo space (see `brandBarSmallElements` or `displayOneBrand` for small screens).
   */
  brandBarElements?: string[];
  /**
   * An array of strings of HTML that fill up the top left logo space - used for small screens.
   */
  brandBarSmallElements?: string[];
  /**
   * Index of which `brandBarElements` to show for mobile header. This will be used if `this.brandBarSmallElements` is undefined.
   */
  displayOneBrand?: number;
  /**
   * True to disable the "Centre map at your current location" button.
   */
  disableMyLocation?: boolean;
  disableSplitter?: boolean;

  disablePedestrianMode?: boolean;

  experimentalFeatures?: boolean;
  magdaReferenceHeaders?: MagdaReferenceHeaders;
  locationSearchBoundingBox?: number[];
  /**
   * A Google API key for [Google Analytics](https://analytics.google.com).  If specified, TerriaJS will send various events about how it's used to Google Analytics.
   */
  googleAnalyticsKey?: string;

  /**
   * Error service provider configuration.
   */
  errorService?: ErrorServiceOptions;

  globalDisclaimer?: any;
  /**
   * True to display welcome message on startup.
   */
  showWelcomeMessage?: boolean;

  // TODO: make themeing TS
  /** Theme overrides, this is applied in StandardUserInterface and merged in order of highest priority:
   *  `StandardUserInterface.jsx` `themeOverrides` prop -> `theme` config parameter (this object) -> default `terriaTheme` (see `StandardTheme.jsx`)
   */
  theme?: any;
  /**
   * Video to show in welcome message.
   */
  welcomeMessageVideo?: any;
  /**
   * Video to show in Story Builder.
   */
  storyVideo?: StoryVideoSettings;
  /**
   * True to display in-app guides.
   */
  showInAppGuides?: boolean;
  /**
   * The content to be displayed in the help panel.
   */
  helpContent?: HelpContentItem[];
  helpContentTerms?: Term[];
  /**
   *
   */
  languageConfiguration?: LanguageConfiguration;
  /**
   * Custom concurrent request limits for domains in Cesium's RequestScheduler. Cesium's default is 6 per domain (the maximum allowed by browsers unless the server supports http2). For servers supporting http2 try 12-24 to have more parallel requests. Setting this too high will undermine Cesium's prioritised request scheduling and important data may load slower. Format is {"domain_without_protocol:port": number}.
   */
  customRequestSchedulerLimits?: Record<string, number>;

  /**
   * Whether to load persisted viewer mode from local storage.
   */
  persistViewerMode?: boolean;

  /**
   * Whether to open the add data explorer panel on load.
   */
  openAddData?: boolean;

  /**
   * Text showing at the top of feedback form.
   */
  feedbackPreamble?: string;

  /**
   * Text showing at the bottom of feedback form.
   */
  feedbackPostamble?: string;
  /**
   * Minimum length of feedback comment.
   */
  feedbackMinLength?: number;

  /** If undefined, then Leaflet's default attribution will be used */
  leafletAttributionPrefix?: string;

  /**
   * Extra links to show in the credit line at the bottom of the map (currently only the Cesium map).
   */
  extraCreditLinks?: ICredit[];

  /**
   * Configurable discalimer that shows up in print view
   */
  printDisclaimer?: { url: string; text: string };

  /**
   * Prefix to which `:story-id` is added to fetch JSON for stories when using /story/:story-id routes. Should end in /
   */
  storyRouteUrlPrefix?: string;

  /**
   * For Console Analytics
   */
  enableConsoleAnalytics?: boolean;

  /**
   * Options for Google Analytics
   */
  googleAnalyticsOptions?: unknown;
}

interface StartOptions {
  configUrl: string;
  configUrlHeaders?: {
    [key: string]: string;
  };
  applicationUrl?: Location;
  shareDataService?: ShareDataService;
  /**
   * i18nOptions is explicitly a separate option from `languageConfiguration`,
   * as `languageConfiguration` can be serialised, but `i18nOptions` may have
   * some functions that are passed in from a TerriaMap
   *  */
  i18nOptions?: I18nStartOptions;

  /**
   * Hook to run before restoring app state from the share URL. This is for
   * example used in terriamap/index.js for loading plugins before restoring
   * app state.
   */
  beforeRestoreAppState?: () => Promise<void> | void;
}

interface Analytics {
  start: (
    configParameters: Partial<{
      enableConsoleAnalytics: boolean;
      googleAnalyticsKey: any;
      googleAnalyticsOptions: any;
    }>
  ) => void;
  logEvent: (
    category: string,
    action: string,
    label?: string,
    value?: string
  ) => void;
}

interface TerriaOptions {
  /**
   * Override detecting base href from document.baseURI.
   * Used in specs to support routes within Karma spec automation framework
   */
  appBaseHref?: string;
  /**
   * Base url where TerriaJS resources can be found.
   * Normally "build/TerriaJS/" in any TerriaMap and "./" in specs
   */
  baseUrl?: string;

  /**
   * Base url where Cesium static resources can be found.
   */
  cesiumBaseUrl?: string;

  analytics?: Analytics;
}

interface HomeCameraInit {
  [key: string]: HomeCameraInit[keyof HomeCameraInit];
  north: number;
  east: number;
  south: number;
  west: number;
}

export default class Terria {
  private readonly models = observable.map<string, BaseModel>();

  /** Map from share key -> id */
  readonly shareKeysMap = observable.map<string, string>();
  /** Map from id -> share keys */
  readonly modelIdShareKeysMap = observable.map<string, string[]>();

  /** Base URL for the Terria app. Used for SPA routes */
  readonly appBaseHref: string =
    typeof document !== "undefined" ? document.baseURI : "/";
  /** Base URL to Terria resources */
  readonly baseUrl: string = "build/TerriaJS/";

  /**
   * Base URL used by Cesium to link to images and other static assets.
   * This can be customized by passing `options.cesiumBaseUrl`
   * Default value is constructed relative to `Terria.baseUrl`.
   */
  readonly cesiumBaseUrl: string;

  readonly tileLoadProgressEvent = new CesiumEvent();
  readonly indeterminateTileLoadProgressEvent = new CesiumEvent();
  readonly workbench = new Workbench();
  readonly overlays = new Workbench();
  readonly catalog = new Catalog(this);
  readonly baseMapsModel = new BaseMapsModel("basemaps", this);
  readonly timelineClock = new Clock({ shouldAnimate: false });
  // readonly overrides: any = overrides; // TODO: add options.functionOverrides like in master

  catalogIndex: CatalogIndex | undefined;

  readonly elements = observable.map<string, IElementConfig>();

  @observable
  readonly mainViewer = new TerriaViewer(
    this,
    computed(() =>
      filterOutUndefined(
        this.overlays.items
          .map((item) => (MappableMixin.isMixedInto(item) ? item : undefined))
          .concat(
            this.workbench.items.map((item) =>
              MappableMixin.isMixedInto(item) ? item : undefined
            )
          )
      )
    )
  );

  appName: string = "TerriaJS App";
  supportEmail: string = "info@terria.io";

  /**
   * Gets or sets the {@link this.corsProxy} used to determine if a URL needs to be proxied and to proxy it if necessary.
   * @type {CorsProxy}
   */
  corsProxy: CorsProxy = new CorsProxy();

  /**
   * Gets or sets the instance to which to report Google Analytics-style log events.
   * If a global `ga` function is defined, this defaults to `GoogleAnalytics`.  Otherwise, it defaults
   * to `ConsoleAnalytics`.
   */
  readonly analytics: Analytics | undefined;

  /**
   * Gets the stack of layers active on the timeline.
   */
  readonly timelineStack = new TimelineStack(this, this.timelineClock);

  @observable
  readonly configParameters: Complete<ConfigParameters> = {
    appName: "TerriaJS App",
    supportEmail: "info@terria.io",
    defaultMaximumShownFeatureInfos: 100,
    catalogIndexUrl: undefined,
    regionMappingDefinitionsUrl: undefined,
    regionMappingDefinitionsUrls: ["build/TerriaJS/data/regionMapping.json"],
    proj4ServiceBaseUrl: "proj4def/",
    corsProxyBaseUrl: "proxy/",
    proxyableDomainsUrl: "proxyabledomains/", // deprecated, will be determined from serverconfig
    serverConfigUrl: "serverconfig/",
    shareUrl: "share",
    feedbackUrl: undefined,
    initFragmentPaths: ["init/"],
    storyEnabled: true,
    interceptBrowserPrint: true,
    tabbedCatalog: false,
    useCesiumIonTerrain: true,
    cesiumTerrainUrl: undefined,
    cesiumTerrainAssetId: undefined,
    cesiumIonAccessToken: undefined,
    useCesiumIonBingImagery: undefined,
    bingMapsKey: undefined,
    hideTerriaLogo: false,
    brandBarElements: undefined,
    brandBarSmallElements: undefined,
    displayOneBrand: 0,
    disableMyLocation: undefined,
    disableSplitter: undefined,
    disablePedestrianMode: false,
    experimentalFeatures: undefined,
    magdaReferenceHeaders: undefined,
    locationSearchBoundingBox: undefined,
    googleAnalyticsKey: undefined,
    errorService: undefined,
    globalDisclaimer: undefined,
    theme: {},
    showWelcomeMessage: false,
    welcomeMessageVideo: {
      videoTitle: "Getting started with the map",
      videoUrl: "https://www.youtube-nocookie.com/embed/FjSxaviSLhc",
      placeholderImage:
        "https://img.youtube.com/vi/FjSxaviSLhc/maxresdefault.jpg"
    },
    storyVideo: {
      videoUrl: "https://www.youtube-nocookie.com/embed/fbiQawV8IYY"
    },
    showInAppGuides: false,
    helpContent: [],
    helpContentTerms: defaultTerms,
    languageConfiguration: undefined,
    customRequestSchedulerLimits: undefined,
    persistViewerMode: true,
    openAddData: false,
    feedbackPreamble: "translate#feedback.feedbackPreamble",
    feedbackPostamble: undefined,
    feedbackMinLength: 0,
    leafletAttributionPrefix: undefined,
    extraCreditLinks: [
      // Default credit links (shown at the bottom of the Cesium map)
      {
        text: "map.extraCreditLinks.dataAttribution",
        url: "about.html#data-attribution"
      },
      { text: "map.extraCreditLinks.disclaimer", url: "about.html#disclaimer" }
    ],
    printDisclaimer: undefined,
    storyRouteUrlPrefix: undefined,
    enableConsoleAnalytics: undefined,
    googleAnalyticsOptions: undefined
  };

  @observable
  pickedFeatures: PickedFeatures | undefined;

  @observable
  selectedFeature: Feature | undefined;

  @observable
  allowFeatureInfoRequests: boolean = true;

  /**
   * Gets or sets the stack of map interactions modes.  The mode at the top of the stack
   * (highest index) handles click interactions with the map
   */
  @observable
  mapInteractionModeStack: MapInteractionMode[] = [];

  @observable isWorkflowPanelActive = false;

  /** Gets or sets the active SelectableDimensionWorkflow, if defined, then the workflow will be displayed using `WorkflowPanel` */
  @observable
  selectableDimensionWorkflow?: SelectableDimensionWorkflow;

  @computed
  get baseMapContrastColor() {
    return (
      this.baseMapsModel.baseMapItems.find(
        (basemap) =>
          isDefined(basemap.item?.uniqueId) &&
          basemap.item?.uniqueId === this.mainViewer.baseMap?.uniqueId
      )?.contrastColor ?? "#ffffff"
    );
  }

  @observable
  readonly userProperties = new Map<string, any>();

  @observable
  readonly initSources: InitSource[] = [];
  private _initSourceLoader = new AsyncLoader(
    this.forceLoadInitSources.bind(this)
  );

  @observable serverConfig: any; // TODO
  @observable shareDataService: ShareDataService | undefined;

  /* Splitter controls */
  @observable showSplitter = false;
  @observable splitPosition = 0.5;
  @observable splitPositionVertical = 0.5;
  @observable terrainSplitDirection: SplitDirection = SplitDirection.NONE;

  @observable depthTestAgainstTerrainEnabled = false;

  @observable stories: StoryData[] = [];
  @observable storyPromptShown: number = 0; // Story Prompt modal will be rendered when this property changes. See StandardUserInterface, section regarding sui.notifications. Ideally move this to ViewState.

  /**
   * Gets or sets the ID of the catalog member that is currently being
   * previewed. This is observed in ViewState. It is used to open "Add data" if a catalog member is open in a share link.
   * This should stay private - use viewState.viewCatalogMember() instead
   */
  @observable private _previewedItemId: string | undefined;
  get previewedItemId() {
    return this._previewedItemId;
  }

  /**
   * Base ratio for maximumScreenSpaceError
   * @type {number}
   */
  @observable baseMaximumScreenSpaceError = 2;

  /**
   * Model to use for map navigation
   */
  @observable mapNavigationModel: MapNavigationModel = new MapNavigationModel(
    this
  );

  /**
   * Gets or sets whether to use the device's native resolution (sets cesium.viewer.resolutionScale to a ratio of devicePixelRatio)
   * @type {boolean}
   */
  @observable useNativeResolution = false;

  /**
   * Whether we think all references in the catalog have been loaded
   * @type {boolean}
   */
  @observable catalogReferencesLoaded: boolean = false;

  augmentedVirtuality?: any;

  readonly notificationState: NotificationState = new NotificationState();

  readonly developmentEnv = process?.env?.NODE_ENV === "development";

  /**
   * An error service instance. The instance can be configured by setting the
   * `errorService` config parameter. Here we initialize it to stub provider so
   * that the `terria.errorService` always exists.
   */
  errorService: ErrorServiceProvider = new StubErrorServiceProvider();

  constructor(options: TerriaOptions = {}) {
    if (options.appBaseHref) {
      this.appBaseHref = new URL(
        options.appBaseHref,
        typeof document !== "undefined" ? document.baseURI : "/"
      ).toString();
    }

    if (options.baseUrl) {
      this.baseUrl = ensureSuffix(options.baseUrl, "/");
    }

    this.cesiumBaseUrl = ensureSuffix(
      options.cesiumBaseUrl ?? `${this.baseUrl}build/Cesium/build/`,
      "/"
    );
    // Casting to `any` as `setBaseUrl` method is not part of the Cesiums' type definitions
    (buildModuleUrl as any).setBaseUrl(this.cesiumBaseUrl);

    this.analytics = options.analytics;
    if (!defined(this.analytics)) {
      if (typeof window !== "undefined" && defined((<any>window).ga)) {
        this.analytics = new GoogleAnalytics();
      } else {
        this.analytics = new ConsoleAnalytics();
      }
    }
  }

  /** Raise error to user.
   *
   * This accepts same arguments as `TerriaError.from` - but also has:
   *
   * @param forceRaiseToUser - which can be used to force raise the error
   */
  raiseErrorToUser(
    error: unknown,
    overrides?: TerriaErrorOverrides,
    forceRaiseToUser = false
  ) {
    const terriaError = TerriaError.from(error, overrides);

    // Set shouldRaiseToUser true if forceRaiseToUser agrument is true
    if (forceRaiseToUser) terriaError.overrideRaiseToUser = true;

    // Log error to error service
    this.errorService.error(terriaError);

    // Only show error to user if `ignoreError` flag hasn't been set to "1"
    // Note: this will take precedence over forceRaiseToUser/overrideRaiseToUser
    if (this.userProperties.get("ignoreErrors") !== "1")
      this.notificationState.addNotificationToQueue(
        terriaError.toNotification()
      );

    terriaError.log();
  }

  @computed
  get currentViewer(): GlobeOrMap {
    return this.mainViewer.currentViewer;
  }

  @computed
  get cesium(): import("./Cesium").default | undefined {
    if (
      isDefined(this.mainViewer) &&
      this.mainViewer.currentViewer.type === "Cesium"
    ) {
      return this.mainViewer.currentViewer as import("./Cesium").default;
    }
  }

  /**
   * @returns The currently active `TerrainProvider` or `undefined`.
   */
  @computed
  get terrainProvider(): TerrainProvider | undefined {
    return this.cesium?.terrainProvider;
  }

  @computed
  get leaflet(): import("./Leaflet").default | undefined {
    if (
      isDefined(this.mainViewer) &&
      this.mainViewer.currentViewer.type === "Leaflet"
    ) {
      return this.mainViewer.currentViewer as import("./Leaflet").default;
    }
  }

  @computed get modelValues() {
    return Array.from(this.models.values());
  }

  @computed
  get modelIds() {
    return Array.from(this.models.keys());
  }

  getModelById<T extends BaseModel>(type: Class<T>, id: string): T | undefined {
    const model = this.models.get(id);
    if (instanceOf(type, model)) {
      return model;
    }

    // Model does not have the requested type.
    return undefined;
  }

  @action
  addModel(model: BaseModel, shareKeys?: string[]) {
    if (model.uniqueId === undefined) {
      throw new DeveloperError("A model without a `uniqueId` cannot be added.");
    }

    if (this.models.has(model.uniqueId)) {
      throw new RuntimeError(
        `A model with the specified ID already exists: \`${model.uniqueId}\``
      );
    }

    this.models.set(model.uniqueId, model);
    shareKeys?.forEach((shareKey) =>
      this.addShareKey(model.uniqueId!, shareKey)
    );
  }

  /**
   * Remove references to a model from Terria.
   */
  @action
  removeModelReferences(model: BaseModel) {
    this.removeSelectedFeaturesForModel(model);
    this.workbench.remove(model);
    if (model.uniqueId) {
      this.models.delete(model.uniqueId);
    }
  }

  @action
  removeSelectedFeaturesForModel(model: BaseModel) {
    const pickedFeatures = this.pickedFeatures;
    if (pickedFeatures) {
      // Remove picked features that belong to the catalog item
      pickedFeatures.features.forEach((feature, i) => {
        if (featureBelongsToCatalogItem(<Feature>feature, model)) {
          pickedFeatures?.features.splice(i, 1);
          if (this.selectedFeature === feature)
            this.selectedFeature = undefined;
        }
      });
    }
  }

  getModelIdByShareKey(shareKey: string): string | undefined {
    return this.shareKeysMap.get(shareKey);
  }

  getModelByIdOrShareKey<T extends BaseModel>(
    type: Class<T>,
    id: string
  ): T | undefined {
    let model = this.getModelById(type, id);
    if (model) {
      return model;
    } else {
      const idFromShareKey = this.getModelIdByShareKey(id);
      return idFromShareKey !== undefined
        ? this.getModelById(type, idFromShareKey)
        : undefined;
    }
  }

  async getModelByIdShareKeyOrCatalogIndex(
    id: string
  ): Promise<Result<BaseModel | undefined>> {
    try {
      // See if model exists by ID of sharekey
      const model = this.getModelByIdOrShareKey(BaseModel, id);
      // If no model exists, try to find it through Terria model sharekeys or CatalogIndex sharekeys
      if (model?.uniqueId !== undefined) {
        return new Result(model);
      } else if (this.catalogIndex) {
        try {
          await this.catalogIndex.load();
        } catch (e) {
          throw TerriaError.from(
            e,
            `Failed to load CatalogIndex while trying to load model \`${id}\``
          );
        }
        const indexModel = this.catalogIndex.getModelByIdOrShareKey(id);
        if (indexModel) {
          (await indexModel.loadReference()).throwIfError();
          return new Result(indexModel.target);
        }
      }
    } catch (e) {
      return Result.error(e);
    }
    return new Result(undefined);
  }

  @action
  addShareKey(id: string, shareKey: string) {
    if (id === shareKey || this.shareKeysMap.has(shareKey)) return;
    this.shareKeysMap.set(shareKey, id);
    this.modelIdShareKeysMap.get(id)?.push(shareKey) ??
      this.modelIdShareKeysMap.set(id, [shareKey]);
  }

  /**
   * Initialize errorService from config parameters.
   */
  setupErrorServiceProvider(errorService: ErrorServiceOptions) {
    initializeErrorServiceProvider(errorService)
      .then((errorService) => {
        this.errorService = errorService;
      })
      .catch((e) => {
        console.error("Failed to initialize error service", e);
      });
  }

  setupInitializationUrls(baseUri: uri.URI, config: any) {
    const initializationUrls: string[] = config?.initializationUrls || [];
    const initSources: InitSource[] = initializationUrls.map((url) => ({
      name: `Init URL from config ${url}`,
      errorSeverity: TerriaErrorSeverity.Error,
      ...generateInitializationUrl(
        baseUri,
        this.configParameters.initFragmentPaths,
        url
      )
    }));

    // look for v7 catalogs -> push v7-v8 conversion to initSources
    if (Array.isArray(config?.v7initializationUrls)) {
      initSources.push(
        ...(config.v7initializationUrls as JsonArray)
          .filter(isJsonString)
          .map((v7initUrl) => ({
            name: `V7 Init URL from config ${v7initUrl}`,
            errorSeverity: TerriaErrorSeverity.Error,
            data: (async () => {
              try {
                const [{ convertCatalog }, catalog] = await Promise.all([
                  import("catalog-converter"),
                  loadJson5(v7initUrl)
                ]);
                const convert = convertCatalog(catalog, { generateIds: false });
                console.log(
                  `WARNING: ${v7initUrl} is a v7 catalog - it has been upgraded to v8\nMessages:\n`
                );
                convert.messages.forEach((message) =>
                  console.log(`- ${message.path.join(".")}: ${message.message}`)
                );
                return new Result({
                  data: (convert.result as JsonObject | null) || {}
                });
              } catch (error) {
                return Result.error(error, {
                  title: { key: "models.catalog.convertErrorTitle" },
                  message: {
                    key: "models.catalog.convertErrorMessage",
                    parameters: { url: v7initUrl }
                  }
                });
              }
            })()
          }))
      );
    }
    this.initSources.push(...initSources);
  }

  async start(options: StartOptions) {
    // Some hashProperties need to be set before anything else happens
    const hashProperties = queryToObject(new URI(window.location).fragment());

    if (isDefined(hashProperties["ignoreErrors"])) {
      this.userProperties.set("ignoreErrors", hashProperties["ignoreErrors"]);
    }

    this.shareDataService = options.shareDataService;

    // If in development environment, allow usage of #configUrl to set Terria config URL
    if (this.developmentEnv) {
      if (
        isDefined(hashProperties["configUrl"]) &&
        hashProperties["configUrl"] !== ""
      )
        options.configUrl = hashProperties["configUrl"];
    }

    const baseUri = new URI(options.configUrl).filename("");

    const launchUrlForAnalytics =
      options.applicationUrl?.href || getUriWithoutPath(baseUri);

    try {
      const config = await loadJson5(
        options.configUrl,
        options.configUrlHeaders
      );

      // If it's a magda config, we only load magda config and parameters should never be a property on the direct
      // config aspect (it would be under the `terria-config` aspect)
      if (isJsonObject(config) && config.aspects) {
        await this.loadMagdaConfig(options.configUrl, config, baseUri);
      }
      runInAction(() => {
        if (isJsonObject(config) && isJsonObject(config.parameters)) {
          this.updateParameters(config.parameters);
        }
        if (this.configParameters.errorService) {
          this.setupErrorServiceProvider(this.configParameters.errorService);
        }
        this.setupInitializationUrls(baseUri, config);
      });
    } catch (error) {
      this.raiseErrorToUser(error, {
        sender: this,
        title: { key: "models.terria.loadConfigErrorTitle" },
        message: `Couldn't load ${options.configUrl}`,
        severity: TerriaErrorSeverity.Error
      });
    } finally {
      if (!options.i18nOptions?.skipInit) {
        await Internationalization.initLanguage(
          this.configParameters.languageConfiguration,
          options.i18nOptions,
          this.baseUrl
        );
      }
    }
    setCustomRequestSchedulerDomainLimits(
      this.configParameters.customRequestSchedulerLimits
    );

    this.analytics?.start(this.configParameters);
    this.analytics?.logEvent(
      Category.launch,
      LaunchAction.url,
      launchUrlForAnalytics
    );
    this.serverConfig = new ServerConfig();
    const serverConfig = await this.serverConfig.init(
      this.configParameters.serverConfigUrl
    );
    await this.initCorsProxy(this.configParameters, serverConfig);
    if (this.shareDataService && this.serverConfig.config) {
      this.shareDataService.init(this.serverConfig.config);
    }

    // Create catalog index if catalogIndexUrl is set
    // Note: this isn't loaded now, it is loaded in first CatalogSearchProvider.doSearch()
    if (this.configParameters.catalogIndexUrl && !this.catalogIndex) {
      this.catalogIndex = new CatalogIndex(
        this,
        this.configParameters.catalogIndexUrl
      );
    }

    this.baseMapsModel
      .initializeDefaultBaseMaps()
      .catchError((error) =>
        this.raiseErrorToUser(
          TerriaError.from(error, "Failed to load default basemaps")
        )
      );

    if (typeof options.beforeRestoreAppState === "function") {
      try {
        await options.beforeRestoreAppState();
      } catch (error) {
        console.log(error);
      }
    }

    await this.restoreAppState(options);
  }

  private async restoreAppState(options: StartOptions) {
    if (options.applicationUrl) {
      (await this.updateApplicationUrl(options.applicationUrl.href)).raiseError(
        this
      );
    }
    this.loadPersistedMapSettings();
  }

  loadPersistedMapSettings(): void {
    const persistViewerMode = this.configParameters.persistViewerMode;
    const hashViewerMode = this.userProperties.get("map");
    if (hashViewerMode && isViewerMode(hashViewerMode)) {
      setViewerMode(hashViewerMode, this.mainViewer);
    } else if (persistViewerMode) {
      const viewerMode = <string>this.getLocalProperty("viewermode");
      if (isDefined(viewerMode) && isViewerMode(viewerMode)) {
        setViewerMode(viewerMode, this.mainViewer);
      }
    }
    const useNativeResolution = this.getLocalProperty("useNativeResolution");
    if (typeof useNativeResolution === "boolean") {
      this.setUseNativeResolution(useNativeResolution);
    }

    const baseMaximumScreenSpaceError = parseFloat(
      this.getLocalProperty("baseMaximumScreenSpaceError")?.toString() || ""
    );
    if (!isNaN(baseMaximumScreenSpaceError)) {
      this.setBaseMaximumScreenSpaceError(baseMaximumScreenSpaceError);
    }
  }

  @action
  setUseNativeResolution(useNativeResolution: boolean) {
    this.useNativeResolution = useNativeResolution;
  }

  @action
  setBaseMaximumScreenSpaceError(baseMaximumScreenSpaceError: number): void {
    this.baseMaximumScreenSpaceError = baseMaximumScreenSpaceError;
  }

  async loadPersistedOrInitBaseMap() {
    const baseMapItems = this.baseMapsModel.baseMapItems;
    // Set baseMap fallback to first option
    let baseMap = baseMapItems[0];
    const persistedBaseMapId = this.getLocalProperty("basemap");
    const baseMapSearch = baseMapItems.find(
      (baseMapItem) => baseMapItem.item?.uniqueId === persistedBaseMapId
    );
    if (baseMapSearch?.item && MappableMixin.isMixedInto(baseMapSearch.item)) {
      baseMap = baseMapSearch;
    } else {
      // Try to find basemap using defaultBaseMapId and defaultBaseMapName
      const baseMapSearch =
        baseMapItems.find(
          (baseMapItem) =>
            baseMapItem.item?.uniqueId === this.baseMapsModel.defaultBaseMapId
        ) ??
        baseMapItems.find(
          (baseMapItem) =>
            CatalogMemberMixin.isMixedInto(baseMapItem) &&
            (<any>baseMapItem.item).name ===
              this.baseMapsModel.defaultBaseMapName
        );
      if (
        baseMapSearch?.item &&
        MappableMixin.isMixedInto(baseMapSearch.item)
      ) {
        baseMap = baseMapSearch;
      }
    }
    await this.mainViewer.setBaseMap(<MappableMixin.Instance>baseMap.item);
  }

  get isLoadingInitSources(): boolean {
    return this._initSourceLoader.isLoading;
  }

  /**
   * Asynchronously loads init sources
   */
  loadInitSources() {
    return this._initSourceLoader.load();
  }

  dispose() {
    this._initSourceLoader.dispose();
  }

  async updateFromStartData(
    startData: unknown,
    /** Name for startData initSources - this is only used for debugging purposes */
    name: string = "Application start data",
    /** Error severity to use for loading startData init sources - default will be `TerriaErrorSeverity.Error` */
    errorSeverity?: TerriaErrorSeverity
  ) {
    try {
      await interpretStartData(this, startData, name, errorSeverity);
    } catch (e) {
      return Result.error(e);
    }

    return await this.loadInitSources();
  }

  async updateApplicationUrl(newUrl: string) {
    const uri = new URI(newUrl);
    const hash = uri.fragment();
    const hashProperties = queryToObject(hash);

    try {
      await interpretHash(
        this,
        hashProperties,
        this.userProperties,
        new URI(newUrl).filename("").query("").hash("")
      );

      if (!this.appBaseHref.endsWith("/")) {
        console.warn(
          `Terria expected appBaseHref to end with a "/" but appBaseHref is "${this.appBaseHref}". Routes may not work as intended. To fix this, try setting the "--baseHref" parameter to a URL with a trailing slash while building your map, or constructing the Terria object with an appropriate appBaseHref (with trailing slash).`
        );
      }

      // /catalog/ and /story/ routes
      if (newUrl.startsWith(this.appBaseHref)) {
        function checkSegments(urlSegments: string[], customRoute: string) {
          // Accept /${customRoute}/:some-id/ or /${customRoute}/:some-id
          return (
            ((urlSegments.length === 3 && urlSegments[2] === "") ||
              urlSegments.length === 2) &&
            urlSegments[0] === customRoute &&
            urlSegments[1].length > 0
          );
        }
        const pageUrl = new URL(newUrl);
        // Find relative path from baseURI to documentURI excluding query and hash
        // then split into url segments
        // e.g. "http://ci.terria.io/main/story/1#map=2d" -> ["story", "1"]
        const segments = (pageUrl.origin + pageUrl.pathname)
          .slice(this.appBaseHref.length)
          .split("/");
        if (checkSegments(segments, "catalog")) {
          this.initSources.push({
            name: `Go to ${pageUrl.pathname}`,
            errorSeverity: TerriaErrorSeverity.Error,
            data: {
              previewedItemId: decodeURIComponent(segments[1])
            }
          });
          const replaceUrl = new URL(newUrl);
          replaceUrl.pathname = new URL(this.appBaseHref).pathname;
          history.replaceState({}, "", replaceUrl.href);
        } else if (
          checkSegments(segments, "story") &&
          isDefined(this.configParameters.storyRouteUrlPrefix)
        ) {
          let storyJson;
          try {
            storyJson = await loadJson(
              `${this.configParameters.storyRouteUrlPrefix}${segments[1]}`
            );
          } catch (e) {
            throw TerriaError.from(e, {
              message: `Failed to fetch story \`"${this.appName}/${segments[1]}"\``
            });
          }
          await interpretStartData(
            this,
            storyJson,
            `Start data from story \`"${this.appName}/${segments[1]}"\``
          );
          runInAction(() => this.userProperties.set("playStory", "1"));
        }
      }
    } catch (e) {
      this.raiseErrorToUser(e);
    }

    return await this.loadInitSources();
  }

  @action
  updateParameters(parameters: ConfigParameters | JsonObject): void {
    Object.entries(parameters).forEach(([key, value]) => {
      if (this.configParameters.hasOwnProperty(key)) {
        (this.configParameters as any)[key] = value;
      }
    });

    this.appName = defaultValue(this.configParameters.appName, this.appName);
    this.supportEmail = defaultValue(
      this.configParameters.supportEmail,
      this.supportEmail
    );
  }

  protected async forceLoadInitSources(): Promise<void> {
    const loadInitSource = createTransformer(
      async (initSource: InitSource): Promise<InitSourceData | undefined> => {
        let initSourceData: InitSourceData | undefined;
        if (isInitFromUrl(initSource)) {
          try {
            const json = await loadJson5(initSource.initUrl);
            if (isJsonObject(json, false)) {
              initSourceData = json;
            }
          } catch (e) {
            throw TerriaError.from(e, {
              message: {
                key: "models.terria.loadingInitJsonMessage",
                parameters: { url: initSource.initUrl }
              }
            });
          }
        } else if (isInitFromOptions(initSource)) {
          let error: unknown;
          for (const option of initSource.options) {
            try {
              initSourceData = await loadInitSource(option);
              if (initSourceData !== undefined) break;
            } catch (err) {
              error = err;
            }
          }
          if (initSourceData === undefined && error !== undefined) throw error;
        } else if (isInitFromData(initSource)) {
          initSourceData = initSource.data;
        } else if (isInitFromDataPromise(initSource)) {
          initSourceData = (await initSource.data).throwIfError()?.data;
        }

        return initSourceData;
      }
    );

    const errors: TerriaError[] = [];

    // Load all init sources
    // Converts them to InitSourceFromData
    const loadedInitSources = await Promise.all(
      this.initSources.map(async (initSource) => {
        try {
          return {
            name: initSource.name,
            errorSeverity: initSource.errorSeverity,
            data: await loadInitSource(initSource)
          } as InitSourceFromData;
        } catch (e) {
          errors.push(
            TerriaError.from(e, {
              severity: initSource.errorSeverity,
              message: {
                key: "models.terria.loadingInitSourceError2Message",
                parameters: { loadSource: initSource.name ?? "Unknown source" }
              }
            })
          );
        }
      })
    );

    // Sequentially apply all InitSources
    for (let i = 0; i < loadedInitSources.length; i++) {
      const initSource = loadedInitSources[i];
      if (!isDefined(initSource?.data)) continue;
      try {
        await this.applyInitData({
          initData: initSource!.data
        });
      } catch (e) {
        errors.push(
          TerriaError.from(e, {
            severity: initSource?.errorSeverity,
            message: {
              key: "models.terria.loadingInitSourceError2Message",
              parameters: {
                loadSource: initSource!.name ?? "Unknown source"
              }
            }
          })
        );
      }
    }

    // Load basemap
    runInAction(() => {
      if (!this.mainViewer.baseMap) {
        // Note: there is no "await" here - as basemaps can take a while to load and there is no need to wait for them to load before rendering Terria
        this.loadPersistedOrInitBaseMap();
      }
    });

    if (errors.length > 0) {
      // Note - this will get wrapped up in a Result object because it is called in AsyncLoader
      throw TerriaError.combine(errors, {
        title: { key: "models.terria.loadingInitSourcesErrorTitle" },
        message: {
          key: "models.terria.loadingInitSourcesErrorMessage",
          parameters: { appName: this.appName, email: this.supportEmail }
        }
      });
    }
  }

  private async loadModelStratum(
    modelId: string,
    stratumId: string,
    allModelStratumData: JsonObject,
    replaceStratum: boolean
  ): Promise<Result<BaseModel | undefined>> {
    const thisModelStratumData = allModelStratumData[modelId] || {};
    if (!isJsonObject(thisModelStratumData)) {
      throw new TerriaError({
        sender: this,
        title: "Invalid model traits",
        message: "The traits of a model must be a JSON object."
      });
    }

    const cleanStratumData = { ...thisModelStratumData };
    delete cleanStratumData.dereferenced;
    delete cleanStratumData.knownContainerUniqueIds;

    const errors: TerriaError[] = [];

    const containerIds = thisModelStratumData.knownContainerUniqueIds;
    if (Array.isArray(containerIds)) {
      // Groups that contain this item must be loaded before this item.
      await Promise.all(
        containerIds.map(async (containerId) => {
          if (typeof containerId !== "string") {
            return;
          }
          const container = (
            await this.loadModelStratum(
              containerId,
              stratumId,
              allModelStratumData,
              replaceStratum
            )
          ).pushErrorTo(errors, `Failed to load container ${containerId}`);

          if (container) {
            const dereferenced = ReferenceMixin.isMixedInto(container)
              ? container.target
              : container;
            if (GroupMixin.isMixedInto(dereferenced)) {
              (await dereferenced.loadMembers()).pushErrorTo(
                errors,
                `Failed to load group ${dereferenced.uniqueId}`
              );
            }
          }
        })
      );
    }

    const model = (
      await this.getModelByIdShareKeyOrCatalogIndex(modelId)
    ).pushErrorTo(errors);
    if (model?.uniqueId !== undefined) {
      // Update modelId from model sharekeys or CatalogIndex sharekeys
      modelId = model.uniqueId;
    }

    // If this model is a `SplitItemReference` we must load the source item first
    const splitSourceId = cleanStratumData.splitSourceItemId;
    if (
      cleanStratumData.type === SplitItemReference.type &&
      typeof splitSourceId === "string"
    ) {
      (
        await this.loadModelStratum(
          splitSourceId,
          stratumId,
          allModelStratumData,
          replaceStratum
        )
      ).pushErrorTo(
        errors,
        `Failed to load SplitItemReference ${splitSourceId}`
      );
    }

    const loadedModel = upsertModelFromJson(
      CatalogMemberFactory,
      this,
      "/",
      stratumId,
      {
        ...cleanStratumData,
        id: modelId
      },
      {
        replaceStratum
      }
    ).pushErrorTo(errors);

    if (loadedModel && Array.isArray(containerIds)) {
      containerIds.forEach((containerId) => {
        if (
          typeof containerId === "string" &&
          loadedModel.knownContainerUniqueIds.indexOf(containerId) < 0
        ) {
          loadedModel.knownContainerUniqueIds.push(containerId);
        }
      });
    }
    // If we're replacing the stratum and the existing model is already
    // dereferenced, we need to replace the dereferenced stratum, too,
    // even if there's no trace of it in the load data.
    let dereferenced: JsonObject | undefined = isJsonObject(
      thisModelStratumData.dereferenced
    )
      ? thisModelStratumData.dereferenced
      : undefined;
    if (
      loadedModel &&
      replaceStratum &&
      dereferenced === undefined &&
      ReferenceMixin.isMixedInto(loadedModel) &&
      loadedModel.target !== undefined
    ) {
      dereferenced = {};
    }
    if (loadedModel && ReferenceMixin.isMixedInto(loadedModel)) {
      (await loadedModel.loadReference()).pushErrorTo(
        errors,
        `Failed to load reference ${loadedModel.uniqueId}`
      );

      if (isDefined(loadedModel.target)) {
        updateModelFromJson(
          loadedModel.target,
          stratumId,
          dereferenced || {},
          replaceStratum
        ).pushErrorTo(
          errors,
          `Failed to update model from JSON: ${loadedModel.target!.uniqueId}`
        );
      }
    } else if (dereferenced) {
      throw new TerriaError({
        sender: this,
        title: "Model cannot be dereferenced",
        message: `Model ${getName(
          loadedModel
        )} has a \`dereferenced\` property, but the model cannot be dereferenced.`
      });
    }

    if (loadedModel) {
      const dereferencedGroup = getDereferencedIfExists(loadedModel);
      if (GroupMixin.isMixedInto(dereferencedGroup)) {
        if (dereferencedGroup.isOpen) {
          (await dereferencedGroup.loadMembers()).pushErrorTo(
            errors,
            `Failed to open group ${dereferencedGroup.uniqueId}`
          );
        }
      }
    }

    return new Result(
      loadedModel,
      TerriaError.combine(errors, {
        // This will set TerriaErrorSeverity to Error if the model which FAILED to load is in the workbench.
        severity: () =>
          this.workbench.items.find(
            (workbenchItem) => workbenchItem.uniqueId === modelId
          )
            ? TerriaErrorSeverity.Error
            : TerriaErrorSeverity.Warning,
        message: {
          key: "models.terria.loadModelErrorMessage",
          parameters: { model: modelId }
        }
      })
    );
  }

  private async pushAndLoadMapItems(
    model: BaseModel,
    newItems: BaseModel[],
    errors: TerriaError[]
  ) {
    if (ReferenceMixin.isMixedInto(model)) {
      (await model.loadReference()).pushErrorTo(errors);

      if (model.target !== undefined) {
        await this.pushAndLoadMapItems(model.target, newItems, errors);
      } else {
        errors.push(
          TerriaError.from(
            "Reference model has no target. Model Id: " + model.uniqueId
          )
        );
      }
    } else if (GroupMixin.isMixedInto(model)) {
      (await model.loadMembers()).pushErrorTo(errors);

      model.memberModels.map(async (m) => {
        await this.pushAndLoadMapItems(m, newItems, errors);
      });
    } else if (MappableMixin.isMixedInto(model)) {
      newItems.push(model);
      (await model.loadMapItems()).pushErrorTo(errors);
    } else {
      errors.push(
        TerriaError.from(
          "Can not load an un-mappable item to the map. Item Id: " +
            model.uniqueId
        )
      );
    }
  }

  @action
  async applyInitData({
    initData,
    replaceStratum = false,
    canUnsetFeaturePickingState = false
  }: {
    initData: InitSourceData;
    replaceStratum?: boolean;
    // When feature picking state is missing from the initData, unset the state only if this flag is true
    // This is for eg, set to true when switching through story slides.
    canUnsetFeaturePickingState?: boolean;
  }): Promise<void> {
    const errors: TerriaError[] = [];

    initData = toJS(initData);

    const stratumId =
      typeof initData.stratum === "string"
        ? initData.stratum
        : CommonStrata.definition;

    // Extract the list of CORS-ready domains.
    if (Array.isArray(initData.corsDomains)) {
      this.corsProxy.corsDomains.push(...(<string[]>initData.corsDomains));
    }

    // Add catalog members
    if (initData.catalog !== undefined) {
      this.catalog.group
        .addMembersFromJson(stratumId, initData.catalog)
        .pushErrorTo(errors);
    }

    // Show/hide elements in mapNavigationModel
    if (isJsonObject(initData.elements)) {
      this.elements.merge(initData.elements);
      // we don't want to go through all elements unless they are added.
      if (this.mapNavigationModel.items.length > 0) {
        this.elements.forEach((element, key) => {
          if (isDefined(element.visible)) {
            if (element.visible) {
              this.mapNavigationModel.show(key);
            } else {
              this.mapNavigationModel.hide(key);
            }
          }
        });
      }
    }

    // Add stories
    if (Array.isArray(initData.stories)) {
      this.stories = initData.stories;
      this.storyPromptShown++;
    }

    // Add map settings
    if (isJsonString(initData.viewerMode)) {
      const viewerMode = initData.viewerMode.toLowerCase();
      if (isViewerMode(viewerMode)) setViewerMode(viewerMode, this.mainViewer);
    }

    if (isJsonObject(initData.baseMaps)) {
      this.baseMapsModel
        .loadFromJson(CommonStrata.definition, initData.baseMaps)
        .pushErrorTo(errors, "Failed to load basemaps");
    }

    if (isJsonObject(initData.homeCamera)) {
      this.loadHomeCamera(initData.homeCamera);
    }

    if (isJsonObject(initData.initialCamera)) {
      const initialCamera = CameraView.fromJson(initData.initialCamera);
      this.currentViewer.zoomTo(initialCamera, 2.0);
    }

    if (isJsonBoolean(initData.showSplitter)) {
      this.showSplitter = initData.showSplitter;
    }

    if (isJsonNumber(initData.splitPosition)) {
      this.splitPosition = initData.splitPosition;
    }

    if (isJsonObject(initData.settings)) {
      if (isJsonNumber(initData.settings.baseMaximumScreenSpaceError)) {
        this.setBaseMaximumScreenSpaceError(
          initData.settings.baseMaximumScreenSpaceError
        );
      }
      if (isJsonBoolean(initData.settings.useNativeResolution)) {
        this.setUseNativeResolution(initData.settings.useNativeResolution);
      }
      if (isJsonBoolean(initData.settings.alwaysShowTimeline)) {
        this.timelineStack.setAlwaysShowTimeline(
          initData.settings.alwaysShowTimeline
        );
      }
      if (isJsonString(initData.settings.baseMapId)) {
        this.mainViewer.setBaseMap(
          this.baseMapsModel.baseMapItems.find(
            (item) => item.item.uniqueId === initData.settings!.baseMapId
          )?.item
        );
      }
      if (isJsonNumber(initData.settings.terrainSplitDirection)) {
        this.terrainSplitDirection = initData.settings.terrainSplitDirection;
      }
      if (isJsonBoolean(initData.settings.depthTestAgainstTerrainEnabled)) {
        this.depthTestAgainstTerrainEnabled =
          initData.settings.depthTestAgainstTerrainEnabled;
      }
    }

    // Copy but don't yet load the workbench.
    const workbench = Array.isArray(initData.workbench)
      ? initData.workbench.slice()
      : [];

    const timeline = Array.isArray(initData.timeline)
      ? initData.timeline.slice()
      : [];

    // NOTE: after this Promise, this function is no longer an `@action`
    const models = initData.models;
    if (isJsonObject(models, false)) {
      await Promise.all(
        Object.keys(models).map(async (modelId) => {
          (
            await this.loadModelStratum(
              modelId,
              stratumId,
              models,
              replaceStratum
            )
          ).pushErrorTo(errors);
        })
      );
    }

    runInAction(() => {
      if (isJsonString(initData.previewedItemId)) {
        this._previewedItemId = initData.previewedItemId;
      }
    });

    // Set the new contents of the workbench.
    const newItemsRaw = filterOutUndefined(
      workbench.map((modelId) => {
        if (typeof modelId !== "string") {
          errors.push(
            new TerriaError({
              sender: this,
              title: "Invalid model ID in workbench",
              message: "A model ID in the workbench list is not a string."
            })
          );
        } else {
          return this.getModelByIdOrShareKey(BaseModel, modelId);
        }
      })
    );

    const newItems: BaseModel[] = [];

    // Maintain the model order in the workbench.
    while (true) {
      const model = newItemsRaw.shift();
      if (model) {
        await this.pushAndLoadMapItems(model, newItems, errors);
      } else {
        break;
      }
    }

    runInAction(() => (this.workbench.items = newItems));

    // For ids that don't correspond to models resolve an id by share keys
    const timelineWithShareKeysResolved = new Set(
      filterOutUndefined(
        timeline.map((modelId) => {
          if (typeof modelId !== "string") {
            errors.push(
              new TerriaError({
                sender: this,
                title: "Invalid model ID in timeline",
                message: "A model ID in the timneline list is not a string."
              })
            );
          } else {
            if (this.getModelById(BaseModel, modelId) !== undefined) {
              return modelId;
            } else {
              return this.getModelIdByShareKey(modelId);
            }
          }
        })
      )
    );

    // TODO: the timelineStack should be populated from the `timeline` property,
    // not from the workbench.
    runInAction(
      () =>
        (this.timelineStack.items = this.workbench.items
          .filter((item) => {
            return (
              item.uniqueId && timelineWithShareKeysResolved.has(item.uniqueId)
            );
            // && TODO: what is a good way to test if an item is of type TimeVarying.
          })
          .map((item) => <TimeVarying>item))
    );

    if (isJsonObject(initData.pickedFeatures)) {
      when(() => !(this.currentViewer instanceof NoViewer)).then(() => {
        if (isJsonObject(initData.pickedFeatures)) {
          this.loadPickedFeatures(initData.pickedFeatures);
        }
      });
    } else if (canUnsetFeaturePickingState) {
      runInAction(() => {
        this.pickedFeatures = undefined;
        this.selectedFeature = undefined;
      });
    }

    if (errors.length > 0)
      throw TerriaError.combine(errors, {
        message: {
          key: "models.terria.loadingInitSourceErrorTitle"
        }
      });
  }

  @action
  loadHomeCamera(homeCameraInit: JsonObject | HomeCameraInit) {
    this.mainViewer.homeCamera = CameraView.fromJson(homeCameraInit);
  }

  /**
   * This method can be used to refresh magda based catalogue configuration. Useful if the catalogue
   * has items that are only available to authorised users.
   *
   * @param magdaCatalogConfigUrl URL of magda based catalogue configuration
   * @param config Optional. If present, use this magda based catalogue config instead of reloading.
   * @param configUrlHeaders  Optional. If present, the headers are added to above URL request.
   */
  async refreshCatalogMembersFromMagda(
    magdaCatalogConfigUrl: string,
    config?: any,
    configUrlHeaders?: { [key: string]: string }
  ) {
    const theConfig = config
      ? config
      : await loadJson5(magdaCatalogConfigUrl, configUrlHeaders);

    // force config (root group) id to be `/`
    const id = "/";
    this.removeModelReferences(this.catalog.group);

    let existingReference = this.getModelById(MagdaReference, id);
    if (existingReference === undefined) {
      existingReference = new MagdaReference(id, this);
      // Add model with terria aspects shareKeys
      this.addModel(existingReference, theConfig.aspects?.terria?.shareKeys);
    }

    const reference = existingReference;

    const magdaRoot = new URI(magdaCatalogConfigUrl)
      .path("")
      .query("")
      .toString();

    reference.setTrait(CommonStrata.definition, "url", magdaRoot);
    reference.setTrait(CommonStrata.definition, "recordId", id);
    reference.setTrait(
      CommonStrata.definition,
      "magdaRecord",
      theConfig as JsonObject
    );
    (await reference.loadReference(true)).raiseError(
      this,
      `Failed to load MagdaReference for record ${id}`
    );
    if (reference.target instanceof CatalogGroup) {
      runInAction(() => {
        this.catalog.group = <CatalogGroup>reference.target;
      });
    }
  }

  async loadMagdaConfig(configUrl: string, config: any, baseUri: uri.URI) {
    const aspects = config.aspects;
    const configParams = aspects["terria-config"]?.parameters;

    if (configParams) {
      this.updateParameters(configParams);
    }

    const initObj = aspects["terria-init"];
    if (isJsonObject(initObj)) {
      const { catalog, ...initObjWithoutCatalog } = initObj;
      /** Load the init data without the catalog yet, as we'll push the catalog
       * source up as an init source later */
      try {
        await this.applyInitData({
          initData: initObjWithoutCatalog
        });
      } catch (e) {
        this.raiseErrorToUser(e, {
          title: { key: "models.terria.loadingMagdaInitSourceErrorMessage" },
          message: {
            key: "models.terria.loadingMagdaInitSourceErrorMessage",
            parameters: { url: configUrl }
          }
        });
      }
    }

    if (aspects.group && aspects.group.members) {
      await this.refreshCatalogMembersFromMagda(configUrl, config);
    }

    this.setupInitializationUrls(baseUri, config.aspects?.["terria-config"]);
    /** Load up rest of terria catalog if one is inlined in terria-init */
    if (config.aspects?.["terria-init"]) {
      const { catalog, ...rest } = initObj;
      this.initSources.push({
        name: `Magda map-config aspect terria-init from ${configUrl}`,
        errorSeverity: TerriaErrorSeverity.Error,
        data: {
          catalog: catalog
        }
      });
    }
  }

  @action
  async loadPickedFeatures(pickedFeatures: JsonObject): Promise<void> {
    let vectorFeatures: Feature[] = [];
    let featureIndex: Record<number, Feature[] | undefined> = {};

    if (Array.isArray(pickedFeatures.entities)) {
      // Build index of terria features by a hash of their properties.
      const relevantItems = this.workbench.items.filter(
        (item) =>
          hasTraits(item, MappableTraits, "show") &&
          item.show &&
          MappableMixin.isMixedInto(item)
      ) as MappableMixin.Instance[];

      relevantItems.forEach((item) => {
        const entities: Entity[] = item.mapItems
          .filter(isDataSource)
          .reduce((arr: Entity[], ds) => arr.concat(ds.entities.values), []);

<<<<<<< HEAD
        entities.forEach(entity => {
=======
        entities.forEach((entity) => {
          const hash = hashEntity(entity, this.timelineClock);
>>>>>>> cad62a45
          const feature = Feature.fromEntityCollectionOrEntity(entity);
          const hash = hashEntity(feature, this);

          featureIndex[hash] = (featureIndex[hash] || []).concat([feature]);
        });
      });

      // Go through the features we've got from terria match them up to the id/name info we got from the
      // share link, filtering out any without a match.
      vectorFeatures = filterOutUndefined(
        pickedFeatures.entities.map((e) => {
          if (isJsonObject(e) && typeof e.hash === "number") {
            const features = featureIndex[e.hash] || [];
            const match = features.find((f) => f.name === e.name);
            return match;
          }
        })
      );
    }

    // Set the current pick location, if we have a valid coord
    const maybeCoords: any = pickedFeatures.pickCoords;
    const pickCoords = {
      latitude: maybeCoords?.lat,
      longitude: maybeCoords?.lng,
      height: maybeCoords?.height
    };
    if (
      isLatLonHeight(pickCoords) &&
      isProviderCoordsMap(pickedFeatures.providerCoords)
    ) {
      this.currentViewer.pickFromLocation(
        pickCoords,
        pickedFeatures.providerCoords,
        vectorFeatures as Feature[]
      );
    }

    if (this.pickedFeatures?.allFeaturesAvailablePromise) {
      // When feature picking is done, set the selected feature
      await this.pickedFeatures?.allFeaturesAvailablePromise;
    }

    runInAction(() => {
      this.pickedFeatures?.features.forEach(feature => {
        const hash = hashEntity(feature, this);
        featureIndex[hash] = (featureIndex[hash] || []).concat([feature]);
      });

      // Find picked feature by matching feature hash
      // Also try to match name if defined
      const current = pickedFeatures.current;
<<<<<<< HEAD
      if (isJsonObject(current) && typeof current.hash === "number") {
        const selectedFeature =
          (featureIndex[current.hash] || []).find(
            feature => feature.name === current.name
          ) ?? featureIndex[current.hash]?.[0];
=======
      if (
        isJsonObject(current) &&
        typeof current.hash === "number" &&
        typeof current.name === "string"
      ) {
        const selectedFeature = (featureIndex[current.hash] || []).find(
          (feature) => feature.name === current.name
        );
>>>>>>> cad62a45
        if (selectedFeature) {
          this.selectedFeature = selectedFeature;
        }
      }
    });
  }

  async initCorsProxy(config: ConfigParameters, serverConfig: any) {
    if (config.proxyableDomainsUrl) {
      console.warn(i18next.t("models.terria.proxyableDomainsDeprecation"));
    }
    this.corsProxy.init(
      serverConfig,
      this.configParameters.corsProxyBaseUrl,
      []
    );
  }

  getUserProperty(key: string) {
    return undefined;
  }

  getLocalProperty(key: string): string | boolean | null {
    try {
      if (!defined(window.localStorage)) {
        return null;
      }
    } catch (e) {
      // SecurityError can arise if 3rd party cookies are blocked in Chrome and we're served in an iFrame
      return null;
    }
    var v = window.localStorage.getItem(this.appName + "." + key);
    if (v === "true") {
      return true;
    } else if (v === "false") {
      return false;
    }
    return v;
  }

  setLocalProperty(key: string, value: string | boolean): boolean {
    try {
      if (!defined(window.localStorage)) {
        return false;
      }
    } catch (e) {
      return false;
    }
    window.localStorage.setItem(this.appName + "." + key, value.toString());
    return true;
  }
}

function generateInitializationUrl(
  baseUri: uri.URI,
  initFragmentPaths: string[],
  url: string
): InitSource {
  if (url.toLowerCase().substring(url.length - 5) !== ".json") {
    return {
      options: initFragmentPaths.map((fragmentPath) => {
        return {
          initUrl: new URI(fragmentPath)
            .segment(url)
            .suffix("json")
            .absoluteTo(baseUri)
            .toString()
        };
      })
    };
  }
  return {
    initUrl: new URI(url).absoluteTo(baseUri).toString()
  };
}

async function interpretHash(
  terria: Terria,
  hashProperties: any,
  userProperties: Map<string, any>,
  baseUri: uri.URI
) {
  if (isDefined(hashProperties.clean)) {
    runInAction(() => {
      terria.initSources.splice(0, terria.initSources.length);
    });
  }

  runInAction(() => {
    Object.keys(hashProperties).forEach(function (property) {
      if (["clean", "hideWelcomeMessage", "start", "share"].includes(property))
        return;
      const propertyValue = hashProperties[property];
      if (defined(propertyValue) && propertyValue.length > 0) {
        userProperties.set(property, propertyValue);
      } else {
        const initSourceFile = generateInitializationUrl(
          baseUri,
          terria.configParameters.initFragmentPaths,
          property
        );
        terria.initSources.push({
          name: `InitUrl from applicationURL hash ${property}`,
          errorSeverity: TerriaErrorSeverity.Error,
          ...initSourceFile
        });
      }
    });
  });

  if (isDefined(hashProperties.hideWelcomeMessage)) {
    terria.configParameters.showWelcomeMessage = false;
  }

  // a share link that hasn't been shortened: JSON embedded in URL (only works for small quantities of JSON)
  if (isDefined(hashProperties.start)) {
    try {
      const startData = JSON.parse(hashProperties.start);
      await interpretStartData(
        terria,
        startData,
        'Start data from hash `"#start"` value',
        TerriaErrorSeverity.Error,
        false // Hide conversion warning message - as we assume that people using #start are embedding terria.
      );
    } catch (e) {
      throw TerriaError.from(e, {
        message: { key: "models.terria.parsingStartDataErrorMessage" },
        importance: -1
      });
    }
  }

  // Resolve #share=xyz with the share data service.
  if (
    hashProperties.share !== undefined &&
    terria.shareDataService !== undefined
  ) {
    const shareProps = await terria.shareDataService.resolveData(
      hashProperties.share
    );

    await interpretStartData(
      terria,
      shareProps,
      `Start data from sharelink \`"${hashProperties.share}"\``
    );
  }
}

async function interpretStartData(
  terria: Terria,
  startData: unknown,
  /** Name for startData initSources - this is only used for debugging purposes */
  name: string,
  /** Error severity to use for loading startData init sources - if not set, TerriaError will be propagated normally */
  errorSeverity?: TerriaErrorSeverity,
  showConversionWarning = true
) {
  const containsStory = (initSource: InitSourceData) =>
    Array.isArray(initSource.stories) && initSource.stories.length;
  if (isJsonObject(startData, false)) {
    // Convert startData to v8 if necessary
    let startDataV8: ShareInitSourceData | null;

    try {
      if (
        // If startData.version has version 0.x.x - user catalog-converter to convert startData
        "version" in startData &&
        typeof startData.version === "string" &&
        startData.version.startsWith("0")
      ) {
        const { convertShare } = await import("catalog-converter");
        const result = convertShare(startData);

        // Show warning messages if converted
        if (result.converted && showConversionWarning) {
          terria.notificationState.addNotificationToQueue({
            title: i18next.t("share.convertNotificationTitle"),
            message: shareConvertNotification(result.messages)
          });
        }
        startDataV8 = result.result;
      } else {
        startDataV8 = {
          ...startData,
          version: isJsonString(startData.version)
            ? startData.version
            : SHARE_VERSION,
          initSources: isJsonObjectArray(startData.initSources)
            ? startData.initSources
            : []
        };
      }

      if (startDataV8 !== null && Array.isArray(startDataV8.initSources)) {
        runInAction(() => {
          terria.initSources.push(
            ...startDataV8!.initSources.map((initSource: unknown) => {
              return {
                name,
                data: isJsonObject(initSource, false) ? initSource : {},
                errorSeverity
              };
            })
          );
        });
        if (startDataV8.initSources.some(containsStory)) {
          terria.configParameters.showWelcomeMessage = false;
        }
      }
    } catch (error) {
      throw TerriaError.from(error, {
        title: { key: "share.convertErrorTitle" },
        message: { key: "share.convertErrorMessage" }
      });
    }
  }
}

function setCustomRequestSchedulerDomainLimits(
  customDomainLimits: ConfigParameters["customRequestSchedulerLimits"]
) {
  if (isDefined(customDomainLimits)) {
    Object.entries(customDomainLimits).forEach(([domain, limit]) => {
      RequestScheduler.requestsByServer[domain] = limit;
    });
  }
}<|MERGE_RESOLUTION|>--- conflicted
+++ resolved
@@ -1898,12 +1898,7 @@
           .filter(isDataSource)
           .reduce((arr: Entity[], ds) => arr.concat(ds.entities.values), []);
 
-<<<<<<< HEAD
-        entities.forEach(entity => {
-=======
         entities.forEach((entity) => {
-          const hash = hashEntity(entity, this.timelineClock);
->>>>>>> cad62a45
           const feature = Feature.fromEntityCollectionOrEntity(entity);
           const hash = hashEntity(feature, this);
 
@@ -1948,7 +1943,7 @@
     }
 
     runInAction(() => {
-      this.pickedFeatures?.features.forEach(feature => {
+      this.pickedFeatures?.features.forEach((feature) => {
         const hash = hashEntity(feature, this);
         featureIndex[hash] = (featureIndex[hash] || []).concat([feature]);
       });
@@ -1956,22 +1951,11 @@
       // Find picked feature by matching feature hash
       // Also try to match name if defined
       const current = pickedFeatures.current;
-<<<<<<< HEAD
       if (isJsonObject(current) && typeof current.hash === "number") {
         const selectedFeature =
           (featureIndex[current.hash] || []).find(
-            feature => feature.name === current.name
+            (feature) => feature.name === current.name
           ) ?? featureIndex[current.hash]?.[0];
-=======
-      if (
-        isJsonObject(current) &&
-        typeof current.hash === "number" &&
-        typeof current.name === "string"
-      ) {
-        const selectedFeature = (featureIndex[current.hash] || []).find(
-          (feature) => feature.name === current.name
-        );
->>>>>>> cad62a45
         if (selectedFeature) {
           this.selectedFeature = selectedFeature;
         }
