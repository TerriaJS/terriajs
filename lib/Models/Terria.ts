import i18next from "i18next";
import { action, computed, observable, runInAction, toJS, when } from "mobx";
import { createTransformer } from "mobx-utils";
import buildModuleUrl from "terriajs-cesium/Source/Core/buildModuleUrl";
import Clock from "terriajs-cesium/Source/Core/Clock";
import defaultValue from "terriajs-cesium/Source/Core/defaultValue";
import defined from "terriajs-cesium/Source/Core/defined";
import DeveloperError from "terriajs-cesium/Source/Core/DeveloperError";
import CesiumEvent from "terriajs-cesium/Source/Core/Event";
import queryToObject from "terriajs-cesium/Source/Core/queryToObject";
import RequestScheduler from "terriajs-cesium/Source/Core/RequestScheduler";
import RuntimeError from "terriajs-cesium/Source/Core/RuntimeError";
import TerrainProvider from "terriajs-cesium/Source/Core/TerrainProvider";
import Entity from "terriajs-cesium/Source/DataSources/Entity";
import SplitDirection from "terriajs-cesium/Source/Scene/SplitDirection";
import URI from "urijs";
import {
  Category,
  LaunchAction,
  DataSourceAction
} from "../Core/AnalyticEvents/analyticEvents";
import AsyncLoader from "../Core/AsyncLoader";
import Class from "../Core/Class";
import ConsoleAnalytics from "../Core/ConsoleAnalytics";
import CorsProxy from "../Core/CorsProxy";
import ensureSuffix from "../Core/ensureSuffix";
import filterOutUndefined from "../Core/filterOutUndefined";
import getDereferencedIfExists from "../Core/getDereferencedIfExists";
import getPath from "../Core/getPath";
import GoogleAnalytics from "../Core/GoogleAnalytics";
import hashEntity from "../Core/hashEntity";
import instanceOf from "../Core/instanceOf";
import isDefined from "../Core/isDefined";
import {
  isJsonBoolean,
  isJsonNumber,
  isJsonObject,
  isJsonString,
  JsonArray,
  JsonObject
} from "../Core/Json";
import { isLatLonHeight } from "../Core/LatLonHeight";
import loadJson from "../Core/loadJson";
import loadJson5 from "../Core/loadJson5";
import Result from "../Core/Result";
import ServerConfig from "../Core/ServerConfig";
import TerriaError, {
  TerriaErrorOverrides,
  TerriaErrorSeverity
} from "../Core/TerriaError";
import { Complete } from "../Core/TypeModifiers";
import { getUriWithoutPath } from "../Core/uriHelpers";
import PickedFeatures, {
  featureBelongsToCatalogItem,
  isProviderCoordsMap
} from "../Map/PickedFeatures/PickedFeatures";
import CatalogMemberMixin, { getName } from "../ModelMixins/CatalogMemberMixin";
import GroupMixin from "../ModelMixins/GroupMixin";
import MappableMixin, { isDataSource } from "../ModelMixins/MappableMixin";
import ReferenceMixin from "../ModelMixins/ReferenceMixin";
import TimeVarying from "../ModelMixins/TimeVarying";
import { HelpContentItem } from "../ReactViewModels/defaultHelpContent";
import { defaultTerms, Term } from "../ReactViewModels/defaultTerms";
import NotificationState from "../ReactViewModels/NotificationState";
import { ICredit } from "../ReactViews/Credits";
import { SHARE_VERSION } from "../ReactViews/Map/Panels/SharePanel/BuildShareLink";
import { shareConvertNotification } from "../ReactViews/Notification/shareConvertNotification";
import MappableTraits from "../Traits/TraitsClasses/MappableTraits";
import MapNavigationModel from "../ViewModels/MapNavigation/MapNavigationModel";
import TerriaViewer from "../ViewModels/TerriaViewer";
import { BaseMapsModel } from "./BaseMaps/BaseMapsModel";
import CameraView from "./CameraView";
import Catalog from "./Catalog/Catalog";
import CatalogGroup from "./Catalog/CatalogGroup";
import CatalogMemberFactory from "./Catalog/CatalogMemberFactory";
import MagdaReference, {
  MagdaReferenceHeaders
} from "./Catalog/CatalogReferences/MagdaReference";
import SplitItemReference from "./Catalog/CatalogReferences/SplitItemReference";
import CommonStrata from "./Definition/CommonStrata";
import hasTraits from "./Definition/hasTraits";
import { BaseModel } from "./Definition/Model";
import updateModelFromJson from "./Definition/updateModelFromJson";
import upsertModelFromJson from "./Definition/upsertModelFromJson";
import {
  ErrorServiceOptions,
  ErrorServiceProvider,
  initializeErrorServiceProvider
} from "./ErrorServiceProviders/ErrorService";
import StubErrorServiceProvider from "./ErrorServiceProviders/StubErrorServiceProvider";
import TerriaFeature from "./Feature/Feature";
import GlobeOrMap from "./GlobeOrMap";
import IElementConfig from "./IElementConfig";
import InitSource, {
  InitSourceData,
  InitSourceFromData,
  isInitFromData,
  isInitFromDataPromise,
  isInitFromOptions,
  isInitFromUrl,
  ShareInitSourceData,
  StoryData
} from "./InitSource";
import Internationalization, {
  I18nStartOptions,
  LanguageConfiguration
} from "./Internationalization";
import MapInteractionMode from "./MapInteractionMode";
import NoViewer from "./NoViewer";
import { defaultRelatedMaps, RelatedMap } from "./RelatedMaps";
import CatalogIndex from "./SearchProviders/CatalogIndex";
import { SearchBarModel } from "./SearchProviders/SearchBarModel";
import ShareDataService from "./ShareDataService";
import { StoryVideoSettings } from "./StoryVideoSettings";
import TimelineStack from "./TimelineStack";
import { isViewerMode, setViewerMode } from "./ViewerMode";
import Workbench from "./Workbench";
import SelectableDimensionWorkflow from "./Workflows/SelectableDimensionWorkflow";

// import overrides from "../Overrides/defaults.jsx";

interface ConfigParameters {
  /**
   * TerriaJS uses this name whenever it needs to display the name of the application.
   */
  appName?: string;
  /**
   * The email address shown when things go wrong.
   */
  supportEmail?: string;
  /**
   * The maximum number of "feature info" boxes that can be displayed when clicking a point.
   */
  defaultMaximumShownFeatureInfos: number;
  /**
   * URL of the JSON file that contains index of catalog.
   */
  catalogIndexUrl?: string;
  /**
   * **Deprecated** - please use regionMappingDefinitionsUrls array instead. If this is defined, it will override `regionMappingDefinitionsUrls`
   */
  regionMappingDefinitionsUrl?: string | undefined;
  /**
   * URLs of the JSON file that defines region mapping for CSV files. First matching region will be used (in array order)
   */
  regionMappingDefinitionsUrls: string[];
  /**
   * URL of Proj4 projection lookup service (part of TerriaJS-Server).
   */
  proj4ServiceBaseUrl?: string;
  /**
   * URL of CORS proxy service (part of TerriaJS-Server)
   */
  corsProxyBaseUrl?: string;
  /**
   * @deprecated
   */
  proxyableDomainsUrl?: string;
  serverConfigUrl?: string;
  shareUrl?: string;
  /**
   * URL of the service used to send feedback.  If not specified, the "Give Feedback" button will not appear.
   */
  feedbackUrl?: string;
  /**
   * An array of base paths to use to try to use to resolve init fragments in the URL.  For example, if this property is `[ "init/", "http://example.com/init/"]`, then a URL with `#test` will first try to load `init/test.json` and, if that fails, next try to load `http://example.com/init/test.json`.
   */
  initFragmentPaths: string[];
  /**
   * Whether the story is enabled. If false story function button won't be available.
   */
  storyEnabled: boolean;
  /**
   * True (the default) to intercept the browser's print feature and use a custom one accessible through the Share panel.
   */
  interceptBrowserPrint?: boolean;
  /**
   * True to create a separate explorer panel tab for each top-level catalog group to list its items in.
   */
  tabbedCatalog?: boolean;
  /**
   * True to use Cesium World Terrain from Cesium ion. False to use terrain from the URL specified with the `"cesiumTerrainUrl"` property. If this property is false and `"cesiumTerrainUrl"` is not specified, the 3D view will use a smooth ellipsoid instead of a terrain surface. Defaults to true.
   */
  useCesiumIonTerrain?: boolean;
  /**
   * The URL to use for Cesium terrain in the 3D Terrain viewer, in quantized mesh format. This property is ignored if "useCesiumIonTerrain" is set to true.
   */
  cesiumTerrainUrl?: string;
  /**
   * The Cesium Ion Asset ID to use for Cesium terrain in the 3D Terrain viewer. `cesiumIonAccessToken` will be used to authenticate. This property is ignored if "useCesiumIonTerrain" is set to true.
   */
  cesiumTerrainAssetId?: number;
  /**
   * The access token to use with Cesium ion. If `"useCesiumIonTerrain"` is true and this property is not specified, the Cesium default Ion key will be used. It is a violation of the Ion terms of use to use the default key in a deployed application.
   */
  cesiumIonAccessToken?: string;
  /**
   * True to use Bing Maps from Cesium ion (Cesium World Imagery). By default, Ion will be used, unless the `bingMapsKey` property is specified, in which case that will be used instead. To disable the Bing Maps layers entirely, set this property to false and set `bingMapsKey` to null.
   */
  useCesiumIonBingImagery?: boolean;
  /**
   * A [Bing Maps API key](https://msdn.microsoft.com/en-us/library/ff428642.aspx) used for requesting Bing Maps base maps and using the Bing Maps geocoder for searching. It is your responsibility to request a key and comply with all terms and conditions.
   */
  bingMapsKey?: string;
  hideTerriaLogo?: boolean;
  /**
   * An array of strings of HTML that fill up the top left logo space (see `brandBarSmallElements` or `displayOneBrand` for small screens).
   */
  brandBarElements?: string[];
  /**
   * An array of strings of HTML that fill up the top left logo space - used for small screens.
   */
  brandBarSmallElements?: string[];
  /**
   * Index of which `brandBarElements` to show for mobile header. This will be used if `this.brandBarSmallElements` is undefined.
   */
  displayOneBrand?: number;
  /**
   * True to disable the "Centre map at your current location" button.
   */
  disableMyLocation?: boolean;
  disableSplitter?: boolean;

  disablePedestrianMode?: boolean;

  experimentalFeatures?: boolean;
  magdaReferenceHeaders?: MagdaReferenceHeaders;
  locationSearchBoundingBox?: number[];
  /**
   * A Google API key for [Google Analytics](https://analytics.google.com).  If specified, TerriaJS will send various events about how it's used to Google Analytics.
   */
  googleAnalyticsKey?: string;

  /**
   * Error service provider configuration.
   */
  errorService?: ErrorServiceOptions;

  globalDisclaimer?: any;
  /**
   * True to display welcome message on startup.
   */
  showWelcomeMessage?: boolean;

  // TODO: make themeing TS
  /** Theme overrides, this is applied in StandardUserInterface and merged in order of highest priority:
   *  `StandardUserInterface.jsx` `themeOverrides` prop -> `theme` config parameter (this object) -> default `terriaTheme` (see `StandardTheme.jsx`)
   */
  theme?: any;
  /**
   * Video to show in welcome message.
   */
  welcomeMessageVideo?: any;
  /**
   * Video to show in Story Builder.
   */
  storyVideo?: StoryVideoSettings;
  /**
   * True to display in-app guides.
   */
  showInAppGuides?: boolean;
  /**
   * The content to be displayed in the help panel.
   */
  helpContent?: HelpContentItem[];
  helpContentTerms?: Term[];
  /**
   *
   */
  languageConfiguration?: LanguageConfiguration;
  /**
   * Custom concurrent request limits for domains in Cesium's RequestScheduler. Cesium's default is 6 per domain (the maximum allowed by browsers unless the server supports http2). For servers supporting http2 try 12-24 to have more parallel requests. Setting this too high will undermine Cesium's prioritised request scheduling and important data may load slower. Format is {"domain_without_protocol:port": number}.
   */
  customRequestSchedulerLimits?: Record<string, number>;

  /**
   * Whether to load persisted viewer mode from local storage.
   */
  persistViewerMode?: boolean;

  /**
   * Whether to open the add data explorer panel on load.
   */
  openAddData?: boolean;

  /**
   * Text showing at the top of feedback form.
   */
  feedbackPreamble?: string;

  /**
   * Text showing at the bottom of feedback form.
   */
  feedbackPostamble?: string;
  /**
   * Minimum length of feedback comment.
   */
  feedbackMinLength?: number;

  /** If undefined, then Leaflet's default attribution will be used */
  leafletAttributionPrefix?: string;

  /**
   * Extra links to show in the credit line at the bottom of the map (currently only the Cesium map).
   */
  extraCreditLinks?: ICredit[];

  /**
   * Configurable discalimer that shows up in print view
   */
  printDisclaimer?: { url: string; text: string };

  /**
   * Prefix to which `:story-id` is added to fetch JSON for stories when using /story/:story-id routes. Should end in /
   */
  storyRouteUrlPrefix?: string;

  /**
   * For Console Analytics
   */
  enableConsoleAnalytics?: boolean;

  /**
   * Options for Google Analytics
   */
  googleAnalyticsOptions?: unknown;

<<<<<<< HEAD
  /**
   * The search bar allows requesting information from various search services at once.
   */
  searchBarModel?: SearchBarModel;
  searchProviders: any[];
=======
  relatedMaps?: RelatedMap[];

  /**
   * Optional plugin configuration
   */
  plugins?: Record<string, any>;

  aboutButtonHrefUrl?: string | null;
>>>>>>> 37adc370
}

interface StartOptions {
  configUrl: string;
  configUrlHeaders?: {
    [key: string]: string;
  };
  applicationUrl?: Location;
  shareDataService?: ShareDataService;
  /**
   * i18nOptions is explicitly a separate option from `languageConfiguration`,
   * as `languageConfiguration` can be serialised, but `i18nOptions` may have
   * some functions that are passed in from a TerriaMap
   *  */
  i18nOptions?: I18nStartOptions;

  /**
   * Hook to run before restoring app state from the share URL. This is for
   * example used in terriamap/index.js for loading plugins before restoring
   * app state.
   */
  beforeRestoreAppState?: () => Promise<void> | void;
}

interface Analytics {
  start: (
    configParameters: Partial<{
      enableConsoleAnalytics: boolean;
      googleAnalyticsKey: any;
      googleAnalyticsOptions: any;
    }>
  ) => void;
  logEvent: (
    category: string,
    action: string,
    label?: string,
    value?: string
  ) => void;
}

interface TerriaOptions {
  /**
   * Override detecting base href from document.baseURI.
   * Used in specs to support routes within Karma spec automation framework
   */
  appBaseHref?: string;
  /**
   * Base url where TerriaJS resources can be found.
   * Normally "build/TerriaJS/" in any TerriaMap and "./" in specs
   */
  baseUrl?: string;

  /**
   * Base url where Cesium static resources can be found.
   */
  cesiumBaseUrl?: string;

  analytics?: Analytics;
}

interface HomeCameraInit {
  [key: string]: HomeCameraInit[keyof HomeCameraInit];
  north: number;
  east: number;
  south: number;
  west: number;
}

export default class Terria {
  private readonly models = observable.map<string, BaseModel>();
  private searchProviders: any[] = [];
  /** Map from share key -> id */
  readonly shareKeysMap = observable.map<string, string>();
  /** Map from id -> share keys */
  readonly modelIdShareKeysMap = observable.map<string, string[]>();

  /** Base URL for the Terria app. Used for SPA routes */
  readonly appBaseHref: string =
    typeof document !== "undefined" ? document.baseURI : "/";
  /** Base URL to Terria resources */
  readonly baseUrl: string = "build/TerriaJS/";

  /**
   * Base URL used by Cesium to link to images and other static assets.
   * This can be customized by passing `options.cesiumBaseUrl`
   * Default value is constructed relative to `Terria.baseUrl`.
   */
  readonly cesiumBaseUrl: string;

  readonly tileLoadProgressEvent = new CesiumEvent();
  readonly indeterminateTileLoadProgressEvent = new CesiumEvent();
  readonly workbench = new Workbench();
  readonly overlays = new Workbench();
  readonly catalog = new Catalog(this);
  readonly baseMapsModel = new BaseMapsModel("basemaps", this);
  readonly timelineClock = new Clock({ shouldAnimate: false });
  // readonly overrides: any = overrides; // TODO: add options.functionOverrides like in master

  catalogIndex: CatalogIndex | undefined;

  readonly elements = observable.map<string, IElementConfig>();

  @observable
  readonly mainViewer = new TerriaViewer(
    this,
    computed(() =>
      filterOutUndefined(
        this.overlays.items
          .map((item) => (MappableMixin.isMixedInto(item) ? item : undefined))
          .concat(
            this.workbench.items.map((item) =>
              MappableMixin.isMixedInto(item) ? item : undefined
            )
          )
      )
    )
  );

  appName: string = "TerriaJS App";
  supportEmail: string = "info@terria.io";

  /**
   * Gets or sets the {@link this.corsProxy} used to determine if a URL needs to be proxied and to proxy it if necessary.
   * @type {CorsProxy}
   */
  corsProxy: CorsProxy = new CorsProxy();

  /**
   * Gets or sets the instance to which to report Google Analytics-style log events.
   * If a global `ga` function is defined, this defaults to `GoogleAnalytics`.  Otherwise, it defaults
   * to `ConsoleAnalytics`.
   */
  readonly analytics: Analytics | undefined;

  /**
   * Gets the stack of layers active on the timeline.
   */
  readonly timelineStack = new TimelineStack(this, this.timelineClock);

  @observable
  readonly configParameters: Complete<ConfigParameters> = {
    appName: "TerriaJS App",
    supportEmail: "info@terria.io",
    defaultMaximumShownFeatureInfos: 100,
    catalogIndexUrl: undefined,
    regionMappingDefinitionsUrl: undefined,
    regionMappingDefinitionsUrls: ["build/TerriaJS/data/regionMapping.json"],
    proj4ServiceBaseUrl: "proj4def/",
    corsProxyBaseUrl: "proxy/",
    proxyableDomainsUrl: "proxyabledomains/", // deprecated, will be determined from serverconfig
    serverConfigUrl: "serverconfig/",
    shareUrl: "share",
    feedbackUrl: undefined,
    initFragmentPaths: ["init/"],
    storyEnabled: true,
    interceptBrowserPrint: true,
    tabbedCatalog: false,
    useCesiumIonTerrain: true,
    cesiumTerrainUrl: undefined,
    cesiumTerrainAssetId: undefined,
    cesiumIonAccessToken: undefined,
    useCesiumIonBingImagery: undefined,
    bingMapsKey: undefined,
    hideTerriaLogo: false,
    brandBarElements: undefined,
    brandBarSmallElements: undefined,
    displayOneBrand: 0,
    disableMyLocation: undefined,
    disableSplitter: undefined,
    disablePedestrianMode: false,
    experimentalFeatures: undefined,
    magdaReferenceHeaders: undefined,
    locationSearchBoundingBox: undefined,
    googleAnalyticsKey: undefined,
    errorService: undefined,
    globalDisclaimer: undefined,
    theme: {},
    showWelcomeMessage: false,
    welcomeMessageVideo: {
      videoTitle: "Getting started with the map",
      videoUrl: "https://www.youtube-nocookie.com/embed/FjSxaviSLhc",
      placeholderImage:
        "https://img.youtube.com/vi/FjSxaviSLhc/maxresdefault.jpg"
    },
    storyVideo: {
      videoUrl: "https://www.youtube-nocookie.com/embed/fbiQawV8IYY"
    },
    showInAppGuides: false,
    helpContent: [],
    helpContentTerms: defaultTerms,
    languageConfiguration: undefined,
    customRequestSchedulerLimits: undefined,
    persistViewerMode: true,
    openAddData: false,
    feedbackPreamble: "translate#feedback.feedbackPreamble",
    feedbackPostamble: undefined,
    feedbackMinLength: 0,
    leafletAttributionPrefix: undefined,
    extraCreditLinks: [
      // Default credit links (shown at the bottom of the Cesium map)
      {
        text: "map.extraCreditLinks.dataAttribution",
        url: "about.html#data-attribution"
      },
      { text: "map.extraCreditLinks.disclaimer", url: "about.html#disclaimer" }
    ],
    printDisclaimer: undefined,
    storyRouteUrlPrefix: undefined,
    enableConsoleAnalytics: undefined,
    googleAnalyticsOptions: undefined,
<<<<<<< HEAD
    searchBarModel: new SearchBarModel(this),
    searchProviders: []
=======
    relatedMaps: defaultRelatedMaps,
    aboutButtonHrefUrl: "about.html",
    plugins: undefined
>>>>>>> 37adc370
  };

  @observable
  pickedFeatures: PickedFeatures | undefined;

  @observable
  selectedFeature: TerriaFeature | undefined;

  @observable
  allowFeatureInfoRequests: boolean = true;

  /**
   * Gets or sets the stack of map interactions modes.  The mode at the top of the stack
   * (highest index) handles click interactions with the map
   */
  @observable
  mapInteractionModeStack: MapInteractionMode[] = [];

  @observable isWorkflowPanelActive = false;

  /** Gets or sets the active SelectableDimensionWorkflow, if defined, then the workflow will be displayed using `WorkflowPanel` */
  @observable
  selectableDimensionWorkflow?: SelectableDimensionWorkflow;

  @computed
  get baseMapContrastColor() {
    return (
      this.baseMapsModel.baseMapItems.find(
        (basemap) =>
          isDefined(basemap.item?.uniqueId) &&
          basemap.item?.uniqueId === this.mainViewer.baseMap?.uniqueId
      )?.contrastColor ?? "#ffffff"
    );
  }

  @observable
  readonly userProperties = new Map<string, any>();

  @observable
  readonly initSources: InitSource[] = [];
  private _initSourceLoader = new AsyncLoader(
    this.forceLoadInitSources.bind(this)
  );

  @observable serverConfig: any; // TODO
  @observable shareDataService: ShareDataService | undefined;

  /* Splitter controls */
  @observable showSplitter = false;
  @observable splitPosition = 0.5;
  @observable splitPositionVertical = 0.5;
  @observable terrainSplitDirection: SplitDirection = SplitDirection.NONE;

  @observable depthTestAgainstTerrainEnabled = false;

  @observable stories: StoryData[] = [];
  @observable storyPromptShown: number = 0; // Story Prompt modal will be rendered when this property changes. See StandardUserInterface, section regarding sui.notifications. Ideally move this to ViewState.

  /**
   * Gets or sets the ID of the catalog member that is currently being
   * previewed. This is observed in ViewState. It is used to open "Add data" if a catalog member is open in a share link.
   * This should stay private - use viewState.viewCatalogMember() instead
   */
  @observable private _previewedItemId: string | undefined;
  get previewedItemId() {
    return this._previewedItemId;
  }

  /**
   * Base ratio for maximumScreenSpaceError
   * @type {number}
   */
  @observable baseMaximumScreenSpaceError = 2;

  /**
   * Model to use for map navigation
   */
  @observable mapNavigationModel: MapNavigationModel = new MapNavigationModel(
    this
  );

  /**
   * Gets or sets whether to use the device's native resolution (sets cesium.viewer.resolutionScale to a ratio of devicePixelRatio)
   * @type {boolean}
   */
  @observable useNativeResolution = false;

  /**
   * Whether we think all references in the catalog have been loaded
   * @type {boolean}
   */
  @observable catalogReferencesLoaded: boolean = false;

  augmentedVirtuality?: any;

  readonly notificationState: NotificationState = new NotificationState();

  readonly developmentEnv = process?.env?.NODE_ENV === "development";

  /**
   * An error service instance. The instance can be configured by setting the
   * `errorService` config parameter. Here we initialize it to stub provider so
   * that the `terria.errorService` always exists.
   */
  errorService: ErrorServiceProvider = new StubErrorServiceProvider();

  constructor(options: TerriaOptions = {}) {
    if (options.appBaseHref) {
      this.appBaseHref = new URL(
        options.appBaseHref,
        typeof document !== "undefined" ? document.baseURI : "/"
      ).toString();
    }

    if (options.baseUrl) {
      this.baseUrl = ensureSuffix(options.baseUrl, "/");
    }

    this.cesiumBaseUrl = ensureSuffix(
      options.cesiumBaseUrl ?? `${this.baseUrl}build/Cesium/build/`,
      "/"
    );
    // Casting to `any` as `setBaseUrl` method is not part of the Cesiums' type definitions
    (buildModuleUrl as any).setBaseUrl(this.cesiumBaseUrl);

    this.analytics = options.analytics;
    if (!defined(this.analytics)) {
      if (typeof window !== "undefined" && defined((<any>window).ga)) {
        this.analytics = new GoogleAnalytics();
      } else {
        this.analytics = new ConsoleAnalytics();
      }
    }
  }

  /** Raise error to user.
   *
   * This accepts same arguments as `TerriaError.from` - but also has:
   *
   * @param forceRaiseToUser - which can be used to force raise the error
   */
  raiseErrorToUser(
    error: unknown,
    overrides?: TerriaErrorOverrides,
    forceRaiseToUser = false
  ) {
    const terriaError = TerriaError.from(error, overrides);

    // Set shouldRaiseToUser true if forceRaiseToUser agrument is true
    if (forceRaiseToUser) terriaError.overrideRaiseToUser = true;

    // Log error to error service
    this.errorService.error(terriaError);

    // Only show error to user if `ignoreError` flag hasn't been set to "1"
    // Note: this will take precedence over forceRaiseToUser/overrideRaiseToUser
    if (this.userProperties.get("ignoreErrors") !== "1")
      this.notificationState.addNotificationToQueue(
        terriaError.toNotification()
      );

    terriaError.log();
  }

  @computed
  get currentViewer(): GlobeOrMap {
    return this.mainViewer.currentViewer;
  }

  @computed
  get cesium(): import("./Cesium").default | undefined {
    if (
      isDefined(this.mainViewer) &&
      this.mainViewer.currentViewer.type === "Cesium"
    ) {
      return this.mainViewer.currentViewer as import("./Cesium").default;
    }
  }

  /**
   * @returns The currently active `TerrainProvider` or `undefined`.
   */
  @computed
  get terrainProvider(): TerrainProvider | undefined {
    return this.cesium?.terrainProvider;
  }

  @computed
  get leaflet(): import("./Leaflet").default | undefined {
    if (
      isDefined(this.mainViewer) &&
      this.mainViewer.currentViewer.type === "Leaflet"
    ) {
      return this.mainViewer.currentViewer as import("./Leaflet").default;
    }
  }

  @computed get modelValues() {
    return Array.from(this.models.values());
  }

  @computed
  get modelIds() {
    return Array.from(this.models.keys());
  }

  getModelById<T extends BaseModel>(type: Class<T>, id: string): T | undefined {
    const model = this.models.get(id);
    if (instanceOf(type, model)) {
      return model;
    }

    // Model does not have the requested type.
    return undefined;
  }

  @action
  addModel(model: BaseModel, shareKeys?: string[]) {
    if (model.uniqueId === undefined) {
      throw new DeveloperError("A model without a `uniqueId` cannot be added.");
    }

    if (this.models.has(model.uniqueId)) {
      throw new RuntimeError(
        `A model with the specified ID already exists: \`${model.uniqueId}\``
      );
    }

    this.models.set(model.uniqueId, model);
    shareKeys?.forEach((shareKey) =>
      this.addShareKey(model.uniqueId!, shareKey)
    );
  }

  /**
   * Remove references to a model from Terria.
   */
  @action
  removeModelReferences(model: BaseModel) {
    this.removeSelectedFeaturesForModel(model);
    this.workbench.remove(model);
    if (model.uniqueId) {
      this.models.delete(model.uniqueId);
    }
  }

  @action
  removeSelectedFeaturesForModel(model: BaseModel) {
    const pickedFeatures = this.pickedFeatures;
    if (pickedFeatures) {
      // Remove picked features that belong to the catalog item
      pickedFeatures.features.forEach((feature, i) => {
        if (featureBelongsToCatalogItem(<TerriaFeature>feature, model)) {
          pickedFeatures?.features.splice(i, 1);
          if (this.selectedFeature === feature)
            this.selectedFeature = undefined;
        }
      });
    }
  }

  getModelIdByShareKey(shareKey: string): string | undefined {
    return this.shareKeysMap.get(shareKey);
  }

  getModelByIdOrShareKey<T extends BaseModel>(
    type: Class<T>,
    id: string
  ): T | undefined {
    let model = this.getModelById(type, id);
    if (model) {
      return model;
    } else {
      const idFromShareKey = this.getModelIdByShareKey(id);
      return idFromShareKey !== undefined
        ? this.getModelById(type, idFromShareKey)
        : undefined;
    }
  }

  async getModelByIdShareKeyOrCatalogIndex(
    id: string
  ): Promise<Result<BaseModel | undefined>> {
    try {
      // See if model exists by ID of sharekey
      const model = this.getModelByIdOrShareKey(BaseModel, id);
      // If no model exists, try to find it through Terria model sharekeys or CatalogIndex sharekeys
      if (model?.uniqueId !== undefined) {
        return new Result(model);
      } else if (this.catalogIndex) {
        try {
          await this.catalogIndex.load();
        } catch (e) {
          throw TerriaError.from(
            e,
            `Failed to load CatalogIndex while trying to load model \`${id}\``
          );
        }
        const indexModel = this.catalogIndex.getModelByIdOrShareKey(id);
        if (indexModel) {
          (await indexModel.loadReference()).throwIfError();
          return new Result(indexModel.target);
        }
      }
    } catch (e) {
      return Result.error(e);
    }
    return new Result(undefined);
  }

  @action
  addShareKey(id: string, shareKey: string) {
    if (id === shareKey || this.shareKeysMap.has(shareKey)) return;
    this.shareKeysMap.set(shareKey, id);
    this.modelIdShareKeysMap.get(id)?.push(shareKey) ??
      this.modelIdShareKeysMap.set(id, [shareKey]);
  }

  /**
   * Initialize errorService from config parameters.
   */
  setupErrorServiceProvider(errorService: ErrorServiceOptions) {
    initializeErrorServiceProvider(errorService)
      .then((errorService) => {
        this.errorService = errorService;
      })
      .catch((e) => {
        console.error("Failed to initialize error service", e);
      });
  }

  setupInitializationUrls(baseUri: uri.URI, config: any) {
    const initializationUrls: string[] = config?.initializationUrls || [];
    const initSources: InitSource[] = initializationUrls.map((url) => ({
      name: `Init URL from config ${url}`,
      errorSeverity: TerriaErrorSeverity.Error,
      ...generateInitializationUrl(
        baseUri,
        this.configParameters.initFragmentPaths,
        url
      )
    }));

    // look for v7 catalogs -> push v7-v8 conversion to initSources
    if (Array.isArray(config?.v7initializationUrls)) {
      initSources.push(
        ...(config.v7initializationUrls as JsonArray)
          .filter(isJsonString)
          .map((v7initUrl) => ({
            name: `V7 Init URL from config ${v7initUrl}`,
            errorSeverity: TerriaErrorSeverity.Error,
            data: (async () => {
              try {
                const [{ convertCatalog }, catalog] = await Promise.all([
                  import("catalog-converter"),
                  loadJson5(v7initUrl)
                ]);
                const convert = convertCatalog(catalog, { generateIds: false });
                console.log(
                  `WARNING: ${v7initUrl} is a v7 catalog - it has been upgraded to v8\nMessages:\n`
                );
                convert.messages.forEach((message) =>
                  console.log(`- ${message.path.join(".")}: ${message.message}`)
                );
                return new Result({
                  data: (convert.result as JsonObject | null) || {}
                });
              } catch (error) {
                return Result.error(error, {
                  title: { key: "models.catalog.convertErrorTitle" },
                  message: {
                    key: "models.catalog.convertErrorMessage",
                    parameters: { url: v7initUrl }
                  }
                });
              }
            })()
          }))
      );
    }
    this.initSources.push(...initSources);
  }

  async start(options: StartOptions) {
    // Some hashProperties need to be set before anything else happens
    const hashProperties = queryToObject(new URI(window.location).fragment());

    if (isDefined(hashProperties["ignoreErrors"])) {
      this.userProperties.set("ignoreErrors", hashProperties["ignoreErrors"]);
    }

    this.shareDataService = options.shareDataService;

    // If in development environment, allow usage of #configUrl to set Terria config URL
    if (this.developmentEnv) {
      if (
        isDefined(hashProperties["configUrl"]) &&
        hashProperties["configUrl"] !== ""
      )
        options.configUrl = hashProperties["configUrl"];
    }

    const baseUri = new URI(options.configUrl).filename("");

    const launchUrlForAnalytics =
      options.applicationUrl?.href || getUriWithoutPath(baseUri);

    try {
      const config = await loadJson5(
        options.configUrl,
        options.configUrlHeaders
      );

      // If it's a magda config, we only load magda config and parameters should never be a property on the direct
      // config aspect (it would be under the `terria-config` aspect)
      if (isJsonObject(config) && config.aspects) {
        await this.loadMagdaConfig(options.configUrl, config, baseUri);
      }
      runInAction(() => {
        if (isJsonObject(config) && isJsonObject(config.parameters)) {
          this.updateParameters(config.parameters);
        }
        if (isJsonObject(config) && Array.isArray(config.searchProviders)) {
        }
        if (this.configParameters.errorService) {
          this.setupErrorServiceProvider(this.configParameters.errorService);
        }
        this.setupInitializationUrls(baseUri, config);
      });
    } catch (error) {
      this.raiseErrorToUser(error, {
        sender: this,
        title: { key: "models.terria.loadConfigErrorTitle" },
        message: `Couldn't load ${options.configUrl}`,
        severity: TerriaErrorSeverity.Error
      });
    } finally {
      if (!options.i18nOptions?.skipInit) {
        await Internationalization.initLanguage(
          this.configParameters.languageConfiguration,
          options.i18nOptions,
          this.baseUrl
        );
      }
    }
    setCustomRequestSchedulerDomainLimits(
      this.configParameters.customRequestSchedulerLimits
    );

    this.analytics?.start(this.configParameters);
    this.analytics?.logEvent(
      Category.launch,
      LaunchAction.url,
      launchUrlForAnalytics
    );
    this.serverConfig = new ServerConfig();
    const serverConfig = await this.serverConfig.init(
      this.configParameters.serverConfigUrl
    );
    await this.initCorsProxy(this.configParameters, serverConfig);
    if (this.shareDataService && this.serverConfig.config) {
      this.shareDataService.init(this.serverConfig.config);
    }

    // Create catalog index if catalogIndexUrl is set
    // Note: this isn't loaded now, it is loaded in first CatalogSearchProvider.doSearch()
    if (this.configParameters.catalogIndexUrl && !this.catalogIndex) {
      this.catalogIndex = new CatalogIndex(
        this,
        this.configParameters.catalogIndexUrl
      );
    }

    this.baseMapsModel
      .initializeDefaultBaseMaps()
      .catchError((error) =>
        this.raiseErrorToUser(
          TerriaError.from(error, "Failed to load default basemaps")
        )
      );

    this.configParameters.searchBarModel
      ?.initializeSearchProviders()
      .catchError((error) =>
        this.raiseErrorToUser(
          TerriaError.from(error, "Failed to initialize searchProviders")
        )
      );

    if (typeof options.beforeRestoreAppState === "function") {
      try {
        await options.beforeRestoreAppState();
      } catch (error) {
        console.log(error);
      }
    }

    await this.restoreAppState(options);
  }

  private async restoreAppState(options: StartOptions) {
    if (options.applicationUrl) {
      (await this.updateApplicationUrl(options.applicationUrl.href)).raiseError(
        this
      );
    }

    this.loadPersistedMapSettings();
  }

  loadPersistedMapSettings(): void {
    const persistViewerMode = this.configParameters.persistViewerMode;
    const hashViewerMode = this.userProperties.get("map");
    if (hashViewerMode && isViewerMode(hashViewerMode)) {
      setViewerMode(hashViewerMode, this.mainViewer);
    } else if (persistViewerMode) {
      const viewerMode = <string>this.getLocalProperty("viewermode");
      if (isDefined(viewerMode) && isViewerMode(viewerMode)) {
        setViewerMode(viewerMode, this.mainViewer);
      }
    }
    const useNativeResolution = this.getLocalProperty("useNativeResolution");
    if (typeof useNativeResolution === "boolean") {
      this.setUseNativeResolution(useNativeResolution);
    }

    const baseMaximumScreenSpaceError = parseFloat(
      this.getLocalProperty("baseMaximumScreenSpaceError")?.toString() || ""
    );
    if (!isNaN(baseMaximumScreenSpaceError)) {
      this.setBaseMaximumScreenSpaceError(baseMaximumScreenSpaceError);
    }
  }

  @action
  setUseNativeResolution(useNativeResolution: boolean) {
    this.useNativeResolution = useNativeResolution;
  }

  @action
  setBaseMaximumScreenSpaceError(baseMaximumScreenSpaceError: number): void {
    this.baseMaximumScreenSpaceError = baseMaximumScreenSpaceError;
  }

  async loadPersistedOrInitBaseMap() {
    const baseMapItems = this.baseMapsModel.baseMapItems;
    // Set baseMap fallback to first option
    let baseMap = baseMapItems[0];
    const persistedBaseMapId = this.getLocalProperty("basemap");
    const baseMapSearch = baseMapItems.find(
      (baseMapItem) => baseMapItem.item?.uniqueId === persistedBaseMapId
    );
    if (baseMapSearch?.item && MappableMixin.isMixedInto(baseMapSearch.item)) {
      baseMap = baseMapSearch;
    } else {
      // Try to find basemap using defaultBaseMapId and defaultBaseMapName
      const baseMapSearch =
        baseMapItems.find(
          (baseMapItem) =>
            baseMapItem.item?.uniqueId === this.baseMapsModel.defaultBaseMapId
        ) ??
        baseMapItems.find(
          (baseMapItem) =>
            CatalogMemberMixin.isMixedInto(baseMapItem) &&
            (<any>baseMapItem.item).name ===
              this.baseMapsModel.defaultBaseMapName
        );
      if (
        baseMapSearch?.item &&
        MappableMixin.isMixedInto(baseMapSearch.item)
      ) {
        baseMap = baseMapSearch;
      }
    }
    await this.mainViewer.setBaseMap(<MappableMixin.Instance>baseMap.item);
  }

  get isLoadingInitSources(): boolean {
    return this._initSourceLoader.isLoading;
  }

  /**
   * Asynchronously loads init sources
   */
  loadInitSources() {
    return this._initSourceLoader.load();
  }

  dispose() {
    this._initSourceLoader.dispose();
  }

  async updateFromStartData(
    startData: unknown,
    /** Name for startData initSources - this is only used for debugging purposes */
    name: string = "Application start data",
    /** Error severity to use for loading startData init sources - default will be `TerriaErrorSeverity.Error` */
    errorSeverity?: TerriaErrorSeverity
  ) {
    try {
      await interpretStartData(this, startData, name, errorSeverity);
    } catch (e) {
      return Result.error(e);
    }

    return await this.loadInitSources();
  }

  async updateApplicationUrl(newUrl: string) {
    const uri = new URI(newUrl);
    const hash = uri.fragment();
    const hashProperties = queryToObject(hash);

    try {
      await interpretHash(
        this,
        hashProperties,
        this.userProperties,
        new URI(newUrl).filename("").query("").hash("")
      );

      if (!this.appBaseHref.endsWith("/")) {
        console.warn(
          `Terria expected appBaseHref to end with a "/" but appBaseHref is "${this.appBaseHref}". Routes may not work as intended. To fix this, try setting the "--baseHref" parameter to a URL with a trailing slash while building your map, or constructing the Terria object with an appropriate appBaseHref (with trailing slash).`
        );
      }

      // /catalog/ and /story/ routes
      if (newUrl.startsWith(this.appBaseHref)) {
        function checkSegments(urlSegments: string[], customRoute: string) {
          // Accept /${customRoute}/:some-id/ or /${customRoute}/:some-id
          return (
            ((urlSegments.length === 3 && urlSegments[2] === "") ||
              urlSegments.length === 2) &&
            urlSegments[0] === customRoute &&
            urlSegments[1].length > 0
          );
        }
        const pageUrl = new URL(newUrl);
        // Find relative path from baseURI to documentURI excluding query and hash
        // then split into url segments
        // e.g. "http://ci.terria.io/main/story/1#map=2d" -> ["story", "1"]
        const segments = (pageUrl.origin + pageUrl.pathname)
          .slice(this.appBaseHref.length)
          .split("/");
        if (checkSegments(segments, "catalog")) {
          this.initSources.push({
            name: `Go to ${pageUrl.pathname}`,
            errorSeverity: TerriaErrorSeverity.Error,
            data: {
              previewedItemId: decodeURIComponent(segments[1])
            }
          });
          const replaceUrl = new URL(newUrl);
          replaceUrl.pathname = new URL(this.appBaseHref).pathname;
          history.replaceState({}, "", replaceUrl.href);
        } else if (
          checkSegments(segments, "story") &&
          isDefined(this.configParameters.storyRouteUrlPrefix)
        ) {
          let storyJson;
          try {
            storyJson = await loadJson(
              `${this.configParameters.storyRouteUrlPrefix}${segments[1]}`
            );
          } catch (e) {
            throw TerriaError.from(e, {
              message: `Failed to fetch story \`"${this.appName}/${segments[1]}"\``
            });
          }
          await interpretStartData(
            this,
            storyJson,
            `Start data from story \`"${this.appName}/${segments[1]}"\``
          );
          runInAction(() => this.userProperties.set("playStory", "1"));
        }
      }
    } catch (e) {
      this.raiseErrorToUser(e);
    }

    return await this.loadInitSources();
  }

  @action
  updateParameters(parameters: ConfigParameters | JsonObject): void {
    Object.entries(parameters).forEach(([key, value]) => {
      if (this.configParameters.hasOwnProperty(key)) {
        if (key === "searchBarModel") {
          if (!isDefined(this.configParameters.searchBarModel)) {
            this.configParameters.searchBarModel = new SearchBarModel(this);
          }
          updateModelFromJson(
            this.configParameters.searchBarModel!,
            CommonStrata.definition,
            value
          );
        } else {
          (this.configParameters as any)[key] = value;
        }
      }
    });

    this.appName = defaultValue(this.configParameters.appName, this.appName);
    this.supportEmail = defaultValue(
      this.configParameters.supportEmail,
      this.supportEmail
    );
  }

  protected async forceLoadInitSources(): Promise<void> {
    const loadInitSource = createTransformer(
      async (initSource: InitSource): Promise<InitSourceData | undefined> => {
        let initSourceData: InitSourceData | undefined;
        if (isInitFromUrl(initSource)) {
          try {
            const json = await loadJson5(initSource.initUrl);
            if (isJsonObject(json, false)) {
              initSourceData = json;
            }
          } catch (e) {
            throw TerriaError.from(e, {
              message: {
                key: "models.terria.loadingInitJsonMessage",
                parameters: { url: initSource.initUrl }
              }
            });
          }
        } else if (isInitFromOptions(initSource)) {
          let error: unknown;
          for (const option of initSource.options) {
            try {
              initSourceData = await loadInitSource(option);
              if (initSourceData !== undefined) break;
            } catch (err) {
              error = err;
            }
          }
          if (initSourceData === undefined && error !== undefined) throw error;
        } else if (isInitFromData(initSource)) {
          initSourceData = initSource.data;
        } else if (isInitFromDataPromise(initSource)) {
          initSourceData = (await initSource.data).throwIfError()?.data;
        }

        return initSourceData;
      }
    );

    const errors: TerriaError[] = [];

    // Load all init sources
    // Converts them to InitSourceFromData
    const loadedInitSources = await Promise.all(
      this.initSources.map(async (initSource) => {
        try {
          return {
            name: initSource.name,
            errorSeverity: initSource.errorSeverity,
            data: await loadInitSource(initSource)
          } as InitSourceFromData;
        } catch (e) {
          errors.push(
            TerriaError.from(e, {
              severity: initSource.errorSeverity,
              message: {
                key: "models.terria.loadingInitSourceError2Message",
                parameters: { loadSource: initSource.name ?? "Unknown source" }
              }
            })
          );
        }
      })
    );

    // Sequentially apply all InitSources
    for (let i = 0; i < loadedInitSources.length; i++) {
      const initSource = loadedInitSources[i];
      if (!isDefined(initSource?.data)) continue;
      try {
        await this.applyInitData({
          initData: initSource!.data
        });
      } catch (e) {
        errors.push(
          TerriaError.from(e, {
            severity: initSource?.errorSeverity,
            message: {
              key: "models.terria.loadingInitSourceError2Message",
              parameters: {
                loadSource: initSource!.name ?? "Unknown source"
              }
            }
          })
        );
      }
    }

    // Load basemap
    runInAction(() => {
      if (!this.mainViewer.baseMap) {
        // Note: there is no "await" here - as basemaps can take a while to load and there is no need to wait for them to load before rendering Terria
        this.loadPersistedOrInitBaseMap();
      }
    });

    if (errors.length > 0) {
      // Note - this will get wrapped up in a Result object because it is called in AsyncLoader
      throw TerriaError.combine(errors, {
        title: { key: "models.terria.loadingInitSourcesErrorTitle" },
        message: {
          key: "models.terria.loadingInitSourcesErrorMessage",
          parameters: { appName: this.appName, email: this.supportEmail }
        }
      });
    }
  }

  private async loadModelStratum(
    modelId: string,
    stratumId: string,
    allModelStratumData: JsonObject,
    replaceStratum: boolean
  ): Promise<Result<BaseModel | undefined>> {
    const thisModelStratumData = allModelStratumData[modelId] || {};
    if (!isJsonObject(thisModelStratumData)) {
      throw new TerriaError({
        sender: this,
        title: "Invalid model traits",
        message: "The traits of a model must be a JSON object."
      });
    }

    const cleanStratumData = { ...thisModelStratumData };
    delete cleanStratumData.dereferenced;
    delete cleanStratumData.knownContainerUniqueIds;

    const errors: TerriaError[] = [];

    const containerIds = thisModelStratumData.knownContainerUniqueIds;
    if (Array.isArray(containerIds)) {
      // Groups that contain this item must be loaded before this item.
      await Promise.all(
        containerIds.map(async (containerId) => {
          if (typeof containerId !== "string") {
            return;
          }
          const container = (
            await this.loadModelStratum(
              containerId,
              stratumId,
              allModelStratumData,
              replaceStratum
            )
          ).pushErrorTo(errors, `Failed to load container ${containerId}`);

          if (container) {
            const dereferenced = ReferenceMixin.isMixedInto(container)
              ? container.target
              : container;
            if (GroupMixin.isMixedInto(dereferenced)) {
              (await dereferenced.loadMembers()).pushErrorTo(
                errors,
                `Failed to load group ${dereferenced.uniqueId}`
              );
            }
          }
        })
      );
    }

    const model = (
      await this.getModelByIdShareKeyOrCatalogIndex(modelId)
    ).pushErrorTo(errors);
    if (model?.uniqueId !== undefined) {
      // Update modelId from model sharekeys or CatalogIndex sharekeys
      modelId = model.uniqueId;
    }

    // If this model is a `SplitItemReference` we must load the source item first
    const splitSourceId = cleanStratumData.splitSourceItemId;
    if (
      cleanStratumData.type === SplitItemReference.type &&
      typeof splitSourceId === "string"
    ) {
      (
        await this.loadModelStratum(
          splitSourceId,
          stratumId,
          allModelStratumData,
          replaceStratum
        )
      ).pushErrorTo(
        errors,
        `Failed to load SplitItemReference ${splitSourceId}`
      );
    }

    const loadedModel = upsertModelFromJson(
      CatalogMemberFactory,
      this,
      "/",
      stratumId,
      {
        ...cleanStratumData,
        id: modelId
      },
      {
        replaceStratum
      }
    ).pushErrorTo(errors);

    if (loadedModel && Array.isArray(containerIds)) {
      containerIds.forEach((containerId) => {
        if (
          typeof containerId === "string" &&
          loadedModel.knownContainerUniqueIds.indexOf(containerId) < 0
        ) {
          loadedModel.knownContainerUniqueIds.push(containerId);
        }
      });
    }
    // If we're replacing the stratum and the existing model is already
    // dereferenced, we need to replace the dereferenced stratum, too,
    // even if there's no trace of it in the load data.
    let dereferenced: JsonObject | undefined = isJsonObject(
      thisModelStratumData.dereferenced
    )
      ? thisModelStratumData.dereferenced
      : undefined;
    if (
      loadedModel &&
      replaceStratum &&
      dereferenced === undefined &&
      ReferenceMixin.isMixedInto(loadedModel) &&
      loadedModel.target !== undefined
    ) {
      dereferenced = {};
    }
    if (loadedModel && ReferenceMixin.isMixedInto(loadedModel)) {
      (await loadedModel.loadReference()).pushErrorTo(
        errors,
        `Failed to load reference ${loadedModel.uniqueId}`
      );

      if (isDefined(loadedModel.target)) {
        updateModelFromJson(
          loadedModel.target,
          stratumId,
          dereferenced || {},
          replaceStratum
        ).pushErrorTo(
          errors,
          `Failed to update model from JSON: ${loadedModel.target!.uniqueId}`
        );
      }
    } else if (dereferenced) {
      throw new TerriaError({
        sender: this,
        title: "Model cannot be dereferenced",
        message: `Model ${getName(
          loadedModel
        )} has a \`dereferenced\` property, but the model cannot be dereferenced.`
      });
    }

    if (loadedModel) {
      const dereferencedGroup = getDereferencedIfExists(loadedModel);
      if (GroupMixin.isMixedInto(dereferencedGroup)) {
        if (dereferencedGroup.isOpen) {
          (await dereferencedGroup.loadMembers()).pushErrorTo(
            errors,
            `Failed to open group ${dereferencedGroup.uniqueId}`
          );
        }
      }
    }

    return new Result(
      loadedModel,
      TerriaError.combine(errors, {
        // This will set TerriaErrorSeverity to Error if the model which FAILED to load is in the workbench.
        severity: () =>
          this.workbench.items.find(
            (workbenchItem) => workbenchItem.uniqueId === modelId
          )
            ? TerriaErrorSeverity.Error
            : TerriaErrorSeverity.Warning,
        message: {
          key: "models.terria.loadModelErrorMessage",
          parameters: { model: modelId }
        }
      })
    );
  }

  private async pushAndLoadMapItems(
    model: BaseModel,
    newItems: BaseModel[],
    errors: TerriaError[]
  ) {
    if (ReferenceMixin.isMixedInto(model)) {
      (await model.loadReference()).pushErrorTo(errors);

      if (model.target !== undefined) {
        await this.pushAndLoadMapItems(model.target, newItems, errors);
      } else {
        errors.push(
          TerriaError.from(
            "Reference model has no target. Model Id: " + model.uniqueId
          )
        );
      }
    } else if (GroupMixin.isMixedInto(model)) {
      (await model.loadMembers()).pushErrorTo(errors);

      model.memberModels.map(async (m) => {
        await this.pushAndLoadMapItems(m, newItems, errors);
      });
    } else if (MappableMixin.isMixedInto(model)) {
      newItems.push(model);
      (await model.loadMapItems()).pushErrorTo(errors);
    } else {
      errors.push(
        TerriaError.from(
          "Can not load an un-mappable item to the map. Item Id: " +
            model.uniqueId
        )
      );
    }
  }

  @action
  async applyInitData({
    initData,
    replaceStratum = false,
    canUnsetFeaturePickingState = false
  }: {
    initData: InitSourceData;
    replaceStratum?: boolean;
    // When feature picking state is missing from the initData, unset the state only if this flag is true
    // This is for eg, set to true when switching through story slides.
    canUnsetFeaturePickingState?: boolean;
  }): Promise<void> {
    const errors: TerriaError[] = [];

    initData = toJS(initData);

    const stratumId =
      typeof initData.stratum === "string"
        ? initData.stratum
        : CommonStrata.definition;

    // Extract the list of CORS-ready domains.
    if (Array.isArray(initData.corsDomains)) {
      this.corsProxy.corsDomains.push(...(<string[]>initData.corsDomains));
    }

    // Add catalog members
    if (initData.catalog !== undefined) {
      this.catalog.group
        .addMembersFromJson(stratumId, initData.catalog)
        .pushErrorTo(errors);
    }

    // Show/hide elements in mapNavigationModel
    if (isJsonObject(initData.elements)) {
      this.elements.merge(initData.elements);
      // we don't want to go through all elements unless they are added.
      if (this.mapNavigationModel.items.length > 0) {
        this.elements.forEach((element, key) => {
          if (isDefined(element.visible)) {
            if (element.visible) {
              this.mapNavigationModel.show(key);
            } else {
              this.mapNavigationModel.hide(key);
            }
          }
        });
      }
    }

    // Add stories
    if (Array.isArray(initData.stories)) {
      this.stories = initData.stories;
      this.storyPromptShown++;
    }

    // Add map settings
    if (isJsonString(initData.viewerMode)) {
      const viewerMode = initData.viewerMode.toLowerCase();
      if (isViewerMode(viewerMode)) setViewerMode(viewerMode, this.mainViewer);
    }

    if (isJsonObject(initData.baseMaps)) {
      this.baseMapsModel
        .loadFromJson(CommonStrata.definition, initData.baseMaps)
        .pushErrorTo(errors, "Failed to load basemaps");
    }

    if (isJsonObject(initData.homeCamera)) {
      this.loadHomeCamera(initData.homeCamera);
    }

    if (isJsonObject(initData.initialCamera)) {
      const initialCamera = CameraView.fromJson(initData.initialCamera);
      this.currentViewer.zoomTo(initialCamera, 2.0);
    }

    if (isJsonBoolean(initData.showSplitter)) {
      this.showSplitter = initData.showSplitter;
    }

    if (isJsonNumber(initData.splitPosition)) {
      this.splitPosition = initData.splitPosition;
    }

    if (isJsonObject(initData.settings)) {
      if (isJsonNumber(initData.settings.baseMaximumScreenSpaceError)) {
        this.setBaseMaximumScreenSpaceError(
          initData.settings.baseMaximumScreenSpaceError
        );
      }
      if (isJsonBoolean(initData.settings.useNativeResolution)) {
        this.setUseNativeResolution(initData.settings.useNativeResolution);
      }
      if (isJsonBoolean(initData.settings.alwaysShowTimeline)) {
        this.timelineStack.setAlwaysShowTimeline(
          initData.settings.alwaysShowTimeline
        );
      }
      if (isJsonString(initData.settings.baseMapId)) {
        this.mainViewer.setBaseMap(
          this.baseMapsModel.baseMapItems.find(
            (item) => item.item.uniqueId === initData.settings!.baseMapId
          )?.item
        );
      }
      if (isJsonNumber(initData.settings.terrainSplitDirection)) {
        this.terrainSplitDirection = initData.settings.terrainSplitDirection;
      }
      if (isJsonBoolean(initData.settings.depthTestAgainstTerrainEnabled)) {
        this.depthTestAgainstTerrainEnabled =
          initData.settings.depthTestAgainstTerrainEnabled;
      }
    }

    // Copy but don't yet load the workbench.
    const workbench = Array.isArray(initData.workbench)
      ? initData.workbench.slice()
      : [];

    const timeline = Array.isArray(initData.timeline)
      ? initData.timeline.slice()
      : [];

    // NOTE: after this Promise, this function is no longer an `@action`
    const models = initData.models;
    if (isJsonObject(models, false)) {
      await Promise.all(
        Object.keys(models).map(async (modelId) => {
          (
            await this.loadModelStratum(
              modelId,
              stratumId,
              models,
              replaceStratum
            )
          ).pushErrorTo(errors);
        })
      );
    }

    runInAction(() => {
      if (isJsonString(initData.previewedItemId)) {
        this._previewedItemId = initData.previewedItemId;
      }
    });

    // Set the new contents of the workbench.
    const newItemsRaw = filterOutUndefined(
      workbench.map((modelId) => {
        if (typeof modelId !== "string") {
          errors.push(
            new TerriaError({
              sender: this,
              title: "Invalid model ID in workbench",
              message: "A model ID in the workbench list is not a string."
            })
          );
        } else {
          return this.getModelByIdOrShareKey(BaseModel, modelId);
        }
      })
    );

    const newItems: BaseModel[] = [];

    // Maintain the model order in the workbench.
    while (true) {
      const model = newItemsRaw.shift();
      if (model) {
        await this.pushAndLoadMapItems(model, newItems, errors);
      } else {
        break;
      }
    }

    newItems.forEach((item) => {
      // fire the google analytics event
      this.analytics?.logEvent(
        Category.dataSource,
        DataSourceAction.addFromShareOrInit,
        getPath(item)
      );
    });

    runInAction(() => (this.workbench.items = newItems));

    // For ids that don't correspond to models resolve an id by share keys
    const timelineWithShareKeysResolved = new Set(
      filterOutUndefined(
        timeline.map((modelId) => {
          if (typeof modelId !== "string") {
            errors.push(
              new TerriaError({
                sender: this,
                title: "Invalid model ID in timeline",
                message: "A model ID in the timneline list is not a string."
              })
            );
          } else {
            if (this.getModelById(BaseModel, modelId) !== undefined) {
              return modelId;
            } else {
              return this.getModelIdByShareKey(modelId);
            }
          }
        })
      )
    );

    // TODO: the timelineStack should be populated from the `timeline` property,
    // not from the workbench.
    runInAction(
      () =>
        (this.timelineStack.items = this.workbench.items
          .filter((item) => {
            return (
              item.uniqueId && timelineWithShareKeysResolved.has(item.uniqueId)
            );
            // && TODO: what is a good way to test if an item is of type TimeVarying.
          })
          .map((item) => <TimeVarying>item))
    );

    if (isJsonObject(initData.pickedFeatures)) {
      when(() => !(this.currentViewer instanceof NoViewer)).then(() => {
        if (isJsonObject(initData.pickedFeatures)) {
          this.loadPickedFeatures(initData.pickedFeatures);
        }
      });
    } else if (canUnsetFeaturePickingState) {
      runInAction(() => {
        this.pickedFeatures = undefined;
        this.selectedFeature = undefined;
      });
    }

    if (errors.length > 0)
      throw TerriaError.combine(errors, {
        message: {
          key: "models.terria.loadingInitSourceErrorTitle"
        }
      });
  }

  @action
  loadHomeCamera(homeCameraInit: JsonObject | HomeCameraInit) {
    this.mainViewer.homeCamera = CameraView.fromJson(homeCameraInit);
  }

  /**
   * This method can be used to refresh magda based catalogue configuration. Useful if the catalogue
   * has items that are only available to authorised users.
   *
   * @param magdaCatalogConfigUrl URL of magda based catalogue configuration
   * @param config Optional. If present, use this magda based catalogue config instead of reloading.
   * @param configUrlHeaders  Optional. If present, the headers are added to above URL request.
   */
  async refreshCatalogMembersFromMagda(
    magdaCatalogConfigUrl: string,
    config?: any,
    configUrlHeaders?: { [key: string]: string }
  ) {
    const theConfig = config
      ? config
      : await loadJson5(magdaCatalogConfigUrl, configUrlHeaders);

    // force config (root group) id to be `/`
    const id = "/";
    this.removeModelReferences(this.catalog.group);

    let existingReference = this.getModelById(MagdaReference, id);
    if (existingReference === undefined) {
      existingReference = new MagdaReference(id, this);
      // Add model with terria aspects shareKeys
      this.addModel(existingReference, theConfig.aspects?.terria?.shareKeys);
    }

    const reference = existingReference;

    const magdaRoot = new URI(magdaCatalogConfigUrl)
      .path("")
      .query("")
      .toString();

    reference.setTrait(CommonStrata.definition, "url", magdaRoot);
    reference.setTrait(CommonStrata.definition, "recordId", id);
    reference.setTrait(
      CommonStrata.definition,
      "magdaRecord",
      theConfig as JsonObject
    );
    (await reference.loadReference(true)).raiseError(
      this,
      `Failed to load MagdaReference for record ${id}`
    );
    if (reference.target instanceof CatalogGroup) {
      runInAction(() => {
        this.catalog.group = <CatalogGroup>reference.target;
      });
    }
  }

  async loadMagdaConfig(configUrl: string, config: any, baseUri: uri.URI) {
    const aspects = config.aspects;
    const configParams = aspects["terria-config"]?.parameters;

    if (configParams) {
      this.updateParameters(configParams);
    }

    const initObj = aspects["terria-init"];
    if (isJsonObject(initObj)) {
      const { catalog, ...initObjWithoutCatalog } = initObj;
      /** Load the init data without the catalog yet, as we'll push the catalog
       * source up as an init source later */
      try {
        await this.applyInitData({
          initData: initObjWithoutCatalog
        });
      } catch (e) {
        this.raiseErrorToUser(e, {
          title: { key: "models.terria.loadingMagdaInitSourceErrorMessage" },
          message: {
            key: "models.terria.loadingMagdaInitSourceErrorMessage",
            parameters: { url: configUrl }
          }
        });
      }
    }

    if (aspects.group && aspects.group.members) {
      await this.refreshCatalogMembersFromMagda(configUrl, config);
    }

    this.setupInitializationUrls(baseUri, config.aspects?.["terria-config"]);
    /** Load up rest of terria catalog if one is inlined in terria-init */
    if (config.aspects?.["terria-init"]) {
      const { catalog, ...rest } = initObj;
      this.initSources.push({
        name: `Magda map-config aspect terria-init from ${configUrl}`,
        errorSeverity: TerriaErrorSeverity.Error,
        data: {
          catalog: catalog
        }
      });
    }
  }

  @action
  async loadPickedFeatures(pickedFeatures: JsonObject): Promise<void> {
    let vectorFeatures: TerriaFeature[] = [];
    let featureIndex: Record<number, TerriaFeature[] | undefined> = {};

    if (Array.isArray(pickedFeatures.entities)) {
      // Build index of terria features by a hash of their properties.
      const relevantItems = this.workbench.items.filter(
        (item) =>
          hasTraits(item, MappableTraits, "show") &&
          item.show &&
          MappableMixin.isMixedInto(item)
      ) as MappableMixin.Instance[];

      relevantItems.forEach((item) => {
        const entities: Entity[] = item.mapItems
          .filter(isDataSource)
          .reduce((arr: Entity[], ds) => arr.concat(ds.entities.values), []);

        entities.forEach((entity) => {
          const feature = TerriaFeature.fromEntityCollectionOrEntity(entity);
          const hash = hashEntity(feature, this);

          featureIndex[hash] = (featureIndex[hash] || []).concat([feature]);
        });
      });

      // Go through the features we've got from terria match them up to the id/name info we got from the
      // share link, filtering out any without a match.
      vectorFeatures = filterOutUndefined(
        pickedFeatures.entities.map((e) => {
          if (isJsonObject(e) && typeof e.hash === "number") {
            const features = featureIndex[e.hash] || [];
            const match = features.find((f) => f.name === e.name);
            return match;
          }
        })
      );
    }

    // Set the current pick location, if we have a valid coord
    const maybeCoords: any = pickedFeatures.pickCoords;
    const pickCoords = {
      latitude: maybeCoords?.lat,
      longitude: maybeCoords?.lng,
      height: maybeCoords?.height
    };
    if (
      isLatLonHeight(pickCoords) &&
      isProviderCoordsMap(pickedFeatures.providerCoords)
    ) {
      this.currentViewer.pickFromLocation(
        pickCoords,
        pickedFeatures.providerCoords,
        vectorFeatures as TerriaFeature[]
      );
    }

    if (this.pickedFeatures?.allFeaturesAvailablePromise) {
      // When feature picking is done, set the selected feature
      await this.pickedFeatures?.allFeaturesAvailablePromise;
    }

    runInAction(() => {
      this.pickedFeatures?.features.forEach((feature) => {
        const hash = hashEntity(feature, this);
        featureIndex[hash] = (featureIndex[hash] || []).concat([feature]);
      });

      // Find picked feature by matching feature hash
      // Also try to match name if defined
      const current = pickedFeatures.current;
      if (isJsonObject(current) && typeof current.hash === "number") {
        const selectedFeature =
          (featureIndex[current.hash] || []).find(
            (feature) => feature.name === current.name
          ) ?? featureIndex[current.hash]?.[0];
        if (selectedFeature) {
          this.selectedFeature = selectedFeature;
        }
      }
    });
  }

  async initCorsProxy(config: ConfigParameters, serverConfig: any) {
    if (config.proxyableDomainsUrl) {
      console.warn(i18next.t("models.terria.proxyableDomainsDeprecation"));
    }
    this.corsProxy.init(
      serverConfig,
      this.configParameters.corsProxyBaseUrl,
      []
    );
  }

  getLocalProperty(key: string): string | boolean | null {
    try {
      if (!defined(window.localStorage)) {
        return null;
      }
    } catch (e) {
      // SecurityError can arise if 3rd party cookies are blocked in Chrome and we're served in an iFrame
      return null;
    }
    var v = window.localStorage.getItem(this.appName + "." + key);
    if (v === "true") {
      return true;
    } else if (v === "false") {
      return false;
    }
    return v;
  }

  setLocalProperty(key: string, value: string | boolean): boolean {
    try {
      if (!defined(window.localStorage)) {
        return false;
      }
    } catch (e) {
      return false;
    }
    window.localStorage.setItem(this.appName + "." + key, value.toString());
    return true;
  }
}

function generateInitializationUrl(
  baseUri: uri.URI,
  initFragmentPaths: string[],
  url: string
): InitSource {
  if (url.toLowerCase().substring(url.length - 5) !== ".json") {
    return {
      options: initFragmentPaths.map((fragmentPath) => {
        return {
          initUrl: new URI(fragmentPath)
            .segment(url)
            .suffix("json")
            .absoluteTo(baseUri)
            .toString()
        };
      })
    };
  }
  return {
    initUrl: new URI(url).absoluteTo(baseUri).toString()
  };
}

async function interpretHash(
  terria: Terria,
  hashProperties: any,
  userProperties: Map<string, any>,
  baseUri: uri.URI
) {
  if (isDefined(hashProperties.clean)) {
    runInAction(() => {
      terria.initSources.splice(0, terria.initSources.length);
    });
  }

  runInAction(() => {
    Object.keys(hashProperties).forEach(function (property) {
      if (["clean", "hideWelcomeMessage", "start", "share"].includes(property))
        return;
      const propertyValue = hashProperties[property];
      if (defined(propertyValue) && propertyValue.length > 0) {
        userProperties.set(property, propertyValue);
      } else {
        const initSourceFile = generateInitializationUrl(
          baseUri,
          terria.configParameters.initFragmentPaths,
          property
        );
        terria.initSources.push({
          name: `InitUrl from applicationURL hash ${property}`,
          errorSeverity: TerriaErrorSeverity.Error,
          ...initSourceFile
        });
      }
    });
  });

  if (isDefined(hashProperties.hideWelcomeMessage)) {
    terria.configParameters.showWelcomeMessage = false;
  }

  // a share link that hasn't been shortened: JSON embedded in URL (only works for small quantities of JSON)
  if (isDefined(hashProperties.start)) {
    try {
      const startData = JSON.parse(hashProperties.start);
      await interpretStartData(
        terria,
        startData,
        'Start data from hash `"#start"` value',
        TerriaErrorSeverity.Error,
        false // Hide conversion warning message - as we assume that people using #start are embedding terria.
      );
    } catch (e) {
      throw TerriaError.from(e, {
        message: { key: "models.terria.parsingStartDataErrorMessage" },
        importance: -1
      });
    }
  }

  // Resolve #share=xyz with the share data service.
  if (
    hashProperties.share !== undefined &&
    terria.shareDataService !== undefined
  ) {
    const shareProps = await terria.shareDataService.resolveData(
      hashProperties.share
    );

    await interpretStartData(
      terria,
      shareProps,
      `Start data from sharelink \`"${hashProperties.share}"\``
    );
  }
}

async function interpretStartData(
  terria: Terria,
  startData: unknown,
  /** Name for startData initSources - this is only used for debugging purposes */
  name: string,
  /** Error severity to use for loading startData init sources - if not set, TerriaError will be propagated normally */
  errorSeverity?: TerriaErrorSeverity,
  showConversionWarning = true
) {
  if (isJsonObject(startData, false)) {
    // Convert startData to v8 if necessary
    let startDataV8: ShareInitSourceData | null;
    try {
      if (
        // If startData.version has version 0.x.x - user catalog-converter to convert startData
        "version" in startData &&
        typeof startData.version === "string" &&
        startData.version.startsWith("0")
      ) {
        const { convertShare } = await import("catalog-converter");
        const result = convertShare(startData);

        // Show warning messages if converted
        if (result.converted && showConversionWarning) {
          terria.notificationState.addNotificationToQueue({
            title: i18next.t("share.convertNotificationTitle"),
            message: shareConvertNotification(result.messages)
          });
        }
        startDataV8 = result.result;
      } else {
        startDataV8 = {
          ...startData,
          version: isJsonString(startData.version)
            ? startData.version
            : SHARE_VERSION,
          initSources: Array.isArray(startData.initSources)
            ? (startData.initSources.filter(
                (initSource) =>
                  isJsonString(initSource) || isJsonObject(initSource)
              ) as (string | JsonObject)[])
            : []
        };
      }

      if (startDataV8 !== null && Array.isArray(startDataV8.initSources)) {
        // Push startData.initSources to terria.initSources array
        // Note startData.initSources can be an initUrl (string) or initData (InitDataSource/JsonObject)
        // Terria.initSources are different to startData.initSources
        // They need to be transformed into appropriate `InitSource`
        runInAction(() => {
          terria.initSources.push(
            ...startDataV8!.initSources.map((initSource) =>
              isJsonString(initSource)
                ? // InitSourceFromUrl if string
                  {
                    name,
                    initUrl: initSource,
                    errorSeverity
                  }
                : // InitSourceFromData if Json Object
                  {
                    name,
                    data: initSource,
                    errorSeverity
                  }
            )
          );
        });

        // If initSources contain story - we disable the welcome message so there aren't too many modals/popups
        // We only check JSON share initSources - as URLs will be loaded in `forceLoadInitSources`
        if (
          startDataV8.initSources.some(
            (initSource) =>
              isJsonObject(initSource) &&
              Array.isArray(initSource.stories) &&
              initSource.stories.length
          )
        ) {
          terria.configParameters.showWelcomeMessage = false;
        }
      }
    } catch (error) {
      throw TerriaError.from(error, {
        title: { key: "share.convertErrorTitle" },
        message: { key: "share.convertErrorMessage" }
      });
    }
  }
}

function setCustomRequestSchedulerDomainLimits(
  customDomainLimits: ConfigParameters["customRequestSchedulerLimits"]
) {
  if (isDefined(customDomainLimits)) {
    Object.entries(customDomainLimits).forEach(([domain, limit]) => {
      RequestScheduler.requestsByServer[domain] = limit;
    });
  }
}<|MERGE_RESOLUTION|>--- conflicted
+++ resolved
@@ -325,22 +325,20 @@
    */
   googleAnalyticsOptions?: unknown;
 
-<<<<<<< HEAD
+  relatedMaps?: RelatedMap[];
+
+  /**
+   * Optional plugin configuration
+   */
+  plugins?: Record<string, any>;
+
+  aboutButtonHrefUrl?: string | null;
+
   /**
    * The search bar allows requesting information from various search services at once.
    */
   searchBarModel?: SearchBarModel;
   searchProviders: any[];
-=======
-  relatedMaps?: RelatedMap[];
-
-  /**
-   * Optional plugin configuration
-   */
-  plugins?: Record<string, any>;
-
-  aboutButtonHrefUrl?: string | null;
->>>>>>> 37adc370
 }
 
 interface StartOptions {
@@ -551,14 +549,11 @@
     storyRouteUrlPrefix: undefined,
     enableConsoleAnalytics: undefined,
     googleAnalyticsOptions: undefined,
-<<<<<<< HEAD
+    relatedMaps: defaultRelatedMaps,
+    aboutButtonHrefUrl: "about.html",
+    plugins: undefined,
     searchBarModel: new SearchBarModel(this),
     searchProviders: []
-=======
-    relatedMaps: defaultRelatedMaps,
-    aboutButtonHrefUrl: "about.html",
-    plugins: undefined
->>>>>>> 37adc370
   };
 
   @observable
