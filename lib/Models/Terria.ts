import { Share } from "catalog-converter";
import i18next from "i18next";
import { action, computed, observable, runInAction, toJS, when } from "mobx";
import { createTransformer } from "mobx-utils";
import Clock from "terriajs-cesium/Source/Core/Clock";
import defaultValue from "terriajs-cesium/Source/Core/defaultValue";
import defined from "terriajs-cesium/Source/Core/defined";
import DeveloperError from "terriajs-cesium/Source/Core/DeveloperError";
import CesiumEvent from "terriajs-cesium/Source/Core/Event";
import queryToObject from "terriajs-cesium/Source/Core/queryToObject";
import RequestScheduler from "terriajs-cesium/Source/Core/RequestScheduler";
import RuntimeError from "terriajs-cesium/Source/Core/RuntimeError";
import Entity from "terriajs-cesium/Source/DataSources/Entity";
import ImagerySplitDirection from "terriajs-cesium/Source/Scene/ImagerySplitDirection";
import URI from "urijs";
import { Category, LaunchAction } from "../Core/AnalyticEvents/analyticEvents";
import AsyncLoader from "../Core/AsyncLoader";
import Class from "../Core/Class";
import ConsoleAnalytics from "../Core/ConsoleAnalytics";
import CorsProxy from "../Core/CorsProxy";
import filterOutUndefined from "../Core/filterOutUndefined";
import getDereferencedIfExists from "../Core/getDereferencedIfExists";
import GoogleAnalytics from "../Core/GoogleAnalytics";
import hashEntity from "../Core/hashEntity";
import instanceOf from "../Core/instanceOf";
import isDefined from "../Core/isDefined";
import JsonValue, {
  isJsonBoolean,
  isJsonNumber,
  isJsonObject,
  isJsonString,
  JsonArray,
  JsonObject
} from "../Core/Json";
import { isLatLonHeight } from "../Core/LatLonHeight";
import loadJson5 from "../Core/loadJson5";
import Result from "../Core/Result";
import ServerConfig from "../Core/ServerConfig";
import TerriaError, {
  TerriaErrorOverrides,
  TerriaErrorSeverity
} from "../Core/TerriaError";
import { Complete } from "../Core/TypeModifiers";
import { getUriWithoutPath } from "../Core/uriHelpers";
import PickedFeatures, {
  featureBelongsToCatalogItem,
  isProviderCoordsMap
} from "../Map/PickedFeatures";
import CatalogMemberMixin, { getName } from "../ModelMixins/CatalogMemberMixin";
import GroupMixin from "../ModelMixins/GroupMixin";
import MappableMixin, { isDataSource } from "../ModelMixins/MappableMixin";
import ReferenceMixin from "../ModelMixins/ReferenceMixin";
import TimeVarying from "../ModelMixins/TimeVarying";
import { HelpContentItem } from "../ReactViewModels/defaultHelpContent";
import { defaultTerms, Term } from "../ReactViewModels/defaultTerms";
import NotificationState from "../ReactViewModels/NotificationState";
import { shareConvertNotification } from "../ReactViews/Notification/shareConvertNotification";
import MappableTraits from "../Traits/TraitsClasses/MappableTraits";
import MapNavigationModel from "../ViewModels/MapNavigation/MapNavigationModel";
import TerriaViewer from "../ViewModels/TerriaViewer";
import { BaseMapsModel } from "./BaseMaps/BaseMapsModel";
import CameraView from "./CameraView";
import Catalog from "./Catalog/Catalog";
import CatalogGroup from "./Catalog/CatalogGroup";
import CatalogMemberFactory from "./Catalog/CatalogMemberFactory";
import MagdaReference, {
  MagdaReferenceHeaders
} from "./Catalog/CatalogReferences/MagdaReference";
import SplitItemReference from "./Catalog/CatalogReferences/SplitItemReference";
import CommonStrata from "./Definition/CommonStrata";
import hasTraits from "./Definition/hasTraits";
import { BaseModel } from "./Definition/Model";
import updateModelFromJson from "./Definition/updateModelFromJson";
import upsertModelFromJson from "./Definition/upsertModelFromJson";
import {
  ErrorServiceOptions,
  ErrorServiceProvider,
  initializeErrorServiceProvider
} from "./ErrorServiceProviders/ErrorService";
import StubErrorServiceProvider from "./ErrorServiceProviders/StubErrorServiceProvider";
import Feature from "./Feature";
import GlobeOrMap from "./GlobeOrMap";
import IElementConfig from "./IElementConfig";
import InitSource, {
  isInitData,
  isInitDataPromise,
  isInitOptions,
  isInitUrl
} from "./InitSource";
import Internationalization, {
  I18nStartOptions,
  LanguageConfiguration
} from "./Internationalization";
import MapInteractionMode from "./MapInteractionMode";
import NoViewer from "./NoViewer";
import CatalogIndex from "./SearchProviders/CatalogIndex";
import ShareDataService from "./ShareDataService";
import TimelineStack from "./TimelineStack";
import ViewerMode from "./ViewerMode";
import Workbench from "./Workbench";

// import overrides from "../Overrides/defaults.jsx";

interface ConfigParameters {
  /**
   * TerriaJS uses this name whenever it needs to display the name of the application.
   */
  appName?: string;
  /**
   * The email address shown when things go wrong.
   */
  supportEmail?: string;
  /**
   * The maximum number of "feature info" boxes that can be displayed when clicking a point.
   */
  defaultMaximumShownFeatureInfos: number;
  /**
   * URL of the JSON file that contains index of catalog.
   */
  catalogIndexUrl?: string;
  /**
   * URL of the JSON file that defines region mapping for CSV files.
   */
  regionMappingDefinitionsUrl: string;
  /**
   * URL of OGR2OGR conversion service (part of TerriaJS-Server).
   */
  conversionServiceBaseUrl?: string;
  /**
   * URL of Proj4 projection lookup service (part of TerriaJS-Server).
   */
  proj4ServiceBaseUrl?: string;
  /**
   * URL of CORS proxy service (part of TerriaJS-Server)
   */
  corsProxyBaseUrl?: string;
  /**
   * @deprecated
   */
  proxyableDomainsUrl?: string;
  serverConfigUrl?: string;
  shareUrl?: string;
  /**
   * URL of the service used to send feedback.  If not specified, the "Give Feedback" button will not appear.
   */
  feedbackUrl?: string;
  /**
   * An array of base paths to use to try to use to resolve init fragments in the URL.  For example, if this property is `[ "init/", "http://example.com/init/"]`, then a URL with `#test` will first try to load `init/test.json` and, if that fails, next try to load `http://example.com/init/test.json`.
   */
  initFragmentPaths: string[];
  /**
   * Whether the story is enabled. If false story function button won't be available.
   */
  storyEnabled: boolean;
  /**
   * True (the default) to intercept the browser's print feature and use a custom one accessible through the Share panel.
   */
  interceptBrowserPrint?: boolean;
  /**
   * True to create a separate explorer panel tab for each top-level catalog group to list its items in.
   */
  tabbedCatalog?: boolean;
  /**
   * True to use Cesium World Terrain from Cesium ion. False to use terrain from the URL specified with the `"cesiumTerrainUrl"` property. If this property is false and `"cesiumTerrainUrl"` is not specified, the 3D view will use a smooth ellipsoid instead of a terrain surface. Defaults to true.
   */
  useCesiumIonTerrain?: boolean;
  /**
   * The URL to use for Cesium terrain in the 3D Terrain viewer, in quantized mesh format. This property is ignored if "useCesiumIonTerrain" is set to true.
   */
  cesiumTerrainUrl?: string;
  /**
   * The Cesium Ion Asset ID to use for Cesium terrain in the 3D Terrain viewer. `cesiumIonAccessToken` will be used to authenticate. This property is ignored if "useCesiumIonTerrain" is set to true.
   */
  cesiumTerrainAssetId?: number;
  /**
   * The access token to use with Cesium ion. If `"useCesiumIonTerrain"` is true and this property is not specified, the Cesium default Ion key will be used. It is a violation of the Ion terms of use to use the default key in a deployed application.
   */
  cesiumIonAccessToken?: string;
  /**
   * True to use Bing Maps from Cesium ion (Cesium World Imagery). By default, Ion will be used, unless the `bingMapsKey` property is specified, in which case that will be used instead. To disable the Bing Maps layers entirely, set this property to false and set `bingMapsKey` to null.
   */
  useCesiumIonBingImagery?: boolean;
  /**
   * A [Bing Maps API key](https://msdn.microsoft.com/en-us/library/ff428642.aspx) used for requesting Bing Maps base maps and using the Bing Maps geocoder for searching. It is your responsibility to request a key and comply with all terms and conditions.
   */
  bingMapsKey?: string;
  hideTerriaLogo?: boolean;
  /**
   * An array of strings of HTML that fill up the top left logo space (see `brandBarSmallElements` or `displayOneBrand` for small screens).
   */
  brandBarElements?: string[];
  /**
   * An array of strings of HTML that fill up the top left logo space - used for small screens.
   */
  brandBarSmallElements?: string[];
  /**
   * Index of which `brandBarElements` to show for mobile header. This will be used if `this.brandBarSmallElements` is undefined.
   */
  displayOneBrand?: number;
  /**
   * True to disable the "Centre map at your current location" button.
   */
  disableMyLocation?: boolean;
  disableSplitter?: boolean;

  disablePedestrianMode?: boolean;

  /** Feature flag for experimental Geojson-Mapbox vector tiles. If falsy, all GeoJsonMixin items will render cesium primitives. If truthy, geojson-vt will be used to tile GeoJson into Mapbox vector-tiles */
  enableGeojsonMvt?: boolean;

  experimentalFeatures?: boolean;
  magdaReferenceHeaders?: MagdaReferenceHeaders;
  locationSearchBoundingBox?: number[];
  /**
   * A Google API key for [Google Analytics](https://analytics.google.com).  If specified, TerriaJS will send various events about how it's used to Google Analytics.
   */
  googleAnalyticsKey?: string;

  /**
   * Error service provider configuration.
   */
  errorService?: ErrorServiceOptions;

  globalDisclaimer?: any;
  /**
   * True to display welcome message on startup.
   */
  showWelcomeMessage?: boolean;

  // TODO: make themeing TS
  /** Theme overrides, this is applied in StandardUserInterface and merged in order of highest priority:
   *  `StandardUserInterface.jsx` `themeOverrides` prop -> `theme` config parameter (this object) -> default `terriaTheme` (see `StandardTheme.jsx`)
   */
  theme?: any;
  /**
   * Video to show in welcome message.
   */
  welcomeMessageVideo?: any;
  /**
   * True to display in-app guides.
   */
  showInAppGuides?: boolean;
  /**
   * The content to be displayed in the help panel.
   */
  helpContent?: HelpContentItem[];
  helpContentTerms?: Term[];
  /**
   *
   */
  languageConfiguration?: LanguageConfiguration;
  /**
   * Custom concurrent request limits for domains in Cesium's RequestScheduler. Cesium's default is 6 per domain (the maximum allowed by browsers unless the server supports http2). For servers supporting http2 try 12-24 to have more parallel requests. Setting this too high will undermine Cesium's prioritised request scheduling and important data may load slower. Format is {"domain_without_protocol:port": number}.
   */
  customRequestSchedulerLimits?: Record<string, number>;

  /**
   * Whether to load persisted viewer mode from local storage.
   */
  persistViewerMode?: boolean;

  /**
   * Whether to open the add data explorer panel on load.
   */
  openAddData?: boolean;

  /**
   * Text showing at the top of feedback form.
   */
  feedbackPreamble?: string;

  /**
   * Minimum length of feedback comment.
   */
  feedbackMinLength?: number;

  /**
   * Extra links to show in the credit line at the bottom of the map (currently only the Cesium map).
   */
  extraCreditLinks?: { url: string; text: string }[];
}

interface StartOptions {
  configUrl: string;
  configUrlHeaders?: {
    [key: string]: string;
  };
  applicationUrl?: Location;
  shareDataService?: ShareDataService;
  /**
   * i18nOptions is explicitly a separate option from `languageConfiguration`,
   * as `languageConfiguration` can be serialised, but `i18nOptions` may have
   * some functions that are passed in from a TerriaMap
   *  */
  i18nOptions?: I18nStartOptions;
}

interface Analytics {
  start: (
    userParameters: Partial<{
      logToConsole: boolean;
      googleAnalyticsKey: any;
      googleAnalyticsOptions: any;
    }>
  ) => void;
  logEvent: (
    category: string,
    action: string,
    label?: string,
    value?: string
  ) => void;
}

interface TerriaOptions {
  baseUrl?: string;
  analytics?: Analytics;
}

interface ApplyInitDataOptions {
  initData: JsonObject;
  replaceStratum?: boolean;
  // When feature picking state is missing from the initData, unset the state only if this flag is true
  // This is for eg, set to true when switching through story slides.
  canUnsetFeaturePickingState?: boolean;
}

interface HomeCameraInit {
  [key: string]: HomeCameraInit[keyof HomeCameraInit];
  north: number;
  east: number;
  south: number;
  west: number;
}

export default class Terria {
  private readonly models = observable.map<string, BaseModel>();

  /** Map from share key -> id */
  readonly shareKeysMap = observable.map<string, string>();
  /** Map from id -> share keys */
  readonly modelIdShareKeysMap = observable.map<string, string[]>();

  readonly baseUrl: string = "build/TerriaJS/";

  readonly tileLoadProgressEvent = new CesiumEvent();
  readonly workbench = new Workbench();
  readonly overlays = new Workbench();
  readonly catalog = new Catalog(this);
  readonly baseMapsModel = new BaseMapsModel("basemaps", this);
  readonly timelineClock = new Clock({ shouldAnimate: false });
  // readonly overrides: any = overrides; // TODO: add options.functionOverrides like in master

  catalogIndex: CatalogIndex | undefined;

  readonly elements = observable.map<string, IElementConfig>();

  @observable
  readonly mainViewer = new TerriaViewer(
    this,
    computed(() =>
      filterOutUndefined(
        this.overlays.items
          .map(item => (MappableMixin.isMixedInto(item) ? item : undefined))
          .concat(
            this.workbench.items.map(item =>
              MappableMixin.isMixedInto(item) ? item : undefined
            )
          )
      )
    )
  );

  appName: string = "TerriaJS App";
  supportEmail: string = "support@terria.io";

  /**
   * Gets or sets the {@link this.corsProxy} used to determine if a URL needs to be proxied and to proxy it if necessary.
   * @type {CorsProxy}
   */
  corsProxy: CorsProxy = new CorsProxy();

  /**
   * Gets or sets the instance to which to report Google Analytics-style log events.
   * If a global `ga` function is defined, this defaults to `GoogleAnalytics`.  Otherwise, it defaults
   * to `ConsoleAnalytics`.
   */
  readonly analytics: Analytics | undefined;

  /**
   * Gets the stack of layers active on the timeline.
   */
  readonly timelineStack = new TimelineStack(this.timelineClock);

  @observable
  readonly configParameters: Complete<ConfigParameters> = {
    appName: "TerriaJS App",
    supportEmail: "info@terria.io",
    defaultMaximumShownFeatureInfos: 100,
    catalogIndexUrl: undefined,
    regionMappingDefinitionsUrl: "build/TerriaJS/data/regionMapping.json",
<<<<<<< HEAD
    conversionServiceBaseUrl: "/convert/",
    proj4ServiceBaseUrl: "/proj4/",
    corsProxyBaseUrl: "/proxy/",
    proxyableDomainsUrl: "/proxyabledomains/", // deprecated, will be determined from serverconfig
    serverConfigUrl: "/serverconfig/",
=======
    conversionServiceBaseUrl: "convert/",
    proj4ServiceBaseUrl: "proj4def/",
    corsProxyBaseUrl: "proxy/",
    proxyableDomainsUrl: "proxyabledomains/", // deprecated, will be determined from serverconfig
    serverConfigUrl: "serverconfig/",
>>>>>>> 62c69365
    shareUrl: "share",
    feedbackUrl: undefined,
    initFragmentPaths: ["/init/"],
    storyEnabled: true,
    interceptBrowserPrint: true,
    tabbedCatalog: false,
    useCesiumIonTerrain: true,
    cesiumTerrainUrl: undefined,
    cesiumTerrainAssetId: undefined,
    cesiumIonAccessToken: undefined,
    useCesiumIonBingImagery: undefined,
    bingMapsKey: undefined,
    hideTerriaLogo: false,
    brandBarElements: undefined,
    brandBarSmallElements: undefined,
    displayOneBrand: 0,
    disableMyLocation: undefined,
    disableSplitter: undefined,
    disablePedestrianMode: false,
    enableGeojsonMvt: false,
    experimentalFeatures: undefined,
    magdaReferenceHeaders: undefined,
    locationSearchBoundingBox: undefined,
    googleAnalyticsKey: undefined,
    errorService: undefined,
    globalDisclaimer: undefined,
    theme: {},
    showWelcomeMessage: false,
    welcomeMessageVideo: {
      videoTitle: "Getting started with the map",
      videoUrl: "https://www.youtube-nocookie.com/embed/FjSxaviSLhc",
      placeholderImage:
        "https://img.youtube.com/vi/FjSxaviSLhc/maxresdefault.jpg"
    },
    showInAppGuides: false,
    helpContent: [],
    helpContentTerms: defaultTerms,
    languageConfiguration: undefined,
    customRequestSchedulerLimits: undefined,
    persistViewerMode: true,
    openAddData: false,
    feedbackPreamble: "translate#feedback.feedbackPreamble",
    feedbackMinLength: 0,
    extraCreditLinks: [
      // Default credit links (shown at the bottom of the Cesium map)
      {
        text: "map.extraCreditLinks.dataAttribution",
        url: "about.html#data-attribution"
      },
      { text: "map.extraCreditLinks.disclaimer", url: "about.html#disclaimer" }
    ]
  };

  @observable
  pickedFeatures: PickedFeatures | undefined;

  @observable
  selectedFeature: Feature | undefined;

  @observable
  allowFeatureInfoRequests: boolean = true;

  /**
   * Gets or sets the stack of map interactions modes.  The mode at the top of the stack
   * (highest index) handles click interactions with the map
   */
  @observable
  mapInteractionModeStack: MapInteractionMode[] = [];

  baseMapContrastColor: string = "#ffffff";

  @observable
  readonly userProperties = new Map<string, any>();

  @observable
  readonly initSources: InitSource[] = [];
  private _initSourceLoader = new AsyncLoader(
    this.forceLoadInitSources.bind(this)
  );

  @observable serverConfig: any; // TODO
  @observable shareDataService: ShareDataService | undefined;

  /* Splitter controls */
  @observable showSplitter = false;
  @observable splitPosition = 0.5;
  @observable splitPositionVertical = 0.5;
  @observable terrainSplitDirection: ImagerySplitDirection =
    ImagerySplitDirection.NONE;

  @observable depthTestAgainstTerrainEnabled = false;

  @observable stories: any[] = [];

  /**
   * Gets or sets the ID of the catalog member that is currently being
   * previewed. This is observed in ViewState. It is used to open "Add data" if a catalog member is open in a share link.
   * This should stay private - use viewState.viewCatalogMember() instead
   */
  @observable private _previewedItemId: string | undefined;
  get previewedItemId() {
    return this._previewedItemId;
  }

  /**
   * Base ratio for maximumScreenSpaceError
   * @type {number}
   */
  @observable baseMaximumScreenSpaceError = 2;

  /**
   * Model to use for map navigation
   */
  @observable mapNavigationModel: MapNavigationModel = new MapNavigationModel(
    this
  );

  /**
   * Gets or sets whether to use the device's native resolution (sets cesium.viewer.resolutionScale to a ratio of devicePixelRatio)
   * @type {boolean}
   */
  @observable useNativeResolution = false;

  /**
   * Whether we think all references in the catalog have been loaded
   * @type {boolean}
   */
  @observable catalogReferencesLoaded: boolean = false;

  augmentedVirtuality?: any;

  readonly notificationState: NotificationState = new NotificationState();

  private readonly developmentEnv = process?.env?.NODE_ENV === "development";

  /**
   * An error service instance. The instance can be configured by setting the
   * `errorService` config parameter. Here we initialize it to stub provider so
   * that the `terria.errorService` always exists.
   */
  errorService: ErrorServiceProvider = new StubErrorServiceProvider();

  constructor(options: TerriaOptions = {}) {
    if (options.baseUrl) {
      if (options.baseUrl.lastIndexOf("/") !== options.baseUrl.length - 1) {
        this.baseUrl = options.baseUrl + "/";
      } else {
        this.baseUrl = options.baseUrl;
      }
    }

    this.analytics = options.analytics;
    if (!defined(this.analytics)) {
      if (typeof window !== "undefined" && defined((<any>window).ga)) {
        this.analytics = new GoogleAnalytics();
      } else {
        this.analytics = new ConsoleAnalytics();
      }
    }
  }

  /** Raise error to user.
   *
   * This accepts same arguments as `TerriaError.from` - but also has:
   *
   * @param forceRaiseToUser - which can be used to force raise the error
   */
  raiseErrorToUser(
    error: unknown,
    overrides?: TerriaErrorOverrides,
    forceRaiseToUser = false
  ) {
    const terriaError = TerriaError.from(error, overrides);

    // Set shouldRaiseToUser:
    // - `true` if forceRaiseToUser agrument is true
    // - `false` if ignoreErrors userProperties is set
    if (forceRaiseToUser) terriaError.shouldRaiseToUser = true;
    else if (this.userProperties.get("ignoreErrors") === "1")
      terriaError.shouldRaiseToUser = false;

    // Log error to error service
    this.errorService.error(terriaError);
    this.notificationState.addNotificationToQueue(terriaError.toNotification());
    console.log(terriaError.toError());
  }

  @computed
  get currentViewer(): GlobeOrMap {
    return this.mainViewer.currentViewer;
  }

  @computed
  get cesium(): import("./Cesium").default | undefined {
    if (
      isDefined(this.mainViewer) &&
      this.mainViewer.currentViewer.type === "Cesium"
    ) {
      return this.mainViewer.currentViewer as import("./Cesium").default;
    }
  }

  @computed
  get leaflet(): import("./Leaflet").default | undefined {
    if (
      isDefined(this.mainViewer) &&
      this.mainViewer.currentViewer.type === "Leaflet"
    ) {
      return this.mainViewer.currentViewer as import("./Leaflet").default;
    }
  }

  @computed get modelValues() {
    return Array.from(this.models.values());
  }

  @computed
  get modelIds() {
    return Array.from(this.models.keys());
  }

  getModelById<T extends BaseModel>(type: Class<T>, id: string): T | undefined {
    const model = this.models.get(id);
    if (instanceOf(type, model)) {
      return model;
    }

    // Model does not have the requested type.
    return undefined;
  }

  @action
  addModel(model: BaseModel, shareKeys?: string[]) {
    if (model.uniqueId === undefined) {
      throw new DeveloperError("A model without a `uniqueId` cannot be added.");
    }

    if (this.models.has(model.uniqueId)) {
      throw new RuntimeError(
        `A model with the specified ID already exists: \`${model.uniqueId}\``
      );
    }

    this.models.set(model.uniqueId, model);
    shareKeys?.forEach(shareKey => this.addShareKey(model.uniqueId!, shareKey));
  }

  /**
   * Remove references to a model from Terria.
   */
  @action
  removeModelReferences(model: BaseModel) {
    this.removeSelectedFeaturesForModel(model);
    this.workbench.remove(model);
    if (model.uniqueId) {
      this.models.delete(model.uniqueId);
    }
  }

  @action
  removeSelectedFeaturesForModel(model: BaseModel) {
    const pickedFeatures = this.pickedFeatures;
    if (pickedFeatures) {
      // Remove picked features that belong to the catalog item
      pickedFeatures.features.forEach((feature, i) => {
        if (featureBelongsToCatalogItem(<Feature>feature, model)) {
          pickedFeatures?.features.splice(i, 1);
          if (this.selectedFeature === feature)
            this.selectedFeature = undefined;
        }
      });
    }
  }

  getModelIdByShareKey(shareKey: string): string | undefined {
    return this.shareKeysMap.get(shareKey);
  }

  getModelByIdOrShareKey<T extends BaseModel>(
    type: Class<T>,
    id: string
  ): T | undefined {
    let model = this.getModelById(type, id);
    if (model) {
      return model;
    } else {
      const idFromShareKey = this.getModelIdByShareKey(id);
      return idFromShareKey !== undefined
        ? this.getModelById(type, idFromShareKey)
        : undefined;
    }
  }

  @action
  addShareKey(id: string, shareKey: string) {
    if (id === shareKey || this.shareKeysMap.has(shareKey)) return;
    this.shareKeysMap.set(shareKey, id);
    this.modelIdShareKeysMap.get(id)?.push(shareKey) ??
      this.modelIdShareKeysMap.set(id, [shareKey]);
  }

  /**
   * Initialize errorService from config parameters.
   */
  setupErrorServiceProvider(errorService: any) {
    initializeErrorServiceProvider(errorService)
      .then(errorService => {
        this.errorService = errorService;
      })
      .catch(e => {
        console.error("Failed to initialize error service", e);
      });
  }

  setupInitializationUrls(baseUri: uri.URI, config: any) {
    const initializationUrls: string[] = config?.initializationUrls || [];
    const initSources: InitSource[] = initializationUrls.map(url => ({
      name: `Init URL from config ${url}`,
      errorSeverity: TerriaErrorSeverity.Error,
      ...generateInitializationUrl(
        baseUri,
        this.configParameters.initFragmentPaths,
        url
      )
    }));

    // look for v7 catalogs -> push v7-v8 conversion to initSources
    if (Array.isArray(config?.v7initializationUrls)) {
      initSources.push(
        ...(config.v7initializationUrls as JsonArray)
          .filter(isJsonString)
          .map(v7initUrl => ({
            name: `V7 Init URL from config ${v7initUrl}`,
            errorSeverity: TerriaErrorSeverity.Error,
            data: (async () => {
              try {
                const [{ convertCatalog }, catalog] = await Promise.all([
                  import("catalog-converter"),
                  loadJson5(v7initUrl)
                ]);
                const convert = convertCatalog(catalog, { generateIds: false });
                console.log(
                  `WARNING: ${v7initUrl} is a v7 catalog - it has been upgraded to v8\nMessages:\n`
                );
                convert.messages.forEach(message =>
                  console.log(`- ${message.path.join(".")}: ${message.message}`)
                );
                return new Result({
                  data: (convert.result as JsonObject | null) || {}
                });
              } catch (error) {
                return Result.error(error, {
                  title: { key: "models.catalog.convertErrorTitle" },
                  message: {
                    key: "models.catalog.convertErrorMessage",
                    parameters: { url: v7initUrl }
                  }
                });
              }
            })()
          }))
      );
    }
    this.initSources.push(...initSources);
  }

  async start(options: StartOptions) {
    // Some hashProperties need to be set before anything else happens
    const hashProperties = queryToObject(new URI(window.location).fragment());

    if (isDefined(hashProperties["ignoreErrors"])) {
      this.userProperties.set("ignoreErrors", hashProperties["ignoreErrors"]);
    }

    this.shareDataService = options.shareDataService;

    // If in development environment, allow usage of #configUrl to set Terria config URL
    if (this.developmentEnv) {
      if (
        isDefined(hashProperties["configUrl"]) &&
        hashProperties["configUrl"] !== ""
      )
        options.configUrl = hashProperties["configUrl"];
    }

    const baseUri = new URI(options.configUrl).filename("");

    const launchUrlForAnalytics =
      options.applicationUrl?.href || getUriWithoutPath(baseUri);

    try {
      const config = await loadJson5(
        options.configUrl,
        options.configUrlHeaders
      );
      // If it's a magda config, we only load magda config and parameters should never be a property on the direct
      // config aspect (it would be under the `terria-config` aspect)
      if (isJsonObject(config) && config.aspects) {
        await this.loadMagdaConfig(options.configUrl, config, baseUri);
      }
      runInAction(() => {
        if (isJsonObject(config) && isJsonObject(config.parameters)) {
          this.updateParameters(config.parameters);
        }
        if (this.configParameters.errorService) {
          this.setupErrorServiceProvider(this.configParameters.errorService);
        }
        this.setupInitializationUrls(baseUri, config);
      });
    } catch (error) {
      this.raiseErrorToUser(error, {
        sender: this,
        title: { key: "models.terria.loadConfigErrorTitle" },
        message: `Couldn't load ${options.configUrl}`,
        severity: TerriaErrorSeverity.Error
      });
    } finally {
      if (!options.i18nOptions?.skipInit) {
        Internationalization.initLanguage(
          this.configParameters.languageConfiguration,
          options.i18nOptions
        );
      }
    }
    setCustomRequestSchedulerDomainLimits(
      this.configParameters.customRequestSchedulerLimits
    );

    this.analytics?.start(this.configParameters);
    this.analytics?.logEvent(
      Category.launch,
      LaunchAction.url,
      launchUrlForAnalytics
    );
    this.serverConfig = new ServerConfig();
    const serverConfig = await this.serverConfig.init(
      this.configParameters.serverConfigUrl
    );
    await this.initCorsProxy(this.configParameters, serverConfig);
    if (this.shareDataService && this.serverConfig.config) {
      this.shareDataService.init(this.serverConfig.config);
    }

    this.baseMapsModel
      .initializeDefaultBaseMaps()
      .catchError(error =>
        this.raiseErrorToUser(
          TerriaError.from(error, "Failed to load default basemaps")
        )
      );

    if (options.applicationUrl) {
      (await this.updateApplicationUrl(options.applicationUrl.href)).raiseError(
        this
      );
    }
    this.loadPersistedMapSettings();
  }

  loadPersistedMapSettings(): void {
    const persistViewerMode = this.configParameters.persistViewerMode;
    const hashViewerMode = this.userProperties.get("map");
    const viewerModes = ["3d", "3dsmooth", "2d"];
    if (hashViewerMode && viewerModes.includes(hashViewerMode)) {
      this.setViewerMode(hashViewerMode);
    } else if (persistViewerMode) {
      const viewerMode = <string>this.getLocalProperty("viewermode");
      if (isDefined(viewerMode)) this.setViewerMode(viewerMode);
    }
  }

  setViewerMode(viewerMode: string): void {
    const mainViewer = this.mainViewer;
    if (viewerMode === "3d" || viewerMode === "3dsmooth") {
      mainViewer.viewerMode = ViewerMode.Cesium;
      mainViewer.viewerOptions.useTerrain = viewerMode === "3d";
    } else if (viewerMode === "2d") {
      mainViewer.viewerMode = ViewerMode.Leaflet;
    } else {
      console.error(
        `Trying to select ViewerMode ${viewerMode} that doesn't exist`
      );
    }
  }

  async loadPersistedOrInitBaseMap() {
    const baseMapItems = this.baseMapsModel.baseMapItems;
    // Set baseMap fallback to first option
    let baseMap = baseMapItems[0];
    const persistedBaseMapId = this.getLocalProperty("basemap");
    const baseMapSearch = baseMapItems.find(
      baseMapItem => baseMapItem.item?.uniqueId === persistedBaseMapId
    );
    if (baseMapSearch?.item && MappableMixin.isMixedInto(baseMapSearch.item)) {
      baseMap = baseMapSearch;
    } else {
      // Try to find basemap using defaultBaseMapId and defaultBaseMapName
      const baseMapSearch =
        baseMapItems.find(
          baseMapItem =>
            baseMapItem.item?.uniqueId === this.baseMapsModel.defaultBaseMapId
        ) ??
        baseMapItems.find(
          baseMapItem =>
            CatalogMemberMixin.isMixedInto(baseMapItem) &&
            (<any>baseMapItem.item).name ===
              this.baseMapsModel.defaultBaseMapName
        );
      if (
        baseMapSearch?.item &&
        MappableMixin.isMixedInto(baseMapSearch.item)
      ) {
        baseMap = baseMapSearch;
      }
    }
    await this.mainViewer.setBaseMap(<MappableMixin.Instance>baseMap.item);
  }

  get isLoadingInitSources(): boolean {
    return this._initSourceLoader.isLoading;
  }

  /**
   * Asynchronously loads init sources
   */
  loadInitSources() {
    return this._initSourceLoader.load();
  }

  dispose() {
    this._initSourceLoader.dispose();
  }

  async updateFromStartData(
    startData: any,
    /** Name for startData initSources - this is only used for debugging purposes */
    name: string = "Application start data",
    /** Error severity to use for loading startData init sources - default will be `TerriaErrorSeverity.Error` */
    errorSeverity?: TerriaErrorSeverity
  ) {
    try {
      await interpretStartData(this, startData, name, errorSeverity);
    } catch (e) {
      return Result.error(e);
    }

    return await this.loadInitSources();
  }

  async updateApplicationUrl(newUrl: string) {
    const uri = new URI(newUrl);
    const hash = uri.fragment();
    const hashProperties = queryToObject(hash);

    try {
      await interpretHash(
        this,
        hashProperties,
        this.userProperties,
        new URI(newUrl)
          .filename("")
          .query("")
          .hash("")
      );
    } catch (e) {
      this.raiseErrorToUser(e);
    }

    return await this.loadInitSources();
  }

  @action
  updateParameters(parameters: ConfigParameters | JsonObject): void {
    Object.entries(parameters).forEach(([key, value]) => {
      if (this.configParameters.hasOwnProperty(key)) {
        (this.configParameters as any)[key] = value;
      }
    });

    this.appName = defaultValue(this.configParameters.appName, this.appName);
    this.supportEmail = defaultValue(
      this.configParameters.supportEmail,
      this.supportEmail
    );
  }

  protected async forceLoadInitSources(): Promise<void> {
    const loadInitSource = createTransformer(
      async (initSource: InitSource): Promise<JsonObject | undefined> => {
        let jsonValue: JsonValue | undefined;
        if (isInitUrl(initSource)) {
          try {
            jsonValue = await loadJson5(initSource.initUrl);
          } catch (e) {
            throw TerriaError.from(e, {
              message: {
                key: "models.terria.loadingInitJsonMessage",
                parameters: { url: initSource.initUrl }
              }
            });
          }
        } else if (isInitOptions(initSource)) {
          let error: any;
          for (const option of initSource.options) {
            try {
              jsonValue = await loadInitSource(option);
              if (jsonValue !== undefined) break;
            } catch (err) {
              error = err;
            }
          }
          if (jsonValue === undefined && error !== undefined) throw error;
        } else if (isInitData(initSource)) {
          jsonValue = initSource.data;
        } else if (isInitDataPromise(initSource)) {
          jsonValue = (await initSource.data).throwIfError()?.data;
        }

        if (jsonValue && isJsonObject(jsonValue)) {
          return jsonValue;
        }
        return undefined;
      }
    );

    const errors: TerriaError[] = [];

    // Load all init sources
    const loadedInitSources = await Promise.all(
      this.initSources.map(async initSource => {
        try {
          return {
            ...initSource,
            data: await loadInitSource(initSource)
          };
        } catch (e) {
          errors.push(
            TerriaError.from(e, {
              severity: initSource.errorSeverity,
              message: {
                key: "models.terria.loadingInitSourceError2Message",
                parameters: { loadSource: initSource.name ?? "Unknown source" }
              }
            })
          );
        }
      })
    );

    // Apply all init sources
    await Promise.all(
      loadedInitSources.map(async initSource => {
        if (!isDefined(initSource?.data)) return;
        try {
          await this.applyInitData({
            initData: initSource!.data
          });
        } catch (e) {
          errors.push(
            TerriaError.from(e, {
              severity: initSource?.errorSeverity,
              message: {
                key: "models.terria.loadingInitSourceError2Message",
                parameters: { loadSource: initSource!.name ?? "Unknown source" }
              }
            })
          );
        }
      })
    );

    // Load basemap
    runInAction(() => {
      if (!this.mainViewer.baseMap) {
        // Note: there is no "await" here - as basemaps can take a while to load and there is no need to wait for them to load before rendering Terria
        this.loadPersistedOrInitBaseMap();
      }
    });

    // Load catalog index if catalogIndexUrl is set and it hasn't been loaded yet
    if (this.configParameters.catalogIndexUrl && !this.catalogIndex) {
      this.catalogIndex = new CatalogIndex(
        this,
        this.configParameters.catalogIndexUrl
      );
    }

    if (errors.length > 0) {
      // Note - this will get wrapped up in a Result object because it is called in AsyncLoader
      throw TerriaError.combine(errors, {
        title: { key: "models.terria.loadingInitSourcesErrorTitle" },
        message: {
          key: "models.terria.loadingInitSourcesErrorMessage",
          parameters: { appName: this.appName, email: this.supportEmail }
        }
      });
    }
  }

  private async loadModelStratum(
    modelId: string,
    stratumId: string,
    allModelStratumData: JsonObject,
    replaceStratum: boolean
  ): Promise<Result<BaseModel | undefined>> {
    const thisModelStratumData = allModelStratumData[modelId] || {};
    if (!isJsonObject(thisModelStratumData)) {
      throw new TerriaError({
        sender: this,
        title: "Invalid model traits",
        message: "The traits of a model must be a JSON object."
      });
    }

    const cleanStratumData = { ...thisModelStratumData };
    delete cleanStratumData.dereferenced;
    delete cleanStratumData.knownContainerUniqueIds;

    const errors: TerriaError[] = [];

    const containerIds = thisModelStratumData.knownContainerUniqueIds;
    if (Array.isArray(containerIds)) {
      // Groups that contain this item must be loaded before this item.
      await Promise.all(
        containerIds.map(async containerId => {
          if (typeof containerId !== "string") {
            return;
          }
          const container = (
            await this.loadModelStratum(
              containerId,
              stratumId,
              allModelStratumData,
              replaceStratum
            )
          ).pushErrorTo(errors, `Failed to load container ${containerId}`);

          if (container) {
            const dereferenced = ReferenceMixin.isMixedInto(container)
              ? container.target
              : container;
            if (GroupMixin.isMixedInto(dereferenced)) {
              (await dereferenced.loadMembers()).pushErrorTo(
                errors,
                `Failed to load group ${dereferenced.uniqueId}`
              );
            }
          }
        })
      );
    }

    // If this model is a `SplitItemReference` we must load the source item first
    const splitSourceId = cleanStratumData.splitSourceItemId;
    if (
      cleanStratumData.type === SplitItemReference.type &&
      typeof splitSourceId === "string"
    ) {
      (
        await this.loadModelStratum(
          splitSourceId,
          stratumId,
          allModelStratumData,
          replaceStratum
        )
      ).pushErrorTo(
        errors,
        `Failed to load SplitItemReference ${splitSourceId}`
      );
    }
    const loadedModel = upsertModelFromJson(
      CatalogMemberFactory,
      this,
      "/",
      stratumId,
      {
        ...cleanStratumData,
        id: modelId
      },
      {
        replaceStratum,
        matchByShareKey: true
      }
    ).pushErrorTo(errors);

    if (loadedModel && Array.isArray(containerIds)) {
      containerIds.forEach(containerId => {
        if (
          typeof containerId === "string" &&
          loadedModel.knownContainerUniqueIds.indexOf(containerId) < 0
        ) {
          loadedModel.knownContainerUniqueIds.push(containerId);
        }
      });
    }
    // If we're replacing the stratum and the existing model is already
    // dereferenced, we need to replace the dereferenced stratum, too,
    // even if there's no trace of it in the load data.
    let dereferenced = thisModelStratumData.dereferenced;
    if (
      loadedModel &&
      replaceStratum &&
      dereferenced === undefined &&
      ReferenceMixin.isMixedInto(loadedModel) &&
      loadedModel.target !== undefined
    ) {
      dereferenced = {};
    }
    if (loadedModel && ReferenceMixin.isMixedInto(loadedModel)) {
      (await loadedModel.loadReference()).pushErrorTo(
        errors,
        `Failed to load reference ${loadedModel.uniqueId}`
      );

      if (isDefined(loadedModel.target)) {
        updateModelFromJson(
          loadedModel.target,
          stratumId,
          dereferenced || {},
          replaceStratum
        ).pushErrorTo(
          errors,
          `Failed to update model from JSON: ${loadedModel.target!.uniqueId}`
        );
      }
    } else if (dereferenced) {
      throw new TerriaError({
        sender: this,
        title: "Model cannot be dereferenced",
        message: `Model ${getName(
          loadedModel
        )} has a \`dereferenced\` property, but the model cannot be dereferenced.`
      });
    }

    if (loadedModel) {
      const dereferencedGroup = getDereferencedIfExists(loadedModel);
      if (GroupMixin.isMixedInto(dereferencedGroup)) {
        if (dereferencedGroup.isOpen) {
          (await dereferencedGroup.loadMembers()).pushErrorTo(
            errors,
            `Failed to open group ${dereferencedGroup.uniqueId}`
          );
        }
      }
    }

    return new Result(
      loadedModel,
      TerriaError.combine(errors, {
        // This will set TerriaErrorSeverity to Error if the model which FAILED to load is in the workbench.
        severity: () =>
          this.workbench.items.find(
            workbenchItem => workbenchItem.uniqueId === modelId
          )
            ? TerriaErrorSeverity.Error
            : TerriaErrorSeverity.Warning,
        message: {
          key: "models.terria.loadModelErrorMessage",
          parameters: { model: modelId }
        }
      })
    );
  }

  private async pushAndLoadMapItems(
    model: BaseModel,
    newItems: BaseModel[],
    errors: TerriaError[]
  ) {
    if (ReferenceMixin.isMixedInto(model)) {
      (await model.loadReference()).pushErrorTo(errors);

      if (model.target !== undefined) {
        await this.pushAndLoadMapItems(model.target, newItems, errors);
      } else {
        errors.push(
          TerriaError.from(
            "Reference model has no target. Model Id: " + model.uniqueId
          )
        );
      }
    } else if (GroupMixin.isMixedInto(model)) {
      (await model.loadMembers()).pushErrorTo(errors);

      model.memberModels.map(async m => {
        await this.pushAndLoadMapItems(m, newItems, errors);
      });
    } else if (MappableMixin.isMixedInto(model)) {
      newItems.push(model);
      (await model.loadMapItems()).pushErrorTo(errors);
    } else {
      errors.push(
        TerriaError.from(
          "Can not load an un-mappable item to the map. Item Id: " +
            model.uniqueId
        )
      );
    }
  }

  @action
  async applyInitData({
    initData,
    replaceStratum = false,
    canUnsetFeaturePickingState = false
  }: ApplyInitDataOptions): Promise<void> {
    const errors: TerriaError[] = [];

    initData = toJS(initData);

    const stratumId =
      typeof initData.stratum === "string"
        ? initData.stratum
        : CommonStrata.definition;

    // Extract the list of CORS-ready domains.
    if (Array.isArray(initData.corsDomains)) {
      this.corsProxy.corsDomains.push(...(<string[]>initData.corsDomains));
    }

    if (initData.catalog !== undefined) {
      this.catalog.group
        .addMembersFromJson(stratumId, initData.catalog)
        .pushErrorTo(errors);
    }

    if (isJsonObject(initData.elements)) {
      this.elements.merge(initData.elements);
      // we don't want to go through all elements unless they are added.
      if (this.mapNavigationModel.items.length > 0) {
        this.elements.forEach((element, key) => {
          if (isDefined(element.visible)) {
            if (element.visible) {
              this.mapNavigationModel.show(key);
            } else {
              this.mapNavigationModel.hide(key);
            }
          }
        });
      }
    }

    if (Array.isArray(initData.stories)) {
      this.stories = initData.stories;
    }

    if (isJsonString(initData.viewerMode)) {
      this.setViewerMode(initData.viewerMode.toLowerCase());
    }

    if (isJsonObject(initData.baseMaps)) {
      this.baseMapsModel
        .loadFromJson(CommonStrata.definition, initData.baseMaps)
        .pushErrorTo(errors);
    }

    if (isJsonObject(initData.homeCamera)) {
      this.loadHomeCamera(initData.homeCamera);
    }

    if (isJsonObject(initData.initialCamera)) {
      const initialCamera = CameraView.fromJson(initData.initialCamera);
      this.currentViewer.zoomTo(initialCamera, 2.0);
    }

    if (isJsonBoolean(initData.showSplitter)) {
      this.showSplitter = initData.showSplitter;
    }

    if (isJsonNumber(initData.splitPosition)) {
      this.splitPosition = initData.splitPosition;
    }

    // Copy but don't yet load the workbench.
    const workbench = Array.isArray(initData.workbench)
      ? initData.workbench.slice()
      : [];

    const timeline = Array.isArray(initData.timeline)
      ? initData.timeline.slice()
      : [];

    // NOTE: after this Promise, this function is no longer an `@action`
    const models = initData.models;
    if (isJsonObject(models)) {
      await Promise.all(
        Object.keys(models).map(async modelId => {
          (
            await this.loadModelStratum(
              modelId,
              stratumId,
              models,
              replaceStratum
            )
          ).pushErrorTo(errors);
        })
      );
    }

    runInAction(() => {
      if (isJsonString(initData.previewedItemId)) {
        this._previewedItemId = initData.previewedItemId;
      }
    });

    // Set the new contents of the workbench.
    const newItemsRaw = filterOutUndefined(
      workbench.map(modelId => {
        if (typeof modelId !== "string") {
          errors.push(
            new TerriaError({
              sender: this,
              title: "Invalid model ID in workbench",
              message: "A model ID in the workbench list is not a string."
            })
          );
        } else {
          return this.getModelByIdOrShareKey(BaseModel, modelId);
        }
      })
    );

    const newItems: BaseModel[] = [];

    // Maintain the model order in the workbench.
    while (true) {
      const model = newItemsRaw.shift();
      if (model) {
        await this.pushAndLoadMapItems(model, newItems, errors);
      } else {
        break;
      }
    }

    runInAction(() => (this.workbench.items = newItems));

    // For ids that don't correspond to models resolve an id by share keys
    const timelineWithShareKeysResolved = new Set(
      filterOutUndefined(
        timeline.map(modelId => {
          if (typeof modelId !== "string") {
            errors.push(
              new TerriaError({
                sender: this,
                title: "Invalid model ID in timeline",
                message: "A model ID in the timneline list is not a string."
              })
            );
          } else {
            if (this.getModelById(BaseModel, modelId) !== undefined) {
              return modelId;
            } else {
              return this.getModelIdByShareKey(modelId);
            }
          }
        })
      )
    );

    // TODO: the timelineStack should be populated from the `timeline` property,
    // not from the workbench.
    runInAction(
      () =>
        (this.timelineStack.items = this.workbench.items
          .filter(item => {
            return (
              item.uniqueId && timelineWithShareKeysResolved.has(item.uniqueId)
            );
            // && TODO: what is a good way to test if an item is of type TimeVarying.
          })
          .map(item => <TimeVarying>item))
    );

    if (isJsonObject(initData.pickedFeatures)) {
      when(() => !(this.currentViewer instanceof NoViewer)).then(() => {
        if (isJsonObject(initData.pickedFeatures)) {
          this.loadPickedFeatures(initData.pickedFeatures);
        }
      });
    } else if (canUnsetFeaturePickingState) {
      runInAction(() => {
        this.pickedFeatures = undefined;
        this.selectedFeature = undefined;
      });
    }

    if (errors.length > 0)
      throw TerriaError.combine(errors, {
        message: {
          key: "models.terria.loadingInitSourceErrorTitle"
        }
      });
  }

  @action
  loadHomeCamera(homeCameraInit: JsonObject | HomeCameraInit) {
    this.mainViewer.homeCamera = CameraView.fromJson(homeCameraInit);
  }

  async loadMagdaConfig(configUrl: string, config: any, baseUri: uri.URI) {
    const magdaRoot = new URI(configUrl)
      .path("")
      .query("")
      .toString();

    const aspects = config.aspects;
    const configParams = aspects["terria-config"]?.parameters;

    if (configParams) {
      this.updateParameters(configParams);
    }

    const initObj = aspects["terria-init"];
    if (isJsonObject(initObj)) {
      const { catalog, ...initObjWithoutCatalog } = initObj;
      /** Load the init data without the catalog yet, as we'll push the catalog
       * source up as an init source later */
      try {
        await this.applyInitData({
          initData: initObjWithoutCatalog
        });
      } catch (e) {
        this.raiseErrorToUser(e, {
          title: { key: "models.terria.loadingMagdaInitSourceErrorMessage" },
          message: {
            key: "models.terria.loadingMagdaInitSourceErrorMessage",
            parameters: { url: configUrl }
          }
        });
      }
    }

    if (aspects.group && aspects.group.members) {
      // force config (root group) id to be `/`
      const id = "/";
      this.removeModelReferences(this.catalog.group);

      let existingReference = this.getModelById(MagdaReference, id);
      if (existingReference === undefined) {
        existingReference = new MagdaReference(id, this);
        // Add model with terria aspects shareKeys
        this.addModel(existingReference, aspects?.terria?.shareKeys);
      }

      const reference = existingReference;

      reference.setTrait(CommonStrata.definition, "url", magdaRoot);
      reference.setTrait(CommonStrata.definition, "recordId", id);
      reference.setTrait(CommonStrata.definition, "magdaRecord", config);
      (await reference.loadReference()).raiseError(
        this,
        `Failed to load MagdaReference for record ${id}`
      );
      if (reference.target instanceof CatalogGroup) {
        runInAction(() => {
          this.catalog.group = <CatalogGroup>reference.target;
        });
      }
    }
    this.setupInitializationUrls(baseUri, config.aspects?.["terria-config"]);
    /** Load up rest of terria catalog if one is inlined in terria-init */
    if (config.aspects?.["terria-init"]) {
      const { catalog, ...rest } = initObj;
      this.initSources.push({
        name: `Magda map-config aspect terria-init from ${configUrl}`,
        errorSeverity: TerriaErrorSeverity.Error,
        data: {
          catalog: catalog
        }
      });
    }
  }

  @action
  async loadPickedFeatures(pickedFeatures: JsonObject): Promise<void> {
    let vectorFeatures: Entity[] = [];
    let featureIndex: Record<number, Entity[] | undefined> = {};

    if (Array.isArray(pickedFeatures.entities)) {
      // Build index of terria features by a hash of their properties.
      const relevantItems = this.workbench.items.filter(
        item =>
          hasTraits(item, MappableTraits, "show") &&
          item.show &&
          MappableMixin.isMixedInto(item)
      ) as MappableMixin.Instance[];

      relevantItems.forEach(item => {
        const entities: Entity[] = item.mapItems
          .filter(isDataSource)
          .reduce((arr: Entity[], ds) => arr.concat(ds.entities.values), []);

        entities.forEach(entity => {
          const hash = hashEntity(entity, this.timelineClock);
          const feature = Feature.fromEntityCollectionOrEntity(entity);
          featureIndex[hash] = (featureIndex[hash] || []).concat([feature]);
        });
      });

      // Go through the features we've got from terria match them up to the id/name info we got from the
      // share link, filtering out any without a match.
      vectorFeatures = filterOutUndefined(
        pickedFeatures.entities.map(e => {
          if (isJsonObject(e) && typeof e.hash === "number") {
            const features = featureIndex[e.hash] || [];
            const match = features.find(f => f.name === e.name);
            return match;
          }
        })
      );
    }

    // Set the current pick location, if we have a valid coord
    const maybeCoords: any = pickedFeatures.pickCoords;
    const pickCoords = {
      latitude: maybeCoords?.lat,
      longitude: maybeCoords?.lng,
      height: maybeCoords?.height
    };
    if (
      isLatLonHeight(pickCoords) &&
      isProviderCoordsMap(pickedFeatures.providerCoords)
    ) {
      this.currentViewer.pickFromLocation(
        pickCoords,
        pickedFeatures.providerCoords,
        vectorFeatures as Feature[]
      );
    }

    if (this.pickedFeatures?.allFeaturesAvailablePromise) {
      // When feature picking is done, set the selected feature
      await this.pickedFeatures?.allFeaturesAvailablePromise;
    }

    runInAction(() => {
      this.pickedFeatures?.features.forEach((entity: Entity) => {
        const hash = hashEntity(entity, this.timelineClock);
        const feature = entity;
        featureIndex[hash] = (featureIndex[hash] || []).concat([feature]);
      });

      const current = pickedFeatures.current;
      if (
        isJsonObject(current) &&
        typeof current.hash === "number" &&
        typeof current.name === "string"
      ) {
        const selectedFeature = (featureIndex[current.hash] || []).find(
          feature => feature.name === current.name
        );
        if (selectedFeature) {
          this.selectedFeature = selectedFeature as Feature;
        }
      }
    });
  }

  async initCorsProxy(config: ConfigParameters, serverConfig: any) {
    if (config.proxyableDomainsUrl) {
      console.warn(i18next.t("models.terria.proxyableDomainsDeprecation"));
    }
    this.corsProxy.init(
      serverConfig,
      this.configParameters.corsProxyBaseUrl,
      []
    );
  }

  getUserProperty(key: string) {
    return undefined;
  }

  getLocalProperty(key: string): string | boolean | null {
    try {
      if (!defined(window.localStorage)) {
        return null;
      }
    } catch (e) {
      // SecurityError can arise if 3rd party cookies are blocked in Chrome and we're served in an iFrame
      return null;
    }
    var v = window.localStorage.getItem(this.appName + "." + key);
    if (v === "true") {
      return true;
    } else if (v === "false") {
      return false;
    }
    return v;
  }

  setLocalProperty(key: string, value: string | boolean): boolean {
    try {
      if (!defined(window.localStorage)) {
        return false;
      }
    } catch (e) {
      return false;
    }
    window.localStorage.setItem(this.appName + "." + key, value.toString());
    return true;
  }
}

function generateInitializationUrl(
  baseUri: uri.URI,
  initFragmentPaths: string[],
  url: string
): InitSource {
  if (url.toLowerCase().substring(url.length - 5) !== ".json") {
    return {
      options: initFragmentPaths.map(fragmentPath => {
        return {
          initUrl: URI.joinPaths(fragmentPath, url + ".json")
            .absoluteTo(baseUri)
            .toString()
        };
      })
    };
  }
  return {
    initUrl: new URI(url).absoluteTo(baseUri).toString()
  };
}

async function interpretHash(
  terria: Terria,
  hashProperties: any,
  userProperties: Map<string, any>,
  baseUri: uri.URI
) {
  if (isDefined(hashProperties.clean)) {
    runInAction(() => {
      terria.initSources.splice(0, terria.initSources.length);
    });
  }

  runInAction(() => {
    Object.keys(hashProperties).forEach(function(property) {
      if (["clean", "hideWelcomeMessage", "start", "share"].includes(property))
        return;
      const propertyValue = hashProperties[property];
      if (defined(propertyValue) && propertyValue.length > 0) {
        userProperties.set(property, propertyValue);
      } else {
        const initSourceFile = generateInitializationUrl(
          baseUri,
          terria.configParameters.initFragmentPaths,
          property
        );
        terria.initSources.push({
          name: `InitUrl from applicationURL hash ${property}`,
          errorSeverity: TerriaErrorSeverity.Error,
          ...initSourceFile
        });
      }
    });
  });

  if (isDefined(hashProperties.hideWelcomeMessage)) {
    terria.configParameters.showWelcomeMessage = false;
  }

  // a share link that hasn't been shortened: JSON embedded in URL (only works for small quantities of JSON)
  if (isDefined(hashProperties.start)) {
    try {
      const startData = JSON.parse(hashProperties.start);
      await interpretStartData(
        terria,
        startData,
        'Start data from hash `"#start"` value',
        TerriaErrorSeverity.Error,
        false // Hide conversion warning message - as we assume that people using #start are embedding terria.
      );
    } catch (e) {
      throw TerriaError.from(e, {
        message: { key: "models.terria.parsingStartDataErrorMessage" },
        importance: -1
      });
    }
  }

  // Resolve #share=xyz with the share data service.
  if (
    hashProperties.share !== undefined &&
    terria.shareDataService !== undefined
  ) {
    const shareProps = await terria.shareDataService.resolveData(
      hashProperties.share
    );

    if (shareProps) {
      await interpretStartData(
        terria,
        shareProps,
        `Start data from sharelink \`"${hashProperties.share}"\``
      );
    }
  }
}

async function interpretStartData(
  terria: Terria,
  startData: any,
  /** Name for startData initSources - this is only used for debugging purposes */
  name: string,
  /** Error severity to use for loading startData init sources - if not set, TerriaError will be propagated normally */
  errorSeverity?: TerriaErrorSeverity,
  showConversionWarning = true
) {
  const containsStory = (initSource: any) =>
    Array.isArray(initSource.stories) && initSource.stories.length;
  if (isDefined(startData) && startData !== {}) {
    // Convert startData to v8 if neccessary
    let startDataV8: Share | null;

    try {
      if (
        // If startData.version has version 0.x.x - user catalog-converter to convert startData
        "version" in startData &&
        typeof startData.version === "string" &&
        startData.version.startsWith("0")
      ) {
        const { convertShare } = await import("catalog-converter");
        const result = convertShare(startData);

        // Show warning messages if converted
        if (result.converted && showConversionWarning) {
          terria.notificationState.addNotificationToQueue({
            title: i18next.t("share.convertNotificationTitle"),
            message: shareConvertNotification(result.messages)
          });
        }
        startDataV8 = result.result;
      } else {
        startDataV8 = startData;
      }

      if (startDataV8 !== null && Array.isArray(startDataV8.initSources)) {
        runInAction(() => {
          terria.initSources.push(
            ...startDataV8!.initSources.map((initSource: any) => {
              return {
                name,
                data: initSource,
                errorSeverity
              };
            })
          );
        });
        if (startData.initSources.some(containsStory)) {
          terria.configParameters.showWelcomeMessage = false;
        }
      }
    } catch (error) {
      throw TerriaError.from(error, {
        title: { key: "share.convertErrorTitle" },
        message: { key: "share.convertErrorMessage" }
      });
    }
  }
}

function setCustomRequestSchedulerDomainLimits(
  customDomainLimits: ConfigParameters["customRequestSchedulerLimits"]
) {
  if (isDefined(customDomainLimits)) {
    Object.entries(customDomainLimits).forEach(([domain, limit]) => {
      RequestScheduler.requestsByServer[domain] = limit;
    });
  }
}<|MERGE_RESOLUTION|>--- conflicted
+++ resolved
@@ -398,22 +398,14 @@
     defaultMaximumShownFeatureInfos: 100,
     catalogIndexUrl: undefined,
     regionMappingDefinitionsUrl: "build/TerriaJS/data/regionMapping.json",
-<<<<<<< HEAD
-    conversionServiceBaseUrl: "/convert/",
-    proj4ServiceBaseUrl: "/proj4/",
-    corsProxyBaseUrl: "/proxy/",
-    proxyableDomainsUrl: "/proxyabledomains/", // deprecated, will be determined from serverconfig
-    serverConfigUrl: "/serverconfig/",
-=======
     conversionServiceBaseUrl: "convert/",
     proj4ServiceBaseUrl: "proj4def/",
     corsProxyBaseUrl: "proxy/",
     proxyableDomainsUrl: "proxyabledomains/", // deprecated, will be determined from serverconfig
     serverConfigUrl: "serverconfig/",
->>>>>>> 62c69365
     shareUrl: "share",
     feedbackUrl: undefined,
-    initFragmentPaths: ["/init/"],
+    initFragmentPaths: ["init/"],
     storyEnabled: true,
     interceptBrowserPrint: true,
     tabbedCatalog: false,
