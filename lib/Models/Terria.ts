--- conflicted
+++ resolved
@@ -141,13 +141,10 @@
    * True to use Cesium World Terrain from Cesium ion. False to use terrain from the URL specified with the `"cesiumTerrainUrl"` property. If this property is false and `"cesiumTerrainUrl"` is not specified, the 3D view will use a smooth ellipsoid instead of a terrain surface. Defaults to true.
    */
   useCesiumIonTerrain?: boolean;
-<<<<<<< HEAD
   cesiumTerrainUrl?: string;
-=======
   /**
    * The access token to use with Cesium ion. If `"useCesiumIonTerrain"` is true and this property is not specified, the Cesium default Ion key will be used. It is a violation of the Ion terms of use to use the default key in a deployed application.
    */
->>>>>>> e93c654c
   cesiumIonAccessToken?: string;
   /**
    * True to use Bing Maps from Cesium ion (Cesium World Imagery). By default, Ion will be used, unless the `bingMapsKey` property is specified, in which case that will be used instead. To disable the Bing Maps layers entirely, set this property to false and set `bingMapsKey` to null.
