import i18next from "i18next";
import {
  action,
  computed,
  makeObservable,
  observable,
  runInAction,
  toJS,
  when
} from "mobx";
import { createTransformer } from "mobx-utils";
import Clock from "terriajs-cesium/Source/Core/Clock";
import DeveloperError from "terriajs-cesium/Source/Core/DeveloperError";
import CesiumEvent from "terriajs-cesium/Source/Core/Event";
import RequestScheduler from "terriajs-cesium/Source/Core/RequestScheduler";
import RuntimeError from "terriajs-cesium/Source/Core/RuntimeError";
import TerrainProvider from "terriajs-cesium/Source/Core/TerrainProvider";
import buildModuleUrl from "terriajs-cesium/Source/Core/buildModuleUrl";
import defaultValue from "terriajs-cesium/Source/Core/defaultValue";
import defined from "terriajs-cesium/Source/Core/defined";
import queryToObject from "terriajs-cesium/Source/Core/queryToObject";
import Entity from "terriajs-cesium/Source/DataSources/Entity";
import SplitDirection from "terriajs-cesium/Source/Scene/SplitDirection";
import URI from "urijs";
import {
  Category,
  DataSourceAction,
  LaunchAction
} from "../Core/AnalyticEvents/analyticEvents";
import AsyncLoader from "../Core/AsyncLoader";
import Class from "../Core/Class";
import ConsoleAnalytics from "../Core/ConsoleAnalytics";
import CorsProxy from "../Core/CorsProxy";
import GoogleAnalytics from "../Core/GoogleAnalytics";
import {
  JsonArray,
  JsonObject,
  isJsonBoolean,
  isJsonNumber,
  isJsonObject,
  isJsonString
} from "../Core/Json";
import { isLatLonHeight } from "../Core/LatLonHeight";
import Result from "../Core/Result";
import ServerConfig from "../Core/ServerConfig";
import TerriaError, {
  TerriaErrorOverrides,
  TerriaErrorSeverity
} from "../Core/TerriaError";
import { Complete } from "../Core/TypeModifiers";
import ensureSuffix from "../Core/ensureSuffix";
import filterOutUndefined from "../Core/filterOutUndefined";
import getDereferencedIfExists from "../Core/getDereferencedIfExists";
import getPath from "../Core/getPath";
import hashEntity from "../Core/hashEntity";
import instanceOf from "../Core/instanceOf";
import isDefined from "../Core/isDefined";
import loadJson from "../Core/loadJson";
import loadJson5 from "../Core/loadJson5";
import { getUriWithoutPath } from "../Core/uriHelpers";
import PickedFeatures, {
  featureBelongsToCatalogItem,
  isProviderCoordsMap
} from "../Map/PickedFeatures/PickedFeatures";
import CatalogMemberMixin, { getName } from "../ModelMixins/CatalogMemberMixin";
import GroupMixin from "../ModelMixins/GroupMixin";
import MappableMixin, { isDataSource } from "../ModelMixins/MappableMixin";
import ReferenceMixin from "../ModelMixins/ReferenceMixin";
import TimeVarying from "../ModelMixins/TimeVarying";
import NotificationState from "../ReactViewModels/NotificationState";
import { HelpContentItem } from "../ReactViewModels/defaultHelpContent";
import { Term, defaultTerms } from "../ReactViewModels/defaultTerms";
import { ICredit } from "../ReactViews/Map/BottomBar/Credits";
import { SHARE_VERSION } from "../ReactViews/Map/Panels/SharePanel/BuildShareLink";
import { shareConvertNotification } from "../ReactViews/Notification/shareConvertNotification";
import { SearchBarTraits } from "../Traits/SearchProviders/SearchBarTraits";
import SearchProviderTraits from "../Traits/SearchProviders/SearchProviderTraits";
import MappableTraits from "../Traits/TraitsClasses/MappableTraits";
import MapNavigationModel from "../ViewModels/MapNavigation/MapNavigationModel";
import TerriaViewer from "../ViewModels/TerriaViewer";
import { BaseMapsModel } from "./BaseMaps/BaseMapsModel";
import CameraView from "./CameraView";
import Catalog from "./Catalog/Catalog";
import CatalogGroup from "./Catalog/CatalogGroup";
import CatalogMemberFactory from "./Catalog/CatalogMemberFactory";
import CatalogProvider from "./Catalog/CatalogProvider";
import MagdaReference, {
  MagdaReferenceHeaders
} from "./Catalog/CatalogReferences/MagdaReference";
import SplitItemReference from "./Catalog/CatalogReferences/SplitItemReference";
import CommonStrata from "./Definition/CommonStrata";
import { BaseModel } from "./Definition/Model";
import ModelPropertiesFromTraits from "./Definition/ModelPropertiesFromTraits";
import hasTraits from "./Definition/hasTraits";
import updateModelFromJson from "./Definition/updateModelFromJson";
import upsertModelFromJson from "./Definition/upsertModelFromJson";
import {
  ErrorServiceOptions,
  ErrorServiceProvider
} from "./ErrorServiceProviders/ErrorService";
import StubErrorServiceProvider from "./ErrorServiceProviders/StubErrorServiceProvider";
import TerriaFeature from "./Feature/Feature";
import GlobeOrMap from "./GlobeOrMap";
import IElementConfig from "./IElementConfig";
import InitSource, {
  InitSourceData,
  InitSourceFromData,
  ShareInitSourceData,
  StoryData,
  isInitFromData,
  isInitFromDataPromise,
  isInitFromOptions,
  isInitFromUrl
} from "./InitSource";
import Internationalization, {
  I18nStartOptions,
  LanguageConfiguration
} from "./Internationalization";
import MapInteractionMode from "./MapInteractionMode";
import NoViewer from "./NoViewer";
import { RelatedMap, defaultRelatedMaps } from "./RelatedMaps";
import CatalogIndex from "./SearchProviders/CatalogIndex";
import { SearchBarModel } from "./SearchProviders/SearchBarModel";
import ShareDataService from "./ShareDataService";
import { StoryVideoSettings } from "./StoryVideoSettings";
import TimelineStack from "./TimelineStack";
import { isViewerMode, setViewerMode } from "./ViewerMode";
import Workbench from "./Workbench";
import SelectableDimensionWorkflow from "./Workflows/SelectableDimensionWorkflow";
import Cartographic from "terriajs-cesium/Source/Core/Cartographic";
import MeasurableGeometryManager, {
  MeasurableGeometry
} from "../ViewModels/MeasurableGeometryManager";

// import overrides from "../Overrides/defaults.jsx";

export interface ConfigParameters {
  /**
   * TerriaJS uses this name whenever it needs to display the name of the application.
   */
  appName?: string;
  /**
   * The email address shown when things go wrong.
   */
  supportEmail?: string;
  /**
   * The maximum number of "feature info" boxes that can be displayed when clicking a point.
   */
  defaultMaximumShownFeatureInfos: number;
  /**
   * URL of the JSON file that contains index of catalog.
   */
  catalogIndexUrl?: string;
  /**
   * **Deprecated** - please use regionMappingDefinitionsUrls array instead. If this is defined, it will override `regionMappingDefinitionsUrls`
   */
  regionMappingDefinitionsUrl?: string | undefined;
  /**
   * URLs of the JSON file that defines region mapping for CSV files. First matching region will be used (in array order)
   */
  regionMappingDefinitionsUrls: string[];
  /**
   * URL of Proj4 projection lookup service (part of TerriaJS-Server).
   */
  proj4ServiceBaseUrl?: string;
  /**
   * URL of CORS proxy service (part of TerriaJS-Server)
   */
  corsProxyBaseUrl?: string;
  /**
   * @deprecated
   */
  proxyableDomainsUrl?: string;
  serverConfigUrl?: string;
  shareUrl?: string;
  /**
   * URL of the service used to send feedback.  If not specified, the "Give Feedback" button will not appear.
   */
  feedbackUrl?: string;
  /**
   * An array of base paths to use to try to use to resolve init fragments in the URL.  For example, if this property is `[ "init/", "http://example.com/init/"]`, then a URL with `#test` will first try to load `init/test.json` and, if that fails, next try to load `http://example.com/init/test.json`.
   */
  initFragmentPaths: string[];
  /**
   * Whether the story is enabled. If false story function button won't be available.
   */
  storyEnabled: boolean;
  /**
   * True (the default) to intercept the browser's print feature and use a custom one accessible through the Share panel.
   */
  interceptBrowserPrint?: boolean;
  /**
   * True to create a separate explorer panel tab for each top-level catalog group to list its items in.
   */
  tabbedCatalog?: boolean;
  /**
   * True to use Cesium World Terrain from Cesium ion. False to use terrain from the URL specified with the `"cesiumTerrainUrl"` property. If this property is false and `"cesiumTerrainUrl"` is not specified, the 3D view will use a smooth ellipsoid instead of a terrain surface. Defaults to true.
   */
  useCesiumIonTerrain?: boolean;
  /**
   * The URL to use for Cesium terrain in the 3D Terrain viewer, in quantized mesh format. This property is ignored if "useCesiumIonTerrain" is set to true.
   */
  cesiumTerrainUrl?: string;
  /**
   * The Cesium Ion Asset ID to use for Cesium terrain in the 3D Terrain viewer. `cesiumIonAccessToken` will be used to authenticate. This property is ignored if "useCesiumIonTerrain" is set to true.
   */
  cesiumTerrainAssetId?: number;
  /**
   * The access token to use with Cesium ion. If `"useCesiumIonTerrain"` is true and this property is not specified, the Cesium default Ion key will be used. It is a violation of the Ion terms of use to use the default key in a deployed application.
   */
  cesiumIonAccessToken?: string;
  /**
   * True to use Bing Maps from Cesium ion (Cesium World Imagery). By default, Ion will be used, unless the `bingMapsKey` property is specified, in which case that will be used instead. To disable the Bing Maps layers entirely, set this property to false and set `bingMapsKey` to null.
   */
  useCesiumIonBingImagery?: boolean;
  /**
   * The OAuth2 application ID to use to allow login to Cesium ion on the "Add Data" panel. The referenced application must be configured on
   * Cesium ion with a Redirect URI of `[TerriaMap Base URL]/build/TerriaJS/cesium-ion-oauth2.html`. For example, if users access your TerriaJS
   * application at `https://example.com/AwesomeMap` then the Redirect URI must be exactly
   * `https://example.com/AwesomeMap/build/TerriaJS/cesium-ion-oauth2.html`.
   */
  cesiumIonOAuth2ApplicationID?: number;
  /**
   * Specifies where to store the Cesium ion login token. Valid values are:
   *   - `page` (default) - The login token is associated with the current page load. Even simply reloading the current page will clear the token. This is the safest option.
   *   - `sessionStorage` - The login token is associated with a browser session, which means it is shared/accessible from any page hosted on the same domain and running in the same browser tab.
   *   - `localStorage` - The login token is shared/accessible from any page hosted on the same domain, even when running in different tabs or after exiting and restarted the web browser.
   */
  cesiumIonLoginTokenPersistence?: string;
  /**
   * Whether or not Cesium ion assets added via the "Add Data" panel will be shared with others via share links. If true, users will be asked to select a Cesium ion token when adding assets,
   * and this choice must be made carefully to avoid exposing more Cesium ion assets than intended. If false (the default), the user's login token will be used, which is safe because this
   * token will not be shared with others.
   */
  cesiumIonAllowSharingAddedAssets?: boolean;
  /**
   * A [Bing Maps API key](https://msdn.microsoft.com/en-us/library/ff428642.aspx) used for requesting Bing Maps base maps and using the Bing Maps geocoder for searching. It is your responsibility to request a key and comply with all terms and conditions.
   */
  bingMapsKey?: string;
  hideTerriaLogo?: boolean;
  /**
   * An array of strings of HTML that fill up the top left logo space (see `brandBarSmallElements` or `displayOneBrand` for small screens).
   */
  brandBarElements?: string[];
  /**
   * An array of strings of HTML that fill up the top left logo space - used for small screens.
   */
  brandBarSmallElements?: string[];
  /**
   * Index of which `brandBarElements` to show for mobile header. This will be used if `this.brandBarSmallElements` is undefined.
   */
  displayOneBrand?: number;
  /**
   * True to disable the "Centre map at your current location" button.
   */
  disableMyLocation?: boolean;
  disableSplitter?: boolean;

  disablePedestrianMode?: boolean;

  experimentalFeatures?: boolean;
  magdaReferenceHeaders?: MagdaReferenceHeaders;
  locationSearchBoundingBox?: number[];
  /**
   * A Google API key for [Google Analytics](https://analytics.google.com).  If specified, TerriaJS will send various events about how it's used to Google Analytics.
   */
  googleAnalyticsKey?: string;

  /**
   * Error service provider configuration.
   */
  errorService?: ErrorServiceOptions;

  globalDisclaimer?: any;
  /**
   * True to display welcome message on startup.
   */
  showWelcomeMessage?: boolean;

  // TODO: make themeing TS
  /** Theme overrides, this is applied in StandardUserInterface and merged in order of highest priority:
   *  `StandardUserInterface.jsx` `themeOverrides` prop -> `theme` config parameter (this object) -> default `terriaTheme` (see `StandardTheme.jsx`)
   */
  theme?: any;
  /**
   * Video to show in welcome message.
   */
  welcomeMessageVideo?: any;
  /**
   * Video to show in Story Builder.
   */
  storyVideo?: StoryVideoSettings;
  /**
   * True to display in-app guides.
   */
  showInAppGuides?: boolean;
  /**
   * The content to be displayed in the help panel.
   */
  helpContent?: HelpContentItem[];
  helpContentTerms?: Term[];
  /**
   *
   */
  languageConfiguration?: LanguageConfiguration;
  /**
   * Custom concurrent request limits for domains in Cesium's RequestScheduler. Cesium's default is 6 per domain (the maximum allowed by browsers unless the server supports http2). For servers supporting http2 try 12-24 to have more parallel requests. Setting this too high will undermine Cesium's prioritised request scheduling and important data may load slower. Format is {"domain_without_protocol:port": number}.
   */
  customRequestSchedulerLimits?: Record<string, number>;

  /**
   * Whether to load persisted viewer mode from local storage.
   */
  persistViewerMode?: boolean;

  /**
   * Whether to open the add data explorer panel on load.
   */
  openAddData?: boolean;

  /**
   * Text showing at the top of feedback form.
   */
  feedbackPreamble?: string;

  /**
   * Text showing at the bottom of feedback form.
   */
  feedbackPostamble?: string;
  /**
   * Minimum length of feedback comment.
   */
  feedbackMinLength?: number;

  /** Maximum zoom level for Leaflet map */
  leafletMaxZoom: number;

  /** If undefined, then Leaflet's default attribution will be used */
  leafletAttributionPrefix?: string;

  /**
   * Extra links to show in the credit line at the bottom of the map (currently only the Cesium map).
   */
  extraCreditLinks?: ICredit[];

  /**
   * Configurable discalimer that shows up in print view
   */
  printDisclaimer?: { url: string; text: string };

  /**
   * Prefix to which `:story-id` is added to fetch JSON for stories when using /story/:story-id routes. Should end in /
   */
  storyRouteUrlPrefix?: string;

  /**
   * For Console Analytics
   */
  enableConsoleAnalytics?: boolean;

  /**
   * Options for Google Analytics
   */
  googleAnalyticsOptions?: unknown;

  relatedMaps?: RelatedMap[];

  /**
   * Parameters to whereAmI service.
   */
  whereAmIParams?: {
    urlFast: string;
    urlSlowButAccurate?: string;
    fieldId?: string;
    fieldResult: string;
    fieldResultDetailed?: string;
  };

  /**
   * Optional plugin configuration
   */
  plugins?: Record<string, any>;

  /**
   * If true start with Info enabled
   */
  isPickInfoEnabledDefaultValue: boolean;

  aboutButtonHrefUrl?: string | null;

  /**
   * If true search also in info of catalog layers.
   */
  searchInCatalogItemInfo: boolean;

  /**
   * The search bar allows requesting information from various search services at once.
   */
  searchBarConfig?: ModelPropertiesFromTraits<SearchBarTraits>;
  searchProviders: ModelPropertiesFromTraits<SearchProviderTraits>[];

  /**
   * Url to coordinates converter service.
   */
  coordsConverterUrl?: string;

  /**
   * If true elevation is intended MSL, otherwise WGS84
   */
  useElevationMeanSeaLevel: boolean;

  /**
   * List of the enabled MapViewers: 3d, 3dsmooth, 2d, cesium2d
   */
  mapViewers: string[];

  /**
<<<<<<< HEAD
   * Side size for the drill pick in Cesium
   */
  pickSize?: number;
=======
   * CSS color of Cesium globe (see doc of Cesium.Color.fromCssColorString)
   */
  cesiumGlobeColor?: string;
>>>>>>> 09bd9661
}

interface StartOptions {
  configUrl: string;
  configUrlHeaders?: {
    [key: string]: string;
  };
  applicationUrl?: Location;
  shareDataService?: ShareDataService;
  errorService?: ErrorServiceProvider;
  /**
   * i18nOptions is explicitly a separate option from `languageConfiguration`,
   * as `languageConfiguration` can be serialised, but `i18nOptions` may have
   * some functions that are passed in from a TerriaMap
   *  */
  i18nOptions?: I18nStartOptions;

  /**
   * Hook to run before restoring app state from the share URL. This is for
   * example used in terriamap/index.js for loading plugins before restoring
   * app state.
   */
  beforeRestoreAppState?: () => Promise<void> | void;
}

export interface Analytics {
  start: (
    configParameters: Partial<{
      enableConsoleAnalytics: boolean;
      googleAnalyticsKey: any;
      googleAnalyticsOptions: any;
    }>
  ) => void;
  logEvent: (
    category: string,
    action: string,
    label?: string,
    value?: number
  ) => void;
}

interface TerriaOptions {
  /**
   * Override detecting base href from document.baseURI.
   * Used in specs to support routes within Karma spec automation framework
   */
  appBaseHref?: string;
  /**
   * Base url where TerriaJS resources can be found.
   * Normally "build/TerriaJS/" in any TerriaMap and "./" in specs
   */
  baseUrl?: string;

  /**
   * Base url where Cesium static resources can be found.
   */
  cesiumBaseUrl?: string;

  analytics?: Analytics;
}

interface HomeCameraInit {
  [key: string]: HomeCameraInit[keyof HomeCameraInit];
  north: number;
  east: number;
  south: number;
  west: number;
}

export default class Terria {
  private readonly models = observable.map<string, BaseModel>();

  /** Map from share key -> id */
  readonly shareKeysMap = observable.map<string, string>();
  /** Map from id -> share keys */
  readonly modelIdShareKeysMap = observable.map<string, string[]>();

  /** Base URL for the Terria app. Used for SPA routes */
  readonly appBaseHref: string = ensureSuffix(
    typeof document !== "undefined" ? document.baseURI : "/",
    "/"
  );
  /** Base URL to Terria resources */
  readonly baseUrl: string = "build/TerriaJS/";

  /**
   * Base URL used by Cesium to link to images and other static assets.
   * This can be customized by passing `options.cesiumBaseUrl`
   * Default value is constructed relative to `Terria.baseUrl`.
   */
  readonly cesiumBaseUrl: string;

  readonly tileLoadProgressEvent = new CesiumEvent();
  readonly indeterminateTileLoadProgressEvent = new CesiumEvent();
  readonly workbench = new Workbench();
  readonly overlays = new Workbench();
  readonly catalog = new Catalog(this);
  readonly baseMapsModel = new BaseMapsModel("basemaps", this);
  readonly searchBarModel = new SearchBarModel(this);
  readonly timelineClock = new Clock({ shouldAnimate: false });
  // readonly overrides: any = overrides; // TODO: add options.functionOverrides like in master

  catalogIndex: CatalogIndex | undefined;

  readonly elements = observable.map<string, IElementConfig>();

  @observable
  readonly mainViewer = new TerriaViewer(
    this,
    computed(() =>
      filterOutUndefined(
        this.overlays.items
          .map((item) => (MappableMixin.isMixedInto(item) ? item : undefined))
          .concat(
            this.workbench.items.map((item) =>
              MappableMixin.isMixedInto(item) ? item : undefined
            )
          )
      )
    )
  );

  @observable
  readonly measurableGeometryManager = new MeasurableGeometryManager(this);

  @observable measurableGeom?: MeasurableGeometry;

  @observable measurableGeomSamplingStep: number = 500;

  appName: string = "TerriaJS App";
  supportEmail: string = "info@terria.io";

  /**
   * Gets or sets the {@link this.corsProxy} used to determine if a URL needs to be proxied and to proxy it if necessary.
   * @type {CorsProxy}
   */
  corsProxy: CorsProxy = new CorsProxy();

  /**
   * Gets or sets the instance to which to report Google Analytics-style log events.
   * If a global `ga` function is defined, this defaults to `GoogleAnalytics`.  Otherwise, it defaults
   * to `ConsoleAnalytics`.
   */
  readonly analytics: Analytics | undefined;

  /**
   * Gets the stack of layers active on the timeline.
   */
  readonly timelineStack = new TimelineStack(this, this.timelineClock);

  @observable
  readonly configParameters: Complete<ConfigParameters> = {
    appName: "TerriaJS App",
    supportEmail: "info@terria.io",
    defaultMaximumShownFeatureInfos: 100,
    catalogIndexUrl: undefined,
    regionMappingDefinitionsUrl: undefined,
    regionMappingDefinitionsUrls: ["build/TerriaJS/data/regionMapping.json"],
    proj4ServiceBaseUrl: "proj4def/",
    corsProxyBaseUrl: "proxy/",
    proxyableDomainsUrl: "proxyabledomains/", // deprecated, will be determined from serverconfig
    serverConfigUrl: "serverconfig/",
    shareUrl: "share",
    feedbackUrl: undefined,
    initFragmentPaths: ["init/"],
    storyEnabled: true,
    interceptBrowserPrint: true,
    tabbedCatalog: false,
    useCesiumIonTerrain: true,
    cesiumTerrainUrl: undefined,
    cesiumTerrainAssetId: undefined,
    cesiumIonAccessToken: undefined,
    useCesiumIonBingImagery: undefined,
    cesiumIonOAuth2ApplicationID: undefined,
    cesiumIonLoginTokenPersistence: "page",
    cesiumIonAllowSharingAddedAssets: false,
    bingMapsKey: undefined,
    hideTerriaLogo: false,
    brandBarElements: undefined,
    brandBarSmallElements: undefined,
    displayOneBrand: 0,
    disableMyLocation: undefined,
    disableSplitter: undefined,
    disablePedestrianMode: false,
    experimentalFeatures: undefined,
    magdaReferenceHeaders: undefined,
    locationSearchBoundingBox: undefined,
    googleAnalyticsKey: undefined,
    errorService: undefined,
    globalDisclaimer: undefined,
    theme: {},
    showWelcomeMessage: false,
    welcomeMessageVideo: {
      videoTitle: "Getting started with the map",
      videoUrl: "https://www.youtube-nocookie.com/embed/FjSxaviSLhc",
      placeholderImage:
        "https://img.youtube.com/vi/FjSxaviSLhc/maxresdefault.jpg"
    },
    storyVideo: {
      videoUrl: "https://www.youtube-nocookie.com/embed/fbiQawV8IYY"
    },
    showInAppGuides: false,
    helpContent: [],
    helpContentTerms: defaultTerms,
    languageConfiguration: undefined,
    customRequestSchedulerLimits: undefined,
    persistViewerMode: true,
    openAddData: false,
    feedbackPreamble: "translate#feedback.feedbackPreamble",
    feedbackPostamble: undefined,
    feedbackMinLength: 0,
    leafletMaxZoom: 18,
    leafletAttributionPrefix: undefined,
    extraCreditLinks: [
      // Default credit links (shown at the bottom of the Cesium map)
      {
        text: "map.extraCreditLinks.dataAttribution",
        url: "about.html#data-attribution"
      },
      { text: "map.extraCreditLinks.disclaimer", url: "about.html#disclaimer" }
    ],
    printDisclaimer: undefined,
    storyRouteUrlPrefix: undefined,
    enableConsoleAnalytics: undefined,
    googleAnalyticsOptions: undefined,
    relatedMaps: defaultRelatedMaps,
    whereAmIParams: undefined,
    aboutButtonHrefUrl: "about.html",
    plugins: undefined,
    isPickInfoEnabledDefaultValue: false,
    searchInCatalogItemInfo: false,
    searchBarConfig: undefined,
    searchProviders: [],
    coordsConverterUrl: undefined,
    useElevationMeanSeaLevel: false,
    mapViewers: ["3d", "3dsmooth", "2d"],
<<<<<<< HEAD
    pickSize: undefined
=======
    cesiumGlobeColor: undefined
>>>>>>> 09bd9661
  };

  @observable
  pickedFeatures: PickedFeatures | undefined;

  @observable
  selectedFeature: TerriaFeature | undefined;

  @observable
  allowFeatureInfoRequests: boolean = true;

  /**
   * Gets or sets the last position picked by FeatureInfo.
   * @type {Cartographic}
   */
  @observable pickedPosition: Cartographic | undefined;

  /**
   * Gets or sets a value indicating whether the path line drawn by MeasureTool is clamped to ground.
   * @type {Boolean}
   */
  @observable clampMeasureLineToGround: boolean = true;

  /**
   * Gets or sets the stack of map interactions modes.  The mode at the top of the stack
   * (highest index) handles click interactions with the map
   */
  @observable
  mapInteractionModeStack: MapInteractionMode[] = [];

  @observable isWorkflowPanelActive = false;

  /** Gets or sets the active SelectableDimensionWorkflow, if defined, then the workflow will be displayed using `WorkflowPanel` */
  @observable
  selectableDimensionWorkflow?: SelectableDimensionWorkflow;

  /**
   * Flag for zooming to workbench items after all init sources have been loaded.
   *
   * This is automatically enabled when your init file has the following settings:
   * ```
   *    {"initialCamera": {"focusWorkbenchItems": true}}
   * ```
   */
  private focusWorkbenchItemsAfterLoadingInitSources: boolean = false;

  @computed
  get baseMapContrastColor() {
    return (
      this.baseMapsModel.baseMapItems.find(
        (basemap) =>
          isDefined(basemap.item?.uniqueId) &&
          basemap.item?.uniqueId === this.mainViewer.baseMap?.uniqueId
      )?.contrastColor ?? "#ffffff"
    );
  }

  @observable
  readonly userProperties = new Map<string, any>();

  @observable
  readonly initSources: InitSource[] = [];
  private _initSourceLoader = new AsyncLoader(
    this.forceLoadInitSources.bind(this)
  );

  @observable serverConfig: any; // TODO
  @observable shareDataService: ShareDataService | undefined;

  /* Splitter controls */
  @observable showSplitter = false;
  @observable splitPosition = 0.5;
  @observable splitPositionVertical = 0.5;
  @observable terrainSplitDirection: SplitDirection = SplitDirection.NONE;

  @observable depthTestAgainstTerrainEnabled = false;

  @observable stories: StoryData[] = [];
  @observable storyPromptShown: number = 0; // Story Prompt modal will be rendered when this property changes. See StandardUserInterface, section regarding sui.notifications. Ideally move this to ViewState.

  /* Custom Info Tool */
  @observable isPickInfoEnabled: boolean = false;

  /**
   * Gets or sets the ID of the catalog member that is currently being
   * previewed. This is observed in ViewState. It is used to open "Add data" if a catalog member is open in a share link.
   * This should stay private - use viewState.viewCatalogMember() instead
   */
  @observable private _previewedItemId: string | undefined;
  get previewedItemId() {
    return this._previewedItemId;
  }

  /**
   * Base ratio for maximumScreenSpaceError
   * @type {number}
   */
  @observable baseMaximumScreenSpaceError = 2;

  /**
   * Model to use for map navigation
   */
  @observable mapNavigationModel: MapNavigationModel = new MapNavigationModel(
    this
  );

  /**
   * Gets or sets whether to use the device's native resolution (sets cesium.viewer.resolutionScale to a ratio of devicePixelRatio)
   * @type {boolean}
   */
  @observable useNativeResolution = false;

  /**
   * Whether we think all references in the catalog have been loaded
   * @type {boolean}
   */
  @observable catalogReferencesLoaded: boolean = false;

  augmentedVirtuality?: any;

  readonly notificationState: NotificationState = new NotificationState();

  readonly developmentEnv = process?.env?.NODE_ENV === "development";

  /**
   * An error service instance. The instance can be provided via the
   * `errorService` startOption. Here we initialize it to stub provider so
   * that the `terria.errorService` always exists.
   */
  errorService: ErrorServiceProvider = new StubErrorServiceProvider();

  /**
   * @experimental
   */
  catalogProvider?: CatalogProvider;

  constructor(options: TerriaOptions = {}) {
    makeObservable(this);
    if (options.appBaseHref) {
      this.appBaseHref = ensureSuffix(
        typeof document !== "undefined"
          ? new URI(options.appBaseHref).absoluteTo(document.baseURI).toString()
          : options.appBaseHref,
        "/"
      );
    }

    if (options.baseUrl) {
      this.baseUrl = ensureSuffix(options.baseUrl, "/");
    }

    // Try to construct an absolute URL to send to Cesium, as otherwise it resolves relative
    // to document.location instead of the correct document.baseURI
    // This URL can still be relative if Terria is running in an environment without `document`
    // (e.g. Node.js) and no absolute URL is passed as an option for `appBaseHref`. In this case,
    // send a relative URL to cesium
    const cesiumBaseUrlRelative =
      options.cesiumBaseUrl ?? `${this.baseUrl}build/Cesium/build/`;
    this.cesiumBaseUrl = ensureSuffix(
      new URI(cesiumBaseUrlRelative).absoluteTo(this.appBaseHref).toString(),
      "/"
    );
    // Casting to `any` as `setBaseUrl` method is not part of the Cesiums' type definitions
    (buildModuleUrl as any).setBaseUrl(this.cesiumBaseUrl);

    this.analytics = options.analytics;
    if (!defined(this.analytics)) {
      if (typeof window !== "undefined" && defined((window as any).ga)) {
        this.analytics = new GoogleAnalytics();
      } else {
        this.analytics = new ConsoleAnalytics();
      }
    }
  }

  /** Raise error to user.
   *
   * This accepts same arguments as `TerriaError.from` - but also has:
   *
   * @param forceRaiseToUser - which can be used to force raise the error
   */
  raiseErrorToUser(
    error: unknown,
    overrides?: TerriaErrorOverrides,
    forceRaiseToUser = false
  ) {
    const terriaError = TerriaError.from(error, overrides);

    // Set shouldRaiseToUser true if forceRaiseToUser agrument is true
    if (forceRaiseToUser) terriaError.overrideRaiseToUser = true;

    // Log error to error service
    this.errorService.error(terriaError);

    // Only show error to user if `ignoreError` flag hasn't been set to "1"
    // Note: this will take precedence over forceRaiseToUser/overrideRaiseToUser
    if (this.userProperties.get("ignoreErrors") !== "1")
      this.notificationState.addNotificationToQueue(
        terriaError.toNotification()
      );

    terriaError.log();
  }

  @computed
  get currentViewer(): GlobeOrMap {
    return this.mainViewer.currentViewer;
  }

  @computed
  get cesium(): import("./Cesium").default | undefined {
    if (
      isDefined(this.mainViewer) &&
      this.mainViewer.currentViewer.type === "Cesium"
    ) {
      return this.mainViewer.currentViewer as import("./Cesium").default;
    }
  }

  /**
   * @returns The currently active `TerrainProvider` or `undefined`.
   */
  @computed
  get terrainProvider(): TerrainProvider | undefined {
    return this.cesium?.terrainProvider;
  }

  @computed
  get leaflet(): import("./Leaflet").default | undefined {
    if (
      isDefined(this.mainViewer) &&
      this.mainViewer.currentViewer.type === "Leaflet"
    ) {
      return this.mainViewer.currentViewer as import("./Leaflet").default;
    }
  }

  @computed get modelValues() {
    return Array.from<BaseModel>(this.models.values());
  }

  @computed
  get modelIds() {
    return Array.from(this.models.keys());
  }

  getModelById<T extends BaseModel>(type: Class<T>, id: string): T | undefined {
    const model = this.models.get(id);
    if (instanceOf(type, model)) {
      return model;
    }

    // Model does not have the requested type.
    return undefined;
  }

  @action
  addModel(model: BaseModel, shareKeys?: string[]) {
    if (model.uniqueId === undefined) {
      throw new DeveloperError("A model without a `uniqueId` cannot be added.");
    }

    if (this.models.has(model.uniqueId)) {
      throw new RuntimeError(
        `A model with the specified ID already exists: \`${model.uniqueId}\``
      );
    }

    this.models.set(model.uniqueId, model);
    shareKeys?.forEach((shareKey) =>
      this.addShareKey(model.uniqueId!, shareKey)
    );
  }

  /**
   * Remove references to a model from Terria.
   */
  @action
  removeModelReferences(model: BaseModel) {
    this.removeSelectedFeaturesForModel(model);
    this.workbench.remove(model);
    if (model.uniqueId) {
      this.models.delete(model.uniqueId);
    }
  }

  @action
  removeSelectedFeaturesForModel(model: BaseModel) {
    const pickedFeatures = this.pickedFeatures;
    if (pickedFeatures) {
      // Remove picked features that belong to the catalog item
      pickedFeatures.features.forEach((feature, i) => {
        if (featureBelongsToCatalogItem(feature as TerriaFeature, model)) {
          pickedFeatures?.features.splice(i, 1);
          if (this.selectedFeature === feature)
            this.selectedFeature = undefined;
        }
      });
    }
  }

  getModelIdByShareKey(shareKey: string): string | undefined {
    return this.shareKeysMap.get(shareKey);
  }

  getModelByIdOrShareKey<T extends BaseModel>(
    type: Class<T>,
    id: string
  ): T | undefined {
    const model = this.getModelById(type, id);
    if (model) {
      return model;
    } else {
      const idFromShareKey = this.getModelIdByShareKey(id);
      return idFromShareKey !== undefined
        ? this.getModelById(type, idFromShareKey)
        : undefined;
    }
  }

  async getModelByIdShareKeyOrCatalogIndex(
    id: string
  ): Promise<Result<BaseModel | undefined>> {
    try {
      // See if model exists by ID of sharekey
      const model = this.getModelByIdOrShareKey(BaseModel, id);
      // If no model exists, try to find it through Terria model sharekeys or CatalogIndex sharekeys
      if (model?.uniqueId !== undefined) {
        return new Result(model);
      } else if (this.catalogIndex) {
        try {
          await this.catalogIndex.load();
        } catch (e) {
          throw TerriaError.from(
            e,
            `Failed to load CatalogIndex while trying to load model \`${id}\``
          );
        }
        const indexModel = this.catalogIndex.getModelByIdOrShareKey(id);
        if (indexModel) {
          (await indexModel.loadReference()).throwIfError();
          return new Result(indexModel.target);
        }
      }
    } catch (e) {
      return Result.error(e);
    }
    return new Result(undefined);
  }

  @action
  addShareKey(id: string, shareKey: string) {
    if (id === shareKey || this.shareKeysMap.has(shareKey)) return;
    this.shareKeysMap.set(shareKey, id);
    this.modelIdShareKeysMap.get(id)?.push(shareKey) ??
      this.modelIdShareKeysMap.set(id, [shareKey]);
  }

  setupInitializationUrls(baseUri: uri.URI, config: any) {
    const initializationUrls: string[] = config?.initializationUrls || [];
    const initSources: InitSource[] = initializationUrls.map((url) => ({
      name: `Init URL from config ${url}`,
      errorSeverity: TerriaErrorSeverity.Error,
      ...generateInitializationUrl(
        baseUri,
        this.configParameters.initFragmentPaths,
        url
      )
    }));

    // look for v7 catalogs -> push v7-v8 conversion to initSources
    if (Array.isArray(config?.v7initializationUrls)) {
      initSources.push(
        ...(config.v7initializationUrls as JsonArray)
          .filter(isJsonString)
          .map((v7initUrl) => ({
            name: `V7 Init URL from config ${v7initUrl}`,
            errorSeverity: TerriaErrorSeverity.Error,
            data: (async () => {
              try {
                const [{ convertCatalog }, catalog] = await Promise.all([
                  import("catalog-converter"),
                  loadJson5(v7initUrl)
                ]);
                const convert = convertCatalog(catalog, { generateIds: false });
                console.log(
                  `WARNING: ${v7initUrl} is a v7 catalog - it has been upgraded to v8\nMessages:\n`
                );
                convert.messages.forEach((message) =>
                  console.log(`- ${message.path.join(".")}: ${message.message}`)
                );
                return new Result({
                  data: (convert.result as JsonObject | null) || {}
                });
              } catch (error) {
                return Result.error(error, {
                  title: { key: "models.catalog.convertErrorTitle" },
                  message: {
                    key: "models.catalog.convertErrorMessage",
                    parameters: { url: v7initUrl }
                  }
                });
              }
            })()
          }))
      );
    }
    this.initSources.push(...initSources);
  }

  async start(options: StartOptions) {
    // Some hashProperties need to be set before anything else happens
    const hashProperties = queryToObject(new URI(window.location).fragment());

    if (isDefined(hashProperties["ignoreErrors"])) {
      this.userProperties.set("ignoreErrors", hashProperties["ignoreErrors"]);
    }

    this.shareDataService = options.shareDataService;

    // If in development environment, allow usage of #configUrl to set Terria config URL
    if (this.developmentEnv) {
      if (
        isDefined(hashProperties["configUrl"]) &&
        hashProperties["configUrl"] !== ""
      )
        options.configUrl = hashProperties["configUrl"];
    }

    const baseUri = new URI(options.configUrl).filename("");

    const launchUrlForAnalytics =
      options.applicationUrl?.href || getUriWithoutPath(baseUri);

    try {
      const config = await loadJson5(
        options.configUrl,
        options.configUrlHeaders
      );

      // If it's a magda config, we only load magda config and parameters should never be a property on the direct
      // config aspect (it would be under the `terria-config` aspect)
      if (isJsonObject(config) && config.aspects) {
        await this.loadMagdaConfig(options.configUrl, config, baseUri);
      }
      runInAction(() => {
        if (isJsonObject(config) && isJsonObject(config.parameters)) {
          this.updateParameters(config.parameters);
        }
        this.setupInitializationUrls(baseUri, config);
      });
    } catch (error) {
      this.raiseErrorToUser(error, {
        sender: this,
        title: { key: "models.terria.loadConfigErrorTitle" },
        message: `Couldn't load ${options.configUrl}`,
        severity: TerriaErrorSeverity.Error
      });
    } finally {
      if (!options.i18nOptions?.skipInit) {
        await Internationalization.initLanguage(
          this.configParameters.languageConfiguration,
          options.i18nOptions,
          this.baseUrl
        );
      }
    }
    setCustomRequestSchedulerDomainLimits(
      this.configParameters.customRequestSchedulerLimits
    );
    if (options.errorService) {
      try {
        this.errorService = options.errorService;
        this.errorService.init(this.configParameters);
      } catch (e) {
        console.error(
          `Failed to initialize error service: ${this.configParameters.errorService?.provider}`,
          e
        );
      }
    }
    this.analytics?.start(this.configParameters);
    this.analytics?.logEvent(
      Category.launch,
      LaunchAction.url,
      launchUrlForAnalytics
    );
    this.serverConfig = new ServerConfig();
    const serverConfig = await this.serverConfig.init(
      this.configParameters.serverConfigUrl
    );
    await this.initCorsProxy(this.configParameters, serverConfig);
    if (this.shareDataService && this.serverConfig.config) {
      this.shareDataService.init(this.serverConfig.config);
    }

    // Create catalog index if catalogIndexUrl is set
    // Note: this isn't loaded now, it is loaded in first CatalogSearchProvider.doSearch()
    if (this.configParameters.catalogIndexUrl && !this.catalogIndex) {
      this.catalogIndex = new CatalogIndex(
        this,
        this.configParameters.catalogIndexUrl
      );
    }

    this.baseMapsModel
      .initializeDefaultBaseMaps()
      .catchError((error) =>
        this.raiseErrorToUser(
          TerriaError.from(error, "Failed to load default basemaps")
        )
      );

    this.searchBarModel
      .updateModelConfig(this.configParameters.searchBarConfig)
      .initializeSearchProviders(this.configParameters.searchProviders)
      .catchError((error) =>
        this.raiseErrorToUser(
          TerriaError.from(error, "Failed to initialize searchProviders")
        )
      );

    if (typeof options.beforeRestoreAppState === "function") {
      try {
        await options.beforeRestoreAppState();
      } catch (error) {
        console.log(error);
      }
    }

    this.isPickInfoEnabled =
      this.configParameters.isPickInfoEnabledDefaultValue;

    await this.restoreAppState(options);
  }

  private async restoreAppState(options: StartOptions) {
    if (options.applicationUrl) {
      (await this.updateApplicationUrl(options.applicationUrl.href)).raiseError(
        this
      );
    }

    this.loadPersistedMapSettings();
  }

  /**
   * Zoom to workbench items if `focusWorkbenchItemsAfterLoadingInitSources` is `true`.
   *
   * Note that the current behaviour is to zoom to the first item of the
   * workbench, however in the future we should modify it to zoom to a view
   * which shows all the workbench items.
   *
   * If a Cesium or Leaflet viewer is not available,
   * we wait for it to load before triggering the zoom.
   */
  private async doZoomToWorkbenchItems() {
    if (!this.focusWorkbenchItemsAfterLoadingInitSources) {
      return;
    }

    // TODO: modify this to zoom to a view that shows all workbench items
    // instead of just zooming to the first workbench item!
    const firstMappableItem = this.workbench.items.find((item) =>
      MappableMixin.isMixedInto(item)
    ) as MappableMixin.Instance | undefined;
    if (firstMappableItem) {
      // When the app loads, Cesium/Leaflet viewers are loaded
      // asynchronously. Until they become available, a stub viewer called
      // `NoViewer` is used. `NoViewer` does not implement zooming to mappable
      // items. So here wait for a valid viewer to become available before
      // attempting to zoom to the mappable item.
      const isViewerAvailable = () => this.currentViewer.type !== NoViewer.type;
      // Note: In some situations the following use of when() can result in
      // a hanging promise if a valid viewer never becomes available,
      // for eg: when react is not rendered - `currentViewer` will always be `NoViewer`.
      await when(isViewerAvailable);
      await this.currentViewer.zoomTo(firstMappableItem, 0.0);
    }
  }

  loadPersistedMapSettings(): void {
    const persistViewerMode = this.configParameters.persistViewerMode;
    const hashViewerMode = this.userProperties.get("map");
    if (hashViewerMode && isViewerMode(hashViewerMode)) {
      setViewerMode(hashViewerMode, this.mainViewer);
    } else if (persistViewerMode) {
      const viewerMode = this.getLocalProperty("viewermode") as string;
      if (isDefined(viewerMode) && isViewerMode(viewerMode)) {
        setViewerMode(viewerMode, this.mainViewer);
      }
    }
    const useNativeResolution = this.getLocalProperty("useNativeResolution");
    if (typeof useNativeResolution === "boolean") {
      this.setUseNativeResolution(useNativeResolution);
    }

    const baseMaximumScreenSpaceError = parseFloat(
      this.getLocalProperty("baseMaximumScreenSpaceError")?.toString() || ""
    );
    if (!isNaN(baseMaximumScreenSpaceError)) {
      this.setBaseMaximumScreenSpaceError(baseMaximumScreenSpaceError);
    }
  }

  @action
  setUseNativeResolution(useNativeResolution: boolean) {
    this.useNativeResolution = useNativeResolution;
  }

  @action
  setBaseMaximumScreenSpaceError(baseMaximumScreenSpaceError: number): void {
    this.baseMaximumScreenSpaceError = baseMaximumScreenSpaceError;
  }

  async loadPersistedOrInitBaseMap() {
    const baseMapItems = this.baseMapsModel.baseMapItems;
    // Set baseMap fallback to first option
    let baseMap = baseMapItems[0];
    const persistedBaseMapId = this.getLocalProperty("basemap");
    const baseMapSearch = baseMapItems.find(
      (baseMapItem) => baseMapItem.item?.uniqueId === persistedBaseMapId
    );
    if (baseMapSearch?.item && MappableMixin.isMixedInto(baseMapSearch.item)) {
      baseMap = baseMapSearch;
    } else {
      // Try to find basemap using defaultBaseMapId and defaultBaseMapName
      const baseMapSearch =
        baseMapItems.find(
          (baseMapItem) =>
            baseMapItem.item?.uniqueId === this.baseMapsModel.defaultBaseMapId
        ) ??
        baseMapItems.find(
          (baseMapItem) =>
            CatalogMemberMixin.isMixedInto(baseMapItem) &&
            (baseMapItem.item as any).name ===
              this.baseMapsModel.defaultBaseMapName
        );
      if (
        baseMapSearch?.item &&
        MappableMixin.isMixedInto(baseMapSearch.item)
      ) {
        baseMap = baseMapSearch;
      }
    }
    await this.mainViewer.setBaseMap(baseMap.item as MappableMixin.Instance);
  }

  get isLoadingInitSources(): boolean {
    return this._initSourceLoader.isLoading;
  }

  /**
   * Asynchronously loads init sources
   */
  loadInitSources() {
    return this._initSourceLoader.load();
  }

  dispose() {
    this._initSourceLoader.dispose();
  }

  async updateFromStartData(
    startData: unknown,
    /** Name for startData initSources - this is only used for debugging purposes */
    name: string = "Application start data",
    /** Error severity to use for loading startData init sources - default will be `TerriaErrorSeverity.Error` */
    errorSeverity?: TerriaErrorSeverity
  ) {
    try {
      await interpretStartData(this, startData, name, errorSeverity);
    } catch (e) {
      return Result.error(e);
    }

    return await this.loadInitSources();
  }

  async updateApplicationUrl(newUrl: string) {
    const uri = new URI(newUrl);
    const hash = uri.fragment();
    const hashProperties = queryToObject(hash);

    function checkSegments(urlSegments: string[], customRoute: string) {
      // Accept /${customRoute}/:some-id/ or /${customRoute}/:some-id
      return (
        ((urlSegments.length === 3 && urlSegments[2] === "") ||
          urlSegments.length === 2) &&
        urlSegments[0] === customRoute &&
        urlSegments[1].length > 0
      );
    }

    try {
      await interpretHash(
        this,
        hashProperties,
        this.userProperties,
        new URI(newUrl).filename("").query("").hash("")
      );

      // /catalog/ and /story/ routes
      if (newUrl.startsWith(this.appBaseHref)) {
        const pageUrl = new URL(newUrl);
        // Find relative path from baseURI to documentURI excluding query and hash
        // then split into url segments
        // e.g. "http://ci.terria.io/main/story/1#map=2d" -> ["story", "1"]
        const segments = (pageUrl.origin + pageUrl.pathname)
          .slice(this.appBaseHref.length)
          .split("/");
        if (checkSegments(segments, "catalog")) {
          this.initSources.push({
            name: `Go to ${pageUrl.pathname}`,
            errorSeverity: TerriaErrorSeverity.Error,
            data: {
              previewedItemId: decodeURIComponent(segments[1])
            }
          });
          const replaceUrl = new URL(newUrl);
          replaceUrl.pathname = new URL(this.appBaseHref).pathname;
          history.replaceState({}, "", replaceUrl.href);
        } else if (
          checkSegments(segments, "story") &&
          isDefined(this.configParameters.storyRouteUrlPrefix)
        ) {
          let storyJson;
          try {
            storyJson = await loadJson(
              `${this.configParameters.storyRouteUrlPrefix}${segments[1]}`
            );
          } catch (e) {
            throw TerriaError.from(e, {
              message: `Failed to fetch story \`"${this.appName}/${segments[1]}"\``
            });
          }
          await interpretStartData(
            this,
            storyJson,
            `Start data from story \`"${this.appName}/${segments[1]}"\``
          );
          runInAction(() => this.userProperties.set("playStory", "1"));
        }
      }
    } catch (e) {
      this.raiseErrorToUser(e);
    }

    return await this.loadInitSources();
  }

  @action
  updateParameters(parameters: ConfigParameters | JsonObject): void {
    Object.entries(parameters).forEach(([key, value]) => {
      if (Object.hasOwnProperty.call(this.configParameters, key)) {
        (this.configParameters as any)[key] = value;
      }
    });

    this.appName = defaultValue(this.configParameters.appName, this.appName);
    this.supportEmail = defaultValue(
      this.configParameters.supportEmail,
      this.supportEmail
    );
  }

  protected async forceLoadInitSources(): Promise<void> {
    const loadInitSource = createTransformer(
      async (initSource: InitSource): Promise<InitSourceData | undefined> => {
        let initSourceData: InitSourceData | undefined;
        if (isInitFromUrl(initSource)) {
          try {
            const json = await loadJson5(initSource.initUrl);
            if (isJsonObject(json, false)) {
              initSourceData = json;
            }
          } catch (e) {
            throw TerriaError.from(e, {
              message: {
                key: "models.terria.loadingInitJsonMessage",
                parameters: { url: initSource.initUrl }
              }
            });
          }
        } else if (isInitFromOptions(initSource)) {
          let error: unknown;
          for (const option of initSource.options) {
            try {
              initSourceData = await loadInitSource(option);
              if (initSourceData !== undefined) break;
            } catch (err) {
              error = err;
            }
          }
          if (initSourceData === undefined && error !== undefined) throw error;
        } else if (isInitFromData(initSource)) {
          initSourceData = initSource.data;
        } else if (isInitFromDataPromise(initSource)) {
          initSourceData = (await initSource.data).throwIfError()?.data;
        }

        return initSourceData;
      }
    );

    const errors: TerriaError[] = [];

    // Load all init sources
    // Converts them to InitSourceFromData
    const loadedInitSources = await Promise.all(
      this.initSources.map(async (initSource) => {
        try {
          return {
            name: initSource.name,
            errorSeverity: initSource.errorSeverity,
            data: await loadInitSource(initSource)
          } as InitSourceFromData;
        } catch (e) {
          errors.push(
            TerriaError.from(e, {
              severity: initSource.errorSeverity,
              message: {
                key: "models.terria.loadingInitSourceError2Message",
                parameters: { loadSource: initSource.name ?? "Unknown source" }
              }
            })
          );
        }
      })
    );

    // Sequentially apply all InitSources
    for (let i = 0; i < loadedInitSources.length; i++) {
      const initSource = loadedInitSources[i];
      if (!isDefined(initSource?.data)) continue;
      try {
        await this.applyInitData({
          initData: initSource!.data
        });
      } catch (e) {
        errors.push(
          TerriaError.from(e, {
            severity: initSource?.errorSeverity,
            message: {
              key: "models.terria.loadingInitSourceError2Message",
              parameters: {
                loadSource: initSource!.name ?? "Unknown source"
              }
            }
          })
        );
      }
    }

    // Load basemap
    runInAction(() => {
      if (!this.mainViewer.baseMap) {
        // Note: there is no "await" here - as basemaps can take a while to load and there is no need to wait for them to load before rendering Terria
        this.loadPersistedOrInitBaseMap();
      }
    });

    // Zoom to workbench items if any of the init sources specifically requested it
    if (this.focusWorkbenchItemsAfterLoadingInitSources) {
      this.doZoomToWorkbenchItems();
    }

    if (errors.length > 0) {
      // Note - this will get wrapped up in a Result object because it is called in AsyncLoader
      throw TerriaError.combine(errors, {
        title: { key: "models.terria.loadingInitSourcesErrorTitle" },
        message: {
          key: "models.terria.loadingInitSourcesErrorMessage",
          parameters: { appName: this.appName, email: this.supportEmail }
        }
      });
    }
  }

  private async loadModelStratum(
    modelId: string,
    stratumId: string,
    allModelStratumData: JsonObject,
    replaceStratum: boolean
  ): Promise<Result<BaseModel | undefined>> {
    const thisModelStratumData = allModelStratumData[modelId] || {};
    if (!isJsonObject(thisModelStratumData)) {
      throw new TerriaError({
        sender: this,
        title: "Invalid model traits",
        message: "The traits of a model must be a JSON object."
      });
    }

    const cleanStratumData = { ...thisModelStratumData };
    delete cleanStratumData.dereferenced;
    delete cleanStratumData.knownContainerUniqueIds;

    const errors: TerriaError[] = [];

    const containerIds = thisModelStratumData.knownContainerUniqueIds;
    if (Array.isArray(containerIds)) {
      // Groups that contain this item must be loaded before this item.
      await Promise.all(
        containerIds.map(async (containerId) => {
          if (typeof containerId !== "string") {
            return;
          }
          const container = (
            await this.loadModelStratum(
              containerId,
              stratumId,
              allModelStratumData,
              replaceStratum
            )
          ).pushErrorTo(errors, `Failed to load container ${containerId}`);

          if (container) {
            const dereferenced = ReferenceMixin.isMixedInto(container)
              ? container.target
              : container;
            if (GroupMixin.isMixedInto(dereferenced)) {
              (await dereferenced.loadMembers()).pushErrorTo(
                errors,
                `Failed to load group ${dereferenced.uniqueId}`
              );
            }
          }
        })
      );
    }

    const model = (
      await this.getModelByIdShareKeyOrCatalogIndex(modelId)
    ).pushErrorTo(errors);
    if (model?.uniqueId !== undefined) {
      // Update modelId from model sharekeys or CatalogIndex sharekeys
      modelId = model.uniqueId;
    }

    // If this model is a `SplitItemReference` we must load the source item first
    const splitSourceId = cleanStratumData.splitSourceItemId;
    if (
      cleanStratumData.type === SplitItemReference.type &&
      typeof splitSourceId === "string"
    ) {
      (
        await this.loadModelStratum(
          splitSourceId,
          stratumId,
          allModelStratumData,
          replaceStratum
        )
      ).pushErrorTo(
        errors,
        `Failed to load SplitItemReference ${splitSourceId}`
      );
    }

    const loadedModel = upsertModelFromJson(
      CatalogMemberFactory,
      this,
      "/",
      stratumId,
      {
        ...cleanStratumData,
        id: modelId
      },
      {
        replaceStratum
      }
    ).pushErrorTo(errors);

    if (loadedModel && Array.isArray(containerIds)) {
      containerIds.forEach((containerId) => {
        if (
          typeof containerId === "string" &&
          loadedModel.knownContainerUniqueIds.indexOf(containerId) < 0
        ) {
          loadedModel.knownContainerUniqueIds.push(containerId);
        }
      });
    }
    // If we're replacing the stratum and the existing model is already
    // dereferenced, we need to replace the dereferenced stratum, too,
    // even if there's no trace of it in the load data.
    let dereferenced: JsonObject | undefined = isJsonObject(
      thisModelStratumData.dereferenced
    )
      ? thisModelStratumData.dereferenced
      : undefined;
    if (
      loadedModel &&
      replaceStratum &&
      dereferenced === undefined &&
      ReferenceMixin.isMixedInto(loadedModel) &&
      loadedModel.target !== undefined
    ) {
      dereferenced = {};
    }
    if (loadedModel && ReferenceMixin.isMixedInto(loadedModel)) {
      (await loadedModel.loadReference()).pushErrorTo(
        errors,
        `Failed to load reference ${loadedModel.uniqueId}`
      );

      if (isDefined(loadedModel.target)) {
        updateModelFromJson(
          loadedModel.target,
          stratumId,
          dereferenced || {},
          replaceStratum
        ).pushErrorTo(
          errors,
          `Failed to update model from JSON: ${loadedModel.target!.uniqueId}`
        );
      }
    } else if (dereferenced) {
      throw new TerriaError({
        sender: this,
        title: "Model cannot be dereferenced",
        message: `Model ${getName(
          loadedModel
        )} has a \`dereferenced\` property, but the model cannot be dereferenced.`
      });
    }

    if (loadedModel) {
      const dereferencedGroup = getDereferencedIfExists(loadedModel);
      if (GroupMixin.isMixedInto(dereferencedGroup)) {
        if (dereferencedGroup.isOpen) {
          (await dereferencedGroup.loadMembers()).pushErrorTo(
            errors,
            `Failed to open group ${dereferencedGroup.uniqueId}`
          );
        }
      }
    }

    return new Result(
      loadedModel,
      TerriaError.combine(errors, {
        // This will set TerriaErrorSeverity to Error if the model which FAILED to load is in the workbench.
        severity: () =>
          this.workbench.items.find(
            (workbenchItem) => workbenchItem.uniqueId === modelId
          )
            ? TerriaErrorSeverity.Error
            : TerriaErrorSeverity.Warning,
        message: {
          key: "models.terria.loadModelErrorMessage",
          parameters: { model: modelId }
        }
      })
    );
  }

  private async pushAndLoadMapItems(
    model: BaseModel,
    newItems: BaseModel[],
    errors: TerriaError[]
  ) {
    if (ReferenceMixin.isMixedInto(model)) {
      (await model.loadReference()).pushErrorTo(errors);

      if (model.target !== undefined) {
        await this.pushAndLoadMapItems(model.target, newItems, errors);
      } else {
        errors.push(
          TerriaError.from(
            "Reference model has no target. Model Id: " + model.uniqueId
          )
        );
      }
    } else if (GroupMixin.isMixedInto(model)) {
      (await model.loadMembers()).pushErrorTo(errors);

      model.memberModels.map(async (m) => {
        await this.pushAndLoadMapItems(m, newItems, errors);
      });
    } else if (MappableMixin.isMixedInto(model)) {
      newItems.push(model);
      (await model.loadMapItems()).pushErrorTo(errors);
    } else {
      errors.push(
        TerriaError.from(
          "Can not load an un-mappable item to the map. Item Id: " +
            model.uniqueId
        )
      );
    }
  }

  @action
  async applyInitData({
    initData,
    replaceStratum = false,
    canUnsetFeaturePickingState = false
  }: {
    initData: InitSourceData;
    replaceStratum?: boolean;
    // When feature picking state is missing from the initData, unset the state only if this flag is true
    // This is for eg, set to true when switching through story slides.
    canUnsetFeaturePickingState?: boolean;
  }): Promise<void> {
    const errors: TerriaError[] = [];

    initData = toJS(initData);

    const stratumId =
      typeof initData.stratum === "string"
        ? initData.stratum
        : CommonStrata.definition;

    // Extract the list of CORS-ready domains.
    if (Array.isArray(initData.corsDomains)) {
      this.corsProxy.corsDomains.push(...(initData.corsDomains as string[]));
    }

    // Add catalog members
    if (initData.catalog !== undefined) {
      this.catalog.group
        .addMembersFromJson(stratumId, initData.catalog)
        .pushErrorTo(errors);
    }

    // Show/hide elements in mapNavigationModel
    if (isJsonObject(initData.elements)) {
      this.elements.merge(initData.elements);
      // we don't want to go through all elements unless they are added.
      if (this.mapNavigationModel.items.length > 0) {
        this.elements.forEach((element, key) => {
          if (isDefined(element.visible)) {
            if (element.visible) {
              this.mapNavigationModel.show(key);
            } else {
              this.mapNavigationModel.hide(key);
            }
          }
        });
      }
    }

    // Add stories
    if (Array.isArray(initData.stories)) {
      this.stories = initData.stories;
      this.storyPromptShown++;
    }

    // Add map settings
    if (isJsonString(initData.viewerMode)) {
      const viewerMode = initData.viewerMode.toLowerCase();
      if (isViewerMode(viewerMode)) setViewerMode(viewerMode, this.mainViewer);
    }

    if (isJsonObject(initData.baseMaps)) {
      this.baseMapsModel
        .loadFromJson(CommonStrata.definition, initData.baseMaps)
        .pushErrorTo(errors, "Failed to load basemaps");
    }

    if (isJsonObject(initData.homeCamera)) {
      this.loadHomeCamera(initData.homeCamera);
    }

    if (isJsonObject(initData.initialCamera)) {
      // When initialCamera is set:
      // - try to construct a CameraView and zoom to it
      // - otherwise, if `initialCamera.focusWorkbenchItems` is `true` flag it
      //   so that we can zoom after the workbench items are loaded.
      // - If there are multiple initSources, the setting from the last source takes effect
      try {
        const initialCamera = CameraView.fromJson(initData.initialCamera);
        this.currentViewer.zoomTo(initialCamera, 2.0);
        // reset in case this was enabled by a previous initSource
        this.focusWorkbenchItemsAfterLoadingInitSources = false;
      } catch (error) {
        // Not a CameraView but does it specify focusWorkbenchItems?
        if (typeof initData.initialCamera.focusWorkbenchItems === "boolean") {
          this.focusWorkbenchItemsAfterLoadingInitSources =
            initData.initialCamera.focusWorkbenchItems;
        } else {
          throw error;
        }
      }
    }

    if (isJsonBoolean(initData.showSplitter)) {
      this.showSplitter = initData.showSplitter;
    }

    if (isJsonNumber(initData.splitPosition)) {
      this.splitPosition = initData.splitPosition;
    }

    if (isJsonObject(initData.settings)) {
      if (isJsonNumber(initData.settings.baseMaximumScreenSpaceError)) {
        this.setBaseMaximumScreenSpaceError(
          initData.settings.baseMaximumScreenSpaceError
        );
      }
      if (isJsonBoolean(initData.settings.useNativeResolution)) {
        this.setUseNativeResolution(initData.settings.useNativeResolution);
      }
      if (isJsonBoolean(initData.settings.alwaysShowTimeline)) {
        this.timelineStack.setAlwaysShowTimeline(
          initData.settings.alwaysShowTimeline
        );
      }
      if (isJsonString(initData.settings.baseMapId)) {
        this.mainViewer.setBaseMap(
          this.baseMapsModel.baseMapItems.find(
            (item) => item.item.uniqueId === initData.settings!.baseMapId
          )?.item
        );
      }
      if (isJsonNumber(initData.settings.terrainSplitDirection)) {
        this.terrainSplitDirection = initData.settings.terrainSplitDirection;
      }
      if (isJsonBoolean(initData.settings.depthTestAgainstTerrainEnabled)) {
        this.depthTestAgainstTerrainEnabled =
          initData.settings.depthTestAgainstTerrainEnabled;
      }
    }

    // Copy but don't yet load the workbench.
    const workbench = Array.isArray(initData.workbench)
      ? initData.workbench.slice()
      : [];

    const timeline = Array.isArray(initData.timeline)
      ? initData.timeline.slice()
      : [];

    // NOTE: after this Promise, this function is no longer an `@action`
    const models = initData.models;
    if (isJsonObject(models, false)) {
      await Promise.all(
        Object.keys(models).map(async (modelId) => {
          (
            await this.loadModelStratum(
              modelId,
              stratumId,
              models,
              replaceStratum
            )
          ).pushErrorTo(errors);
        })
      );
    }

    runInAction(() => {
      if (isJsonString(initData.previewedItemId)) {
        this._previewedItemId = initData.previewedItemId;
      }
    });

    // Set the new contents of the workbench.
    const newItemsRaw = filterOutUndefined(
      workbench.map((modelId) => {
        if (typeof modelId !== "string") {
          errors.push(
            new TerriaError({
              sender: this,
              title: "Invalid model ID in workbench",
              message: "A model ID in the workbench list is not a string."
            })
          );
        } else {
          return this.getModelByIdOrShareKey(BaseModel, modelId);
        }
      })
    );

    const newItems: BaseModel[] = [];

    // Maintain the model order in the workbench.
    for (;;) {
      const model = newItemsRaw.shift();
      if (model) {
        await this.pushAndLoadMapItems(model, newItems, errors);
      } else {
        break;
      }
    }

    newItems.forEach((item) => {
      // fire the google analytics event
      this.analytics?.logEvent(
        Category.dataSource,
        DataSourceAction.addFromShareOrInit,
        getPath(item)
      );
    });

    runInAction(() => (this.workbench.items = newItems));

    // For ids that don't correspond to models resolve an id by share keys
    const timelineWithShareKeysResolved = new Set(
      filterOutUndefined(
        timeline.map((modelId) => {
          if (typeof modelId !== "string") {
            errors.push(
              new TerriaError({
                sender: this,
                title: "Invalid model ID in timeline",
                message: "A model ID in the timneline list is not a string."
              })
            );
          } else {
            if (this.getModelById(BaseModel, modelId) !== undefined) {
              return modelId;
            } else {
              return this.getModelIdByShareKey(modelId);
            }
          }
        })
      )
    );

    // TODO: the timelineStack should be populated from the `timeline` property,
    // not from the workbench.
    runInAction(
      () =>
        (this.timelineStack.items = this.workbench.items
          .filter((item) => {
            return (
              item.uniqueId && timelineWithShareKeysResolved.has(item.uniqueId)
            );
            // && TODO: what is a good way to test if an item is of type TimeVarying.
          })
          .map((item) => item as TimeVarying))
    );

    if (isJsonObject(initData.pickedFeatures)) {
      when(() => !(this.currentViewer instanceof NoViewer)).then(() => {
        if (isJsonObject(initData.pickedFeatures)) {
          this.loadPickedFeatures(initData.pickedFeatures);
        }
      });
    } else if (canUnsetFeaturePickingState) {
      runInAction(() => {
        this.pickedFeatures = undefined;
        this.selectedFeature = undefined;
      });
    }

    if (initData.settings?.shortenShareUrls !== undefined) {
      this.setLocalProperty(
        "shortenShareUrls",
        initData.settings.shortenShareUrls
      );
    }

    if (errors.length > 0)
      throw TerriaError.combine(errors, {
        message: {
          key: "models.terria.loadingInitSourceErrorTitle"
        }
      });
  }

  @action
  loadHomeCamera(homeCameraInit: JsonObject | HomeCameraInit) {
    this.mainViewer.homeCamera = CameraView.fromJson(homeCameraInit);
  }

  /**
   * This method can be used to refresh magda based catalogue configuration. Useful if the catalogue
   * has items that are only available to authorised users.
   *
   * @param magdaCatalogConfigUrl URL of magda based catalogue configuration
   * @param config Optional. If present, use this magda based catalogue config instead of reloading.
   * @param configUrlHeaders  Optional. If present, the headers are added to above URL request.
   */
  async refreshCatalogMembersFromMagda(
    magdaCatalogConfigUrl: string,
    config?: any,
    configUrlHeaders?: { [key: string]: string }
  ) {
    const theConfig = config
      ? config
      : await loadJson5(magdaCatalogConfigUrl, configUrlHeaders);

    // force config (root group) id to be `/`
    const id = "/";
    this.removeModelReferences(this.catalog.group);

    let existingReference = this.getModelById(MagdaReference, id);
    if (existingReference === undefined) {
      existingReference = new MagdaReference(id, this);
      // Add model with terria aspects shareKeys
      this.addModel(existingReference, theConfig.aspects?.terria?.shareKeys);
    }

    const reference = existingReference;

    const magdaRoot = new URI(magdaCatalogConfigUrl)
      .path("")
      .query("")
      .toString();

    reference.setTrait(CommonStrata.definition, "url", magdaRoot);
    reference.setTrait(CommonStrata.definition, "recordId", id);
    reference.setTrait(
      CommonStrata.definition,
      "magdaRecord",
      theConfig as JsonObject
    );
    (await reference.loadReference(true)).raiseError(
      this,
      `Failed to load MagdaReference for record ${id}`
    );
    if (reference.target instanceof CatalogGroup) {
      runInAction(() => {
        this.catalog.group.dispose();
        this.catalog.group = reference.target as CatalogGroup;
      });
    }
  }

  async loadMagdaConfig(configUrl: string, config: any, baseUri: uri.URI) {
    const aspects = config.aspects;
    const configParams = aspects["terria-config"]?.parameters;

    if (configParams) {
      this.updateParameters(configParams);
    }

    const initObj = aspects["terria-init"];
    if (isJsonObject(initObj)) {
      const { catalog, ...initObjWithoutCatalog } = initObj;
      /** Load the init data without the catalog yet, as we'll push the catalog
       * source up as an init source later */
      try {
        await this.applyInitData({
          initData: initObjWithoutCatalog
        });
      } catch (e) {
        this.raiseErrorToUser(e, {
          title: { key: "models.terria.loadingMagdaInitSourceErrorMessage" },
          message: {
            key: "models.terria.loadingMagdaInitSourceErrorMessage",
            parameters: { url: configUrl }
          }
        });
      }
    }

    if (aspects.group && aspects.group.members) {
      await this.refreshCatalogMembersFromMagda(configUrl, config);
    }

    this.setupInitializationUrls(baseUri, config.aspects?.["terria-config"]);
    /** Load up rest of terria catalog if one is inlined in terria-init */
    if (config.aspects?.["terria-init"]) {
      const { catalog } = initObj;
      this.initSources.push({
        name: `Magda map-config aspect terria-init from ${configUrl}`,
        errorSeverity: TerriaErrorSeverity.Error,
        data: {
          catalog: catalog
        }
      });
    }
  }

  @action
  async loadPickedFeatures(pickedFeatures: JsonObject): Promise<void> {
    let vectorFeatures: TerriaFeature[] = [];
    const featureIndex: Record<number, TerriaFeature[] | undefined> = {};

    if (Array.isArray(pickedFeatures.entities)) {
      // Build index of terria features by a hash of their properties.
      const relevantItems = this.workbench.items.filter(
        (item) =>
          hasTraits(item, MappableTraits, "show") &&
          item.show &&
          MappableMixin.isMixedInto(item)
      ) as MappableMixin.Instance[];

      relevantItems.forEach((item) => {
        const entities: Entity[] = item.mapItems
          .filter(isDataSource)
          .reduce((arr: Entity[], ds) => arr.concat(ds.entities.values), []);

        entities.forEach((entity) => {
          const feature = TerriaFeature.fromEntityCollectionOrEntity(entity);
          const hash = hashEntity(feature, this);

          featureIndex[hash] = (featureIndex[hash] || []).concat([feature]);
        });
      });

      // Go through the features we've got from terria match them up to the id/name info we got from the
      // share link, filtering out any without a match.
      vectorFeatures = filterOutUndefined(
        pickedFeatures.entities.map((e) => {
          if (isJsonObject(e) && typeof e.hash === "number") {
            const features = featureIndex[e.hash] || [];
            const match = features.find((f) => f.name === e.name);
            return match;
          }
        })
      );
    }

    // Set the current pick location, if we have a valid coord
    const maybeCoords: any = pickedFeatures.pickCoords;
    const pickCoords = {
      latitude: maybeCoords?.lat,
      longitude: maybeCoords?.lng,
      height: maybeCoords?.height
    };
    if (
      isLatLonHeight(pickCoords) &&
      isProviderCoordsMap(pickedFeatures.providerCoords)
    ) {
      this.currentViewer.pickFromLocation(
        pickCoords,
        pickedFeatures.providerCoords,
        vectorFeatures as TerriaFeature[]
      );
    }

    if (this.pickedFeatures?.allFeaturesAvailablePromise) {
      // When feature picking is done, set the selected feature
      await this.pickedFeatures?.allFeaturesAvailablePromise;
    }

    runInAction(() => {
      this.pickedFeatures?.features.forEach((feature) => {
        const hash = hashEntity(feature, this);
        featureIndex[hash] = (featureIndex[hash] || []).concat([feature]);
      });

      if (this.isPickInfoEnabled) {
        // Find picked feature by matching feature hash
        // Also try to match name if defined
        const current = pickedFeatures.current;
        if (isJsonObject(current) && typeof current.hash === "number") {
          const selectedFeature =
            (featureIndex[current.hash] || []).find(
              (feature) => feature.name === current.name
            ) ?? featureIndex[current.hash]?.[0];
          if (selectedFeature) {
            this.selectedFeature = selectedFeature;
          }
        }
      }
    });
  }

  async initCorsProxy(config: ConfigParameters, serverConfig: any) {
    if (config.proxyableDomainsUrl) {
      console.warn(i18next.t("models.terria.proxyableDomainsDeprecation"));
    }
    this.corsProxy.init(
      serverConfig,
      this.configParameters.corsProxyBaseUrl,
      []
    );
  }

  getLocalProperty(key: string): string | boolean | null {
    try {
      if (!defined(window.localStorage)) {
        return null;
      }
    } catch (e) {
      // SecurityError can arise if 3rd party cookies are blocked in Chrome and we're served in an iFrame
      return null;
    }
    const v = window.localStorage.getItem(this.appName + "." + key);
    if (v === "true") {
      return true;
    } else if (v === "false") {
      return false;
    }
    return v;
  }

  setLocalProperty(key: string, value: string | boolean): boolean {
    try {
      if (!defined(window.localStorage)) {
        return false;
      }
    } catch (e) {
      return false;
    }
    window.localStorage.setItem(this.appName + "." + key, value.toString());
    return true;
  }
}

function generateInitializationUrl(
  baseUri: uri.URI,
  initFragmentPaths: string[],
  url: string
): InitSource {
  if (url.toLowerCase().substring(url.length - 5) !== ".json") {
    return {
      options: initFragmentPaths.map((fragmentPath) => {
        return {
          initUrl: new URI(fragmentPath)
            .segment(url)
            .suffix("json")
            .absoluteTo(baseUri)
            .toString()
        };
      })
    };
  }
  return {
    initUrl: new URI(url).absoluteTo(baseUri).toString()
  };
}

async function interpretHash(
  terria: Terria,
  hashProperties: any,
  userProperties: Map<string, any>,
  baseUri: uri.URI
) {
  if (isDefined(hashProperties.clean)) {
    runInAction(() => {
      terria.initSources.splice(0, terria.initSources.length);
    });
  }

  runInAction(() => {
    Object.keys(hashProperties).forEach(function (property) {
      if (["clean", "hideWelcomeMessage", "start", "share"].includes(property))
        return;
      const propertyValue = hashProperties[property];
      if (defined(propertyValue) && propertyValue.length > 0) {
        userProperties.set(property, propertyValue);
      } else {
        const initSourceFile = generateInitializationUrl(
          baseUri,
          terria.configParameters.initFragmentPaths,
          property
        );
        terria.initSources.push({
          name: `InitUrl from applicationURL hash ${property}`,
          errorSeverity: TerriaErrorSeverity.Error,
          ...initSourceFile
        });
      }
    });
  });

  if (isDefined(hashProperties.hideWelcomeMessage)) {
    terria.configParameters.showWelcomeMessage = false;
  }

  // a share link that hasn't been shortened: JSON embedded in URL (only works for small quantities of JSON)
  if (isDefined(hashProperties.start)) {
    try {
      const startData = JSON.parse(hashProperties.start);
      await interpretStartData(
        terria,
        startData,
        'Start data from hash `"#start"` value',
        TerriaErrorSeverity.Error,
        false // Hide conversion warning message - as we assume that people using #start are embedding terria.
      );
    } catch (e) {
      throw TerriaError.from(e, {
        message: { key: "models.terria.parsingStartDataErrorMessage" },
        importance: -1
      });
    }
  }

  // Resolve #share=xyz with the share data service.
  if (
    hashProperties.share !== undefined &&
    terria.shareDataService !== undefined
  ) {
    const shareProps = await terria.shareDataService.resolveData(
      hashProperties.share
    );

    await interpretStartData(
      terria,
      shareProps,
      `Start data from sharelink \`"${hashProperties.share}"\``
    );
  }
}

async function interpretStartData(
  terria: Terria,
  startData: unknown,
  /** Name for startData initSources - this is only used for debugging purposes */
  name: string,
  /** Error severity to use for loading startData init sources - if not set, TerriaError will be propagated normally */
  errorSeverity?: TerriaErrorSeverity,
  showConversionWarning = true
) {
  if (isJsonObject(startData, false)) {
    // Convert startData to v8 if necessary
    let startDataV8: ShareInitSourceData | null;
    try {
      if (
        // If startData.version has version 0.x.x - user catalog-converter to convert startData
        "version" in startData &&
        typeof startData.version === "string" &&
        startData.version.startsWith("0")
      ) {
        const { convertShare } = await import("catalog-converter");
        const result = convertShare(startData);

        // Show warning messages if converted
        if (result.converted && showConversionWarning) {
          terria.notificationState.addNotificationToQueue({
            title: i18next.t("share.convertNotificationTitle"),
            message: shareConvertNotification(result.messages)
          });
        }
        startDataV8 = result.result;
      } else {
        startDataV8 = {
          ...startData,
          version: isJsonString(startData.version)
            ? startData.version
            : SHARE_VERSION,
          initSources: Array.isArray(startData.initSources)
            ? (startData.initSources.filter(
                (initSource) =>
                  isJsonString(initSource) || isJsonObject(initSource)
              ) as (string | JsonObject)[])
            : []
        };
      }

      if (startDataV8 !== null && Array.isArray(startDataV8.initSources)) {
        // Push startData.initSources to terria.initSources array
        // Note startData.initSources can be an initUrl (string) or initData (InitDataSource/JsonObject)
        // Terria.initSources are different to startData.initSources
        // They need to be transformed into appropriate `InitSource`
        runInAction(() => {
          terria.initSources.push(
            ...startDataV8!.initSources.map((initSource) =>
              isJsonString(initSource)
                ? // InitSourceFromUrl if string
                  {
                    name,
                    initUrl: initSource,
                    errorSeverity
                  }
                : // InitSourceFromData if Json Object
                  {
                    name,
                    data: initSource,
                    errorSeverity
                  }
            )
          );
        });

        // If initSources contain story - we disable the welcome message so there aren't too many modals/popups
        // We only check JSON share initSources - as URLs will be loaded in `forceLoadInitSources`
        if (
          startDataV8.initSources.some(
            (initSource) =>
              isJsonObject(initSource) &&
              Array.isArray(initSource.stories) &&
              initSource.stories.length
          )
        ) {
          terria.configParameters.showWelcomeMessage = false;
        }
      }
    } catch (error) {
      throw TerriaError.from(error, {
        title: { key: "share.convertErrorTitle" },
        message: { key: "share.convertErrorMessage" }
      });
    }
  }
}

function setCustomRequestSchedulerDomainLimits(
  customDomainLimits: ConfigParameters["customRequestSchedulerLimits"]
) {
  if (isDefined(customDomainLimits)) {
    Object.entries(customDomainLimits).forEach(([domain, limit]) => {
      RequestScheduler.requestsByServer[domain] = limit;
    });
  }
}<|MERGE_RESOLUTION|>--- conflicted
+++ resolved
@@ -415,15 +415,14 @@
   mapViewers: string[];
 
   /**
-<<<<<<< HEAD
    * Side size for the drill pick in Cesium
    */
   pickSize?: number;
-=======
+
+  /**
    * CSS color of Cesium globe (see doc of Cesium.Color.fromCssColorString)
    */
   cesiumGlobeColor?: string;
->>>>>>> 09bd9661
 }
 
 interface StartOptions {
@@ -660,11 +659,8 @@
     coordsConverterUrl: undefined,
     useElevationMeanSeaLevel: false,
     mapViewers: ["3d", "3dsmooth", "2d"],
-<<<<<<< HEAD
-    pickSize: undefined
-=======
+    pickSize: undefined,
     cesiumGlobeColor: undefined
->>>>>>> 09bd9661
   };
 
   @observable
