--- conflicted
+++ resolved
@@ -23,20 +23,7 @@
 import GoogleAnalytics from "../Core/GoogleAnalytics";
 import instanceOf from "../Core/instanceOf";
 import isDefined from "../Core/isDefined";
-<<<<<<< HEAD
 import JsonValue, { isJsonObject, JsonObject } from "../Core/Json";
-=======
-import {
-  isJsonBoolean,
-  isJsonNumber,
-  isJsonObject,
-  isJsonString,
-  JsonArray,
-  JsonObject
-} from "../Core/Json";
-import { isLatLonHeight } from "../Core/LatLonHeight";
-import loadJson from "../Core/loadJson";
->>>>>>> bde95d94
 import loadJson5 from "../Core/loadJson5";
 import Result from "../Core/Result";
 import ServerConfig from "../Core/ServerConfig";
@@ -80,19 +67,11 @@
   isInitFromDataPromise,
   isInitFromOptions,
   isInitFromUrl,
-<<<<<<< HEAD
-=======
-  ShareInitSourceData,
->>>>>>> bde95d94
   StoryData
 } from "./InitSource";
 import Internationalization from "./Internationalization";
 import MapInteractionMode from "./MapInteractionMode";
-<<<<<<< HEAD
-=======
-import NoViewer from "./NoViewer";
-import { defaultRelatedMaps, RelatedMap } from "./RelatedMaps";
->>>>>>> bde95d94
+import { defaultRelatedMaps } from "./RelatedMaps";
 import CatalogIndex from "./SearchProviders/CatalogIndex";
 import ShareDataService from "./ShareDataService";
 import {
@@ -107,293 +86,6 @@
 import Workbench from "./Workbench";
 import SelectableDimensionWorkflow from "./Workflows/SelectableDimensionWorkflow";
 
-<<<<<<< HEAD
-=======
-// import overrides from "../Overrides/defaults.jsx";
-
-interface ConfigParameters {
-  /**
-   * TerriaJS uses this name whenever it needs to display the name of the application.
-   */
-  appName?: string;
-  /**
-   * The email address shown when things go wrong.
-   */
-  supportEmail?: string;
-  /**
-   * The maximum number of "feature info" boxes that can be displayed when clicking a point.
-   */
-  defaultMaximumShownFeatureInfos: number;
-  /**
-   * URL of the JSON file that contains index of catalog.
-   */
-  catalogIndexUrl?: string;
-  /**
-   * **Deprecated** - please use regionMappingDefinitionsUrls array instead. If this is defined, it will override `regionMappingDefinitionsUrls`
-   */
-  regionMappingDefinitionsUrl?: string | undefined;
-  /**
-   * URLs of the JSON file that defines region mapping for CSV files. First matching region will be used (in array order)
-   */
-  regionMappingDefinitionsUrls: string[];
-  /**
-   * URL of Proj4 projection lookup service (part of TerriaJS-Server).
-   */
-  proj4ServiceBaseUrl?: string;
-  /**
-   * URL of CORS proxy service (part of TerriaJS-Server)
-   */
-  corsProxyBaseUrl?: string;
-  /**
-   * @deprecated
-   */
-  proxyableDomainsUrl?: string;
-  serverConfigUrl?: string;
-  shareUrl?: string;
-  /**
-   * URL of the service used to send feedback.  If not specified, the "Give Feedback" button will not appear.
-   */
-  feedbackUrl?: string;
-  /**
-   * An array of base paths to use to try to use to resolve init fragments in the URL.  For example, if this property is `[ "init/", "http://example.com/init/"]`, then a URL with `#test` will first try to load `init/test.json` and, if that fails, next try to load `http://example.com/init/test.json`.
-   */
-  initFragmentPaths: string[];
-  /**
-   * Whether the story is enabled. If false story function button won't be available.
-   */
-  storyEnabled: boolean;
-  /**
-   * True (the default) to intercept the browser's print feature and use a custom one accessible through the Share panel.
-   */
-  interceptBrowserPrint?: boolean;
-  /**
-   * True to create a separate explorer panel tab for each top-level catalog group to list its items in.
-   */
-  tabbedCatalog?: boolean;
-  /**
-   * True to use Cesium World Terrain from Cesium ion. False to use terrain from the URL specified with the `"cesiumTerrainUrl"` property. If this property is false and `"cesiumTerrainUrl"` is not specified, the 3D view will use a smooth ellipsoid instead of a terrain surface. Defaults to true.
-   */
-  useCesiumIonTerrain?: boolean;
-  /**
-   * The URL to use for Cesium terrain in the 3D Terrain viewer, in quantized mesh format. This property is ignored if "useCesiumIonTerrain" is set to true.
-   */
-  cesiumTerrainUrl?: string;
-  /**
-   * The Cesium Ion Asset ID to use for Cesium terrain in the 3D Terrain viewer. `cesiumIonAccessToken` will be used to authenticate. This property is ignored if "useCesiumIonTerrain" is set to true.
-   */
-  cesiumTerrainAssetId?: number;
-  /**
-   * The access token to use with Cesium ion. If `"useCesiumIonTerrain"` is true and this property is not specified, the Cesium default Ion key will be used. It is a violation of the Ion terms of use to use the default key in a deployed application.
-   */
-  cesiumIonAccessToken?: string;
-  /**
-   * True to use Bing Maps from Cesium ion (Cesium World Imagery). By default, Ion will be used, unless the `bingMapsKey` property is specified, in which case that will be used instead. To disable the Bing Maps layers entirely, set this property to false and set `bingMapsKey` to null.
-   */
-  useCesiumIonBingImagery?: boolean;
-  /**
-   * A [Bing Maps API key](https://msdn.microsoft.com/en-us/library/ff428642.aspx) used for requesting Bing Maps base maps and using the Bing Maps geocoder for searching. It is your responsibility to request a key and comply with all terms and conditions.
-   */
-  bingMapsKey?: string;
-  hideTerriaLogo?: boolean;
-  /**
-   * An array of strings of HTML that fill up the top left logo space (see `brandBarSmallElements` or `displayOneBrand` for small screens).
-   */
-  brandBarElements?: string[];
-  /**
-   * An array of strings of HTML that fill up the top left logo space - used for small screens.
-   */
-  brandBarSmallElements?: string[];
-  /**
-   * Index of which `brandBarElements` to show for mobile header. This will be used if `this.brandBarSmallElements` is undefined.
-   */
-  displayOneBrand?: number;
-  /**
-   * True to disable the "Centre map at your current location" button.
-   */
-  disableMyLocation?: boolean;
-  disableSplitter?: boolean;
-
-  disablePedestrianMode?: boolean;
-
-  experimentalFeatures?: boolean;
-  magdaReferenceHeaders?: MagdaReferenceHeaders;
-  locationSearchBoundingBox?: number[];
-  /**
-   * A Google API key for [Google Analytics](https://analytics.google.com).  If specified, TerriaJS will send various events about how it's used to Google Analytics.
-   */
-  googleAnalyticsKey?: string;
-
-  /**
-   * Error service provider configuration.
-   */
-  errorService?: ErrorServiceOptions;
-
-  globalDisclaimer?: any;
-  /**
-   * True to display welcome message on startup.
-   */
-  showWelcomeMessage?: boolean;
-
-  // TODO: make themeing TS
-  /** Theme overrides, this is applied in StandardUserInterface and merged in order of highest priority:
-   *  `StandardUserInterface.jsx` `themeOverrides` prop -> `theme` config parameter (this object) -> default `terriaTheme` (see `StandardTheme.jsx`)
-   */
-  theme?: any;
-  /**
-   * Video to show in welcome message.
-   */
-  welcomeMessageVideo?: any;
-  /**
-   * Video to show in Story Builder.
-   */
-  storyVideo?: StoryVideoSettings;
-  /**
-   * True to display in-app guides.
-   */
-  showInAppGuides?: boolean;
-  /**
-   * The content to be displayed in the help panel.
-   */
-  helpContent?: HelpContentItem[];
-  helpContentTerms?: Term[];
-  /**
-   *
-   */
-  languageConfiguration?: LanguageConfiguration;
-  /**
-   * Custom concurrent request limits for domains in Cesium's RequestScheduler. Cesium's default is 6 per domain (the maximum allowed by browsers unless the server supports http2). For servers supporting http2 try 12-24 to have more parallel requests. Setting this too high will undermine Cesium's prioritised request scheduling and important data may load slower. Format is {"domain_without_protocol:port": number}.
-   */
-  customRequestSchedulerLimits?: Record<string, number>;
-
-  /**
-   * Whether to load persisted viewer mode from local storage.
-   */
-  persistViewerMode?: boolean;
-
-  /**
-   * Whether to open the add data explorer panel on load.
-   */
-  openAddData?: boolean;
-
-  /**
-   * Text showing at the top of feedback form.
-   */
-  feedbackPreamble?: string;
-
-  /**
-   * Text showing at the bottom of feedback form.
-   */
-  feedbackPostamble?: string;
-  /**
-   * Minimum length of feedback comment.
-   */
-  feedbackMinLength?: number;
-
-  /** If undefined, then Leaflet's default attribution will be used */
-  leafletAttributionPrefix?: string;
-
-  /**
-   * Extra links to show in the credit line at the bottom of the map (currently only the Cesium map).
-   */
-  extraCreditLinks?: ICredit[];
-
-  /**
-   * Configurable discalimer that shows up in print view
-   */
-  printDisclaimer?: { url: string; text: string };
-
-  /**
-   * Prefix to which `:story-id` is added to fetch JSON for stories when using /story/:story-id routes. Should end in /
-   */
-  storyRouteUrlPrefix?: string;
-
-  /**
-   * For Console Analytics
-   */
-  enableConsoleAnalytics?: boolean;
-
-  /**
-   * Options for Google Analytics
-   */
-  googleAnalyticsOptions?: unknown;
-
-  relatedMaps?: RelatedMap[];
-
-  /**
-   * Optional plugin configuration
-   */
-  plugins?: Record<string, any>;
-
-  aboutButtonHrefUrl?: string | null;
-}
-
-interface StartOptions {
-  configUrl: string;
-  configUrlHeaders?: {
-    [key: string]: string;
-  };
-  applicationUrl?: Location;
-  shareDataService?: ShareDataService;
-  /**
-   * i18nOptions is explicitly a separate option from `languageConfiguration`,
-   * as `languageConfiguration` can be serialised, but `i18nOptions` may have
-   * some functions that are passed in from a TerriaMap
-   *  */
-  i18nOptions?: I18nStartOptions;
-
-  /**
-   * Hook to run before restoring app state from the share URL. This is for
-   * example used in terriamap/index.js for loading plugins before restoring
-   * app state.
-   */
-  beforeRestoreAppState?: () => Promise<void> | void;
-}
-
-interface Analytics {
-  start: (
-    configParameters: Partial<{
-      enableConsoleAnalytics: boolean;
-      googleAnalyticsKey: any;
-      googleAnalyticsOptions: any;
-    }>
-  ) => void;
-  logEvent: (
-    category: string,
-    action: string,
-    label?: string,
-    value?: string
-  ) => void;
-}
-
-interface TerriaOptions {
-  /**
-   * Override detecting base href from document.baseURI.
-   * Used in specs to support routes within Karma spec automation framework
-   */
-  appBaseHref?: string;
-  /**
-   * Base url where TerriaJS resources can be found.
-   * Normally "build/TerriaJS/" in any TerriaMap and "./" in specs
-   */
-  baseUrl?: string;
-
-  /**
-   * Base url where Cesium static resources can be found.
-   */
-  cesiumBaseUrl?: string;
-
-  analytics?: Analytics;
-}
-
-interface HomeCameraInit {
-  [key: string]: HomeCameraInit[keyof HomeCameraInit];
-  north: number;
-  east: number;
-  south: number;
-  west: number;
-}
-
->>>>>>> bde95d94
 export default class Terria {
   private readonly models = observable.map<string, BaseModel>();
 
@@ -1231,203 +923,8 @@
     this.mainViewer.homeCamera = CameraView.fromJson(homeCameraInit);
   }
 
-<<<<<<< HEAD
   getUserProperty(key: string) {
     return undefined;
-=======
-  /**
-   * This method can be used to refresh magda based catalogue configuration. Useful if the catalogue
-   * has items that are only available to authorised users.
-   *
-   * @param magdaCatalogConfigUrl URL of magda based catalogue configuration
-   * @param config Optional. If present, use this magda based catalogue config instead of reloading.
-   * @param configUrlHeaders  Optional. If present, the headers are added to above URL request.
-   */
-  async refreshCatalogMembersFromMagda(
-    magdaCatalogConfigUrl: string,
-    config?: any,
-    configUrlHeaders?: { [key: string]: string }
-  ) {
-    const theConfig = config
-      ? config
-      : await loadJson5(magdaCatalogConfigUrl, configUrlHeaders);
-
-    // force config (root group) id to be `/`
-    const id = "/";
-    this.removeModelReferences(this.catalog.group);
-
-    let existingReference = this.getModelById(MagdaReference, id);
-    if (existingReference === undefined) {
-      existingReference = new MagdaReference(id, this);
-      // Add model with terria aspects shareKeys
-      this.addModel(existingReference, theConfig.aspects?.terria?.shareKeys);
-    }
-
-    const reference = existingReference;
-
-    const magdaRoot = new URI(magdaCatalogConfigUrl)
-      .path("")
-      .query("")
-      .toString();
-
-    reference.setTrait(CommonStrata.definition, "url", magdaRoot);
-    reference.setTrait(CommonStrata.definition, "recordId", id);
-    reference.setTrait(
-      CommonStrata.definition,
-      "magdaRecord",
-      theConfig as JsonObject
-    );
-    (await reference.loadReference(true)).raiseError(
-      this,
-      `Failed to load MagdaReference for record ${id}`
-    );
-    if (reference.target instanceof CatalogGroup) {
-      runInAction(() => {
-        this.catalog.group = <CatalogGroup>reference.target;
-      });
-    }
-  }
-
-  async loadMagdaConfig(configUrl: string, config: any, baseUri: uri.URI) {
-    const aspects = config.aspects;
-    const configParams = aspects["terria-config"]?.parameters;
-
-    if (configParams) {
-      this.updateParameters(configParams);
-    }
-
-    const initObj = aspects["terria-init"];
-    if (isJsonObject(initObj)) {
-      const { catalog, ...initObjWithoutCatalog } = initObj;
-      /** Load the init data without the catalog yet, as we'll push the catalog
-       * source up as an init source later */
-      try {
-        await this.applyInitData({
-          initData: initObjWithoutCatalog
-        });
-      } catch (e) {
-        this.raiseErrorToUser(e, {
-          title: { key: "models.terria.loadingMagdaInitSourceErrorMessage" },
-          message: {
-            key: "models.terria.loadingMagdaInitSourceErrorMessage",
-            parameters: { url: configUrl }
-          }
-        });
-      }
-    }
-
-    if (aspects.group && aspects.group.members) {
-      await this.refreshCatalogMembersFromMagda(configUrl, config);
-    }
-
-    this.setupInitializationUrls(baseUri, config.aspects?.["terria-config"]);
-    /** Load up rest of terria catalog if one is inlined in terria-init */
-    if (config.aspects?.["terria-init"]) {
-      const { catalog, ...rest } = initObj;
-      this.initSources.push({
-        name: `Magda map-config aspect terria-init from ${configUrl}`,
-        errorSeverity: TerriaErrorSeverity.Error,
-        data: {
-          catalog: catalog
-        }
-      });
-    }
-  }
-
-  @action
-  async loadPickedFeatures(pickedFeatures: JsonObject): Promise<void> {
-    let vectorFeatures: TerriaFeature[] = [];
-    let featureIndex: Record<number, TerriaFeature[] | undefined> = {};
-
-    if (Array.isArray(pickedFeatures.entities)) {
-      // Build index of terria features by a hash of their properties.
-      const relevantItems = this.workbench.items.filter(
-        (item) =>
-          hasTraits(item, MappableTraits, "show") &&
-          item.show &&
-          MappableMixin.isMixedInto(item)
-      ) as MappableMixin.Instance[];
-
-      relevantItems.forEach((item) => {
-        const entities: Entity[] = item.mapItems
-          .filter(isDataSource)
-          .reduce((arr: Entity[], ds) => arr.concat(ds.entities.values), []);
-
-        entities.forEach((entity) => {
-          const feature = TerriaFeature.fromEntityCollectionOrEntity(entity);
-          const hash = hashEntity(feature, this);
-
-          featureIndex[hash] = (featureIndex[hash] || []).concat([feature]);
-        });
-      });
-
-      // Go through the features we've got from terria match them up to the id/name info we got from the
-      // share link, filtering out any without a match.
-      vectorFeatures = filterOutUndefined(
-        pickedFeatures.entities.map((e) => {
-          if (isJsonObject(e) && typeof e.hash === "number") {
-            const features = featureIndex[e.hash] || [];
-            const match = features.find((f) => f.name === e.name);
-            return match;
-          }
-        })
-      );
-    }
-
-    // Set the current pick location, if we have a valid coord
-    const maybeCoords: any = pickedFeatures.pickCoords;
-    const pickCoords = {
-      latitude: maybeCoords?.lat,
-      longitude: maybeCoords?.lng,
-      height: maybeCoords?.height
-    };
-    if (
-      isLatLonHeight(pickCoords) &&
-      isProviderCoordsMap(pickedFeatures.providerCoords)
-    ) {
-      this.currentViewer.pickFromLocation(
-        pickCoords,
-        pickedFeatures.providerCoords,
-        vectorFeatures as TerriaFeature[]
-      );
-    }
-
-    if (this.pickedFeatures?.allFeaturesAvailablePromise) {
-      // When feature picking is done, set the selected feature
-      await this.pickedFeatures?.allFeaturesAvailablePromise;
-    }
-
-    runInAction(() => {
-      this.pickedFeatures?.features.forEach((feature) => {
-        const hash = hashEntity(feature, this);
-        featureIndex[hash] = (featureIndex[hash] || []).concat([feature]);
-      });
-
-      // Find picked feature by matching feature hash
-      // Also try to match name if defined
-      const current = pickedFeatures.current;
-      if (isJsonObject(current) && typeof current.hash === "number") {
-        const selectedFeature =
-          (featureIndex[current.hash] || []).find(
-            (feature) => feature.name === current.name
-          ) ?? featureIndex[current.hash]?.[0];
-        if (selectedFeature) {
-          this.selectedFeature = selectedFeature;
-        }
-      }
-    });
-  }
-
-  async initCorsProxy(config: ConfigParameters, serverConfig: any) {
-    if (config.proxyableDomainsUrl) {
-      console.warn(i18next.t("models.terria.proxyableDomainsDeprecation"));
-    }
-    this.corsProxy.init(
-      serverConfig,
-      this.configParameters.corsProxyBaseUrl,
-      []
-    );
->>>>>>> bde95d94
   }
 
   getLocalProperty(key: string): string | boolean | null {
@@ -1458,198 +955,6 @@
     }
     window.localStorage.setItem(this.appName + "." + key, value.toString());
     return true;
-  }
-<<<<<<< HEAD
-=======
-}
-
-function generateInitializationUrl(
-  baseUri: uri.URI,
-  initFragmentPaths: string[],
-  url: string
-): InitSource {
-  if (url.toLowerCase().substring(url.length - 5) !== ".json") {
-    return {
-      options: initFragmentPaths.map((fragmentPath) => {
-        return {
-          initUrl: new URI(fragmentPath)
-            .segment(url)
-            .suffix("json")
-            .absoluteTo(baseUri)
-            .toString()
-        };
-      })
-    };
-  }
-  return {
-    initUrl: new URI(url).absoluteTo(baseUri).toString()
-  };
-}
-
-async function interpretHash(
-  terria: Terria,
-  hashProperties: any,
-  userProperties: Map<string, any>,
-  baseUri: uri.URI
-) {
-  if (isDefined(hashProperties.clean)) {
-    runInAction(() => {
-      terria.initSources.splice(0, terria.initSources.length);
-    });
-  }
-
-  runInAction(() => {
-    Object.keys(hashProperties).forEach(function (property) {
-      if (["clean", "hideWelcomeMessage", "start", "share"].includes(property))
-        return;
-      const propertyValue = hashProperties[property];
-      if (defined(propertyValue) && propertyValue.length > 0) {
-        userProperties.set(property, propertyValue);
-      } else {
-        const initSourceFile = generateInitializationUrl(
-          baseUri,
-          terria.configParameters.initFragmentPaths,
-          property
-        );
-        terria.initSources.push({
-          name: `InitUrl from applicationURL hash ${property}`,
-          errorSeverity: TerriaErrorSeverity.Error,
-          ...initSourceFile
-        });
-      }
-    });
-  });
-
-  if (isDefined(hashProperties.hideWelcomeMessage)) {
-    terria.configParameters.showWelcomeMessage = false;
-  }
-
-  // a share link that hasn't been shortened: JSON embedded in URL (only works for small quantities of JSON)
-  if (isDefined(hashProperties.start)) {
-    try {
-      const startData = JSON.parse(hashProperties.start);
-      await interpretStartData(
-        terria,
-        startData,
-        'Start data from hash `"#start"` value',
-        TerriaErrorSeverity.Error,
-        false // Hide conversion warning message - as we assume that people using #start are embedding terria.
-      );
-    } catch (e) {
-      throw TerriaError.from(e, {
-        message: { key: "models.terria.parsingStartDataErrorMessage" },
-        importance: -1
-      });
-    }
-  }
-
-  // Resolve #share=xyz with the share data service.
-  if (
-    hashProperties.share !== undefined &&
-    terria.shareDataService !== undefined
-  ) {
-    const shareProps = await terria.shareDataService.resolveData(
-      hashProperties.share
-    );
-
-    await interpretStartData(
-      terria,
-      shareProps,
-      `Start data from sharelink \`"${hashProperties.share}"\``
-    );
-  }
-}
-
-async function interpretStartData(
-  terria: Terria,
-  startData: unknown,
-  /** Name for startData initSources - this is only used for debugging purposes */
-  name: string,
-  /** Error severity to use for loading startData init sources - if not set, TerriaError will be propagated normally */
-  errorSeverity?: TerriaErrorSeverity,
-  showConversionWarning = true
-) {
-  if (isJsonObject(startData, false)) {
-    // Convert startData to v8 if necessary
-    let startDataV8: ShareInitSourceData | null;
-
-    try {
-      if (
-        // If startData.version has version 0.x.x - user catalog-converter to convert startData
-        "version" in startData &&
-        typeof startData.version === "string" &&
-        startData.version.startsWith("0")
-      ) {
-        const { convertShare } = await import("catalog-converter");
-        const result = convertShare(startData);
-
-        // Show warning messages if converted
-        if (result.converted && showConversionWarning) {
-          terria.notificationState.addNotificationToQueue({
-            title: i18next.t("share.convertNotificationTitle"),
-            message: shareConvertNotification(result.messages)
-          });
-        }
-        startDataV8 = result.result;
-      } else {
-        startDataV8 = {
-          ...startData,
-          version: isJsonString(startData.version)
-            ? startData.version
-            : SHARE_VERSION,
-          initSources: Array.isArray(startData.initSources)
-            ? (startData.initSources.filter(
-                (initSource) =>
-                  isJsonString(initSource) || isJsonObject(initSource)
-              ) as (string | JsonObject)[])
-            : []
-        };
-      }
-
-      if (startDataV8 !== null && Array.isArray(startDataV8.initSources)) {
-        // Push startData.initSources to terria.initSources array
-        // Note startData.initSources can be an initUrl (string) or initData (InitDataSource/JsonObject)
-        // Terria.initSources are different to startData.initSources
-        // They need to be transformed into appropriate `InitSource`
-        runInAction(() => {
-          terria.initSources.push(
-            ...startDataV8!.initSources.map((initSource) =>
-              isJsonString(initSource)
-                ? // InitSourceFromUrl if string
-                  {
-                    name,
-                    initUrl: initSource,
-                    errorSeverity
-                  }
-                : // InitSourceFromData if Json Object
-                  {
-                    name,
-                    data: initSource,
-                    errorSeverity
-                  }
-            )
-          );
-        });
-
-        // If initSources contain story - we disable the welcome message so there aren't too many modals/popups
-        // We only check JSON share initSources - as URLs will be loaded in `forceLoadInitSources`
-        if (
-          startDataV8.initSources.some(
-            (initSource) =>
-              isJsonObject(initSource) &&
-              Array.isArray(initSource.stories) &&
-              initSource.stories.length
-          )
-        ) {
-          terria.configParameters.showWelcomeMessage = false;
-        }
-      }
-    } catch (error) {
-      throw TerriaError.from(error, {
-        title: { key: "share.convertErrorTitle" },
-        message: { key: "share.convertErrorMessage" }
-      });
-    }
   }
 }
 
@@ -1661,5 +966,4 @@
       RequestScheduler.requestsByServer[domain] = limit;
     });
   }
->>>>>>> bde95d94
 }