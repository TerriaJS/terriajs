import { action, computed, observable, runInAction, toJS } from "mobx";
import { createTransformer } from "mobx-utils";
import Clock from "terriajs-cesium/Source/Core/Clock";
import defaultValue from "terriajs-cesium/Source/Core/defaultValue";
import defined from "terriajs-cesium/Source/Core/defined";
import DeveloperError from "terriajs-cesium/Source/Core/DeveloperError";
import CesiumEvent from "terriajs-cesium/Source/Core/Event";
import queryToObject from "terriajs-cesium/Source/Core/queryToObject";
import RuntimeError from "terriajs-cesium/Source/Core/RuntimeError";
import ImagerySplitDirection from "terriajs-cesium/Source/Scene/ImagerySplitDirection";
import URI from "urijs";
import AsyncLoader from "../Core/AsyncLoader";
import Class from "../Core/Class";
import ConsoleAnalytics from "../Core/ConsoleAnalytics";
import CorsProxy from "../Core/CorsProxy";
import filterOutUndefined from "../Core/filterOutUndefined";
import GoogleAnalytics from "../Core/GoogleAnalytics";
import instanceOf from "../Core/instanceOf";
import isDefined from "../Core/isDefined";
import JsonValue, {
  isJsonObject,
  isJsonString,
  JsonObject,
  isJsonBoolean,
  isJsonNumber
} from "../Core/Json";
import loadJson5 from "../Core/loadJson5";
import ServerConfig from "../Core/ServerConfig";
import TerriaError from "../Core/TerriaError";
import { getUriWithoutPath } from "../Core/uriHelpers";
import PickedFeatures, {
  featureBelongsToCatalogItem
} from "../Map/PickedFeatures";
import GroupMixin from "../ModelMixins/GroupMixin";
import ReferenceMixin from "../ModelMixins/ReferenceMixin";
import TimeVarying from "../ModelMixins/TimeVarying";
import { BaseMapViewModel } from "../ViewModels/BaseMapViewModel";
import TerriaViewer from "../ViewModels/TerriaViewer";
import CameraView from "./CameraView";
import CatalogGroup from "./CatalogGroupNew";
import CatalogMemberFactory from "./CatalogMemberFactory";
import Catalog from "./CatalogNew";
import CommonStrata from "./CommonStrata";
import Feature from "./Feature";
import GlobeOrMap from "./GlobeOrMap";
import InitSource, { isInitOptions, isInitUrl } from "./InitSource";
import MagdaReference, { MagdaReferenceHeaders } from "./MagdaReference";
import MapInteractionMode from "./MapInteractionMode";
import Mappable from "./Mappable";
import { BaseModel } from "./Model";
import ShareDataService from "./ShareDataService";
import TimelineStack from "./TimelineStack";
import updateModelFromJson from "./updateModelFromJson";
import upsertModelFromJson from "./upsertModelFromJson";
import ViewerMode from "./ViewerMode";
import Workbench from "./Workbench";
import openGroup from "./openGroup";
import getDereferencedIfExists from "../Core/getDereferencedIfExists";
import SplitItemReference from "./SplitItemReference";
// import overrides from "../Overrides/defaults.jsx";

interface ConfigParameters {
  [key: string]: ConfigParameters[keyof ConfigParameters];
  appName?: string;
  supportEmail?: string;
  defaultMaximumShownFeatureInfos?: number;
  regionMappingDefinitionsUrl: string;
  conversionServiceBaseUrl?: string;
  proj4ServiceBaseUrl?: string;
  corsProxyBaseUrl?: string;
  proxyableDomainsUrl?: string;
  serverConfigUrl?: string;
  shareUrl?: string;
  feedbackUrl?: string;
  initFragmentPaths: string[];
  storyEnabled: boolean;
  interceptBrowserPrint?: boolean;
  tabbedCatalog?: boolean;
  useCesiumIonTerrain?: boolean;
  cesiumIonAccessToken?: string;
  hideTerriaLogo?: boolean;
  useCesiumIonBingImagery?: boolean;
  bingMapsKey?: string;
  brandBarElements?: string[];
  disableMyLocation?: boolean;
  experimentalFeatures?: boolean;
  magdaReferenceHeaders?: MagdaReferenceHeaders;
  locationSearchBoundingBox?: number[];
  googleAnalyticsKey?: string;
  rollbarAccessToken?: string;
<<<<<<< HEAD
  globalDisclaimer?: any;
=======
  showWelcomeMessage?: boolean;
>>>>>>> 94ea91ef
  helpContent?: any[];
}

interface StartOptions {
  configUrl: string;
  configUrlHeaders?: {
    [key: string]: string;
  };
  applicationUrl?: Location;
  shareDataService?: ShareDataService;
}

type Analytics = any;

interface TerriaOptions {
  baseUrl?: string;
  analytics?: Analytics;
}

interface ApplyInitDataOptions {
  initData: JsonObject;
  replaceStratum?: boolean;
}

interface HomeCameraInit {
  [key: string]: HomeCameraInit[keyof HomeCameraInit];
  north: number;
  east: number;
  south: number;
  west: number;
}

export default class Terria {
  private models = observable.map<string, BaseModel>();

  readonly baseUrl: string = "build/TerriaJS/";
  readonly error = new CesiumEvent();
  readonly workbench = new Workbench();
  readonly overlays = new Workbench();
  readonly catalog = new Catalog(this);
  readonly timelineClock = new Clock({ shouldAnimate: false });
  // readonly overrides: any = overrides; // TODO: add options.functionOverrides like in master

  @observable
  readonly mainViewer = new TerriaViewer(
    this,
    computed(() =>
      filterOutUndefined(
        this.overlays.items
          .map(item => (Mappable.is(item) ? item : undefined))
          .concat(
            this.workbench.items.map(item =>
              Mappable.is(item) ? item : undefined
            )
          )
      )
    )
  );

  appName: string = "TerriaJS App";
  supportEmail: string = "support@terria.io";

  /**
   * Gets or sets the {@link this.corsProxy} used to determine if a URL needs to be proxied and to proxy it if necessary.
   * @type {CorsProxy}
   */
  corsProxy: CorsProxy = new CorsProxy();

  /**
   * Gets or sets the instance to which to report Google Analytics-style log events.
   * If a global `ga` function is defined, this defaults to `GoogleAnalytics`.  Otherwise, it defaults
   * to `ConsoleAnalytics`.
   */
  readonly analytics: Analytics;

  /**
   * Gets the stack of layers active on the timeline.
   */
  readonly timelineStack = new TimelineStack(this.timelineClock);

  @observable
  readonly configParameters: ConfigParameters = {
    appName: "TerriaJS App",
    supportEmail: "info@terria.io",
    defaultMaximumShownFeatureInfos: 100,
    regionMappingDefinitionsUrl: "build/TerriaJS/data/regionMapping.json",
    conversionServiceBaseUrl: "convert/",
    proj4ServiceBaseUrl: "proj4/",
    corsProxyBaseUrl: "proxy/",
    proxyableDomainsUrl: "proxyabledomains/",
    serverConfigUrl: "serverconfig/",
    shareUrl: "share",
    feedbackUrl: undefined,
    initFragmentPaths: ["init/"],
    storyEnabled: true,
    interceptBrowserPrint: true,
    tabbedCatalog: false,
    useCesiumIonTerrain: true,
    cesiumIonAccessToken: undefined,
    hideTerriaLogo: false,
    useCesiumIonBingImagery: undefined,
    bingMapsKey: undefined,
    brandBarElements: undefined,
    disableMyLocation: undefined,
    experimentalFeatures: undefined,
    magdaReferenceHeaders: undefined,
    locationSearchBoundingBox: undefined,
    googleAnalyticsKey: undefined,
    rollbarAccessToken: undefined,
<<<<<<< HEAD
    globalDisclaimer: undefined,
=======
    showWelcomeMessage: false,
>>>>>>> 94ea91ef
    helpContent: []
  };

  @observable
  baseMaps: BaseMapViewModel[] = [];

  @observable
  pickedFeatures: PickedFeatures | undefined;

  @observable
  selectedFeature: Feature | undefined;

  @observable
  allowFeatureInfoRequests: boolean = true;

  /**
   * Gets or sets the stack of map interactions modes.  The mode at the top of the stack
   * (highest index) handles click interactions with the map
   */
  @observable
  mapInteractionModeStack: MapInteractionMode[] = [];

  baseMapContrastColor: string = "#ffffff";

  @observable
  readonly userProperties = new Map<string, any>();

  @observable
  readonly initSources: InitSource[] = [];
  private _initSourceLoader = new AsyncLoader(
    this.forceLoadInitSources.bind(this)
  );

  @observable serverConfig: any; // TODO
  @observable shareDataService: ShareDataService | undefined;

  /* Splitter controls */
  @observable showSplitter = false;
  @observable splitPosition = 0.5;
  @observable splitPositionVertical = 0.5;
  @observable terrainSplitDirection: ImagerySplitDirection =
    ImagerySplitDirection.NONE;

  @observable depthTestAgainstTerrainEnabled = false;

  @observable stories: any[] = [];

  // TODO: this is duplicated with properties on ViewState, which is
  //       kind of terrible.
  /**
   * Gets or sets the ID of the catalog member that is currently being
   * previewed.
   */
  @observable previewedItemId: string | undefined;

  /**
   * Base ratio for maximumScreenSpaceError
   * @type {number}
   */
  @observable baseMaximumScreenSpaceError = 2;

  /**
   * Gets or sets whether to use the device's native resolution (sets cesium.viewer.resolutionScale to a ratio of devicePixelRatio)
   * @type {boolean}
   */
  @observable useNativeResolution = false;

  /**
   * Whether we think all references in the catalog have been loaded
   * @type {boolean}
   */
  @observable catalogReferencesLoaded: boolean = false;

  constructor(options: TerriaOptions = {}) {
    if (options.baseUrl) {
      if (options.baseUrl.lastIndexOf("/") !== options.baseUrl.length - 1) {
        this.baseUrl = options.baseUrl + "/";
      } else {
        this.baseUrl = options.baseUrl;
      }
    }

    this.analytics = options.analytics;
    if (!defined(this.analytics)) {
      if (typeof window !== "undefined" && defined((<any>window).ga)) {
        this.analytics = new GoogleAnalytics();
      } else {
        this.analytics = new ConsoleAnalytics();
      }
    }
  }

  @computed
  get currentViewer(): GlobeOrMap {
    return this.mainViewer.currentViewer;
  }

  @computed
  get cesium(): import("./Cesium").default | undefined {
    if (
      isDefined(this.mainViewer) &&
      this.mainViewer.currentViewer.type === "Cesium"
    ) {
      return this.mainViewer.currentViewer as import("./Cesium").default;
    }
  }

  @computed
  get leaflet(): import("./Leaflet").default | undefined {
    if (
      isDefined(this.mainViewer) &&
      this.mainViewer.currentViewer.type === "Leaflet"
    ) {
      return this.mainViewer.currentViewer as import("./Leaflet").default;
    }
  }

  @computed
  get modelIds() {
    return Array.from(this.models.keys());
  }

  getModelById<T extends BaseModel>(type: Class<T>, id: string): T | undefined {
    const model = this.models.get(id);
    if (instanceOf(type, model)) {
      return model;
    }

    // Model does not have the requested type.
    return undefined;
  }

  @action
  addModel(model: BaseModel) {
    if (model.uniqueId === undefined) {
      throw new DeveloperError("A model without a `uniqueId` cannot be added.");
    }

    if (this.models.has(model.uniqueId)) {
      throw new RuntimeError("A model with the specified ID already exists.");
    }

    this.models.set(model.uniqueId, model);
  }

  /**
   * Remove references to a model from Terria.
   */
  @action
  removeModelReferences(model: BaseModel) {
    const pickedFeatures = this.pickedFeatures;
    if (pickedFeatures) {
      // Remove picked features that belong to the catalog item
      pickedFeatures.features.forEach((feature, i) => {
        if (featureBelongsToCatalogItem(<Feature>feature, model)) {
          pickedFeatures?.features.splice(i, 1);
        }
      });
    }
    this.workbench.remove(model);
    if (model.uniqueId) {
      this.models.delete(model.uniqueId);
    }
  }

  start(options: StartOptions) {
    this.shareDataService = options.shareDataService;

    const baseUri = new URI(options.configUrl).filename("");

    const launchUrlForAnalytics =
      options.applicationUrl?.href || getUriWithoutPath(baseUri);
    return loadJson5(options.configUrl, options.configUrlHeaders)
      .then((config: any) => {
        runInAction(() => {
          if (config.parameters) {
            this.updateParameters(config.parameters);
          }

          if (config.aspects) {
            return this.loadMagdaConfig(options.configUrl, config);
          }

          const initializationUrls: string[] = config.initializationUrls || [];
          const initSources = initializationUrls.map(url =>
            generateInitializationUrl(
              baseUri,
              this.configParameters.initFragmentPaths,
              url
            )
          );

          this.initSources.push(...initSources);
        });
      })
      .then(() => {
        this.analytics?.start(this.configParameters);
        this.analytics?.logEvent("launch", "url", launchUrlForAnalytics);
        this.serverConfig = new ServerConfig();
        return this.serverConfig.init(this.configParameters.serverConfigUrl);
      })
      .then((serverConfig: any) => {
        return this.initCorsProxy(this.configParameters, serverConfig);
      })
      .then(() => {
        if (this.shareDataService && this.serverConfig.config) {
          this.shareDataService.init(this.serverConfig.config);
        }
        this.loadPersistedMapSettings();
        if (options.applicationUrl) {
          return this.updateApplicationUrl(options.applicationUrl.href);
        }
      });
  }

  loadPersistedMapSettings(): void {
    const persistViewerMode = defaultValue(
      this.configParameters.persistViewerMode,
      true
    );
    const mainViewer = this.mainViewer;
    const viewerMode = this.getLocalProperty("viewermode");
    if (persistViewerMode && defined(viewerMode)) {
      if (viewerMode === "3d" || viewerMode === "3dsmooth") {
        mainViewer.viewerMode = ViewerMode.Cesium;
        mainViewer.viewerOptions.useTerrain = viewerMode === "3d";
      } else if (viewerMode === "2d") {
        mainViewer.viewerMode = ViewerMode.Leaflet;
      } else {
        console.error(
          `Trying to select ViewerMode ${viewerMode} that doesn't exist`
        );
      }
    }
  }

  @action
  updateBaseMaps(baseMaps: BaseMapViewModel[]): void {
    this.baseMaps.push(...baseMaps);
    if (!this.mainViewer.baseMap) {
      this.loadPersistedBaseMap();
    }
  }

  @action
  loadPersistedBaseMap(): void {
    const persistedBaseMapId = this.getLocalProperty("basemap");
    const baseMapSearch = this.baseMaps.find(
      baseMap => baseMap.mappable.uniqueId === persistedBaseMapId
    );
    if (baseMapSearch) {
      this.mainViewer.baseMap = baseMapSearch.mappable;
    } else {
      console.error(
        `Couldn't find a basemap for unique id ${persistedBaseMapId}`
      );
    }
  }

  get isLoadingInitSources(): boolean {
    return this._initSourceLoader.isLoading;
  }

  /**
   * Asynchronously loads init sources
   */
  loadInitSources(): Promise<void> {
    return this._initSourceLoader.load();
  }

  dispose() {
    this._initSourceLoader.dispose();
  }

  updateFromStartData(startData: any) {
    interpretStartData(this, startData);
    return this.loadInitSources();
  }

  updateApplicationUrl(newUrl: string) {
    const uri = new URI(newUrl);
    const hash = uri.fragment();
    const hashProperties = queryToObject(hash);

    return interpretHash(
      this,
      hashProperties,
      this.userProperties,
      new URI(newUrl)
        .filename("")
        .query("")
        .hash("")
    ).then(() => {
      return this.loadInitSources();
    });
  }

  @action
  updateParameters(parameters: ConfigParameters): void {
    Object.keys(parameters).forEach((key: string) => {
      if (this.configParameters.hasOwnProperty(key)) {
        this.configParameters[key] = parameters[key];
      }
    });

    this.appName = defaultValue(this.configParameters.appName, this.appName);
    this.supportEmail = defaultValue(
      this.configParameters.supportEmail,
      this.supportEmail
    );
  }

  protected forceLoadInitSources(): Promise<void> {
    const initSourcePromises = this.initSources.map(initSource => {
      return loadInitSource(initSource).catch(e => {
        this.error.raiseEvent(e);
        return undefined;
      });
    });

    return Promise.all(initSourcePromises).then(initSources => {
      return runInAction(() => {
        const promises = filterOutUndefined(initSources).map(initSource =>
          this.applyInitData({
            initData: initSource
          })
        );
        return Promise.all(promises);
      }).then(() => undefined);
    });
  }

  private loadModelStratum(
    modelId: string,
    stratumId: string,
    allModelStratumData: JsonObject,
    replaceStratum: boolean
  ): Promise<BaseModel> {
    const thisModelStratumData = allModelStratumData[modelId] || {};
    if (!isJsonObject(thisModelStratumData)) {
      throw new TerriaError({
        sender: this,
        title: "Invalid model traits",
        message: "The traits of a model must be a JSON object."
      });
    }

    const cleanStratumData = { ...thisModelStratumData };
    delete cleanStratumData.dereferenced;
    delete cleanStratumData.knownContainerUniqueIds;

    let promise: Promise<void>;

    const containerIds = thisModelStratumData.knownContainerUniqueIds;
    if (Array.isArray(containerIds)) {
      // Groups that contain this item must be loaded before this item.
      const containerPromises = containerIds.map(containerId => {
        if (typeof containerId !== "string") {
          return Promise.resolve(undefined);
        }
        return this.loadModelStratum(
          containerId,
          stratumId,
          allModelStratumData,
          replaceStratum
        ).then(container => {
          const dereferenced = ReferenceMixin.is(container)
            ? container.target
            : container;
          if (GroupMixin.isMixedInto(dereferenced)) {
            return dereferenced.loadMembers();
          }
        });
      });
      promise = Promise.all(containerPromises).then(() => undefined);
    } else {
      promise = Promise.resolve();
    }

    // If this model is a `SplitItemReference` we must load the source item first
    const splitSourceId = cleanStratumData.splitSourceItemId;
    if (
      cleanStratumData.type === SplitItemReference.type &&
      typeof splitSourceId === "string"
    ) {
      promise = promise.then(() =>
        this.loadModelStratum(
          splitSourceId,
          stratumId,
          allModelStratumData,
          replaceStratum
        ).then(() => undefined)
      );
    }

    return promise
      .then(() => {
        const loadedModel = upsertModelFromJson(
          CatalogMemberFactory,
          this,
          "/",
          undefined,
          stratumId,
          {
            ...cleanStratumData,
            id: modelId
          },
          replaceStratum
        );

        if (Array.isArray(containerIds)) {
          containerIds.forEach(containerId => {
            if (
              typeof containerId === "string" &&
              loadedModel.knownContainerUniqueIds.indexOf(containerId) < 0
            ) {
              loadedModel.knownContainerUniqueIds.push(containerId);
            }
          });
        }

        // If we're replacing the stratum and the existing model is already
        // dereferenced, we need to replace the dereferenced stratum, too,
        // even if there's no trace of it in the load data.
        let dereferenced = thisModelStratumData.dereferenced;
        if (
          replaceStratum &&
          dereferenced === undefined &&
          ReferenceMixin.is(loadedModel) &&
          loadedModel.target !== undefined
        ) {
          dereferenced = {};
        }

        if (ReferenceMixin.is(loadedModel)) {
          return loadedModel.loadReference().then(() => {
            if (isDefined(loadedModel.target)) {
              updateModelFromJson(
                loadedModel.target,
                stratumId,
                dereferenced || {},
                replaceStratum
              );
            }
            return loadedModel;
          });
        } else if (dereferenced) {
          throw new TerriaError({
            sender: this,
            title: "Model cannot be dereferenced",
            message:
              "The stratum has a `dereferenced` property, but the model cannot be dereferenced."
          });
        }

        return loadedModel;
      })
      .then(loadedModel => {
        const dereferenced = getDereferencedIfExists(loadedModel);
        if (GroupMixin.isMixedInto(dereferenced)) {
          return openGroup(dereferenced, dereferenced.isOpen).then(
            () => loadedModel
          );
        } else {
          return loadedModel;
        }
      });
  }

  @action
  applyInitData({
    initData,
    replaceStratum = false
  }: ApplyInitDataOptions): Promise<void> {
    initData = toJS(initData);
    const stratumId =
      typeof initData.stratum === "string"
        ? initData.stratum
        : CommonStrata.definition;

    // Extract the list of CORS-ready domains.
    if (Array.isArray(initData.corsDomains)) {
      this.corsProxy.corsDomains.push(...(<string[]>initData.corsDomains));
    }

    if (initData.catalog !== undefined) {
      this.catalog.group.addMembersFromJson(stratumId, initData.catalog);
    }

    if (Array.isArray(initData.stories)) {
      this.stories = initData.stories;
    }

    if (isJsonString(initData.viewerMode)) {
      switch (initData.viewerMode.toLowerCase()) {
        case "3d".toLowerCase():
          this.mainViewer.viewerOptions.useTerrain = true;
          this.mainViewer.viewerMode = ViewerMode.Cesium;
          break;
        case "3dSmooth".toLowerCase():
          this.mainViewer.viewerOptions.useTerrain = false;
          this.mainViewer.viewerMode = ViewerMode.Cesium;
          break;
        case "2d".toLowerCase():
          this.mainViewer.viewerMode = ViewerMode.Leaflet;
          break;
      }
    }

    if (isJsonObject(initData.homeCamera)) {
      this.loadHomeCamera(initData.homeCamera);
    }

    if (isJsonObject(initData.initialCamera)) {
      const initialCamera = CameraView.fromJson(initData.initialCamera);
      this.currentViewer.zoomTo(initialCamera, 2.0);
    }

    if (isJsonBoolean(initData.showSplitter)) {
      this.showSplitter = initData.showSplitter;
    }

    if (isJsonNumber(initData.splitPosition)) {
      this.splitPosition = initData.splitPosition;
    }

    // Copy but don't yet load the workbench.
    const workbench = Array.isArray(initData.workbench)
      ? initData.workbench.slice()
      : [];

    const timeline = Array.isArray(initData.timeline)
      ? initData.timeline.slice()
      : [];

    // Load the models
    let promise: Promise<void>;

    const models = initData.models;
    if (isJsonObject(models)) {
      promise = Promise.all(
        Object.keys(models).map(modelId => {
          return this.loadModelStratum(
            modelId,
            stratumId,
            models,
            replaceStratum
          ).catch(e => {
            // TODO: deal with shared models that can't be loaded because, e.g. because they are private
            console.log(e);
            return Promise.resolve();
          });
        })
      ).then(() => undefined);
    } else {
      promise = Promise.resolve();
    }

    return promise.then(() => {
      return runInAction(() => {
        if (isJsonString(initData.previewedItemId)) {
          this.previewedItemId = initData.previewedItemId;
        }

        const promises: Promise<void>[] = [];

        // Set the new contents of the workbench.
        const newItems = filterOutUndefined(
          workbench.map(modelId => {
            if (typeof modelId !== "string") {
              throw new TerriaError({
                sender: this,
                title: "Invalid model ID in workbench",
                message: "A model ID in the workbench list is not a string."
              });
            }

            return this.getModelById(BaseModel, modelId);
          })
        );

        this.workbench.items = newItems;

        // TODO: the timelineStack should be populated from the `timeline` property,
        // not from the workbench.
        this.timelineStack.items = this.workbench.items
          .filter(item => {
            return item.uniqueId && timeline.indexOf(item.uniqueId) >= 0;
            // && TODO: what is a good way to test if an item is of type TimeVarying.
          })
          .map(item => <TimeVarying>item);

        // Load the items on the workbench
        for (let model of newItems) {
          if (ReferenceMixin.is(model)) {
            promises.push(model.loadReference());
            model = model.target || model;
          }

          if (Mappable.is(model)) {
            promises.push(model.loadMapItems());
          }
        }

        return Promise.all(promises).then(() => undefined);
      });
    });
  }

  @action
  loadHomeCamera(homeCameraInit: JsonObject | HomeCameraInit) {
    this.mainViewer.homeCamera = CameraView.fromJson(homeCameraInit);
  }

  async loadMagdaConfig(configUrl: string, config: any) {
    const magdaRoot = new URI(configUrl)
      .path("")
      .query("")
      .toString();

    const aspects = config.aspects;
    const configParams =
      aspects["terria-config"] && aspects["terria-config"].parameters;

    if (configParams) {
      this.updateParameters(configParams);
    }

    const initObj = aspects["terria-init"];
    if (isJsonObject(initObj)) {
      await this.applyInitData({
        initData: initObj as any
      });
    }

    if (aspects.group && aspects.group.members) {
      const id = config.id;

      let existingReference = this.getModelById(MagdaReference, id);
      if (existingReference === undefined) {
        existingReference = new MagdaReference(id, this);
        this.addModel(existingReference);
      }

      const reference = existingReference;

      reference.setTrait(CommonStrata.definition, "url", magdaRoot);
      reference.setTrait(CommonStrata.definition, "recordId", config.id);
      reference.setTrait(CommonStrata.definition, "magdaRecord", config);
      await reference.loadReference().then(() => {
        if (reference.target instanceof CatalogGroup) {
          runInAction(() => {
            this.catalog.group = <CatalogGroup>reference.target;
          });
        }
      });
    }
  }

  initCorsProxy(config: any, serverConfig: any): Promise<void> {
    // All the "proxyableDomains" bits here are due to a pre-serverConfig mechanism for whitelisting domains.
    // We should deprecate it.s

    // If a URL was specified in the config parameters to get the proxyable domains from, get them from that
    var pdu = this.configParameters.proxyableDomainsUrl;
    const proxyableDomainsPromise: Promise<JsonValue | void> = pdu
      ? loadJson5(pdu)
      : Promise.resolve();
    return proxyableDomainsPromise.then((proxyableDomains: any | void) => {
      if (proxyableDomains) {
        // format of proxyableDomains JSON file slightly differs from serverConfig format.
        proxyableDomains.allowProxyFor =
          proxyableDomains.allowProxyFor || proxyableDomains.proxyableDomains;
      }

      // If there isn't anything there, check the server config
      if (typeof serverConfig === "object") {
        serverConfig = serverConfig.config; // if server config is unavailable, this remains undefined.
      }

      this.corsProxy.init(
        proxyableDomains || serverConfig,
        this.configParameters.corsProxyBaseUrl,
        config.proxyDomains // fall back to local config
      );
    });
  }

  getUserProperty(key: string) {
    return undefined;
  }

  getLocalProperty(key: string): string | boolean | null {
    try {
      if (!defined(window.localStorage)) {
        return null;
      }
    } catch (e) {
      // SecurityError can arise if 3rd party cookies are blocked in Chrome and we're served in an iFrame
      return null;
    }
    var v = window.localStorage.getItem(this.appName + "." + key);
    if (v === "true") {
      return true;
    } else if (v === "false") {
      return false;
    }
    return v;
  }

  setLocalProperty(key: string, value: string | boolean): boolean {
    try {
      if (!defined(window.localStorage)) {
        return false;
      }
    } catch (e) {
      return false;
    }
    window.localStorage.setItem(this.appName + "." + key, value.toString());
    return true;
  }
}

function generateInitializationUrl(
  baseUri: uri.URI,
  initFragmentPaths: string[],
  url: string
): InitSource {
  if (url.toLowerCase().substring(url.length - 5) !== ".json") {
    return {
      options: initFragmentPaths.map(fragmentPath => {
        return {
          initUrl: URI.joinPaths(fragmentPath, url + ".json")
            .absoluteTo(baseUri)
            .toString()
        };
      })
    };
  }
  return {
    initUrl: new URI(url).absoluteTo(baseUri).toString()
  };
}

const loadInitSource = createTransformer(
  (initSource: InitSource): Promise<JsonObject | undefined> => {
    let promise: Promise<JsonValue | undefined>;

    if (isInitUrl(initSource)) {
      promise = loadJson5(initSource.initUrl);
    } else if (isInitOptions(initSource)) {
      promise = initSource.options.reduce((previousOptionPromise, option) => {
        return previousOptionPromise
          .then(json => {
            if (json === undefined) {
              return loadInitSource(option);
            }
            return json;
          })
          .catch(_ => {
            return loadInitSource(option);
          });
      }, Promise.resolve<JsonObject | undefined>(undefined));
    } else {
      promise = Promise.resolve(initSource.data);
    }

    return promise.then(jsonValue => {
      if (isJsonObject(jsonValue)) {
        return jsonValue;
      }
      return undefined;
    });
  }
);

function interpretHash(
  terria: Terria,
  hashProperties: any,
  userProperties: Map<string, any>,
  baseUri: uri.URI
) {
  // Resolve #share=xyz with the share data service.
  const promise =
    hashProperties.share !== undefined && terria.shareDataService !== undefined
      ? terria.shareDataService.resolveData(hashProperties.share)
      : Promise.resolve({});

  return promise.then((shareProps: any) => {
    runInAction(() => {
      Object.keys(hashProperties).forEach(function(property) {
        const propertyValue = hashProperties[property];
        if (property === "clean") {
          terria.initSources.splice(0, terria.initSources.length);
        } else if (property === "start") {
          // a share link that hasn't been shortened: JSON embedded in URL (only works for small quantities of JSON)
          const startData = JSON.parse(propertyValue);
          interpretStartData(terria, startData);
        } else if (defined(propertyValue) && propertyValue.length > 0) {
          userProperties.set(property, propertyValue);
        } else {
          const initSourceFile = generateInitializationUrl(
            baseUri,
            terria.configParameters.initFragmentPaths,
            property
          );
          terria.initSources.push(initSourceFile);
        }
      });

      if (shareProps) {
        interpretStartData(terria, shareProps);
      }
    });
  });
}

function interpretStartData(terria: Terria, startData: any) {
  // TODO: version check, filtering, etc.

  if (startData.initSources) {
    terria.initSources.push(
      ...startData.initSources.map((initSource: any) => {
        return {
          data: initSource
        };
      })
    );
  }

  // if (defined(startData.version) && startData.version !== latestStartVersion) {
  //   adjustForBackwardCompatibility(startData);
  // }

  // if (defined(terria.filterStartDataCallback)) {
  //   startData = terria.filterStartDataCallback(startData) || startData;
  // }

  // // Include any initSources specified in the URL.
  // if (defined(startData.initSources)) {
  //   for (var i = 0; i < startData.initSources.length; ++i) {
  //     var initSource = startData.initSources[i];
  //     // avoid loading terria.json twice
  //     if (
  //       temporaryInitSources.indexOf(initSource) < 0 &&
  //       !initFragmentExists(temporaryInitSources, initSource)
  //     ) {
  //       temporaryInitSources.push(initSource);
  //       // Only add external files to the application's list of init sources.
  //       if (
  //         typeof initSource === "string" &&
  //         persistentInitSources.indexOf(initSource) < 0
  //       ) {
  //         persistentInitSources.push(initSource);
  //       }
  //     }
  //   }
  // }
}<|MERGE_RESOLUTION|>--- conflicted
+++ resolved
@@ -88,11 +88,8 @@
   locationSearchBoundingBox?: number[];
   googleAnalyticsKey?: string;
   rollbarAccessToken?: string;
-<<<<<<< HEAD
   globalDisclaimer?: any;
-=======
   showWelcomeMessage?: boolean;
->>>>>>> 94ea91ef
   helpContent?: any[];
 }
 
@@ -202,11 +199,8 @@
     locationSearchBoundingBox: undefined,
     googleAnalyticsKey: undefined,
     rollbarAccessToken: undefined,
-<<<<<<< HEAD
     globalDisclaimer: undefined,
-=======
     showWelcomeMessage: false,
->>>>>>> 94ea91ef
     helpContent: []
   };
 
