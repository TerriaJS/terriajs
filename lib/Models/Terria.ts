import i18next from "i18next";
import { action, computed, observable, runInAction } from "mobx";
import { createTransformer } from "mobx-utils";
import buildModuleUrl from "terriajs-cesium/Source/Core/buildModuleUrl";
import Clock from "terriajs-cesium/Source/Core/Clock";
import defaultValue from "terriajs-cesium/Source/Core/defaultValue";
import defined from "terriajs-cesium/Source/Core/defined";
import DeveloperError from "terriajs-cesium/Source/Core/DeveloperError";
import CesiumEvent from "terriajs-cesium/Source/Core/Event";
import queryToObject from "terriajs-cesium/Source/Core/queryToObject";
import RequestScheduler from "terriajs-cesium/Source/Core/RequestScheduler";
import RuntimeError from "terriajs-cesium/Source/Core/RuntimeError";
import TerrainProvider from "terriajs-cesium/Source/Core/TerrainProvider";
import SplitDirection from "terriajs-cesium/Source/Scene/SplitDirection";
import URI from "urijs";
import { Category, LaunchAction } from "../Core/AnalyticEvents/analyticEvents";
import AsyncLoader from "../Core/AsyncLoader";
import Class from "../Core/Class";
import ConsoleAnalytics from "../Core/ConsoleAnalytics";
import CorsProxy from "../Core/CorsProxy";
import ensureSuffix from "../Core/ensureSuffix";
import filterOutUndefined from "../Core/filterOutUndefined";
import GoogleAnalytics from "../Core/GoogleAnalytics";
import instanceOf from "../Core/instanceOf";
import isDefined from "../Core/isDefined";
import JsonValue, { isJsonObject, JsonObject } from "../Core/Json";
import loadJson5 from "../Core/loadJson5";
import Result from "../Core/Result";
import ServerConfig from "../Core/ServerConfig";
import TerriaError, {
  TerriaErrorOverrides,
  TerriaErrorSeverity
} from "../Core/TerriaError";
import { Complete } from "../Core/TypeModifiers";
import { getUriWithoutPath } from "../Core/uriHelpers";
import PickedFeatures, {
  featureBelongsToCatalogItem
} from "../Map/PickedFeatures/PickedFeatures";
import CatalogMemberMixin from "../ModelMixins/CatalogMemberMixin";
import MappableMixin from "../ModelMixins/MappableMixin";
import { defaultTerms } from "../ReactViewModels/defaultTerms";
import NotificationState from "../ReactViewModels/NotificationState";
import MapNavigationModel from "../ViewModels/MapNavigation/MapNavigationModel";
import TerriaViewer from "../ViewModels/TerriaViewer";
import updateApplicationOnHashChange from "../ViewModels/updateApplicationOnHashChange";
import updateApplicationOnMessageFromParentWindow from "../ViewModels/updateApplicationOnMessageFromParentWindow";
import { BaseMapsModel } from "./BaseMaps/BaseMapsModel";
import CameraView from "./CameraView";
import Catalog from "./Catalog/Catalog";
import { BaseModel } from "./Definition/Model";
import {
  ErrorServiceOptions,
  ErrorServiceProvider,
  initializeErrorServiceProvider
} from "./ErrorServiceProviders/ErrorService";
import StubErrorServiceProvider from "./ErrorServiceProviders/StubErrorServiceProvider";
import Feature from "./Feature";
import GlobeOrMap from "./GlobeOrMap";
import IElementConfig from "./IElementConfig";
import { applyInitData } from "./InitData";
import InitSource, {
  addInitSourcesFromConfig,
  addInitSourcesFromUrl,
  InitSourceData,
  InitSourceFromData,
  isInitFromData,
  isInitFromDataPromise,
  isInitFromOptions,
  isInitFromUrl,
  StoryData
} from "./InitSource";
import Internationalization from "./Internationalization";
import MapInteractionMode from "./MapInteractionMode";
import CatalogIndex from "./SearchProviders/CatalogIndex";
import ShareDataService from "./ShareDataService";
import {
  Analytics,
  ConfigParameters,
  HomeCameraInit,
  StartOptions,
  TerriaOptions
} from "./TerriaConfig";
import TimelineStack from "./TimelineStack";
import { isViewerMode, setViewerMode } from "./ViewerMode";
import Workbench from "./Workbench";
import SelectableDimensionWorkflow from "./Workflows/SelectableDimensionWorkflow";

export default class Terria {
  private readonly models = observable.map<string, BaseModel>();

  /** Map from share key -> id */
  readonly shareKeysMap = observable.map<string, string>();
  /** Map from id -> share keys */
  readonly modelIdShareKeysMap = observable.map<string, string[]>();

  /** Base URL for the Terria app. Used for SPA routes */
  readonly appBaseHref: string =
    typeof document !== "undefined" ? document.baseURI : "/";
  /** Base URL to Terria resources */
  readonly baseUrl: string = "build/TerriaJS/";

  /**
   * Base URL used by Cesium to link to images and other static assets.
   * This can be customized by passing `options.cesiumBaseUrl`
   * Default value is constructed relative to `Terria.baseUrl`.
   */
  readonly cesiumBaseUrl: string;

  readonly tileLoadProgressEvent = new CesiumEvent();
  readonly indeterminateTileLoadProgressEvent = new CesiumEvent();
  readonly workbench = new Workbench();
  readonly overlays = new Workbench();
  readonly catalog = new Catalog(this);
  readonly baseMapsModel = new BaseMapsModel("basemaps", this);
  readonly timelineClock = new Clock({ shouldAnimate: false });
  // readonly overrides: any = overrides; // TODO: add options.functionOverrides like in master

  catalogIndex: CatalogIndex | undefined;

  readonly elements = observable.map<string, IElementConfig>();

  @observable
  readonly mainViewer = new TerriaViewer(
    this,
    computed(() =>
      filterOutUndefined(
        this.overlays.items
          .map((item) => (MappableMixin.isMixedInto(item) ? item : undefined))
          .concat(
            this.workbench.items.map((item) =>
              MappableMixin.isMixedInto(item) ? item : undefined
            )
          )
      )
    )
  );

  appName: string = "TerriaJS App";
  supportEmail: string = "info@terria.io";

  /**
   * Gets or sets the {@link this.corsProxy} used to determine if a URL needs to be proxied and to proxy it if necessary.
   * @type {CorsProxy}
   */
  corsProxy: CorsProxy = new CorsProxy();

  /**
   * Gets or sets the instance to which to report Google Analytics-style log events.
   * If a global `ga` function is defined, this defaults to `GoogleAnalytics`.  Otherwise, it defaults
   * to `ConsoleAnalytics`.
   */
  readonly analytics: Analytics | undefined;

  /**
   * Gets the stack of layers active on the timeline.
   */
  readonly timelineStack = new TimelineStack(this, this.timelineClock);

  @observable
  readonly configParameters: Complete<ConfigParameters> = {
    appName: "TerriaJS App",
    supportEmail: "info@terria.io",
    defaultMaximumShownFeatureInfos: 100,
    catalogIndexUrl: undefined,
    regionMappingDefinitionsUrl: undefined,
    regionMappingDefinitionsUrls: ["build/TerriaJS/data/regionMapping.json"],
    proj4ServiceBaseUrl: "proj4def/",
    corsProxyBaseUrl: "proxy/",
    proxyableDomainsUrl: "proxyabledomains/", // deprecated, will be determined from serverconfig
    serverConfigUrl: "serverconfig/",
    shareUrl: "share",
    feedbackUrl: undefined,
    initFragmentPaths: ["init/"],
    storyEnabled: true,
    interceptBrowserPrint: true,
    tabbedCatalog: false,
    useCesiumIonTerrain: true,
    cesiumTerrainUrl: undefined,
    cesiumTerrainAssetId: undefined,
    cesiumIonAccessToken: undefined,
    useCesiumIonBingImagery: undefined,
    bingMapsKey: undefined,
    hideTerriaLogo: false,
    brandBarElements: undefined,
    brandBarSmallElements: undefined,
    displayOneBrand: 0,
    disableMyLocation: undefined,
    disableSplitter: undefined,
    disablePedestrianMode: false,
    experimentalFeatures: undefined,
    magdaReferenceHeaders: undefined,
    locationSearchBoundingBox: undefined,
    googleAnalyticsKey: undefined,
    errorService: undefined,
    globalDisclaimer: undefined,
    theme: {},
    showWelcomeMessage: false,
    welcomeMessageVideo: {
      videoTitle: "Getting started with the map",
      videoUrl: "https://www.youtube-nocookie.com/embed/FjSxaviSLhc",
      placeholderImage:
        "https://img.youtube.com/vi/FjSxaviSLhc/maxresdefault.jpg"
    },
    storyVideo: {
      videoUrl: "https://www.youtube-nocookie.com/embed/fbiQawV8IYY"
    },
    showInAppGuides: false,
    helpContent: [],
    helpContentTerms: defaultTerms,
    languageConfiguration: undefined,
    customRequestSchedulerLimits: undefined,
    persistViewerMode: true,
    openAddData: false,
    feedbackPreamble: "translate#feedback.feedbackPreamble",
    feedbackPostamble: undefined,
    feedbackMinLength: 0,
    leafletAttributionPrefix: undefined,
    extraCreditLinks: [
      // Default credit links (shown at the bottom of the Cesium map)
      {
        text: "map.extraCreditLinks.dataAttribution",
        url: "about.html#data-attribution"
      },
      { text: "map.extraCreditLinks.disclaimer", url: "about.html#disclaimer" }
    ],
    printDisclaimer: undefined,
    storyRouteUrlPrefix: undefined,
    enableConsoleAnalytics: undefined,
    googleAnalyticsOptions: undefined
  };

  @observable
  pickedFeatures: PickedFeatures | undefined;

  @observable
  selectedFeature: Feature | undefined;

  @observable
  allowFeatureInfoRequests: boolean = true;

  /**
   * Gets or sets the stack of map interactions modes.  The mode at the top of the stack
   * (highest index) handles click interactions with the map
   */
  @observable
  mapInteractionModeStack: MapInteractionMode[] = [];

  @observable isWorkflowPanelActive = false;

  /** Gets or sets the active SelectableDimensionWorkflow, if defined, then the workflow will be displayed using `WorkflowPanel` */
  @observable
  selectableDimensionWorkflow?: SelectableDimensionWorkflow;

  @computed
  get baseMapContrastColor() {
    return (
      this.baseMapsModel.baseMapItems.find(
        (basemap) =>
          isDefined(basemap.item?.uniqueId) &&
          basemap.item?.uniqueId === this.mainViewer.baseMap?.uniqueId
      )?.contrastColor ?? "#ffffff"
    );
  }

  @observable
  readonly userProperties = new Map<string, any>();

  @observable
  readonly initSources: InitSource[] = [];
  private _initSourceLoader = new AsyncLoader(
    this.forceLoadInitSources.bind(this)
  );

  @observable serverConfig: any; // TODO
  @observable shareDataService: ShareDataService | undefined;

  /* Splitter controls */
  @observable showSplitter = false;
  @observable splitPosition = 0.5;
  @observable splitPositionVertical = 0.5;
  @observable terrainSplitDirection: SplitDirection = SplitDirection.NONE;

  @observable depthTestAgainstTerrainEnabled = false;

  @observable stories: StoryData[] = [];
  @observable storyPromptShown: number = 0; // Story Prompt modal will be rendered when this property changes. See StandardUserInterface, section regarding sui.notifications. Ideally move this to ViewState.

  /**
   * Gets or sets the ID of the catalog member that is currently being
   * previewed. This is observed in ViewState. It is used to open "Add data" if a catalog member is open in a share link.
   * Use viewState.viewCatalogMember() instead
   */
  @observable previewedItemId: string | undefined;

  /**
   * Base ratio for maximumScreenSpaceError
   * @type {number}
   */
  @observable baseMaximumScreenSpaceError = 2;

  /**
   * Model to use for map navigation
   */
  @observable mapNavigationModel: MapNavigationModel = new MapNavigationModel(
    this
  );

  /**
   * Gets or sets whether to use the device's native resolution (sets cesium.viewer.resolutionScale to a ratio of devicePixelRatio)
   * @type {boolean}
   */
  @observable useNativeResolution = false;

  /**
   * Whether we think all references in the catalog have been loaded
   * @type {boolean}
   */
  @observable catalogReferencesLoaded: boolean = false;

  augmentedVirtuality?: any;

  readonly notificationState: NotificationState = new NotificationState();

  readonly developmentEnv = process?.env?.NODE_ENV === "development";

  /**
   * An error service instance. The instance can be configured by setting the
   * `errorService` config parameter. Here we initialize it to stub provider so
   * that the `terria.errorService` always exists.
   */
  errorService: ErrorServiceProvider = new StubErrorServiceProvider();

  constructor(options: TerriaOptions = {}) {
    if (options.appBaseHref) {
      this.appBaseHref = new URL(
        options.appBaseHref,
        typeof document !== "undefined" ? document.baseURI : "/"
      ).toString();
    }

    if (options.baseUrl) {
      this.baseUrl = ensureSuffix(options.baseUrl, "/");
    }

    this.cesiumBaseUrl = ensureSuffix(
      options.cesiumBaseUrl ?? `${this.baseUrl}build/Cesium/build/`,
      "/"
    );
    // Casting to `any` as `setBaseUrl` method is not part of the Cesiums' type definitions
    (buildModuleUrl as any).setBaseUrl(this.cesiumBaseUrl);

    this.analytics = options.analytics;
    if (!defined(this.analytics)) {
      if (typeof window !== "undefined" && defined((<any>window).ga)) {
        this.analytics = new GoogleAnalytics();
      } else {
        this.analytics = new ConsoleAnalytics();
      }
    }
  }

  /** Raise error to user.
   *
   * This accepts same arguments as `TerriaError.from` - but also has:
   *
   * @param forceRaiseToUser - which can be used to force raise the error
   */
  raiseErrorToUser(
    error: unknown,
    overrides?: TerriaErrorOverrides,
    forceRaiseToUser = false
  ) {
    const terriaError = TerriaError.from(error, overrides);

    // Set shouldRaiseToUser true if forceRaiseToUser argument is true
    if (forceRaiseToUser) terriaError.overrideRaiseToUser = true;

    // Log error to error service
    this.errorService.error(terriaError);

    // Only show error to user if `ignoreError` flag hasn't been set to "1"
    // Note: this will take precedence over forceRaiseToUser/overrideRaiseToUser
    if (this.userProperties.get("ignoreErrors") !== "1")
      this.notificationState.addNotificationToQueue(
        terriaError.toNotification()
      );

    terriaError.log();
  }

  @computed
  get currentViewer(): GlobeOrMap {
    return this.mainViewer.currentViewer;
  }

  @computed
  get cesium(): import("./Cesium").default | undefined {
    if (
      isDefined(this.mainViewer) &&
      this.mainViewer.currentViewer.type === "Cesium"
    ) {
      return this.mainViewer.currentViewer as import("./Cesium").default;
    }
  }

  /**
   * @returns The currently active `TerrainProvider` or `undefined`.
   */
  @computed
  get terrainProvider(): TerrainProvider | undefined {
    return this.cesium?.terrainProvider;
  }

  @computed
  get leaflet(): import("./Leaflet").default | undefined {
    if (
      isDefined(this.mainViewer) &&
      this.mainViewer.currentViewer.type === "Leaflet"
    ) {
      return this.mainViewer.currentViewer as import("./Leaflet").default;
    }
  }

  @computed get modelValues() {
    return Array.from(this.models.values());
  }

  @computed
  get modelIds() {
    return Array.from(this.models.keys());
  }

  getModelById<T extends BaseModel>(type: Class<T>, id: string): T | undefined {
    const model = this.models.get(id);
    if (instanceOf(type, model)) {
      return model;
    }

    // Model does not have the requested type.
    return undefined;
  }

  @action
  addModel(model: BaseModel, shareKeys?: string[]) {
    if (model.uniqueId === undefined) {
      throw new DeveloperError("A model without a `uniqueId` cannot be added.");
    }

    if (this.models.has(model.uniqueId)) {
      throw new RuntimeError(
        `A model with the specified ID already exists: \`${model.uniqueId}\``
      );
    }

    this.models.set(model.uniqueId, model);
    shareKeys?.forEach((shareKey) =>
      this.addShareKey(model.uniqueId!, shareKey)
    );
  }

  /**
   * Remove references to a model from Terria.
   */
  @action
  removeModelReferences(model: BaseModel) {
    this.removeSelectedFeaturesForModel(model);
    this.workbench.remove(model);
    if (model.uniqueId) {
      this.models.delete(model.uniqueId);
    }
  }

  @action
  removeSelectedFeaturesForModel(model: BaseModel) {
    const pickedFeatures = this.pickedFeatures;
    if (pickedFeatures) {
      // Remove picked features that belong to the catalog item
      pickedFeatures.features.forEach((feature, i) => {
        if (featureBelongsToCatalogItem(<Feature>feature, model)) {
          pickedFeatures?.features.splice(i, 1);
          if (this.selectedFeature === feature)
            this.selectedFeature = undefined;
        }
      });
    }
  }

  getModelIdByShareKey(shareKey: string): string | undefined {
    return this.shareKeysMap.get(shareKey);
  }

  getModelByIdOrShareKey<T extends BaseModel>(
    type: Class<T>,
    id: string
  ): T | undefined {
    let model = this.getModelById(type, id);
    if (model) {
      return model;
    } else {
      const idFromShareKey = this.getModelIdByShareKey(id);
      return idFromShareKey !== undefined
        ? this.getModelById(type, idFromShareKey)
        : undefined;
    }
  }

  async getModelByIdShareKeyOrCatalogIndex(
    id: string
  ): Promise<Result<BaseModel | undefined>> {
    try {
      // See if model exists by ID of sharekey
      const model = this.getModelByIdOrShareKey(BaseModel, id);
      // If no model exists, try to find it through Terria model sharekeys or CatalogIndex sharekeys
      if (model?.uniqueId !== undefined) {
        return new Result(model);
      } else if (this.catalogIndex) {
        try {
          await this.catalogIndex.load();
        } catch (e) {
          throw TerriaError.from(
            e,
            `Failed to load CatalogIndex while trying to load model \`${id}\``
          );
        }
        const indexModel = this.catalogIndex.getModelByIdOrShareKey(id);
        if (indexModel) {
          (await indexModel.loadReference()).throwIfError();
          return new Result(indexModel.target);
        }
      }
    } catch (e) {
      return Result.error(e);
    }
    return new Result(undefined);
  }

  @action
  addShareKey(id: string, shareKey: string) {
    if (id === shareKey || this.shareKeysMap.has(shareKey)) return;
    this.shareKeysMap.set(shareKey, id);
    this.modelIdShareKeysMap.get(id)?.push(shareKey) ??
      this.modelIdShareKeysMap.set(id, [shareKey]);
  }

  /**
   * Initialize errorService from config parameters.
   */
  setupErrorServiceProvider(errorService: ErrorServiceOptions) {
    initializeErrorServiceProvider(errorService)
      .then((errorService) => {
        this.errorService = errorService;
      })
      .catch((e) => {
        console.error("Failed to initialize error service", e);
      });
  }

<<<<<<< HEAD
  /** Main Terria initialization function:
   * 1. Set `ignoreErrors` `userProperty` from hash parameters (All other parameters are set in `InitSource.addInitSourcesFromUrl()`)
   * 2. In DEV environment only: override `configUrl` from hash parameter
   * 3. Load Terria config (using `configUrl` or `options.getConfig`)
   *     - This will create `InitSources` and update `configParameters`
   * 4. Init services which don't depend on `serverConfig` - Error service, internationalization, analytics, catalog index
   * 5. Load `serverConfig`
   * 6. Init services which depend on `serverConfig` - Share data service, Cors proxy
   * 7. Init default basemaps
   * 8. Create `InitSources` from `options.applicationUrl`
   * 9. Load persisted map settings
   */
=======
  setupInitializationUrls(baseUri: uri.URI, config: any) {
    const initializationUrls: string[] = config?.initializationUrls || [];
    const initSources: InitSource[] = initializationUrls.map((url) => ({
      name: `Init URL from config ${url}`,
      errorSeverity: TerriaErrorSeverity.Error,
      ...generateInitializationUrl(
        baseUri,
        this.configParameters.initFragmentPaths,
        url
      )
    }));

    // look for v7 catalogs -> push v7-v8 conversion to initSources
    if (Array.isArray(config?.v7initializationUrls)) {
      initSources.push(
        ...(config.v7initializationUrls as JsonArray)
          .filter(isJsonString)
          .map((v7initUrl) => ({
            name: `V7 Init URL from config ${v7initUrl}`,
            errorSeverity: TerriaErrorSeverity.Error,
            data: (async () => {
              try {
                const [{ convertCatalog }, catalog] = await Promise.all([
                  import("catalog-converter"),
                  loadJson5(v7initUrl)
                ]);
                const convert = convertCatalog(catalog, { generateIds: false });
                console.log(
                  `WARNING: ${v7initUrl} is a v7 catalog - it has been upgraded to v8\nMessages:\n`
                );
                convert.messages.forEach((message) =>
                  console.log(`- ${message.path.join(".")}: ${message.message}`)
                );
                return new Result({
                  data: (convert.result as JsonObject | null) || {}
                });
              } catch (error) {
                return Result.error(error, {
                  title: { key: "models.catalog.convertErrorTitle" },
                  message: {
                    key: "models.catalog.convertErrorMessage",
                    parameters: { url: v7initUrl }
                  }
                });
              }
            })()
          }))
      );
    }
    this.initSources.push(...initSources);
  }

>>>>>>> cad62a45
  async start(options: StartOptions) {
    // `ignoreErrors` and `configUrl` hashProperties need to be set before anything else happens
    const hashProperties = queryToObject(new URI(window.location).fragment());

    if (isDefined(hashProperties["ignoreErrors"])) {
      this.userProperties.set("ignoreErrors", hashProperties["ignoreErrors"]);
    }

    // If in development environment, allow usage of #configUrl to set Terria config URL
    if (this.developmentEnv) {
      if (
        isDefined(hashProperties["configUrl"]) &&
        hashProperties["configUrl"] !== ""
      )
        options.configUrl = hashProperties["configUrl"];
    }

    const baseUri = new URI(options.configUrl).filename("");

    // Load TerriaConfig - create InitSources and update configParameters
    try {
      let terriaConfig: JsonValue | undefined;
      if (options.getConfig) {
        terriaConfig = await options.getConfig();
      } else {
        terriaConfig = await loadJson5(
          options.configUrl,
          options.configUrlHeaders
        );
      }

      runInAction(() => {
        if (isJsonObject(terriaConfig)) {
          if (isJsonObject(terriaConfig.parameters)) {
            this.updateParameters(terriaConfig.parameters);
          }

          addInitSourcesFromConfig(this, baseUri, terriaConfig);
        }
      });
    } catch (error) {
      this.raiseErrorToUser(error, {
        sender: this,
        title: { key: "models.terria.loadConfigErrorTitle" },
        message: `Couldn't load ${options.configUrl}`,
        severity: TerriaErrorSeverity.Error
      });
    }

    // Init error service
    if (this.configParameters.errorService) {
      this.setupErrorServiceProvider(this.configParameters.errorService);
    }

    // Init Internationalization
    if (!options.i18nOptions?.skipInit) {
      await Internationalization.initLanguage(
        this.configParameters.languageConfiguration,
        options.i18nOptions,
        this.baseUrl
      );
    }

    // Apply custom request scheduler for domains
    if (isDefined(this.configParameters.customRequestSchedulerLimits)) {
      Object.entries(
        this.configParameters.customRequestSchedulerLimits
      ).forEach(([domain, limit]) => {
        RequestScheduler.requestsByServer[domain] = limit;
      });
    }

    // Init analytics
    this.analytics?.start(this.configParameters);
    const launchUrlForAnalytics =
      options.applicationUrl?.href || getUriWithoutPath(baseUri);
    this.analytics?.logEvent(
      Category.launch,
      LaunchAction.url,
      launchUrlForAnalytics
    );

    // Init catalog index if catalogIndexUrl is set
    // Note: this isn't loaded now, it is loaded in first CatalogSearchProvider.doSearch()
    if (this.configParameters.catalogIndexUrl && !this.catalogIndex) {
      this.catalogIndex = new CatalogIndex(
        this,
        this.configParameters.catalogIndexUrl
      );
    }

    // Load server config
    this.serverConfig = new ServerConfig();
    const serverConfig = await this.serverConfig.init(
      this.configParameters.serverConfigUrl
    );

    // Init cors proxy
    if (this.configParameters.proxyableDomainsUrl) {
      console.warn(i18next.t("models.terria.proxyableDomainsDeprecation"));
    }
    this.corsProxy.init(
      serverConfig,
      this.configParameters.corsProxyBaseUrl,
      []
    );

    // Init share data service
    this.shareDataService = options.shareDataService;
    if (this.shareDataService && this.serverConfig.config) {
      this.shareDataService.init(this.serverConfig.config);
    }

    // Init Basemaps
    this.baseMapsModel
      .initializeDefaultBaseMaps()
      .catchError((error) =>
        this.raiseErrorToUser(
          TerriaError.from(error, "Failed to load default basemaps")
        )
      );

    // Create init sources from application url
    if (options.applicationUrl?.href) {
      try {
        await addInitSourcesFromUrl(this, options.applicationUrl?.href);
      } catch (e) {
        this.raiseErrorToUser(e);
      }
    }

    // Load persisted map settings - this should be done after adding InitSources from TerriaConfig and from URL
    this.loadPersistedMapSettings();

    // Automatically update Terria (load new catalogs, etc.) when the hash part of the URL changes.
    if (!options.disableUpdateApplicationOnHashChange)
      updateApplicationOnHashChange(this, window);
    if (!options.disableUpdateApplicationOnMessageFromParentWindow)
      updateApplicationOnMessageFromParentWindow(this, window);
  }

  private loadPersistedMapSettings(): void {
    const persistViewerMode = this.configParameters.persistViewerMode;
    const hashViewerMode = this.userProperties.get("map");
    if (hashViewerMode && isViewerMode(hashViewerMode)) {
      setViewerMode(hashViewerMode, this.mainViewer);
    } else if (persistViewerMode) {
      const viewerMode = <string>this.getLocalProperty("viewermode");
      if (isDefined(viewerMode) && isViewerMode(viewerMode)) {
        setViewerMode(viewerMode, this.mainViewer);
      }
    }
    const useNativeResolution = this.getLocalProperty("useNativeResolution");
    if (typeof useNativeResolution === "boolean") {
      this.setUseNativeResolution(useNativeResolution);
    }

    const baseMaximumScreenSpaceError = parseFloat(
      this.getLocalProperty("baseMaximumScreenSpaceError")?.toString() || ""
    );
    if (!isNaN(baseMaximumScreenSpaceError)) {
      this.setBaseMaximumScreenSpaceError(baseMaximumScreenSpaceError);
    }
  }

  private async loadPersistedOrInitBaseMap() {
    const baseMapItems = this.baseMapsModel.baseMapItems;
    // Set baseMap fallback to first option
    let baseMap = baseMapItems[0];
    const persistedBaseMapId = this.getLocalProperty("basemap");
    const baseMapSearch = baseMapItems.find(
      (baseMapItem) => baseMapItem.item?.uniqueId === persistedBaseMapId
    );
    if (baseMapSearch?.item && MappableMixin.isMixedInto(baseMapSearch.item)) {
      baseMap = baseMapSearch;
    } else {
      // Try to find basemap using defaultBaseMapId and defaultBaseMapName
      const baseMapSearch =
        baseMapItems.find(
          (baseMapItem) =>
            baseMapItem.item?.uniqueId === this.baseMapsModel.defaultBaseMapId
        ) ??
        baseMapItems.find(
          (baseMapItem) =>
            CatalogMemberMixin.isMixedInto(baseMapItem) &&
            (<any>baseMapItem.item).name ===
              this.baseMapsModel.defaultBaseMapName
        );
      if (
        baseMapSearch?.item &&
        MappableMixin.isMixedInto(baseMapSearch.item)
      ) {
        baseMap = baseMapSearch;
      }
    }
    await this.mainViewer.setBaseMap(<MappableMixin.Instance>baseMap.item);
  }

  get isLoadingInitSources(): boolean {
    return this._initSourceLoader.isLoading;
  }

  /**
   * Asynchronously loads init sources. This function should not be called internally in the `Terria` object. We want to encourage explicit usage to minimise number of times it is called
   */
  loadInitSources() {
    return this._initSourceLoader.load();
  }

  dispose() {
    this._initSourceLoader.dispose();
  }

<<<<<<< HEAD
  /** Update configParameters from JsonObject */
=======
  async updateFromStartData(
    startData: unknown,
    /** Name for startData initSources - this is only used for debugging purposes */
    name: string = "Application start data",
    /** Error severity to use for loading startData init sources - default will be `TerriaErrorSeverity.Error` */
    errorSeverity?: TerriaErrorSeverity
  ) {
    try {
      await interpretStartData(this, startData, name, errorSeverity);
    } catch (e) {
      return Result.error(e);
    }

    return await this.loadInitSources();
  }

  async updateApplicationUrl(newUrl: string) {
    const uri = new URI(newUrl);
    const hash = uri.fragment();
    const hashProperties = queryToObject(hash);

    try {
      await interpretHash(
        this,
        hashProperties,
        this.userProperties,
        new URI(newUrl).filename("").query("").hash("")
      );

      if (!this.appBaseHref.endsWith("/")) {
        console.warn(
          `Terria expected appBaseHref to end with a "/" but appBaseHref is "${this.appBaseHref}". Routes may not work as intended. To fix this, try setting the "--baseHref" parameter to a URL with a trailing slash while building your map, or constructing the Terria object with an appropriate appBaseHref (with trailing slash).`
        );
      }

      // /catalog/ and /story/ routes
      if (newUrl.startsWith(this.appBaseHref)) {
        function checkSegments(urlSegments: string[], customRoute: string) {
          // Accept /${customRoute}/:some-id/ or /${customRoute}/:some-id
          return (
            ((urlSegments.length === 3 && urlSegments[2] === "") ||
              urlSegments.length === 2) &&
            urlSegments[0] === customRoute &&
            urlSegments[1].length > 0
          );
        }
        const pageUrl = new URL(newUrl);
        // Find relative path from baseURI to documentURI excluding query and hash
        // then split into url segments
        // e.g. "http://ci.terria.io/main/story/1#map=2d" -> ["story", "1"]
        const segments = (pageUrl.origin + pageUrl.pathname)
          .slice(this.appBaseHref.length)
          .split("/");
        if (checkSegments(segments, "catalog")) {
          this.initSources.push({
            name: `Go to ${pageUrl.pathname}`,
            errorSeverity: TerriaErrorSeverity.Error,
            data: {
              previewedItemId: decodeURIComponent(segments[1])
            }
          });
          const replaceUrl = new URL(newUrl);
          replaceUrl.pathname = new URL(this.appBaseHref).pathname;
          history.replaceState({}, "", replaceUrl.href);
        } else if (
          checkSegments(segments, "story") &&
          isDefined(this.configParameters.storyRouteUrlPrefix)
        ) {
          let storyJson;
          try {
            storyJson = await loadJson(
              `${this.configParameters.storyRouteUrlPrefix}${segments[1]}`
            );
          } catch (e) {
            throw TerriaError.from(e, {
              message: `Failed to fetch story \`"${this.appName}/${segments[1]}"\``
            });
          }
          await interpretStartData(
            this,
            storyJson,
            `Start data from story \`"${this.appName}/${segments[1]}"\``
          );
          runInAction(() => this.userProperties.set("playStory", "1"));
        }
      }
    } catch (e) {
      this.raiseErrorToUser(e);
    }

    return await this.loadInitSources();
  }

>>>>>>> cad62a45
  @action
  updateParameters(parameters: ConfigParameters | JsonObject): void {
    Object.entries(parameters).forEach(([key, value]) => {
      if (this.configParameters.hasOwnProperty(key)) {
        (this.configParameters as any)[key] = value;
      }
    });

    this.appName = defaultValue(this.configParameters.appName, this.appName);
    this.supportEmail = defaultValue(
      this.configParameters.supportEmail,
      this.supportEmail
    );
  }

  protected async forceLoadInitSources(): Promise<void> {
    const loadInitSource = createTransformer(
      async (initSource: InitSource): Promise<InitSourceData | undefined> => {
        let initSourceData: InitSourceData | undefined;
        if (isInitFromUrl(initSource)) {
          try {
            const json = await loadJson5(initSource.initUrl);
            if (isJsonObject(json, false)) {
              initSourceData = json;
            }
          } catch (e) {
            throw TerriaError.from(e, {
              message: {
                key: "models.terria.loadingInitJsonMessage",
                parameters: { url: initSource.initUrl }
              }
            });
          }
        } else if (isInitFromOptions(initSource)) {
          let error: unknown;
          for (const option of initSource.options) {
            try {
              initSourceData = await loadInitSource(option);
              if (initSourceData !== undefined) break;
            } catch (err) {
              error = err;
            }
          }
          if (initSourceData === undefined && error !== undefined) throw error;
        } else if (isInitFromData(initSource)) {
          initSourceData = initSource.data;
        } else if (isInitFromDataPromise(initSource)) {
          initSourceData = (await initSource.data).throwIfError()?.data;
        }

        return initSourceData;
      }
    );

    const errors: TerriaError[] = [];

    // Load all init sources
    // Converts them to InitSourceFromData
    const loadedInitSources = await Promise.all(
      this.initSources.map(async (initSource) => {
        try {
          return {
            name: initSource.name,
            errorSeverity: initSource.errorSeverity,
            data: await loadInitSource(initSource)
          } as InitSourceFromData;
        } catch (e) {
          errors.push(
            TerriaError.from(e, {
              severity: initSource.errorSeverity,
              message: {
                key: "models.terria.loadingInitSourceError2Message",
                parameters: { loadSource: initSource.name ?? "Unknown source" }
              }
            })
          );
        }
      })
    );

    // Sequentially apply all InitSources
    for (let i = 0; i < loadedInitSources.length; i++) {
      const initSource = loadedInitSources[i];
      if (!isDefined(initSource?.data)) continue;
      try {
        await applyInitData(this, {
          initData: initSource!.data
        });
      } catch (e) {
        errors.push(
          TerriaError.from(e, {
            severity: initSource?.errorSeverity,
            message: {
              key: "models.terria.loadingInitSourceError2Message",
              parameters: {
                loadSource: initSource!.name ?? "Unknown source"
              }
            }
          })
        );
      }
    }

    // Load basemap
    runInAction(() => {
      if (!this.mainViewer.baseMap) {
        // Note: there is no "await" here - as basemaps can take a while to load and there is no need to wait for them to load before rendering Terria
        this.loadPersistedOrInitBaseMap();
      }
    });

    if (errors.length > 0) {
      // Note - this will get wrapped up in a Result object because it is called in AsyncLoader
      throw TerriaError.combine(errors, {
        title: { key: "models.terria.loadingInitSourcesErrorTitle" },
        message: {
          key: "models.terria.loadingInitSourcesErrorMessage",
          parameters: { appName: this.appName, email: this.supportEmail }
        }
      });
    }
  }

<<<<<<< HEAD
  @action
  setUseNativeResolution(useNativeResolution: boolean) {
    this.useNativeResolution = useNativeResolution;
  }

  @action
  setBaseMaximumScreenSpaceError(baseMaximumScreenSpaceError: number): void {
    this.baseMaximumScreenSpaceError = baseMaximumScreenSpaceError;
=======
  private async loadModelStratum(
    modelId: string,
    stratumId: string,
    allModelStratumData: JsonObject,
    replaceStratum: boolean
  ): Promise<Result<BaseModel | undefined>> {
    const thisModelStratumData = allModelStratumData[modelId] || {};
    if (!isJsonObject(thisModelStratumData)) {
      throw new TerriaError({
        sender: this,
        title: "Invalid model traits",
        message: "The traits of a model must be a JSON object."
      });
    }

    const cleanStratumData = { ...thisModelStratumData };
    delete cleanStratumData.dereferenced;
    delete cleanStratumData.knownContainerUniqueIds;

    const errors: TerriaError[] = [];

    const containerIds = thisModelStratumData.knownContainerUniqueIds;
    if (Array.isArray(containerIds)) {
      // Groups that contain this item must be loaded before this item.
      await Promise.all(
        containerIds.map(async (containerId) => {
          if (typeof containerId !== "string") {
            return;
          }
          const container = (
            await this.loadModelStratum(
              containerId,
              stratumId,
              allModelStratumData,
              replaceStratum
            )
          ).pushErrorTo(errors, `Failed to load container ${containerId}`);

          if (container) {
            const dereferenced = ReferenceMixin.isMixedInto(container)
              ? container.target
              : container;
            if (GroupMixin.isMixedInto(dereferenced)) {
              (await dereferenced.loadMembers()).pushErrorTo(
                errors,
                `Failed to load group ${dereferenced.uniqueId}`
              );
            }
          }
        })
      );
    }

    const model = (
      await this.getModelByIdShareKeyOrCatalogIndex(modelId)
    ).pushErrorTo(errors);
    if (model?.uniqueId !== undefined) {
      // Update modelId from model sharekeys or CatalogIndex sharekeys
      modelId = model.uniqueId;
    }

    // If this model is a `SplitItemReference` we must load the source item first
    const splitSourceId = cleanStratumData.splitSourceItemId;
    if (
      cleanStratumData.type === SplitItemReference.type &&
      typeof splitSourceId === "string"
    ) {
      (
        await this.loadModelStratum(
          splitSourceId,
          stratumId,
          allModelStratumData,
          replaceStratum
        )
      ).pushErrorTo(
        errors,
        `Failed to load SplitItemReference ${splitSourceId}`
      );
    }

    const loadedModel = upsertModelFromJson(
      CatalogMemberFactory,
      this,
      "/",
      stratumId,
      {
        ...cleanStratumData,
        id: modelId
      },
      {
        replaceStratum
      }
    ).pushErrorTo(errors);

    if (loadedModel && Array.isArray(containerIds)) {
      containerIds.forEach((containerId) => {
        if (
          typeof containerId === "string" &&
          loadedModel.knownContainerUniqueIds.indexOf(containerId) < 0
        ) {
          loadedModel.knownContainerUniqueIds.push(containerId);
        }
      });
    }
    // If we're replacing the stratum and the existing model is already
    // dereferenced, we need to replace the dereferenced stratum, too,
    // even if there's no trace of it in the load data.
    let dereferenced: JsonObject | undefined = isJsonObject(
      thisModelStratumData.dereferenced
    )
      ? thisModelStratumData.dereferenced
      : undefined;
    if (
      loadedModel &&
      replaceStratum &&
      dereferenced === undefined &&
      ReferenceMixin.isMixedInto(loadedModel) &&
      loadedModel.target !== undefined
    ) {
      dereferenced = {};
    }
    if (loadedModel && ReferenceMixin.isMixedInto(loadedModel)) {
      (await loadedModel.loadReference()).pushErrorTo(
        errors,
        `Failed to load reference ${loadedModel.uniqueId}`
      );

      if (isDefined(loadedModel.target)) {
        updateModelFromJson(
          loadedModel.target,
          stratumId,
          dereferenced || {},
          replaceStratum
        ).pushErrorTo(
          errors,
          `Failed to update model from JSON: ${loadedModel.target!.uniqueId}`
        );
      }
    } else if (dereferenced) {
      throw new TerriaError({
        sender: this,
        title: "Model cannot be dereferenced",
        message: `Model ${getName(
          loadedModel
        )} has a \`dereferenced\` property, but the model cannot be dereferenced.`
      });
    }

    if (loadedModel) {
      const dereferencedGroup = getDereferencedIfExists(loadedModel);
      if (GroupMixin.isMixedInto(dereferencedGroup)) {
        if (dereferencedGroup.isOpen) {
          (await dereferencedGroup.loadMembers()).pushErrorTo(
            errors,
            `Failed to open group ${dereferencedGroup.uniqueId}`
          );
        }
      }
    }

    return new Result(
      loadedModel,
      TerriaError.combine(errors, {
        // This will set TerriaErrorSeverity to Error if the model which FAILED to load is in the workbench.
        severity: () =>
          this.workbench.items.find(
            (workbenchItem) => workbenchItem.uniqueId === modelId
          )
            ? TerriaErrorSeverity.Error
            : TerriaErrorSeverity.Warning,
        message: {
          key: "models.terria.loadModelErrorMessage",
          parameters: { model: modelId }
        }
      })
    );
  }

  private async pushAndLoadMapItems(
    model: BaseModel,
    newItems: BaseModel[],
    errors: TerriaError[]
  ) {
    if (ReferenceMixin.isMixedInto(model)) {
      (await model.loadReference()).pushErrorTo(errors);

      if (model.target !== undefined) {
        await this.pushAndLoadMapItems(model.target, newItems, errors);
      } else {
        errors.push(
          TerriaError.from(
            "Reference model has no target. Model Id: " + model.uniqueId
          )
        );
      }
    } else if (GroupMixin.isMixedInto(model)) {
      (await model.loadMembers()).pushErrorTo(errors);

      model.memberModels.map(async (m) => {
        await this.pushAndLoadMapItems(m, newItems, errors);
      });
    } else if (MappableMixin.isMixedInto(model)) {
      newItems.push(model);
      (await model.loadMapItems()).pushErrorTo(errors);
    } else {
      errors.push(
        TerriaError.from(
          "Can not load an un-mappable item to the map. Item Id: " +
            model.uniqueId
        )
      );
    }
  }

  @action
  async applyInitData({
    initData,
    replaceStratum = false,
    canUnsetFeaturePickingState = false
  }: {
    initData: InitSourceData;
    replaceStratum?: boolean;
    // When feature picking state is missing from the initData, unset the state only if this flag is true
    // This is for eg, set to true when switching through story slides.
    canUnsetFeaturePickingState?: boolean;
  }): Promise<void> {
    const errors: TerriaError[] = [];

    initData = toJS(initData);

    const stratumId =
      typeof initData.stratum === "string"
        ? initData.stratum
        : CommonStrata.definition;

    // Extract the list of CORS-ready domains.
    if (Array.isArray(initData.corsDomains)) {
      this.corsProxy.corsDomains.push(...(<string[]>initData.corsDomains));
    }

    // Add catalog members
    if (initData.catalog !== undefined) {
      this.catalog.group
        .addMembersFromJson(stratumId, initData.catalog)
        .pushErrorTo(errors);
    }

    // Show/hide elements in mapNavigationModel
    if (isJsonObject(initData.elements)) {
      this.elements.merge(initData.elements);
      // we don't want to go through all elements unless they are added.
      if (this.mapNavigationModel.items.length > 0) {
        this.elements.forEach((element, key) => {
          if (isDefined(element.visible)) {
            if (element.visible) {
              this.mapNavigationModel.show(key);
            } else {
              this.mapNavigationModel.hide(key);
            }
          }
        });
      }
    }

    // Add stories
    if (Array.isArray(initData.stories)) {
      this.stories = initData.stories;
      this.storyPromptShown++;
    }

    // Add map settings
    if (isJsonString(initData.viewerMode)) {
      const viewerMode = initData.viewerMode.toLowerCase();
      if (isViewerMode(viewerMode)) setViewerMode(viewerMode, this.mainViewer);
    }

    if (isJsonObject(initData.baseMaps)) {
      this.baseMapsModel
        .loadFromJson(CommonStrata.definition, initData.baseMaps)
        .pushErrorTo(errors, "Failed to load basemaps");
    }

    if (isJsonObject(initData.homeCamera)) {
      this.loadHomeCamera(initData.homeCamera);
    }

    if (isJsonObject(initData.initialCamera)) {
      const initialCamera = CameraView.fromJson(initData.initialCamera);
      this.currentViewer.zoomTo(initialCamera, 2.0);
    }

    if (isJsonBoolean(initData.showSplitter)) {
      this.showSplitter = initData.showSplitter;
    }

    if (isJsonNumber(initData.splitPosition)) {
      this.splitPosition = initData.splitPosition;
    }

    if (isJsonObject(initData.settings)) {
      if (isJsonNumber(initData.settings.baseMaximumScreenSpaceError)) {
        this.setBaseMaximumScreenSpaceError(
          initData.settings.baseMaximumScreenSpaceError
        );
      }
      if (isJsonBoolean(initData.settings.useNativeResolution)) {
        this.setUseNativeResolution(initData.settings.useNativeResolution);
      }
      if (isJsonBoolean(initData.settings.alwaysShowTimeline)) {
        this.timelineStack.setAlwaysShowTimeline(
          initData.settings.alwaysShowTimeline
        );
      }
      if (isJsonString(initData.settings.baseMapId)) {
        this.mainViewer.setBaseMap(
          this.baseMapsModel.baseMapItems.find(
            (item) => item.item.uniqueId === initData.settings!.baseMapId
          )?.item
        );
      }
      if (isJsonNumber(initData.settings.terrainSplitDirection)) {
        this.terrainSplitDirection = initData.settings.terrainSplitDirection;
      }
      if (isJsonBoolean(initData.settings.depthTestAgainstTerrainEnabled)) {
        this.depthTestAgainstTerrainEnabled =
          initData.settings.depthTestAgainstTerrainEnabled;
      }
    }

    // Copy but don't yet load the workbench.
    const workbench = Array.isArray(initData.workbench)
      ? initData.workbench.slice()
      : [];

    const timeline = Array.isArray(initData.timeline)
      ? initData.timeline.slice()
      : [];

    // NOTE: after this Promise, this function is no longer an `@action`
    const models = initData.models;
    if (isJsonObject(models, false)) {
      await Promise.all(
        Object.keys(models).map(async (modelId) => {
          (
            await this.loadModelStratum(
              modelId,
              stratumId,
              models,
              replaceStratum
            )
          ).pushErrorTo(errors);
        })
      );
    }

    runInAction(() => {
      if (isJsonString(initData.previewedItemId)) {
        this._previewedItemId = initData.previewedItemId;
      }
    });

    // Set the new contents of the workbench.
    const newItemsRaw = filterOutUndefined(
      workbench.map((modelId) => {
        if (typeof modelId !== "string") {
          errors.push(
            new TerriaError({
              sender: this,
              title: "Invalid model ID in workbench",
              message: "A model ID in the workbench list is not a string."
            })
          );
        } else {
          return this.getModelByIdOrShareKey(BaseModel, modelId);
        }
      })
    );

    const newItems: BaseModel[] = [];

    // Maintain the model order in the workbench.
    while (true) {
      const model = newItemsRaw.shift();
      if (model) {
        await this.pushAndLoadMapItems(model, newItems, errors);
      } else {
        break;
      }
    }

    runInAction(() => (this.workbench.items = newItems));

    // For ids that don't correspond to models resolve an id by share keys
    const timelineWithShareKeysResolved = new Set(
      filterOutUndefined(
        timeline.map((modelId) => {
          if (typeof modelId !== "string") {
            errors.push(
              new TerriaError({
                sender: this,
                title: "Invalid model ID in timeline",
                message: "A model ID in the timneline list is not a string."
              })
            );
          } else {
            if (this.getModelById(BaseModel, modelId) !== undefined) {
              return modelId;
            } else {
              return this.getModelIdByShareKey(modelId);
            }
          }
        })
      )
    );

    // TODO: the timelineStack should be populated from the `timeline` property,
    // not from the workbench.
    runInAction(
      () =>
        (this.timelineStack.items = this.workbench.items
          .filter((item) => {
            return (
              item.uniqueId && timelineWithShareKeysResolved.has(item.uniqueId)
            );
            // && TODO: what is a good way to test if an item is of type TimeVarying.
          })
          .map((item) => <TimeVarying>item))
    );

    if (isJsonObject(initData.pickedFeatures)) {
      when(() => !(this.currentViewer instanceof NoViewer)).then(() => {
        if (isJsonObject(initData.pickedFeatures)) {
          this.loadPickedFeatures(initData.pickedFeatures);
        }
      });
    } else if (canUnsetFeaturePickingState) {
      runInAction(() => {
        this.pickedFeatures = undefined;
        this.selectedFeature = undefined;
      });
    }

    if (errors.length > 0)
      throw TerriaError.combine(errors, {
        message: {
          key: "models.terria.loadingInitSourceErrorTitle"
        }
      });
>>>>>>> cad62a45
  }

  @action
  loadHomeCamera(homeCameraInit: JsonObject | HomeCameraInit) {
    this.mainViewer.homeCamera = CameraView.fromJson(homeCameraInit);
  }

<<<<<<< HEAD
=======
  /**
   * This method can be used to refresh magda based catalogue configuration. Useful if the catalogue
   * has items that are only available to authorised users.
   *
   * @param magdaCatalogConfigUrl URL of magda based catalogue configuration
   * @param config Optional. If present, use this magda based catalogue config instead of reloading.
   * @param configUrlHeaders  Optional. If present, the headers are added to above URL request.
   */
  async refreshCatalogMembersFromMagda(
    magdaCatalogConfigUrl: string,
    config?: any,
    configUrlHeaders?: { [key: string]: string }
  ) {
    const theConfig = config
      ? config
      : await loadJson5(magdaCatalogConfigUrl, configUrlHeaders);

    // force config (root group) id to be `/`
    const id = "/";
    this.removeModelReferences(this.catalog.group);

    let existingReference = this.getModelById(MagdaReference, id);
    if (existingReference === undefined) {
      existingReference = new MagdaReference(id, this);
      // Add model with terria aspects shareKeys
      this.addModel(existingReference, theConfig.aspects?.terria?.shareKeys);
    }

    const reference = existingReference;

    const magdaRoot = new URI(magdaCatalogConfigUrl)
      .path("")
      .query("")
      .toString();

    reference.setTrait(CommonStrata.definition, "url", magdaRoot);
    reference.setTrait(CommonStrata.definition, "recordId", id);
    reference.setTrait(
      CommonStrata.definition,
      "magdaRecord",
      theConfig as JsonObject
    );
    (await reference.loadReference(true)).raiseError(
      this,
      `Failed to load MagdaReference for record ${id}`
    );
    if (reference.target instanceof CatalogGroup) {
      runInAction(() => {
        this.catalog.group = <CatalogGroup>reference.target;
      });
    }
  }

  async loadMagdaConfig(configUrl: string, config: any, baseUri: uri.URI) {
    const aspects = config.aspects;
    const configParams = aspects["terria-config"]?.parameters;

    if (configParams) {
      this.updateParameters(configParams);
    }

    const initObj = aspects["terria-init"];
    if (isJsonObject(initObj)) {
      const { catalog, ...initObjWithoutCatalog } = initObj;
      /** Load the init data without the catalog yet, as we'll push the catalog
       * source up as an init source later */
      try {
        await this.applyInitData({
          initData: initObjWithoutCatalog
        });
      } catch (e) {
        this.raiseErrorToUser(e, {
          title: { key: "models.terria.loadingMagdaInitSourceErrorMessage" },
          message: {
            key: "models.terria.loadingMagdaInitSourceErrorMessage",
            parameters: { url: configUrl }
          }
        });
      }
    }

    if (aspects.group && aspects.group.members) {
      await this.refreshCatalogMembersFromMagda(configUrl, config);
    }

    this.setupInitializationUrls(baseUri, config.aspects?.["terria-config"]);
    /** Load up rest of terria catalog if one is inlined in terria-init */
    if (config.aspects?.["terria-init"]) {
      const { catalog, ...rest } = initObj;
      this.initSources.push({
        name: `Magda map-config aspect terria-init from ${configUrl}`,
        errorSeverity: TerriaErrorSeverity.Error,
        data: {
          catalog: catalog
        }
      });
    }
  }

  @action
  async loadPickedFeatures(pickedFeatures: JsonObject): Promise<void> {
    let vectorFeatures: Entity[] = [];
    let featureIndex: Record<number, Entity[] | undefined> = {};

    if (Array.isArray(pickedFeatures.entities)) {
      // Build index of terria features by a hash of their properties.
      const relevantItems = this.workbench.items.filter(
        (item) =>
          hasTraits(item, MappableTraits, "show") &&
          item.show &&
          MappableMixin.isMixedInto(item)
      ) as MappableMixin.Instance[];

      relevantItems.forEach((item) => {
        const entities: Entity[] = item.mapItems
          .filter(isDataSource)
          .reduce((arr: Entity[], ds) => arr.concat(ds.entities.values), []);

        entities.forEach((entity) => {
          const hash = hashEntity(entity, this.timelineClock);
          const feature = Feature.fromEntityCollectionOrEntity(entity);
          featureIndex[hash] = (featureIndex[hash] || []).concat([feature]);
        });
      });

      // Go through the features we've got from terria match them up to the id/name info we got from the
      // share link, filtering out any without a match.
      vectorFeatures = filterOutUndefined(
        pickedFeatures.entities.map((e) => {
          if (isJsonObject(e) && typeof e.hash === "number") {
            const features = featureIndex[e.hash] || [];
            const match = features.find((f) => f.name === e.name);
            return match;
          }
        })
      );
    }

    // Set the current pick location, if we have a valid coord
    const maybeCoords: any = pickedFeatures.pickCoords;
    const pickCoords = {
      latitude: maybeCoords?.lat,
      longitude: maybeCoords?.lng,
      height: maybeCoords?.height
    };
    if (
      isLatLonHeight(pickCoords) &&
      isProviderCoordsMap(pickedFeatures.providerCoords)
    ) {
      this.currentViewer.pickFromLocation(
        pickCoords,
        pickedFeatures.providerCoords,
        vectorFeatures as Feature[]
      );
    }

    if (this.pickedFeatures?.allFeaturesAvailablePromise) {
      // When feature picking is done, set the selected feature
      await this.pickedFeatures?.allFeaturesAvailablePromise;
    }

    runInAction(() => {
      this.pickedFeatures?.features.forEach((entity: Entity) => {
        const hash = hashEntity(entity, this.timelineClock);
        const feature = entity;
        featureIndex[hash] = (featureIndex[hash] || []).concat([feature]);
      });

      const current = pickedFeatures.current;
      if (
        isJsonObject(current) &&
        typeof current.hash === "number" &&
        typeof current.name === "string"
      ) {
        const selectedFeature = (featureIndex[current.hash] || []).find(
          (feature) => feature.name === current.name
        );
        if (selectedFeature) {
          this.selectedFeature = selectedFeature as Feature;
        }
      }
    });
  }

  async initCorsProxy(config: ConfigParameters, serverConfig: any) {
    if (config.proxyableDomainsUrl) {
      console.warn(i18next.t("models.terria.proxyableDomainsDeprecation"));
    }
    this.corsProxy.init(
      serverConfig,
      this.configParameters.corsProxyBaseUrl,
      []
    );
  }

>>>>>>> cad62a45
  getUserProperty(key: string) {
    return undefined;
  }

  getLocalProperty(key: string): string | boolean | null {
    try {
      if (!defined(window.localStorage)) {
        return null;
      }
    } catch (e) {
      // SecurityError can arise if 3rd party cookies are blocked in Chrome and we're served in an iFrame
      return null;
    }
    var v = window.localStorage.getItem(this.appName + "." + key);
    if (v === "true") {
      return true;
    } else if (v === "false") {
      return false;
    }
    return v;
  }

  setLocalProperty(key: string, value: string | boolean): boolean {
    try {
      if (!defined(window.localStorage)) {
        return false;
      }
    } catch (e) {
      return false;
    }
    window.localStorage.setItem(this.appName + "." + key, value.toString());
    return true;
  }
<<<<<<< HEAD
=======
}

function generateInitializationUrl(
  baseUri: uri.URI,
  initFragmentPaths: string[],
  url: string
): InitSource {
  if (url.toLowerCase().substring(url.length - 5) !== ".json") {
    return {
      options: initFragmentPaths.map((fragmentPath) => {
        return {
          initUrl: new URI(fragmentPath)
            .segment(url)
            .suffix("json")
            .absoluteTo(baseUri)
            .toString()
        };
      })
    };
  }
  return {
    initUrl: new URI(url).absoluteTo(baseUri).toString()
  };
}

async function interpretHash(
  terria: Terria,
  hashProperties: any,
  userProperties: Map<string, any>,
  baseUri: uri.URI
) {
  if (isDefined(hashProperties.clean)) {
    runInAction(() => {
      terria.initSources.splice(0, terria.initSources.length);
    });
  }

  runInAction(() => {
    Object.keys(hashProperties).forEach(function (property) {
      if (["clean", "hideWelcomeMessage", "start", "share"].includes(property))
        return;
      const propertyValue = hashProperties[property];
      if (defined(propertyValue) && propertyValue.length > 0) {
        userProperties.set(property, propertyValue);
      } else {
        const initSourceFile = generateInitializationUrl(
          baseUri,
          terria.configParameters.initFragmentPaths,
          property
        );
        terria.initSources.push({
          name: `InitUrl from applicationURL hash ${property}`,
          errorSeverity: TerriaErrorSeverity.Error,
          ...initSourceFile
        });
      }
    });
  });

  if (isDefined(hashProperties.hideWelcomeMessage)) {
    terria.configParameters.showWelcomeMessage = false;
  }

  // a share link that hasn't been shortened: JSON embedded in URL (only works for small quantities of JSON)
  if (isDefined(hashProperties.start)) {
    try {
      const startData = JSON.parse(hashProperties.start);
      await interpretStartData(
        terria,
        startData,
        'Start data from hash `"#start"` value',
        TerriaErrorSeverity.Error,
        false // Hide conversion warning message - as we assume that people using #start are embedding terria.
      );
    } catch (e) {
      throw TerriaError.from(e, {
        message: { key: "models.terria.parsingStartDataErrorMessage" },
        importance: -1
      });
    }
  }

  // Resolve #share=xyz with the share data service.
  if (
    hashProperties.share !== undefined &&
    terria.shareDataService !== undefined
  ) {
    const shareProps = await terria.shareDataService.resolveData(
      hashProperties.share
    );

    await interpretStartData(
      terria,
      shareProps,
      `Start data from sharelink \`"${hashProperties.share}"\``
    );
  }
}

async function interpretStartData(
  terria: Terria,
  startData: unknown,
  /** Name for startData initSources - this is only used for debugging purposes */
  name: string,
  /** Error severity to use for loading startData init sources - if not set, TerriaError will be propagated normally */
  errorSeverity?: TerriaErrorSeverity,
  showConversionWarning = true
) {
  const containsStory = (initSource: InitSourceData) =>
    Array.isArray(initSource.stories) && initSource.stories.length;
  if (isJsonObject(startData, false)) {
    // Convert startData to v8 if necessary
    let startDataV8: ShareInitSourceData | null;

    try {
      if (
        // If startData.version has version 0.x.x - user catalog-converter to convert startData
        "version" in startData &&
        typeof startData.version === "string" &&
        startData.version.startsWith("0")
      ) {
        const { convertShare } = await import("catalog-converter");
        const result = convertShare(startData);

        // Show warning messages if converted
        if (result.converted && showConversionWarning) {
          terria.notificationState.addNotificationToQueue({
            title: i18next.t("share.convertNotificationTitle"),
            message: shareConvertNotification(result.messages)
          });
        }
        startDataV8 = result.result;
      } else {
        startDataV8 = {
          ...startData,
          version: isJsonString(startData.version)
            ? startData.version
            : SHARE_VERSION,
          initSources: isJsonObjectArray(startData.initSources)
            ? startData.initSources
            : []
        };
      }

      if (startDataV8 !== null && Array.isArray(startDataV8.initSources)) {
        runInAction(() => {
          terria.initSources.push(
            ...startDataV8!.initSources.map((initSource: unknown) => {
              return {
                name,
                data: isJsonObject(initSource, false) ? initSource : {},
                errorSeverity
              };
            })
          );
        });
        if (startDataV8.initSources.some(containsStory)) {
          terria.configParameters.showWelcomeMessage = false;
        }
      }
    } catch (error) {
      throw TerriaError.from(error, {
        title: { key: "share.convertErrorTitle" },
        message: { key: "share.convertErrorMessage" }
      });
    }
  }
}

function setCustomRequestSchedulerDomainLimits(
  customDomainLimits: ConfigParameters["customRequestSchedulerLimits"]
) {
  if (isDefined(customDomainLimits)) {
    Object.entries(customDomainLimits).forEach(([domain, limit]) => {
      RequestScheduler.requestsByServer[domain] = limit;
    });
  }
>>>>>>> cad62a45
}<|MERGE_RESOLUTION|>--- conflicted
+++ resolved
@@ -555,7 +555,6 @@
       });
   }
 
-<<<<<<< HEAD
   /** Main Terria initialization function:
    * 1. Set `ignoreErrors` `userProperty` from hash parameters (All other parameters are set in `InitSource.addInitSourcesFromUrl()`)
    * 2. In DEV environment only: override `configUrl` from hash parameter
@@ -568,60 +567,6 @@
    * 8. Create `InitSources` from `options.applicationUrl`
    * 9. Load persisted map settings
    */
-=======
-  setupInitializationUrls(baseUri: uri.URI, config: any) {
-    const initializationUrls: string[] = config?.initializationUrls || [];
-    const initSources: InitSource[] = initializationUrls.map((url) => ({
-      name: `Init URL from config ${url}`,
-      errorSeverity: TerriaErrorSeverity.Error,
-      ...generateInitializationUrl(
-        baseUri,
-        this.configParameters.initFragmentPaths,
-        url
-      )
-    }));
-
-    // look for v7 catalogs -> push v7-v8 conversion to initSources
-    if (Array.isArray(config?.v7initializationUrls)) {
-      initSources.push(
-        ...(config.v7initializationUrls as JsonArray)
-          .filter(isJsonString)
-          .map((v7initUrl) => ({
-            name: `V7 Init URL from config ${v7initUrl}`,
-            errorSeverity: TerriaErrorSeverity.Error,
-            data: (async () => {
-              try {
-                const [{ convertCatalog }, catalog] = await Promise.all([
-                  import("catalog-converter"),
-                  loadJson5(v7initUrl)
-                ]);
-                const convert = convertCatalog(catalog, { generateIds: false });
-                console.log(
-                  `WARNING: ${v7initUrl} is a v7 catalog - it has been upgraded to v8\nMessages:\n`
-                );
-                convert.messages.forEach((message) =>
-                  console.log(`- ${message.path.join(".")}: ${message.message}`)
-                );
-                return new Result({
-                  data: (convert.result as JsonObject | null) || {}
-                });
-              } catch (error) {
-                return Result.error(error, {
-                  title: { key: "models.catalog.convertErrorTitle" },
-                  message: {
-                    key: "models.catalog.convertErrorMessage",
-                    parameters: { url: v7initUrl }
-                  }
-                });
-              }
-            })()
-          }))
-      );
-    }
-    this.initSources.push(...initSources);
-  }
-
->>>>>>> cad62a45
   async start(options: StartOptions) {
     // `ignoreErrors` and `configUrl` hashProperties need to be set before anything else happens
     const hashProperties = queryToObject(new URI(window.location).fragment());
@@ -835,103 +780,7 @@
     this._initSourceLoader.dispose();
   }
 
-<<<<<<< HEAD
   /** Update configParameters from JsonObject */
-=======
-  async updateFromStartData(
-    startData: unknown,
-    /** Name for startData initSources - this is only used for debugging purposes */
-    name: string = "Application start data",
-    /** Error severity to use for loading startData init sources - default will be `TerriaErrorSeverity.Error` */
-    errorSeverity?: TerriaErrorSeverity
-  ) {
-    try {
-      await interpretStartData(this, startData, name, errorSeverity);
-    } catch (e) {
-      return Result.error(e);
-    }
-
-    return await this.loadInitSources();
-  }
-
-  async updateApplicationUrl(newUrl: string) {
-    const uri = new URI(newUrl);
-    const hash = uri.fragment();
-    const hashProperties = queryToObject(hash);
-
-    try {
-      await interpretHash(
-        this,
-        hashProperties,
-        this.userProperties,
-        new URI(newUrl).filename("").query("").hash("")
-      );
-
-      if (!this.appBaseHref.endsWith("/")) {
-        console.warn(
-          `Terria expected appBaseHref to end with a "/" but appBaseHref is "${this.appBaseHref}". Routes may not work as intended. To fix this, try setting the "--baseHref" parameter to a URL with a trailing slash while building your map, or constructing the Terria object with an appropriate appBaseHref (with trailing slash).`
-        );
-      }
-
-      // /catalog/ and /story/ routes
-      if (newUrl.startsWith(this.appBaseHref)) {
-        function checkSegments(urlSegments: string[], customRoute: string) {
-          // Accept /${customRoute}/:some-id/ or /${customRoute}/:some-id
-          return (
-            ((urlSegments.length === 3 && urlSegments[2] === "") ||
-              urlSegments.length === 2) &&
-            urlSegments[0] === customRoute &&
-            urlSegments[1].length > 0
-          );
-        }
-        const pageUrl = new URL(newUrl);
-        // Find relative path from baseURI to documentURI excluding query and hash
-        // then split into url segments
-        // e.g. "http://ci.terria.io/main/story/1#map=2d" -> ["story", "1"]
-        const segments = (pageUrl.origin + pageUrl.pathname)
-          .slice(this.appBaseHref.length)
-          .split("/");
-        if (checkSegments(segments, "catalog")) {
-          this.initSources.push({
-            name: `Go to ${pageUrl.pathname}`,
-            errorSeverity: TerriaErrorSeverity.Error,
-            data: {
-              previewedItemId: decodeURIComponent(segments[1])
-            }
-          });
-          const replaceUrl = new URL(newUrl);
-          replaceUrl.pathname = new URL(this.appBaseHref).pathname;
-          history.replaceState({}, "", replaceUrl.href);
-        } else if (
-          checkSegments(segments, "story") &&
-          isDefined(this.configParameters.storyRouteUrlPrefix)
-        ) {
-          let storyJson;
-          try {
-            storyJson = await loadJson(
-              `${this.configParameters.storyRouteUrlPrefix}${segments[1]}`
-            );
-          } catch (e) {
-            throw TerriaError.from(e, {
-              message: `Failed to fetch story \`"${this.appName}/${segments[1]}"\``
-            });
-          }
-          await interpretStartData(
-            this,
-            storyJson,
-            `Start data from story \`"${this.appName}/${segments[1]}"\``
-          );
-          runInAction(() => this.userProperties.set("playStory", "1"));
-        }
-      }
-    } catch (e) {
-      this.raiseErrorToUser(e);
-    }
-
-    return await this.loadInitSources();
-  }
-
->>>>>>> cad62a45
   @action
   updateParameters(parameters: ConfigParameters | JsonObject): void {
     Object.entries(parameters).forEach(([key, value]) => {
@@ -1055,7 +904,6 @@
     }
   }
 
-<<<<<<< HEAD
   @action
   setUseNativeResolution(useNativeResolution: boolean) {
     this.useNativeResolution = useNativeResolution;
@@ -1064,456 +912,6 @@
   @action
   setBaseMaximumScreenSpaceError(baseMaximumScreenSpaceError: number): void {
     this.baseMaximumScreenSpaceError = baseMaximumScreenSpaceError;
-=======
-  private async loadModelStratum(
-    modelId: string,
-    stratumId: string,
-    allModelStratumData: JsonObject,
-    replaceStratum: boolean
-  ): Promise<Result<BaseModel | undefined>> {
-    const thisModelStratumData = allModelStratumData[modelId] || {};
-    if (!isJsonObject(thisModelStratumData)) {
-      throw new TerriaError({
-        sender: this,
-        title: "Invalid model traits",
-        message: "The traits of a model must be a JSON object."
-      });
-    }
-
-    const cleanStratumData = { ...thisModelStratumData };
-    delete cleanStratumData.dereferenced;
-    delete cleanStratumData.knownContainerUniqueIds;
-
-    const errors: TerriaError[] = [];
-
-    const containerIds = thisModelStratumData.knownContainerUniqueIds;
-    if (Array.isArray(containerIds)) {
-      // Groups that contain this item must be loaded before this item.
-      await Promise.all(
-        containerIds.map(async (containerId) => {
-          if (typeof containerId !== "string") {
-            return;
-          }
-          const container = (
-            await this.loadModelStratum(
-              containerId,
-              stratumId,
-              allModelStratumData,
-              replaceStratum
-            )
-          ).pushErrorTo(errors, `Failed to load container ${containerId}`);
-
-          if (container) {
-            const dereferenced = ReferenceMixin.isMixedInto(container)
-              ? container.target
-              : container;
-            if (GroupMixin.isMixedInto(dereferenced)) {
-              (await dereferenced.loadMembers()).pushErrorTo(
-                errors,
-                `Failed to load group ${dereferenced.uniqueId}`
-              );
-            }
-          }
-        })
-      );
-    }
-
-    const model = (
-      await this.getModelByIdShareKeyOrCatalogIndex(modelId)
-    ).pushErrorTo(errors);
-    if (model?.uniqueId !== undefined) {
-      // Update modelId from model sharekeys or CatalogIndex sharekeys
-      modelId = model.uniqueId;
-    }
-
-    // If this model is a `SplitItemReference` we must load the source item first
-    const splitSourceId = cleanStratumData.splitSourceItemId;
-    if (
-      cleanStratumData.type === SplitItemReference.type &&
-      typeof splitSourceId === "string"
-    ) {
-      (
-        await this.loadModelStratum(
-          splitSourceId,
-          stratumId,
-          allModelStratumData,
-          replaceStratum
-        )
-      ).pushErrorTo(
-        errors,
-        `Failed to load SplitItemReference ${splitSourceId}`
-      );
-    }
-
-    const loadedModel = upsertModelFromJson(
-      CatalogMemberFactory,
-      this,
-      "/",
-      stratumId,
-      {
-        ...cleanStratumData,
-        id: modelId
-      },
-      {
-        replaceStratum
-      }
-    ).pushErrorTo(errors);
-
-    if (loadedModel && Array.isArray(containerIds)) {
-      containerIds.forEach((containerId) => {
-        if (
-          typeof containerId === "string" &&
-          loadedModel.knownContainerUniqueIds.indexOf(containerId) < 0
-        ) {
-          loadedModel.knownContainerUniqueIds.push(containerId);
-        }
-      });
-    }
-    // If we're replacing the stratum and the existing model is already
-    // dereferenced, we need to replace the dereferenced stratum, too,
-    // even if there's no trace of it in the load data.
-    let dereferenced: JsonObject | undefined = isJsonObject(
-      thisModelStratumData.dereferenced
-    )
-      ? thisModelStratumData.dereferenced
-      : undefined;
-    if (
-      loadedModel &&
-      replaceStratum &&
-      dereferenced === undefined &&
-      ReferenceMixin.isMixedInto(loadedModel) &&
-      loadedModel.target !== undefined
-    ) {
-      dereferenced = {};
-    }
-    if (loadedModel && ReferenceMixin.isMixedInto(loadedModel)) {
-      (await loadedModel.loadReference()).pushErrorTo(
-        errors,
-        `Failed to load reference ${loadedModel.uniqueId}`
-      );
-
-      if (isDefined(loadedModel.target)) {
-        updateModelFromJson(
-          loadedModel.target,
-          stratumId,
-          dereferenced || {},
-          replaceStratum
-        ).pushErrorTo(
-          errors,
-          `Failed to update model from JSON: ${loadedModel.target!.uniqueId}`
-        );
-      }
-    } else if (dereferenced) {
-      throw new TerriaError({
-        sender: this,
-        title: "Model cannot be dereferenced",
-        message: `Model ${getName(
-          loadedModel
-        )} has a \`dereferenced\` property, but the model cannot be dereferenced.`
-      });
-    }
-
-    if (loadedModel) {
-      const dereferencedGroup = getDereferencedIfExists(loadedModel);
-      if (GroupMixin.isMixedInto(dereferencedGroup)) {
-        if (dereferencedGroup.isOpen) {
-          (await dereferencedGroup.loadMembers()).pushErrorTo(
-            errors,
-            `Failed to open group ${dereferencedGroup.uniqueId}`
-          );
-        }
-      }
-    }
-
-    return new Result(
-      loadedModel,
-      TerriaError.combine(errors, {
-        // This will set TerriaErrorSeverity to Error if the model which FAILED to load is in the workbench.
-        severity: () =>
-          this.workbench.items.find(
-            (workbenchItem) => workbenchItem.uniqueId === modelId
-          )
-            ? TerriaErrorSeverity.Error
-            : TerriaErrorSeverity.Warning,
-        message: {
-          key: "models.terria.loadModelErrorMessage",
-          parameters: { model: modelId }
-        }
-      })
-    );
-  }
-
-  private async pushAndLoadMapItems(
-    model: BaseModel,
-    newItems: BaseModel[],
-    errors: TerriaError[]
-  ) {
-    if (ReferenceMixin.isMixedInto(model)) {
-      (await model.loadReference()).pushErrorTo(errors);
-
-      if (model.target !== undefined) {
-        await this.pushAndLoadMapItems(model.target, newItems, errors);
-      } else {
-        errors.push(
-          TerriaError.from(
-            "Reference model has no target. Model Id: " + model.uniqueId
-          )
-        );
-      }
-    } else if (GroupMixin.isMixedInto(model)) {
-      (await model.loadMembers()).pushErrorTo(errors);
-
-      model.memberModels.map(async (m) => {
-        await this.pushAndLoadMapItems(m, newItems, errors);
-      });
-    } else if (MappableMixin.isMixedInto(model)) {
-      newItems.push(model);
-      (await model.loadMapItems()).pushErrorTo(errors);
-    } else {
-      errors.push(
-        TerriaError.from(
-          "Can not load an un-mappable item to the map. Item Id: " +
-            model.uniqueId
-        )
-      );
-    }
-  }
-
-  @action
-  async applyInitData({
-    initData,
-    replaceStratum = false,
-    canUnsetFeaturePickingState = false
-  }: {
-    initData: InitSourceData;
-    replaceStratum?: boolean;
-    // When feature picking state is missing from the initData, unset the state only if this flag is true
-    // This is for eg, set to true when switching through story slides.
-    canUnsetFeaturePickingState?: boolean;
-  }): Promise<void> {
-    const errors: TerriaError[] = [];
-
-    initData = toJS(initData);
-
-    const stratumId =
-      typeof initData.stratum === "string"
-        ? initData.stratum
-        : CommonStrata.definition;
-
-    // Extract the list of CORS-ready domains.
-    if (Array.isArray(initData.corsDomains)) {
-      this.corsProxy.corsDomains.push(...(<string[]>initData.corsDomains));
-    }
-
-    // Add catalog members
-    if (initData.catalog !== undefined) {
-      this.catalog.group
-        .addMembersFromJson(stratumId, initData.catalog)
-        .pushErrorTo(errors);
-    }
-
-    // Show/hide elements in mapNavigationModel
-    if (isJsonObject(initData.elements)) {
-      this.elements.merge(initData.elements);
-      // we don't want to go through all elements unless they are added.
-      if (this.mapNavigationModel.items.length > 0) {
-        this.elements.forEach((element, key) => {
-          if (isDefined(element.visible)) {
-            if (element.visible) {
-              this.mapNavigationModel.show(key);
-            } else {
-              this.mapNavigationModel.hide(key);
-            }
-          }
-        });
-      }
-    }
-
-    // Add stories
-    if (Array.isArray(initData.stories)) {
-      this.stories = initData.stories;
-      this.storyPromptShown++;
-    }
-
-    // Add map settings
-    if (isJsonString(initData.viewerMode)) {
-      const viewerMode = initData.viewerMode.toLowerCase();
-      if (isViewerMode(viewerMode)) setViewerMode(viewerMode, this.mainViewer);
-    }
-
-    if (isJsonObject(initData.baseMaps)) {
-      this.baseMapsModel
-        .loadFromJson(CommonStrata.definition, initData.baseMaps)
-        .pushErrorTo(errors, "Failed to load basemaps");
-    }
-
-    if (isJsonObject(initData.homeCamera)) {
-      this.loadHomeCamera(initData.homeCamera);
-    }
-
-    if (isJsonObject(initData.initialCamera)) {
-      const initialCamera = CameraView.fromJson(initData.initialCamera);
-      this.currentViewer.zoomTo(initialCamera, 2.0);
-    }
-
-    if (isJsonBoolean(initData.showSplitter)) {
-      this.showSplitter = initData.showSplitter;
-    }
-
-    if (isJsonNumber(initData.splitPosition)) {
-      this.splitPosition = initData.splitPosition;
-    }
-
-    if (isJsonObject(initData.settings)) {
-      if (isJsonNumber(initData.settings.baseMaximumScreenSpaceError)) {
-        this.setBaseMaximumScreenSpaceError(
-          initData.settings.baseMaximumScreenSpaceError
-        );
-      }
-      if (isJsonBoolean(initData.settings.useNativeResolution)) {
-        this.setUseNativeResolution(initData.settings.useNativeResolution);
-      }
-      if (isJsonBoolean(initData.settings.alwaysShowTimeline)) {
-        this.timelineStack.setAlwaysShowTimeline(
-          initData.settings.alwaysShowTimeline
-        );
-      }
-      if (isJsonString(initData.settings.baseMapId)) {
-        this.mainViewer.setBaseMap(
-          this.baseMapsModel.baseMapItems.find(
-            (item) => item.item.uniqueId === initData.settings!.baseMapId
-          )?.item
-        );
-      }
-      if (isJsonNumber(initData.settings.terrainSplitDirection)) {
-        this.terrainSplitDirection = initData.settings.terrainSplitDirection;
-      }
-      if (isJsonBoolean(initData.settings.depthTestAgainstTerrainEnabled)) {
-        this.depthTestAgainstTerrainEnabled =
-          initData.settings.depthTestAgainstTerrainEnabled;
-      }
-    }
-
-    // Copy but don't yet load the workbench.
-    const workbench = Array.isArray(initData.workbench)
-      ? initData.workbench.slice()
-      : [];
-
-    const timeline = Array.isArray(initData.timeline)
-      ? initData.timeline.slice()
-      : [];
-
-    // NOTE: after this Promise, this function is no longer an `@action`
-    const models = initData.models;
-    if (isJsonObject(models, false)) {
-      await Promise.all(
-        Object.keys(models).map(async (modelId) => {
-          (
-            await this.loadModelStratum(
-              modelId,
-              stratumId,
-              models,
-              replaceStratum
-            )
-          ).pushErrorTo(errors);
-        })
-      );
-    }
-
-    runInAction(() => {
-      if (isJsonString(initData.previewedItemId)) {
-        this._previewedItemId = initData.previewedItemId;
-      }
-    });
-
-    // Set the new contents of the workbench.
-    const newItemsRaw = filterOutUndefined(
-      workbench.map((modelId) => {
-        if (typeof modelId !== "string") {
-          errors.push(
-            new TerriaError({
-              sender: this,
-              title: "Invalid model ID in workbench",
-              message: "A model ID in the workbench list is not a string."
-            })
-          );
-        } else {
-          return this.getModelByIdOrShareKey(BaseModel, modelId);
-        }
-      })
-    );
-
-    const newItems: BaseModel[] = [];
-
-    // Maintain the model order in the workbench.
-    while (true) {
-      const model = newItemsRaw.shift();
-      if (model) {
-        await this.pushAndLoadMapItems(model, newItems, errors);
-      } else {
-        break;
-      }
-    }
-
-    runInAction(() => (this.workbench.items = newItems));
-
-    // For ids that don't correspond to models resolve an id by share keys
-    const timelineWithShareKeysResolved = new Set(
-      filterOutUndefined(
-        timeline.map((modelId) => {
-          if (typeof modelId !== "string") {
-            errors.push(
-              new TerriaError({
-                sender: this,
-                title: "Invalid model ID in timeline",
-                message: "A model ID in the timneline list is not a string."
-              })
-            );
-          } else {
-            if (this.getModelById(BaseModel, modelId) !== undefined) {
-              return modelId;
-            } else {
-              return this.getModelIdByShareKey(modelId);
-            }
-          }
-        })
-      )
-    );
-
-    // TODO: the timelineStack should be populated from the `timeline` property,
-    // not from the workbench.
-    runInAction(
-      () =>
-        (this.timelineStack.items = this.workbench.items
-          .filter((item) => {
-            return (
-              item.uniqueId && timelineWithShareKeysResolved.has(item.uniqueId)
-            );
-            // && TODO: what is a good way to test if an item is of type TimeVarying.
-          })
-          .map((item) => <TimeVarying>item))
-    );
-
-    if (isJsonObject(initData.pickedFeatures)) {
-      when(() => !(this.currentViewer instanceof NoViewer)).then(() => {
-        if (isJsonObject(initData.pickedFeatures)) {
-          this.loadPickedFeatures(initData.pickedFeatures);
-        }
-      });
-    } else if (canUnsetFeaturePickingState) {
-      runInAction(() => {
-        this.pickedFeatures = undefined;
-        this.selectedFeature = undefined;
-      });
-    }
-
-    if (errors.length > 0)
-      throw TerriaError.combine(errors, {
-        message: {
-          key: "models.terria.loadingInitSourceErrorTitle"
-        }
-      });
->>>>>>> cad62a45
   }
 
   @action
@@ -1521,204 +919,6 @@
     this.mainViewer.homeCamera = CameraView.fromJson(homeCameraInit);
   }
 
-<<<<<<< HEAD
-=======
-  /**
-   * This method can be used to refresh magda based catalogue configuration. Useful if the catalogue
-   * has items that are only available to authorised users.
-   *
-   * @param magdaCatalogConfigUrl URL of magda based catalogue configuration
-   * @param config Optional. If present, use this magda based catalogue config instead of reloading.
-   * @param configUrlHeaders  Optional. If present, the headers are added to above URL request.
-   */
-  async refreshCatalogMembersFromMagda(
-    magdaCatalogConfigUrl: string,
-    config?: any,
-    configUrlHeaders?: { [key: string]: string }
-  ) {
-    const theConfig = config
-      ? config
-      : await loadJson5(magdaCatalogConfigUrl, configUrlHeaders);
-
-    // force config (root group) id to be `/`
-    const id = "/";
-    this.removeModelReferences(this.catalog.group);
-
-    let existingReference = this.getModelById(MagdaReference, id);
-    if (existingReference === undefined) {
-      existingReference = new MagdaReference(id, this);
-      // Add model with terria aspects shareKeys
-      this.addModel(existingReference, theConfig.aspects?.terria?.shareKeys);
-    }
-
-    const reference = existingReference;
-
-    const magdaRoot = new URI(magdaCatalogConfigUrl)
-      .path("")
-      .query("")
-      .toString();
-
-    reference.setTrait(CommonStrata.definition, "url", magdaRoot);
-    reference.setTrait(CommonStrata.definition, "recordId", id);
-    reference.setTrait(
-      CommonStrata.definition,
-      "magdaRecord",
-      theConfig as JsonObject
-    );
-    (await reference.loadReference(true)).raiseError(
-      this,
-      `Failed to load MagdaReference for record ${id}`
-    );
-    if (reference.target instanceof CatalogGroup) {
-      runInAction(() => {
-        this.catalog.group = <CatalogGroup>reference.target;
-      });
-    }
-  }
-
-  async loadMagdaConfig(configUrl: string, config: any, baseUri: uri.URI) {
-    const aspects = config.aspects;
-    const configParams = aspects["terria-config"]?.parameters;
-
-    if (configParams) {
-      this.updateParameters(configParams);
-    }
-
-    const initObj = aspects["terria-init"];
-    if (isJsonObject(initObj)) {
-      const { catalog, ...initObjWithoutCatalog } = initObj;
-      /** Load the init data without the catalog yet, as we'll push the catalog
-       * source up as an init source later */
-      try {
-        await this.applyInitData({
-          initData: initObjWithoutCatalog
-        });
-      } catch (e) {
-        this.raiseErrorToUser(e, {
-          title: { key: "models.terria.loadingMagdaInitSourceErrorMessage" },
-          message: {
-            key: "models.terria.loadingMagdaInitSourceErrorMessage",
-            parameters: { url: configUrl }
-          }
-        });
-      }
-    }
-
-    if (aspects.group && aspects.group.members) {
-      await this.refreshCatalogMembersFromMagda(configUrl, config);
-    }
-
-    this.setupInitializationUrls(baseUri, config.aspects?.["terria-config"]);
-    /** Load up rest of terria catalog if one is inlined in terria-init */
-    if (config.aspects?.["terria-init"]) {
-      const { catalog, ...rest } = initObj;
-      this.initSources.push({
-        name: `Magda map-config aspect terria-init from ${configUrl}`,
-        errorSeverity: TerriaErrorSeverity.Error,
-        data: {
-          catalog: catalog
-        }
-      });
-    }
-  }
-
-  @action
-  async loadPickedFeatures(pickedFeatures: JsonObject): Promise<void> {
-    let vectorFeatures: Entity[] = [];
-    let featureIndex: Record<number, Entity[] | undefined> = {};
-
-    if (Array.isArray(pickedFeatures.entities)) {
-      // Build index of terria features by a hash of their properties.
-      const relevantItems = this.workbench.items.filter(
-        (item) =>
-          hasTraits(item, MappableTraits, "show") &&
-          item.show &&
-          MappableMixin.isMixedInto(item)
-      ) as MappableMixin.Instance[];
-
-      relevantItems.forEach((item) => {
-        const entities: Entity[] = item.mapItems
-          .filter(isDataSource)
-          .reduce((arr: Entity[], ds) => arr.concat(ds.entities.values), []);
-
-        entities.forEach((entity) => {
-          const hash = hashEntity(entity, this.timelineClock);
-          const feature = Feature.fromEntityCollectionOrEntity(entity);
-          featureIndex[hash] = (featureIndex[hash] || []).concat([feature]);
-        });
-      });
-
-      // Go through the features we've got from terria match them up to the id/name info we got from the
-      // share link, filtering out any without a match.
-      vectorFeatures = filterOutUndefined(
-        pickedFeatures.entities.map((e) => {
-          if (isJsonObject(e) && typeof e.hash === "number") {
-            const features = featureIndex[e.hash] || [];
-            const match = features.find((f) => f.name === e.name);
-            return match;
-          }
-        })
-      );
-    }
-
-    // Set the current pick location, if we have a valid coord
-    const maybeCoords: any = pickedFeatures.pickCoords;
-    const pickCoords = {
-      latitude: maybeCoords?.lat,
-      longitude: maybeCoords?.lng,
-      height: maybeCoords?.height
-    };
-    if (
-      isLatLonHeight(pickCoords) &&
-      isProviderCoordsMap(pickedFeatures.providerCoords)
-    ) {
-      this.currentViewer.pickFromLocation(
-        pickCoords,
-        pickedFeatures.providerCoords,
-        vectorFeatures as Feature[]
-      );
-    }
-
-    if (this.pickedFeatures?.allFeaturesAvailablePromise) {
-      // When feature picking is done, set the selected feature
-      await this.pickedFeatures?.allFeaturesAvailablePromise;
-    }
-
-    runInAction(() => {
-      this.pickedFeatures?.features.forEach((entity: Entity) => {
-        const hash = hashEntity(entity, this.timelineClock);
-        const feature = entity;
-        featureIndex[hash] = (featureIndex[hash] || []).concat([feature]);
-      });
-
-      const current = pickedFeatures.current;
-      if (
-        isJsonObject(current) &&
-        typeof current.hash === "number" &&
-        typeof current.name === "string"
-      ) {
-        const selectedFeature = (featureIndex[current.hash] || []).find(
-          (feature) => feature.name === current.name
-        );
-        if (selectedFeature) {
-          this.selectedFeature = selectedFeature as Feature;
-        }
-      }
-    });
-  }
-
-  async initCorsProxy(config: ConfigParameters, serverConfig: any) {
-    if (config.proxyableDomainsUrl) {
-      console.warn(i18next.t("models.terria.proxyableDomainsDeprecation"));
-    }
-    this.corsProxy.init(
-      serverConfig,
-      this.configParameters.corsProxyBaseUrl,
-      []
-    );
-  }
-
->>>>>>> cad62a45
   getUserProperty(key: string) {
     return undefined;
   }
@@ -1752,184 +952,4 @@
     window.localStorage.setItem(this.appName + "." + key, value.toString());
     return true;
   }
-<<<<<<< HEAD
-=======
-}
-
-function generateInitializationUrl(
-  baseUri: uri.URI,
-  initFragmentPaths: string[],
-  url: string
-): InitSource {
-  if (url.toLowerCase().substring(url.length - 5) !== ".json") {
-    return {
-      options: initFragmentPaths.map((fragmentPath) => {
-        return {
-          initUrl: new URI(fragmentPath)
-            .segment(url)
-            .suffix("json")
-            .absoluteTo(baseUri)
-            .toString()
-        };
-      })
-    };
-  }
-  return {
-    initUrl: new URI(url).absoluteTo(baseUri).toString()
-  };
-}
-
-async function interpretHash(
-  terria: Terria,
-  hashProperties: any,
-  userProperties: Map<string, any>,
-  baseUri: uri.URI
-) {
-  if (isDefined(hashProperties.clean)) {
-    runInAction(() => {
-      terria.initSources.splice(0, terria.initSources.length);
-    });
-  }
-
-  runInAction(() => {
-    Object.keys(hashProperties).forEach(function (property) {
-      if (["clean", "hideWelcomeMessage", "start", "share"].includes(property))
-        return;
-      const propertyValue = hashProperties[property];
-      if (defined(propertyValue) && propertyValue.length > 0) {
-        userProperties.set(property, propertyValue);
-      } else {
-        const initSourceFile = generateInitializationUrl(
-          baseUri,
-          terria.configParameters.initFragmentPaths,
-          property
-        );
-        terria.initSources.push({
-          name: `InitUrl from applicationURL hash ${property}`,
-          errorSeverity: TerriaErrorSeverity.Error,
-          ...initSourceFile
-        });
-      }
-    });
-  });
-
-  if (isDefined(hashProperties.hideWelcomeMessage)) {
-    terria.configParameters.showWelcomeMessage = false;
-  }
-
-  // a share link that hasn't been shortened: JSON embedded in URL (only works for small quantities of JSON)
-  if (isDefined(hashProperties.start)) {
-    try {
-      const startData = JSON.parse(hashProperties.start);
-      await interpretStartData(
-        terria,
-        startData,
-        'Start data from hash `"#start"` value',
-        TerriaErrorSeverity.Error,
-        false // Hide conversion warning message - as we assume that people using #start are embedding terria.
-      );
-    } catch (e) {
-      throw TerriaError.from(e, {
-        message: { key: "models.terria.parsingStartDataErrorMessage" },
-        importance: -1
-      });
-    }
-  }
-
-  // Resolve #share=xyz with the share data service.
-  if (
-    hashProperties.share !== undefined &&
-    terria.shareDataService !== undefined
-  ) {
-    const shareProps = await terria.shareDataService.resolveData(
-      hashProperties.share
-    );
-
-    await interpretStartData(
-      terria,
-      shareProps,
-      `Start data from sharelink \`"${hashProperties.share}"\``
-    );
-  }
-}
-
-async function interpretStartData(
-  terria: Terria,
-  startData: unknown,
-  /** Name for startData initSources - this is only used for debugging purposes */
-  name: string,
-  /** Error severity to use for loading startData init sources - if not set, TerriaError will be propagated normally */
-  errorSeverity?: TerriaErrorSeverity,
-  showConversionWarning = true
-) {
-  const containsStory = (initSource: InitSourceData) =>
-    Array.isArray(initSource.stories) && initSource.stories.length;
-  if (isJsonObject(startData, false)) {
-    // Convert startData to v8 if necessary
-    let startDataV8: ShareInitSourceData | null;
-
-    try {
-      if (
-        // If startData.version has version 0.x.x - user catalog-converter to convert startData
-        "version" in startData &&
-        typeof startData.version === "string" &&
-        startData.version.startsWith("0")
-      ) {
-        const { convertShare } = await import("catalog-converter");
-        const result = convertShare(startData);
-
-        // Show warning messages if converted
-        if (result.converted && showConversionWarning) {
-          terria.notificationState.addNotificationToQueue({
-            title: i18next.t("share.convertNotificationTitle"),
-            message: shareConvertNotification(result.messages)
-          });
-        }
-        startDataV8 = result.result;
-      } else {
-        startDataV8 = {
-          ...startData,
-          version: isJsonString(startData.version)
-            ? startData.version
-            : SHARE_VERSION,
-          initSources: isJsonObjectArray(startData.initSources)
-            ? startData.initSources
-            : []
-        };
-      }
-
-      if (startDataV8 !== null && Array.isArray(startDataV8.initSources)) {
-        runInAction(() => {
-          terria.initSources.push(
-            ...startDataV8!.initSources.map((initSource: unknown) => {
-              return {
-                name,
-                data: isJsonObject(initSource, false) ? initSource : {},
-                errorSeverity
-              };
-            })
-          );
-        });
-        if (startDataV8.initSources.some(containsStory)) {
-          terria.configParameters.showWelcomeMessage = false;
-        }
-      }
-    } catch (error) {
-      throw TerriaError.from(error, {
-        title: { key: "share.convertErrorTitle" },
-        message: { key: "share.convertErrorMessage" }
-      });
-    }
-  }
-}
-
-function setCustomRequestSchedulerDomainLimits(
-  customDomainLimits: ConfigParameters["customRequestSchedulerLimits"]
-) {
-  if (isDefined(customDomainLimits)) {
-    Object.entries(customDomainLimits).forEach(([domain, limit]) => {
-      RequestScheduler.requestsByServer[domain] = limit;
-    });
-  }
->>>>>>> cad62a45
 }