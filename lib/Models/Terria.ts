import i18next from "i18next";
import {
  action,
  computed,
  makeObservable,
  observable,
  runInAction,
  toJS,
  when
} from "mobx";
import { createTransformer } from "mobx-utils";
import Clock from "terriajs-cesium/Source/Core/Clock";
import DeveloperError from "terriajs-cesium/Source/Core/DeveloperError";
import CesiumEvent from "terriajs-cesium/Source/Core/Event";
import RequestScheduler from "terriajs-cesium/Source/Core/RequestScheduler";
import RuntimeError from "terriajs-cesium/Source/Core/RuntimeError";
import TerrainProvider from "terriajs-cesium/Source/Core/TerrainProvider";
import buildModuleUrl from "terriajs-cesium/Source/Core/buildModuleUrl";
import defined from "terriajs-cesium/Source/Core/defined";
import queryToObject from "terriajs-cesium/Source/Core/queryToObject";
import Entity from "terriajs-cesium/Source/DataSources/Entity";
import SplitDirection from "terriajs-cesium/Source/Scene/SplitDirection";
import URI from "urijs";
import {
  Category,
  DataSourceAction,
  LaunchAction
} from "../Core/AnalyticEvents/analyticEvents";
import AsyncLoader from "../Core/AsyncLoader";
import Class from "../Core/Class";
import ConsoleAnalytics from "../Core/ConsoleAnalytics";
import CorsProxy from "../Core/CorsProxy";
import GoogleAnalytics from "../Core/GoogleAnalytics";
import {
  JsonArray,
  JsonObject,
  isJsonBoolean,
  isJsonNumber,
  isJsonObject,
  isJsonString
} from "../Core/Json";
import { isLatLonHeight } from "../Core/LatLonHeight";
import Result from "../Core/Result";
import ServerConfig from "../Core/ServerConfig";
import TerriaError, {
  TerriaErrorOverrides,
  TerriaErrorSeverity
} from "../Core/TerriaError";
import { Complete } from "../Core/TypeModifiers";
import ensureSuffix from "../Core/ensureSuffix";
import filterOutUndefined from "../Core/filterOutUndefined";
import getDereferencedIfExists from "../Core/getDereferencedIfExists";
import getPath from "../Core/getPath";
import hashEntity from "../Core/hashEntity";
import instanceOf from "../Core/instanceOf";
import isDefined from "../Core/isDefined";
import loadJson from "../Core/loadJson";
import loadJson5 from "../Core/loadJson5";
import { getUriWithoutPath } from "../Core/uriHelpers";
import PickedFeatures, {
  featureBelongsToCatalogItem,
  isProviderCoordsMap
} from "../Map/PickedFeatures/PickedFeatures";
import CatalogMemberMixin, { getName } from "../ModelMixins/CatalogMemberMixin";
import GroupMixin from "../ModelMixins/GroupMixin";
import MappableMixin, { isDataSource } from "../ModelMixins/MappableMixin";
import ReferenceMixin from "../ModelMixins/ReferenceMixin";
import TimeVarying from "../ModelMixins/TimeVarying";
import NotificationState from "../ReactViewModels/NotificationState";
import { HelpContentItem } from "../ReactViewModels/defaultHelpContent";
import { Term, defaultTerms } from "../ReactViewModels/defaultTerms";
import { ICredit } from "../ReactViews/Map/BottomBar/Credits";
import { SHARE_VERSION } from "../ReactViews/Map/Panels/SharePanel/BuildShareLink";
import { shareConvertNotification } from "../ReactViews/Notification/shareConvertNotification";
import { SearchBarTraits } from "../Traits/SearchProviders/SearchBarTraits";
import SearchProviderTraits from "../Traits/SearchProviders/SearchProviderTraits";
import MappableTraits from "../Traits/TraitsClasses/MappableTraits";
import MapNavigationModel from "../ViewModels/MapNavigation/MapNavigationModel";
import TerriaViewer from "../ViewModels/TerriaViewer";
import { BaseMapsModel } from "./BaseMaps/BaseMapsModel";
import CameraView from "./CameraView";
import Catalog from "./Catalog/Catalog";
import CatalogGroup from "./Catalog/CatalogGroup";
import CatalogMemberFactory from "./Catalog/CatalogMemberFactory";
import CatalogProvider from "./Catalog/CatalogProvider";
import MagdaReference, {
  MagdaReferenceHeaders
} from "./Catalog/CatalogReferences/MagdaReference";
import SplitItemReference from "./Catalog/CatalogReferences/SplitItemReference";
import CommonStrata from "./Definition/CommonStrata";
import { BaseModel } from "./Definition/Model";
import ModelPropertiesFromTraits from "./Definition/ModelPropertiesFromTraits";
import hasTraits from "./Definition/hasTraits";
import updateModelFromJson from "./Definition/updateModelFromJson";
import upsertModelFromJson from "./Definition/upsertModelFromJson";
import {
  ErrorServiceOptions,
  ErrorServiceProvider
} from "./ErrorServiceProviders/ErrorService";
import StubErrorServiceProvider from "./ErrorServiceProviders/StubErrorServiceProvider";
import TerriaFeature from "./Feature/Feature";
import GlobeOrMap from "./GlobeOrMap";
import IElementConfig from "./IElementConfig";
import InitSource, {
  InitSourceData,
  InitSourceFromData,
  ShareInitSourceData,
  StoryData,
  isInitFromData,
  isInitFromDataPromise,
  isInitFromOptions,
  isInitFromUrl
} from "./InitSource";
import Internationalization, {
  I18nStartOptions,
  LanguageConfiguration
} from "./Internationalization";
import MapInteractionMode from "./MapInteractionMode";
import NoViewer from "./NoViewer";
import { RelatedMap } from "./RelatedMaps";
import CatalogIndex from "./SearchProviders/CatalogIndex";
import { SearchBarModel } from "./SearchProviders/SearchBarModel";
import ShareDataService from "./ShareDataService";
import { StoryVideoSettings } from "./StoryVideoSettings";
import TimelineStack from "./TimelineStack";
import { isViewerMode, setViewerMode } from "./ViewerMode";
import Workbench from "./Workbench";
import SelectableDimensionWorkflow from "./Workflows/SelectableDimensionWorkflow";

export interface ConfigParameters {
  /**
   * TerriaJS uses this name whenever it needs to display the name of the application.
   */
  appName?: string;
  /**
   * The email address shown when things go wrong.
   */
  supportEmail?: string;
  /**
   * The maximum number of "feature info" boxes that can be displayed when clicking a point.
   */
  defaultMaximumShownFeatureInfos: number;
  /**
   * URL of the JSON file that contains index of catalog.
   */
  catalogIndexUrl?: string;
  /**
   * **Deprecated** - please use regionMappingDefinitionsUrls array instead. If this is defined, it will override `regionMappingDefinitionsUrls`
   */
  regionMappingDefinitionsUrl?: string | undefined;
  /**
   * URLs of the JSON file that defines region mapping for CSV files. First matching region will be used (in array order)
   */
  regionMappingDefinitionsUrls: string[];
  /**
   * URL of Proj4 projection lookup service (part of TerriaJS-Server).
   */
  proj4ServiceBaseUrl?: string;
  /**
   * URL of CORS proxy service (part of TerriaJS-Server)
   */
  corsProxyBaseUrl?: string;
  /**
   * @deprecated
   */
  proxyableDomainsUrl?: string;
  serverConfigUrl?: string;
  shareUrl?: string;
  /**
   * URL of the service used to send feedback.  If not specified, the "Give Feedback" button will not appear.
   */
  feedbackUrl?: string;
  /**
   * An array of base paths to use to try to use to resolve init fragments in the URL.  For example, if this property is `[ "init/", "http://example.com/init/"]`, then a URL with `#test` will first try to load `init/test.json` and, if that fails, next try to load `http://example.com/init/test.json`.
   */
  initFragmentPaths: string[];
  /**
   * Whether the story is enabled. If false story function button won't be available.
   */
  storyEnabled: boolean;
  /**
   * True (the default) to intercept the browser's print feature and use a custom one accessible through the Share panel.
   */
  interceptBrowserPrint?: boolean;
  /**
   * True to create a separate explorer panel tab for each top-level catalog group to list its items in.
   */
  tabbedCatalog?: boolean;
  /**
   * True to use Cesium World Terrain from Cesium ion. False to use terrain from the URL specified with the `"cesiumTerrainUrl"` property. If this property is false and `"cesiumTerrainUrl"` is not specified, the 3D view will use a smooth ellipsoid instead of a terrain surface. Defaults to true.
   */
  useCesiumIonTerrain?: boolean;
  /**
   * The URL to use for Cesium terrain in the 3D Terrain viewer, in quantized mesh format. This property is ignored if "useCesiumIonTerrain" is set to true.
   */
  cesiumTerrainUrl?: string;
  /**
   * The Cesium Ion Asset ID to use for Cesium terrain in the 3D Terrain viewer. `cesiumIonAccessToken` will be used to authenticate. This property is ignored if "useCesiumIonTerrain" is set to true.
   */
  cesiumTerrainAssetId?: number;
  /**
   * The access token to use with Cesium ion. If `"useCesiumIonTerrain"` is true and this property is not specified, the Cesium default Ion key will be used. It is a violation of the Ion terms of use to use the default key in a deployed application.
   */
  cesiumIonAccessToken?: string;
  /**
   * True to use Bing Maps from Cesium ion (Cesium World Imagery). By default, Ion will be used, unless the `bingMapsKey` property is specified, in which case that will be used instead. To disable the Bing Maps layers entirely, set this property to false and set `bingMapsKey` to null.
   */
  useCesiumIonBingImagery?: boolean;
  /**
   * The OAuth2 application ID to use to allow login to Cesium ion on the "Add Data" panel. The referenced application must be configured on
   * Cesium ion with a Redirect URI of `[TerriaMap Base URL]/build/TerriaJS/cesium-ion-oauth2.html`. For example, if users access your TerriaJS
   * application at `https://example.com/AwesomeMap` then the Redirect URI must be exactly
   * `https://example.com/AwesomeMap/build/TerriaJS/cesium-ion-oauth2.html`.
   */
  cesiumIonOAuth2ApplicationID?: number;
  /**
   * Specifies where to store the Cesium ion login token. Valid values are:
   *   - `page` (default) - The login token is associated with the current page load. Even simply reloading the current page will clear the token. This is the safest option.
   *   - `sessionStorage` - The login token is associated with a browser session, which means it is shared/accessible from any page hosted on the same domain and running in the same browser tab.
   *   - `localStorage` - The login token is shared/accessible from any page hosted on the same domain, even when running in different tabs or after exiting and restarted the web browser.
   */
  cesiumIonLoginTokenPersistence?: string;
  /**
   * Whether or not Cesium ion assets added via the "Add Data" panel will be shared with others via share links. If true, users will be asked to select a Cesium ion token when adding assets,
   * and this choice must be made carefully to avoid exposing more Cesium ion assets than intended. If false (the default), the user's login token will be used, which is safe because this
   * token will not be shared with others.
   */
  cesiumIonAllowSharingAddedAssets?: boolean;
  /**
   * A [Bing Maps API key](https://msdn.microsoft.com/en-us/library/ff428642.aspx) used for requesting Bing Maps base maps and using the Bing Maps geocoder for searching. It is your responsibility to request a key and comply with all terms and conditions.
   */
  bingMapsKey?: string;
  hideTerriaLogo?: boolean;
  /**
   * An array of strings of HTML that fill up the top left logo space (see `brandBarSmallElements` or `displayOneBrand` for small screens).
   */
  brandBarElements?: string[];
  /**
   * An array of strings of HTML that fill up the top left logo space - used for small screens.
   */
  brandBarSmallElements?: string[];
  /**
   * Index of which `brandBarElements` to show for mobile header. This will be used if `this.brandBarSmallElements` is undefined.
   */
  displayOneBrand?: number;
  /**
   * True to disable the "Centre map at your current location" button.
   */
  disableMyLocation?: boolean;
  disableSplitter?: boolean;

  disablePedestrianMode?: boolean;

  experimentalFeatures?: boolean;
  magdaReferenceHeaders?: MagdaReferenceHeaders;
  locationSearchBoundingBox?: number[];
  /**
   * A Google API key for [Google Analytics](https://analytics.google.com).  If specified, TerriaJS will send various events about how it's used to Google Analytics.
   */
  googleAnalyticsKey?: string;

  /**
   * Error service provider configuration.
   */
  errorService?: ErrorServiceOptions;

  globalDisclaimer?: any;
  /**
   * True to display welcome message on startup.
   */
  showWelcomeMessage?: boolean;

  // TODO: make themeing TS
  /** Theme overrides, this is applied in StandardUserInterface and merged in order of highest priority:
   *  `StandardUserInterface.jsx` `themeOverrides` prop -> `theme` config parameter (this object) -> default `terriaTheme` (see `StandardTheme.jsx`)
   */
  theme?: any;
  /**
   * Video to show in welcome message.
   */
  welcomeMessageVideo?: any;
  /**
   * Video to show in Story Builder.
   */
  storyVideo?: StoryVideoSettings;
  /**
   * True to display in-app guides.
   */
  showInAppGuides?: boolean;
  /**
   * The content to be displayed in the help panel.
   */
  helpContent?: HelpContentItem[];
  helpContentTerms?: Term[];
  /**
   *
   */
  languageConfiguration?: LanguageConfiguration;
  /**
   * Custom concurrent request limits for domains in Cesium's RequestScheduler. Cesium's default is 6 per domain (the maximum allowed by browsers unless the server supports http2). For servers supporting http2 try 12-24 to have more parallel requests. Setting this too high will undermine Cesium's prioritised request scheduling and important data may load slower. Format is {"domain_without_protocol:port": number}.
   */
  customRequestSchedulerLimits?: Record<string, number>;

  /**
   * Whether to load persisted viewer mode from local storage.
   */
  persistViewerMode?: boolean;

  /**
   * Whether to open the add data explorer panel on load.
   */
  openAddData?: boolean;

  /**
   * Text showing at the top of feedback form.
   */
  feedbackPreamble?: string;

  /**
   * Text showing at the bottom of feedback form.
   */
  feedbackPostamble?: string;
  /**
   * Minimum length of feedback comment.
   */
  feedbackMinLength?: number;

  /** Maximum zoom level for Leaflet map */
  leafletMaxZoom: number;

  /** If undefined, then Leaflet's default attribution will be used */
  leafletAttributionPrefix?: string;

  /**
   * Extra links to show in the credit line at the bottom of the map (currently only the Cesium map).
   */
  extraCreditLinks?: ICredit[];

  /**
   * Configurable discalimer that shows up in print view
   */
  printDisclaimer?: { url: string; text: string };

  /**
   * Prefix to which `:story-id` is added to fetch JSON for stories when using /story/:story-id routes. Should end in /
   */
  storyRouteUrlPrefix?: string;

  /**
   * For Console Analytics
   */
  enableConsoleAnalytics?: boolean;

  /**
   * Options for Google Analytics
   */
  googleAnalyticsOptions?: unknown;

  relatedMaps?: RelatedMap[];

  /**
   * Optional plugin configuration
   */
  plugins?: Record<string, any>;

  aboutButtonHrefUrl?: string | null;

  /**
   * The search bar allows requesting information from various search services at once.
   */
  searchBarConfig?: ModelPropertiesFromTraits<SearchBarTraits>;
  searchProviders: ModelPropertiesFromTraits<SearchProviderTraits>[];

  /**
<<<<<<< HEAD
   * The enabled MapViewers: 3d, 3dsmooth, 2d, 2dcesium
   */
  mapViewers: string[];
=======
   * Keep catalog open when adding / removing items
   */
  keepCatalogOpen: boolean;
>>>>>>> eed9894a
}

interface StartOptions {
  configUrl: string;
  configUrlHeaders?: {
    [key: string]: string;
  };
  applicationUrl?: Location;
  shareDataService?: ShareDataService;
  errorService?: ErrorServiceProvider;
  /**
   * i18nOptions is explicitly a separate option from `languageConfiguration`,
   * as `languageConfiguration` can be serialised, but `i18nOptions` may have
   * some functions that are passed in from a TerriaMap
   *  */
  i18nOptions?: I18nStartOptions;

  /**
   * Hook to run before restoring app state from the share URL. This is for
   * example used in terriamap/index.js for loading plugins before restoring
   * app state.
   */
  beforeRestoreAppState?: () => Promise<void> | void;
}

export interface Analytics {
  start: (
    configParameters: Partial<{
      enableConsoleAnalytics: boolean;
      googleAnalyticsKey: any;
      googleAnalyticsOptions: any;
    }>
  ) => void;
  logEvent: (
    category: string,
    action: string,
    label?: string,
    value?: number
  ) => void;
}

interface TerriaOptions {
  /**
   * Override detecting base href from document.baseURI.
   * Used in specs to support routes within Karma spec automation framework
   */
  appBaseHref?: string;
  /**
   * Base url where TerriaJS resources can be found.
   * Normally "build/TerriaJS/" in any TerriaMap and "./" in specs
   */
  baseUrl?: string;

  /**
   * Base url where Cesium static resources can be found.
   */
  cesiumBaseUrl?: string;

  analytics?: Analytics;
}

interface HomeCameraInit {
  [key: string]: HomeCameraInit[keyof HomeCameraInit];
  north: number;
  east: number;
  south: number;
  west: number;
}

export default class Terria {
  private readonly models = observable.map<string, BaseModel>();

  /** Map from share key -> id */
  readonly shareKeysMap = observable.map<string, string>();
  /** Map from id -> share keys */
  readonly modelIdShareKeysMap = observable.map<string, string[]>();

  /** Base URL for the Terria app. Used for SPA routes */
  readonly appBaseHref: string = ensureSuffix(
    typeof document !== "undefined" ? document.baseURI : "/",
    "/"
  );
  /** Base URL to Terria resources */
  readonly baseUrl: string = "build/TerriaJS/";

  /**
   * Base URL used by Cesium to link to images and other static assets.
   * This can be customized by passing `options.cesiumBaseUrl`
   * Default value is constructed relative to `Terria.baseUrl`.
   */
  readonly cesiumBaseUrl: string;

  readonly tileLoadProgressEvent = new CesiumEvent();
  readonly indeterminateTileLoadProgressEvent = new CesiumEvent();
  readonly workbench = new Workbench();
  readonly overlays = new Workbench();
  readonly catalog = new Catalog(this);
  readonly baseMapsModel = new BaseMapsModel("basemaps", this);
  readonly searchBarModel = new SearchBarModel(this);
  readonly timelineClock = new Clock({ shouldAnimate: false });
  // readonly overrides: any = overrides; // TODO: add options.functionOverrides like in master

  catalogIndex: CatalogIndex | undefined;

  readonly elements = observable.map<string, IElementConfig>();

  @observable
  readonly mainViewer = new TerriaViewer(
    this,
    computed(() =>
      filterOutUndefined(
        this.overlays.items
          .map((item) => (MappableMixin.isMixedInto(item) ? item : undefined))
          .concat(
            this.workbench.items.map((item) =>
              MappableMixin.isMixedInto(item) ? item : undefined
            )
          )
      )
    )
  );

  appName: string = "TerriaJS App";
  supportEmail: string = "info@terria.io";

  /**
   * Gets or sets the {@link this.corsProxy} used to determine if a URL needs to be proxied and to proxy it if necessary.
   * @type {CorsProxy}
   */
  corsProxy: CorsProxy = new CorsProxy();

  /**
   * Gets or sets the instance to which to report Google Analytics-style log events.
   * If a global `ga` function is defined, this defaults to `GoogleAnalytics`.  Otherwise, it defaults
   * to `ConsoleAnalytics`.
   */
  readonly analytics: Analytics | undefined;

  /**
   * Gets the stack of layers active on the timeline.
   */
  readonly timelineStack = new TimelineStack(this, this.timelineClock);

  @observable
  readonly configParameters: Complete<ConfigParameters> = {
    appName: "TerriaJS App",
    supportEmail: "info@terria.io",
    defaultMaximumShownFeatureInfos: 100,
    catalogIndexUrl: undefined,
    regionMappingDefinitionsUrl: undefined,
    regionMappingDefinitionsUrls: ["build/TerriaJS/data/regionMapping.json"],
    proj4ServiceBaseUrl: "proj4def/",
    corsProxyBaseUrl: "proxy/",
    proxyableDomainsUrl: "proxyabledomains/", // deprecated, will be determined from serverconfig
    serverConfigUrl: "serverconfig/",
    shareUrl: "share",
    feedbackUrl: undefined,
    initFragmentPaths: ["init/"],
    storyEnabled: true,
    interceptBrowserPrint: true,
    tabbedCatalog: false,
    useCesiumIonTerrain: true,
    cesiumTerrainUrl: undefined,
    cesiumTerrainAssetId: undefined,
    cesiumIonAccessToken: undefined,
    useCesiumIonBingImagery: undefined,
    cesiumIonOAuth2ApplicationID: undefined,
    cesiumIonLoginTokenPersistence: "page",
    cesiumIonAllowSharingAddedAssets: false,
    bingMapsKey: undefined,
    hideTerriaLogo: false,
    brandBarElements: undefined,
    brandBarSmallElements: undefined,
    displayOneBrand: 0,
    disableMyLocation: undefined,
    disableSplitter: undefined,
    disablePedestrianMode: false,
    keepCatalogOpen: false,
    experimentalFeatures: undefined,
    magdaReferenceHeaders: undefined,
    locationSearchBoundingBox: undefined,
    googleAnalyticsKey: undefined,
    errorService: undefined,
    globalDisclaimer: undefined,
    theme: {},
    showWelcomeMessage: false,
    welcomeMessageVideo: {
      videoTitle: "Getting started with the map",
      videoUrl: "https://www.youtube-nocookie.com/embed/FjSxaviSLhc",
      placeholderImage:
        "https://img.youtube.com/vi/FjSxaviSLhc/maxresdefault.jpg"
    },
    storyVideo: {
      videoUrl: "https://www.youtube-nocookie.com/embed/fbiQawV8IYY"
    },
    showInAppGuides: false,
    helpContent: [],
    helpContentTerms: defaultTerms,
    languageConfiguration: undefined,
    customRequestSchedulerLimits: undefined,
    persistViewerMode: true,
    openAddData: false,
    feedbackPreamble: "translate#feedback.feedbackPreamble",
    feedbackPostamble: undefined,
    feedbackMinLength: 0,
    leafletMaxZoom: 18,
    leafletAttributionPrefix: undefined,
    extraCreditLinks: [
      // Default credit links (shown at the bottom of the Cesium map)
      {
        text: "map.extraCreditLinks.dataAttribution",
        url: "https://terria.io/attributions"
      },
      {
        text: "map.extraCreditLinks.termsOfUse",
        url: "https://terria.io/demo-terms"
      }
    ],
    printDisclaimer: undefined,
    storyRouteUrlPrefix: undefined,
    enableConsoleAnalytics: undefined,
    googleAnalyticsOptions: undefined,
    relatedMaps: [],
    aboutButtonHrefUrl: "about.html",
    plugins: undefined,
    searchBarConfig: undefined,
    searchProviders: [],
    mapViewers: ["3d", "3dsmooth", "2d"]
  };

  @observable
  pickedFeatures: PickedFeatures | undefined;

  @observable
  selectedFeature: TerriaFeature | undefined;

  @observable
  allowFeatureInfoRequests: boolean = true;

  /**
   * Gets or sets the stack of map interactions modes.  The mode at the top of the stack
   * (highest index) handles click interactions with the map
   */
  @observable
  mapInteractionModeStack: MapInteractionMode[] = [];

  @observable isWorkflowPanelActive = false;

  /** Gets or sets the active SelectableDimensionWorkflow, if defined, then the workflow will be displayed using `WorkflowPanel` */
  @observable
  selectableDimensionWorkflow?: SelectableDimensionWorkflow;

  /**
   * Flag for zooming to workbench items after all init sources have been loaded.
   *
   * This is automatically enabled when your init file has the following settings:
   * ```
   *    {"initialCamera": {"focusWorkbenchItems": true}}
   * ```
   */
  private focusWorkbenchItemsAfterLoadingInitSources: boolean = false;

  @computed
  get baseMapContrastColor() {
    return (
      this.baseMapsModel.baseMapItems.find(
        (basemap) =>
          isDefined(basemap.item?.uniqueId) &&
          basemap.item?.uniqueId === this.mainViewer.baseMap?.uniqueId
      )?.contrastColor ?? "#ffffff"
    );
  }

  @observable
  readonly userProperties = new Map<string, any>();

  @observable
  readonly initSources: InitSource[] = [];
  private _initSourceLoader = new AsyncLoader(
    this.forceLoadInitSources.bind(this)
  );

  @observable serverConfig: any; // TODO
  @observable shareDataService: ShareDataService | undefined;

  /* Splitter controls */
  @observable showSplitter = false;
  @observable splitPosition = 0.5;
  @observable splitPositionVertical = 0.5;
  @observable terrainSplitDirection: SplitDirection = SplitDirection.NONE;

  @observable depthTestAgainstTerrainEnabled = false;

  @observable stories: StoryData[] = [];
  @observable storyPromptShown: number = 0; // Story Prompt modal will be rendered when this property changes. See StandardUserInterface, section regarding sui.notifications. Ideally move this to ViewState.

  /**
   * Gets or sets the ID of the catalog member that is currently being
   * previewed. This is observed in ViewState. It is used to open "Add data" if a catalog member is open in a share link.
   * This should stay private - use viewState.viewCatalogMember() instead
   */
  @observable private _previewedItemId: string | undefined;
  get previewedItemId() {
    return this._previewedItemId;
  }

  /**
   * Base ratio for maximumScreenSpaceError
   * @type {number}
   */
  @observable baseMaximumScreenSpaceError = 2;

  /**
   * Model to use for map navigation
   */
  @observable mapNavigationModel: MapNavigationModel = new MapNavigationModel(
    this
  );

  /**
   * Gets or sets whether to use the device's native resolution (sets cesium.viewer.resolutionScale to a ratio of devicePixelRatio)
   * @type {boolean}
   */
  @observable useNativeResolution = false;

  /**
   * Whether we think all references in the catalog have been loaded
   * @type {boolean}
   */
  @observable catalogReferencesLoaded: boolean = false;

  augmentedVirtuality?: any;

  readonly notificationState: NotificationState = new NotificationState();

  readonly developmentEnv = process.env.NODE_ENV === "development";

  /**
   * An error service instance. The instance can be provided via the
   * `errorService` startOption. Here we initialize it to stub provider so
   * that the `terria.errorService` always exists.
   */
  errorService: ErrorServiceProvider = new StubErrorServiceProvider();

  /**
   * @experimental
   */
  catalogProvider?: CatalogProvider;

  constructor(options: TerriaOptions = {}) {
    makeObservable(this);
    if (options.appBaseHref) {
      this.appBaseHref = ensureSuffix(
        typeof document !== "undefined"
          ? new URI(options.appBaseHref).absoluteTo(document.baseURI).toString()
          : options.appBaseHref,
        "/"
      );
    }

    if (options.baseUrl) {
      this.baseUrl = ensureSuffix(options.baseUrl, "/");
    }

    // Try to construct an absolute URL to send to Cesium, as otherwise it resolves relative
    // to document.location instead of the correct document.baseURI
    // This URL can still be relative if Terria is running in an environment without `document`
    // (e.g. Node.js) and no absolute URL is passed as an option for `appBaseHref`. In this case,
    // send a relative URL to cesium
    const cesiumBaseUrlRelative =
      options.cesiumBaseUrl ?? `${this.baseUrl}build/Cesium/build/`;
    this.cesiumBaseUrl = ensureSuffix(
      new URI(cesiumBaseUrlRelative).absoluteTo(this.appBaseHref).toString(),
      "/"
    );
    // Casting to `any` as `setBaseUrl` method is not part of the Cesiums' type definitions
    (buildModuleUrl as any).setBaseUrl(this.cesiumBaseUrl);

    this.analytics = options.analytics;
    if (!defined(this.analytics)) {
      if (typeof window !== "undefined" && defined((window as any).ga)) {
        this.analytics = new GoogleAnalytics();
      } else {
        this.analytics = new ConsoleAnalytics();
      }
    }
  }

  /** Raise error to user.
   *
   * This accepts same arguments as `TerriaError.from` - but also has:
   *
   * @param forceRaiseToUser - which can be used to force raise the error
   */
  raiseErrorToUser(
    error: unknown,
    overrides?: TerriaErrorOverrides,
    forceRaiseToUser = false
  ): void {
    const terriaError = TerriaError.from(error, overrides);

    // Set shouldRaiseToUser true if forceRaiseToUser agrument is true
    if (forceRaiseToUser) terriaError.overrideRaiseToUser = true;

    // Log error to error service
    this.errorService.error(terriaError);

    // Only show error to user if `ignoreError` flag hasn't been set to "1"
    // Note: this will take precedence over forceRaiseToUser/overrideRaiseToUser
    if (this.userProperties.get("ignoreErrors") !== "1")
      this.notificationState.addNotificationToQueue(
        terriaError.toNotification()
      );

    terriaError.log();
  }

  @computed
  get currentViewer(): GlobeOrMap {
    return this.mainViewer.currentViewer;
  }

  @computed
  get cesium(): import("./Cesium").default | undefined {
    if (
      isDefined(this.mainViewer) &&
      this.mainViewer.currentViewer.type === "Cesium"
    ) {
      return this.mainViewer.currentViewer as import("./Cesium").default;
    }
  }

  /**
   * @returns The currently active `TerrainProvider` or `undefined`.
   */
  @computed
  get terrainProvider(): TerrainProvider | undefined {
    return this.cesium?.terrainProvider;
  }

  @computed
  get leaflet(): import("./Leaflet").default | undefined {
    if (
      isDefined(this.mainViewer) &&
      this.mainViewer.currentViewer.type === "Leaflet"
    ) {
      return this.mainViewer.currentViewer as import("./Leaflet").default;
    }
  }

  @computed get modelValues() {
    return Array.from<BaseModel>(this.models.values());
  }

  @computed
  get modelIds() {
    return Array.from(this.models.keys());
  }

  getModelById<T extends BaseModel>(type: Class<T>, id: string): T | undefined {
    const model = this.models.get(id);
    if (instanceOf(type, model)) {
      return model;
    }

    // Model does not have the requested type.
    return undefined;
  }

  @action
  addModel(model: BaseModel, shareKeys?: string[]): void {
    if (model.uniqueId === undefined) {
      throw new DeveloperError("A model without a `uniqueId` cannot be added.");
    }

    if (this.models.has(model.uniqueId)) {
      throw new RuntimeError(
        `A model with the specified ID already exists: \`${model.uniqueId}\``
      );
    }

    this.models.set(model.uniqueId, model);
    shareKeys?.forEach((shareKey) =>
      this.addShareKey(model.uniqueId!, shareKey)
    );
  }

  /**
   * Remove references to a model from Terria.
   */
  @action
  removeModelReferences(model: BaseModel): void {
    this.removeSelectedFeaturesForModel(model);
    this.workbench.remove(model);
    if (model.uniqueId) {
      this.models.delete(model.uniqueId);
    }
  }

  @action
  removeSelectedFeaturesForModel(model: BaseModel): void {
    const pickedFeatures = this.pickedFeatures;
    if (pickedFeatures) {
      // Remove picked features that belong to the catalog item
      pickedFeatures.features.forEach((feature, i) => {
        if (featureBelongsToCatalogItem(feature as TerriaFeature, model)) {
          pickedFeatures?.features.splice(i, 1);
          if (this.selectedFeature === feature)
            this.selectedFeature = undefined;
        }
      });
    }
  }

  getModelIdByShareKey(shareKey: string): string | undefined {
    return this.shareKeysMap.get(shareKey);
  }

  getModelByIdOrShareKey<T extends BaseModel>(
    type: Class<T>,
    id: string
  ): T | undefined {
    const model = this.getModelById(type, id);
    if (model) {
      return model;
    } else {
      const idFromShareKey = this.getModelIdByShareKey(id);
      return idFromShareKey !== undefined
        ? this.getModelById(type, idFromShareKey)
        : undefined;
    }
  }

  async getModelByIdShareKeyOrCatalogIndex(
    id: string
  ): Promise<Result<BaseModel | undefined>> {
    try {
      // See if model exists by ID of sharekey
      const model = this.getModelByIdOrShareKey(BaseModel, id);
      // If no model exists, try to find it through Terria model sharekeys or CatalogIndex sharekeys
      if (model?.uniqueId !== undefined) {
        return new Result(model);
      } else if (this.catalogIndex) {
        try {
          await this.catalogIndex.load();
        } catch (e) {
          throw TerriaError.from(
            e,
            `Failed to load CatalogIndex while trying to load model \`${id}\``
          );
        }
        const indexModel = this.catalogIndex.getModelByIdOrShareKey(id);
        if (indexModel) {
          (await indexModel.loadReference()).throwIfError();
          return new Result(indexModel.target);
        }
      }
    } catch (e) {
      return Result.error(e);
    }
    return new Result(undefined);
  }

  @action
  addShareKey(id: string, shareKey: string): void {
    if (id === shareKey || this.shareKeysMap.has(shareKey)) return;
    this.shareKeysMap.set(shareKey, id);
    // eslint-disable-next-line @typescript-eslint/no-unused-expressions
    this.modelIdShareKeysMap.get(id)?.push(shareKey) ??
      this.modelIdShareKeysMap.set(id, [shareKey]);
  }

  setupInitializationUrls(baseUri: URI, config: any): void {
    const initializationUrls: string[] = config?.initializationUrls || [];
    const initSources: InitSource[] = initializationUrls.map((url) => ({
      name: `Init URL from config ${url}`,
      errorSeverity: TerriaErrorSeverity.Error,
      ...generateInitializationUrl(
        baseUri,
        this.configParameters.initFragmentPaths,
        url
      )
    }));

    // look for v7 catalogs -> push v7-v8 conversion to initSources
    if (Array.isArray(config?.v7initializationUrls)) {
      initSources.push(
        ...(config.v7initializationUrls as JsonArray)
          .filter(isJsonString)
          .map((v7initUrl) => ({
            name: `V7 Init URL from config ${v7initUrl}`,
            errorSeverity: TerriaErrorSeverity.Error,
            data: (async () => {
              try {
                const [{ convertCatalog }, catalog] = await Promise.all([
                  import("catalog-converter"),
                  loadJson5(v7initUrl)
                ]);
                const convert = convertCatalog(catalog, { generateIds: false });
                console.log(
                  `WARNING: ${v7initUrl} is a v7 catalog - it has been upgraded to v8\nMessages:\n`
                );
                convert.messages.forEach((message) =>
                  console.log(`- ${message.path.join(".")}: ${message.message}`)
                );
                return new Result({
                  data: (convert.result as JsonObject | null) || {}
                });
              } catch (error) {
                return Result.error(error, {
                  title: { key: "models.catalog.convertErrorTitle" },
                  message: {
                    key: "models.catalog.convertErrorMessage",
                    parameters: { url: v7initUrl }
                  }
                });
              }
            })()
          }))
      );
    }
    this.initSources.push(...initSources);
  }

  async start(options: StartOptions): Promise<void> {
    // Some hashProperties need to be set before anything else happens
    const hashProperties = queryToObject(new URI(window.location).fragment());

    if (isDefined(hashProperties["ignoreErrors"])) {
      this.userProperties.set("ignoreErrors", hashProperties["ignoreErrors"]);
    }

    this.shareDataService = options.shareDataService;

    // If in development environment, allow usage of #configUrl to set Terria config URL
    if (this.developmentEnv) {
      if (
        isDefined(hashProperties["configUrl"]) &&
        hashProperties["configUrl"] !== ""
      )
        options.configUrl = hashProperties["configUrl"];
    }

    const baseUri = new URI(options.configUrl).filename("");

    const launchUrlForAnalytics =
      options.applicationUrl?.href || getUriWithoutPath(baseUri);

    try {
      const config = await loadJson5(
        options.configUrl,
        options.configUrlHeaders
      );

      // If it's a magda config, we only load magda config and parameters should never be a property on the direct
      // config aspect (it would be under the `terria-config` aspect)
      if (isJsonObject(config) && config.aspects) {
        await this.loadMagdaConfig(options.configUrl, config, baseUri);
      }
      runInAction(() => {
        if (isJsonObject(config) && isJsonObject(config.parameters)) {
          this.updateParameters(config.parameters);
        }
        this.setupInitializationUrls(baseUri, config);
      });
    } catch (error) {
      this.raiseErrorToUser(error, {
        sender: this,
        title: { key: "models.terria.loadConfigErrorTitle" },
        message: `Couldn't load ${options.configUrl}`,
        severity: TerriaErrorSeverity.Error
      });
    } finally {
      if (!options.i18nOptions?.skipInit) {
        await Internationalization.initLanguage(
          this.configParameters.languageConfiguration,
          options.i18nOptions,
          this.baseUrl
        );
      }
    }
    setCustomRequestSchedulerDomainLimits(
      this.configParameters.customRequestSchedulerLimits
    );
    if (options.errorService) {
      try {
        this.errorService = options.errorService;
        this.errorService.init(this.configParameters);
      } catch (e) {
        console.error(
          `Failed to initialize error service: ${this.configParameters.errorService?.provider}`,
          e
        );
      }
    }
    this.analytics?.start(this.configParameters);
    this.analytics?.logEvent(
      Category.launch,
      LaunchAction.url,
      launchUrlForAnalytics
    );
    this.serverConfig = new ServerConfig();
    const serverConfig = await this.serverConfig.init(
      this.configParameters.serverConfigUrl
    );
    await this.initCorsProxy(this.configParameters, serverConfig);
    if (this.shareDataService && this.serverConfig.config) {
      this.shareDataService.init(this.serverConfig.config);
    }

    // Create catalog index if catalogIndexUrl is set
    // Note: this isn't loaded now, it is loaded in first CatalogSearchProvider.doSearch()
    if (this.configParameters.catalogIndexUrl && !this.catalogIndex) {
      this.catalogIndex = new CatalogIndex(
        this,
        this.configParameters.catalogIndexUrl
      );
    }

    this.baseMapsModel
      .initializeDefaultBaseMaps()
      .catchError((error) =>
        this.raiseErrorToUser(
          TerriaError.from(error, "Failed to load default basemaps")
        )
      );

    this.searchBarModel
      .updateModelConfig(this.configParameters.searchBarConfig)
      .initializeSearchProviders(this.configParameters.searchProviders)
      .catchError((error) =>
        this.raiseErrorToUser(
          TerriaError.from(error, "Failed to initialize searchProviders")
        )
      );

    if (typeof options.beforeRestoreAppState === "function") {
      try {
        await options.beforeRestoreAppState();
      } catch (error) {
        console.log(error);
      }
    }

    await this.restoreAppState(options);
  }

  private async restoreAppState(options: StartOptions) {
    if (options.applicationUrl) {
      (await this.updateApplicationUrl(options.applicationUrl.href)).raiseError(
        this
      );
    }

    this.loadPersistedMapSettings();
  }

  /**
   * Zoom to workbench items if `focusWorkbenchItemsAfterLoadingInitSources` is `true`.
   *
   * Note that the current behaviour is to zoom to the first item of the
   * workbench, however in the future we should modify it to zoom to a view
   * which shows all the workbench items.
   *
   * If a Cesium or Leaflet viewer is not available,
   * we wait for it to load before triggering the zoom.
   */
  private async doZoomToWorkbenchItems() {
    if (!this.focusWorkbenchItemsAfterLoadingInitSources) {
      return;
    }

    // TODO: modify this to zoom to a view that shows all workbench items
    // instead of just zooming to the first workbench item!
    const firstMappableItem = this.workbench.items.find((item) =>
      MappableMixin.isMixedInto(item)
    ) as MappableMixin.Instance | undefined;
    if (firstMappableItem) {
      // When the app loads, Cesium/Leaflet viewers are loaded
      // asynchronously. Until they become available, a stub viewer called
      // `NoViewer` is used. `NoViewer` does not implement zooming to mappable
      // items. So here wait for a valid viewer to become available before
      // attempting to zoom to the mappable item.
      const isViewerAvailable = () => this.currentViewer.type !== NoViewer.type;
      // Note: In some situations the following use of when() can result in
      // a hanging promise if a valid viewer never becomes available,
      // for eg: when react is not rendered - `currentViewer` will always be `NoViewer`.
      await when(isViewerAvailable);
      await this.currentViewer.zoomTo(firstMappableItem, 0.0);
    }
  }

  loadPersistedMapSettings(): void {
    const persistViewerMode = this.configParameters.persistViewerMode;
    const hashViewerMode = this.userProperties.get("map");
    if (hashViewerMode && isViewerMode(hashViewerMode)) {
      setViewerMode(hashViewerMode, this.mainViewer);
    } else if (persistViewerMode) {
      const viewerMode = this.getLocalProperty("viewermode") as string;
      if (isDefined(viewerMode) && isViewerMode(viewerMode)) {
        setViewerMode(viewerMode, this.mainViewer);
      }
    }
    const useNativeResolution = this.getLocalProperty("useNativeResolution");
    if (typeof useNativeResolution === "boolean") {
      this.setUseNativeResolution(useNativeResolution);
    }

    const baseMaximumScreenSpaceError = parseFloat(
      this.getLocalProperty("baseMaximumScreenSpaceError")?.toString() || ""
    );
    if (!isNaN(baseMaximumScreenSpaceError)) {
      this.setBaseMaximumScreenSpaceError(baseMaximumScreenSpaceError);
    }
  }

  @action
  setUseNativeResolution(useNativeResolution: boolean): void {
    this.useNativeResolution = useNativeResolution;
  }

  @action
  setBaseMaximumScreenSpaceError(baseMaximumScreenSpaceError: number): void {
    this.baseMaximumScreenSpaceError = baseMaximumScreenSpaceError;
  }

  async loadPersistedOrInitBaseMap(): Promise<void> {
    const baseMapItems = this.baseMapsModel.baseMapItems;
    // Set baseMap fallback to first option
    let baseMap = baseMapItems[0];
    const persistedBaseMapId = this.getLocalProperty("basemap");
    const baseMapSearch = baseMapItems.find(
      (baseMapItem) => baseMapItem.item?.uniqueId === persistedBaseMapId
    );
    if (baseMapSearch?.item && MappableMixin.isMixedInto(baseMapSearch.item)) {
      baseMap = baseMapSearch;
    } else {
      // Try to find basemap using defaultBaseMapId and defaultBaseMapName
      const baseMapSearch =
        baseMapItems.find(
          (baseMapItem) =>
            baseMapItem.item?.uniqueId === this.baseMapsModel.defaultBaseMapId
        ) ??
        baseMapItems.find(
          (baseMapItem) =>
            CatalogMemberMixin.isMixedInto(baseMapItem) &&
            (baseMapItem.item as any).name ===
              this.baseMapsModel.defaultBaseMapName
        );
      if (
        baseMapSearch?.item &&
        MappableMixin.isMixedInto(baseMapSearch.item)
      ) {
        baseMap = baseMapSearch;
      }
    }
    await this.mainViewer.setBaseMap(baseMap.item as MappableMixin.Instance);
  }

  get isLoadingInitSources(): boolean {
    return this._initSourceLoader.isLoading;
  }

  /**
   * Asynchronously loads init sources
   */
  loadInitSources(): Promise<Result<void>> {
    return this._initSourceLoader.load();
  }

  dispose(): void {
    this._initSourceLoader.dispose();
  }

  async updateFromStartData(
    startData: unknown,
    /** Name for startData initSources - this is only used for debugging purposes */
    name: string = "Application start data",
    /** Error severity to use for loading startData init sources - default will be `TerriaErrorSeverity.Error` */
    errorSeverity?: TerriaErrorSeverity
  ): Promise<Result<void>> {
    try {
      await interpretStartData(this, startData, name, errorSeverity);
    } catch (e) {
      return Result.error(e);
    }

    return await this.loadInitSources();
  }

  async updateApplicationUrl(newUrl: string): Promise<Result<void>> {
    const uri = new URI(newUrl);
    const hash = uri.fragment();
    const hashProperties = queryToObject(hash);

    function checkSegments(urlSegments: string[], customRoute: string) {
      // Accept /${customRoute}/:some-id/ or /${customRoute}/:some-id
      return (
        ((urlSegments.length === 3 && urlSegments[2] === "") ||
          urlSegments.length === 2) &&
        urlSegments[0] === customRoute &&
        urlSegments[1].length > 0
      );
    }

    try {
      await interpretHash(
        this,
        hashProperties,
        this.userProperties,
        new URI(newUrl).filename("").query("").hash("")
      );

      // /catalog/ and /story/ routes
      if (newUrl.startsWith(this.appBaseHref)) {
        const pageUrl = new URL(newUrl);
        // Find relative path from baseURI to documentURI excluding query and hash
        // then split into url segments
        // e.g. "http://ci.terria.io/main/story/1#map=2d" -> ["story", "1"]
        const segments = (pageUrl.origin + pageUrl.pathname)
          .slice(this.appBaseHref.length)
          .split("/");
        if (checkSegments(segments, "catalog")) {
          this.initSources.push({
            name: `Go to ${pageUrl.pathname}`,
            errorSeverity: TerriaErrorSeverity.Error,
            data: {
              previewedItemId: decodeURIComponent(segments[1])
            }
          });
          const replaceUrl = new URL(newUrl);
          replaceUrl.pathname = new URL(this.appBaseHref).pathname;
          history.replaceState({}, "", replaceUrl.href);
        } else if (
          checkSegments(segments, "story") &&
          isDefined(this.configParameters.storyRouteUrlPrefix)
        ) {
          let storyJson;
          try {
            storyJson = await loadJson(
              `${this.configParameters.storyRouteUrlPrefix}${segments[1]}`
            );
          } catch (e) {
            throw TerriaError.from(e, {
              message: `Failed to fetch story \`"${this.appName}/${segments[1]}"\``
            });
          }
          await interpretStartData(
            this,
            storyJson,
            `Start data from story \`"${this.appName}/${segments[1]}"\``
          );
          runInAction(() => this.userProperties.set("playStory", "1"));
        }
      }
    } catch (e) {
      this.raiseErrorToUser(e);
    }

    return await this.loadInitSources();
  }

  @action
  updateParameters(parameters: ConfigParameters | JsonObject): void {
    Object.entries(parameters).forEach(([key, value]) => {
      if (Object.hasOwnProperty.call(this.configParameters, key)) {
        (this.configParameters as any)[key] = value;
      }
    });

    this.appName = this.configParameters.appName ?? this.appName;
    this.supportEmail = this.configParameters.supportEmail ?? this.supportEmail;
  }

  protected async forceLoadInitSources(): Promise<void> {
    const loadInitSource = createTransformer(
      async (initSource: InitSource): Promise<InitSourceData | undefined> => {
        let initSourceData: InitSourceData | undefined;
        if (isInitFromUrl(initSource)) {
          try {
            const json = await loadJson5(initSource.initUrl);
            if (isJsonObject(json, false)) {
              initSourceData = json;
            }
          } catch (e) {
            throw TerriaError.from(e, {
              message: {
                key: "models.terria.loadingInitJsonMessage",
                parameters: { url: initSource.initUrl }
              }
            });
          }
        } else if (isInitFromOptions(initSource)) {
          let error: unknown;
          for (const option of initSource.options) {
            try {
              initSourceData = await loadInitSource(option);
              if (initSourceData !== undefined) break;
            } catch (err) {
              error = err;
            }
          }
          if (initSourceData === undefined && error !== undefined) throw error;
        } else if (isInitFromData(initSource)) {
          initSourceData = initSource.data;
        } else if (isInitFromDataPromise(initSource)) {
          initSourceData = (await initSource.data).throwIfError()?.data;
        }

        return initSourceData;
      }
    );

    const errors: TerriaError[] = [];

    // Load all init sources
    // Converts them to InitSourceFromData
    const loadedInitSources = await Promise.all(
      this.initSources.map(async (initSource) => {
        try {
          return {
            name: initSource.name,
            errorSeverity: initSource.errorSeverity,
            data: await loadInitSource(initSource)
          } as InitSourceFromData;
        } catch (e) {
          errors.push(
            TerriaError.from(e, {
              severity: initSource.errorSeverity,
              message: {
                key: "models.terria.loadingInitSourceError2Message",
                parameters: { loadSource: initSource.name ?? "Unknown source" }
              }
            })
          );
        }
      })
    );

    // Sequentially apply all InitSources
    for (let i = 0; i < loadedInitSources.length; i++) {
      const initSource = loadedInitSources[i];
      if (!isDefined(initSource?.data)) continue;
      try {
        await this.applyInitData({
          initData: initSource!.data
        });
      } catch (e) {
        errors.push(
          TerriaError.from(e, {
            severity: initSource?.errorSeverity,
            message: {
              key: "models.terria.loadingInitSourceError2Message",
              parameters: {
                loadSource: initSource!.name ?? "Unknown source"
              }
            }
          })
        );
      }
    }

    // Load basemap
    runInAction(() => {
      if (!this.mainViewer.baseMap) {
        // Note: there is no "await" here - as basemaps can take a while to load and there is no need to wait for them to load before rendering Terria
        this.loadPersistedOrInitBaseMap();
      }
    });

    // Zoom to workbench items if any of the init sources specifically requested it
    if (this.focusWorkbenchItemsAfterLoadingInitSources) {
      this.doZoomToWorkbenchItems();
    }

    if (errors.length > 0) {
      // Note - this will get wrapped up in a Result object because it is called in AsyncLoader
      throw TerriaError.combine(errors, {
        title: { key: "models.terria.loadingInitSourcesErrorTitle" },
        message: {
          key: "models.terria.loadingInitSourcesErrorMessage",
          parameters: { appName: this.appName, email: this.supportEmail }
        }
      });
    }
  }

  private async loadModelStratum(
    modelId: string,
    stratumId: string,
    allModelStratumData: JsonObject,
    replaceStratum: boolean
  ): Promise<Result<BaseModel | undefined>> {
    const thisModelStratumData = allModelStratumData[modelId] || {};
    if (!isJsonObject(thisModelStratumData)) {
      throw new TerriaError({
        sender: this,
        title: "Invalid model traits",
        message: "The traits of a model must be a JSON object."
      });
    }

    const cleanStratumData = { ...thisModelStratumData };
    delete cleanStratumData.dereferenced;
    delete cleanStratumData.knownContainerUniqueIds;

    const errors: TerriaError[] = [];

    const containerIds = thisModelStratumData.knownContainerUniqueIds;
    if (Array.isArray(containerIds)) {
      // Groups that contain this item must be loaded before this item.
      await Promise.all(
        containerIds.map(async (containerId) => {
          if (typeof containerId !== "string") {
            return;
          }
          const container = (
            await this.loadModelStratum(
              containerId,
              stratumId,
              allModelStratumData,
              replaceStratum
            )
          ).pushErrorTo(errors, `Failed to load container ${containerId}`);

          if (container) {
            const dereferenced = ReferenceMixin.isMixedInto(container)
              ? container.target
              : container;
            if (GroupMixin.isMixedInto(dereferenced)) {
              (await dereferenced.loadMembers()).pushErrorTo(
                errors,
                `Failed to load group ${dereferenced.uniqueId}`
              );
            }
          }
        })
      );
    }

    const model = (
      await this.getModelByIdShareKeyOrCatalogIndex(modelId)
    ).pushErrorTo(errors);
    if (model?.uniqueId !== undefined) {
      // Update modelId from model sharekeys or CatalogIndex sharekeys
      modelId = model.uniqueId;
    }

    // If this model is a `SplitItemReference` we must load the source item first
    const splitSourceId = cleanStratumData.splitSourceItemId;
    if (
      cleanStratumData.type === SplitItemReference.type &&
      typeof splitSourceId === "string"
    ) {
      (
        await this.loadModelStratum(
          splitSourceId,
          stratumId,
          allModelStratumData,
          replaceStratum
        )
      ).pushErrorTo(
        errors,
        `Failed to load SplitItemReference ${splitSourceId}`
      );
    }

    const loadedModel = upsertModelFromJson(
      CatalogMemberFactory,
      this,
      "/",
      stratumId,
      {
        ...cleanStratumData,
        id: modelId
      },
      {
        replaceStratum
      }
    ).pushErrorTo(errors);

    if (loadedModel && Array.isArray(containerIds)) {
      containerIds.forEach((containerId) => {
        if (
          typeof containerId === "string" &&
          loadedModel.knownContainerUniqueIds.indexOf(containerId) < 0
        ) {
          loadedModel.knownContainerUniqueIds.push(containerId);
        }
      });
    }
    // If we're replacing the stratum and the existing model is already
    // dereferenced, we need to replace the dereferenced stratum, too,
    // even if there's no trace of it in the load data.
    let dereferenced: JsonObject | undefined = isJsonObject(
      thisModelStratumData.dereferenced
    )
      ? thisModelStratumData.dereferenced
      : undefined;
    if (
      loadedModel &&
      replaceStratum &&
      dereferenced === undefined &&
      ReferenceMixin.isMixedInto(loadedModel) &&
      loadedModel.target !== undefined
    ) {
      dereferenced = {};
    }
    if (loadedModel && ReferenceMixin.isMixedInto(loadedModel)) {
      (await loadedModel.loadReference()).pushErrorTo(
        errors,
        `Failed to load reference ${loadedModel.uniqueId}`
      );

      if (isDefined(loadedModel.target)) {
        updateModelFromJson(
          loadedModel.target,
          stratumId,
          dereferenced || {},
          replaceStratum
        ).pushErrorTo(
          errors,
          `Failed to update model from JSON: ${loadedModel.target!.uniqueId}`
        );
      }
    } else if (dereferenced) {
      throw new TerriaError({
        sender: this,
        title: "Model cannot be dereferenced",
        message: `Model ${getName(
          loadedModel
        )} has a \`dereferenced\` property, but the model cannot be dereferenced.`
      });
    }

    if (loadedModel) {
      const dereferencedGroup = getDereferencedIfExists(loadedModel);
      if (GroupMixin.isMixedInto(dereferencedGroup)) {
        if (dereferencedGroup.isOpen) {
          (await dereferencedGroup.loadMembers()).pushErrorTo(
            errors,
            `Failed to open group ${dereferencedGroup.uniqueId}`
          );
        }
      }
    }

    return new Result(
      loadedModel,
      TerriaError.combine(errors, {
        // This will set TerriaErrorSeverity to Error if the model which FAILED to load is in the workbench.
        severity: () =>
          this.workbench.items.find(
            (workbenchItem) => workbenchItem.uniqueId === modelId
          )
            ? TerriaErrorSeverity.Error
            : TerriaErrorSeverity.Warning,
        message: {
          key: "models.terria.loadModelErrorMessage",
          parameters: { model: modelId }
        }
      })
    );
  }

  private async pushAndLoadMapItems(
    model: BaseModel,
    newItems: BaseModel[],
    errors: TerriaError[]
  ) {
    if (ReferenceMixin.isMixedInto(model)) {
      (await model.loadReference()).pushErrorTo(errors);

      if (model.target !== undefined) {
        await this.pushAndLoadMapItems(model.target, newItems, errors);
      } else {
        errors.push(
          TerriaError.from(
            "Reference model has no target. Model Id: " + model.uniqueId
          )
        );
      }
    } else if (GroupMixin.isMixedInto(model)) {
      (await model.loadMembers()).pushErrorTo(errors);

      model.memberModels.map(async (m) => {
        await this.pushAndLoadMapItems(m, newItems, errors);
      });
    } else if (MappableMixin.isMixedInto(model)) {
      newItems.push(model);
      (await model.loadMapItems()).pushErrorTo(errors);
    } else {
      errors.push(
        TerriaError.from(
          "Can not load an un-mappable item to the map. Item Id: " +
            model.uniqueId
        )
      );
    }
  }

  @action
  async applyInitData({
    initData,
    replaceStratum = false,
    canUnsetFeaturePickingState = false
  }: {
    initData: InitSourceData;
    replaceStratum?: boolean;
    // When feature picking state is missing from the initData, unset the state only if this flag is true
    // This is for eg, set to true when switching through story slides.
    canUnsetFeaturePickingState?: boolean;
  }): Promise<void> {
    const errors: TerriaError[] = [];

    initData = toJS(initData);

    const stratumId =
      typeof initData.stratum === "string"
        ? initData.stratum
        : CommonStrata.definition;

    // Extract the list of CORS-ready domains.
    if (Array.isArray(initData.corsDomains)) {
      this.corsProxy.corsDomains.push(...(initData.corsDomains as string[]));
    }

    // Add catalog members
    if (initData.catalog !== undefined) {
      this.catalog.group
        .addMembersFromJson(stratumId, initData.catalog)
        .pushErrorTo(errors);
    }

    // Show/hide elements in mapNavigationModel
    if (isJsonObject(initData.elements)) {
      this.elements.merge(initData.elements);
      // we don't want to go through all elements unless they are added.
      if (this.mapNavigationModel.items.length > 0) {
        this.elements.forEach((element, key) => {
          if (isDefined(element.visible)) {
            if (element.visible) {
              this.mapNavigationModel.show(key);
            } else {
              this.mapNavigationModel.hide(key);
            }
          }
        });
      }
    }

    // Add stories
    if (Array.isArray(initData.stories)) {
      this.stories = initData.stories;
      this.storyPromptShown++;
    }

    // Add map settings
    if (isJsonString(initData.viewerMode)) {
      const viewerMode = initData.viewerMode.toLowerCase();
      if (isViewerMode(viewerMode)) setViewerMode(viewerMode, this.mainViewer);
    }

    if (isJsonObject(initData.baseMaps)) {
      this.baseMapsModel
        .loadFromJson(CommonStrata.definition, initData.baseMaps)
        .pushErrorTo(errors, "Failed to load basemaps");
    }

    if (isJsonObject(initData.homeCamera)) {
      this.loadHomeCamera(initData.homeCamera);
    }

    if (isJsonObject(initData.initialCamera)) {
      // When initialCamera is set:
      // - try to construct a CameraView and zoom to it
      // - otherwise, if `initialCamera.focusWorkbenchItems` is `true` flag it
      //   so that we can zoom after the workbench items are loaded.
      // - If there are multiple initSources, the setting from the last source takes effect
      try {
        const initialCamera = CameraView.fromJson(initData.initialCamera);
        this.currentViewer.zoomTo(initialCamera, 2.0);
        // reset in case this was enabled by a previous initSource
        this.focusWorkbenchItemsAfterLoadingInitSources = false;
      } catch (error) {
        // Not a CameraView but does it specify focusWorkbenchItems?
        if (typeof initData.initialCamera.focusWorkbenchItems === "boolean") {
          this.focusWorkbenchItemsAfterLoadingInitSources =
            initData.initialCamera.focusWorkbenchItems;
        } else {
          throw error;
        }
      }
    }

    if (isJsonBoolean(initData.showSplitter)) {
      this.showSplitter = initData.showSplitter;
    }

    if (isJsonNumber(initData.splitPosition)) {
      this.splitPosition = initData.splitPosition;
    }

    if (isJsonObject(initData.settings)) {
      if (isJsonNumber(initData.settings.baseMaximumScreenSpaceError)) {
        this.setBaseMaximumScreenSpaceError(
          initData.settings.baseMaximumScreenSpaceError
        );
      }
      if (isJsonBoolean(initData.settings.useNativeResolution)) {
        this.setUseNativeResolution(initData.settings.useNativeResolution);
      }
      if (isJsonBoolean(initData.settings.alwaysShowTimeline)) {
        this.timelineStack.setAlwaysShowTimeline(
          initData.settings.alwaysShowTimeline
        );
      }
      if (isJsonString(initData.settings.baseMapId)) {
        this.mainViewer.setBaseMap(
          this.baseMapsModel.baseMapItems.find(
            (item) => item.item.uniqueId === initData.settings!.baseMapId
          )?.item
        );
      }
      if (isJsonNumber(initData.settings.terrainSplitDirection)) {
        this.terrainSplitDirection = initData.settings.terrainSplitDirection;
      }
      if (isJsonBoolean(initData.settings.depthTestAgainstTerrainEnabled)) {
        this.depthTestAgainstTerrainEnabled =
          initData.settings.depthTestAgainstTerrainEnabled;
      }
    }

    // Copy but don't yet load the workbench.
    const workbench = Array.isArray(initData.workbench)
      ? initData.workbench.slice()
      : [];

    const timeline = Array.isArray(initData.timeline)
      ? initData.timeline.slice()
      : [];

    // NOTE: after this Promise, this function is no longer an `@action`
    const models = initData.models;
    if (isJsonObject(models, false)) {
      await Promise.all(
        Object.keys(models).map(async (modelId) => {
          (
            await this.loadModelStratum(
              modelId,
              stratumId,
              models,
              replaceStratum
            )
          ).pushErrorTo(errors);
        })
      );
    }

    runInAction(() => {
      if (isJsonString(initData.previewedItemId)) {
        this._previewedItemId = initData.previewedItemId;
      }
    });

    // Set the new contents of the workbench.
    const newItemsRaw = filterOutUndefined(
      workbench.map((modelId) => {
        if (typeof modelId !== "string") {
          errors.push(
            new TerriaError({
              sender: this,
              title: "Invalid model ID in workbench",
              message: "A model ID in the workbench list is not a string."
            })
          );
        } else {
          return this.getModelByIdOrShareKey(BaseModel, modelId);
        }
      })
    );

    const newItems: BaseModel[] = [];

    // Maintain the model order in the workbench.
    for (;;) {
      const model = newItemsRaw.shift();
      if (model) {
        await this.pushAndLoadMapItems(model, newItems, errors);
      } else {
        break;
      }
    }

    newItems.forEach((item) => {
      // fire the google analytics event
      this.analytics?.logEvent(
        Category.dataSource,
        DataSourceAction.addFromShareOrInit,
        getPath(item)
      );
    });

    runInAction(() => (this.workbench.items = newItems));

    // For ids that don't correspond to models resolve an id by share keys
    const timelineWithShareKeysResolved = new Set(
      filterOutUndefined(
        timeline.map((modelId) => {
          if (typeof modelId !== "string") {
            errors.push(
              new TerriaError({
                sender: this,
                title: "Invalid model ID in timeline",
                message: "A model ID in the timneline list is not a string."
              })
            );
          } else {
            if (this.getModelById(BaseModel, modelId) !== undefined) {
              return modelId;
            } else {
              return this.getModelIdByShareKey(modelId);
            }
          }
        })
      )
    );

    // TODO: the timelineStack should be populated from the `timeline` property,
    // not from the workbench.
    runInAction(
      () =>
        (this.timelineStack.items = this.workbench.items
          .filter((item) => {
            return (
              item.uniqueId && timelineWithShareKeysResolved.has(item.uniqueId)
            );
            // && TODO: what is a good way to test if an item is of type TimeVarying.
          })
          .map((item) => item as TimeVarying))
    );

    if (isJsonObject(initData.pickedFeatures)) {
      when(() => !(this.currentViewer instanceof NoViewer)).then(() => {
        if (isJsonObject(initData.pickedFeatures)) {
          this.loadPickedFeatures(initData.pickedFeatures);
        }
      });
    } else if (canUnsetFeaturePickingState) {
      runInAction(() => {
        this.pickedFeatures = undefined;
        this.selectedFeature = undefined;
      });
    }

    if (initData.settings?.shortenShareUrls !== undefined) {
      this.setLocalProperty(
        "shortenShareUrls",
        initData.settings.shortenShareUrls
      );
    }

    if (errors.length > 0)
      throw TerriaError.combine(errors, {
        message: {
          key: "models.terria.loadingInitSourceErrorTitle"
        }
      });
  }

  @action
  loadHomeCamera(homeCameraInit: JsonObject | HomeCameraInit): void {
    this.mainViewer.homeCamera = CameraView.fromJson(homeCameraInit);
  }

  /**
   * This method can be used to refresh magda based catalogue configuration. Useful if the catalogue
   * has items that are only available to authorised users.
   *
   * @param magdaCatalogConfigUrl URL of magda based catalogue configuration
   * @param config Optional. If present, use this magda based catalogue config instead of reloading.
   * @param configUrlHeaders  Optional. If present, the headers are added to above URL request.
   */
  async refreshCatalogMembersFromMagda(
    magdaCatalogConfigUrl: string,
    config?: any,
    configUrlHeaders?: { [key: string]: string }
  ): Promise<void> {
    const theConfig = config
      ? config
      : await loadJson5(magdaCatalogConfigUrl, configUrlHeaders);

    // force config (root group) id to be `/`
    const id = "/";
    this.removeModelReferences(this.catalog.group);

    let existingReference = this.getModelById(MagdaReference, id);
    if (existingReference === undefined) {
      existingReference = new MagdaReference(id, this);
      // Add model with terria aspects shareKeys
      this.addModel(existingReference, theConfig.aspects?.terria?.shareKeys);
    }

    const reference = existingReference;

    const magdaRoot = new URI(magdaCatalogConfigUrl)
      .path("")
      .query("")
      .toString();

    reference.setTrait(CommonStrata.definition, "url", magdaRoot);
    reference.setTrait(CommonStrata.definition, "recordId", id);
    reference.setTrait(
      CommonStrata.definition,
      "magdaRecord",
      theConfig as JsonObject
    );
    (await reference.loadReference(true)).raiseError(
      this,
      `Failed to load MagdaReference for record ${id}`
    );
    if (reference.target instanceof CatalogGroup) {
      runInAction(() => {
        this.catalog.group.dispose();
        this.catalog.group = reference.target as CatalogGroup;
      });
    }
  }

  async loadMagdaConfig(
    configUrl: string,
    config: any,
    baseUri: URI
  ): Promise<void> {
    const aspects = config.aspects;
    const configParams = aspects["terria-config"]?.parameters;

    if (configParams) {
      this.updateParameters(configParams);
    }

    const initObj = aspects["terria-init"];
    if (isJsonObject(initObj)) {
      const { catalog, ...initObjWithoutCatalog } = initObj;
      /** Load the init data without the catalog yet, as we'll push the catalog
       * source up as an init source later */
      try {
        await this.applyInitData({
          initData: initObjWithoutCatalog
        });
      } catch (e) {
        this.raiseErrorToUser(e, {
          title: { key: "models.terria.loadingMagdaInitSourceErrorMessage" },
          message: {
            key: "models.terria.loadingMagdaInitSourceErrorMessage",
            parameters: { url: configUrl }
          }
        });
      }
    }

    if (aspects.group && aspects.group.members) {
      await this.refreshCatalogMembersFromMagda(configUrl, config);
    }

    this.setupInitializationUrls(baseUri, config.aspects?.["terria-config"]);
    /** Load up rest of terria catalog if one is inlined in terria-init */
    if (config.aspects?.["terria-init"]) {
      const { catalog } = initObj;
      this.initSources.push({
        name: `Magda map-config aspect terria-init from ${configUrl}`,
        errorSeverity: TerriaErrorSeverity.Error,
        data: {
          catalog: catalog
        }
      });
    }
  }

  @action
  async loadPickedFeatures(pickedFeatures: JsonObject): Promise<void> {
    let vectorFeatures: TerriaFeature[] = [];
    const featureIndex: Record<number, TerriaFeature[] | undefined> = {};

    if (Array.isArray(pickedFeatures.entities)) {
      // Build index of terria features by a hash of their properties.
      const relevantItems = this.workbench.items.filter(
        (item) =>
          hasTraits(item, MappableTraits, "show") &&
          item.show &&
          MappableMixin.isMixedInto(item)
      ) as MappableMixin.Instance[];

      relevantItems.forEach((item) => {
        const entities: Entity[] = item.mapItems
          .filter(isDataSource)
          .reduce((arr: Entity[], ds) => arr.concat(ds.entities.values), []);

        entities.forEach((entity) => {
          const feature = TerriaFeature.fromEntityCollectionOrEntity(entity);
          const hash = hashEntity(feature, this);

          featureIndex[hash] = (featureIndex[hash] || []).concat([feature]);
        });
      });

      // Go through the features we've got from terria match them up to the id/name info we got from the
      // share link, filtering out any without a match.
      vectorFeatures = filterOutUndefined(
        pickedFeatures.entities.map((e) => {
          if (isJsonObject(e) && typeof e.hash === "number") {
            const features = featureIndex[e.hash] || [];
            const match = features.find((f) => f.name === e.name);
            return match;
          }
        })
      );
    }

    // Set the current pick location, if we have a valid coord
    const maybeCoords: any = pickedFeatures.pickCoords;
    const pickCoords = {
      latitude: maybeCoords?.lat,
      longitude: maybeCoords?.lng,
      height: maybeCoords?.height
    };
    if (
      isLatLonHeight(pickCoords) &&
      isProviderCoordsMap(pickedFeatures.providerCoords)
    ) {
      this.currentViewer.pickFromLocation(
        pickCoords,
        pickedFeatures.providerCoords,
        vectorFeatures
      );
    }

    if (this.pickedFeatures?.allFeaturesAvailablePromise) {
      // When feature picking is done, set the selected feature
      await this.pickedFeatures?.allFeaturesAvailablePromise;
    }

    runInAction(() => {
      this.pickedFeatures?.features.forEach((feature) => {
        const hash = hashEntity(feature, this);
        featureIndex[hash] = (featureIndex[hash] || []).concat([feature]);
      });

      // Find picked feature by matching feature hash
      // Also try to match name if defined
      const current = pickedFeatures.current;
      if (isJsonObject(current) && typeof current.hash === "number") {
        const selectedFeature =
          (featureIndex[current.hash] || []).find(
            (feature) => feature.name === current.name
          ) ?? featureIndex[current.hash]?.[0];
        if (selectedFeature) {
          this.selectedFeature = selectedFeature;
        }
      }
    });
  }

  async initCorsProxy(
    config: ConfigParameters,
    serverConfig: any
  ): Promise<void> {
    if (config.proxyableDomainsUrl) {
      console.warn(i18next.t("models.terria.proxyableDomainsDeprecation"));
    }
    this.corsProxy.init(
      serverConfig,
      this.configParameters.corsProxyBaseUrl,
      []
    );
  }

  getLocalProperty(key: string): string | boolean | null {
    try {
      if (!defined(window.localStorage)) {
        return null;
      }
    } catch (_e) {
      // SecurityError can arise if 3rd party cookies are blocked in Chrome and we're served in an iFrame
      return null;
    }
    const v = window.localStorage.getItem(this.appName + "." + key);
    if (v === "true") {
      return true;
    } else if (v === "false") {
      return false;
    }
    return v;
  }

  setLocalProperty(key: string, value: string | boolean): boolean {
    try {
      if (!defined(window.localStorage)) {
        return false;
      }
    } catch (_e) {
      return false;
    }
    window.localStorage.setItem(this.appName + "." + key, value.toString());
    return true;
  }
}

function generateInitializationUrl(
  baseUri: URI,
  initFragmentPaths: string[],
  url: string
): InitSource {
  if (url.toLowerCase().substring(url.length - 5) !== ".json") {
    return {
      options: initFragmentPaths.map((fragmentPath) => {
        return {
          initUrl: new URI(fragmentPath)
            .segment(url)
            .suffix("json")
            .absoluteTo(baseUri)
            .toString()
        };
      })
    };
  }
  return {
    initUrl: new URI(url).absoluteTo(baseUri).toString()
  };
}

async function interpretHash(
  terria: Terria,
  hashProperties: any,
  userProperties: Map<string, any>,
  baseUri: URI
) {
  if (isDefined(hashProperties.clean)) {
    runInAction(() => {
      terria.initSources.splice(0, terria.initSources.length);
    });
  }

  runInAction(() => {
    Object.keys(hashProperties).forEach(function (property) {
      if (["clean", "hideWelcomeMessage", "start", "share"].includes(property))
        return;
      const propertyValue = hashProperties[property];
      if (defined(propertyValue) && propertyValue.length > 0) {
        userProperties.set(property, propertyValue);
      } else {
        const initSourceFile = generateInitializationUrl(
          baseUri,
          terria.configParameters.initFragmentPaths,
          property
        );
        terria.initSources.push({
          name: `InitUrl from applicationURL hash ${property}`,
          errorSeverity: TerriaErrorSeverity.Error,
          ...initSourceFile
        });
      }
    });
  });

  if (isDefined(hashProperties.hideWelcomeMessage)) {
    terria.configParameters.showWelcomeMessage = false;
  }

  // a share link that hasn't been shortened: JSON embedded in URL (only works for small quantities of JSON)
  if (isDefined(hashProperties.start)) {
    try {
      const startData = JSON.parse(hashProperties.start);
      await interpretStartData(
        terria,
        startData,
        'Start data from hash `"#start"` value',
        TerriaErrorSeverity.Error,
        false // Hide conversion warning message - as we assume that people using #start are embedding terria.
      );
    } catch (e) {
      throw TerriaError.from(e, {
        message: { key: "models.terria.parsingStartDataErrorMessage" },
        importance: -1
      });
    }
  }

  // Resolve #share=xyz with the share data service.
  if (
    hashProperties.share !== undefined &&
    terria.shareDataService !== undefined
  ) {
    const shareProps = await terria.shareDataService.resolveData(
      hashProperties.share
    );

    await interpretStartData(
      terria,
      shareProps,
      `Start data from sharelink \`"${hashProperties.share}"\``
    );
  }
}

async function interpretStartData(
  terria: Terria,
  startData: unknown,
  /** Name for startData initSources - this is only used for debugging purposes */
  name: string,
  /** Error severity to use for loading startData init sources - if not set, TerriaError will be propagated normally */
  errorSeverity?: TerriaErrorSeverity,
  showConversionWarning = true
) {
  if (isJsonObject(startData, false)) {
    // Convert startData to v8 if necessary
    let startDataV8: ShareInitSourceData | null;
    try {
      if (
        // If startData.version has version 0.x.x - user catalog-converter to convert startData
        "version" in startData &&
        typeof startData.version === "string" &&
        startData.version.startsWith("0")
      ) {
        const { convertShare } = await import("catalog-converter");
        const result = convertShare(startData);

        // Show warning messages if converted
        if (result.converted && showConversionWarning) {
          terria.notificationState.addNotificationToQueue({
            title: i18next.t("share.convertNotificationTitle"),
            message: shareConvertNotification(result.messages)
          });
        }
        startDataV8 = result.result;
      } else {
        startDataV8 = {
          ...startData,
          version: isJsonString(startData.version)
            ? startData.version
            : SHARE_VERSION,
          initSources: Array.isArray(startData.initSources)
            ? (startData.initSources.filter(
                (initSource) =>
                  isJsonString(initSource) || isJsonObject(initSource)
              ) as (string | JsonObject)[])
            : []
        };
      }

      if (startDataV8 !== null && Array.isArray(startDataV8.initSources)) {
        // Push startData.initSources to terria.initSources array
        // Note startData.initSources can be an initUrl (string) or initData (InitDataSource/JsonObject)
        // Terria.initSources are different to startData.initSources
        // They need to be transformed into appropriate `InitSource`
        runInAction(() => {
          terria.initSources.push(
            ...startDataV8!.initSources.map((initSource) =>
              isJsonString(initSource)
                ? // InitSourceFromUrl if string
                  {
                    name,
                    initUrl: initSource,
                    errorSeverity
                  }
                : // InitSourceFromData if Json Object
                  {
                    name,
                    data: initSource,
                    errorSeverity
                  }
            )
          );
        });

        // If initSources contain story - we disable the welcome message so there aren't too many modals/popups
        // We only check JSON share initSources - as URLs will be loaded in `forceLoadInitSources`
        if (
          startDataV8.initSources.some(
            (initSource) =>
              isJsonObject(initSource) &&
              Array.isArray(initSource.stories) &&
              initSource.stories.length
          )
        ) {
          terria.configParameters.showWelcomeMessage = false;
        }
      }
    } catch (error) {
      throw TerriaError.from(error, {
        title: { key: "share.convertErrorTitle" },
        message: { key: "share.convertErrorMessage" }
      });
    }
  }
}

function setCustomRequestSchedulerDomainLimits(
  customDomainLimits: ConfigParameters["customRequestSchedulerLimits"]
) {
  if (isDefined(customDomainLimits)) {
    Object.entries(customDomainLimits).forEach(([domain, limit]) => {
      RequestScheduler.requestsByServer[domain] = limit;
    });
  }
}<|MERGE_RESOLUTION|>--- conflicted
+++ resolved
@@ -372,15 +372,14 @@
   searchProviders: ModelPropertiesFromTraits<SearchProviderTraits>[];
 
   /**
-<<<<<<< HEAD
    * The enabled MapViewers: 3d, 3dsmooth, 2d, 2dcesium
    */
   mapViewers: string[];
-=======
+  
+  /**
    * Keep catalog open when adding / removing items
    */
   keepCatalogOpen: boolean;
->>>>>>> eed9894a
 }
 
 interface StartOptions {
