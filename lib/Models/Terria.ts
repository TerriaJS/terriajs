--- conflicted
+++ resolved
@@ -39,6 +39,7 @@
   isProviderCoordsMap
 } from "../Map/PickedFeatures";
 import GroupMixin from "../ModelMixins/GroupMixin";
+import MappableMixin, { isDataSource } from "../ModelMixins/MappableMixin";
 import ReferenceMixin from "../ModelMixins/ReferenceMixin";
 import TimeVarying from "../ModelMixins/TimeVarying";
 import { HelpContentItem } from "../ReactViewModels/defaultHelpContent";
@@ -48,12 +49,8 @@
 import ShowableTraits from "../Traits/ShowableTraits";
 import { BaseMapViewModel } from "../ViewModels/BaseMapViewModel";
 import TerriaViewer from "../ViewModels/TerriaViewer";
-<<<<<<< HEAD
 import { BaseMapModel, processBaseMaps } from "./BaseMaps/BaseMapModel";
 import { defaultBaseMaps } from "./BaseMaps/defaultBaseMaps";
-=======
-import MappableMixin, { isDataSource } from "../ModelMixins/MappableMixin";
->>>>>>> 708371e2
 import CameraView from "./CameraView";
 import CatalogGroup from "./CatalogGroupNew";
 import CatalogMemberFactory from "./CatalogMemberFactory";
@@ -768,24 +765,6 @@
       })
     );
 
-<<<<<<< HEAD
-    return Promise.all(initSourcePromises).then(initSources => {
-      return runInAction(() => {
-        const promises = filterOutUndefined(initSources).map(initSource =>
-          this.applyInitData({
-            initData: initSource
-          })
-        );
-        return Promise.all(promises);
-      })
-        .then(() => {
-          if (this.baseMaps.length === 0) {
-            processBaseMaps(defaultBaseMaps(this), this);
-          }
-        })
-        .then(() => undefined);
-    });
-=======
     await Promise.all(
       filterOutUndefined(initSources).map(initSource =>
         this.applyInitData({
@@ -793,7 +772,10 @@
         })
       )
     );
->>>>>>> 708371e2
+
+    if (this.baseMaps.length === 0) {
+      processBaseMaps(defaultBaseMaps(this), this);
+    }
   }
 
   private async loadModelStratum(
