--- conflicted
+++ resolved
@@ -28,7 +28,7 @@
   isJsonString,
   JsonObject
 } from "../Core/Json";
-import LatLonHeight, { isLatLonHeight } from "../Core/LatLonHeight";
+import { isLatLonHeight } from "../Core/LatLonHeight";
 import loadJson5 from "../Core/loadJson5";
 import ServerConfig from "../Core/ServerConfig";
 import TerriaError from "../Core/TerriaError";
@@ -946,7 +946,6 @@
     }
   }
 
-<<<<<<< HEAD
   @action
   loadPickedFeatures(pickedFeatures: JsonObject): Promise<void> | undefined {
     let vectorFeatures: Entity[] = [];
@@ -1031,34 +1030,6 @@
     );
   }
 
-  initCorsProxy(config: any, serverConfig: any): Promise<void> {
-    // All the "proxyableDomains" bits here are due to a pre-serverConfig mechanism for whitelisting domains.
-    // We should deprecate it.s
-
-    // If a URL was specified in the config parameters to get the proxyable domains from, get them from that
-    var pdu = this.configParameters.proxyableDomainsUrl;
-    const proxyableDomainsPromise: Promise<JsonValue | void> = pdu
-      ? loadJson5(pdu)
-      : Promise.resolve();
-    return proxyableDomainsPromise.then((proxyableDomains: any | void) => {
-      if (proxyableDomains) {
-        // format of proxyableDomains JSON file slightly differs from serverConfig format.
-        proxyableDomains.allowProxyFor =
-          proxyableDomains.allowProxyFor || proxyableDomains.proxyableDomains;
-      }
-
-      // If there isn't anything there, check the server config
-      if (typeof serverConfig === "object") {
-        serverConfig = serverConfig.config; // if server config is unavailable, this remains undefined.
-      }
-
-      this.corsProxy.init(
-        proxyableDomains || serverConfig,
-        this.configParameters.corsProxyBaseUrl,
-        config.proxyDomains // fall back to local config
-      );
-    });
-=======
   initCorsProxy(config: ConfigParameters, serverConfig: any): Promise<void> {
     if (config.proxyableDomainsUrl) {
       console.warn(i18next.t("models.terria.proxyableDomainsDeprecation"));
@@ -1069,7 +1040,6 @@
       []
     );
     return Promise.resolve();
->>>>>>> 4199bd40
   }
 
   getUserProperty(key: string) {
