import i18next from "i18next";
import {
  action,
  computed,
  makeObservable,
  observable,
  runInAction,
  toJS,
  when
} from "mobx";
import { createTransformer } from "mobx-utils";
import Clock from "terriajs-cesium/Source/Core/Clock";
import DeveloperError from "terriajs-cesium/Source/Core/DeveloperError";
import CesiumEvent from "terriajs-cesium/Source/Core/Event";
import RequestScheduler from "terriajs-cesium/Source/Core/RequestScheduler";
import RuntimeError from "terriajs-cesium/Source/Core/RuntimeError";
import TerrainProvider from "terriajs-cesium/Source/Core/TerrainProvider";
import buildModuleUrl from "terriajs-cesium/Source/Core/buildModuleUrl";
import defaultValue from "terriajs-cesium/Source/Core/defaultValue";
import defined from "terriajs-cesium/Source/Core/defined";
import queryToObject from "terriajs-cesium/Source/Core/queryToObject";
import Entity from "terriajs-cesium/Source/DataSources/Entity";
import SplitDirection from "terriajs-cesium/Source/Scene/SplitDirection";
import URI from "urijs";
import {
  Category,
  DataSourceAction,
  LaunchAction
} from "../Core/AnalyticEvents/analyticEvents";
import AsyncLoader from "../Core/AsyncLoader";
import Class from "../Core/Class";
import ConsoleAnalytics from "../Core/ConsoleAnalytics";
import CorsProxy from "../Core/CorsProxy";
import GoogleAnalytics from "../Core/GoogleAnalytics";
import {
  JsonArray,
  JsonObject,
  isJsonBoolean,
  isJsonNumber,
  isJsonObject,
  isJsonString
} from "../Core/Json";
import { isLatLonHeight } from "../Core/LatLonHeight";
import Result from "../Core/Result";
import ServerConfig from "../Core/ServerConfig";
import TerriaError, {
  TerriaErrorOverrides,
  TerriaErrorSeverity
} from "../Core/TerriaError";
import { Complete } from "../Core/TypeModifiers";
import ensureSuffix from "../Core/ensureSuffix";
import filterOutUndefined from "../Core/filterOutUndefined";
import getDereferencedIfExists from "../Core/getDereferencedIfExists";
import getPath from "../Core/getPath";
import hashEntity from "../Core/hashEntity";
import instanceOf from "../Core/instanceOf";
import isDefined from "../Core/isDefined";
import loadJson from "../Core/loadJson";
import loadJson5 from "../Core/loadJson5";
import { getUriWithoutPath } from "../Core/uriHelpers";
import PickedFeatures, {
  featureBelongsToCatalogItem,
  isProviderCoordsMap
} from "../Map/PickedFeatures/PickedFeatures";
import CatalogMemberMixin, { getName } from "../ModelMixins/CatalogMemberMixin";
import GroupMixin from "../ModelMixins/GroupMixin";
import MappableMixin, { isDataSource } from "../ModelMixins/MappableMixin";
import ReferenceMixin from "../ModelMixins/ReferenceMixin";
import TimeVarying from "../ModelMixins/TimeVarying";
import NotificationState from "../ReactViewModels/NotificationState";
import { HelpContentItem } from "../ReactViewModels/defaultHelpContent";
import { Term, defaultTerms } from "../ReactViewModels/defaultTerms";
import { ICredit } from "../ReactViews/Map/BottomBar/Credits";
import { SHARE_VERSION } from "../ReactViews/Map/Panels/SharePanel/BuildShareLink";
import { shareConvertNotification } from "../ReactViews/Notification/shareConvertNotification";
import { SearchBarTraits } from "../Traits/SearchProviders/SearchBarTraits";
import SearchProviderTraits from "../Traits/SearchProviders/SearchProviderTraits";
import MappableTraits from "../Traits/TraitsClasses/MappableTraits";
import MapNavigationModel from "../ViewModels/MapNavigation/MapNavigationModel";
import TerriaViewer from "../ViewModels/TerriaViewer";
import { BaseMapsModel } from "./BaseMaps/BaseMapsModel";
import CameraView from "./CameraView";
import Catalog from "./Catalog/Catalog";
import CatalogGroup from "./Catalog/CatalogGroup";
import CatalogMemberFactory from "./Catalog/CatalogMemberFactory";
import CatalogProvider from "./Catalog/CatalogProvider";
import MagdaReference, {
  MagdaReferenceHeaders
} from "./Catalog/CatalogReferences/MagdaReference";
import SplitItemReference from "./Catalog/CatalogReferences/SplitItemReference";
import CommonStrata from "./Definition/CommonStrata";
import { BaseModel } from "./Definition/Model";
import ModelPropertiesFromTraits from "./Definition/ModelPropertiesFromTraits";
import hasTraits from "./Definition/hasTraits";
import updateModelFromJson from "./Definition/updateModelFromJson";
import upsertModelFromJson from "./Definition/upsertModelFromJson";
import {
  ErrorServiceOptions,
  ErrorServiceProvider
} from "./ErrorServiceProviders/ErrorService";
import StubErrorServiceProvider from "./ErrorServiceProviders/StubErrorServiceProvider";
import TerriaFeature from "./Feature/Feature";
import GlobeOrMap from "./GlobeOrMap";
import IElementConfig from "./IElementConfig";
import InitSource, {
  InitSourceData,
  InitSourceFromData,
  ShareInitSourceData,
  StoryData,
  isInitFromData,
  isInitFromDataPromise,
  isInitFromOptions,
  isInitFromUrl
} from "./InitSource";
import Internationalization, {
  I18nStartOptions,
  LanguageConfiguration
} from "./Internationalization";
import MapInteractionMode from "./MapInteractionMode";
import NoViewer from "./NoViewer";
import { RelatedMap, defaultRelatedMaps } from "./RelatedMaps";
import CatalogIndex from "./SearchProviders/CatalogIndex";
import { SearchBarModel } from "./SearchProviders/SearchBarModel";
import ShareDataService from "./ShareDataService";
import { StoryVideoSettings } from "./StoryVideoSettings";
import TimelineStack from "./TimelineStack";
import { isViewerMode, setViewerMode } from "./ViewerMode";
import Workbench from "./Workbench";
import SelectableDimensionWorkflow from "./Workflows/SelectableDimensionWorkflow";
import Cartographic from "terriajs-cesium/Source/Core/Cartographic";

// import overrides from "../Overrides/defaults.jsx";

export interface ConfigParameters {
  /**
   * TerriaJS uses this name whenever it needs to display the name of the application.
   */
  appName?: string;
  /**
   * The email address shown when things go wrong.
   */
  supportEmail?: string;
  /**
   * The maximum number of "feature info" boxes that can be displayed when clicking a point.
   */
  defaultMaximumShownFeatureInfos: number;
  /**
   * URL of the JSON file that contains index of catalog.
   */
  catalogIndexUrl?: string;
  /**
   * **Deprecated** - please use regionMappingDefinitionsUrls array instead. If this is defined, it will override `regionMappingDefinitionsUrls`
   */
  regionMappingDefinitionsUrl?: string | undefined;
  /**
   * URLs of the JSON file that defines region mapping for CSV files. First matching region will be used (in array order)
   */
  regionMappingDefinitionsUrls: string[];
  /**
   * URL of Proj4 projection lookup service (part of TerriaJS-Server).
   */
  proj4ServiceBaseUrl?: string;
  /**
   * URL of CORS proxy service (part of TerriaJS-Server)
   */
  corsProxyBaseUrl?: string;
  /**
   * @deprecated
   */
  proxyableDomainsUrl?: string;
  serverConfigUrl?: string;
  shareUrl?: string;
  /**
   * URL of the service used to send feedback.  If not specified, the "Give Feedback" button will not appear.
   */
  feedbackUrl?: string;
  /**
   * An array of base paths to use to try to use to resolve init fragments in the URL.  For example, if this property is `[ "init/", "http://example.com/init/"]`, then a URL with `#test` will first try to load `init/test.json` and, if that fails, next try to load `http://example.com/init/test.json`.
   */
  initFragmentPaths: string[];
  /**
   * Whether the story is enabled. If false story function button won't be available.
   */
  storyEnabled: boolean;
  /**
   * True (the default) to intercept the browser's print feature and use a custom one accessible through the Share panel.
   */
  interceptBrowserPrint?: boolean;
  /**
   * True to create a separate explorer panel tab for each top-level catalog group to list its items in.
   */
  tabbedCatalog?: boolean;
  /**
   * True to use Cesium World Terrain from Cesium ion. False to use terrain from the URL specified with the `"cesiumTerrainUrl"` property. If this property is false and `"cesiumTerrainUrl"` is not specified, the 3D view will use a smooth ellipsoid instead of a terrain surface. Defaults to true.
   */
  useCesiumIonTerrain?: boolean;
  /**
   * The URL to use for Cesium terrain in the 3D Terrain viewer, in quantized mesh format. This property is ignored if "useCesiumIonTerrain" is set to true.
   */
  cesiumTerrainUrl?: string;
  /**
   * The Cesium Ion Asset ID to use for Cesium terrain in the 3D Terrain viewer. `cesiumIonAccessToken` will be used to authenticate. This property is ignored if "useCesiumIonTerrain" is set to true.
   */
  cesiumTerrainAssetId?: number;
  /**
   * The access token to use with Cesium ion. If `"useCesiumIonTerrain"` is true and this property is not specified, the Cesium default Ion key will be used. It is a violation of the Ion terms of use to use the default key in a deployed application.
   */
  cesiumIonAccessToken?: string;
  /**
   * True to use Bing Maps from Cesium ion (Cesium World Imagery). By default, Ion will be used, unless the `bingMapsKey` property is specified, in which case that will be used instead. To disable the Bing Maps layers entirely, set this property to false and set `bingMapsKey` to null.
   */
  useCesiumIonBingImagery?: boolean;
  /**
   * The OAuth2 application ID to use to allow login to Cesium ion on the "Add Data" panel. The referenced application must be configured on
   * Cesium ion with a Redirect URI of `[TerriaMap Base URL]/build/TerriaJS/cesium-ion-oauth2.html`. For example, if users access your TerriaJS
   * application at `https://example.com/AwesomeMap` then the Redirect URI must be exactly
   * `https://example.com/AwesomeMap/build/TerriaJS/cesium-ion-oauth2.html`.
   */
  cesiumIonOAuth2ApplicationID?: number;
  /**
   * Specifies where to store the Cesium ion login token. Valid values are:
   *   - `page` (default) - The login token is associated with the current page load. Even simply reloading the current page will clear the token. This is the safest option.
   *   - `sessionStorage` - The login token is associated with a browser session, which means it is shared/accessible from any page hosted on the same domain and running in the same browser tab.
   *   - `localStorage` - The login token is shared/accessible from any page hosted on the same domain, even when running in different tabs or after exiting and restarted the web browser.
   */
  cesiumIonLoginTokenPersistence?: string;
  /**
   * Whether or not Cesium ion assets added via the "Add Data" panel will be shared with others via share links. If true, users will be asked to select a Cesium ion token when adding assets,
   * and this choice must be made carefully to avoid exposing more Cesium ion assets than intended. If false (the default), the user's login token will be used, which is safe because this
   * token will not be shared with others.
   */
  cesiumIonAllowSharingAddedAssets?: boolean;
  /**
   * A [Bing Maps API key](https://msdn.microsoft.com/en-us/library/ff428642.aspx) used for requesting Bing Maps base maps and using the Bing Maps geocoder for searching. It is your responsibility to request a key and comply with all terms and conditions.
   */
  bingMapsKey?: string;
  hideTerriaLogo?: boolean;
  /**
   * An array of strings of HTML that fill up the top left logo space (see `brandBarSmallElements` or `displayOneBrand` for small screens).
   */
  brandBarElements?: string[];
  /**
   * An array of strings of HTML that fill up the top left logo space - used for small screens.
   */
  brandBarSmallElements?: string[];
  /**
   * Index of which `brandBarElements` to show for mobile header. This will be used if `this.brandBarSmallElements` is undefined.
   */
  displayOneBrand?: number;
  /**
   * True to disable the "Centre map at your current location" button.
   */
  disableMyLocation?: boolean;
  disableSplitter?: boolean;

  disablePedestrianMode?: boolean;

  experimentalFeatures?: boolean;
  magdaReferenceHeaders?: MagdaReferenceHeaders;
  locationSearchBoundingBox?: number[];
  /**
   * A Google API key for [Google Analytics](https://analytics.google.com).  If specified, TerriaJS will send various events about how it's used to Google Analytics.
   */
  googleAnalyticsKey?: string;

  /**
   * Error service provider configuration.
   */
  errorService?: ErrorServiceOptions;

  globalDisclaimer?: any;
  /**
   * True to display welcome message on startup.
   */
  showWelcomeMessage?: boolean;

  // TODO: make themeing TS
  /** Theme overrides, this is applied in StandardUserInterface and merged in order of highest priority:
   *  `StandardUserInterface.jsx` `themeOverrides` prop -> `theme` config parameter (this object) -> default `terriaTheme` (see `StandardTheme.jsx`)
   */
  theme?: any;
  /**
   * Video to show in welcome message.
   */
  welcomeMessageVideo?: any;
  /**
   * Video to show in Story Builder.
   */
  storyVideo?: StoryVideoSettings;
  /**
   * True to display in-app guides.
   */
  showInAppGuides?: boolean;
  /**
   * The content to be displayed in the help panel.
   */
  helpContent?: HelpContentItem[];
  helpContentTerms?: Term[];
  /**
   *
   */
  languageConfiguration?: LanguageConfiguration;
  /**
   * Custom concurrent request limits for domains in Cesium's RequestScheduler. Cesium's default is 6 per domain (the maximum allowed by browsers unless the server supports http2). For servers supporting http2 try 12-24 to have more parallel requests. Setting this too high will undermine Cesium's prioritised request scheduling and important data may load slower. Format is {"domain_without_protocol:port": number}.
   */
  customRequestSchedulerLimits?: Record<string, number>;

  /**
   * Whether to load persisted viewer mode from local storage.
   */
  persistViewerMode?: boolean;

  /**
   * Whether to open the add data explorer panel on load.
   */
  openAddData?: boolean;

  /**
   * Text showing at the top of feedback form.
   */
  feedbackPreamble?: string;

  /**
   * Text showing at the bottom of feedback form.
   */
  feedbackPostamble?: string;
  /**
   * Minimum length of feedback comment.
   */
  feedbackMinLength?: number;

  /** If undefined, then Leaflet's default attribution will be used */
  leafletAttributionPrefix?: string;

  /**
   * Extra links to show in the credit line at the bottom of the map (currently only the Cesium map).
   */
  extraCreditLinks?: ICredit[];

  /**
   * Configurable discalimer that shows up in print view
   */
  printDisclaimer?: { url: string; text: string };

  /**
   * Prefix to which `:story-id` is added to fetch JSON for stories when using /story/:story-id routes. Should end in /
   */
  storyRouteUrlPrefix?: string;

  /**
   * For Console Analytics
   */
  enableConsoleAnalytics?: boolean;

  /**
   * Options for Google Analytics
   */
  googleAnalyticsOptions?: unknown;

  relatedMaps?: RelatedMap[];

  /**
   * Parameters to whereAmI service.
   */
  whereAmIParams?: {
    urlFast: string;
    urlSlowButAccurate?: string;
    fieldId?: string;
    fieldResult: string;
    fieldResultDetailed?: string;
  };

  /**
   * Optional plugin configuration
   */
  plugins?: Record<string, any>;

  /**
   * If true start with Info enabled
   */
  isPickInfoEnabledDefaultValue: boolean;

  aboutButtonHrefUrl?: string | null;

  /**
   * If true search also in info of catalog layers.
   */
  searchInCatalogItemInfo: boolean;

  /**
   * The search bar allows requesting information from various search services at once.
   */
  searchBarConfig?: ModelPropertiesFromTraits<SearchBarTraits>;
  searchProviders: ModelPropertiesFromTraits<SearchProviderTraits>[];

  /**
   * Url to coordinates converter service.
   */
  coordsConverterUrl?: string;
}

interface StartOptions {
  configUrl: string;
  configUrlHeaders?: {
    [key: string]: string;
  };
  applicationUrl?: Location;
  shareDataService?: ShareDataService;
  errorService?: ErrorServiceProvider;
  /**
   * i18nOptions is explicitly a separate option from `languageConfiguration`,
   * as `languageConfiguration` can be serialised, but `i18nOptions` may have
   * some functions that are passed in from a TerriaMap
   *  */
  i18nOptions?: I18nStartOptions;

  /**
   * Hook to run before restoring app state from the share URL. This is for
   * example used in terriamap/index.js for loading plugins before restoring
   * app state.
   */
  beforeRestoreAppState?: () => Promise<void> | void;
}

export interface Analytics {
  start: (
    configParameters: Partial<{
      enableConsoleAnalytics: boolean;
      googleAnalyticsKey: any;
      googleAnalyticsOptions: any;
    }>
  ) => void;
  logEvent: (
    category: string,
    action: string,
    label?: string,
    value?: number
  ) => void;
}

interface TerriaOptions {
  /**
   * Override detecting base href from document.baseURI.
   * Used in specs to support routes within Karma spec automation framework
   */
  appBaseHref?: string;
  /**
   * Base url where TerriaJS resources can be found.
   * Normally "build/TerriaJS/" in any TerriaMap and "./" in specs
   */
  baseUrl?: string;

  /**
   * Base url where Cesium static resources can be found.
   */
  cesiumBaseUrl?: string;

  analytics?: Analytics;
}

interface HomeCameraInit {
  [key: string]: HomeCameraInit[keyof HomeCameraInit];
  north: number;
  east: number;
  south: number;
  west: number;
}

export default class Terria {
  private readonly models = observable.map<string, BaseModel>();

  /** Map from share key -> id */
  readonly shareKeysMap = observable.map<string, string>();
  /** Map from id -> share keys */
  readonly modelIdShareKeysMap = observable.map<string, string[]>();

  /** Base URL for the Terria app. Used for SPA routes */
  readonly appBaseHref: string = ensureSuffix(
    typeof document !== "undefined" ? document.baseURI : "/",
    "/"
  );
  /** Base URL to Terria resources */
  readonly baseUrl: string = "build/TerriaJS/";

  /**
   * Base URL used by Cesium to link to images and other static assets.
   * This can be customized by passing `options.cesiumBaseUrl`
   * Default value is constructed relative to `Terria.baseUrl`.
   */
  readonly cesiumBaseUrl: string;

  readonly tileLoadProgressEvent = new CesiumEvent();
  readonly indeterminateTileLoadProgressEvent = new CesiumEvent();
  readonly workbench = new Workbench();
  readonly overlays = new Workbench();
  readonly catalog = new Catalog(this);
  readonly baseMapsModel = new BaseMapsModel("basemaps", this);
  readonly searchBarModel = new SearchBarModel(this);
  readonly timelineClock = new Clock({ shouldAnimate: false });
  // readonly overrides: any = overrides; // TODO: add options.functionOverrides like in master

  catalogIndex: CatalogIndex | undefined;

  readonly elements = observable.map<string, IElementConfig>();

  @observable
  readonly mainViewer = new TerriaViewer(
    this,
    computed(() =>
      filterOutUndefined(
        this.overlays.items
          .map((item) => (MappableMixin.isMixedInto(item) ? item : undefined))
          .concat(
            this.workbench.items.map((item) =>
              MappableMixin.isMixedInto(item) ? item : undefined
            )
          )
      )
    )
  );

  appName: string = "TerriaJS App";
  supportEmail: string = "info@terria.io";

  /**
   * Gets or sets the {@link this.corsProxy} used to determine if a URL needs to be proxied and to proxy it if necessary.
   * @type {CorsProxy}
   */
  corsProxy: CorsProxy = new CorsProxy();

  /**
   * Gets or sets the instance to which to report Google Analytics-style log events.
   * If a global `ga` function is defined, this defaults to `GoogleAnalytics`.  Otherwise, it defaults
   * to `ConsoleAnalytics`.
   */
  readonly analytics: Analytics | undefined;

  /**
   * Gets the stack of layers active on the timeline.
   */
  readonly timelineStack = new TimelineStack(this, this.timelineClock);

  @observable
  readonly configParameters: Complete<ConfigParameters> = {
    appName: "TerriaJS App",
    supportEmail: "info@terria.io",
    defaultMaximumShownFeatureInfos: 100,
    catalogIndexUrl: undefined,
    regionMappingDefinitionsUrl: undefined,
    regionMappingDefinitionsUrls: ["build/TerriaJS/data/regionMapping.json"],
    proj4ServiceBaseUrl: "proj4def/",
    corsProxyBaseUrl: "proxy/",
    proxyableDomainsUrl: "proxyabledomains/", // deprecated, will be determined from serverconfig
    serverConfigUrl: "serverconfig/",
    shareUrl: "share",
    feedbackUrl: undefined,
    initFragmentPaths: ["init/"],
    storyEnabled: true,
    interceptBrowserPrint: true,
    tabbedCatalog: false,
    useCesiumIonTerrain: true,
    cesiumTerrainUrl: undefined,
    cesiumTerrainAssetId: undefined,
    cesiumIonAccessToken: undefined,
    useCesiumIonBingImagery: undefined,
    cesiumIonOAuth2ApplicationID: undefined,
    cesiumIonLoginTokenPersistence: "page",
    cesiumIonAllowSharingAddedAssets: false,
    bingMapsKey: undefined,
    hideTerriaLogo: false,
    brandBarElements: undefined,
    brandBarSmallElements: undefined,
    displayOneBrand: 0,
    disableMyLocation: undefined,
    disableSplitter: undefined,
    disablePedestrianMode: false,
    experimentalFeatures: undefined,
    magdaReferenceHeaders: undefined,
    locationSearchBoundingBox: undefined,
    googleAnalyticsKey: undefined,
    errorService: undefined,
    globalDisclaimer: undefined,
    theme: {},
    showWelcomeMessage: false,
    welcomeMessageVideo: {
      videoTitle: "Getting started with the map",
      videoUrl: "https://www.youtube-nocookie.com/embed/FjSxaviSLhc",
      placeholderImage:
        "https://img.youtube.com/vi/FjSxaviSLhc/maxresdefault.jpg"
    },
    storyVideo: {
      videoUrl: "https://www.youtube-nocookie.com/embed/fbiQawV8IYY"
    },
    showInAppGuides: false,
    helpContent: [],
    helpContentTerms: defaultTerms,
    languageConfiguration: undefined,
    customRequestSchedulerLimits: undefined,
    persistViewerMode: true,
    openAddData: false,
    feedbackPreamble: "translate#feedback.feedbackPreamble",
    feedbackPostamble: undefined,
    feedbackMinLength: 0,
    leafletAttributionPrefix: undefined,
    extraCreditLinks: [
      // Default credit links (shown at the bottom of the Cesium map)
      {
        text: "map.extraCreditLinks.dataAttribution",
        url: "about.html#data-attribution"
      },
      { text: "map.extraCreditLinks.disclaimer", url: "about.html#disclaimer" }
    ],
    printDisclaimer: undefined,
    storyRouteUrlPrefix: undefined,
    enableConsoleAnalytics: undefined,
    googleAnalyticsOptions: undefined,
    relatedMaps: defaultRelatedMaps,
    whereAmIParams: undefined,
    aboutButtonHrefUrl: "about.html",
    plugins: undefined,
<<<<<<< HEAD
    isPickInfoEnabledDefaultValue: false,
=======
    searchInCatalogItemInfo: false,
>>>>>>> 5e3beb46
    searchBarConfig: undefined,
    searchProviders: [],
    coordsConverterUrl: undefined
  };

  @observable
  pickedFeatures: PickedFeatures | undefined;

  @observable
  selectedFeature: TerriaFeature | undefined;

  @observable
  allowFeatureInfoRequests: boolean = true;

  /**
   * Gets or sets the last position picked by FeatureInfo.
   * @type {Cartographic}
   */
  @observable pickedPosition: Cartographic | undefined;

  /**
   * Gets or sets the stack of map interactions modes.  The mode at the top of the stack
   * (highest index) handles click interactions with the map
   */
  @observable
  mapInteractionModeStack: MapInteractionMode[] = [];

  @observable isWorkflowPanelActive = false;

  /** Gets or sets the active SelectableDimensionWorkflow, if defined, then the workflow will be displayed using `WorkflowPanel` */
  @observable
  selectableDimensionWorkflow?: SelectableDimensionWorkflow;

  /**
   * Flag for zooming to workbench items after all init sources have been loaded.
   *
   * This is automatically enabled when your init file has the following settings:
   * ```
   *    {"initialCamera": {"focusWorkbenchItems": true}}
   * ```
   */
  private focusWorkbenchItemsAfterLoadingInitSources: boolean = false;

  @computed
  get baseMapContrastColor() {
    return (
      this.baseMapsModel.baseMapItems.find(
        (basemap) =>
          isDefined(basemap.item?.uniqueId) &&
          basemap.item?.uniqueId === this.mainViewer.baseMap?.uniqueId
      )?.contrastColor ?? "#ffffff"
    );
  }

  @observable
  readonly userProperties = new Map<string, any>();

  @observable
  readonly initSources: InitSource[] = [];
  private _initSourceLoader = new AsyncLoader(
    this.forceLoadInitSources.bind(this)
  );

  @observable serverConfig: any; // TODO
  @observable shareDataService: ShareDataService | undefined;

  /* Splitter controls */
  @observable showSplitter = false;
  @observable splitPosition = 0.5;
  @observable splitPositionVertical = 0.5;
  @observable terrainSplitDirection: SplitDirection = SplitDirection.NONE;

  @observable depthTestAgainstTerrainEnabled = false;

  @observable stories: StoryData[] = [];
  @observable storyPromptShown: number = 0; // Story Prompt modal will be rendered when this property changes. See StandardUserInterface, section regarding sui.notifications. Ideally move this to ViewState.

  /* Custom Info Tool */
  @observable isPickInfoEnabled: boolean = false;

  /**
   * Gets or sets the ID of the catalog member that is currently being
   * previewed. This is observed in ViewState. It is used to open "Add data" if a catalog member is open in a share link.
   * This should stay private - use viewState.viewCatalogMember() instead
   */
  @observable private _previewedItemId: string | undefined;
  get previewedItemId() {
    return this._previewedItemId;
  }

  /**
   * Base ratio for maximumScreenSpaceError
   * @type {number}
   */
  @observable baseMaximumScreenSpaceError = 2;

  /**
   * Model to use for map navigation
   */
  @observable mapNavigationModel: MapNavigationModel = new MapNavigationModel(
    this
  );

  /**
   * Gets or sets whether to use the device's native resolution (sets cesium.viewer.resolutionScale to a ratio of devicePixelRatio)
   * @type {boolean}
   */
  @observable useNativeResolution = false;

  /**
   * Whether we think all references in the catalog have been loaded
   * @type {boolean}
   */
  @observable catalogReferencesLoaded: boolean = false;

  augmentedVirtuality?: any;

  readonly notificationState: NotificationState = new NotificationState();

  readonly developmentEnv = process?.env?.NODE_ENV === "development";

  /**
   * An error service instance. The instance can be provided via the
   * `errorService` startOption. Here we initialize it to stub provider so
   * that the `terria.errorService` always exists.
   */
  errorService: ErrorServiceProvider = new StubErrorServiceProvider();

  /**
   * @experimental
   */
  catalogProvider?: CatalogProvider;

  constructor(options: TerriaOptions = {}) {
    makeObservable(this);
    if (options.appBaseHref) {
      this.appBaseHref = ensureSuffix(
        typeof document !== "undefined"
          ? new URI(options.appBaseHref).absoluteTo(document.baseURI).toString()
          : options.appBaseHref,
        "/"
      );
    }

    if (options.baseUrl) {
      this.baseUrl = ensureSuffix(options.baseUrl, "/");
    }

    // Try to construct an absolute URL to send to Cesium, as otherwise it resolves relative
    // to document.location instead of the correct document.baseURI
    // This URL can still be relative if Terria is running in an environment without `document`
    // (e.g. Node.js) and no absolute URL is passed as an option for `appBaseHref`. In this case,
    // send a relative URL to cesium
    const cesiumBaseUrlRelative =
      options.cesiumBaseUrl ?? `${this.baseUrl}build/Cesium/build/`;
    this.cesiumBaseUrl = ensureSuffix(
      new URI(cesiumBaseUrlRelative).absoluteTo(this.appBaseHref).toString(),
      "/"
    );
    // Casting to `any` as `setBaseUrl` method is not part of the Cesiums' type definitions
    (buildModuleUrl as any).setBaseUrl(this.cesiumBaseUrl);

    this.analytics = options.analytics;
    if (!defined(this.analytics)) {
      if (typeof window !== "undefined" && defined((window as any).ga)) {
        this.analytics = new GoogleAnalytics();
      } else {
        this.analytics = new ConsoleAnalytics();
      }
    }
  }

  /** Raise error to user.
   *
   * This accepts same arguments as `TerriaError.from` - but also has:
   *
   * @param forceRaiseToUser - which can be used to force raise the error
   */
  raiseErrorToUser(
    error: unknown,
    overrides?: TerriaErrorOverrides,
    forceRaiseToUser = false
  ) {
    const terriaError = TerriaError.from(error, overrides);

    // Set shouldRaiseToUser true if forceRaiseToUser agrument is true
    if (forceRaiseToUser) terriaError.overrideRaiseToUser = true;

    // Log error to error service
    this.errorService.error(terriaError);

    // Only show error to user if `ignoreError` flag hasn't been set to "1"
    // Note: this will take precedence over forceRaiseToUser/overrideRaiseToUser
    if (this.userProperties.get("ignoreErrors") !== "1")
      this.notificationState.addNotificationToQueue(
        terriaError.toNotification()
      );

    terriaError.log();
  }

  @computed
  get currentViewer(): GlobeOrMap {
    return this.mainViewer.currentViewer;
  }

  @computed
  get cesium(): import("./Cesium").default | undefined {
    if (
      isDefined(this.mainViewer) &&
      this.mainViewer.currentViewer.type === "Cesium"
    ) {
      return this.mainViewer.currentViewer as import("./Cesium").default;
    }
  }

  /**
   * @returns The currently active `TerrainProvider` or `undefined`.
   */
  @computed
  get terrainProvider(): TerrainProvider | undefined {
    return this.cesium?.terrainProvider;
  }

  @computed
  get leaflet(): import("./Leaflet").default | undefined {
    if (
      isDefined(this.mainViewer) &&
      this.mainViewer.currentViewer.type === "Leaflet"
    ) {
      return this.mainViewer.currentViewer as import("./Leaflet").default;
    }
  }

  @computed get modelValues() {
    return Array.from<BaseModel>(this.models.values());
  }

  @computed
  get modelIds() {
    return Array.from(this.models.keys());
  }

  getModelById<T extends BaseModel>(type: Class<T>, id: string): T | undefined {
    const model = this.models.get(id);
    if (instanceOf(type, model)) {
      return model;
    }

    // Model does not have the requested type.
    return undefined;
  }

  @action
  addModel(model: BaseModel, shareKeys?: string[]) {
    if (model.uniqueId === undefined) {
      throw new DeveloperError("A model without a `uniqueId` cannot be added.");
    }

    if (this.models.has(model.uniqueId)) {
      throw new RuntimeError(
        `A model with the specified ID already exists: \`${model.uniqueId}\``
      );
    }

    this.models.set(model.uniqueId, model);
    shareKeys?.forEach((shareKey) =>
      this.addShareKey(model.uniqueId!, shareKey)
    );
  }

  /**
   * Remove references to a model from Terria.
   */
  @action
  removeModelReferences(model: BaseModel) {
    this.removeSelectedFeaturesForModel(model);
    this.workbench.remove(model);
    if (model.uniqueId) {
      this.models.delete(model.uniqueId);
    }
  }

  @action
  removeSelectedFeaturesForModel(model: BaseModel) {
    const pickedFeatures = this.pickedFeatures;
    if (pickedFeatures) {
      // Remove picked features that belong to the catalog item
      pickedFeatures.features.forEach((feature, i) => {
        if (featureBelongsToCatalogItem(feature as TerriaFeature, model)) {
          pickedFeatures?.features.splice(i, 1);
          if (this.selectedFeature === feature)
            this.selectedFeature = undefined;
        }
      });
    }
  }

  getModelIdByShareKey(shareKey: string): string | undefined {
    return this.shareKeysMap.get(shareKey);
  }

  getModelByIdOrShareKey<T extends BaseModel>(
    type: Class<T>,
    id: string
  ): T | undefined {
    const model = this.getModelById(type, id);
    if (model) {
      return model;
    } else {
      const idFromShareKey = this.getModelIdByShareKey(id);
      return idFromShareKey !== undefined
        ? this.getModelById(type, idFromShareKey)
        : undefined;
    }
  }

  async getModelByIdShareKeyOrCatalogIndex(
    id: string
  ): Promise<Result<BaseModel | undefined>> {
    try {
      // See if model exists by ID of sharekey
      const model = this.getModelByIdOrShareKey(BaseModel, id);
      // If no model exists, try to find it through Terria model sharekeys or CatalogIndex sharekeys
      if (model?.uniqueId !== undefined) {
        return new Result(model);
      } else if (this.catalogIndex) {
        try {
          await this.catalogIndex.load();
        } catch (e) {
          throw TerriaError.from(
            e,
            `Failed to load CatalogIndex while trying to load model \`${id}\``
          );
        }
        const indexModel = this.catalogIndex.getModelByIdOrShareKey(id);
        if (indexModel) {
          (await indexModel.loadReference()).throwIfError();
          return new Result(indexModel.target);
        }
      }
    } catch (e) {
      return Result.error(e);
    }
    return new Result(undefined);
  }

  @action
  addShareKey(id: string, shareKey: string) {
    if (id === shareKey || this.shareKeysMap.has(shareKey)) return;
    this.shareKeysMap.set(shareKey, id);
    this.modelIdShareKeysMap.get(id)?.push(shareKey) ??
      this.modelIdShareKeysMap.set(id, [shareKey]);
  }

  setupInitializationUrls(baseUri: uri.URI, config: any) {
    const initializationUrls: string[] = config?.initializationUrls || [];
    const initSources: InitSource[] = initializationUrls.map((url) => ({
      name: `Init URL from config ${url}`,
      errorSeverity: TerriaErrorSeverity.Error,
      ...generateInitializationUrl(
        baseUri,
        this.configParameters.initFragmentPaths,
        url
      )
    }));

    // look for v7 catalogs -> push v7-v8 conversion to initSources
    if (Array.isArray(config?.v7initializationUrls)) {
      initSources.push(
        ...(config.v7initializationUrls as JsonArray)
          .filter(isJsonString)
          .map((v7initUrl) => ({
            name: `V7 Init URL from config ${v7initUrl}`,
            errorSeverity: TerriaErrorSeverity.Error,
            data: (async () => {
              try {
                const [{ convertCatalog }, catalog] = await Promise.all([
                  import("catalog-converter"),
                  loadJson5(v7initUrl)
                ]);
                const convert = convertCatalog(catalog, { generateIds: false });
                console.log(
                  `WARNING: ${v7initUrl} is a v7 catalog - it has been upgraded to v8\nMessages:\n`
                );
                convert.messages.forEach((message) =>
                  console.log(`- ${message.path.join(".")}: ${message.message}`)
                );
                return new Result({
                  data: (convert.result as JsonObject | null) || {}
                });
              } catch (error) {
                return Result.error(error, {
                  title: { key: "models.catalog.convertErrorTitle" },
                  message: {
                    key: "models.catalog.convertErrorMessage",
                    parameters: { url: v7initUrl }
                  }
                });
              }
            })()
          }))
      );
    }
    this.initSources.push(...initSources);
  }

  async start(options: StartOptions) {
    // Some hashProperties need to be set before anything else happens
    const hashProperties = queryToObject(new URI(window.location).fragment());

    if (isDefined(hashProperties["ignoreErrors"])) {
      this.userProperties.set("ignoreErrors", hashProperties["ignoreErrors"]);
    }

    this.shareDataService = options.shareDataService;

    // If in development environment, allow usage of #configUrl to set Terria config URL
    if (this.developmentEnv) {
      if (
        isDefined(hashProperties["configUrl"]) &&
        hashProperties["configUrl"] !== ""
      )
        options.configUrl = hashProperties["configUrl"];
    }

    const baseUri = new URI(options.configUrl).filename("");

    const launchUrlForAnalytics =
      options.applicationUrl?.href || getUriWithoutPath(baseUri);

    try {
      const config = await loadJson5(
        options.configUrl,
        options.configUrlHeaders
      );

      // If it's a magda config, we only load magda config and parameters should never be a property on the direct
      // config aspect (it would be under the `terria-config` aspect)
      if (isJsonObject(config) && config.aspects) {
        await this.loadMagdaConfig(options.configUrl, config, baseUri);
      }
      runInAction(() => {
        if (isJsonObject(config) && isJsonObject(config.parameters)) {
          this.updateParameters(config.parameters);
        }
        this.setupInitializationUrls(baseUri, config);
      });
    } catch (error) {
      this.raiseErrorToUser(error, {
        sender: this,
        title: { key: "models.terria.loadConfigErrorTitle" },
        message: `Couldn't load ${options.configUrl}`,
        severity: TerriaErrorSeverity.Error
      });
    } finally {
      if (!options.i18nOptions?.skipInit) {
        await Internationalization.initLanguage(
          this.configParameters.languageConfiguration,
          options.i18nOptions,
          this.baseUrl
        );
      }
    }
    setCustomRequestSchedulerDomainLimits(
      this.configParameters.customRequestSchedulerLimits
    );
    if (options.errorService) {
      try {
        this.errorService = options.errorService;
        this.errorService.init(this.configParameters);
      } catch (e) {
        console.error(
          `Failed to initialize error service: ${this.configParameters.errorService?.provider}`,
          e
        );
      }
    }
    this.analytics?.start(this.configParameters);
    this.analytics?.logEvent(
      Category.launch,
      LaunchAction.url,
      launchUrlForAnalytics
    );
    this.serverConfig = new ServerConfig();
    const serverConfig = await this.serverConfig.init(
      this.configParameters.serverConfigUrl
    );
    await this.initCorsProxy(this.configParameters, serverConfig);
    if (this.shareDataService && this.serverConfig.config) {
      this.shareDataService.init(this.serverConfig.config);
    }

    // Create catalog index if catalogIndexUrl is set
    // Note: this isn't loaded now, it is loaded in first CatalogSearchProvider.doSearch()
    if (this.configParameters.catalogIndexUrl && !this.catalogIndex) {
      this.catalogIndex = new CatalogIndex(
        this,
        this.configParameters.catalogIndexUrl
      );
    }

    this.baseMapsModel
      .initializeDefaultBaseMaps()
      .catchError((error) =>
        this.raiseErrorToUser(
          TerriaError.from(error, "Failed to load default basemaps")
        )
      );

    this.searchBarModel
      .updateModelConfig(this.configParameters.searchBarConfig)
      .initializeSearchProviders(this.configParameters.searchProviders)
      .catchError((error) =>
        this.raiseErrorToUser(
          TerriaError.from(error, "Failed to initialize searchProviders")
        )
      );

    if (typeof options.beforeRestoreAppState === "function") {
      try {
        await options.beforeRestoreAppState();
      } catch (error) {
        console.log(error);
      }
    }

    this.isPickInfoEnabled =
      this.configParameters.isPickInfoEnabledDefaultValue;

    await this.restoreAppState(options);
  }

  private async restoreAppState(options: StartOptions) {
    if (options.applicationUrl) {
      (await this.updateApplicationUrl(options.applicationUrl.href)).raiseError(
        this
      );
    }

    this.loadPersistedMapSettings();
  }

  /**
   * Zoom to workbench items if `focusWorkbenchItemsAfterLoadingInitSources` is `true`.
   *
   * Note that the current behaviour is to zoom to the first item of the
   * workbench, however in the future we should modify it to zoom to a view
   * which shows all the workbench items.
   *
   * If a Cesium or Leaflet viewer is not available,
   * we wait for it to load before triggering the zoom.
   */
  private async doZoomToWorkbenchItems() {
    if (!this.focusWorkbenchItemsAfterLoadingInitSources) {
      return;
    }

    // TODO: modify this to zoom to a view that shows all workbench items
    // instead of just zooming to the first workbench item!
    const firstMappableItem = this.workbench.items.find((item) =>
      MappableMixin.isMixedInto(item)
    ) as MappableMixin.Instance | undefined;
    if (firstMappableItem) {
      // When the app loads, Cesium/Leaflet viewers are loaded
      // asynchronously. Until they become available, a stub viewer called
      // `NoViewer` is used. `NoViewer` does not implement zooming to mappable
      // items. So here wait for a valid viewer to become available before
      // attempting to zoom to the mappable item.
      const isViewerAvailable = () => this.currentViewer.type !== NoViewer.type;
      // Note: In some situations the following use of when() can result in
      // a hanging promise if a valid viewer never becomes available,
      // for eg: when react is not rendered - `currentViewer` will always be `NoViewer`.
      await when(isViewerAvailable);
      await this.currentViewer.zoomTo(firstMappableItem, 0.0);
    }
  }

  loadPersistedMapSettings(): void {
    const persistViewerMode = this.configParameters.persistViewerMode;
    const hashViewerMode = this.userProperties.get("map");
    if (hashViewerMode && isViewerMode(hashViewerMode)) {
      setViewerMode(hashViewerMode, this.mainViewer);
    } else if (persistViewerMode) {
      const viewerMode = this.getLocalProperty("viewermode") as string;
      if (isDefined(viewerMode) && isViewerMode(viewerMode)) {
        setViewerMode(viewerMode, this.mainViewer);
      }
    }
    const useNativeResolution = this.getLocalProperty("useNativeResolution");
    if (typeof useNativeResolution === "boolean") {
      this.setUseNativeResolution(useNativeResolution);
    }

    const baseMaximumScreenSpaceError = parseFloat(
      this.getLocalProperty("baseMaximumScreenSpaceError")?.toString() || ""
    );
    if (!isNaN(baseMaximumScreenSpaceError)) {
      this.setBaseMaximumScreenSpaceError(baseMaximumScreenSpaceError);
    }
  }

  @action
  setUseNativeResolution(useNativeResolution: boolean) {
    this.useNativeResolution = useNativeResolution;
  }

  @action
  setBaseMaximumScreenSpaceError(baseMaximumScreenSpaceError: number): void {
    this.baseMaximumScreenSpaceError = baseMaximumScreenSpaceError;
  }

  async loadPersistedOrInitBaseMap() {
    const baseMapItems = this.baseMapsModel.baseMapItems;
    // Set baseMap fallback to first option
    let baseMap = baseMapItems[0];
    const persistedBaseMapId = this.getLocalProperty("basemap");
    const baseMapSearch = baseMapItems.find(
      (baseMapItem) => baseMapItem.item?.uniqueId === persistedBaseMapId
    );
    if (baseMapSearch?.item && MappableMixin.isMixedInto(baseMapSearch.item)) {
      baseMap = baseMapSearch;
    } else {
      // Try to find basemap using defaultBaseMapId and defaultBaseMapName
      const baseMapSearch =
        baseMapItems.find(
          (baseMapItem) =>
            baseMapItem.item?.uniqueId === this.baseMapsModel.defaultBaseMapId
        ) ??
        baseMapItems.find(
          (baseMapItem) =>
            CatalogMemberMixin.isMixedInto(baseMapItem) &&
            (baseMapItem.item as any).name ===
              this.baseMapsModel.defaultBaseMapName
        );
      if (
        baseMapSearch?.item &&
        MappableMixin.isMixedInto(baseMapSearch.item)
      ) {
        baseMap = baseMapSearch;
      }
    }
    await this.mainViewer.setBaseMap(baseMap.item as MappableMixin.Instance);
  }

  get isLoadingInitSources(): boolean {
    return this._initSourceLoader.isLoading;
  }

  /**
   * Asynchronously loads init sources
   */
  loadInitSources() {
    return this._initSourceLoader.load();
  }

  dispose() {
    this._initSourceLoader.dispose();
  }

  async updateFromStartData(
    startData: unknown,
    /** Name for startData initSources - this is only used for debugging purposes */
    name: string = "Application start data",
    /** Error severity to use for loading startData init sources - default will be `TerriaErrorSeverity.Error` */
    errorSeverity?: TerriaErrorSeverity
  ) {
    try {
      await interpretStartData(this, startData, name, errorSeverity);
    } catch (e) {
      return Result.error(e);
    }

    return await this.loadInitSources();
  }

  async updateApplicationUrl(newUrl: string) {
    const uri = new URI(newUrl);
    const hash = uri.fragment();
    const hashProperties = queryToObject(hash);

    function checkSegments(urlSegments: string[], customRoute: string) {
      // Accept /${customRoute}/:some-id/ or /${customRoute}/:some-id
      return (
        ((urlSegments.length === 3 && urlSegments[2] === "") ||
          urlSegments.length === 2) &&
        urlSegments[0] === customRoute &&
        urlSegments[1].length > 0
      );
    }

    try {
      await interpretHash(
        this,
        hashProperties,
        this.userProperties,
        new URI(newUrl).filename("").query("").hash("")
      );

      // /catalog/ and /story/ routes
      if (newUrl.startsWith(this.appBaseHref)) {
        const pageUrl = new URL(newUrl);
        // Find relative path from baseURI to documentURI excluding query and hash
        // then split into url segments
        // e.g. "http://ci.terria.io/main/story/1#map=2d" -> ["story", "1"]
        const segments = (pageUrl.origin + pageUrl.pathname)
          .slice(this.appBaseHref.length)
          .split("/");
        if (checkSegments(segments, "catalog")) {
          this.initSources.push({
            name: `Go to ${pageUrl.pathname}`,
            errorSeverity: TerriaErrorSeverity.Error,
            data: {
              previewedItemId: decodeURIComponent(segments[1])
            }
          });
          const replaceUrl = new URL(newUrl);
          replaceUrl.pathname = new URL(this.appBaseHref).pathname;
          history.replaceState({}, "", replaceUrl.href);
        } else if (
          checkSegments(segments, "story") &&
          isDefined(this.configParameters.storyRouteUrlPrefix)
        ) {
          let storyJson;
          try {
            storyJson = await loadJson(
              `${this.configParameters.storyRouteUrlPrefix}${segments[1]}`
            );
          } catch (e) {
            throw TerriaError.from(e, {
              message: `Failed to fetch story \`"${this.appName}/${segments[1]}"\``
            });
          }
          await interpretStartData(
            this,
            storyJson,
            `Start data from story \`"${this.appName}/${segments[1]}"\``
          );
          runInAction(() => this.userProperties.set("playStory", "1"));
        }
      }
    } catch (e) {
      this.raiseErrorToUser(e);
    }

    return await this.loadInitSources();
  }

  @action
  updateParameters(parameters: ConfigParameters | JsonObject): void {
    Object.entries(parameters).forEach(([key, value]) => {
      if (Object.hasOwnProperty.call(this.configParameters, key)) {
        (this.configParameters as any)[key] = value;
      }
    });

    this.appName = defaultValue(this.configParameters.appName, this.appName);
    this.supportEmail = defaultValue(
      this.configParameters.supportEmail,
      this.supportEmail
    );
  }

  protected async forceLoadInitSources(): Promise<void> {
    const loadInitSource = createTransformer(
      async (initSource: InitSource): Promise<InitSourceData | undefined> => {
        let initSourceData: InitSourceData | undefined;
        if (isInitFromUrl(initSource)) {
          try {
            const json = await loadJson5(initSource.initUrl);
            if (isJsonObject(json, false)) {
              initSourceData = json;
            }
          } catch (e) {
            throw TerriaError.from(e, {
              message: {
                key: "models.terria.loadingInitJsonMessage",
                parameters: { url: initSource.initUrl }
              }
            });
          }
        } else if (isInitFromOptions(initSource)) {
          let error: unknown;
          for (const option of initSource.options) {
            try {
              initSourceData = await loadInitSource(option);
              if (initSourceData !== undefined) break;
            } catch (err) {
              error = err;
            }
          }
          if (initSourceData === undefined && error !== undefined) throw error;
        } else if (isInitFromData(initSource)) {
          initSourceData = initSource.data;
        } else if (isInitFromDataPromise(initSource)) {
          initSourceData = (await initSource.data).throwIfError()?.data;
        }

        return initSourceData;
      }
    );

    const errors: TerriaError[] = [];

    // Load all init sources
    // Converts them to InitSourceFromData
    const loadedInitSources = await Promise.all(
      this.initSources.map(async (initSource) => {
        try {
          return {
            name: initSource.name,
            errorSeverity: initSource.errorSeverity,
            data: await loadInitSource(initSource)
          } as InitSourceFromData;
        } catch (e) {
          errors.push(
            TerriaError.from(e, {
              severity: initSource.errorSeverity,
              message: {
                key: "models.terria.loadingInitSourceError2Message",
                parameters: { loadSource: initSource.name ?? "Unknown source" }
              }
            })
          );
        }
      })
    );

    // Sequentially apply all InitSources
    for (let i = 0; i < loadedInitSources.length; i++) {
      const initSource = loadedInitSources[i];
      if (!isDefined(initSource?.data)) continue;
      try {
        await this.applyInitData({
          initData: initSource!.data
        });
      } catch (e) {
        errors.push(
          TerriaError.from(e, {
            severity: initSource?.errorSeverity,
            message: {
              key: "models.terria.loadingInitSourceError2Message",
              parameters: {
                loadSource: initSource!.name ?? "Unknown source"
              }
            }
          })
        );
      }
    }

    // Load basemap
    runInAction(() => {
      if (!this.mainViewer.baseMap) {
        // Note: there is no "await" here - as basemaps can take a while to load and there is no need to wait for them to load before rendering Terria
        this.loadPersistedOrInitBaseMap();
      }
    });

    // Zoom to workbench items if any of the init sources specifically requested it
    if (this.focusWorkbenchItemsAfterLoadingInitSources) {
      this.doZoomToWorkbenchItems();
    }

    if (errors.length > 0) {
      // Note - this will get wrapped up in a Result object because it is called in AsyncLoader
      throw TerriaError.combine(errors, {
        title: { key: "models.terria.loadingInitSourcesErrorTitle" },
        message: {
          key: "models.terria.loadingInitSourcesErrorMessage",
          parameters: { appName: this.appName, email: this.supportEmail }
        }
      });
    }
  }

  private async loadModelStratum(
    modelId: string,
    stratumId: string,
    allModelStratumData: JsonObject,
    replaceStratum: boolean
  ): Promise<Result<BaseModel | undefined>> {
    const thisModelStratumData = allModelStratumData[modelId] || {};
    if (!isJsonObject(thisModelStratumData)) {
      throw new TerriaError({
        sender: this,
        title: "Invalid model traits",
        message: "The traits of a model must be a JSON object."
      });
    }

    const cleanStratumData = { ...thisModelStratumData };
    delete cleanStratumData.dereferenced;
    delete cleanStratumData.knownContainerUniqueIds;

    const errors: TerriaError[] = [];

    const containerIds = thisModelStratumData.knownContainerUniqueIds;
    if (Array.isArray(containerIds)) {
      // Groups that contain this item must be loaded before this item.
      await Promise.all(
        containerIds.map(async (containerId) => {
          if (typeof containerId !== "string") {
            return;
          }
          const container = (
            await this.loadModelStratum(
              containerId,
              stratumId,
              allModelStratumData,
              replaceStratum
            )
          ).pushErrorTo(errors, `Failed to load container ${containerId}`);

          if (container) {
            const dereferenced = ReferenceMixin.isMixedInto(container)
              ? container.target
              : container;
            if (GroupMixin.isMixedInto(dereferenced)) {
              (await dereferenced.loadMembers()).pushErrorTo(
                errors,
                `Failed to load group ${dereferenced.uniqueId}`
              );
            }
          }
        })
      );
    }

    const model = (
      await this.getModelByIdShareKeyOrCatalogIndex(modelId)
    ).pushErrorTo(errors);
    if (model?.uniqueId !== undefined) {
      // Update modelId from model sharekeys or CatalogIndex sharekeys
      modelId = model.uniqueId;
    }

    // If this model is a `SplitItemReference` we must load the source item first
    const splitSourceId = cleanStratumData.splitSourceItemId;
    if (
      cleanStratumData.type === SplitItemReference.type &&
      typeof splitSourceId === "string"
    ) {
      (
        await this.loadModelStratum(
          splitSourceId,
          stratumId,
          allModelStratumData,
          replaceStratum
        )
      ).pushErrorTo(
        errors,
        `Failed to load SplitItemReference ${splitSourceId}`
      );
    }

    const loadedModel = upsertModelFromJson(
      CatalogMemberFactory,
      this,
      "/",
      stratumId,
      {
        ...cleanStratumData,
        id: modelId
      },
      {
        replaceStratum
      }
    ).pushErrorTo(errors);

    if (loadedModel && Array.isArray(containerIds)) {
      containerIds.forEach((containerId) => {
        if (
          typeof containerId === "string" &&
          loadedModel.knownContainerUniqueIds.indexOf(containerId) < 0
        ) {
          loadedModel.knownContainerUniqueIds.push(containerId);
        }
      });
    }
    // If we're replacing the stratum and the existing model is already
    // dereferenced, we need to replace the dereferenced stratum, too,
    // even if there's no trace of it in the load data.
    let dereferenced: JsonObject | undefined = isJsonObject(
      thisModelStratumData.dereferenced
    )
      ? thisModelStratumData.dereferenced
      : undefined;
    if (
      loadedModel &&
      replaceStratum &&
      dereferenced === undefined &&
      ReferenceMixin.isMixedInto(loadedModel) &&
      loadedModel.target !== undefined
    ) {
      dereferenced = {};
    }
    if (loadedModel && ReferenceMixin.isMixedInto(loadedModel)) {
      (await loadedModel.loadReference()).pushErrorTo(
        errors,
        `Failed to load reference ${loadedModel.uniqueId}`
      );

      if (isDefined(loadedModel.target)) {
        updateModelFromJson(
          loadedModel.target,
          stratumId,
          dereferenced || {},
          replaceStratum
        ).pushErrorTo(
          errors,
          `Failed to update model from JSON: ${loadedModel.target!.uniqueId}`
        );
      }
    } else if (dereferenced) {
      throw new TerriaError({
        sender: this,
        title: "Model cannot be dereferenced",
        message: `Model ${getName(
          loadedModel
        )} has a \`dereferenced\` property, but the model cannot be dereferenced.`
      });
    }

    if (loadedModel) {
      const dereferencedGroup = getDereferencedIfExists(loadedModel);
      if (GroupMixin.isMixedInto(dereferencedGroup)) {
        if (dereferencedGroup.isOpen) {
          (await dereferencedGroup.loadMembers()).pushErrorTo(
            errors,
            `Failed to open group ${dereferencedGroup.uniqueId}`
          );
        }
      }
    }

    return new Result(
      loadedModel,
      TerriaError.combine(errors, {
        // This will set TerriaErrorSeverity to Error if the model which FAILED to load is in the workbench.
        severity: () =>
          this.workbench.items.find(
            (workbenchItem) => workbenchItem.uniqueId === modelId
          )
            ? TerriaErrorSeverity.Error
            : TerriaErrorSeverity.Warning,
        message: {
          key: "models.terria.loadModelErrorMessage",
          parameters: { model: modelId }
        }
      })
    );
  }

  private async pushAndLoadMapItems(
    model: BaseModel,
    newItems: BaseModel[],
    errors: TerriaError[]
  ) {
    if (ReferenceMixin.isMixedInto(model)) {
      (await model.loadReference()).pushErrorTo(errors);

      if (model.target !== undefined) {
        await this.pushAndLoadMapItems(model.target, newItems, errors);
      } else {
        errors.push(
          TerriaError.from(
            "Reference model has no target. Model Id: " + model.uniqueId
          )
        );
      }
    } else if (GroupMixin.isMixedInto(model)) {
      (await model.loadMembers()).pushErrorTo(errors);

      model.memberModels.map(async (m) => {
        await this.pushAndLoadMapItems(m, newItems, errors);
      });
    } else if (MappableMixin.isMixedInto(model)) {
      newItems.push(model);
      (await model.loadMapItems()).pushErrorTo(errors);
    } else {
      errors.push(
        TerriaError.from(
          "Can not load an un-mappable item to the map. Item Id: " +
            model.uniqueId
        )
      );
    }
  }

  @action
  async applyInitData({
    initData,
    replaceStratum = false,
    canUnsetFeaturePickingState = false
  }: {
    initData: InitSourceData;
    replaceStratum?: boolean;
    // When feature picking state is missing from the initData, unset the state only if this flag is true
    // This is for eg, set to true when switching through story slides.
    canUnsetFeaturePickingState?: boolean;
  }): Promise<void> {
    const errors: TerriaError[] = [];

    initData = toJS(initData);

    const stratumId =
      typeof initData.stratum === "string"
        ? initData.stratum
        : CommonStrata.definition;

    // Extract the list of CORS-ready domains.
    if (Array.isArray(initData.corsDomains)) {
      this.corsProxy.corsDomains.push(...(initData.corsDomains as string[]));
    }

    // Add catalog members
    if (initData.catalog !== undefined) {
      this.catalog.group
        .addMembersFromJson(stratumId, initData.catalog)
        .pushErrorTo(errors);
    }

    // Show/hide elements in mapNavigationModel
    if (isJsonObject(initData.elements)) {
      this.elements.merge(initData.elements);
      // we don't want to go through all elements unless they are added.
      if (this.mapNavigationModel.items.length > 0) {
        this.elements.forEach((element, key) => {
          if (isDefined(element.visible)) {
            if (element.visible) {
              this.mapNavigationModel.show(key);
            } else {
              this.mapNavigationModel.hide(key);
            }
          }
        });
      }
    }

    // Add stories
    if (Array.isArray(initData.stories)) {
      this.stories = initData.stories;
      this.storyPromptShown++;
    }

    // Add map settings
    if (isJsonString(initData.viewerMode)) {
      const viewerMode = initData.viewerMode.toLowerCase();
      if (isViewerMode(viewerMode)) setViewerMode(viewerMode, this.mainViewer);
    }

    if (isJsonObject(initData.baseMaps)) {
      this.baseMapsModel
        .loadFromJson(CommonStrata.definition, initData.baseMaps)
        .pushErrorTo(errors, "Failed to load basemaps");
    }

    if (isJsonObject(initData.homeCamera)) {
      this.loadHomeCamera(initData.homeCamera);
    }

    if (isJsonObject(initData.initialCamera)) {
      // When initialCamera is set:
      // - try to construct a CameraView and zoom to it
      // - otherwise, if `initialCamera.focusWorkbenchItems` is `true` flag it
      //   so that we can zoom after the workbench items are loaded.
      // - If there are multiple initSources, the setting from the last source takes effect
      try {
        const initialCamera = CameraView.fromJson(initData.initialCamera);
        this.currentViewer.zoomTo(initialCamera, 2.0);
        // reset in case this was enabled by a previous initSource
        this.focusWorkbenchItemsAfterLoadingInitSources = false;
      } catch (error) {
        // Not a CameraView but does it specify focusWorkbenchItems?
        if (typeof initData.initialCamera.focusWorkbenchItems === "boolean") {
          this.focusWorkbenchItemsAfterLoadingInitSources =
            initData.initialCamera.focusWorkbenchItems;
        } else {
          throw error;
        }
      }
    }

    if (isJsonBoolean(initData.showSplitter)) {
      this.showSplitter = initData.showSplitter;
    }

    if (isJsonNumber(initData.splitPosition)) {
      this.splitPosition = initData.splitPosition;
    }

    if (isJsonObject(initData.settings)) {
      if (isJsonNumber(initData.settings.baseMaximumScreenSpaceError)) {
        this.setBaseMaximumScreenSpaceError(
          initData.settings.baseMaximumScreenSpaceError
        );
      }
      if (isJsonBoolean(initData.settings.useNativeResolution)) {
        this.setUseNativeResolution(initData.settings.useNativeResolution);
      }
      if (isJsonBoolean(initData.settings.alwaysShowTimeline)) {
        this.timelineStack.setAlwaysShowTimeline(
          initData.settings.alwaysShowTimeline
        );
      }
      if (isJsonString(initData.settings.baseMapId)) {
        this.mainViewer.setBaseMap(
          this.baseMapsModel.baseMapItems.find(
            (item) => item.item.uniqueId === initData.settings!.baseMapId
          )?.item
        );
      }
      if (isJsonNumber(initData.settings.terrainSplitDirection)) {
        this.terrainSplitDirection = initData.settings.terrainSplitDirection;
      }
      if (isJsonBoolean(initData.settings.depthTestAgainstTerrainEnabled)) {
        this.depthTestAgainstTerrainEnabled =
          initData.settings.depthTestAgainstTerrainEnabled;
      }
    }

    // Copy but don't yet load the workbench.
    const workbench = Array.isArray(initData.workbench)
      ? initData.workbench.slice()
      : [];

    const timeline = Array.isArray(initData.timeline)
      ? initData.timeline.slice()
      : [];

    // NOTE: after this Promise, this function is no longer an `@action`
    const models = initData.models;
    if (isJsonObject(models, false)) {
      await Promise.all(
        Object.keys(models).map(async (modelId) => {
          (
            await this.loadModelStratum(
              modelId,
              stratumId,
              models,
              replaceStratum
            )
          ).pushErrorTo(errors);
        })
      );
    }

    runInAction(() => {
      if (isJsonString(initData.previewedItemId)) {
        this._previewedItemId = initData.previewedItemId;
      }
    });

    // Set the new contents of the workbench.
    const newItemsRaw = filterOutUndefined(
      workbench.map((modelId) => {
        if (typeof modelId !== "string") {
          errors.push(
            new TerriaError({
              sender: this,
              title: "Invalid model ID in workbench",
              message: "A model ID in the workbench list is not a string."
            })
          );
        } else {
          return this.getModelByIdOrShareKey(BaseModel, modelId);
        }
      })
    );

    const newItems: BaseModel[] = [];

    // Maintain the model order in the workbench.
    for (;;) {
      const model = newItemsRaw.shift();
      if (model) {
        await this.pushAndLoadMapItems(model, newItems, errors);
      } else {
        break;
      }
    }

    newItems.forEach((item) => {
      // fire the google analytics event
      this.analytics?.logEvent(
        Category.dataSource,
        DataSourceAction.addFromShareOrInit,
        getPath(item)
      );
    });

    runInAction(() => (this.workbench.items = newItems));

    // For ids that don't correspond to models resolve an id by share keys
    const timelineWithShareKeysResolved = new Set(
      filterOutUndefined(
        timeline.map((modelId) => {
          if (typeof modelId !== "string") {
            errors.push(
              new TerriaError({
                sender: this,
                title: "Invalid model ID in timeline",
                message: "A model ID in the timneline list is not a string."
              })
            );
          } else {
            if (this.getModelById(BaseModel, modelId) !== undefined) {
              return modelId;
            } else {
              return this.getModelIdByShareKey(modelId);
            }
          }
        })
      )
    );

    // TODO: the timelineStack should be populated from the `timeline` property,
    // not from the workbench.
    runInAction(
      () =>
        (this.timelineStack.items = this.workbench.items
          .filter((item) => {
            return (
              item.uniqueId && timelineWithShareKeysResolved.has(item.uniqueId)
            );
            // && TODO: what is a good way to test if an item is of type TimeVarying.
          })
          .map((item) => item as TimeVarying))
    );

    if (isJsonObject(initData.pickedFeatures)) {
      when(() => !(this.currentViewer instanceof NoViewer)).then(() => {
        if (isJsonObject(initData.pickedFeatures)) {
          this.loadPickedFeatures(initData.pickedFeatures);
        }
      });
    } else if (canUnsetFeaturePickingState) {
      runInAction(() => {
        this.pickedFeatures = undefined;
        this.selectedFeature = undefined;
      });
    }

    if (initData.settings?.shortenShareUrls !== undefined) {
      this.setLocalProperty(
        "shortenShareUrls",
        initData.settings.shortenShareUrls
      );
    }

    if (errors.length > 0)
      throw TerriaError.combine(errors, {
        message: {
          key: "models.terria.loadingInitSourceErrorTitle"
        }
      });
  }

  @action
  loadHomeCamera(homeCameraInit: JsonObject | HomeCameraInit) {
    this.mainViewer.homeCamera = CameraView.fromJson(homeCameraInit);
  }

  /**
   * This method can be used to refresh magda based catalogue configuration. Useful if the catalogue
   * has items that are only available to authorised users.
   *
   * @param magdaCatalogConfigUrl URL of magda based catalogue configuration
   * @param config Optional. If present, use this magda based catalogue config instead of reloading.
   * @param configUrlHeaders  Optional. If present, the headers are added to above URL request.
   */
  async refreshCatalogMembersFromMagda(
    magdaCatalogConfigUrl: string,
    config?: any,
    configUrlHeaders?: { [key: string]: string }
  ) {
    const theConfig = config
      ? config
      : await loadJson5(magdaCatalogConfigUrl, configUrlHeaders);

    // force config (root group) id to be `/`
    const id = "/";
    this.removeModelReferences(this.catalog.group);

    let existingReference = this.getModelById(MagdaReference, id);
    if (existingReference === undefined) {
      existingReference = new MagdaReference(id, this);
      // Add model with terria aspects shareKeys
      this.addModel(existingReference, theConfig.aspects?.terria?.shareKeys);
    }

    const reference = existingReference;

    const magdaRoot = new URI(magdaCatalogConfigUrl)
      .path("")
      .query("")
      .toString();

    reference.setTrait(CommonStrata.definition, "url", magdaRoot);
    reference.setTrait(CommonStrata.definition, "recordId", id);
    reference.setTrait(
      CommonStrata.definition,
      "magdaRecord",
      theConfig as JsonObject
    );
    (await reference.loadReference(true)).raiseError(
      this,
      `Failed to load MagdaReference for record ${id}`
    );
    if (reference.target instanceof CatalogGroup) {
      runInAction(() => {
        this.catalog.group.dispose();
        this.catalog.group = reference.target as CatalogGroup;
      });
    }
  }

  async loadMagdaConfig(configUrl: string, config: any, baseUri: uri.URI) {
    const aspects = config.aspects;
    const configParams = aspects["terria-config"]?.parameters;

    if (configParams) {
      this.updateParameters(configParams);
    }

    const initObj = aspects["terria-init"];
    if (isJsonObject(initObj)) {
      const { catalog, ...initObjWithoutCatalog } = initObj;
      /** Load the init data without the catalog yet, as we'll push the catalog
       * source up as an init source later */
      try {
        await this.applyInitData({
          initData: initObjWithoutCatalog
        });
      } catch (e) {
        this.raiseErrorToUser(e, {
          title: { key: "models.terria.loadingMagdaInitSourceErrorMessage" },
          message: {
            key: "models.terria.loadingMagdaInitSourceErrorMessage",
            parameters: { url: configUrl }
          }
        });
      }
    }

    if (aspects.group && aspects.group.members) {
      await this.refreshCatalogMembersFromMagda(configUrl, config);
    }

    this.setupInitializationUrls(baseUri, config.aspects?.["terria-config"]);
    /** Load up rest of terria catalog if one is inlined in terria-init */
    if (config.aspects?.["terria-init"]) {
      const { catalog } = initObj;
      this.initSources.push({
        name: `Magda map-config aspect terria-init from ${configUrl}`,
        errorSeverity: TerriaErrorSeverity.Error,
        data: {
          catalog: catalog
        }
      });
    }
  }

  @action
  async loadPickedFeatures(pickedFeatures: JsonObject): Promise<void> {
    let vectorFeatures: TerriaFeature[] = [];
    const featureIndex: Record<number, TerriaFeature[] | undefined> = {};

    if (Array.isArray(pickedFeatures.entities)) {
      // Build index of terria features by a hash of their properties.
      const relevantItems = this.workbench.items.filter(
        (item) =>
          hasTraits(item, MappableTraits, "show") &&
          item.show &&
          MappableMixin.isMixedInto(item)
      ) as MappableMixin.Instance[];

      relevantItems.forEach((item) => {
        const entities: Entity[] = item.mapItems
          .filter(isDataSource)
          .reduce((arr: Entity[], ds) => arr.concat(ds.entities.values), []);

        entities.forEach((entity) => {
          const feature = TerriaFeature.fromEntityCollectionOrEntity(entity);
          const hash = hashEntity(feature, this);

          featureIndex[hash] = (featureIndex[hash] || []).concat([feature]);
        });
      });

      // Go through the features we've got from terria match them up to the id/name info we got from the
      // share link, filtering out any without a match.
      vectorFeatures = filterOutUndefined(
        pickedFeatures.entities.map((e) => {
          if (isJsonObject(e) && typeof e.hash === "number") {
            const features = featureIndex[e.hash] || [];
            const match = features.find((f) => f.name === e.name);
            return match;
          }
        })
      );
    }

    // Set the current pick location, if we have a valid coord
    const maybeCoords: any = pickedFeatures.pickCoords;
    const pickCoords = {
      latitude: maybeCoords?.lat,
      longitude: maybeCoords?.lng,
      height: maybeCoords?.height
    };
    if (
      isLatLonHeight(pickCoords) &&
      isProviderCoordsMap(pickedFeatures.providerCoords)
    ) {
      this.currentViewer.pickFromLocation(
        pickCoords,
        pickedFeatures.providerCoords,
        vectorFeatures as TerriaFeature[]
      );
    }

    if (this.pickedFeatures?.allFeaturesAvailablePromise) {
      // When feature picking is done, set the selected feature
      await this.pickedFeatures?.allFeaturesAvailablePromise;
    }

    runInAction(() => {
      this.pickedFeatures?.features.forEach((feature) => {
        const hash = hashEntity(feature, this);
        featureIndex[hash] = (featureIndex[hash] || []).concat([feature]);
      });

      if (this.isPickInfoEnabled) {
        // Find picked feature by matching feature hash
        // Also try to match name if defined
        const current = pickedFeatures.current;
        if (isJsonObject(current) && typeof current.hash === "number") {
          const selectedFeature =
            (featureIndex[current.hash] || []).find(
              (feature) => feature.name === current.name
            ) ?? featureIndex[current.hash]?.[0];
          if (selectedFeature) {
            this.selectedFeature = selectedFeature;
          }
        }
      }
    });
  }

  async initCorsProxy(config: ConfigParameters, serverConfig: any) {
    if (config.proxyableDomainsUrl) {
      console.warn(i18next.t("models.terria.proxyableDomainsDeprecation"));
    }
    this.corsProxy.init(
      serverConfig,
      this.configParameters.corsProxyBaseUrl,
      []
    );
  }

  getLocalProperty(key: string): string | boolean | null {
    try {
      if (!defined(window.localStorage)) {
        return null;
      }
    } catch (e) {
      // SecurityError can arise if 3rd party cookies are blocked in Chrome and we're served in an iFrame
      return null;
    }
    const v = window.localStorage.getItem(this.appName + "." + key);
    if (v === "true") {
      return true;
    } else if (v === "false") {
      return false;
    }
    return v;
  }

  setLocalProperty(key: string, value: string | boolean): boolean {
    try {
      if (!defined(window.localStorage)) {
        return false;
      }
    } catch (e) {
      return false;
    }
    window.localStorage.setItem(this.appName + "." + key, value.toString());
    return true;
  }
}

function generateInitializationUrl(
  baseUri: uri.URI,
  initFragmentPaths: string[],
  url: string
): InitSource {
  if (url.toLowerCase().substring(url.length - 5) !== ".json") {
    return {
      options: initFragmentPaths.map((fragmentPath) => {
        return {
          initUrl: new URI(fragmentPath)
            .segment(url)
            .suffix("json")
            .absoluteTo(baseUri)
            .toString()
        };
      })
    };
  }
  return {
    initUrl: new URI(url).absoluteTo(baseUri).toString()
  };
}

async function interpretHash(
  terria: Terria,
  hashProperties: any,
  userProperties: Map<string, any>,
  baseUri: uri.URI
) {
  if (isDefined(hashProperties.clean)) {
    runInAction(() => {
      terria.initSources.splice(0, terria.initSources.length);
    });
  }

  runInAction(() => {
    Object.keys(hashProperties).forEach(function (property) {
      if (["clean", "hideWelcomeMessage", "start", "share"].includes(property))
        return;
      const propertyValue = hashProperties[property];
      if (defined(propertyValue) && propertyValue.length > 0) {
        userProperties.set(property, propertyValue);
      } else {
        const initSourceFile = generateInitializationUrl(
          baseUri,
          terria.configParameters.initFragmentPaths,
          property
        );
        terria.initSources.push({
          name: `InitUrl from applicationURL hash ${property}`,
          errorSeverity: TerriaErrorSeverity.Error,
          ...initSourceFile
        });
      }
    });
  });

  if (isDefined(hashProperties.hideWelcomeMessage)) {
    terria.configParameters.showWelcomeMessage = false;
  }

  // a share link that hasn't been shortened: JSON embedded in URL (only works for small quantities of JSON)
  if (isDefined(hashProperties.start)) {
    try {
      const startData = JSON.parse(hashProperties.start);
      await interpretStartData(
        terria,
        startData,
        'Start data from hash `"#start"` value',
        TerriaErrorSeverity.Error,
        false // Hide conversion warning message - as we assume that people using #start are embedding terria.
      );
    } catch (e) {
      throw TerriaError.from(e, {
        message: { key: "models.terria.parsingStartDataErrorMessage" },
        importance: -1
      });
    }
  }

  // Resolve #share=xyz with the share data service.
  if (
    hashProperties.share !== undefined &&
    terria.shareDataService !== undefined
  ) {
    const shareProps = await terria.shareDataService.resolveData(
      hashProperties.share
    );

    await interpretStartData(
      terria,
      shareProps,
      `Start data from sharelink \`"${hashProperties.share}"\``
    );
  }
}

async function interpretStartData(
  terria: Terria,
  startData: unknown,
  /** Name for startData initSources - this is only used for debugging purposes */
  name: string,
  /** Error severity to use for loading startData init sources - if not set, TerriaError will be propagated normally */
  errorSeverity?: TerriaErrorSeverity,
  showConversionWarning = true
) {
  if (isJsonObject(startData, false)) {
    // Convert startData to v8 if necessary
    let startDataV8: ShareInitSourceData | null;
    try {
      if (
        // If startData.version has version 0.x.x - user catalog-converter to convert startData
        "version" in startData &&
        typeof startData.version === "string" &&
        startData.version.startsWith("0")
      ) {
        const { convertShare } = await import("catalog-converter");
        const result = convertShare(startData);

        // Show warning messages if converted
        if (result.converted && showConversionWarning) {
          terria.notificationState.addNotificationToQueue({
            title: i18next.t("share.convertNotificationTitle"),
            message: shareConvertNotification(result.messages)
          });
        }
        startDataV8 = result.result;
      } else {
        startDataV8 = {
          ...startData,
          version: isJsonString(startData.version)
            ? startData.version
            : SHARE_VERSION,
          initSources: Array.isArray(startData.initSources)
            ? (startData.initSources.filter(
                (initSource) =>
                  isJsonString(initSource) || isJsonObject(initSource)
              ) as (string | JsonObject)[])
            : []
        };
      }

      if (startDataV8 !== null && Array.isArray(startDataV8.initSources)) {
        // Push startData.initSources to terria.initSources array
        // Note startData.initSources can be an initUrl (string) or initData (InitDataSource/JsonObject)
        // Terria.initSources are different to startData.initSources
        // They need to be transformed into appropriate `InitSource`
        runInAction(() => {
          terria.initSources.push(
            ...startDataV8!.initSources.map((initSource) =>
              isJsonString(initSource)
                ? // InitSourceFromUrl if string
                  {
                    name,
                    initUrl: initSource,
                    errorSeverity
                  }
                : // InitSourceFromData if Json Object
                  {
                    name,
                    data: initSource,
                    errorSeverity
                  }
            )
          );
        });

        // If initSources contain story - we disable the welcome message so there aren't too many modals/popups
        // We only check JSON share initSources - as URLs will be loaded in `forceLoadInitSources`
        if (
          startDataV8.initSources.some(
            (initSource) =>
              isJsonObject(initSource) &&
              Array.isArray(initSource.stories) &&
              initSource.stories.length
          )
        ) {
          terria.configParameters.showWelcomeMessage = false;
        }
      }
    } catch (error) {
      throw TerriaError.from(error, {
        title: { key: "share.convertErrorTitle" },
        message: { key: "share.convertErrorMessage" }
      });
    }
  }
}

function setCustomRequestSchedulerDomainLimits(
  customDomainLimits: ConfigParameters["customRequestSchedulerLimits"]
) {
  if (isDefined(customDomainLimits)) {
    Object.entries(customDomainLimits).forEach(([domain, limit]) => {
      RequestScheduler.requestsByServer[domain] = limit;
    });
  }
}<|MERGE_RESOLUTION|>--- conflicted
+++ resolved
@@ -618,11 +618,8 @@
     whereAmIParams: undefined,
     aboutButtonHrefUrl: "about.html",
     plugins: undefined,
-<<<<<<< HEAD
     isPickInfoEnabledDefaultValue: false,
-=======
     searchInCatalogItemInfo: false,
->>>>>>> 5e3beb46
     searchBarConfig: undefined,
     searchProviders: [],
     coordsConverterUrl: undefined
