import i18next from "i18next";
import {
  action,
  computed,
  makeObservable,
  observable,
  runInAction,
  toJS,
  when
} from "mobx";
import { createTransformer } from "mobx-utils";
import Clock from "terriajs-cesium/Source/Core/Clock";
import DeveloperError from "terriajs-cesium/Source/Core/DeveloperError";
import CesiumEvent from "terriajs-cesium/Source/Core/Event";
import RequestScheduler from "terriajs-cesium/Source/Core/RequestScheduler";
import RuntimeError from "terriajs-cesium/Source/Core/RuntimeError";
import TerrainProvider from "terriajs-cesium/Source/Core/TerrainProvider";
import buildModuleUrl from "terriajs-cesium/Source/Core/buildModuleUrl";
import defaultValue from "terriajs-cesium/Source/Core/defaultValue";
import defined from "terriajs-cesium/Source/Core/defined";
import queryToObject from "terriajs-cesium/Source/Core/queryToObject";
import Entity from "terriajs-cesium/Source/DataSources/Entity";
import SplitDirection from "terriajs-cesium/Source/Scene/SplitDirection";
import URI from "urijs";
import {
  Category,
  DataSourceAction,
  LaunchAction
} from "../Core/AnalyticEvents/analyticEvents";
import AsyncLoader from "../Core/AsyncLoader";
import Class from "../Core/Class";
import ConsoleAnalytics from "../Core/ConsoleAnalytics";
import CorsProxy from "../Core/CorsProxy";
import GoogleAnalytics from "../Core/GoogleAnalytics";
import {
  JsonArray,
  JsonObject,
  isJsonBoolean,
  isJsonNumber,
  isJsonObject,
  isJsonString
} from "../Core/Json";
import { isLatLonHeight } from "../Core/LatLonHeight";
import Result from "../Core/Result";
import ServerConfig from "../Core/ServerConfig";
import TerriaError, {
  TerriaErrorOverrides,
  TerriaErrorSeverity
} from "../Core/TerriaError";
import { Complete } from "../Core/TypeModifiers";
import ensureSuffix from "../Core/ensureSuffix";
import filterOutUndefined from "../Core/filterOutUndefined";
import getDereferencedIfExists from "../Core/getDereferencedIfExists";
import getPath from "../Core/getPath";
import hashEntity from "../Core/hashEntity";
import instanceOf from "../Core/instanceOf";
import isDefined from "../Core/isDefined";
import loadJson from "../Core/loadJson";
import loadJson5 from "../Core/loadJson5";
import { getUriWithoutPath } from "../Core/uriHelpers";
import PickedFeatures, {
  featureBelongsToCatalogItem,
  isProviderCoordsMap
} from "../Map/PickedFeatures/PickedFeatures";
import CatalogMemberMixin, { getName } from "../ModelMixins/CatalogMemberMixin";
import GroupMixin from "../ModelMixins/GroupMixin";
import MappableMixin, { isDataSource } from "../ModelMixins/MappableMixin";
import ReferenceMixin from "../ModelMixins/ReferenceMixin";
import TimeVarying from "../ModelMixins/TimeVarying";
import NotificationState from "../ReactViewModels/NotificationState";
import { HelpContentItem } from "../ReactViewModels/defaultHelpContent";
import { Term, defaultTerms } from "../ReactViewModels/defaultTerms";
import { ICredit } from "../ReactViews/Map/BottomBar/Credits";
import { SHARE_VERSION } from "../ReactViews/Map/Panels/SharePanel/BuildShareLink";
import { shareConvertNotification } from "../ReactViews/Notification/shareConvertNotification";
import { SearchBarTraits } from "../Traits/SearchProviders/SearchBarTraits";
import SearchProviderTraits from "../Traits/SearchProviders/SearchProviderTraits";
import MappableTraits from "../Traits/TraitsClasses/MappableTraits";
import MapNavigationModel from "../ViewModels/MapNavigation/MapNavigationModel";
import TerriaViewer from "../ViewModels/TerriaViewer";
import { BaseMapsModel } from "./BaseMaps/BaseMapsModel";
import CameraView from "./CameraView";
import Catalog from "./Catalog/Catalog";
import CatalogGroup from "./Catalog/CatalogGroup";
import CatalogMemberFactory from "./Catalog/CatalogMemberFactory";
import CatalogProvider from "./Catalog/CatalogProvider";
import MagdaReference, {
  MagdaReferenceHeaders
} from "./Catalog/CatalogReferences/MagdaReference";
import SplitItemReference from "./Catalog/CatalogReferences/SplitItemReference";
import CommonStrata from "./Definition/CommonStrata";
import { BaseModel } from "./Definition/Model";
import ModelPropertiesFromTraits from "./Definition/ModelPropertiesFromTraits";
import hasTraits from "./Definition/hasTraits";
import updateModelFromJson from "./Definition/updateModelFromJson";
import upsertModelFromJson from "./Definition/upsertModelFromJson";
import {
  ErrorServiceOptions,
  ErrorServiceProvider
} from "./ErrorServiceProviders/ErrorService";
import StubErrorServiceProvider from "./ErrorServiceProviders/StubErrorServiceProvider";
import TerriaFeature from "./Feature/Feature";
import GlobeOrMap from "./GlobeOrMap";
import IElementConfig from "./IElementConfig";
import InitSource, {
  InitSourceData,
  InitSourceFromData,
  ShareInitSourceData,
  StoryData,
  isInitFromData,
  isInitFromDataPromise,
  isInitFromOptions,
  isInitFromUrl
} from "./InitSource";
import Internationalization, {
  I18nStartOptions,
  LanguageConfiguration
} from "./Internationalization";
import MapInteractionMode from "./MapInteractionMode";
import NoViewer from "./NoViewer";
import { RelatedMap, defaultRelatedMaps } from "./RelatedMaps";
import CatalogIndex from "./SearchProviders/CatalogIndex";
import { SearchBarModel } from "./SearchProviders/SearchBarModel";
import ShareDataService from "./ShareDataService";
import { StoryVideoSettings } from "./StoryVideoSettings";
import TimelineStack from "./TimelineStack";
import { isViewerMode, setViewerMode } from "./ViewerMode";
import Workbench from "./Workbench";
import SelectableDimensionWorkflow from "./Workflows/SelectableDimensionWorkflow";
<<<<<<< HEAD
import Cartographic from "terriajs-cesium/Source/Core/Cartographic";
=======
import MeasurableGeometryManager, {
  MeasurableGeometry
} from "../ViewModels/MeasurableGeometryManager";
>>>>>>> 53d4e2b8

// import overrides from "../Overrides/defaults.jsx";

export interface ConfigParameters {
  /**
   * TerriaJS uses this name whenever it needs to display the name of the application.
   */
  appName?: string;
  /**
   * The email address shown when things go wrong.
   */
  supportEmail?: string;
  /**
   * The maximum number of "feature info" boxes that can be displayed when clicking a point.
   */
  defaultMaximumShownFeatureInfos: number;
  /**
   * URL of the JSON file that contains index of catalog.
   */
  catalogIndexUrl?: string;
  /**
   * **Deprecated** - please use regionMappingDefinitionsUrls array instead. If this is defined, it will override `regionMappingDefinitionsUrls`
   */
  regionMappingDefinitionsUrl?: string | undefined;
  /**
   * URLs of the JSON file that defines region mapping for CSV files. First matching region will be used (in array order)
   */
  regionMappingDefinitionsUrls: string[];
  /**
   * URL of Proj4 projection lookup service (part of TerriaJS-Server).
   */
  proj4ServiceBaseUrl?: string;
  /**
   * URL of CORS proxy service (part of TerriaJS-Server)
   */
  corsProxyBaseUrl?: string;
  /**
   * @deprecated
   */
  proxyableDomainsUrl?: string;
  serverConfigUrl?: string;
  shareUrl?: string;
  /**
   * URL of the service used to send feedback.  If not specified, the "Give Feedback" button will not appear.
   */
  feedbackUrl?: string;
  /**
   * An array of base paths to use to try to use to resolve init fragments in the URL.  For example, if this property is `[ "init/", "http://example.com/init/"]`, then a URL with `#test` will first try to load `init/test.json` and, if that fails, next try to load `http://example.com/init/test.json`.
   */
  initFragmentPaths: string[];
  /**
   * Whether the story is enabled. If false story function button won't be available.
   */
  storyEnabled: boolean;
  /**
   * True (the default) to intercept the browser's print feature and use a custom one accessible through the Share panel.
   */
  interceptBrowserPrint?: boolean;
  /**
   * True to create a separate explorer panel tab for each top-level catalog group to list its items in.
   */
  tabbedCatalog?: boolean;
  /**
   * True to use Cesium World Terrain from Cesium ion. False to use terrain from the URL specified with the `"cesiumTerrainUrl"` property. If this property is false and `"cesiumTerrainUrl"` is not specified, the 3D view will use a smooth ellipsoid instead of a terrain surface. Defaults to true.
   */
  useCesiumIonTerrain?: boolean;
  /**
   * The URL to use for Cesium terrain in the 3D Terrain viewer, in quantized mesh format. This property is ignored if "useCesiumIonTerrain" is set to true.
   */
  cesiumTerrainUrl?: string;
  /**
   * The Cesium Ion Asset ID to use for Cesium terrain in the 3D Terrain viewer. `cesiumIonAccessToken` will be used to authenticate. This property is ignored if "useCesiumIonTerrain" is set to true.
   */
  cesiumTerrainAssetId?: number;
  /**
   * The access token to use with Cesium ion. If `"useCesiumIonTerrain"` is true and this property is not specified, the Cesium default Ion key will be used. It is a violation of the Ion terms of use to use the default key in a deployed application.
   */
  cesiumIonAccessToken?: string;
  /**
   * True to use Bing Maps from Cesium ion (Cesium World Imagery). By default, Ion will be used, unless the `bingMapsKey` property is specified, in which case that will be used instead. To disable the Bing Maps layers entirely, set this property to false and set `bingMapsKey` to null.
   */
  useCesiumIonBingImagery?: boolean;
  /**
   * The OAuth2 application ID to use to allow login to Cesium ion on the "Add Data" panel. The referenced application must be configured on
   * Cesium ion with a Redirect URI of `[TerriaMap Base URL]/build/TerriaJS/cesium-ion-oauth2.html`. For example, if users access your TerriaJS
   * application at `https://example.com/AwesomeMap` then the Redirect URI must be exactly
   * `https://example.com/AwesomeMap/build/TerriaJS/cesium-ion-oauth2.html`.
   */
  cesiumIonOAuth2ApplicationID?: number;
  /**
   * Specifies where to store the Cesium ion login token. Valid values are:
   *   - `page` (default) - The login token is associated with the current page load. Even simply reloading the current page will clear the token. This is the safest option.
   *   - `sessionStorage` - The login token is associated with a browser session, which means it is shared/accessible from any page hosted on the same domain and running in the same browser tab.
   *   - `localStorage` - The login token is shared/accessible from any page hosted on the same domain, even when running in different tabs or after exiting and restarted the web browser.
   */
  cesiumIonLoginTokenPersistence?: string;
  /**
   * Whether or not Cesium ion assets added via the "Add Data" panel will be shared with others via share links. If true, users will be asked to select a Cesium ion token when adding assets,
   * and this choice must be made carefully to avoid exposing more Cesium ion assets than intended. If false (the default), the user's login token will be used, which is safe because this
   * token will not be shared with others.
   */
  cesiumIonAllowSharingAddedAssets?: boolean;
  /**
   * A [Bing Maps API key](https://msdn.microsoft.com/en-us/library/ff428642.aspx) used for requesting Bing Maps base maps and using the Bing Maps geocoder for searching. It is your responsibility to request a key and comply with all terms and conditions.
   */
  bingMapsKey?: string;
  hideTerriaLogo?: boolean;
  /**
   * An array of strings of HTML that fill up the top left logo space (see `brandBarSmallElements` or `displayOneBrand` for small screens).
   */
  brandBarElements?: string[];
  /**
   * An array of strings of HTML that fill up the top left logo space - used for small screens.
   */
  brandBarSmallElements?: string[];
  /**
   * Index of which `brandBarElements` to show for mobile header. This will be used if `this.brandBarSmallElements` is undefined.
   */
  displayOneBrand?: number;
  /**
   * True to disable the "Centre map at your current location" button.
   */
  disableMyLocation?: boolean;
  disableSplitter?: boolean;

  disablePedestrianMode?: boolean;

  experimentalFeatures?: boolean;
  magdaReferenceHeaders?: MagdaReferenceHeaders;
  locationSearchBoundingBox?: number[];
  /**
   * A Google API key for [Google Analytics](https://analytics.google.com).  If specified, TerriaJS will send various events about how it's used to Google Analytics.
   */
  googleAnalyticsKey?: string;

  /**
   * Error service provider configuration.
   */
  errorService?: ErrorServiceOptions;

  globalDisclaimer?: any;
  /**
   * True to display welcome message on startup.
   */
  showWelcomeMessage?: boolean;

  // TODO: make themeing TS
  /** Theme overrides, this is applied in StandardUserInterface and merged in order of highest priority:
   *  `StandardUserInterface.jsx` `themeOverrides` prop -> `theme` config parameter (this object) -> default `terriaTheme` (see `StandardTheme.jsx`)
   */
  theme?: any;
  /**
   * Video to show in welcome message.
   */
  welcomeMessageVideo?: any;
  /**
   * Video to show in Story Builder.
   */
  storyVideo?: StoryVideoSettings;
  /**
   * True to display in-app guides.
   */
  showInAppGuides?: boolean;
  /**
   * The content to be displayed in the help panel.
   */
  helpContent?: HelpContentItem[];
  helpContentTerms?: Term[];
  /**
   *
   */
  languageConfiguration?: LanguageConfiguration;
  /**
   * Custom concurrent request limits for domains in Cesium's RequestScheduler. Cesium's default is 6 per domain (the maximum allowed by browsers unless the server supports http2). For servers supporting http2 try 12-24 to have more parallel requests. Setting this too high will undermine Cesium's prioritised request scheduling and important data may load slower. Format is {"domain_without_protocol:port": number}.
   */
  customRequestSchedulerLimits?: Record<string, number>;

  /**
   * Whether to load persisted viewer mode from local storage.
   */
  persistViewerMode?: boolean;

  /**
   * Whether to open the add data explorer panel on load.
   */
  openAddData?: boolean;

  /**
   * Text showing at the top of feedback form.
   */
  feedbackPreamble?: string;

  /**
   * Text showing at the bottom of feedback form.
   */
  feedbackPostamble?: string;
  /**
   * Minimum length of feedback comment.
   */
  feedbackMinLength?: number;

  /** If undefined, then Leaflet's default attribution will be used */
  leafletAttributionPrefix?: string;

  /**
   * Extra links to show in the credit line at the bottom of the map (currently only the Cesium map).
   */
  extraCreditLinks?: ICredit[];

  /**
   * Configurable discalimer that shows up in print view
   */
  printDisclaimer?: { url: string; text: string };

  /**
   * Prefix to which `:story-id` is added to fetch JSON for stories when using /story/:story-id routes. Should end in /
   */
  storyRouteUrlPrefix?: string;

  /**
   * For Console Analytics
   */
  enableConsoleAnalytics?: boolean;

  /**
   * Options for Google Analytics
   */
  googleAnalyticsOptions?: unknown;

  relatedMaps?: RelatedMap[];

  /**
   * Parameters to whereAmI service.
   */
  whereAmIParams?: {
    urlFast: string;
    urlSlowButAccurate?: string;
    fieldId?: string;
    fieldResult: string;
    fieldResultDetailed?: string;
  };

  /**
   * Optional plugin configuration
   */
  plugins?: Record<string, any>;

  /**
   * If true start with Info enabled
   */
  isPickInfoEnabledDefaultValue: boolean;

  aboutButtonHrefUrl?: string | null;

  /**
   * If true search also in info of catalog layers.
   */
  searchInCatalogItemInfo: boolean;

  /**
   * The search bar allows requesting information from various search services at once.
   */
  searchBarConfig?: ModelPropertiesFromTraits<SearchBarTraits>;
  searchProviders: ModelPropertiesFromTraits<SearchProviderTraits>[];

  /**
<<<<<<< HEAD
   * Url to coordinates converter service.
   */
  coordsConverterUrl?: string;
=======
   * If true elevation is intended MSL, otherwise WGS84
   */
  useElevationMeanSeaLevel: boolean;
>>>>>>> 53d4e2b8
}

interface StartOptions {
  configUrl: string;
  configUrlHeaders?: {
    [key: string]: string;
  };
  applicationUrl?: Location;
  shareDataService?: ShareDataService;
  errorService?: ErrorServiceProvider;
  /**
   * i18nOptions is explicitly a separate option from `languageConfiguration`,
   * as `languageConfiguration` can be serialised, but `i18nOptions` may have
   * some functions that are passed in from a TerriaMap
   *  */
  i18nOptions?: I18nStartOptions;

  /**
   * Hook to run before restoring app state from the share URL. This is for
   * example used in terriamap/index.js for loading plugins before restoring
   * app state.
   */
  beforeRestoreAppState?: () => Promise<void> | void;
}

export interface Analytics {
  start: (
    configParameters: Partial<{
      enableConsoleAnalytics: boolean;
      googleAnalyticsKey: any;
      googleAnalyticsOptions: any;
    }>
  ) => void;
  logEvent: (
    category: string,
    action: string,
    label?: string,
    value?: number
  ) => void;
}

interface TerriaOptions {
  /**
   * Override detecting base href from document.baseURI.
   * Used in specs to support routes within Karma spec automation framework
   */
  appBaseHref?: string;
  /**
   * Base url where TerriaJS resources can be found.
   * Normally "build/TerriaJS/" in any TerriaMap and "./" in specs
   */
  baseUrl?: string;

  /**
   * Base url where Cesium static resources can be found.
   */
  cesiumBaseUrl?: string;

  analytics?: Analytics;
}

interface HomeCameraInit {
  [key: string]: HomeCameraInit[keyof HomeCameraInit];
  north: number;
  east: number;
  south: number;
  west: number;
}

export default class Terria {
  private readonly models = observable.map<string, BaseModel>();

  /** Map from share key -> id */
  readonly shareKeysMap = observable.map<string, string>();
  /** Map from id -> share keys */
  readonly modelIdShareKeysMap = observable.map<string, string[]>();

  /** Base URL for the Terria app. Used for SPA routes */
  readonly appBaseHref: string = ensureSuffix(
    typeof document !== "undefined" ? document.baseURI : "/",
    "/"
  );
  /** Base URL to Terria resources */
  readonly baseUrl: string = "build/TerriaJS/";

  /**
   * Base URL used by Cesium to link to images and other static assets.
   * This can be customized by passing `options.cesiumBaseUrl`
   * Default value is constructed relative to `Terria.baseUrl`.
   */
  readonly cesiumBaseUrl: string;

  readonly tileLoadProgressEvent = new CesiumEvent();
  readonly indeterminateTileLoadProgressEvent = new CesiumEvent();
  readonly workbench = new Workbench();
  readonly overlays = new Workbench();
  readonly catalog = new Catalog(this);
  readonly baseMapsModel = new BaseMapsModel("basemaps", this);
  readonly searchBarModel = new SearchBarModel(this);
  readonly timelineClock = new Clock({ shouldAnimate: false });
  // readonly overrides: any = overrides; // TODO: add options.functionOverrides like in master

  catalogIndex: CatalogIndex | undefined;

  readonly elements = observable.map<string, IElementConfig>();

  @observable
  readonly mainViewer = new TerriaViewer(
    this,
    computed(() =>
      filterOutUndefined(
        this.overlays.items
          .map((item) => (MappableMixin.isMixedInto(item) ? item : undefined))
          .concat(
            this.workbench.items.map((item) =>
              MappableMixin.isMixedInto(item) ? item : undefined
            )
          )
      )
    )
  );

  @observable
  readonly measurableGeometryManager = new MeasurableGeometryManager(this);

  @observable measurableGeom?: MeasurableGeometry;

  @observable measurableGeomSamplingStep: number = 500;

  appName: string = "TerriaJS App";
  supportEmail: string = "info@terria.io";

  /**
   * Gets or sets the {@link this.corsProxy} used to determine if a URL needs to be proxied and to proxy it if necessary.
   * @type {CorsProxy}
   */
  corsProxy: CorsProxy = new CorsProxy();

  /**
   * Gets or sets the instance to which to report Google Analytics-style log events.
   * If a global `ga` function is defined, this defaults to `GoogleAnalytics`.  Otherwise, it defaults
   * to `ConsoleAnalytics`.
   */
  readonly analytics: Analytics | undefined;

  /**
   * Gets the stack of layers active on the timeline.
   */
  readonly timelineStack = new TimelineStack(this, this.timelineClock);

  @observable
  readonly configParameters: Complete<ConfigParameters> = {
    appName: "TerriaJS App",
    supportEmail: "info@terria.io",
    defaultMaximumShownFeatureInfos: 100,
    catalogIndexUrl: undefined,
    regionMappingDefinitionsUrl: undefined,
    regionMappingDefinitionsUrls: ["build/TerriaJS/data/regionMapping.json"],
    proj4ServiceBaseUrl: "proj4def/",
    corsProxyBaseUrl: "proxy/",
    proxyableDomainsUrl: "proxyabledomains/", // deprecated, will be determined from serverconfig
    serverConfigUrl: "serverconfig/",
    shareUrl: "share",
    feedbackUrl: undefined,
    initFragmentPaths: ["init/"],
    storyEnabled: true,
    interceptBrowserPrint: true,
    tabbedCatalog: false,
    useCesiumIonTerrain: true,
    cesiumTerrainUrl: undefined,
    cesiumTerrainAssetId: undefined,
    cesiumIonAccessToken: undefined,
    useCesiumIonBingImagery: undefined,
    cesiumIonOAuth2ApplicationID: undefined,
    cesiumIonLoginTokenPersistence: "page",
    cesiumIonAllowSharingAddedAssets: false,
    bingMapsKey: undefined,
    hideTerriaLogo: false,
    brandBarElements: undefined,
    brandBarSmallElements: undefined,
    displayOneBrand: 0,
    disableMyLocation: undefined,
    disableSplitter: undefined,
    disablePedestrianMode: false,
    experimentalFeatures: undefined,
    magdaReferenceHeaders: undefined,
    locationSearchBoundingBox: undefined,
    googleAnalyticsKey: undefined,
    errorService: undefined,
    globalDisclaimer: undefined,
    theme: {},
    showWelcomeMessage: false,
    welcomeMessageVideo: {
      videoTitle: "Getting started with the map",
      videoUrl: "https://www.youtube-nocookie.com/embed/FjSxaviSLhc",
      placeholderImage:
        "https://img.youtube.com/vi/FjSxaviSLhc/maxresdefault.jpg"
    },
    storyVideo: {
      videoUrl: "https://www.youtube-nocookie.com/embed/fbiQawV8IYY"
    },
    showInAppGuides: false,
    helpContent: [],
    helpContentTerms: defaultTerms,
    languageConfiguration: undefined,
    customRequestSchedulerLimits: undefined,
    persistViewerMode: true,
    openAddData: false,
    feedbackPreamble: "translate#feedback.feedbackPreamble",
    feedbackPostamble: undefined,
    feedbackMinLength: 0,
    leafletAttributionPrefix: undefined,
    extraCreditLinks: [
      // Default credit links (shown at the bottom of the Cesium map)
      {
        text: "map.extraCreditLinks.dataAttribution",
        url: "about.html#data-attribution"
      },
      { text: "map.extraCreditLinks.disclaimer", url: "about.html#disclaimer" }
    ],
    printDisclaimer: undefined,
    storyRouteUrlPrefix: undefined,
    enableConsoleAnalytics: undefined,
    googleAnalyticsOptions: undefined,
    relatedMaps: defaultRelatedMaps,
    whereAmIParams: undefined,
    aboutButtonHrefUrl: "about.html",
    plugins: undefined,
    isPickInfoEnabledDefaultValue: false,
    searchInCatalogItemInfo: false,
    searchBarConfig: undefined,
    searchProviders: [],
<<<<<<< HEAD
    coordsConverterUrl: undefined
=======
    useElevationMeanSeaLevel: false
>>>>>>> 53d4e2b8
  };

  @observable
  pickedFeatures: PickedFeatures | undefined;

  @observable
  selectedFeature: TerriaFeature | undefined;

  @observable
  allowFeatureInfoRequests: boolean = true;

  /**
<<<<<<< HEAD
   * Gets or sets the last position picked by FeatureInfo.
   * @type {Cartographic}
   */
  @observable pickedPosition: Cartographic | undefined;
=======
   * Gets or sets a value indicating whether the path line drawn by MeasureTool is clamped to ground.
   * @type {Boolean}
   */
  @observable clampMeasureLineToGround: boolean = true;
>>>>>>> 53d4e2b8

  /**
   * Gets or sets the stack of map interactions modes.  The mode at the top of the stack
   * (highest index) handles click interactions with the map
   */
  @observable
  mapInteractionModeStack: MapInteractionMode[] = [];

  @observable isWorkflowPanelActive = false;

  /** Gets or sets the active SelectableDimensionWorkflow, if defined, then the workflow will be displayed using `WorkflowPanel` */
  @observable
  selectableDimensionWorkflow?: SelectableDimensionWorkflow;

  /**
   * Flag for zooming to workbench items after all init sources have been loaded.
   *
   * This is automatically enabled when your init file has the following settings:
   * ```
   *    {"initialCamera": {"focusWorkbenchItems": true}}
   * ```
   */
  private focusWorkbenchItemsAfterLoadingInitSources: boolean = false;

  @computed
  get baseMapContrastColor() {
    return (
      this.baseMapsModel.baseMapItems.find(
        (basemap) =>
          isDefined(basemap.item?.uniqueId) &&
          basemap.item?.uniqueId === this.mainViewer.baseMap?.uniqueId
      )?.contrastColor ?? "#ffffff"
    );
  }

  @observable
  readonly userProperties = new Map<string, any>();

  @observable
  readonly initSources: InitSource[] = [];
  private _initSourceLoader = new AsyncLoader(
    this.forceLoadInitSources.bind(this)
  );

  @observable serverConfig: any; // TODO
  @observable shareDataService: ShareDataService | undefined;

  /* Splitter controls */
  @observable showSplitter = false;
  @observable splitPosition = 0.5;
  @observable splitPositionVertical = 0.5;
  @observable terrainSplitDirection: SplitDirection = SplitDirection.NONE;

  @observable depthTestAgainstTerrainEnabled = false;

  @observable stories: StoryData[] = [];
  @observable storyPromptShown: number = 0; // Story Prompt modal will be rendered when this property changes. See StandardUserInterface, section regarding sui.notifications. Ideally move this to ViewState.

  /* Custom Info Tool */
  @observable isPickInfoEnabled: boolean = false;

  /**
   * Gets or sets the ID of the catalog member that is currently being
   * previewed. This is observed in ViewState. It is used to open "Add data" if a catalog member is open in a share link.
   * This should stay private - use viewState.viewCatalogMember() instead
   */
  @observable private _previewedItemId: string | undefined;
  get previewedItemId() {
    return this._previewedItemId;
  }

  /**
   * Base ratio for maximumScreenSpaceError
   * @type {number}
   */
  @observable baseMaximumScreenSpaceError = 2;

  /**
   * Model to use for map navigation
   */
  @observable mapNavigationModel: MapNavigationModel = new MapNavigationModel(
    this
  );

  /**
   * Gets or sets whether to use the device's native resolution (sets cesium.viewer.resolutionScale to a ratio of devicePixelRatio)
   * @type {boolean}
   */
  @observable useNativeResolution = false;

  /**
   * Whether we think all references in the catalog have been loaded
   * @type {boolean}
   */
  @observable catalogReferencesLoaded: boolean = false;

  augmentedVirtuality?: any;

  readonly notificationState: NotificationState = new NotificationState();

  readonly developmentEnv = process?.env?.NODE_ENV === "development";

  /**
   * An error service instance. The instance can be provided via the
   * `errorService` startOption. Here we initialize it to stub provider so
   * that the `terria.errorService` always exists.
   */
  errorService: ErrorServiceProvider = new StubErrorServiceProvider();

  /**
   * @experimental
   */
  catalogProvider?: CatalogProvider;

  constructor(options: TerriaOptions = {}) {
    makeObservable(this);
    if (options.appBaseHref) {
      this.appBaseHref = ensureSuffix(
        typeof document !== "undefined"
          ? new URI(options.appBaseHref).absoluteTo(document.baseURI).toString()
          : options.appBaseHref,
        "/"
      );
    }

    if (options.baseUrl) {
      this.baseUrl = ensureSuffix(options.baseUrl, "/");
    }

    // Try to construct an absolute URL to send to Cesium, as otherwise it resolves relative
    // to document.location instead of the correct document.baseURI
    // This URL can still be relative if Terria is running in an environment without `document`
    // (e.g. Node.js) and no absolute URL is passed as an option for `appBaseHref`. In this case,
    // send a relative URL to cesium
    const cesiumBaseUrlRelative =
      options.cesiumBaseUrl ?? `${this.baseUrl}build/Cesium/build/`;
    this.cesiumBaseUrl = ensureSuffix(
      new URI(cesiumBaseUrlRelative).absoluteTo(this.appBaseHref).toString(),
      "/"
    );
    // Casting to `any` as `setBaseUrl` method is not part of the Cesiums' type definitions
    (buildModuleUrl as any).setBaseUrl(this.cesiumBaseUrl);

    this.analytics = options.analytics;
    if (!defined(this.analytics)) {
      if (typeof window !== "undefined" && defined((window as any).ga)) {
        this.analytics = new GoogleAnalytics();
      } else {
        this.analytics = new ConsoleAnalytics();
      }
    }
  }

  /** Raise error to user.
   *
   * This accepts same arguments as `TerriaError.from` - but also has:
   *
   * @param forceRaiseToUser - which can be used to force raise the error
   */
  raiseErrorToUser(
    error: unknown,
    overrides?: TerriaErrorOverrides,
    forceRaiseToUser = false
  ) {
    const terriaError = TerriaError.from(error, overrides);

    // Set shouldRaiseToUser true if forceRaiseToUser agrument is true
    if (forceRaiseToUser) terriaError.overrideRaiseToUser = true;

    // Log error to error service
    this.errorService.error(terriaError);

    // Only show error to user if `ignoreError` flag hasn't been set to "1"
    // Note: this will take precedence over forceRaiseToUser/overrideRaiseToUser
    if (this.userProperties.get("ignoreErrors") !== "1")
      this.notificationState.addNotificationToQueue(
        terriaError.toNotification()
      );

    terriaError.log();
  }

  @computed
  get currentViewer(): GlobeOrMap {
    return this.mainViewer.currentViewer;
  }

  @computed
  get cesium(): import("./Cesium").default | undefined {
    if (
      isDefined(this.mainViewer) &&
      this.mainViewer.currentViewer.type === "Cesium"
    ) {
      return this.mainViewer.currentViewer as import("./Cesium").default;
    }
  }

  /**
   * @returns The currently active `TerrainProvider` or `undefined`.
   */
  @computed
  get terrainProvider(): TerrainProvider | undefined {
    return this.cesium?.terrainProvider;
  }

  @computed
  get leaflet(): import("./Leaflet").default | undefined {
    if (
      isDefined(this.mainViewer) &&
      this.mainViewer.currentViewer.type === "Leaflet"
    ) {
      return this.mainViewer.currentViewer as import("./Leaflet").default;
    }
  }

  @computed get modelValues() {
    return Array.from<BaseModel>(this.models.values());
  }

  @computed
  get modelIds() {
    return Array.from(this.models.keys());
  }

  getModelById<T extends BaseModel>(type: Class<T>, id: string): T | undefined {
    const model = this.models.get(id);
    if (instanceOf(type, model)) {
      return model;
    }

    // Model does not have the requested type.
    return undefined;
  }

  @action
  addModel(model: BaseModel, shareKeys?: string[]) {
    if (model.uniqueId === undefined) {
      throw new DeveloperError("A model without a `uniqueId` cannot be added.");
    }

    if (this.models.has(model.uniqueId)) {
      throw new RuntimeError(
        `A model with the specified ID already exists: \`${model.uniqueId}\``
      );
    }

    this.models.set(model.uniqueId, model);
    shareKeys?.forEach((shareKey) =>
      this.addShareKey(model.uniqueId!, shareKey)
    );
  }

  /**
   * Remove references to a model from Terria.
   */
  @action
  removeModelReferences(model: BaseModel) {
    this.removeSelectedFeaturesForModel(model);
    this.workbench.remove(model);
    if (model.uniqueId) {
      this.models.delete(model.uniqueId);
    }
  }

  @action
  removeSelectedFeaturesForModel(model: BaseModel) {
    const pickedFeatures = this.pickedFeatures;
    if (pickedFeatures) {
      // Remove picked features that belong to the catalog item
      pickedFeatures.features.forEach((feature, i) => {
        if (featureBelongsToCatalogItem(feature as TerriaFeature, model)) {
          pickedFeatures?.features.splice(i, 1);
          if (this.selectedFeature === feature)
            this.selectedFeature = undefined;
        }
      });
    }
  }

  getModelIdByShareKey(shareKey: string): string | undefined {
    return this.shareKeysMap.get(shareKey);
  }

  getModelByIdOrShareKey<T extends BaseModel>(
    type: Class<T>,
    id: string
  ): T | undefined {
    const model = this.getModelById(type, id);
    if (model) {
      return model;
    } else {
      const idFromShareKey = this.getModelIdByShareKey(id);
      return idFromShareKey !== undefined
        ? this.getModelById(type, idFromShareKey)
        : undefined;
    }
  }

  async getModelByIdShareKeyOrCatalogIndex(
    id: string
  ): Promise<Result<BaseModel | undefined>> {
    try {
      // See if model exists by ID of sharekey
      const model = this.getModelByIdOrShareKey(BaseModel, id);
      // If no model exists, try to find it through Terria model sharekeys or CatalogIndex sharekeys
      if (model?.uniqueId !== undefined) {
        return new Result(model);
      } else if (this.catalogIndex) {
        try {
          await this.catalogIndex.load();
        } catch (e) {
          throw TerriaError.from(
            e,
            `Failed to load CatalogIndex while trying to load model \`${id}\``
          );
        }
        const indexModel = this.catalogIndex.getModelByIdOrShareKey(id);
        if (indexModel) {
          (await indexModel.loadReference()).throwIfError();
          return new Result(indexModel.target);
        }
      }
    } catch (e) {
      return Result.error(e);
    }
    return new Result(undefined);
  }

  @action
  addShareKey(id: string, shareKey: string) {
    if (id === shareKey || this.shareKeysMap.has(shareKey)) return;
    this.shareKeysMap.set(shareKey, id);
    this.modelIdShareKeysMap.get(id)?.push(shareKey) ??
      this.modelIdShareKeysMap.set(id, [shareKey]);
  }

  setupInitializationUrls(baseUri: uri.URI, config: any) {
    const initializationUrls: string[] = config?.initializationUrls || [];
    const initSources: InitSource[] = initializationUrls.map((url) => ({
      name: `Init URL from config ${url}`,
      errorSeverity: TerriaErrorSeverity.Error,
      ...generateInitializationUrl(
        baseUri,
        this.configParameters.initFragmentPaths,
        url
      )
    }));

    // look for v7 catalogs -> push v7-v8 conversion to initSources
    if (Array.isArray(config?.v7initializationUrls)) {
      initSources.push(
        ...(config.v7initializationUrls as JsonArray)
          .filter(isJsonString)
          .map((v7initUrl) => ({
            name: `V7 Init URL from config ${v7initUrl}`,
            errorSeverity: TerriaErrorSeverity.Error,
            data: (async () => {
              try {
                const [{ convertCatalog }, catalog] = await Promise.all([
                  import("catalog-converter"),
                  loadJson5(v7initUrl)
                ]);
                const convert = convertCatalog(catalog, { generateIds: false });
                console.log(
                  `WARNING: ${v7initUrl} is a v7 catalog - it has been upgraded to v8\nMessages:\n`
                );
                convert.messages.forEach((message) =>
                  console.log(`- ${message.path.join(".")}: ${message.message}`)
                );
                return new Result({
                  data: (convert.result as JsonObject | null) || {}
                });
              } catch (error) {
                return Result.error(error, {
                  title: { key: "models.catalog.convertErrorTitle" },
                  message: {
                    key: "models.catalog.convertErrorMessage",
                    parameters: { url: v7initUrl }
                  }
                });
              }
            })()
          }))
      );
    }
    this.initSources.push(...initSources);
  }

  async start(options: StartOptions) {
    // Some hashProperties need to be set before anything else happens
    const hashProperties = queryToObject(new URI(window.location).fragment());

    if (isDefined(hashProperties["ignoreErrors"])) {
      this.userProperties.set("ignoreErrors", hashProperties["ignoreErrors"]);
    }

    this.shareDataService = options.shareDataService;

    // If in development environment, allow usage of #configUrl to set Terria config URL
    if (this.developmentEnv) {
      if (
        isDefined(hashProperties["configUrl"]) &&
        hashProperties["configUrl"] !== ""
      )
        options.configUrl = hashProperties["configUrl"];
    }

    const baseUri = new URI(options.configUrl).filename("");

    const launchUrlForAnalytics =
      options.applicationUrl?.href || getUriWithoutPath(baseUri);

    try {
      const config = await loadJson5(
        options.configUrl,
        options.configUrlHeaders
      );

      // If it's a magda config, we only load magda config and parameters should never be a property on the direct
      // config aspect (it would be under the `terria-config` aspect)
      if (isJsonObject(config) && config.aspects) {
        await this.loadMagdaConfig(options.configUrl, config, baseUri);
      }
      runInAction(() => {
        if (isJsonObject(config) && isJsonObject(config.parameters)) {
          this.updateParameters(config.parameters);
        }
        this.setupInitializationUrls(baseUri, config);
      });
    } catch (error) {
      this.raiseErrorToUser(error, {
        sender: this,
        title: { key: "models.terria.loadConfigErrorTitle" },
        message: `Couldn't load ${options.configUrl}`,
        severity: TerriaErrorSeverity.Error
      });
    } finally {
      if (!options.i18nOptions?.skipInit) {
        await Internationalization.initLanguage(
          this.configParameters.languageConfiguration,
          options.i18nOptions,
          this.baseUrl
        );
      }
    }
    setCustomRequestSchedulerDomainLimits(
      this.configParameters.customRequestSchedulerLimits
    );
    if (options.errorService) {
      try {
        this.errorService = options.errorService;
        this.errorService.init(this.configParameters);
      } catch (e) {
        console.error(
          `Failed to initialize error service: ${this.configParameters.errorService?.provider}`,
          e
        );
      }
    }
    this.analytics?.start(this.configParameters);
    this.analytics?.logEvent(
      Category.launch,
      LaunchAction.url,
      launchUrlForAnalytics
    );
    this.serverConfig = new ServerConfig();
    const serverConfig = await this.serverConfig.init(
      this.configParameters.serverConfigUrl
    );
    await this.initCorsProxy(this.configParameters, serverConfig);
    if (this.shareDataService && this.serverConfig.config) {
      this.shareDataService.init(this.serverConfig.config);
    }

    // Create catalog index if catalogIndexUrl is set
    // Note: this isn't loaded now, it is loaded in first CatalogSearchProvider.doSearch()
    if (this.configParameters.catalogIndexUrl && !this.catalogIndex) {
      this.catalogIndex = new CatalogIndex(
        this,
        this.configParameters.catalogIndexUrl
      );
    }

    this.baseMapsModel
      .initializeDefaultBaseMaps()
      .catchError((error) =>
        this.raiseErrorToUser(
          TerriaError.from(error, "Failed to load default basemaps")
        )
      );

    this.searchBarModel
      .updateModelConfig(this.configParameters.searchBarConfig)
      .initializeSearchProviders(this.configParameters.searchProviders)
      .catchError((error) =>
        this.raiseErrorToUser(
          TerriaError.from(error, "Failed to initialize searchProviders")
        )
      );

    if (typeof options.beforeRestoreAppState === "function") {
      try {
        await options.beforeRestoreAppState();
      } catch (error) {
        console.log(error);
      }
    }

    this.isPickInfoEnabled =
      this.configParameters.isPickInfoEnabledDefaultValue;

    await this.restoreAppState(options);
  }

  private async restoreAppState(options: StartOptions) {
    if (options.applicationUrl) {
      (await this.updateApplicationUrl(options.applicationUrl.href)).raiseError(
        this
      );
    }

    this.loadPersistedMapSettings();
  }

  /**
   * Zoom to workbench items if `focusWorkbenchItemsAfterLoadingInitSources` is `true`.
   *
   * Note that the current behaviour is to zoom to the first item of the
   * workbench, however in the future we should modify it to zoom to a view
   * which shows all the workbench items.
   *
   * If a Cesium or Leaflet viewer is not available,
   * we wait for it to load before triggering the zoom.
   */
  private async doZoomToWorkbenchItems() {
    if (!this.focusWorkbenchItemsAfterLoadingInitSources) {
      return;
    }

    // TODO: modify this to zoom to a view that shows all workbench items
    // instead of just zooming to the first workbench item!
    const firstMappableItem = this.workbench.items.find((item) =>
      MappableMixin.isMixedInto(item)
    ) as MappableMixin.Instance | undefined;
    if (firstMappableItem) {
      // When the app loads, Cesium/Leaflet viewers are loaded
      // asynchronously. Until they become available, a stub viewer called
      // `NoViewer` is used. `NoViewer` does not implement zooming to mappable
      // items. So here wait for a valid viewer to become available before
      // attempting to zoom to the mappable item.
      const isViewerAvailable = () => this.currentViewer.type !== NoViewer.type;
      // Note: In some situations the following use of when() can result in
      // a hanging promise if a valid viewer never becomes available,
      // for eg: when react is not rendered - `currentViewer` will always be `NoViewer`.
      await when(isViewerAvailable);
      await this.currentViewer.zoomTo(firstMappableItem, 0.0);
    }
  }

  loadPersistedMapSettings(): void {
    const persistViewerMode = this.configParameters.persistViewerMode;
    const hashViewerMode = this.userProperties.get("map");
    if (hashViewerMode && isViewerMode(hashViewerMode)) {
      setViewerMode(hashViewerMode, this.mainViewer);
    } else if (persistViewerMode) {
      const viewerMode = this.getLocalProperty("viewermode") as string;
      if (isDefined(viewerMode) && isViewerMode(viewerMode)) {
        setViewerMode(viewerMode, this.mainViewer);
      }
    }
    const useNativeResolution = this.getLocalProperty("useNativeResolution");
    if (typeof useNativeResolution === "boolean") {
      this.setUseNativeResolution(useNativeResolution);
    }

    const baseMaximumScreenSpaceError = parseFloat(
      this.getLocalProperty("baseMaximumScreenSpaceError")?.toString() || ""
    );
    if (!isNaN(baseMaximumScreenSpaceError)) {
      this.setBaseMaximumScreenSpaceError(baseMaximumScreenSpaceError);
    }
  }

  @action
  setUseNativeResolution(useNativeResolution: boolean) {
    this.useNativeResolution = useNativeResolution;
  }

  @action
  setBaseMaximumScreenSpaceError(baseMaximumScreenSpaceError: number): void {
    this.baseMaximumScreenSpaceError = baseMaximumScreenSpaceError;
  }

  async loadPersistedOrInitBaseMap() {
    const baseMapItems = this.baseMapsModel.baseMapItems;
    // Set baseMap fallback to first option
    let baseMap = baseMapItems[0];
    const persistedBaseMapId = this.getLocalProperty("basemap");
    const baseMapSearch = baseMapItems.find(
      (baseMapItem) => baseMapItem.item?.uniqueId === persistedBaseMapId
    );
    if (baseMapSearch?.item && MappableMixin.isMixedInto(baseMapSearch.item)) {
      baseMap = baseMapSearch;
    } else {
      // Try to find basemap using defaultBaseMapId and defaultBaseMapName
      const baseMapSearch =
        baseMapItems.find(
          (baseMapItem) =>
            baseMapItem.item?.uniqueId === this.baseMapsModel.defaultBaseMapId
        ) ??
        baseMapItems.find(
          (baseMapItem) =>
            CatalogMemberMixin.isMixedInto(baseMapItem) &&
            (baseMapItem.item as any).name ===
              this.baseMapsModel.defaultBaseMapName
        );
      if (
        baseMapSearch?.item &&
        MappableMixin.isMixedInto(baseMapSearch.item)
      ) {
        baseMap = baseMapSearch;
      }
    }
    await this.mainViewer.setBaseMap(baseMap.item as MappableMixin.Instance);
  }

  get isLoadingInitSources(): boolean {
    return this._initSourceLoader.isLoading;
  }

  /**
   * Asynchronously loads init sources
   */
  loadInitSources() {
    return this._initSourceLoader.load();
  }

  dispose() {
    this._initSourceLoader.dispose();
  }

  async updateFromStartData(
    startData: unknown,
    /** Name for startData initSources - this is only used for debugging purposes */
    name: string = "Application start data",
    /** Error severity to use for loading startData init sources - default will be `TerriaErrorSeverity.Error` */
    errorSeverity?: TerriaErrorSeverity
  ) {
    try {
      await interpretStartData(this, startData, name, errorSeverity);
    } catch (e) {
      return Result.error(e);
    }

    return await this.loadInitSources();
  }

  async updateApplicationUrl(newUrl: string) {
    const uri = new URI(newUrl);
    const hash = uri.fragment();
    const hashProperties = queryToObject(hash);

    function checkSegments(urlSegments: string[], customRoute: string) {
      // Accept /${customRoute}/:some-id/ or /${customRoute}/:some-id
      return (
        ((urlSegments.length === 3 && urlSegments[2] === "") ||
          urlSegments.length === 2) &&
        urlSegments[0] === customRoute &&
        urlSegments[1].length > 0
      );
    }

    try {
      await interpretHash(
        this,
        hashProperties,
        this.userProperties,
        new URI(newUrl).filename("").query("").hash("")
      );

      // /catalog/ and /story/ routes
      if (newUrl.startsWith(this.appBaseHref)) {
        const pageUrl = new URL(newUrl);
        // Find relative path from baseURI to documentURI excluding query and hash
        // then split into url segments
        // e.g. "http://ci.terria.io/main/story/1#map=2d" -> ["story", "1"]
        const segments = (pageUrl.origin + pageUrl.pathname)
          .slice(this.appBaseHref.length)
          .split("/");
        if (checkSegments(segments, "catalog")) {
          this.initSources.push({
            name: `Go to ${pageUrl.pathname}`,
            errorSeverity: TerriaErrorSeverity.Error,
            data: {
              previewedItemId: decodeURIComponent(segments[1])
            }
          });
          const replaceUrl = new URL(newUrl);
          replaceUrl.pathname = new URL(this.appBaseHref).pathname;
          history.replaceState({}, "", replaceUrl.href);
        } else if (
          checkSegments(segments, "story") &&
          isDefined(this.configParameters.storyRouteUrlPrefix)
        ) {
          let storyJson;
          try {
            storyJson = await loadJson(
              `${this.configParameters.storyRouteUrlPrefix}${segments[1]}`
            );
          } catch (e) {
            throw TerriaError.from(e, {
              message: `Failed to fetch story \`"${this.appName}/${segments[1]}"\``
            });
          }
          await interpretStartData(
            this,
            storyJson,
            `Start data from story \`"${this.appName}/${segments[1]}"\``
          );
          runInAction(() => this.userProperties.set("playStory", "1"));
        }
      }
    } catch (e) {
      this.raiseErrorToUser(e);
    }

    return await this.loadInitSources();
  }

  @action
  updateParameters(parameters: ConfigParameters | JsonObject): void {
    Object.entries(parameters).forEach(([key, value]) => {
      if (Object.hasOwnProperty.call(this.configParameters, key)) {
        (this.configParameters as any)[key] = value;
      }
    });

    this.appName = defaultValue(this.configParameters.appName, this.appName);
    this.supportEmail = defaultValue(
      this.configParameters.supportEmail,
      this.supportEmail
    );
  }

  protected async forceLoadInitSources(): Promise<void> {
    const loadInitSource = createTransformer(
      async (initSource: InitSource): Promise<InitSourceData | undefined> => {
        let initSourceData: InitSourceData | undefined;
        if (isInitFromUrl(initSource)) {
          try {
            const json = await loadJson5(initSource.initUrl);
            if (isJsonObject(json, false)) {
              initSourceData = json;
            }
          } catch (e) {
            throw TerriaError.from(e, {
              message: {
                key: "models.terria.loadingInitJsonMessage",
                parameters: { url: initSource.initUrl }
              }
            });
          }
        } else if (isInitFromOptions(initSource)) {
          let error: unknown;
          for (const option of initSource.options) {
            try {
              initSourceData = await loadInitSource(option);
              if (initSourceData !== undefined) break;
            } catch (err) {
              error = err;
            }
          }
          if (initSourceData === undefined && error !== undefined) throw error;
        } else if (isInitFromData(initSource)) {
          initSourceData = initSource.data;
        } else if (isInitFromDataPromise(initSource)) {
          initSourceData = (await initSource.data).throwIfError()?.data;
        }

        return initSourceData;
      }
    );

    const errors: TerriaError[] = [];

    // Load all init sources
    // Converts them to InitSourceFromData
    const loadedInitSources = await Promise.all(
      this.initSources.map(async (initSource) => {
        try {
          return {
            name: initSource.name,
            errorSeverity: initSource.errorSeverity,
            data: await loadInitSource(initSource)
          } as InitSourceFromData;
        } catch (e) {
          errors.push(
            TerriaError.from(e, {
              severity: initSource.errorSeverity,
              message: {
                key: "models.terria.loadingInitSourceError2Message",
                parameters: { loadSource: initSource.name ?? "Unknown source" }
              }
            })
          );
        }
      })
    );

    // Sequentially apply all InitSources
    for (let i = 0; i < loadedInitSources.length; i++) {
      const initSource = loadedInitSources[i];
      if (!isDefined(initSource?.data)) continue;
      try {
        await this.applyInitData({
          initData: initSource!.data
        });
      } catch (e) {
        errors.push(
          TerriaError.from(e, {
            severity: initSource?.errorSeverity,
            message: {
              key: "models.terria.loadingInitSourceError2Message",
              parameters: {
                loadSource: initSource!.name ?? "Unknown source"
              }
            }
          })
        );
      }
    }

    // Load basemap
    runInAction(() => {
      if (!this.mainViewer.baseMap) {
        // Note: there is no "await" here - as basemaps can take a while to load and there is no need to wait for them to load before rendering Terria
        this.loadPersistedOrInitBaseMap();
      }
    });

    // Zoom to workbench items if any of the init sources specifically requested it
    if (this.focusWorkbenchItemsAfterLoadingInitSources) {
      this.doZoomToWorkbenchItems();
    }

    if (errors.length > 0) {
      // Note - this will get wrapped up in a Result object because it is called in AsyncLoader
      throw TerriaError.combine(errors, {
        title: { key: "models.terria.loadingInitSourcesErrorTitle" },
        message: {
          key: "models.terria.loadingInitSourcesErrorMessage",
          parameters: { appName: this.appName, email: this.supportEmail }
        }
      });
    }
  }

  private async loadModelStratum(
    modelId: string,
    stratumId: string,
    allModelStratumData: JsonObject,
    replaceStratum: boolean
  ): Promise<Result<BaseModel | undefined>> {
    const thisModelStratumData = allModelStratumData[modelId] || {};
    if (!isJsonObject(thisModelStratumData)) {
      throw new TerriaError({
        sender: this,
        title: "Invalid model traits",
        message: "The traits of a model must be a JSON object."
      });
    }

    const cleanStratumData = { ...thisModelStratumData };
    delete cleanStratumData.dereferenced;
    delete cleanStratumData.knownContainerUniqueIds;

    const errors: TerriaError[] = [];

    const containerIds = thisModelStratumData.knownContainerUniqueIds;
    if (Array.isArray(containerIds)) {
      // Groups that contain this item must be loaded before this item.
      await Promise.all(
        containerIds.map(async (containerId) => {
          if (typeof containerId !== "string") {
            return;
          }
          const container = (
            await this.loadModelStratum(
              containerId,
              stratumId,
              allModelStratumData,
              replaceStratum
            )
          ).pushErrorTo(errors, `Failed to load container ${containerId}`);

          if (container) {
            const dereferenced = ReferenceMixin.isMixedInto(container)
              ? container.target
              : container;
            if (GroupMixin.isMixedInto(dereferenced)) {
              (await dereferenced.loadMembers()).pushErrorTo(
                errors,
                `Failed to load group ${dereferenced.uniqueId}`
              );
            }
          }
        })
      );
    }

    const model = (
      await this.getModelByIdShareKeyOrCatalogIndex(modelId)
    ).pushErrorTo(errors);
    if (model?.uniqueId !== undefined) {
      // Update modelId from model sharekeys or CatalogIndex sharekeys
      modelId = model.uniqueId;
    }

    // If this model is a `SplitItemReference` we must load the source item first
    const splitSourceId = cleanStratumData.splitSourceItemId;
    if (
      cleanStratumData.type === SplitItemReference.type &&
      typeof splitSourceId === "string"
    ) {
      (
        await this.loadModelStratum(
          splitSourceId,
          stratumId,
          allModelStratumData,
          replaceStratum
        )
      ).pushErrorTo(
        errors,
        `Failed to load SplitItemReference ${splitSourceId}`
      );
    }

    const loadedModel = upsertModelFromJson(
      CatalogMemberFactory,
      this,
      "/",
      stratumId,
      {
        ...cleanStratumData,
        id: modelId
      },
      {
        replaceStratum
      }
    ).pushErrorTo(errors);

    if (loadedModel && Array.isArray(containerIds)) {
      containerIds.forEach((containerId) => {
        if (
          typeof containerId === "string" &&
          loadedModel.knownContainerUniqueIds.indexOf(containerId) < 0
        ) {
          loadedModel.knownContainerUniqueIds.push(containerId);
        }
      });
    }
    // If we're replacing the stratum and the existing model is already
    // dereferenced, we need to replace the dereferenced stratum, too,
    // even if there's no trace of it in the load data.
    let dereferenced: JsonObject | undefined = isJsonObject(
      thisModelStratumData.dereferenced
    )
      ? thisModelStratumData.dereferenced
      : undefined;
    if (
      loadedModel &&
      replaceStratum &&
      dereferenced === undefined &&
      ReferenceMixin.isMixedInto(loadedModel) &&
      loadedModel.target !== undefined
    ) {
      dereferenced = {};
    }
    if (loadedModel && ReferenceMixin.isMixedInto(loadedModel)) {
      (await loadedModel.loadReference()).pushErrorTo(
        errors,
        `Failed to load reference ${loadedModel.uniqueId}`
      );

      if (isDefined(loadedModel.target)) {
        updateModelFromJson(
          loadedModel.target,
          stratumId,
          dereferenced || {},
          replaceStratum
        ).pushErrorTo(
          errors,
          `Failed to update model from JSON: ${loadedModel.target!.uniqueId}`
        );
      }
    } else if (dereferenced) {
      throw new TerriaError({
        sender: this,
        title: "Model cannot be dereferenced",
        message: `Model ${getName(
          loadedModel
        )} has a \`dereferenced\` property, but the model cannot be dereferenced.`
      });
    }

    if (loadedModel) {
      const dereferencedGroup = getDereferencedIfExists(loadedModel);
      if (GroupMixin.isMixedInto(dereferencedGroup)) {
        if (dereferencedGroup.isOpen) {
          (await dereferencedGroup.loadMembers()).pushErrorTo(
            errors,
            `Failed to open group ${dereferencedGroup.uniqueId}`
          );
        }
      }
    }

    return new Result(
      loadedModel,
      TerriaError.combine(errors, {
        // This will set TerriaErrorSeverity to Error if the model which FAILED to load is in the workbench.
        severity: () =>
          this.workbench.items.find(
            (workbenchItem) => workbenchItem.uniqueId === modelId
          )
            ? TerriaErrorSeverity.Error
            : TerriaErrorSeverity.Warning,
        message: {
          key: "models.terria.loadModelErrorMessage",
          parameters: { model: modelId }
        }
      })
    );
  }

  private async pushAndLoadMapItems(
    model: BaseModel,
    newItems: BaseModel[],
    errors: TerriaError[]
  ) {
    if (ReferenceMixin.isMixedInto(model)) {
      (await model.loadReference()).pushErrorTo(errors);

      if (model.target !== undefined) {
        await this.pushAndLoadMapItems(model.target, newItems, errors);
      } else {
        errors.push(
          TerriaError.from(
            "Reference model has no target. Model Id: " + model.uniqueId
          )
        );
      }
    } else if (GroupMixin.isMixedInto(model)) {
      (await model.loadMembers()).pushErrorTo(errors);

      model.memberModels.map(async (m) => {
        await this.pushAndLoadMapItems(m, newItems, errors);
      });
    } else if (MappableMixin.isMixedInto(model)) {
      newItems.push(model);
      (await model.loadMapItems()).pushErrorTo(errors);
    } else {
      errors.push(
        TerriaError.from(
          "Can not load an un-mappable item to the map. Item Id: " +
            model.uniqueId
        )
      );
    }
  }

  @action
  async applyInitData({
    initData,
    replaceStratum = false,
    canUnsetFeaturePickingState = false
  }: {
    initData: InitSourceData;
    replaceStratum?: boolean;
    // When feature picking state is missing from the initData, unset the state only if this flag is true
    // This is for eg, set to true when switching through story slides.
    canUnsetFeaturePickingState?: boolean;
  }): Promise<void> {
    const errors: TerriaError[] = [];

    initData = toJS(initData);

    const stratumId =
      typeof initData.stratum === "string"
        ? initData.stratum
        : CommonStrata.definition;

    // Extract the list of CORS-ready domains.
    if (Array.isArray(initData.corsDomains)) {
      this.corsProxy.corsDomains.push(...(initData.corsDomains as string[]));
    }

    // Add catalog members
    if (initData.catalog !== undefined) {
      this.catalog.group
        .addMembersFromJson(stratumId, initData.catalog)
        .pushErrorTo(errors);
    }

    // Show/hide elements in mapNavigationModel
    if (isJsonObject(initData.elements)) {
      this.elements.merge(initData.elements);
      // we don't want to go through all elements unless they are added.
      if (this.mapNavigationModel.items.length > 0) {
        this.elements.forEach((element, key) => {
          if (isDefined(element.visible)) {
            if (element.visible) {
              this.mapNavigationModel.show(key);
            } else {
              this.mapNavigationModel.hide(key);
            }
          }
        });
      }
    }

    // Add stories
    if (Array.isArray(initData.stories)) {
      this.stories = initData.stories;
      this.storyPromptShown++;
    }

    // Add map settings
    if (isJsonString(initData.viewerMode)) {
      const viewerMode = initData.viewerMode.toLowerCase();
      if (isViewerMode(viewerMode)) setViewerMode(viewerMode, this.mainViewer);
    }

    if (isJsonObject(initData.baseMaps)) {
      this.baseMapsModel
        .loadFromJson(CommonStrata.definition, initData.baseMaps)
        .pushErrorTo(errors, "Failed to load basemaps");
    }

    if (isJsonObject(initData.homeCamera)) {
      this.loadHomeCamera(initData.homeCamera);
    }

    if (isJsonObject(initData.initialCamera)) {
      // When initialCamera is set:
      // - try to construct a CameraView and zoom to it
      // - otherwise, if `initialCamera.focusWorkbenchItems` is `true` flag it
      //   so that we can zoom after the workbench items are loaded.
      // - If there are multiple initSources, the setting from the last source takes effect
      try {
        const initialCamera = CameraView.fromJson(initData.initialCamera);
        this.currentViewer.zoomTo(initialCamera, 2.0);
        // reset in case this was enabled by a previous initSource
        this.focusWorkbenchItemsAfterLoadingInitSources = false;
      } catch (error) {
        // Not a CameraView but does it specify focusWorkbenchItems?
        if (typeof initData.initialCamera.focusWorkbenchItems === "boolean") {
          this.focusWorkbenchItemsAfterLoadingInitSources =
            initData.initialCamera.focusWorkbenchItems;
        } else {
          throw error;
        }
      }
    }

    if (isJsonBoolean(initData.showSplitter)) {
      this.showSplitter = initData.showSplitter;
    }

    if (isJsonNumber(initData.splitPosition)) {
      this.splitPosition = initData.splitPosition;
    }

    if (isJsonObject(initData.settings)) {
      if (isJsonNumber(initData.settings.baseMaximumScreenSpaceError)) {
        this.setBaseMaximumScreenSpaceError(
          initData.settings.baseMaximumScreenSpaceError
        );
      }
      if (isJsonBoolean(initData.settings.useNativeResolution)) {
        this.setUseNativeResolution(initData.settings.useNativeResolution);
      }
      if (isJsonBoolean(initData.settings.alwaysShowTimeline)) {
        this.timelineStack.setAlwaysShowTimeline(
          initData.settings.alwaysShowTimeline
        );
      }
      if (isJsonString(initData.settings.baseMapId)) {
        this.mainViewer.setBaseMap(
          this.baseMapsModel.baseMapItems.find(
            (item) => item.item.uniqueId === initData.settings!.baseMapId
          )?.item
        );
      }
      if (isJsonNumber(initData.settings.terrainSplitDirection)) {
        this.terrainSplitDirection = initData.settings.terrainSplitDirection;
      }
      if (isJsonBoolean(initData.settings.depthTestAgainstTerrainEnabled)) {
        this.depthTestAgainstTerrainEnabled =
          initData.settings.depthTestAgainstTerrainEnabled;
      }
    }

    // Copy but don't yet load the workbench.
    const workbench = Array.isArray(initData.workbench)
      ? initData.workbench.slice()
      : [];

    const timeline = Array.isArray(initData.timeline)
      ? initData.timeline.slice()
      : [];

    // NOTE: after this Promise, this function is no longer an `@action`
    const models = initData.models;
    if (isJsonObject(models, false)) {
      await Promise.all(
        Object.keys(models).map(async (modelId) => {
          (
            await this.loadModelStratum(
              modelId,
              stratumId,
              models,
              replaceStratum
            )
          ).pushErrorTo(errors);
        })
      );
    }

    runInAction(() => {
      if (isJsonString(initData.previewedItemId)) {
        this._previewedItemId = initData.previewedItemId;
      }
    });

    // Set the new contents of the workbench.
    const newItemsRaw = filterOutUndefined(
      workbench.map((modelId) => {
        if (typeof modelId !== "string") {
          errors.push(
            new TerriaError({
              sender: this,
              title: "Invalid model ID in workbench",
              message: "A model ID in the workbench list is not a string."
            })
          );
        } else {
          return this.getModelByIdOrShareKey(BaseModel, modelId);
        }
      })
    );

    const newItems: BaseModel[] = [];

    // Maintain the model order in the workbench.
    for (;;) {
      const model = newItemsRaw.shift();
      if (model) {
        await this.pushAndLoadMapItems(model, newItems, errors);
      } else {
        break;
      }
    }

    newItems.forEach((item) => {
      // fire the google analytics event
      this.analytics?.logEvent(
        Category.dataSource,
        DataSourceAction.addFromShareOrInit,
        getPath(item)
      );
    });

    runInAction(() => (this.workbench.items = newItems));

    // For ids that don't correspond to models resolve an id by share keys
    const timelineWithShareKeysResolved = new Set(
      filterOutUndefined(
        timeline.map((modelId) => {
          if (typeof modelId !== "string") {
            errors.push(
              new TerriaError({
                sender: this,
                title: "Invalid model ID in timeline",
                message: "A model ID in the timneline list is not a string."
              })
            );
          } else {
            if (this.getModelById(BaseModel, modelId) !== undefined) {
              return modelId;
            } else {
              return this.getModelIdByShareKey(modelId);
            }
          }
        })
      )
    );

    // TODO: the timelineStack should be populated from the `timeline` property,
    // not from the workbench.
    runInAction(
      () =>
        (this.timelineStack.items = this.workbench.items
          .filter((item) => {
            return (
              item.uniqueId && timelineWithShareKeysResolved.has(item.uniqueId)
            );
            // && TODO: what is a good way to test if an item is of type TimeVarying.
          })
          .map((item) => item as TimeVarying))
    );

    if (isJsonObject(initData.pickedFeatures)) {
      when(() => !(this.currentViewer instanceof NoViewer)).then(() => {
        if (isJsonObject(initData.pickedFeatures)) {
          this.loadPickedFeatures(initData.pickedFeatures);
        }
      });
    } else if (canUnsetFeaturePickingState) {
      runInAction(() => {
        this.pickedFeatures = undefined;
        this.selectedFeature = undefined;
      });
    }

    if (initData.settings?.shortenShareUrls !== undefined) {
      this.setLocalProperty(
        "shortenShareUrls",
        initData.settings.shortenShareUrls
      );
    }

    if (errors.length > 0)
      throw TerriaError.combine(errors, {
        message: {
          key: "models.terria.loadingInitSourceErrorTitle"
        }
      });
  }

  @action
  loadHomeCamera(homeCameraInit: JsonObject | HomeCameraInit) {
    this.mainViewer.homeCamera = CameraView.fromJson(homeCameraInit);
  }

  /**
   * This method can be used to refresh magda based catalogue configuration. Useful if the catalogue
   * has items that are only available to authorised users.
   *
   * @param magdaCatalogConfigUrl URL of magda based catalogue configuration
   * @param config Optional. If present, use this magda based catalogue config instead of reloading.
   * @param configUrlHeaders  Optional. If present, the headers are added to above URL request.
   */
  async refreshCatalogMembersFromMagda(
    magdaCatalogConfigUrl: string,
    config?: any,
    configUrlHeaders?: { [key: string]: string }
  ) {
    const theConfig = config
      ? config
      : await loadJson5(magdaCatalogConfigUrl, configUrlHeaders);

    // force config (root group) id to be `/`
    const id = "/";
    this.removeModelReferences(this.catalog.group);

    let existingReference = this.getModelById(MagdaReference, id);
    if (existingReference === undefined) {
      existingReference = new MagdaReference(id, this);
      // Add model with terria aspects shareKeys
      this.addModel(existingReference, theConfig.aspects?.terria?.shareKeys);
    }

    const reference = existingReference;

    const magdaRoot = new URI(magdaCatalogConfigUrl)
      .path("")
      .query("")
      .toString();

    reference.setTrait(CommonStrata.definition, "url", magdaRoot);
    reference.setTrait(CommonStrata.definition, "recordId", id);
    reference.setTrait(
      CommonStrata.definition,
      "magdaRecord",
      theConfig as JsonObject
    );
    (await reference.loadReference(true)).raiseError(
      this,
      `Failed to load MagdaReference for record ${id}`
    );
    if (reference.target instanceof CatalogGroup) {
      runInAction(() => {
        this.catalog.group.dispose();
        this.catalog.group = reference.target as CatalogGroup;
      });
    }
  }

  async loadMagdaConfig(configUrl: string, config: any, baseUri: uri.URI) {
    const aspects = config.aspects;
    const configParams = aspects["terria-config"]?.parameters;

    if (configParams) {
      this.updateParameters(configParams);
    }

    const initObj = aspects["terria-init"];
    if (isJsonObject(initObj)) {
      const { catalog, ...initObjWithoutCatalog } = initObj;
      /** Load the init data without the catalog yet, as we'll push the catalog
       * source up as an init source later */
      try {
        await this.applyInitData({
          initData: initObjWithoutCatalog
        });
      } catch (e) {
        this.raiseErrorToUser(e, {
          title: { key: "models.terria.loadingMagdaInitSourceErrorMessage" },
          message: {
            key: "models.terria.loadingMagdaInitSourceErrorMessage",
            parameters: { url: configUrl }
          }
        });
      }
    }

    if (aspects.group && aspects.group.members) {
      await this.refreshCatalogMembersFromMagda(configUrl, config);
    }

    this.setupInitializationUrls(baseUri, config.aspects?.["terria-config"]);
    /** Load up rest of terria catalog if one is inlined in terria-init */
    if (config.aspects?.["terria-init"]) {
      const { catalog } = initObj;
      this.initSources.push({
        name: `Magda map-config aspect terria-init from ${configUrl}`,
        errorSeverity: TerriaErrorSeverity.Error,
        data: {
          catalog: catalog
        }
      });
    }
  }

  @action
  async loadPickedFeatures(pickedFeatures: JsonObject): Promise<void> {
    let vectorFeatures: TerriaFeature[] = [];
    const featureIndex: Record<number, TerriaFeature[] | undefined> = {};

    if (Array.isArray(pickedFeatures.entities)) {
      // Build index of terria features by a hash of their properties.
      const relevantItems = this.workbench.items.filter(
        (item) =>
          hasTraits(item, MappableTraits, "show") &&
          item.show &&
          MappableMixin.isMixedInto(item)
      ) as MappableMixin.Instance[];

      relevantItems.forEach((item) => {
        const entities: Entity[] = item.mapItems
          .filter(isDataSource)
          .reduce((arr: Entity[], ds) => arr.concat(ds.entities.values), []);

        entities.forEach((entity) => {
          const feature = TerriaFeature.fromEntityCollectionOrEntity(entity);
          const hash = hashEntity(feature, this);

          featureIndex[hash] = (featureIndex[hash] || []).concat([feature]);
        });
      });

      // Go through the features we've got from terria match them up to the id/name info we got from the
      // share link, filtering out any without a match.
      vectorFeatures = filterOutUndefined(
        pickedFeatures.entities.map((e) => {
          if (isJsonObject(e) && typeof e.hash === "number") {
            const features = featureIndex[e.hash] || [];
            const match = features.find((f) => f.name === e.name);
            return match;
          }
        })
      );
    }

    // Set the current pick location, if we have a valid coord
    const maybeCoords: any = pickedFeatures.pickCoords;
    const pickCoords = {
      latitude: maybeCoords?.lat,
      longitude: maybeCoords?.lng,
      height: maybeCoords?.height
    };
    if (
      isLatLonHeight(pickCoords) &&
      isProviderCoordsMap(pickedFeatures.providerCoords)
    ) {
      this.currentViewer.pickFromLocation(
        pickCoords,
        pickedFeatures.providerCoords,
        vectorFeatures as TerriaFeature[]
      );
    }

    if (this.pickedFeatures?.allFeaturesAvailablePromise) {
      // When feature picking is done, set the selected feature
      await this.pickedFeatures?.allFeaturesAvailablePromise;
    }

    runInAction(() => {
      this.pickedFeatures?.features.forEach((feature) => {
        const hash = hashEntity(feature, this);
        featureIndex[hash] = (featureIndex[hash] || []).concat([feature]);
      });

      if (this.isPickInfoEnabled) {
        // Find picked feature by matching feature hash
        // Also try to match name if defined
        const current = pickedFeatures.current;
        if (isJsonObject(current) && typeof current.hash === "number") {
          const selectedFeature =
            (featureIndex[current.hash] || []).find(
              (feature) => feature.name === current.name
            ) ?? featureIndex[current.hash]?.[0];
          if (selectedFeature) {
            this.selectedFeature = selectedFeature;
          }
        }
      }
    });
  }

  async initCorsProxy(config: ConfigParameters, serverConfig: any) {
    if (config.proxyableDomainsUrl) {
      console.warn(i18next.t("models.terria.proxyableDomainsDeprecation"));
    }
    this.corsProxy.init(
      serverConfig,
      this.configParameters.corsProxyBaseUrl,
      []
    );
  }

  getLocalProperty(key: string): string | boolean | null {
    try {
      if (!defined(window.localStorage)) {
        return null;
      }
    } catch (e) {
      // SecurityError can arise if 3rd party cookies are blocked in Chrome and we're served in an iFrame
      return null;
    }
    const v = window.localStorage.getItem(this.appName + "." + key);
    if (v === "true") {
      return true;
    } else if (v === "false") {
      return false;
    }
    return v;
  }

  setLocalProperty(key: string, value: string | boolean): boolean {
    try {
      if (!defined(window.localStorage)) {
        return false;
      }
    } catch (e) {
      return false;
    }
    window.localStorage.setItem(this.appName + "." + key, value.toString());
    return true;
  }
}

function generateInitializationUrl(
  baseUri: uri.URI,
  initFragmentPaths: string[],
  url: string
): InitSource {
  if (url.toLowerCase().substring(url.length - 5) !== ".json") {
    return {
      options: initFragmentPaths.map((fragmentPath) => {
        return {
          initUrl: new URI(fragmentPath)
            .segment(url)
            .suffix("json")
            .absoluteTo(baseUri)
            .toString()
        };
      })
    };
  }
  return {
    initUrl: new URI(url).absoluteTo(baseUri).toString()
  };
}

async function interpretHash(
  terria: Terria,
  hashProperties: any,
  userProperties: Map<string, any>,
  baseUri: uri.URI
) {
  if (isDefined(hashProperties.clean)) {
    runInAction(() => {
      terria.initSources.splice(0, terria.initSources.length);
    });
  }

  runInAction(() => {
    Object.keys(hashProperties).forEach(function (property) {
      if (["clean", "hideWelcomeMessage", "start", "share"].includes(property))
        return;
      const propertyValue = hashProperties[property];
      if (defined(propertyValue) && propertyValue.length > 0) {
        userProperties.set(property, propertyValue);
      } else {
        const initSourceFile = generateInitializationUrl(
          baseUri,
          terria.configParameters.initFragmentPaths,
          property
        );
        terria.initSources.push({
          name: `InitUrl from applicationURL hash ${property}`,
          errorSeverity: TerriaErrorSeverity.Error,
          ...initSourceFile
        });
      }
    });
  });

  if (isDefined(hashProperties.hideWelcomeMessage)) {
    terria.configParameters.showWelcomeMessage = false;
  }

  // a share link that hasn't been shortened: JSON embedded in URL (only works for small quantities of JSON)
  if (isDefined(hashProperties.start)) {
    try {
      const startData = JSON.parse(hashProperties.start);
      await interpretStartData(
        terria,
        startData,
        'Start data from hash `"#start"` value',
        TerriaErrorSeverity.Error,
        false // Hide conversion warning message - as we assume that people using #start are embedding terria.
      );
    } catch (e) {
      throw TerriaError.from(e, {
        message: { key: "models.terria.parsingStartDataErrorMessage" },
        importance: -1
      });
    }
  }

  // Resolve #share=xyz with the share data service.
  if (
    hashProperties.share !== undefined &&
    terria.shareDataService !== undefined
  ) {
    const shareProps = await terria.shareDataService.resolveData(
      hashProperties.share
    );

    await interpretStartData(
      terria,
      shareProps,
      `Start data from sharelink \`"${hashProperties.share}"\``
    );
  }
}

async function interpretStartData(
  terria: Terria,
  startData: unknown,
  /** Name for startData initSources - this is only used for debugging purposes */
  name: string,
  /** Error severity to use for loading startData init sources - if not set, TerriaError will be propagated normally */
  errorSeverity?: TerriaErrorSeverity,
  showConversionWarning = true
) {
  if (isJsonObject(startData, false)) {
    // Convert startData to v8 if necessary
    let startDataV8: ShareInitSourceData | null;
    try {
      if (
        // If startData.version has version 0.x.x - user catalog-converter to convert startData
        "version" in startData &&
        typeof startData.version === "string" &&
        startData.version.startsWith("0")
      ) {
        const { convertShare } = await import("catalog-converter");
        const result = convertShare(startData);

        // Show warning messages if converted
        if (result.converted && showConversionWarning) {
          terria.notificationState.addNotificationToQueue({
            title: i18next.t("share.convertNotificationTitle"),
            message: shareConvertNotification(result.messages)
          });
        }
        startDataV8 = result.result;
      } else {
        startDataV8 = {
          ...startData,
          version: isJsonString(startData.version)
            ? startData.version
            : SHARE_VERSION,
          initSources: Array.isArray(startData.initSources)
            ? (startData.initSources.filter(
                (initSource) =>
                  isJsonString(initSource) || isJsonObject(initSource)
              ) as (string | JsonObject)[])
            : []
        };
      }

      if (startDataV8 !== null && Array.isArray(startDataV8.initSources)) {
        // Push startData.initSources to terria.initSources array
        // Note startData.initSources can be an initUrl (string) or initData (InitDataSource/JsonObject)
        // Terria.initSources are different to startData.initSources
        // They need to be transformed into appropriate `InitSource`
        runInAction(() => {
          terria.initSources.push(
            ...startDataV8!.initSources.map((initSource) =>
              isJsonString(initSource)
                ? // InitSourceFromUrl if string
                  {
                    name,
                    initUrl: initSource,
                    errorSeverity
                  }
                : // InitSourceFromData if Json Object
                  {
                    name,
                    data: initSource,
                    errorSeverity
                  }
            )
          );
        });

        // If initSources contain story - we disable the welcome message so there aren't too many modals/popups
        // We only check JSON share initSources - as URLs will be loaded in `forceLoadInitSources`
        if (
          startDataV8.initSources.some(
            (initSource) =>
              isJsonObject(initSource) &&
              Array.isArray(initSource.stories) &&
              initSource.stories.length
          )
        ) {
          terria.configParameters.showWelcomeMessage = false;
        }
      }
    } catch (error) {
      throw TerriaError.from(error, {
        title: { key: "share.convertErrorTitle" },
        message: { key: "share.convertErrorMessage" }
      });
    }
  }
}

function setCustomRequestSchedulerDomainLimits(
  customDomainLimits: ConfigParameters["customRequestSchedulerLimits"]
) {
  if (isDefined(customDomainLimits)) {
    Object.entries(customDomainLimits).forEach(([domain, limit]) => {
      RequestScheduler.requestsByServer[domain] = limit;
    });
  }
}<|MERGE_RESOLUTION|>--- conflicted
+++ resolved
@@ -127,13 +127,10 @@
 import { isViewerMode, setViewerMode } from "./ViewerMode";
 import Workbench from "./Workbench";
 import SelectableDimensionWorkflow from "./Workflows/SelectableDimensionWorkflow";
-<<<<<<< HEAD
 import Cartographic from "terriajs-cesium/Source/Core/Cartographic";
-=======
 import MeasurableGeometryManager, {
   MeasurableGeometry
 } from "../ViewModels/MeasurableGeometryManager";
->>>>>>> 53d4e2b8
 
 // import overrides from "../Overrides/defaults.jsx";
 
@@ -400,15 +397,14 @@
   searchProviders: ModelPropertiesFromTraits<SearchProviderTraits>[];
 
   /**
-<<<<<<< HEAD
    * Url to coordinates converter service.
    */
   coordsConverterUrl?: string;
-=======
+
+  /**
    * If true elevation is intended MSL, otherwise WGS84
    */
   useElevationMeanSeaLevel: boolean;
->>>>>>> 53d4e2b8
 }
 
 interface StartOptions {
@@ -641,11 +637,8 @@
     searchInCatalogItemInfo: false,
     searchBarConfig: undefined,
     searchProviders: [],
-<<<<<<< HEAD
-    coordsConverterUrl: undefined
-=======
+    coordsConverterUrl: undefined,
     useElevationMeanSeaLevel: false
->>>>>>> 53d4e2b8
   };
 
   @observable
@@ -658,17 +651,16 @@
   allowFeatureInfoRequests: boolean = true;
 
   /**
-<<<<<<< HEAD
    * Gets or sets the last position picked by FeatureInfo.
    * @type {Cartographic}
    */
   @observable pickedPosition: Cartographic | undefined;
-=======
+
+  /**
    * Gets or sets a value indicating whether the path line drawn by MeasureTool is clamped to ground.
    * @type {Boolean}
    */
   @observable clampMeasureLineToGround: boolean = true;
->>>>>>> 53d4e2b8
 
   /**
    * Gets or sets the stack of map interactions modes.  The mode at the top of the stack
