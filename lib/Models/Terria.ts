--- conflicted
+++ resolved
@@ -1024,14 +1024,12 @@
     setCustomRequestSchedulerDomainLimits(
       this.configParameters.customRequestSchedulerLimits
     );
-<<<<<<< HEAD
 
     // Set site title from config.json
     if (this.configParameters.appName) {
       document.title = this.configParameters.appName;
     }
     
-=======
     if (options.errorService) {
       try {
         this.errorService = options.errorService;
@@ -1043,7 +1041,7 @@
         );
       }
     }
->>>>>>> a21ecf7a
+
     this.analytics?.start(this.configParameters);
     this.analytics?.logEvent(
       Category.launch,
