'use strict';

/*global require*/
var URI = require('urijs');

var clone = require('terriajs-cesium/Source/Core/clone');
var defined = require('terriajs-cesium/Source/Core/defined');
var defineProperties = require('terriajs-cesium/Source/Core/defineProperties');
var freezeObject = require('terriajs-cesium/Source/Core/freezeObject');
var knockout = require('terriajs-cesium/Source/ThirdParty/knockout');
var loadJson = require('terriajs-cesium/Source/Core/loadJson');
var objectToQuery = require('terriajs-cesium/Source/Core/objectToQuery');

var AbsIttCatalogItem = require('./AbsIttCatalogItem');
var CatalogGroup = require('./CatalogGroup');
var inherit = require('../Core/inherit');
var ModelError = require('./ModelError');
var proxyCatalogItemUrl = require('./proxyCatalogItemUrl');

/**
 * A {@link CatalogGroup} representing a collection of items from an Australian Bureau of Statistics
 * (ABS) ITT server, formed by querying for all the codes in a given dataset and concept.
 *
 * @alias AbsIttCatalogGroup
 * @constructor
 * @extends CatalogGroup
 *
 * @param {Terria} terria The Terria instance.
 */
var AbsIttCatalogGroup = function(terria) {
    CatalogGroup.call(this, terria, 'abs-itt-by-concept');

    /**
     * Gets or sets the URL of the ABS ITT API, typically http://stat.abs.gov.au/itt/query.jsp.
     * This property is observable.
     * @type {String}
     */
    this.url = undefined;

    /**
     * Gets or sets the filter for the ABS dataset.  You can obtain a list of all datasets by querying
     * http://stat.abs.gov.au/itt/query.jsp?method=GetDatasetList (or equivalent).  This property
     * is observable.
     * @type {String}
     */
    this.filter = undefined;

    /**
     * Gets or sets the styling for the abs data.  This property is observable.
     * @type {object}
     * @default undefined
     */
    this.tableStyle = undefined;

    /**
     * Gets or sets a description of the custodian of the data sources in this group.
     * This property is an HTML string that must be sanitized before display to the user.
     * This property is observable.
     * @type {String}
     */
    this.dataCustodian = undefined;

    /**
     * Gets or sets a hash of names of blacklisted datasets.  A dataset that appears in this hash
     * will not be shown to the user.  In this hash, the keys should be the name of the dataset to blacklist,
     * and the values should be "true".  This property is observable.
     * @type {Object}
     */
    this.blacklist = undefined;

    /**
     * Gets or sets a hash of names of whitelisted datasets.  A dataset that doesn't appears in this hash
     * will not be shown to the user.  In this hash, the keys should be the name of the dataset to blacklist,
     * and the values should be "true".  This property is observable.
     * @type {Object}
     */
    this.whitelist = undefined;

    /**
     * Gets or sets a hash of properties that will be set on each child item.
     * For example, { 'treat404AsError': false }
     */
    this.itemProperties = undefined;

    knockout.track(this, ['url', 'filter', 'tableStyle', 'dataCustodian', 'blacklist', 'whitelist', 'itemProperties']);
};

inherit(CatalogGroup, AbsIttCatalogGroup);

defineProperties(AbsIttCatalogGroup.prototype, {
    /**
     * Gets the type of data member represented by this instance.
     * @memberOf AbsIttCatalogGroup.prototype
     * @type {String}
     */
    type : {
        get : function() {
            return 'abs-itt-dataset-list';
        }
    },

    /**
     * Gets a human-readable name for this type of data source, such as 'Web Map Service (WMS)'.
     * @memberOf AbsIttCatalogGroup.prototype
     * @type {String}
     */
    typeName : {
        get : function() {
            return 'ABS.Stat Dataset List';
        }
    },

     /**
     * Gets the set of functions used to serialize individual properties in {@link CatalogMember#serializeToJson}.
     * When a property name on the model matches the name of a property in the serializers object lieral,
     * the value will be called as a function and passed a reference to the model, a reference to the destination
     * JSON object literal, and the name of the property.
     * @memberOf AbsIttCatalogGroup.prototype
     * @type {Object}
     */
    serializers : {
        get : function() {
            return AbsIttCatalogGroup.defaultSerializers;
        }
    }
});

/**
 * Gets or sets the set of default serializer functions to use in {@link CatalogMember#serializeToJson}.  Types derived from this type
 * should expose this instance - cloned and modified if necesary - through their {@link CatalogMember#serializers} property.
 * @type {Object}
 */
AbsIttCatalogGroup.defaultSerializers = clone(CatalogGroup.defaultSerializers);

AbsIttCatalogGroup.defaultSerializers.items = function(absGroup, json, propertyName, options) {
    // Only serialize minimal properties in contained items, because other properties are loaded by querying ABS.Stat.
    var previousSerializeForSharing = options.serializeForSharing;
    options.serializeForSharing = true;

    // Only serlize enabled items as well.  This isn't quite right - ideally we'd serialize any
    // property of any item if the property's value is changed from what was loaded from GetCapabilities -
    // but this gives us reasonable results for sharing and is a lot less work than the ideal
    // solution.
    var previousEnabledItemsOnly = options.enabledItemsOnly;
    options.enabledItemsOnly = true;

    var result = CatalogGroup.defaultSerializers.items(absGroup, json, propertyName, options);

    options.enabledItemsOnly = previousEnabledItemsOnly;
    options.serializeForSharing = previousSerializeForSharing;

    return result;
};

freezeObject(AbsIttCatalogGroup.defaultSerializers);

AbsIttCatalogGroup.prototype._getValuesThatInfluenceLoad = function() {
    return [this.url, this.blacklist, this.whitelist];
};

AbsIttCatalogGroup.prototype._load = function() {
<<<<<<< HEAD
    var baseUrl = cleanAndProxyUrl(this.terria, this.url, this.forceProxy);
=======
    var baseUrl = cleanAndProxyUrl(this, this.url);
>>>>>>> a3250bea
    var parameters = {
        method: 'GetDatasetList',
        format: 'json'
    };

    var that = this;

    var url = baseUrl + '?' + objectToQuery(parameters);

    return loadJson(url).then(function(json) {
        var datasets = json.datasets;

        var p;

        var blacklistWildcardTerms = [];
        for (p in that.blacklist) {
            if (that.blacklist.hasOwnProperty(p)) {
                if (p[0] === '?') {
                    blacklistWildcardTerms.push(p.substring(1));
                }
            }
        }

        var whitelistWildcardTerms = [];
        for (p in that.whitelist) {
            if (that.whitelist.hasOwnProperty(p)) {
                if (p[0] === '?') {
                    whitelistWildcardTerms.push(p.substring(1));
                }
            }
        }

        for (var i = 0; i < datasets.length - 1; ++i) {
            var dataset = datasets[i];

            var w;

                //apply blacklist
            var blacklist = (defined(that.blacklist) && defined(that.blacklist[dataset.description]));
            for (w = 0; w < blacklistWildcardTerms.length && !blacklist; w++) {
                if (dataset.id.indexOf(blacklistWildcardTerms[w]) !== -1) {
                    blacklist = true;
                }
            }
                //now apply whitelist
            for (w = 0; w < whitelistWildcardTerms.length && !blacklist; w++) {
                if (dataset.id.indexOf(whitelistWildcardTerms[w]) === -1) {
                    blacklist = true;
                }
            }
            if (defined(that.whitelist) && defined(that.whitelist[dataset.description])) {
                blacklist = true;
            }
            if (blacklist) {
                console.log('Provider Feedback: Filtering out ' + dataset.description + ' (' + dataset.id + ') because it is blacklisted.');
                continue;
            }

            that.items.push(createItemForDataset(that, dataset));
        }

    }).otherwise(function(e) {
        console.log(e.message);
        throw new ModelError({
            sender: that,
            title: 'Group is not available',
            message: '\
An error occurred while invoking GetCodeListValue on the ABS ITT server.  \
<p>This error may indicate that the group you opened is temporarily unavailable or there is a \
problem with your internet connection.  Try opening the group again, and if the problem persists, please report it by \
sending an email to <a href="mailto:'+that.terria.supportEmail+'">'+that.terria.supportEmail+'</a>.</p>'
        });
    });
};

<<<<<<< HEAD
function cleanAndProxyUrl(terria, url, force) {
=======
function cleanAndProxyUrl(catalogGroup, url) {
>>>>>>> a3250bea
    // Strip off the search portion of the URL
    var uri = new URI(url);
    uri.search('');

    var cleanedUrl = uri.toString();
<<<<<<< HEAD
    if (defined(terria.corsProxy) && (terria.corsProxy.shouldUseProxy(cleanedUrl) || force)) {
        cleanedUrl = terria.corsProxy.getURL(cleanedUrl, '1d');
    }

    return cleanedUrl;
=======
    return proxyCatalogItemUrl(catalogGroup, cleanedUrl, '1d');
>>>>>>> a3250bea
}

function createItemForDataset(absGroup, dataset) {
    var result = new AbsIttCatalogItem(absGroup.terria);

    result.name = dataset.description;
    result.description = dataset.description;
    result.dataCustodian = absGroup.dataCustodian;
    result.url = absGroup.url;
    result.dataSetID = dataset.id;
    result.filter = absGroup.filter;
    result.tableStyle = absGroup.tableStyle;

    if (typeof(absGroup.itemProperties) === 'object') {
        result.updateFromJson(absGroup.itemProperties);
    }

    return result;
}

module.exports = AbsIttCatalogGroup;<|MERGE_RESOLUTION|>--- conflicted
+++ resolved
@@ -159,11 +159,7 @@
 };
 
 AbsIttCatalogGroup.prototype._load = function() {
-<<<<<<< HEAD
-    var baseUrl = cleanAndProxyUrl(this.terria, this.url, this.forceProxy);
-=======
     var baseUrl = cleanAndProxyUrl(this, this.url);
->>>>>>> a3250bea
     var parameters = {
         method: 'GetDatasetList',
         format: 'json'
@@ -239,25 +235,13 @@
     });
 };
 
-<<<<<<< HEAD
-function cleanAndProxyUrl(terria, url, force) {
-=======
 function cleanAndProxyUrl(catalogGroup, url) {
->>>>>>> a3250bea
     // Strip off the search portion of the URL
     var uri = new URI(url);
     uri.search('');
 
     var cleanedUrl = uri.toString();
-<<<<<<< HEAD
-    if (defined(terria.corsProxy) && (terria.corsProxy.shouldUseProxy(cleanedUrl) || force)) {
-        cleanedUrl = terria.corsProxy.getURL(cleanedUrl, '1d');
-    }
-
-    return cleanedUrl;
-=======
     return proxyCatalogItemUrl(catalogGroup, cleanedUrl, '1d');
->>>>>>> a3250bea
 }
 
 function createItemForDataset(absGroup, dataset) {
