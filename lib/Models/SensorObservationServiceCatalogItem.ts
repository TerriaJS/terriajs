import i18next from "i18next";
import { action, computed, runInAction } from "mobx";
import Mustache from "mustache";
import DeveloperError from "terriajs-cesium/Source/Core/DeveloperError";
import JulianDate from "terriajs-cesium/Source/Core/JulianDate";
import filterOutUndefined from "../Core/filterOutUndefined";
import isDefined from "../Core/isDefined";
import loadWithXhr from "../Core/loadWithXhr";
import TerriaError from "../Core/TerriaError";
import AsyncChartableMixin from "../ModelMixins/AsyncChartableMixin";
import AsyncMappableMixin from "../ModelMixins/AsyncMappableMixin";
import CatalogMemberMixin from "../ModelMixins/CatalogMemberMixin";
import TableMixin from "../ModelMixins/TableMixin";
import TableAutomaticStylesStratum, {
  ColorStyleLegend
} from "../Table/TableAutomaticStylesStratum";
import TableColumnType from "../Table/TableColumnType";
import xml2json from "../ThirdParty/xml2json";
import SensorObservationServiceCatalogItemTraits from "../Traits/SensorObservationCatalogItemTraits";
import TableChartStyleTraits, {
  TableChartLineStyleTraits
} from "../Traits/TableChartStyleTraits";
import TableColorStyleTraits from "../Traits/TableColorStyleTraits";
import TablePointSizeStyleTraits from "../Traits/TablePointSizeStyleTraits";
import TableStyleTraits from "../Traits/TableStyleTraits";
import CreateModel from "./CreateModel";
import createStratumInstance from "./createStratumInstance";
import proxyCatalogItemUrl from "./proxyCatalogItemUrl";
import StratumFromTraits from "./StratumFromTraits";
import StratumOrder from "./StratumOrder";
import Terria from "./Terria";
import CommonStrata from "./CommonStrata";
import { SelectableDimension } from "./SelectableDimensions";
<<<<<<< HEAD
=======
import { BaseModel } from "./Model";
>>>>>>> c31e23fa

interface GetFeatureOfInterestResponse {
  featureMember?: FeatureMember[] | FeatureMember;
}

interface GetObservationResponse {
  observationData?: ObservationData | ObservationData[];
}

interface FeatureMember {
  MonitoringPoint?: {
    shape?: { Point?: { pos?: string } };
    identifier?: string;
    name?: string;
    type?: { ["xlink:href"]: string | undefined };
    ["gml:id"]: string | undefined;
  };
}

interface TemplateContext {
  action: string;
  actionClass: string;
  parameters: NameValue[];
}

interface NameValue {
  name: string;
  value: string;
}

interface ObservationData {
  OM_Observation?: Observation;
}

interface Observation {
  result?: {
    MeasurementTimeseries?: { point?: ObservationPoint | ObservationPoint[] };
  };
  featureOfInterest: { [attr: string]: string | undefined };
}

interface ObservationPoint {
  MeasurementTVP: MeasurementTimeValuePair;
}

interface MeasurementTimeValuePair {
  time: Object | string;
  value: Object | string;
}

const automaticTableStylesStratumName = TableAutomaticStylesStratum.stratumName;
StratumOrder.addLoadStratum(automaticTableStylesStratumName);

class SosAutomaticStylesStratum extends TableAutomaticStylesStratum {
  constructor(readonly catalogItem: SensorObservationServiceCatalogItem) {
    super(catalogItem);
  }

  duplicateLoadableStratum(
    newModel: SensorObservationServiceCatalogItem
  ): this {
    return new SosAutomaticStylesStratum(newModel) as this;
  }

  @computed
  get styles(): StratumFromTraits<TableStyleTraits>[] {
    return this.catalogItem.procedures.map(p => {
      return createStratumInstance(TableStyleTraits, {
        id: p.identifier,
        title: p.title,
        color: createStratumInstance(TableColorStyleTraits, {
          legend: new ColorStyleLegend(this.catalogItem, 0)
        }),
        pointSize: createStratumInstance(TablePointSizeStyleTraits, {
          pointSizeColumn: p.identifier
        })
      });
    });
  }

  @computed
  get defaultChartStyle() {
    const timeColumn = this.catalogItem.tableColumns.find(
      column => column.type === TableColumnType.time
    );

    const valueColumn = this.catalogItem.tableColumns.find(
      column => column.type === TableColumnType.scalar
    );

    if (timeColumn && valueColumn) {
      return createStratumInstance(TableStyleTraits, {
        chart: createStratumInstance(TableChartStyleTraits, {
          xAxisColumn: timeColumn.name,
          lines: [
            createStratumInstance(TableChartLineStyleTraits, {
              yAxisColumn: valueColumn.name
            })
          ]
        })
      });
    }
  }
}

class GetFeatureOfInterestRequest {
  constructor(
    readonly catalogItem: SensorObservationServiceCatalogItem,
    readonly requestTemplate: string
  ) {}

  @computed
  get url() {
    return this.catalogItem.url;
  }

  @computed
  get observedProperties() {
    return filterOutUndefined(
      this.catalogItem.observableProperties.map(p => p.identifier)
    );
  }

  @computed
  get procedures() {
    if (this.catalogItem.filterByProcedures) {
      return filterOutUndefined(
        this.catalogItem.procedures.map(p => p.identifier)
      );
    }
  }

  async perform(): Promise<GetFeatureOfInterestResponse | undefined> {
    if (this.url === undefined) {
      return;
    }

    const templateContext = {
      action: "GetFeatureOfInterest",
      actionClass: "foiRetrieval",
      parameters: convertObjectToNameValueArray({
        observedProperty: this.observedProperties,
        procedure: this.procedures
      })
    };

    const response = await loadSoapBody(
      this.catalogItem,
      this.url,
      this.requestTemplate,
      templateContext
    );

    return response?.GetFeatureOfInterestResponse;
  }
}

class GetObservationRequest {
  constructor(
    readonly catalogItem: SensorObservationServiceCatalogItem,
    readonly foiIdentifier: string
  ) {}

  @computed
  get url() {
    return this.catalogItem.url;
  }

  @computed
  get requestTemplate() {
    return (
      this.catalogItem.requestTemplate ||
      SensorObservationServiceCatalogItem.defaultRequestTemplate
    );
  }

  @computed
  get parameters() {
    const foiIdentifier = this.catalogItem.chartFeatureOfInterestIdentifier;
    const observableProperty = this.catalogItem.selectedObservable;
    const procedure = this.catalogItem.selectedProcedure;
    if (
      foiIdentifier === undefined ||
      procedure === undefined ||
      observableProperty === undefined
    ) {
      return;
    }

    return convertObjectToNameValueArray({
      procedure: procedure.identifier,
      observedProperty: observableProperty.identifier,
      featureOfInterest: foiIdentifier
    });
  }

  /**
   * Return the Mustache template context "temporalFilters" for this item.
   * If a "defaultDuration" parameter (eg. 60d or 12h) exists on either
   * procedure or observableProperty, restrict to that duration from item.endDate.
   * @param item This catalog item.
   * @param procedure An element from the item.procedures array.
   * @param observableProperty An element from the item.observableProperties array.
   * @return An array of {index, startDate, endDate}, or undefined.
   */
  @computed
  get temporalFilters() {
    const observableProperty = this.catalogItem.selectedObservable;
    const procedure = this.catalogItem.selectedProcedure;
    if (procedure === undefined || observableProperty === undefined) {
      return;
    }

    const defaultDuration =
      procedure.defaultDuration || observableProperty.defaultDuration;

    // If the item has no endDate, use the current datetime (to nearest second).
    const endDateIso8601 =
      this.catalogItem.endDate || JulianDate.toIso8601(JulianDate.now(), 0);
    if (defaultDuration) {
      let startDateIso8601 = addDurationToIso8601(
        endDateIso8601,
        "-" + defaultDuration
      );
      // This is just a string-based comparison, so timezones could make it up to 1 day wrong.
      // That much error is fine here.
      if (
        this.catalogItem.startDate &&
        startDateIso8601 < this.catalogItem.startDate
      ) {
        startDateIso8601 = this.catalogItem.startDate;
      }
      return [
        { index: 1, startDate: startDateIso8601, endDate: endDateIso8601 }
      ];
    } else {
      // If there is no procedure- or property-specific duration, use the item's start and end dates, if any.
      if (this.catalogItem.startDate) {
        return [
          {
            index: 1,
            startDate: this.catalogItem.startDate,
            endDate: endDateIso8601
          }
        ];
      }
    }
  }

  async perform(): Promise<GetObservationResponse | undefined> {
    if (this.url === undefined || this.parameters === undefined) {
      return;
    }

    const templateContext = {
      action: "GetObservation",
      actionClass: "core",
      parameters: this.parameters,
      temporalFilters: this.temporalFilters
    };

    const response = await loadSoapBody(
      this.catalogItem,
      this.url,
      this.requestTemplate,
      templateContext
    );

    return response?.GetObservationResponse;
  }
}

export default class SensorObservationServiceCatalogItem extends TableMixin(
  AsyncChartableMixin(
    AsyncMappableMixin(
      CatalogMemberMixin(CreateModel(SensorObservationServiceCatalogItemTraits))
    )
  )
) {
  static readonly type = "sos";
  static defaultRequestTemplate = require("./SensorObservationServiceRequestTemplate.xml");

  constructor(
    id: string | undefined,
    terria: Terria,
    sourceReference?: BaseModel
  ) {
    super(id, terria, sourceReference);
    this.strata.set(
      automaticTableStylesStratumName,
      new SosAutomaticStylesStratum(this)
    );
  }

  get type() {
    return "sos";
  }

  protected async forceLoadMetadata() {}

  @action
  protected async forceLoadTableData() {
    if (this.showAsChart === true) {
      return this.loadChartData();
    } else {
      return this.loadFeaturesData();
    }
  }

  @computed get cacheDuration(): string {
    if (isDefined(super.cacheDuration)) {
      return super.cacheDuration;
    }
    return "0d";
  }

  @action
  private async loadFeaturesData() {
    const request = new GetFeatureOfInterestRequest(
      this,
      this.requestTemplate ||
        SensorObservationServiceCatalogItem.defaultRequestTemplate
    );
    const response = await request.perform();
    if (response === undefined) {
      return [];
    }

    const itemName = runInAction(() => this.name || "");
    if (response.featureMember === undefined) {
      throw new TerriaError({
        sender: this,
        title: itemName,
        message: i18next.t("models.sensorObservationService.unknownFormat")
      });
    }

    let featureMembers = Array.isArray(response.featureMember)
      ? response.featureMember
      : [response.featureMember];

    const whiteList = runInAction(() => this.stationIdWhitelist);
    if (whiteList) {
      featureMembers = featureMembers.filter(
        m =>
          m.MonitoringPoint?.identifier &&
          whiteList.indexOf(String(m.MonitoringPoint.identifier)) >= 0
      );
    }

    const blackList = runInAction(() => this.stationIdBlacklist);
    if (blackList) {
      featureMembers = featureMembers.filter(
        m =>
          m.MonitoringPoint &&
          blackList.indexOf(String(m.MonitoringPoint.identifier)) < 0
      );
    }

    const identifierCols = ["identifier"];
    const latCols = ["lat"];
    const lonCols = ["lon"];
    const nameCols = ["name"];
    const idCols = ["id"];
    const typeCols = ["type"];
    const chartCols = ["chart"];

    featureMembers.forEach(member => {
      const pointShape = member.MonitoringPoint?.shape?.Point;
      if (!pointShape) {
        throw new DeveloperError(
          "Non-point feature not shown. You may want to implement `representAsGeoJson`. " +
            JSON.stringify(pointShape)
        );
      }

      if (!member.MonitoringPoint) return;
      if (!pointShape.pos?.split) return;
      if (!member.MonitoringPoint.identifier) return;

      const [lat, lon] = pointShape.pos.split(" ");
      const identifier = member.MonitoringPoint.identifier;
      const name = member.MonitoringPoint.name;
      const id = member.MonitoringPoint["gml:id"];
      const type = member.MonitoringPoint.type?.["xlink:href"];
      const chart = createChartColumn(identifier, name);

      identifierCols.push(identifier);
      latCols.push(lat);
      lonCols.push(lon);
      nameCols.push(name || "");
      idCols.push(id || "");
      typeCols.push(type || "");
      chartCols.push(chart);
    });

    return [
      identifierCols,
      latCols,
      lonCols,
      nameCols,
      idCols,
      typeCols,
      chartCols
    ];
  }

  @action
  private async loadChartData() {
    const foiIdentifier = this.chartFeatureOfInterestIdentifier;
    if (foiIdentifier === undefined) {
      return [];
    }

    const request = new GetObservationRequest(this, foiIdentifier);
    const response = await request.perform();
    if (response === undefined) {
      return [];
    }

    return runInAction(() => {
      const procedure = this.selectedProcedure!;
      const observableProperty = this.selectedObservable!;
      const datesCol = ["date"];
      const valuesCol = ["values"];
      const observationsCol = ["observations"];
      const identifiersCol = ["identifiers"];
      const proceduresCol = [this.proceduresName];
      const observedPropertiesCol = [this.observablePropertiesName];

      const addObservationToColumns = (observation: Observation) => {
        let points = observation?.result?.MeasurementTimeseries?.point;
        if (!points) return;
        if (!Array.isArray(points)) points = [points];

        var measurements = points.map(point => point.MeasurementTVP); // TVP = Time value pairs, I think.
        var featureIdentifier =
          observation.featureOfInterest["xlink:href"] || "";
        datesCol.push(
          ...measurements.map(measurement =>
            typeof measurement.time === "object" ? "" : measurement.time
          )
        );
        valuesCol.push(
          ...measurements.map(measurement =>
            typeof measurement.value === "object" ? "" : measurement.value
          )
        );
        identifiersCol.push(...measurements.map(_ => featureIdentifier));
        proceduresCol.push(
          ...measurements.map(_ => procedure.identifier || "")
        );
        observedPropertiesCol.push(
          ...measurements.map(_ => observableProperty.identifier || "")
        );
      };

      let observationData = response.observationData;
      observationData =
        observationData === undefined || Array.isArray(observationData)
          ? observationData
          : [observationData];
      if (!observationData) {
        return [];
      }

      const observations = observationData.map(o => o.OM_Observation);
      observations.forEach(observation => {
        if (observation) {
          addObservationToColumns(observation);
        }
      });

      runInAction(() => {
        // Set title for values column
        const valueColumn = this.addObject(
          CommonStrata.defaults,
          "columns",
          "values"
        );
        valueColumn?.setTrait(CommonStrata.defaults, "name", "values");
        valueColumn?.setTrait(CommonStrata.defaults, "title", this.valueTitle);
      });

      return [
        datesCol,
        valuesCol,
        observationsCol,
        identifiersCol,
        proceduresCol,
        observedPropertiesCol
      ];
    });
  }

  @computed
  get valueTitle() {
    if (
      this.selectedObservable === undefined ||
      this.selectedProcedure === undefined
    ) {
      return;
    }

    const units = this.selectedObservable.units || this.selectedProcedure.units;
    const valueTitle =
      this.selectedObservable.title +
      " " +
      this.selectedProcedure.title +
      (units !== undefined ? " (" + units + ")" : "");
    return valueTitle;
  }

  @computed
  get selectableDimensions() {
    return filterOutUndefined([
      this.proceduresSelector,
      this.observablesSelector
    ]);
  }

  @computed
  get proceduresSelector(): SelectableDimension | undefined {
    const proceduresSelector = super.styleDimensions;
    if (proceduresSelector === undefined) return;

    const item = this;
    return {
      ...proceduresSelector,
      get name(): string {
        return item.proceduresName;
      }
    };
  }

  @computed
  get observablesSelector(): SelectableDimension | undefined {
    if (this.mapItems.length === 0) {
      return;
    }
    const item = this;
    return {
      get id(): string {
        return "observables";
      },
      get name(): string {
        return item.observablePropertiesName;
      },
      get options() {
        return filterOutUndefined(
          item.observableProperties.map(p => {
            if (p.identifier && p.title) {
              return {
                id: p.identifier,
                name: p.title || p.identifier
              };
            }
          })
        );
      },
      get selectedId(): string | undefined {
        return item.selectedObservableId;
      },
      setDimensionValue(stratumId: string, observableId: string) {
        item.setTrait(stratumId, "selectedObservableId", observableId);
      }
    };
  }

  @computed
  get selectedObservableId() {
    return (
      super.selectedObservableId || this.observableProperties[0]?.identifier
    );
  }

  @computed
  get selectedObservable() {
    return this.observableProperties.find(
      p => p.identifier === this.selectedObservableId
    );
  }

  @computed
  get selectedProcedure() {
    return this.procedures.find(p => p.identifier === this.activeTableStyle.id);
  }
}

function createChartColumn(
  identifier: string,
  name: string | undefined
): string {
  const nameAttr = name == undefined ? "" : `name="${name}"`;
  // The API that provides the chart data is a SOAP API, and the download button is essentially just a link, so when you click it you get an error page.
  // can-download="false" will disable this broken download button.
  return `<sos-chart identifier="${identifier}" ${nameAttr} can-download="false"></sos-chart>`;
}

async function loadSoapBody(
  item: SensorObservationServiceCatalogItem,
  url: string,
  requestTemplate: string,
  templateContext: TemplateContext
): Promise<any> {
  const requestXml = Mustache.render(requestTemplate, templateContext);

  const responseXml = await loadWithXhr({
    url: proxyCatalogItemUrl(item, url),
    responseType: "document",
    method: "POST",
    overrideMimeType: "text/xml",
    data: requestXml,
    headers: { "Content-Type": "application/soap+xml" }
  });

  if (responseXml === undefined) {
    return;
  }

  var json = xml2json(responseXml);
  if (json.Exception) {
    var errorMessage = i18next.t(
      "models.sensorObservationService.unknownError"
    );
    if (json.Exception.ExceptionText) {
      errorMessage = i18next.t(
        "models.sensorObservationService.exceptionMessage",
        { exceptionText: json.Exception.ExceptionText }
      );
    }
    throw new TerriaError({
      sender: item,
      title: runInAction(() => item.name || ""),
      message: errorMessage
    });
  }
  if (json.Body === undefined) {
    throw new TerriaError({
      sender: item,
      title: runInAction(() => item.name || ""),
      message: i18next.t("models.sensorObservationService.missingBody")
    });
  }
  return json.Body;
}

/**
 * Adds a period to an iso8601-formatted date.
 * Periods must be (positive or negative) numbers followed by a letter:
 * s (seconds), h (hours), d (days), y (years).
 * To avoid confusion between minutes and months, do not use m.
 * @param  dateIso8601 The date in ISO8601 format.
 * @param  durationString The duration string, in the format described.
 * @return A date string in ISO8601 format.
 */
function addDurationToIso8601(
  dateIso8601: string,
  durationString: string
): string {
  const duration = parseFloat(durationString);
  if (isNaN(duration) || duration === 0) {
    throw new DeveloperError("Bad duration " + durationString);
  }

  const scratchJulianDate = new JulianDate();
  let julianDate = JulianDate.fromIso8601(dateIso8601);
  const units = durationString.slice(durationString.length - 1);

  switch (units) {
    case "s":
      julianDate = JulianDate.addSeconds(
        julianDate,
        duration,
        scratchJulianDate
      );
      break;
    case "h":
      julianDate = JulianDate.addHours(julianDate, duration, scratchJulianDate);
      break;
    case "d":
      // Use addHours on 24 * numdays - on my casual reading of addDays, it needs an integer.
      julianDate = JulianDate.addHours(
        julianDate,
        duration * 24,
        scratchJulianDate
      );
      break;
    case "y":
      const days = Math.round(duration * 365);
      julianDate = JulianDate.addDays(julianDate, days, scratchJulianDate);
      break;
    default:
      throw new DeveloperError(
        'Unknown duration type "' + durationString + '" (use s, h, d or y)'
      );
  }

  return JulianDate.toIso8601(julianDate);
}

/**
 * Converts parameters {x: 'y'} into an array of {name: 'x', value: 'y'} objects.
 * Converts {x: [1, 2, ...]} into multiple objects:
 *   {name: 'x', value: 1}, {name: 'x', value: 2}, ...
 * @param parameters eg. {a: 3, b: [6, 8]}
 * @return eg. [{name: 'a', value: 3}, {name: 'b', value: 6}, {name: 'b', value: 8}]
 */
function convertObjectToNameValueArray(parameters: any): NameValue[] {
  return Object.keys(parameters).reduce((result, key) => {
    var values = parameters[key];
    if (!Array.isArray(values)) {
      values = [values];
    }
    if (values.length === 0) return result;
    return result.concat(
      filterOutUndefined(
        values.map((value: string | undefined) => {
          return value === undefined
            ? undefined
            : {
                name: key,
                value: value
              };
        })
      )
    );
  }, []);
}<|MERGE_RESOLUTION|>--- conflicted
+++ resolved
@@ -31,10 +31,7 @@
 import Terria from "./Terria";
 import CommonStrata from "./CommonStrata";
 import { SelectableDimension } from "./SelectableDimensions";
-<<<<<<< HEAD
-=======
 import { BaseModel } from "./Model";
->>>>>>> c31e23fa
 
 interface GetFeatureOfInterestResponse {
   featureMember?: FeatureMember[] | FeatureMember;
