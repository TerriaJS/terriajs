'use strict';

/*global require*/
var URI = require('urijs');

var clone = require('terriajs-cesium/Source/Core/clone');
var defined = require('terriajs-cesium/Source/Core/defined');
var defineProperties = require('terriajs-cesium/Source/Core/defineProperties');
var freezeObject = require('terriajs-cesium/Source/Core/freezeObject');
var knockout = require('terriajs-cesium/Source/ThirdParty/knockout');
var loadXML = require('terriajs-cesium/Source/Core/loadXML');

var CatalogGroup = require('./CatalogGroup');
var inherit = require('../Core/inherit');
var ModelError = require('./ModelError');
var proxyCatalogItemUrl = require('./proxyCatalogItemUrl');
var WebMapTileServiceCatalogItem = require('./WebMapTileServiceCatalogItem');

/**
 * A {@link CatalogGroup} representing a collection of layers from a Web Map Tile Service (WMTS) server.
 *
 * @alias WebMapTileServiceCatalogGroup
 * @constructor
 * @extends CatalogGroup
 *
 * @param {Terria} terria The Terria instance.
 */
var WebMapTileServiceCatalogGroup = function(terria) {
     CatalogGroup.call(this, terria, 'wmts-getCapabilities');

    /**
     * Gets or sets the URL of the WMTS server.  This property is observable.
     * @type {String}
     */
    this.url = '';

    /**
     * Gets or sets a description of the custodian of the data sources in this group.
     * This property is an HTML string that must be sanitized before display to the user.
     * This property is observable.
     * @type {String}
     */
    this.dataCustodian = undefined;

    /**
     * Gets or sets the additional parameters to pass to the WMTS server when requesting images.
     * If this property is undefiend, {@link WebMapTileServiceCatalogItem.defaultParameters} is used.
     * @type {Object}
     */
    this.parameters = undefined;

    /**
     * Gets or sets a hash of names of blacklisted data layers.  A layer that appears in this hash
     * will not be shown to the user.  In this hash, the keys should be the Title of the layers to blacklist,
     * and the values should be "true".  This property is observable.
     * @type {Object}
     */
    this.blacklist = undefined;

    /**
     * Gets or sets the field name to use as the primary title in the catalog view: each WMTS layer's
     * "title" (default), "identifier", or "abstract".
     * @type {String}
     */
    this.titleField = 'title';

    /**
     * Gets or sets a hash of properties that will be set on each child item.
     * For example, { 'treat404AsError': false }
     */
    this.itemProperties = undefined;

    knockout.track(this, ['url', 'dataCustodian', 'parameters', 'blacklist', 'titleField', 'itemProperties']);
};

inherit(CatalogGroup, WebMapTileServiceCatalogGroup);

defineProperties(WebMapTileServiceCatalogGroup.prototype, {
    /**
     * Gets the type of data member represented by this instance.
     * @memberOf WebMapTileServiceCatalogGroup.prototype
     * @type {String}
     */
    type : {
        get : function() {
            return 'wmts-getCapabilities';
        }
    },

    /**
     * Gets a human-readable name for this type of data source, such as 'Web Map Tile Service (WMTS)'.
     * @memberOf WebMapTileServiceCatalogGroup.prototype
     * @type {String}
     */
    typeName : {
        get : function() {
            return 'Web Map Tile Service (WMTS) Server';
        }
    },

    /**
     * Gets the set of functions used to serialize individual properties in {@link CatalogMember#serializeToJson}.
     * When a property name on the model matches the name of a property in the serializers object lieral,
     * the value will be called as a function and passed a reference to the model, a reference to the destination
     * JSON object literal, and the name of the property.
     * @memberOf WebMapTileServiceCatalogGroup.prototype
     * @type {Object}
     */
    serializers : {
        get : function() {
            return WebMapTileServiceCatalogGroup.defaultSerializers;
        }
    }
});

/**
 * Gets or sets the set of default serializer functions to use in {@link CatalogMember#serializeToJson}.  Types derived from this type
 * should expose this instance - cloned and modified if necesary - through their {@link CatalogMember#serializers} property.
 * @type {Object}
 */
WebMapTileServiceCatalogGroup.defaultSerializers = clone(CatalogGroup.defaultSerializers);

WebMapTileServiceCatalogGroup.defaultSerializers.items = function(wmtsGroup, json, propertyName, options) {
    // Only serialize minimal properties in contained items, because other properties are loaded from GetCapabilities.
    var previousSerializeForSharing = options.serializeForSharing;
    options.serializeForSharing = true;

    // Only serlize enabled items as well.  This isn't quite right - ideally we'd serialize any
    // property of any item if the property's value is changed from what was loaded from GetCapabilities -
    // but this gives us reasonable results for sharing and is a lot less work than the ideal
    // solution.
    var previousEnabledItemsOnly = options.enabledItemsOnly;
    options.enabledItemsOnly = true;

    var result = CatalogGroup.defaultSerializers.items(wmtsGroup, json, propertyName, options);

    options.enabledItemsOnly = previousEnabledItemsOnly;
    options.serializeForSharing = previousSerializeForSharing;

    return result;
};

WebMapTileServiceCatalogGroup.defaultSerializers.isLoading = function(wmtsGroup, json, propertyName, options) {};

freezeObject(WebMapTileServiceCatalogGroup.defaultSerializers);

WebMapTileServiceCatalogGroup.prototype._getValuesThatInfluenceLoad = function() {
    return [this.url, this.blacklist, this.titleField];
};

WebMapTileServiceCatalogGroup.prototype._load = function() {
<<<<<<< HEAD
    var url = cleanAndProxyUrl( this.terria, this.url, this.forceProxy) + '?service=WMTS&request=GetCapabilities&version=1.0.0';
=======
    var url = cleanAndProxyUrl(this, this.url) + '?service=WMTS&request=GetCapabilities&version=1.0.0';
>>>>>>> 79bfc839

    var that = this;
    return loadXML(url).then(function(xml) {
        // Is this really a GetCapabilities response?
        if (!xml || !xml.documentElement || (xml.documentElement.localName !== 'Capabilities')) {
            throw new ModelError({
                title: 'Invalid WMTS server',
                message: '\
An error occurred while invoking GetCapabilities on the WMTS server.  The server\'s response does not appear to be a valid GetCapabilities document.  \
<p>If you entered the link manually, please verify that the link is correct.</p>\
<p>If you did not enter this link manually, this error may indicate that the group you opened is temporarily unavailable or there is a \
problem with your internet connection.  Try opening the group again, and if the problem persists, please report it by \
sending an email to <a href="mailto:'+that.terria.supportEmail+'">'+that.terria.supportEmail+'</a>.</p>'
            });
        }

        var json = WebMapTileServiceCatalogItem.capabilitiesXmlToJson(xml);

        // WMTS does not have layer hierarchy like WMS.  Instead, it has a separate/optional Themes section that
        // groups layers by reference.  We currently don't support the Themes section.
        var layers;
        if (!defined(json.Contents) || !defined(json.Contents.Layer)) {
            layers = [];
        } else if (Array.isArray(json.Contents.Layer)) {
            layers = json.Contents.Layer;
        } else {
            layers = [json.Contents.Layer];
        }

        for (var i = 0; i < layers.length; ++i) {
            createWmtsDataSource(that, json, layers[i]);
        }
    }).otherwise(function(e) {
        throw new ModelError({
            sender: that,
            title: 'Group is not available',
            message: '\
An error occurred while invoking GetCapabilities on the WMTS server.  \
<p>If you entered the link manually, please verify that the link is correct.</p>\
<p>This error may also indicate that the server does not support <a href="http://enable-cors.org/" target="_blank">CORS</a>.  If this is your \
server, verify that CORS is enabled and enable it if it is not.  If you do not control the server, \
please contact the administrator of the server and ask them to enable CORS.  Or, contact the National \
Map team by emailing <a href="mailto:'+that.terria.supportEmail+'">'+that.terria.supportEmail+'</a> \
and ask us to add this server to the list of non-CORS-supporting servers that may be proxied by \
National Map itself.</p>\
<p>If you did not enter this link manually, this error may indicate that the group you opened is temporarily unavailable or there is a \
problem with your internet connection.  Try opening the group again, and if the problem persists, please report it by \
sending an email to <a href="mailto:'+that.terria.supportEmail+'">'+that.terria.supportEmail+'</a>.</p>'
        });
    });
};

<<<<<<< HEAD
function cleanAndProxyUrl(terria, url, force) {
=======
function cleanAndProxyUrl(catalogGroup, url) {
>>>>>>> 79bfc839
    // Strip off the search portion of the URL
    var uri = new URI(url);
    uri.search('');

    var cleanedUrl = uri.toString();
<<<<<<< HEAD
    if (defined(terria.corsProxy) && (terria.corsProxy.shouldUseProxy(cleanedUrl) || force)) {
        cleanedUrl = terria.corsProxy.getURL(cleanedUrl, '1d');
    }

    return cleanedUrl;
=======
    return proxyCatalogItemUrl(catalogGroup, cleanedUrl, '1d');
>>>>>>> 79bfc839
}

function getNameFromLayer(wmtsGroup, layer) {
    if (wmtsGroup.titleField === 'name') {
        return layer.Identifier;
    } else if (wmtsGroup.titleField === 'abstract') {
        return layer.Abstract;
    } else {
        return layer.Title;
    }
}

function createWmtsDataSource(wmtsGroup, capabilities, layer) {
    var result = new WebMapTileServiceCatalogItem(wmtsGroup.terria);

    result.name = getNameFromLayer(wmtsGroup, layer);
    result.url = wmtsGroup.url;
    result.layer = layer.Identifier;

    result.updateFromCapabilities(capabilities, true, layer);

    if (typeof(wmtsGroup.itemProperties) === 'object') {
        result.updateFromJson(wmtsGroup.itemProperties);
    }

    wmtsGroup.items.push(result);

    return result;
}

module.exports = WebMapTileServiceCatalogGroup;<|MERGE_RESOLUTION|>--- conflicted
+++ resolved
@@ -149,11 +149,7 @@
 };
 
 WebMapTileServiceCatalogGroup.prototype._load = function() {
-<<<<<<< HEAD
-    var url = cleanAndProxyUrl( this.terria, this.url, this.forceProxy) + '?service=WMTS&request=GetCapabilities&version=1.0.0';
-=======
     var url = cleanAndProxyUrl(this, this.url) + '?service=WMTS&request=GetCapabilities&version=1.0.0';
->>>>>>> 79bfc839
 
     var that = this;
     return loadXML(url).then(function(xml) {
@@ -206,25 +202,13 @@
     });
 };
 
-<<<<<<< HEAD
-function cleanAndProxyUrl(terria, url, force) {
-=======
 function cleanAndProxyUrl(catalogGroup, url) {
->>>>>>> 79bfc839
     // Strip off the search portion of the URL
     var uri = new URI(url);
     uri.search('');
 
     var cleanedUrl = uri.toString();
-<<<<<<< HEAD
-    if (defined(terria.corsProxy) && (terria.corsProxy.shouldUseProxy(cleanedUrl) || force)) {
-        cleanedUrl = terria.corsProxy.getURL(cleanedUrl, '1d');
-    }
-
-    return cleanedUrl;
-=======
     return proxyCatalogItemUrl(catalogGroup, cleanedUrl, '1d');
->>>>>>> 79bfc839
 }
 
 function getNameFromLayer(wmtsGroup, layer) {
