import i18next from "i18next";
import { action, computed, isObservableArray, runInAction } from "mobx";
import CesiumMath from "terriajs-cesium/Source/Core/Math";
import URI from "urijs";
import isDefined from "../Core/isDefined";
import TerriaError from "../Core/TerriaError";
import Reproject from "../Map/Reproject";
import CatalogFunctionMixin from "../ModelMixins/CatalogFunctionMixin";
import XmlRequestMixin from "../ModelMixins/XmlRequestMixin";
import xml2json from "../ThirdParty/xml2json";
import WebProcessingServiceCatalogFunctionTraits from "../Traits/WebProcessingServiceCatalogFunctionTraits";
import CommonStrata from "./CommonStrata";
import CreateModel from "./CreateModel";
import BooleanParameter from "./FunctionParameters/BooleanParameter";
import DateTimeParameter from "./FunctionParameters/DateTimeParameter";
import EnumerationParameter from "./FunctionParameters/EnumerationParameter";
import FunctionParameter, {
  Options as FunctionParameterOptions
} from "./FunctionParameters/FunctionParameter";
import GeoJsonParameter, {
  isGeoJsonFunctionParameter
} from "./FunctionParameters/GeoJsonParameter";
import LineParameter from "./FunctionParameters/LineParameter";
import PointParameter from "./FunctionParameters/PointParameter";
import PolygonParameter from "./FunctionParameters/PolygonParameter";
import RectangleParameter from "./FunctionParameters/RectangleParameter";
import RegionParameter from "./FunctionParameters/RegionParameter";
import RegionTypeParameter from "./FunctionParameters/RegionTypeParameter";
import StringParameter from "./FunctionParameters/StringParameter";
import LoadableStratum from "./LoadableStratum";
import { BaseModel } from "./Model";
import proxyCatalogItemUrl from "./proxyCatalogItemUrl";
import StratumOrder from "./StratumOrder";
import updateModelFromJson from "./updateModelFromJson";
import WebProcessingServiceCatalogFunctionJob from "./WebProcessingServiceCatalogFunctionJob";

type AllowedValues = {
  Value?: string | string[];
};

type LiteralData = {
  AllowedValues?: AllowedValues;
  AllowedValue?: AllowedValues;
  AnyValue?: unknown;
};

type ComplexData = {
  Default?: { Format?: { Schema?: string } };
};

type BoundingBoxData = {
  Default?: { CRS?: string };
  Supported?: { CRS?: string[] };
};

type Input = {
  Identifier?: string;
  Name?: string;
  Abstract?: string;
  LiteralData?: LiteralData;
  ComplexData?: ComplexData;
  BoundingBoxData?: BoundingBoxData;
  minOccurs?: number;
};

type ProcessDescription = {
  DataInputs?: { Input: Input[] | Input };
  storeSupported?: string;
  statusSupported?: string;
};

export type WpsInputData = {
  inputValue: Promise<string | undefined> | string | undefined;
  inputType: string;
};

type ParameterConverter = {
  inputToParameter: (
    catalogFunction: CatalogFunctionMixin,
    input: Input,
    options: FunctionParameterOptions
  ) => FunctionParameter | undefined;

  parameterToInput: (parameter: FunctionParameter) => WpsInputData | undefined;
};

class WpsLoadableStratum extends LoadableStratum(
  WebProcessingServiceCatalogFunctionTraits
) {
<<<<<<< HEAD
  static readonly type = "wps";
  get typeName() {
    return "Web Processing Service (WPS)";
  }

  get type() {
    return WebProcessingServiceCatalogFunction.type;
  }

  readonly parameterConverters: ParameterConverter[] = [
    LiteralDataConverter,
    DateTimeConverter,
    PointConverter,
    LineConverter,
    PolygonConverter,
    RectangleConverter,
    GeoJsonGeometryConverter
  ];
=======
  static stratumName = "wpsLoadable";
>>>>>>> 6758c389

  constructor(
    readonly item: WebProcessingServiceCatalogFunction,
    readonly processDescription: ProcessDescription
  ) {
    super();
  }

  duplicateLoadableStratum(newModel: BaseModel): this {
    return new WpsLoadableStratum(
      newModel as WebProcessingServiceCatalogFunction,
      this.processDescription
    ) as this;
  }

  @action
  static async load(item: WebProcessingServiceCatalogFunction) {
    if (!isDefined(item.describeProcessUrl)) {
      return;
    }

    const xml = await item.getXml(item.describeProcessUrl);
    if (
      !isDefined(xml) ||
      !isDefined(xml.documentElement) ||
      xml.documentElement.localName !== "ProcessDescriptions"
    ) {
      throwInvalidWpsServerError(item, "DescribeProcess");
    }

    const json = xml2json(xml);
    if (!isDefined(json.ProcessDescription)) {
      throw new TerriaError({
        sender: this,
        title: i18next.t(
          "models.webProcessingService.processDescriptionErrorTitle"
        ),
        message: i18next.t(
          "models.webProcessingService.processDescriptionErrorMessage"
        )
      });
    }

    return new WpsLoadableStratum(item, json.ProcessDescription);
  }

  /**
   * Return the inputs in the processDescription
   */
  @computed get inputs(): Input[] {
    if (!isDefined(this.processDescription)) {
      return [];
    }

    const dataInputs = this.processDescription.DataInputs;
    if (!isDefined(dataInputs) || !isDefined(dataInputs.Input)) {
      throw new TerriaError({
        sender: this,
        title: i18next.t("models.webProcessingService.processInputErrorTitle"),
        message: i18next.t(
          "models.webProcessingService.processInputErrorMessage"
        )
      });
    }

    const inputs =
      Array.isArray(dataInputs.Input) || isObservableArray(dataInputs.Input)
        ? dataInputs.Input
        : [dataInputs.Input];
    return inputs;
  }

  get storeSupported() {
    return Boolean(this.processDescription.storeSupported);
  }

  get statusSupported() {
    return Boolean(this.processDescription.statusSupported);
  }
}

StratumOrder.addLoadStratum(WpsLoadableStratum.stratumName);

export default class WebProcessingServiceCatalogFunction extends XmlRequestMixin(
  CatalogFunctionMixin(CreateModel(WebProcessingServiceCatalogFunctionTraits))
) {
  static readonly type = "wps";
  get type() {
    return WebProcessingServiceCatalogFunction.type;
  }

  get typeName() {
    return "Web Processing Service (WPS)";
  }

  @computed get cacheDuration(): string {
    if (isDefined(super.cacheDuration)) {
      return super.cacheDuration;
    }
    return "0d";
  }

  /**
   * Returns the proxied URL for the DescribeProcess endpoint.
   */
  @computed get describeProcessUrl() {
    if (!isDefined(this.url) || !isDefined(this.identifier)) {
      return;
    }

    const uri = new URI(this.url).query({
      service: "WPS",
      request: "DescribeProcess",
      version: "1.0.0",
      Identifier: this.identifier
    });

    return proxyCatalogItemUrl(this, uri.toString());
  }

  async forceLoadMetadata() {
    if (!this.strata.has(WpsLoadableStratum.stratumName)) {
      const stratum = await WpsLoadableStratum.load(this);
      if (isDefined(stratum)) {
        runInAction(() => {
          this.strata.set(WpsLoadableStratum.stratumName, stratum);
        });
      }
    }
  }

  /**
   *  Must be kept alive due to `subtype` observable property of GeoJsonFunctionParameter
   */
  @computed({
    keepAlive: true
  })
  get functionParameters() {
    const stratum = this.strata.get(
      WpsLoadableStratum.stratumName
    ) as WpsLoadableStratum;
    if (!isDefined(stratum)) return [];

    return stratum.inputs.map(input => {
      const parameter = this.convertInputToParameter(this, input);
      if (isDefined(parameter)) {
        return parameter;
      }
      throw new TerriaError({
        sender: this,
        title: "Unsupported parameter type",
        message: `The parameter ${input.Identifier} is not a supported type of parameter.`
      });
    });
  }

  protected async createJob(id: string) {
    const job = new WebProcessingServiceCatalogFunctionJob(id, this.terria);

    let dataInputs = await Promise.all(
      this.functionParameters
        .filter(p => isDefined(p.value) && p.value !== null)
        .map(p => this.convertParameterToInput(p))
    );

    runInAction(() =>
      updateModelFromJson(job, CommonStrata.user, {
        name: `WPS: ${this.name ||
          this.identifier ||
          this.uniqueId} result ${new Date().toISOString()}`,
        geojsonFeatures: this.functionParameters
          .map(param =>
            isGeoJsonFunctionParameter(param) ? param.geoJsonFeature : undefined
          )
          .filter(isDefined),
        url: this.url,
        identifier: this.identifier,
        executeWithHttpGet: this.executeWithHttpGet,
        statusSupported: this.statusSupported,
        storeSupported: this.storeSupported,
        wpsParameters: dataInputs
      })
    );

    return job;
  }

  convertInputToParameter(catalogFunction: CatalogFunctionMixin, input: Input) {
    if (!isDefined(input.Identifier)) {
      return;
    }

    const isRequired = isDefined(input.minOccurs) && input.minOccurs > 0;

    for (let i = 0; i < parameterConverters.length; i++) {
      const converter = parameterConverters[i];
      const parameter = converter.inputToParameter(catalogFunction, input, {
        id: input.Identifier,
        name: input.Name,
        description: input.Abstract,
        isRequired
      });
      if (isDefined(parameter)) {
        return parameter;
      }
    }
  }

  async convertParameterToInput(parameter: FunctionParameter) {
    let converter = parameterTypeToConverter(parameter);

    const result = converter?.parameterToInput(parameter);
    if (!isDefined(result)) {
      return;
    }

    const inputValue = await Promise.resolve(result.inputValue);
    if (!isDefined(inputValue)) {
      return;
    }

    return {
      inputIdentifier: parameter.id,
      inputValue: inputValue,
      inputType: result.inputType
    };
  }
}

const LiteralDataConverter = {
  inputToParameter: function(
    catalogFunction: CatalogFunctionMixin,
    input: Input,
    options: FunctionParameterOptions
  ) {
    if (!isDefined(input.LiteralData)) {
      return;
    }

    const allowedValues =
      input.LiteralData.AllowedValues || input.LiteralData.AllowedValue;
    if (isDefined(allowedValues) && isDefined(allowedValues.Value)) {
      return new EnumerationParameter(catalogFunction, {
        ...options,
        options: (Array.isArray(allowedValues.Value) ||
        isObservableArray(allowedValues.Value)
          ? (allowedValues.Value as string[])
          : [allowedValues.Value]
        ).map(id => {
          return { id };
        })
      });
    } else if (isDefined(input.LiteralData.AnyValue)) {
      return new StringParameter(catalogFunction, {
        ...options
      });
    }
  },
  parameterToInput: function(parameter: FunctionParameter) {
    return {
      inputValue: <string | undefined>parameter.value,
      inputType: "LiteralData"
    };
  }
};

const DateTimeConverter = {
  inputToParameter: function(
    catalogFunction: CatalogFunctionMixin,
    input: Input,
    options: FunctionParameterOptions
  ) {
    if (
      !isDefined(input.ComplexData) ||
      !isDefined(input.ComplexData.Default) ||
      !isDefined(input.ComplexData.Default.Format) ||
      !isDefined(input.ComplexData.Default.Format.Schema)
    ) {
      return undefined;
    }

    var schema = input.ComplexData.Default.Format.Schema;
    if (schema !== "http://www.w3.org/TR/xmlschema-2/#dateTime") {
      return undefined;
    }
    return new DateTimeParameter(catalogFunction, options);
  },
  parameterToInput: function(parameter: FunctionParameter) {
    return {
      inputType: "ComplexData",
      inputValue: DateTimeParameter.formatValueForUrl(
        parameter?.value?.toString() || ""
      )
    };
  }
};

export const PointConverter = simpleGeoJsonDataConverter(
  "point",
  PointParameter
);
const LineConverter = simpleGeoJsonDataConverter("linestring", LineParameter);
const PolygonConverter = simpleGeoJsonDataConverter(
  "polygon",
  PolygonParameter
);

const RectangleConverter = {
  inputToParameter: function(
    catalogFunction: CatalogFunctionMixin,
    input: Input,
    options: FunctionParameterOptions
  ) {
    if (
      !isDefined(input.BoundingBoxData) ||
      !isDefined(input.BoundingBoxData.Default) ||
      !isDefined(input.BoundingBoxData.Default.CRS)
    ) {
      return undefined;
    }
    var code = Reproject.crsStringToCode(input.BoundingBoxData.Default.CRS);
    var usedCrs = input.BoundingBoxData.Default.CRS;
    // Find out if Terria's CRS is supported.
    if (
      code !== Reproject.TERRIA_CRS &&
      isDefined(input.BoundingBoxData.Supported) &&
      isDefined(input.BoundingBoxData.Supported.CRS)
    ) {
      for (let i = 0; i < input.BoundingBoxData.Supported.CRS.length; i++) {
        if (
          Reproject.crsStringToCode(input.BoundingBoxData.Supported.CRS[i]) ===
          Reproject.TERRIA_CRS
        ) {
          code = Reproject.TERRIA_CRS;
          usedCrs = input.BoundingBoxData.Supported.CRS[i];
          break;
        }
      }
    }
    // We are currently only supporting Terria's CRS, because if we reproject we don't know the URI or whether
    // the bounding box order is lat-long or long-lat.
    if (!isDefined(code)) {
      return undefined;
    }

    return new RectangleParameter(catalogFunction, {
      ...options,
      crs: usedCrs
    });
  },
  parameterToInput: function(functionParameter: FunctionParameter) {
    const parameter = <RectangleParameter>functionParameter;
    const value = parameter.value;

    if (!isDefined(value)) {
      return;
    }

    let bboxMinCoord1, bboxMinCoord2, bboxMaxCoord1, bboxMaxCoord2, urn;
    // We only support CRS84 and EPSG:4326
    if (parameter.crs.indexOf("crs84") !== -1) {
      // CRS84 uses long, lat rather that lat, long order.
      bboxMinCoord1 = CesiumMath.toDegrees(value.west);
      bboxMinCoord2 = CesiumMath.toDegrees(value.south);
      bboxMaxCoord1 = CesiumMath.toDegrees(value.east);
      bboxMaxCoord2 = CesiumMath.toDegrees(value.north);
      // Comfortingly known as WGS 84 longitude-latitude according to Table 3 in OGC 07-092r1.
      urn = "urn:ogc:def:crs:OGC:1.3:CRS84";
    } else {
      // The URN value urn:ogc:def:crs:EPSG:6.6:4326 shall mean the Coordinate Reference System (CRS) with code
      // 4326 specified in version 6.6 of the EPSG database available at http://www.epsg.org/. That CRS specifies
      // the axis order as Latitude followed by Longitude.
      // We don't know about other URN versions, so are going to return 6.6 regardless of what was requested.
      bboxMinCoord1 = CesiumMath.toDegrees(value.south);
      bboxMinCoord2 = CesiumMath.toDegrees(value.west);
      bboxMaxCoord1 = CesiumMath.toDegrees(value.north);
      bboxMaxCoord2 = CesiumMath.toDegrees(value.east);
      urn = "urn:ogc:def:crs:EPSG:6.6:4326";
    }

    return {
      inputType: "BoundingBoxData",
      inputValue:
        bboxMinCoord1 +
        "," +
        bboxMinCoord2 +
        "," +
        bboxMaxCoord1 +
        "," +
        bboxMaxCoord2 +
        "," +
        urn
    };
  }
};

const GeoJsonGeometryConverter = {
  inputToParameter: function(
    catalogFunction: CatalogFunctionMixin,
    input: Input,
    options: FunctionParameterOptions
  ) {
    if (
      !isDefined(input.ComplexData) ||
      !isDefined(input.ComplexData.Default) ||
      !isDefined(input.ComplexData.Default.Format) ||
      !isDefined(input.ComplexData.Default.Format.Schema)
    ) {
      return;
    }

    const schema = input.ComplexData.Default.Format.Schema;
    if (schema.indexOf("http://geojson.org/geojson-spec.html#") !== 0) {
      return undefined;
    }

    const regionTypeParameter = new RegionTypeParameter(catalogFunction, {
      id: "regionType",
      name: "Region Type",
      description: "The type of region to analyze."
    });

    const regionParameter = new RegionParameter(catalogFunction, {
      id: "regionParameter",
      name: "Region Parameter",
      regionProvider: regionTypeParameter
    });

    return new GeoJsonParameter(catalogFunction, {
      ...options,
      regionParameter
    });
  },

  parameterToInput: function(
    parameter: FunctionParameter
  ): WpsInputData | undefined {
    if (!isDefined(parameter.value) || parameter.value === null) {
      return;
    }
    return (<GeoJsonParameter>parameter).getProcessedValue(
      (<GeoJsonParameter>parameter).value!
    );
  }
};

function simpleGeoJsonDataConverter(schemaType: string, klass: any) {
  return {
    inputToParameter: function(
      catalogFunction: CatalogFunctionMixin,
      input: Input,
      options: FunctionParameterOptions
    ) {
      if (
        !isDefined(input.ComplexData) ||
        !isDefined(input.ComplexData.Default) ||
        !isDefined(input.ComplexData.Default.Format) ||
        !isDefined(input.ComplexData.Default.Format.Schema)
      ) {
        return undefined;
      }

      var schema = input.ComplexData.Default.Format.Schema;
      if (schema.indexOf("http://geojson.org/geojson-spec.html#") !== 0) {
        return undefined;
      }

      if (schema.substring(schema.lastIndexOf("#") + 1) !== schemaType) {
        return undefined;
      }

      return new klass(catalogFunction, options);
    },
    parameterToInput: function(parameter: FunctionParameter) {
      return {
        inputType: "ComplexData",
        inputValue: klass.formatValueForUrl(parameter.value)
      };
    }
  };
}

function parameterTypeToConverter(
  parameter: FunctionParameter
): ParameterConverter | undefined {
  switch (parameter.type) {
    case BooleanParameter.type:
    case StringParameter.type:
    case EnumerationParameter.type:
      return LiteralDataConverter;
    case DateTimeParameter.type:
      return DateTimeConverter;
    case PointParameter.type:
      return PointConverter;
    case LineParameter.type:
      return LineConverter;
    case PolygonParameter.type:
      return PolygonConverter;
    case RectangleParameter.type:
      return RectangleConverter;
    case GeoJsonParameter.type:
      return GeoJsonGeometryConverter;
    default:
      break;
  }
}

const parameterConverters: ParameterConverter[] = [
  LiteralDataConverter,
  DateTimeConverter,
  PointConverter,
  LineConverter,
  PolygonConverter,
  RectangleConverter,
  GeoJsonGeometryConverter
];

function throwInvalidWpsServerError(
  wps: WebProcessingServiceCatalogFunction,
  endpoint: string
) {
  throw new TerriaError({
    title: i18next.t("models.webProcessingService.invalidWPSServerTitle"),
    message: i18next.t("models.webProcessingService.invalidWPSServerMessage", {
      name: wps.name,
      email:
        '<a href="mailto:' +
        wps.terria.supportEmail +
        '">' +
        wps.terria.supportEmail +
        "</a>.",
      endpoint
    })
  });
}<|MERGE_RESOLUTION|>--- conflicted
+++ resolved
@@ -87,28 +87,7 @@
 class WpsLoadableStratum extends LoadableStratum(
   WebProcessingServiceCatalogFunctionTraits
 ) {
-<<<<<<< HEAD
-  static readonly type = "wps";
-  get typeName() {
-    return "Web Processing Service (WPS)";
-  }
-
-  get type() {
-    return WebProcessingServiceCatalogFunction.type;
-  }
-
-  readonly parameterConverters: ParameterConverter[] = [
-    LiteralDataConverter,
-    DateTimeConverter,
-    PointConverter,
-    LineConverter,
-    PolygonConverter,
-    RectangleConverter,
-    GeoJsonGeometryConverter
-  ];
-=======
   static stratumName = "wpsLoadable";
->>>>>>> 6758c389
 
   constructor(
     readonly item: WebProcessingServiceCatalogFunction,
