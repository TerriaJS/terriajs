import i18next from "i18next";
import {
  computed,
  isObservableArray,
  observable,
  runInAction,
  toJS
} from "mobx";
import CesiumMath from "terriajs-cesium/Source/Core/Math";
import URI from "urijs";
import isDefined from "../Core/isDefined";
import TerriaError from "../Core/TerriaError";
import Reproject from "../Map/Reproject";
import xml2json from "../ThirdParty/xml2json";
import WebProcessingServiceCatalogFunctionTraits from "../Traits/WebProcessingServiceCatalogFunctionTraits";
import CommonStrata from "./CommonStrata";
import CreateModel from "./CreateModel";
import DateTimeParameter from "./FunctionParameters/DateTimeParameter";
import EnumerationParameter from "./FunctionParameters/EnumerationParameter";
import FunctionParameter, {
  Options as FunctionParameterOptions
} from "./FunctionParameters/FunctionParameter";
import GeoJsonParameter from "./FunctionParameters/GeoJsonParameter";
import LineParameter from "./FunctionParameters/LineParameter";
import PointParameter from "./FunctionParameters/PointParameter";
import PolygonParameter from "./FunctionParameters/PolygonParameter";
import proxyCatalogItemUrl from "./proxyCatalogItemUrl";
<<<<<<< HEAD
import RectangleParameter from "./FunctionParameters/RectangleParameter";
import RegionParameter from "./FunctionParameters/RegionParameter";
import RegionTypeParameter from "./FunctionParameters/RegionTypeParameter";
import StringParameter from "./FunctionParameters/StringParameter";
import WebProcessingServiceCatalogFunctionJob from "./WebProcessingServiceCatalogFunctionJob";
import i18next from "i18next";
import CatalogFunctionMixin from "../ModelMixins/CatalogFunctionMixin";
import CatalogFunctionJobMixin from "../ModelMixins/CatalogFunctionJobMixin";
import updateModelFromJson from "./updateModelFromJson";
import XmlRequestMixin from "../ModelMixins/XmlRequestMixin";
import defaultValue from "terriajs-cesium/Source/Core/defaultValue";
=======
import RectangleParameter from "./RectangleParameter";
import RegionParameter from "./RegionParameter";
import RegionTypeParameter from "./RegionTypeParameter";
import ResultPendingCatalogItem from "./ResultPendingCatalogItem";
import StringParameter from "./StringParameter";
import WebProcessingServiceCatalogItem from "./WebProcessingServiceCatalogItem";

const sprintf = require("terriajs-cesium/Source/ThirdParty/sprintf").default;
const executeWpsTemplate = require("./ExecuteWpsTemplate.xml");
>>>>>>> c31e23fa

type AllowedValues = {
  Value?: string | string[];
};

type LiteralData = {
  AllowedValues?: AllowedValues;
  AllowedValue?: AllowedValues;
  AnyValue?: unknown;
};

type ComplexData = {
  Default?: { Format?: { Schema?: string } };
};

type BoundingBoxData = {
  Default?: { CRS?: string };
  Supported?: { CRS?: string[] };
};

type Input = {
  Identifier?: string;
  Name?: string;
  Abstract?: string;
  LiteralData?: LiteralData;
  ComplexData?: ComplexData;
  BoundingBoxData?: BoundingBoxData;
  minOccurs?: number;
};

type ProcessDescription = {
  DataInputs?: { Input: Input[] | Input };
  storeSupported?: string;
  statusSupported?: string;
};

export type WpsInputData = {
  inputValue: Promise<string | undefined> | string | undefined;
  inputType: string;
};

type ParameterConverter = {
  inputToParameter: (
    catalogFunction: CatalogFunctionMixin,
    input: Input,
    options: FunctionParameterOptions
  ) => FunctionParameter | undefined;

  parameterToInput: (parameter: FunctionParameter) => WpsInputData | undefined;
};

export default class WebProcessingServiceCatalogFunction extends XmlRequestMixin(
  CatalogFunctionMixin(CreateModel(WebProcessingServiceCatalogFunctionTraits))
) {
  readonly jobType = WebProcessingServiceCatalogFunctionJob.type;

  static readonly type = "wps";
  get typeName() {
    return "Web Processing Service (WPS)";
  }

  readonly parameterConverters: ParameterConverter[] = [
    LiteralDataConverter,
    DateTimeConverter,
    PointConverter,
    LineConverter,
    PolygonConverter,
    RectangleConverter,
    GeoJsonGeometryConverter
  ];

  @observable
  private processDescription?: ProcessDescription;

<<<<<<< HEAD
  @observable
  private _functionParameters: FunctionParameter[] = [];
=======
  @computed get cacheDuration(): string {
    if (isDefined(super.cacheDuration)) {
      return super.cacheDuration;
    }
    return "0d";
  }
>>>>>>> c31e23fa

  /**
   * Returns the proxied URL for the DescribeProcess endpoint.
   */
  @computed get describeProcessUrl() {
    if (!isDefined(this.url) || !isDefined(this.identifier)) {
      return;
    }

    const uri = new URI(this.url).query({
      service: "WPS",
      request: "DescribeProcess",
      version: "1.0.0",
      Identifier: this.identifier
    });

    return proxyCatalogItemUrl(this, uri.toString());
  }

<<<<<<< HEAD
=======
  /**
   * Returns the proxied URL for the Execute endpoint.
   */
  @computed get executeUrl() {
    if (!isDefined(this.url)) {
      return;
    }

    const uri = new URI(this.url).query({
      service: "WPS",
      request: "Execute",
      version: "1.0.0"
    });
    return proxyCatalogItemUrl(this, uri.toString());
  }

>>>>>>> c31e23fa
  async forceLoadMetadata() {
    if (!isDefined(this.describeProcessUrl)) {
      return;
    }

    const xml = await this.getXml(this.describeProcessUrl);
    if (
      !isDefined(xml) ||
      !isDefined(xml.documentElement) ||
      xml.documentElement.localName !== "ProcessDescriptions"
    ) {
      throwInvalidWpsServerError(this, "DescribeProcess");
    }

    const json = xml2json(xml);
    if (!isDefined(json.ProcessDescription)) {
      throw new TerriaError({
        sender: this,
        title: i18next.t(
          "models.webProcessingService.processDescriptionErrorTitle"
        ),
        message: i18next.t(
          "models.webProcessingService.processDescriptionErrorMessage"
        )
      });
    }

    runInAction(() => {
      this.processDescription = json.ProcessDescription;

      this._functionParameters = this.inputs.map(input => {
        const parameter = this.convertInputToParameter(this, input);
        if (isDefined(parameter)) {
          return parameter;
        }
        throw new TerriaError({
          sender: this,
          title: "Unsupported parameter type",
          message: `The parameter ${input.Identifier} is not a supported type of parameter.`
        });
      });
    });
  }

  /**
   * Return the inputs in the processDescription
   */
  @computed get inputs(): Input[] {
    if (!isDefined(this.processDescription)) {
      return [];
    }

    const dataInputs = this.processDescription.DataInputs;
    if (!isDefined(dataInputs) || !isDefined(dataInputs.Input)) {
      throw new TerriaError({
        sender: this,
        title: i18next.t("models.webProcessingService.processInputErrorTitle"),
        message: i18next.t(
          "models.webProcessingService.processInputErrorMessage"
        )
      });
    }

    const inputs =
      Array.isArray(dataInputs.Input) || isObservableArray(dataInputs.Input)
        ? dataInputs.Input
        : [dataInputs.Input];
    return inputs;
  }

  /**
   *  Maps the input to function parameters.
   */
  @computed
  get functionParameters() {
    return this._functionParameters;
  }

  onSubmit = async (job: CatalogFunctionJobMixin) => {
    const wpsJob = job as WebProcessingServiceCatalogFunctionJob;

    let dataInputs = await Promise.all(
      this.functionParameters
        .filter(p => isDefined(p.value) && p.value !== null)
        .map(p => this.convertParameterToInput(p))
    );

    updateModelFromJson(wpsJob, CommonStrata.user, {
      geojsonFeatures: this.functionParameters
        .map(param => param.geoJsonFeature)
        .filter(isDefined),
      url: this.url,
      identifier: this.identifier,
      executeWithHttpGet: this.executeWithHttpGet,
      statusSupported: isDefined(this.statusSupported)
        ? this.statusSupported
        : isDefined(this.processDescription) &&
          this.processDescription.statusSupported === "true",
      storeSupported: isDefined(this.storeSupported)
        ? this.storeSupporte
        : isDefined(this.processDescription) &&
          this.processDescription.storeSupported === "true",
      wpsParameters: dataInputs
    });
  };

  // setErrorOnPendingItem(pendingItem: ResultPendingCatalogItem, failure: any) {
  //   let errorMessage = "The reason for failure is unknown.";
  //   if (
  //     isDefined(failure.ExceptionReport) &&
  //     isDefined(failure.ExceptionReport.Exception)
  //   ) {
  //     const e = failure.ExceptionReport.Exception;
  //     errorMessage = e.ExceptionText || e.Exception || errorMessage;
  //   }

  //   runInAction(() => {
  //     pendingItem.setTrait(
  //       CommonStrata.user,
  //       "shortReport",
  //       "Web Processing Service invocation failed.  More details are available on the Info panel."
  //     );

  //     const errorInfo = createStratumInstance(InfoSectionTraits, {
  //       name: "Error Details",
  //       content: errorMessage
  //     });
  //     const info = pendingItem.getTrait(CommonStrata.user, "info");
  //     if (isDefined(info)) {
  //       info.push(errorInfo);
  //     }
  //   });
  // }

  convertInputToParameter(catalogFunction: CatalogFunctionMixin, input: Input) {
    if (!isDefined(input.Identifier)) {
      return;
    }

    const isRequired = isDefined(input.minOccurs) && input.minOccurs > 0;

    for (let i = 0; i < this.parameterConverters.length; i++) {
      const converter = this.parameterConverters[i];
      const parameter = converter.inputToParameter(catalogFunction, input, {
        id: input.Identifier,
        name: input.Name,
        description: input.Abstract,
        isRequired,
        converter
      });
      if (isDefined(parameter)) {
        return parameter;
      }
    }
  }

  async convertParameterToInput(parameter: FunctionParameter) {
    let converter = <ParameterConverter>parameter.converter;
    const result = converter.parameterToInput(parameter);
    if (!isDefined(result)) {
      return;
    }

    const inputValue = await Promise.resolve(result.inputValue);
    if (!isDefined(inputValue)) {
      return;
    }

    return {
      inputIdentifier: parameter.id,
      inputValue: inputValue,
      inputType: result.inputType
    };
  }
<<<<<<< HEAD
=======

  async createCatalogItem(
    pendingItem: ResultPendingCatalogItem,
    wpsResponse: any
  ) {
    const id = `result-${pendingItem.uniqueId}`;
    const item = new WebProcessingServiceCatalogItem(id, this.terria);
    const parameterTraits = await Promise.all(
      this.parameters.map(async p => {
        const geoJsonFeature = await runInAction(() => p.geoJsonFeature);
        return createStratumInstance(ParameterTraits, {
          name: p.name,
          value: p.formatValueAsString(),
          geoJsonFeature: <any>geoJsonFeature
        });
      })
    );
    runInAction(() => {
      item.setTrait(CommonStrata.user, "name", pendingItem.name);
      item.setTrait(CommonStrata.user, "description", pendingItem.description);
      item.setTrait(CommonStrata.user, "wpsResponse", wpsResponse);
      item.setTrait(CommonStrata.user, "parameters", parameterTraits);
    });
    return item;
  }

  createPendingCatalogItem() {
    const now = new Date();
    const timestamp = sprintf(
      "%04d-%02d-%02dT%02d:%02d:%02d",
      now.getFullYear(),
      now.getMonth() + 1,
      now.getDate(),
      now.getHours(),
      now.getMinutes(),
      now.getSeconds()
    );

    const id = `${this.name} ${timestamp}`;
    const item = new ResultPendingCatalogItem(id, this.terria);
    item.showsInfo = true;
    item.isMappable = true;

    const inputsSection =
      '<table class="cesium-infoBox-defaultTable">' +
      this.parameters.reduce((previousValue, parameter) => {
        return (
          previousValue +
          "<tr>" +
          '<td style="vertical-align: middle">' +
          parameter.name +
          "</td>" +
          "<td>" +
          parameter.formatValueAsString(parameter.value) +
          "</td>" +
          "</tr>"
        );
      }, "") +
      "</table>";

    runInAction(() => {
      item.setTrait(CommonStrata.user, "name", id);
      item.setTrait(
        CommonStrata.user,
        "description",
        `This is the result of invoking the ${this.name} process or service at ${timestamp} with the input parameters below.`
      );

      const info = createStratumInstance(InfoSectionTraits, {
        name: "Inputs",
        content: inputsSection
      });
      item.setTrait(CommonStrata.user, "info", [info]);
    });

    return item;
  }

  setErrorOnPendingItem(pendingItem: ResultPendingCatalogItem, failure: any) {
    let errorMessage = "The reason for failure is unknown.";
    if (
      isDefined(failure.ExceptionReport) &&
      isDefined(failure.ExceptionReport.Exception)
    ) {
      const e = failure.ExceptionReport.Exception;
      errorMessage = e.ExceptionText || e.Exception || errorMessage;
    }

    runInAction(() => {
      pendingItem.setTrait(
        CommonStrata.user,
        "shortReport",
        "Web Processing Service invocation failed.  More details are available on the Info panel."
      );

      const errorInfo = createStratumInstance(InfoSectionTraits, {
        name: "Error Details",
        content: errorMessage
      });
      const info = pendingItem.getTrait(CommonStrata.user, "info");
      if (isDefined(info)) {
        info.push(errorInfo);
      }
    });
  }

  getXml(url: string, parameters?: any) {
    if (isDefined(parameters)) {
      url = new URI(url).query(parameters).toString();
    }
    return loadXML(url);
  }

  postXml(url: string, data: string) {
    return loadWithXhr({
      url: url,
      method: "POST",
      data,
      overrideMimeType: "text/xml",
      responseType: "document"
    });
  }
>>>>>>> c31e23fa
}

const LiteralDataConverter = {
  inputToParameter: function(
    catalogFunction: CatalogFunctionMixin,
    input: Input,
    options: FunctionParameterOptions
  ) {
    if (!isDefined(input.LiteralData)) {
      return;
    }

    const allowedValues =
      input.LiteralData.AllowedValues || input.LiteralData.AllowedValue;
    if (isDefined(allowedValues) && isDefined(allowedValues.Value)) {
      return new EnumerationParameter(catalogFunction, {
        ...options,
        possibleValues:
          Array.isArray(allowedValues.Value) ||
          isObservableArray(allowedValues.Value)
            ? allowedValues.Value
            : [allowedValues.Value]
      });
    } else if (isDefined(input.LiteralData.AnyValue)) {
      return new StringParameter(catalogFunction, {
        ...options
      });
    }
  },
  parameterToInput: function(parameter: FunctionParameter) {
    return {
      inputValue: <string | undefined>parameter.value,
      inputType: "LiteralData"
    };
  }
};

const DateTimeConverter = {
  inputToParameter: function(
    catalogFunction: CatalogFunctionMixin,
    input: Input,
    options: FunctionParameterOptions
  ) {
    if (
      !isDefined(input.ComplexData) ||
      !isDefined(input.ComplexData.Default) ||
      !isDefined(input.ComplexData.Default.Format) ||
      !isDefined(input.ComplexData.Default.Format.Schema)
    ) {
      return undefined;
    }

    var schema = input.ComplexData.Default.Format.Schema;
    if (schema !== "http://www.w3.org/TR/xmlschema-2/#dateTime") {
      return undefined;
    }
    return new DateTimeParameter(catalogFunction, options);
  },
  parameterToInput: function(parameter: FunctionParameter) {
    return {
      inputType: "ComplexData",
      inputValue: DateTimeParameter.formatValueForUrl(
        parameter?.value?.toString() || ""
      )
    };
  }
};

export const PointConverter = simpleGeoJsonDataConverter(
  "point",
  PointParameter
);
const LineConverter = simpleGeoJsonDataConverter("linestring", LineParameter);
const PolygonConverter = simpleGeoJsonDataConverter(
  "polygon",
  PolygonParameter
);

const RectangleConverter = {
  inputToParameter: function(
    catalogFunction: CatalogFunctionMixin,
    input: Input,
    options: FunctionParameterOptions
  ) {
    if (
      !isDefined(input.BoundingBoxData) ||
      !isDefined(input.BoundingBoxData.Default) ||
      !isDefined(input.BoundingBoxData.Default.CRS)
    ) {
      return undefined;
    }
    var code = Reproject.crsStringToCode(input.BoundingBoxData.Default.CRS);
    var usedCrs = input.BoundingBoxData.Default.CRS;
    // Find out if Terria's CRS is supported.
    if (
      code !== Reproject.TERRIA_CRS &&
      isDefined(input.BoundingBoxData.Supported) &&
      isDefined(input.BoundingBoxData.Supported.CRS)
    ) {
      for (let i = 0; i < input.BoundingBoxData.Supported.CRS.length; i++) {
        if (
          Reproject.crsStringToCode(input.BoundingBoxData.Supported.CRS[i]) ===
          Reproject.TERRIA_CRS
        ) {
          code = Reproject.TERRIA_CRS;
          usedCrs = input.BoundingBoxData.Supported.CRS[i];
          break;
        }
      }
    }
    // We are currently only supporting Terria's CRS, because if we reproject we don't know the URI or whether
    // the bounding box order is lat-long or long-lat.
    if (!isDefined(code)) {
      return undefined;
    }

    return new RectangleParameter(catalogFunction, {
      ...options,
      crs: usedCrs
    });
  },
  parameterToInput: function(functionParameter: FunctionParameter) {
    const parameter = <RectangleParameter>functionParameter;
    const value = parameter.value;

    if (!isDefined(value)) {
      return;
    }

    let bboxMinCoord1, bboxMinCoord2, bboxMaxCoord1, bboxMaxCoord2, urn;
    // We only support CRS84 and EPSG:4326
    if (parameter.crs.indexOf("crs84") !== -1) {
      // CRS84 uses long, lat rather that lat, long order.
      bboxMinCoord1 = CesiumMath.toDegrees(value.west);
      bboxMinCoord2 = CesiumMath.toDegrees(value.south);
      bboxMaxCoord1 = CesiumMath.toDegrees(value.east);
      bboxMaxCoord2 = CesiumMath.toDegrees(value.north);
      // Comfortingly known as WGS 84 longitude-latitude according to Table 3 in OGC 07-092r1.
      urn = "urn:ogc:def:crs:OGC:1.3:CRS84";
    } else {
      // The URN value urn:ogc:def:crs:EPSG:6.6:4326 shall mean the Coordinate Reference System (CRS) with code
      // 4326 specified in version 6.6 of the EPSG database available at http://www.epsg.org/. That CRS specifies
      // the axis order as Latitude followed by Longitude.
      // We don't know about other URN versions, so are going to return 6.6 regardless of what was requested.
      bboxMinCoord1 = CesiumMath.toDegrees(value.south);
      bboxMinCoord2 = CesiumMath.toDegrees(value.west);
      bboxMaxCoord1 = CesiumMath.toDegrees(value.north);
      bboxMaxCoord2 = CesiumMath.toDegrees(value.east);
      urn = "urn:ogc:def:crs:EPSG:6.6:4326";
    }

    return {
      inputType: "BoundingBoxData",
      inputValue:
        bboxMinCoord1 +
        "," +
        bboxMinCoord2 +
        "," +
        bboxMaxCoord1 +
        "," +
        bboxMaxCoord2 +
        "," +
        urn
    };
  }
};

const GeoJsonGeometryConverter = {
  inputToParameter: function(
    catalogFunction: CatalogFunctionMixin,
    input: Input,
    options: FunctionParameterOptions
  ) {
    if (
      !isDefined(input.ComplexData) ||
      !isDefined(input.ComplexData.Default) ||
      !isDefined(input.ComplexData.Default.Format) ||
      !isDefined(input.ComplexData.Default.Format.Schema)
    ) {
      return;
    }

    const schema = input.ComplexData.Default.Format.Schema;
    if (schema.indexOf("http://geojson.org/geojson-spec.html#") !== 0) {
      return undefined;
    }

    const regionTypeParameter = new RegionTypeParameter(catalogFunction, {
      id: "regionType",
      name: "Region Type",
      description: "The type of region to analyze.",
      converter: undefined
    });

    const regionParameter = new RegionParameter(catalogFunction, {
      id: "regionParameter",
      name: "Region Parameter",
      regionProvider: regionTypeParameter,
      converter: undefined
    });

    return new GeoJsonParameter(catalogFunction, {
      ...options,
      regionParameter
    });
  },

  parameterToInput: function(
    parameter: FunctionParameter
  ): WpsInputData | undefined {
    if (!isDefined(parameter.value) || parameter.value === null) {
      return;
    }
    return (<GeoJsonParameter>parameter).getProcessedValue(
      (<GeoJsonParameter>parameter).value!
    );
  }
};

function simpleGeoJsonDataConverter(schemaType: string, klass: any) {
  return {
    inputToParameter: function(
      catalogFunction: CatalogFunctionMixin,
      input: Input,
      options: FunctionParameterOptions
    ) {
      if (
        !isDefined(input.ComplexData) ||
        !isDefined(input.ComplexData.Default) ||
        !isDefined(input.ComplexData.Default.Format) ||
        !isDefined(input.ComplexData.Default.Format.Schema)
      ) {
        return undefined;
      }

      var schema = input.ComplexData.Default.Format.Schema;
      if (schema.indexOf("http://geojson.org/geojson-spec.html#") !== 0) {
        return undefined;
      }

      if (schema.substring(schema.lastIndexOf("#") + 1) !== schemaType) {
        return undefined;
      }

      return new klass(catalogFunction, options);
    },
    parameterToInput: function(parameter: FunctionParameter) {
      return {
        inputType: "ComplexData",
        inputValue: klass.formatValueForUrl(parameter.value)
      };
    }
  };
}

function throwInvalidWpsServerError(
  wps: WebProcessingServiceCatalogFunction,
  endpoint: string
) {
  throw new TerriaError({
    title: i18next.t("models.webProcessingService.invalidWPSServerTitle"),
    message: i18next.t("models.webProcessingService.invalidWPSServerMessage", {
      name: wps.name,
      email:
        '<a href="mailto:' +
        wps.terria.supportEmail +
        '">' +
        wps.terria.supportEmail +
        "</a>.",
      endpoint
    })
  });
}<|MERGE_RESOLUTION|>--- conflicted
+++ resolved
@@ -25,29 +25,15 @@
 import PointParameter from "./FunctionParameters/PointParameter";
 import PolygonParameter from "./FunctionParameters/PolygonParameter";
 import proxyCatalogItemUrl from "./proxyCatalogItemUrl";
-<<<<<<< HEAD
 import RectangleParameter from "./FunctionParameters/RectangleParameter";
 import RegionParameter from "./FunctionParameters/RegionParameter";
 import RegionTypeParameter from "./FunctionParameters/RegionTypeParameter";
 import StringParameter from "./FunctionParameters/StringParameter";
 import WebProcessingServiceCatalogFunctionJob from "./WebProcessingServiceCatalogFunctionJob";
-import i18next from "i18next";
 import CatalogFunctionMixin from "../ModelMixins/CatalogFunctionMixin";
 import CatalogFunctionJobMixin from "../ModelMixins/CatalogFunctionJobMixin";
 import updateModelFromJson from "./updateModelFromJson";
 import XmlRequestMixin from "../ModelMixins/XmlRequestMixin";
-import defaultValue from "terriajs-cesium/Source/Core/defaultValue";
-=======
-import RectangleParameter from "./RectangleParameter";
-import RegionParameter from "./RegionParameter";
-import RegionTypeParameter from "./RegionTypeParameter";
-import ResultPendingCatalogItem from "./ResultPendingCatalogItem";
-import StringParameter from "./StringParameter";
-import WebProcessingServiceCatalogItem from "./WebProcessingServiceCatalogItem";
-
-const sprintf = require("terriajs-cesium/Source/ThirdParty/sprintf").default;
-const executeWpsTemplate = require("./ExecuteWpsTemplate.xml");
->>>>>>> c31e23fa
 
 type AllowedValues = {
   Value?: string | string[];
@@ -122,17 +108,15 @@
   @observable
   private processDescription?: ProcessDescription;
 
-<<<<<<< HEAD
   @observable
   private _functionParameters: FunctionParameter[] = [];
-=======
+
   @computed get cacheDuration(): string {
     if (isDefined(super.cacheDuration)) {
       return super.cacheDuration;
     }
     return "0d";
   }
->>>>>>> c31e23fa
 
   /**
    * Returns the proxied URL for the DescribeProcess endpoint.
@@ -152,25 +136,6 @@
     return proxyCatalogItemUrl(this, uri.toString());
   }
 
-<<<<<<< HEAD
-=======
-  /**
-   * Returns the proxied URL for the Execute endpoint.
-   */
-  @computed get executeUrl() {
-    if (!isDefined(this.url)) {
-      return;
-    }
-
-    const uri = new URI(this.url).query({
-      service: "WPS",
-      request: "Execute",
-      version: "1.0.0"
-    });
-    return proxyCatalogItemUrl(this, uri.toString());
-  }
-
->>>>>>> c31e23fa
   async forceLoadMetadata() {
     if (!isDefined(this.describeProcessUrl)) {
       return;
@@ -345,131 +310,6 @@
       inputType: result.inputType
     };
   }
-<<<<<<< HEAD
-=======
-
-  async createCatalogItem(
-    pendingItem: ResultPendingCatalogItem,
-    wpsResponse: any
-  ) {
-    const id = `result-${pendingItem.uniqueId}`;
-    const item = new WebProcessingServiceCatalogItem(id, this.terria);
-    const parameterTraits = await Promise.all(
-      this.parameters.map(async p => {
-        const geoJsonFeature = await runInAction(() => p.geoJsonFeature);
-        return createStratumInstance(ParameterTraits, {
-          name: p.name,
-          value: p.formatValueAsString(),
-          geoJsonFeature: <any>geoJsonFeature
-        });
-      })
-    );
-    runInAction(() => {
-      item.setTrait(CommonStrata.user, "name", pendingItem.name);
-      item.setTrait(CommonStrata.user, "description", pendingItem.description);
-      item.setTrait(CommonStrata.user, "wpsResponse", wpsResponse);
-      item.setTrait(CommonStrata.user, "parameters", parameterTraits);
-    });
-    return item;
-  }
-
-  createPendingCatalogItem() {
-    const now = new Date();
-    const timestamp = sprintf(
-      "%04d-%02d-%02dT%02d:%02d:%02d",
-      now.getFullYear(),
-      now.getMonth() + 1,
-      now.getDate(),
-      now.getHours(),
-      now.getMinutes(),
-      now.getSeconds()
-    );
-
-    const id = `${this.name} ${timestamp}`;
-    const item = new ResultPendingCatalogItem(id, this.terria);
-    item.showsInfo = true;
-    item.isMappable = true;
-
-    const inputsSection =
-      '<table class="cesium-infoBox-defaultTable">' +
-      this.parameters.reduce((previousValue, parameter) => {
-        return (
-          previousValue +
-          "<tr>" +
-          '<td style="vertical-align: middle">' +
-          parameter.name +
-          "</td>" +
-          "<td>" +
-          parameter.formatValueAsString(parameter.value) +
-          "</td>" +
-          "</tr>"
-        );
-      }, "") +
-      "</table>";
-
-    runInAction(() => {
-      item.setTrait(CommonStrata.user, "name", id);
-      item.setTrait(
-        CommonStrata.user,
-        "description",
-        `This is the result of invoking the ${this.name} process or service at ${timestamp} with the input parameters below.`
-      );
-
-      const info = createStratumInstance(InfoSectionTraits, {
-        name: "Inputs",
-        content: inputsSection
-      });
-      item.setTrait(CommonStrata.user, "info", [info]);
-    });
-
-    return item;
-  }
-
-  setErrorOnPendingItem(pendingItem: ResultPendingCatalogItem, failure: any) {
-    let errorMessage = "The reason for failure is unknown.";
-    if (
-      isDefined(failure.ExceptionReport) &&
-      isDefined(failure.ExceptionReport.Exception)
-    ) {
-      const e = failure.ExceptionReport.Exception;
-      errorMessage = e.ExceptionText || e.Exception || errorMessage;
-    }
-
-    runInAction(() => {
-      pendingItem.setTrait(
-        CommonStrata.user,
-        "shortReport",
-        "Web Processing Service invocation failed.  More details are available on the Info panel."
-      );
-
-      const errorInfo = createStratumInstance(InfoSectionTraits, {
-        name: "Error Details",
-        content: errorMessage
-      });
-      const info = pendingItem.getTrait(CommonStrata.user, "info");
-      if (isDefined(info)) {
-        info.push(errorInfo);
-      }
-    });
-  }
-
-  getXml(url: string, parameters?: any) {
-    if (isDefined(parameters)) {
-      url = new URI(url).query(parameters).toString();
-    }
-    return loadXML(url);
-  }
-
-  postXml(url: string, data: string) {
-    return loadWithXhr({
-      url: url,
-      method: "POST",
-      data,
-      overrideMimeType: "text/xml",
-      responseType: "document"
-    });
-  }
->>>>>>> c31e23fa
 }
 
 const LiteralDataConverter = {
