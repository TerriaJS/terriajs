'use strict';

/*global require*/
var Color = require('terriajs-cesium/Source/Core/Color');
var clone = require('terriajs-cesium/Source/Core/clone');
var defined = require('terriajs-cesium/Source/Core/defined');
var DeveloperError = require('terriajs-cesium/Source/Core/DeveloperError');
var Ellipsoid = require('terriajs-cesium/Source/Core/Ellipsoid');
var featureDataToGeoJson = require('../Map/featureDataToGeoJson');
var clone = require('terriajs-cesium/Source/Core/clone');
var MapboxVectorTileImageryProvider = require('../Map/MapboxVectorTileImageryProvider');
var MapboxVectorCanvasTileLayer = require('../Map/MapboxVectorCanvasTileLayer');
var GeoJsonCatalogItem = require('./GeoJsonCatalogItem');

var Feature = require('./Feature');
var ImageryLayer = require('terriajs-cesium/Source/Scene/ImageryLayer');
var rectangleToLatLngBounds = require('../Map/rectangleToLatLngBounds');

require('./ImageryLayerFeatureInfo'); // overrides Cesium's prototype.configureDescriptionFromProperties

/**
 * The base class for map/globe viewers.
 *
 * @constructor
 * @alias GlobeOrMap
 *
 * @param {Terria} terria The Terria instance.
 * @param {String} disclaimerClass Class of a disclaimer element that should be shifted upwards to make room for other ui elements.
 *
 * @see Cesium
 * @see Leaflet
 */
var GlobeOrMap = function(terria) {
    /**
     * Gets or sets the Terria instance.
     * @type {Terria}
     */
    this.terria = terria;

    /**
     * Gets or sets whether this viewer _can_ show a splitter. Default false.
     * @type {Boolean}
     */
    this.canShowSplitter = false;

    this._tilesLoadingCountMax = 0;
    this._removeHighlightCallback = undefined;
    this._highlightPromise = undefined;
};

GlobeOrMap._featureHighlightName = '___$FeatureHighlight&__';

/**
 * Creates a {@see Feature} (based on an {@see Entity}) from a {@see ImageryLayerFeatureInfo}.
 * @param {ImageryLayerFeatureInfo} imageryFeature The imagery layer feature for which to create an entity-based feature.
 * @return {Feature} The created feature.
 * @protected
 */
GlobeOrMap.prototype._createFeatureFromImageryLayerFeature = function(imageryFeature) {
    var feature = new Feature({
        id : imageryFeature.name,
    });
    feature.name = imageryFeature.name;
    feature.description = imageryFeature.description;  // already defined by the new Entity
    feature.properties = imageryFeature.properties;
    feature.data = imageryFeature.data;

    feature.imageryLayer = imageryFeature.imageryLayer;
    feature.position = Ellipsoid.WGS84.cartographicToCartesian(imageryFeature.position);
    feature.coords = imageryFeature.coords;

    return feature;
};

GlobeOrMap.prototype.updateTilesLoadingCount = function(tilesLoadingCount) {
    if (tilesLoadingCount > this._tilesLoadingCountMax) {
        this._tilesLoadingCountMax = tilesLoadingCount;
    } else if (tilesLoadingCount === 0) {
        this._tilesLoadingCountMax = 0;
    }

    this.terria.tileLoadProgressEvent.raiseEvent(tilesLoadingCount, this._tilesLoadingCountMax);
};

GlobeOrMap.prototype.isDestroyed = function() {
    return false;
};

/**
 * Picks features based off a latitude, longitude and (optionally) height.
 * @param {Object} latlng The position on the earth to pick.
 * @param {Object} imageryLayerCoords A map of imagery provider urls to the coords used to get features for those imagery
 *     providers - i.e. x, y, level
 * @param existingFeatures An optional list of existing features to concatenate the ones found from asynchronous picking to.
 */
GlobeOrMap.prototype.pickFromLocation = function(latlng, imageryLayerCoords, existingFeatures) {
    throw new DeveloperError('pickFromLocation must be implemented in the derived class.');
};

GlobeOrMap.prototype.destroy = function() {
    throw new DeveloperError('destroy must be implemented in the derived class.');
};

/**
 * Gets the current extent of the camera.  This may be approximate if the viewer does not have a strictly rectangular view.
 * @return {Rectangle} The current visible extent.
 */
GlobeOrMap.prototype.getCurrentExtent = function() {
    throw new DeveloperError('getCurrentExtent must be implemented in the derived class.');
};

/**
 * Gets the current container element.
 * @return {Element} The current container element.
 */
GlobeOrMap.prototype.getContainer = function() {
    throw new DeveloperError('getContainer must be implemented in the derived class.');
};


/**
 * Zooms to a specified camera view or extent with a smooth flight animation.
 *
 * @param {CameraView|Rectangle} viewOrExtent The view or extent to which to zoom.
 * @param {Number} [flightDurationSeconds=3.0] The length of the flight animation in seconds.
 */
GlobeOrMap.prototype.zoomTo = function(viewOrExtent, flightDurationSeconds) {
    throw new DeveloperError('zoomTo must be implemented in the derived class.');
};

/**
 * Captures a screenshot of the map.
 * @return {Promise<string>} A promise that resolves to a data URL when the screenshot is ready.
 */
GlobeOrMap.prototype.captureScreenshot = function() {
    throw new DeveloperError('captureScreenshot must be implemented in the derived class.');
};

/**
 * Notifies the viewer that a repaint is required.
 */
GlobeOrMap.prototype.notifyRepaintRequired = function() {
    throw new DeveloperError('notifyRepaintRequired must be implemented in the derived class.');
};

/**
 * Computes the screen position of a given world position.
 * @param  {Cartesian3} position The world position in Earth-centered Fixed coordinates.
 * @param  {Cartesian2} [result] The instance to which to copy the result.
 * @return {Cartesian2} The screen position, or undefined if the position is not on the screen.
 */
GlobeOrMap.prototype.computePositionOnScreen = function(position, result) {
    throw new DeveloperError('computePositionOnScreen must be implemented in the derived class.');
};

/**
 * Adds an attribution to the globe or map.
 * @param {Credit} attribution The attribution to add.
 */
GlobeOrMap.prototype.addAttribution = function(attribution) {
    throw new DeveloperError('addAttribution must be implemented in the derived class.');
};

/**
 * Removes an attribution from the globe or map.
 * @param {Credit} attribution The attribution to remove.
 */
GlobeOrMap.prototype.removeAttribution = function(attribution) {
    throw new DeveloperError('removeAttribution must be implemented in the derived class.');
};

/**
 * Gets all attribution currently active on the globe or map.
 * @returns {String[]} The list of current attributions, as HTML strings.
 */
GlobeOrMap.prototype.getAllAttribution = function() {
    return [];
};

/**
 * Perform any updates to the order of layers required by raise and lower,
 * but after the items have been reordered.
 * This allows for the possibility that raise and lower do nothing, and instead we
 * call updateLayerOrder
 */
GlobeOrMap.prototype.updateLayerOrderAfterReorder = function() {
    throw new DeveloperError('updateLayerOrderAfterReorder must be implemented in the derived class.');
};

/**
 * Raise an item's level in the viewer
 * This does not check that index is valid
 * @param {Number} index The index of the item to raise
 */
GlobeOrMap.prototype.raise = function(index) {
    throw new DeveloperError('raise must be implemented in the derived class.');
};

/**
 * Lower an item's level in the viewer
 * This does not check that index is valid
 * @param {Number} index The index of the item to lower
 */
GlobeOrMap.prototype.lower = function(index) {
    throw new DeveloperError('lower must be implemented in the derived class.');
};

/**
 * Lowers this imagery layer to the bottom, underneath all other layers.  If this item is not enabled or not shown,
 * this method does nothing.
 * @param {CatalogItem} item The item to lower to the bottom (usually a basemap)
 */
GlobeOrMap.prototype.lowerToBottom = function(item) {
    throw new DeveloperError('lowerToBottom must be implemented in the derived class.');
};

GlobeOrMap.prototype._highlightFeature = function(feature) {
    if (defined(this._removeHighlightCallback)) {
        this._removeHighlightCallback();
        this._removeHighlightCallback = undefined;
        this._highlightPromise = undefined;
    }

    if (defined(feature)) {
        var hasGeometry = false;

        if (defined(feature._cesium3DTileFeature)) {
            const originalColor = feature._cesium3DTileFeature.color;
            feature._cesium3DTileFeature.color = Color.YELLOW;
            this._removeHighlightCallback = function() {
                feature._cesium3DTileFeature.color = originalColor;
            };
        }

        if (defined(feature.polygon)) {
            hasGeometry = true;

            var cesiumPolygon = feature.cesiumEntity || feature;

            var polygonOutline = cesiumPolygon.polygon.outline;
            var polygonOutlineColor = cesiumPolygon.polygon.outlineColor;
            var polygonMaterial = cesiumPolygon.polygon.material;

            cesiumPolygon.polygon.outline = true;
            cesiumPolygon.polygon.outlineColor = Color.fromCssColorString(this.terria.baseMapContrastColor);
            cesiumPolygon.polygon.material = Color.fromCssColorString(this.terria.baseMapContrastColor).withAlpha(0.75);

            this._removeHighlightCallback = function() {
                cesiumPolygon.polygon.outline = polygonOutline;
                cesiumPolygon.polygon.outlineColor = polygonOutlineColor;
                cesiumPolygon.polygon.material = polygonMaterial;
            };
        }

        if (defined(feature.polyline)) {
            hasGeometry = true;

            var cesiumPolyline = feature.cesiumEntity || feature;

            var polylineMaterial = cesiumPolyline.polyline.material;
            var polylineWidth = cesiumPolyline.polyline.width;

            cesiumPolyline.polyline.material = Color.fromCssColorString(this.terria.baseMapContrastColor);
            cesiumPolyline.polyline.width = 2;

            this._removeHighlightCallback = function() {
                cesiumPolyline.polyline.material = polylineMaterial;
                cesiumPolyline.polyline.width = polylineWidth;
            };
        }

        if (!hasGeometry) {
            if (feature.imageryLayer && feature.imageryLayer.imageryProvider instanceof MapboxVectorTileImageryProvider) {
                if (defined(this.terria.cesium)) {
                    var result = new ImageryLayer(feature.imageryLayer.imageryProvider.createHighlightImageryProvider(feature.data.id), {
                        show : true,
                        alpha : 1
                    });
                    var scene = this.terria.cesium.scene;
                    scene.imageryLayers.add(result);

                    this._removeHighlightCallback = function () {
                        scene.imageryLayers.remove(result);
                    };
                } else if (defined(this.terria.leaflet)) {
                    var map = this.terria.leaflet.map;
                    var options = {
                        async: true,
                        opacity: 1,
                        bounds : rectangleToLatLngBounds(feature.imageryLayer.imageryProvider.rectangle),
                    };

                    if (defined(map.options.maxZoom)) {
                        options.maxZoom = map.options.maxZoom;
                    }

                    var layer = new MapboxVectorCanvasTileLayer(feature.imageryLayer.imageryProvider.createHighlightImageryProvider(feature.data.id), options);
                    layer.addTo(map);
                    layer.bringToFront();

                    this._removeHighlightCallback = function () {
                        map.removeLayer(layer);
                    };
                }
            } else if (!defined(this.supportsPolylinesOnTerrain) || this.supportsPolylinesOnTerrain) {
                var geoJson = featureDataToGeoJson(feature.data);

                // Show geometry associated with the feature.
                // Don't show points; the targeting cursor is sufficient.
                if (geoJson && geoJson.geometry && geoJson.geometry.type !== 'Point') {
                    // Turn Polygons into MultiLineStrings, because we're only showing the outline.
                    if (geoJson.geometry.type === 'Polygon' || geoJson.geometry.type === 'MultiPolygon') {
                        geoJson = clone(geoJson);
                        geoJson.geometry = clone(geoJson.geometry);

                        if (geoJson.geometry.type === 'MultiPolygon') {
                            const newCoordinates = [];
                            geoJson.geometry.coordinates.forEach(polygon => {
                                newCoordinates.push(...polygon);
                            });
                            geoJson.geometry.coordinates = newCoordinates;
                        }

                        geoJson.geometry.type = 'MultiLineString';
                    }
<<<<<<< HEAD
=======

>>>>>>> a8c927db
                    var catalogItem = new GeoJsonCatalogItem(this.terria);
                    catalogItem.name = GlobeOrMap._featureHighlightName;
                    catalogItem.data = geoJson;
                    catalogItem.clampToGround = true;
                    catalogItem.style = {
                        'stroke-width': 2,
                        'stroke': this.terria.baseMapContrastColor,
                        'fill-opacity': 0,
                        'marker-color': this.terria.baseMapContrastColor
                    };

                    var that = this;
                    var removeCallback = this._removeHighlightCallback = function() {
                        that._highlightPromise.then(function() {
                            if (removeCallback !== that._removeHighlightCallback) {
                                return;
                            }
                            catalogItem._hide();
                            catalogItem._disable();
                        }).otherwise(function(){});
                    };

                    that._highlightPromise = catalogItem.load().then(function() {
                        if (removeCallback !== that._removeHighlightCallback) {
                            return;
                        }

                        catalogItem._enable();
                        catalogItem._show();
                    });
                }
            }
        }
    }
};

GlobeOrMap.prototype.addImageryProvider = function(options) {
    throw new DeveloperError('addImageryProvider must be implemented in the derived class.');
};

GlobeOrMap.prototype.removeImageryLayer = function(options) {
    throw new DeveloperError('removeImageryLayer must be implemented in the derived class.');
};

GlobeOrMap.prototype.showImageryLayer = function(options) {
    throw new DeveloperError('showImageryLayer must be implemented in the derived class.');
};

GlobeOrMap.prototype.hideImageryLayer = function(options) {
    throw new DeveloperError('hideImageryLayer must be implemented in the derived class.');
};

GlobeOrMap.prototype.isImageryLayerShown = function(options) {
    throw new DeveloperError('isImageryLayerShown must be implemented in the derived class.');
};

GlobeOrMap.prototype.addDataSource = function(options) {
    this.terria.dataSources.add(options.dataSource);
};

GlobeOrMap.prototype.removeDataSource = function(options) {
    this.terria.dataSources.remove(options.dataSource, false);
};

GlobeOrMap.prototype.updateAllItemsForSplitter = function() {
    this.terria.nowViewing.items.forEach(item => {
        this.updateItemForSplitter(item);
    });
    this.notifyRepaintRequired();
};

GlobeOrMap.prototype.updateItemForSplitter = function(item) {
};

GlobeOrMap.prototype.pauseMapInteraction = function() {
};

GlobeOrMap.prototype.resumeMapInteraction = function() {
};

GlobeOrMap.disposeCommonListeners = function(globeOrMap) {
    if (defined(globeOrMap._removeHighlightCallback)) {
        globeOrMap._removeHighlightCallback();
        globeOrMap._removeHighlightCallback = undefined;
        globeOrMap._highlightPromise = undefined;
    }

    if (defined(globeOrMap._disclaimerShiftSubscription)) {
        globeOrMap._disclaimerShiftSubscription.dispose();
        globeOrMap._disclaimerShiftSubscription = undefined;
    }
};

module.exports = GlobeOrMap;<|MERGE_RESOLUTION|>--- conflicted
+++ resolved
@@ -323,10 +323,6 @@
 
                         geoJson.geometry.type = 'MultiLineString';
                     }
-<<<<<<< HEAD
-=======
-
->>>>>>> a8c927db
                     var catalogItem = new GeoJsonCatalogItem(this.terria);
                     catalogItem.name = GlobeOrMap._featureHighlightName;
                     catalogItem.data = geoJson;
