import throttle from "lodash-es/throttle";
import { observable, onBecomeObserved, onBecomeUnobserved } from "mobx";
import ArcType from "terriajs-cesium/Source/Core/ArcType";
import Cartesian2 from "terriajs-cesium/Source/Core/Cartesian2";
import Cartesian3 from "terriajs-cesium/Source/Core/Cartesian3";
import Cartographic from "terriajs-cesium/Source/Core/Cartographic";
import Color from "terriajs-cesium/Source/Core/Color";
import Ellipsoid from "terriajs-cesium/Source/Core/Ellipsoid";
import EllipsoidTerrainProvider from "terriajs-cesium/Source/Core/EllipsoidTerrainProvider";
import HeadingPitchRoll from "terriajs-cesium/Source/Core/HeadingPitchRoll";
import IntersectionTests from "terriajs-cesium/Source/Core/IntersectionTests";
import JulianDate from "terriajs-cesium/Source/Core/JulianDate";
import KeyboardEventModifier from "terriajs-cesium/Source/Core/KeyboardEventModifier";
import Matrix3 from "terriajs-cesium/Source/Core/Matrix3";
import Matrix4 from "terriajs-cesium/Source/Core/Matrix4";
import Plane from "terriajs-cesium/Source/Core/Plane";
import Quaternion from "terriajs-cesium/Source/Core/Quaternion";
import Ray from "terriajs-cesium/Source/Core/Ray";
import Rectangle from "terriajs-cesium/Source/Core/Rectangle";
import sampleTerrainMostDetailed from "terriajs-cesium/Source/Core/sampleTerrainMostDetailed";
import ScreenSpaceEventHandler from "terriajs-cesium/Source/Core/ScreenSpaceEventHandler";
import ScreenSpaceEventType from "terriajs-cesium/Source/Core/ScreenSpaceEventType";
import TranslationRotationScale from "terriajs-cesium/Source/Core/TranslationRotationScale";
import CallbackProperty from "terriajs-cesium/Source/DataSources/CallbackProperty";
import ColorMaterialProperty from "terriajs-cesium/Source/DataSources/ColorMaterialProperty";
import CustomDataSource from "terriajs-cesium/Source/DataSources/CustomDataSource";
import Entity from "terriajs-cesium/Source/DataSources/Entity";
import ModelGraphics from "terriajs-cesium/Source/DataSources/ModelGraphics";
import PlaneGraphics from "terriajs-cesium/Source/DataSources/PlaneGraphics";
import PolylineDashMaterialProperty from "terriajs-cesium/Source/DataSources/PolylineDashMaterialProperty";
import PositionProperty from "terriajs-cesium/Source/DataSources/PositionProperty";
import Axis from "terriajs-cesium/Source/Scene/Axis";
import ColorBlendMode from "terriajs-cesium/Source/Scene/ColorBlendMode";
import Scene from "terriajs-cesium/Source/Scene/Scene";
import ShadowMode from "terriajs-cesium/Source/Scene/ShadowMode";
import isDefined from "../Core/isDefined";
import Cesium from "./Cesium";

export type ChangeEvent = {
  isFinished: boolean;
  modelMatrix: Matrix4;
};

export type ChangeEventHandler = (event: ChangeEvent) => void;

type MouseClick = { position: Cartesian2 };

type MouseMove = { startPosition: Cartesian2; endPosition: Cartesian2 };

/**
 * An object that responds to box parameter updates.
 */
type Updatable = { update: () => void };

/**
 * A user interactable object
 */
type Interactable = {
  onMouseOver: (mouseMove: MouseMove) => void;
  onMouseOut: (mouseMove: MouseMove) => void;
  onPick: (click: MouseClick) => void;
  onRelease: (click: MouseClick) => void;
  onDrag: (mouseMove: MouseMove) => void;
};

/**
 * An object that responds to camera changes
 */
type CameraAware = {
  updateOnCameraChange: () => void;
};

/**
 * A box side
 */
type Side = Entity &
  Updatable &
  Interactable &
  CameraAware & {
    isSide: true;
    plane: PlaneGraphics;
    isFacingCamera: boolean;
    highlight: () => void;
    unHighlight: () => void;
  };

/**
 * A box edge
 */
type Edge = Entity & Updatable & Interactable;

/**
 * Style for a box side
 */
type SideStyle = {
  fillColor: Color;
  outlineColor: Color;
  highlightFillColor: Color;
  highlightOutlineColor: Color;
};

/**
 * A scale grip point
 */
type ScalePoint = Entity &
  Updatable &
  Interactable &
  CameraAware & {
    position: PositionProperty;
    model: ModelGraphics;
    oppositeScalePoint: ScalePoint;
    axisLine: Entity;
  };

/**
 * Style for a scale point
 */
type ScalePointStyle = {
  cornerPointColor: Color;
  facePointColor: Color;
  dimPointColor: Color;
};

/**
 * The current interaction state of the box
 */
type InteractionState =
  | { is: "none" }
  | {
      is: "picked";
      entity: Entity & Interactable;
      beforePickState: {
        isFeaturePickingPaused: boolean;
        enableInputs: boolean;
      };
    }
  | { is: "hovering"; entity: Entity & Interactable };

export type BoxDrawingChangeParams = {
  /**
   * The modelMatrix of the box
   */
  modelMatrix: Matrix4;

  /**
   * The translation rotation scale of the box
   */
  translationRotationScale: TranslationRotationScale;

  /**
   * True if the change is finished or false if it is ongoing
   */
  isFinished: boolean;
};

type BoxDrawingOptions = {
  /**
   * When true, prevents the box from going underground. Note that we only use
   * the center of the bottom face to detect if the box is underground. For
   * large boxes, this center point can be above ground while the corners are
   * underground.
   */
  keepBoxAboveGround?: boolean;

  /**
   * A callback method to call when box parameters change.
   */
  onChange?: (params: BoxDrawingChangeParams) => void;

  /**
   * When set to `false`, do not draw the scale grips on the box faces, used for non-uniform scaling.
   * Defaults to `true`, i.e draws the non-uniform scaling grips.
   */
  drawNonUniformScaleGrips?: boolean;

  /**
   * When set to `true`, disable dragging of top and bottom planes to change the box height.
   * Defaults to `false`, i.e top and bottom sides are draggable and dragging them changes the box height.
   */
  disableVerticalMovement?: boolean;
};

// The 6 box sides defined as planes in local coordinate space.
const SIDE_PLANES: Plane[] = [
  new Plane(new Cartesian3(0, 0, 1), 0.5),
  new Plane(new Cartesian3(0, 0, -1), 0.5),
  new Plane(new Cartesian3(0, 1, 0), 0.5),
  new Plane(new Cartesian3(0, -1, 0), 0.5),
  new Plane(new Cartesian3(1, 0, 0), 0.5),
  new Plane(new Cartesian3(-1, 0, 0), 0.5)
];

const CORNER_POINT_VECTORS = [
  new Cartesian3(0.5, 0.5, 0.5),
  new Cartesian3(0.5, -0.5, 0.5),
  new Cartesian3(-0.5, -0.5, 0.5),
  new Cartesian3(-0.5, 0.5, 0.5)
];

const FACE_POINT_VECTORS = [
  new Cartesian3(0.5, 0.0, 0.0),
  new Cartesian3(0.0, 0.5, 0.0),
  new Cartesian3(0.0, 0.0, 0.5)
];

// The box has 8 corner points and 6 face points that act as scaling grips.
// Here we represent them as 7 vectors in local coordinates space.
// Each vector represents a point and its opposite points can be easily derived from it.
const SCALE_POINT_VECTORS = [...CORNER_POINT_VECTORS, ...FACE_POINT_VECTORS];

/**
 * Checks whether the given entity is updatable (i.e repsonds to box parameter changes).
 */
function isUpdatable(entity: Entity): entity is Entity & Updatable {
  return typeof (entity as any).update === "function";
}

/**
 * Checks whether the given entity is interactable.
 */
function isInteractable(entity: Entity): entity is Entity & Interactable {
  return (
    typeof (entity as any).onPick === "function" &&
    typeof (entity as any).onRelease === "function" &&
    typeof (entity as any).onMouseOver === "function" &&
    typeof (entity as any).onMouseOut === "function"
  );
}

export function isSideEntity(entity: Entity): entity is Side {
  return (entity as any).isSide;
}

export default class BoxDrawing {
  static localSidePlanes = SIDE_PLANES;

  // Observable because we want to start/stop interactions when the datasource
  // gets used/removed.
  @observable
  public dataSource: CustomDataSource;

  public keepBoxAboveGround: boolean;

  private drawNonUniformScaleGrips: boolean;

  public disableVerticalMovement: boolean;

  public keepHeightSteadyWhenMovingLaterally = true;

  public onChange?: (params: BoxDrawingChangeParams) => void;

  // An external transform to convert the box in local coordinates to world coordinates
  private readonly worldTransform: Matrix4 = Matrix4.IDENTITY.clone();

  // The translation, rotation & scale (i.e position, orientation, dimensions) of the box
  private readonly trs = new TranslationRotationScale();

  // A matrix representation of trs
  private readonly modelMatrix: Matrix4 = Matrix4.IDENTITY.clone();

  private scene: Scene;

  // A disposer function to destroy all event handlers
  private interactionsDisposer?: () => void;

  // Sides of the box defined as cesium entities with additional properties
  private readonly sides: Side[] = [];

  // Scale points on the box defined as cesium entities with additional properties
  private readonly scalePoints: ScalePoint[] = [];

  private isHeightUpdateInProgress: boolean = false;
  private terrainHeightEstimate: number = 0;

  /**
   * A private constructor. Use {@link BoxDrawing.fromTransform} or {@link BoxDrawing.fromTranslationRotationScale} to create instances.
   */
  private constructor(
    readonly cesium: Cesium,
    transform: Matrix4,
    options: BoxDrawingOptions
  ) {
    this.scene = cesium.scene;
    this.keepBoxAboveGround = options.keepBoxAboveGround ?? false;
    this.drawNonUniformScaleGrips = options.drawNonUniformScaleGrips ?? true;
    this.disableVerticalMovement = options.disableVerticalMovement ?? false;
    this.onChange = options.onChange;
    this.dataSource = new Proxy(new CustomDataSource(), {
      set: (target, prop, value) => {
        if (prop === "show") {
          value === true ? this.startInteractions() : this.stopInteractions();
        }
        return Reflect.set(target, prop, value);
      }
    });
    this.setTransform(transform);
    this.drawBox();
    this.setBoxAboveGround();

    onBecomeObserved(this, "dataSource", () => this.startInteractions());
    onBecomeUnobserved(this, "dataSource", () => this.stopInteractions());
  }

  /**
   * Construct `BoxDrawing` from a transformation matrix.
   *
   * @param cesium - A Cesium instance
   * @param transform - A transformation that positions the box in the world.
   * @param options - {@link BoxDrawingOptions}
   * @returns A `BoxDrawing` instance
   */
  static fromTransform(
    cesium: Cesium,
    transform: Matrix4,
    options?: BoxDrawingOptions
  ): BoxDrawing {
    return new BoxDrawing(cesium, transform, options ?? {});
  }

  /**
   * Construct `BoxDrawing` from a {@link TranslationRotationScale} object.
   *
   * @param cesium - A Cesium instance
   * @param trs - Translation, rotation and scale of the object.
   * @param options - {@link BoxDrawingOptions}
   * @returns A `BoxDrawing` instance
   */
  static fromTranslationRotationScale(
    cesium: Cesium,
    trs: TranslationRotationScale,
    options?: BoxDrawingOptions
  ): BoxDrawing {
    const boxDrawing = new BoxDrawing(
      cesium,
      Matrix4.fromTranslationRotationScale(trs),
      options ?? {}
    );

    return boxDrawing;
  }

  public setTranslationRotationScale(trs: TranslationRotationScale) {
    Cartesian3.clone(trs.translation, this.trs.translation);
    Quaternion.clone(trs.rotation, this.trs.rotation);
    Cartesian3.clone(trs.scale, this.trs.scale);
    this.updateBox();
  }

  /**
   * A method to udpate the world transform.
   */
  public setTransform(transform: Matrix4) {
    Matrix4.clone(transform, this.worldTransform);
    Matrix4.getTranslation(this.worldTransform, this.trs.translation);
    Matrix4.getScale(this.worldTransform, this.trs.scale);
    Quaternion.fromRotationMatrix(
      Matrix3.getRotation(
        Matrix4.getMatrix3(this.worldTransform, new Matrix3()),
        new Matrix3()
      ),
      this.trs.rotation
    );
    this.updateBox();
  }

  /**
   * Moves the box by the provided moveStep with optional clamping applied so that the
   * box does not go underground.
   *
   * @param moveStep The amount by which to move the box
   */
  private moveBoxWithClamping = (() => {
    const scratchNewPosition = new Cartesian3();
    const scratchCartographic = new Cartographic();

    return (moveStep: Cartesian3) => {
      const nextPosition = Cartesian3.add(
        this.trs.translation,
        moveStep,
        scratchNewPosition
      );

      if (this.keepBoxAboveGround) {
        const cartographic = Cartographic.fromCartesian(
          nextPosition,
          undefined,
          scratchCartographic
        );
        const boxBottomHeight = cartographic.height - this.trs.scale.z / 2;
        const floorHeight: number = this.terrainHeightEstimate;
        if (boxBottomHeight < floorHeight) {
          cartographic.height += floorHeight - boxBottomHeight;
          Cartographic.toCartesian(cartographic, undefined, nextPosition);
        }
      }
      Cartesian3.clone(nextPosition, this.trs.translation);
    };
  })();

  /**
   * Update the terrain height estimate at the current box position.
   *
   * If the terrainProvider is the `EllipsoidTerrainProvider` this simply sets
   * the estimate to 0.  Otherwise we request the terrain provider for the most
   * detailed height estimate.  To avoid concurrent attempts we skip the call
   * if any other request is active. `forceUpdate` can be used to force an
   * update even when an earlier request is active.
   */
  private updateTerrainHeightEstimate = (() => {
    const scratchBoxCenter = new Cartographic();
    const scratchFloor = new Cartographic();

    return async (forceUpdate = false) => {
      if (!this.keepBoxAboveGround) {
        return;
      }

      if (this.isHeightUpdateInProgress && !forceUpdate) {
        return;
      }

      const terrainProvider = this.scene.terrainProvider;
      if (terrainProvider instanceof EllipsoidTerrainProvider) {
        this.terrainHeightEstimate = 0;
        return;
      }

      this.isHeightUpdateInProgress = true;
      const boxCenter = Cartographic.fromCartesian(
        this.trs.translation,
        undefined,
        scratchBoxCenter
      );
      try {
        const [floor] = await sampleTerrainMostDetailed(terrainProvider, [
          Cartographic.clone(boxCenter, scratchFloor)
        ]);
        if (floor.height !== undefined) {
          this.terrainHeightEstimate = floor.height;
        }
      } finally {
        this.isHeightUpdateInProgress = false;
      }
    };
  })();

  setBoxAboveGround() {
    if (!this.keepBoxAboveGround) {
      return;
    }

    // Get the latest terrain height estimate and update the box position
    this.updateTerrainHeightEstimate(true).then(() => {
      this.moveBoxWithClamping(Cartesian3.ZERO);
      this.updateBox();
    });
  }

  /**
   * Sets up event handlers if not already done.
   */
  private startInteractions() {
    if (this.interactionsDisposer) {
      // already started
      return;
    }

    let eventHandler: { destroy: () => void } | undefined;

    // Start event handling if not already started
    const startMapInteractions = () => {
      if (!eventHandler) {
        eventHandler = this.createEventHandler();
      }
    };

    // Stop event handling
    const stopMapInteractions = () => {
      eventHandler?.destroy();
      eventHandler = undefined;
    };

    // Watch camera changes to update entities and to enable/disable
    // interactions when the box comes in and out of view.
    const onCameraChange = () => {
      this.updateEntitiesOnOrientationChange();
    };

    // Camera event disposer
    const disposeCameraEvent =
      this.scene.camera.changed.addEventListener(onCameraChange);

    // Disposer for map interactions & camera events
    this.interactionsDisposer = () => {
      stopMapInteractions();
      disposeCameraEvent();
      this.interactionsDisposer = undefined;
    };

    startMapInteractions();
    // Call once to initialize
    onCameraChange();
  }

  private stopInteractions() {
    this.interactionsDisposer?.();
  }

  /**
   * Updates all box parameters from changes to the localTransform.
   */
  private updateBox() {
    Matrix4.fromTranslationRotationScale(this.trs, this.modelMatrix);
    this.dataSource.entities.values.forEach((entity) => {
      if (isUpdatable(entity)) entity.update();
    });
  }

  private updateEntitiesOnOrientationChange() {
    this.sides.forEach((side) => side.updateOnCameraChange());
    this.scalePoints.forEach((scalePoint) => scalePoint.updateOnCameraChange());
  }

  /**
   * Returns true if the box is in camera view.
   */
  private isBoxInCameraView() {
    // This method is unused until we figure out a better way to implement it.
    // The view rectangle is a rectangle on the ellipsoid so
    // intersecting with it wont work correctly for oblique camera angles.
    // We might have to intersect with the camera frustum volume
    // like here: https://stackoverflow.com/questions/58207413/how-to-check-if-a-cesium-entity-is-visible-occluded
    const viewRectangle = computeViewRectangle(this.scene);
    return viewRectangle
      ? Rectangle.contains(
          viewRectangle,
          Cartographic.fromCartesian(this.trs.translation)
        )
      : false;
  }

  /**
   * Create event handlers for interacting with the box.
   */
  private createEventHandler() {
    const scene = this.scene;
    let state: InteractionState = { is: "none" };
    const handlePick = (click: MouseClick) => {
      const pick = scene.pick(click.position);
      const entity = pick?.id;
      if (
        entity === undefined ||
        !isInteractable(entity) ||
        !this.dataSource.entities.contains(entity)
      ) {
        return;
      }

      if (state.is === "hovering") {
        state.entity.onMouseOut({
          startPosition: click.position,
          endPosition: click.position
        });
      }
      state = {
        is: "picked",
        entity,
        beforePickState: {
          isFeaturePickingPaused: this.cesium.isFeaturePickingPaused,
          enableInputs: scene.screenSpaceCameraController.enableInputs
        }
      };
      this.cesium.isFeaturePickingPaused = true;
      scene.screenSpaceCameraController.enableInputs = false;
      entity.onPick(click);
    };

    const handleRelease = (click: MouseClick) => {
      if (state.is === "picked") {
        this.cesium.isFeaturePickingPaused =
          state.beforePickState.isFeaturePickingPaused;
        scene.screenSpaceCameraController.enableInputs =
          state.beforePickState.enableInputs;
        state.entity.onRelease(click);
        state = { is: "none" };
      }
    };

    const detectHover = throttle((mouseMove: MouseMove) => {
      const pick = scene.pick(mouseMove.endPosition);
      const entity = pick?.id;
      if (entity === undefined || !isInteractable(entity)) {
        return;
      }

      state = { is: "hovering", entity };
      entity.onMouseOver(mouseMove);
    }, 200);

    const scratchEndPosition = new Cartesian2();
    const scratchStartPosition = new Cartesian2();
    const handleMouseMove = (_mouseMove: MouseMove) => {
      const mouseMove = {
        endPosition: _mouseMove.endPosition.clone(scratchEndPosition),
        startPosition: _mouseMove.startPosition.clone(scratchStartPosition)
      };
      if (state.is === "none") {
        detectHover(mouseMove);
      } else if (state.is === "hovering") {
        const pick = scene.pick(mouseMove.endPosition);
        const entity = pick?.id;
        if (entity !== state.entity) {
          state.entity.onMouseOut(mouseMove);
          if (entity && isInteractable(entity)) {
            state = { is: "hovering", entity };
            entity.onMouseOver(mouseMove);
          } else {
            state = { is: "none" };
          }
        }
      } else if (state.is === "picked") {
        state.entity.onDrag(mouseMove);
      }
    };

    const eventHandler = new ScreenSpaceEventHandler(this.scene.canvas);
    eventHandler.setInputAction(handlePick, ScreenSpaceEventType.LEFT_DOWN);
    eventHandler.setInputAction(handleRelease, ScreenSpaceEventType.LEFT_UP);
    Object.values(KeyboardEventModifier).forEach(
      // Bind the release action to all LEFT_UP + any modifier. This is
      // required because we want the release to happen even if the user is by
      // chance pressing down on some other key. In such cases Cesium will not
      // trigger a LEFT_UP event unless we explicitly pass a modifier.
      (modifier) =>
        eventHandler.setInputAction(
          handleRelease,
          ScreenSpaceEventType.LEFT_UP,
          modifier as any
        )
    );

    eventHandler.setInputAction(
      handleMouseMove,
      ScreenSpaceEventType.MOUSE_MOVE
    );

    const onMouseOutCanvas = (e: MouseEvent) => {
      if (state.is === "hovering") {
        const { x, y } = e;
        state.entity.onMouseOut({
          startPosition: new Cartesian2(x, y),
          endPosition: new Cartesian2(x, y)
        });
        state = { is: "none" };
      }
    };
    scene.canvas.addEventListener("mouseout", onMouseOutCanvas);

    const handler = {
      destroy: () => {
        eventHandler.destroy();
        scene.canvas.removeEventListener("mouseout", onMouseOutCanvas);
      }
    };
    return handler;
  }

  /**
   * Draw the box.
   */
  private drawBox() {
    this.drawSides();
    this.drawEdges();
    this.drawScalePoints();
  }

  /**
   * Draw sides of the box.
   */
  private drawSides() {
    SIDE_PLANES.forEach((sideLocal) => {
      const side = this.createSide(sideLocal);
      this.dataSource.entities.add(side);
      this.sides.push(side);
    });
  }

  private drawEdges() {
    const localEdges: [Cartesian3, Cartesian3][] = [];
    CORNER_POINT_VECTORS.map((vector, i) => {
      const upPoint = vector;
      const downPoint = Cartesian3.clone(upPoint, new Cartesian3());
      downPoint.z *= -1;

      const nextUpPoint = CORNER_POINT_VECTORS[(i + 1) % 4];
      const nextDownPoint = Cartesian3.clone(nextUpPoint, new Cartesian3());
      nextDownPoint.z *= -1;

      const verticalEdge: [Cartesian3, Cartesian3] = [upPoint, downPoint];
      const topEdge: [Cartesian3, Cartesian3] = [nextUpPoint, upPoint];
      const bottomEdge: [Cartesian3, Cartesian3] = [nextDownPoint, downPoint];
      localEdges.push(verticalEdge, topEdge, bottomEdge);
    });

    localEdges.forEach((localEdge) => {
      const edge = this.createEdge(localEdge);
      this.dataSource.entities.add(edge);
      //this.edges.push(edge);
    });
  }

  /**
   * Draw the scale grip points.
   */
  private drawScalePoints() {
    const scalePointVectors = [
      ...CORNER_POINT_VECTORS,
      ...(this.drawNonUniformScaleGrips ? FACE_POINT_VECTORS : [])
    ];

    scalePointVectors.forEach((vector) => {
      const pointLocal1 = vector;
      const pointLocal2 = Cartesian3.multiplyByScalar(
        vector,
        -1,
        new Cartesian3()
      );
      const scalePoint1 = this.createScalePoint(pointLocal1);
      const scalePoint2 = this.createScalePoint(pointLocal2);
      scalePoint1.oppositeScalePoint = scalePoint2;
      scalePoint2.oppositeScalePoint = scalePoint1;
      const axisLine = this.createScaleAxisLine(scalePoint1, scalePoint2);
      scalePoint1.axisLine = axisLine;
      scalePoint2.axisLine = axisLine;

      this.dataSource.entities.add(scalePoint1);
      this.dataSource.entities.add(scalePoint2);
      this.dataSource.entities.add(axisLine);
      this.scalePoints.push(scalePoint1, scalePoint2);
    });
  }

  /**
   * Create a box side drawing.
   *
   * @param planeLocal A plane representing the side in local coordinates.
   * @returns side A cesium entity for the box side.
   */
  private createSide(planeLocal: Plane): Side {
    const scene = this.scene;
    const plane = new Plane(new Cartesian3(), 0);
    const planeDimensions = new Cartesian3();
    const normalAxis = planeLocal.normal.x
      ? Axis.X
      : planeLocal.normal.y
      ? Axis.Y
      : Axis.Z;
    const style: Readonly<SideStyle> = {
      fillColor: Color.WHITE.withAlpha(0.1),
      outlineColor: Color.WHITE,
      highlightFillColor: Color.WHITE.withAlpha(0.1),
      highlightOutlineColor: Color.CYAN
    };
    let isHighlighted = false;

    const scratchScaleMatrix = new Matrix4();
    const update = () => {
      // From xyz scale set the scale for this plane based on the plane axis
      setPlaneDimensions(this.trs.scale, normalAxis, planeDimensions);

      // Transform the plane using scale matrix so that the plane distance is set correctly
      // Orientation and position are specified as entity parameters.
      const scaleMatrix = Matrix4.fromScale(this.trs.scale, scratchScaleMatrix);
      Plane.transform(planeLocal, scaleMatrix, plane);
    };

    const scratchOutlineColor = new Color();
    const side: Side = new Entity({
      position: new CallbackProperty(() => this.trs.translation, false) as any,
      orientation: new CallbackProperty(() => this.trs.rotation, false) as any,
      plane: {
        show: true,
        plane: new CallbackProperty(() => plane, false),
        dimensions: new CallbackProperty(() => planeDimensions, false),
        fill: true,
        material: new ColorMaterialProperty(
          new CallbackProperty(
            () => (isHighlighted ? style.highlightFillColor : style.fillColor),
            false
          )
        ),
        outline: true,
        outlineColor: new CallbackProperty(
          () =>
            (isHighlighted
              ? style.highlightOutlineColor
              : style.outlineColor
            ).withAlpha(side.isFacingCamera ? 1 : 0.2, scratchOutlineColor),
          false
        ),
        outlineWidth: 1
      }
    }) as Side;

    const axis = planeLocal.normal.x
      ? Axis.X
      : planeLocal.normal.y
      ? Axis.Y
      : Axis.Z;

    const scratchDirection = new Cartesian3();
    const scratchMoveVector = new Cartesian3();
    const scratchEllipsoid = new Ellipsoid();
    const scratchRay = new Ray();
    const scratchCartographic = new Cartographic();
    const scratchPreviousPosition = new Cartesian3();
    const scratchCartesian = new Cartesian3();
<<<<<<< HEAD
    const scratchCurrentPosition = new Cartesian3();
    const scratchMoveStep = new Cartesian3();
    const scratchPickPosition = new Cartesian3();

    const moveStartPos = new Cartesian2();
    const pickedPointOffset = new Cartesian3();
    let dragStart = false;
    let resetPosition = false;
=======
    const scratchMoveStep = new Cartesian3();
>>>>>>> 159ad269

    /**
     * Moves the box when dragging a side.
     *  - When dragging the top or bottom sides, move the box up or down along the z-axis.
     *  - When dragging any other sides move the box along the globe surface.
     */
    const moveBoxOnDragSide = (mouseMove: MouseMove) => {
      const moveUpDown = axis === Axis.Z;
      let moveStep = scratchMoveStep;

      // Get the move direction
      const direction = Cartesian3.normalize(
        Matrix4.multiplyByPointAsVector(
          this.modelMatrix,
          plane.normal,
          scratchDirection
        ),
        scratchDirection
      );

      if (moveUpDown) {
        // Move up or down when dragged on the top or bottom faces
        // moveAmount is proportional to the mouse movement along the provided direction
        const moveAmount = computeMoveAmount(
          scene,
          this.trs.translation,
          direction,
          mouseMove
        );
        // Get the move vector
        const moveVector = Cartesian3.multiplyByScalar(
          direction,
          moveAmount,
          scratchMoveVector
        );

        moveStep = moveVector;
      } else if (this.keepHeightSteadyWhenMovingLaterally) {
<<<<<<< HEAD
        // Move the box laterally on the globe while keeping its height (almost) steady.
        // To do this:
        //   1. Find the exact point on the box surface mouse pick landed.
        //   2. Derive a new ellipsoid such that the picked point on the box
        //      lies on the new ellipsoid surface.
        //   3. Find the point where the camera ray intersects this new
        //      ellipsoid. This intersection point will have the same height as
        //      that of the picked point while also visually coinciding with
        //      the mouse cursor.
        //   4. Use this intersection point to compute the box moveStep

        if (dragStart) {
          // 1. Find the pick position.
          // When starting to drag, find the position on the box surface where
          // the user clicked and remember its distance from the box center.

          const pickedPosition = pickScenePosition(
            scene,
            mouseMove.endPosition,
            scratchPickPosition
          );
          if (!pickedPosition) {
            return;
          }
          // Offset of the pick position from the center of the box
          Cartesian3.subtract(
            pickedPosition,
            this.trs.translation,
            pickedPointOffset
          );
          dragStart = false;
        }

        // 2. Derive a new ellipsoid containing the pick position

        // Current cartesian position of the mouse pointer on the box surface
        const pickedPosition = Cartesian3.add(
          this.trs.translation,
          pickedPointOffset,
          scratchCurrentPosition
        );

        const ellipsoid = scene.globe.ellipsoid;
        const pickedCartographicPosition = Cartographic.fromCartesian(
          pickedPosition,
          ellipsoid,
          scratchCartographic
        );
        const pickedHeight = pickedCartographicPosition.height;

        // Derive an ellipsoid that passes through the pickedPoint
        const pickedPointEllipsoid = deriveEllipsoid(
          ellipsoid,
          pickedCartographicPosition,
          scratchEllipsoid
=======
        // Move the box laterally on the globe while keeping the height
        // steady. To do this we derive a new ellipsoid from the globe's
        // ellipsoid by enlarging it so that the current box center falls on
        // its surface. Then we find the intersection point of the camera ray
        // through the latest mouse cursor position with this enlarged
        // ellipsoid. The resulting point should be roughly the same height as
        // the previous point and will also lie on the vector from the camera
        // through the mouse cursor.

        const cameraRay = scene.camera.getPickRay(
          mouseMove.endPosition,
          scratchRay
>>>>>>> 159ad269
        );
        if (!cameraRay) {
          return;
        }

<<<<<<< HEAD
        // 3. Find the point where the camera ray intersects with the derived ellipsoid
        const cameraRay = scene.camera.getPickRay(
          mouseMove.endPosition,
          scratchRay
        );

        if (!cameraRay) {
          return;
        }

        // Get the intersection between the camera ray and the derived ellipsoid
        // This will be the next position where the picked point should be
        const nextPosition = intersectRayEllipsoid(
          cameraRay,
          pickedPointEllipsoid,
          scratchCartesian
        );
        if (!nextPosition) {
          // there is no intersection point
          return;
        }

        // Force the height of the nextPosition to the height of the picked point
        // This avoids small errors in height from accumulating
        setEllipsoidalHeight(nextPosition, pickedHeight, ellipsoid);

        // 4. Calculate the offset to move the box.
        moveStep = Cartesian3.subtract(nextPosition, pickedPosition, moveStep);
      } else {
        // Move box laterally by picking a next position that lies on the globe
        // surface and along the camera ray.
=======
        // Current globe ellipsoid
        const ellipsoid = scene.globe.ellipsoid;

        // Current height of the model above the ellipsoid
        const currentPosition = this.trs.translation;
        const currentHeight = Cartographic.fromCartesian(
          currentPosition,
          ellipsoid,
          scratchCartographic
        ).height;

        // Get an enlarged ellipsoid that will have the current box center on its surface
        const ellipsoidThroughPosition = enlargeEllipsoid(
          ellipsoid,
          currentHeight,
          scratchEllipsoid
        );

        // Get the intersection between the camera ray and then enlarged ellipsoid
        const rayEllipsoidIntersectionPoint = intersectRayEllipsoid(
          cameraRay,
          ellipsoidThroughPosition,
          scratchCartesian
        );
        if (!rayEllipsoidIntersectionPoint) {
          // there is no intersection point
          return;
        }

        // Find the next position in cartographic
        const nextCartographic = Cartographic.fromCartesian(
          rayEllipsoidIntersectionPoint,
          ellipsoid,
          scratchCartographic
        );

        // There will be some slight discrepancy in height value of the new position (not sure why)
        // We adjust that by forcing it to the previous height
        nextCartographic.height = currentHeight;

        // Convert back to cartesian
        const nextPosition = Cartographic.toCartesian(
          nextCartographic,
          ellipsoid,
          scratchCartesian
        );

        // Set the move step
        moveStep = Cartesian3.subtract(nextPosition, currentPosition, moveStep);
      } else {
        // Move box laterally by picking a next position that lies somewhere on
        // the globe surface.
>>>>>>> 159ad269
        const previousPosition =
          screenToGlobePosition(
            scene,
            mouseMove.startPosition,
            scratchPreviousPosition
          ) ??
          scene.camera.pickEllipsoid(
            mouseMove.startPosition,
            undefined,
            scratchPreviousPosition
          );

        const nextPosition =
          screenToGlobePosition(
            scene,
            mouseMove.endPosition,
            scratchCartesian
          ) ??
          scene.camera.pickEllipsoid(
            mouseMove.endPosition,
            undefined,
            scratchCartesian
          );

<<<<<<< HEAD
        if (!nextPosition || !previousPosition) {
          // We couldn't resolve a globe position, maybe because the mouse
          // cursor is pointing up in the sky. Reset the box position when we
          // can find the globe position again.
          resetPosition = true;
          return;
        }

        if (nextPosition && previousPosition) {
          if (resetPosition) {
            Cartesian3.clone(nextPosition, this.trs.translation);
            moveStep = Cartesian3.clone(Cartesian3.ZERO, moveStep);
            resetPosition = false;
          } else {
            Cartesian3.subtract(nextPosition, previousPosition, moveStep);
          }
        }
=======
        if (!previousPosition || !nextPosition) {
          return;
        }

        moveStep = Cartesian3.subtract(
          nextPosition,
          previousPosition,
          moveStep
        );
>>>>>>> 159ad269
      }

      // Update box position and fire change event
      this.updateTerrainHeightEstimate();
      this.moveBoxWithClamping(moveStep);
      this.updateBox();
      this.onChange?.({
        isFinished: false,
        modelMatrix: this.modelMatrix,
        translationRotationScale: this.trs
      });
    };

    const highlightSide = () => {
      isHighlighted = true;
    };

    const unHighlightSide = () => {
      isHighlighted = false;
    };

    const highlightAllSides = () => {
      this.sides.forEach((side) => side.highlight());
    };
    const unHighlightAllSides = () =>
      this.sides.forEach((side) => side.unHighlight());

    const onMouseOver = () => {
      highlightAllSides();
      setCanvasCursor(scene, "grab");
    };

    const onMouseOut = () => {
      unHighlightAllSides();
      setCanvasCursor(scene, "auto");
    };

    const onPick = (click: MouseClick) => {
      Cartesian2.clone(click.position, moveStartPos);
      dragStart = true;
      highlightAllSides();
      setCanvasCursor(scene, "grabbing");
    };

    const onPickDisabled = () => {
      setCanvasCursor(scene, "not-allowed");
    };

    const onRelease = () => {
      this.setBoxAboveGround();
      unHighlightAllSides();
      setCanvasCursor(scene, "auto");
      this.onChange?.({
        modelMatrix: this.modelMatrix,
        translationRotationScale: this.trs,
        isFinished: true
      });
    };

    const scratchNormal = new Cartesian3();
    const updateOnCameraChange = () => {
      const normalWc = Cartesian3.normalize(
        Matrix4.multiplyByPointAsVector(
          this.modelMatrix,
          plane.normal,
          scratchNormal
        ),
        scratchNormal
      );
      // The side normals point inwards, so when facing the camera the camera
      // vector also points inwards which gives a positive dot product.
      side.isFacingCamera =
        Cartesian3.dot(normalWc, scene.camera.direction) >= 0;
    };

    const isTopOrBottomSide = axis === Axis.Z;

    // Call enabledFn only if movement is is allowed for this side, otherwise call disabledFn
    const ifActionEnabled = (
      enabledFn: (...args: any[]) => any,
      disabledFn?: (...args: any[]) => any
    ) => {
      return (...args: any[]) => {
        return this.disableVerticalMovement && isTopOrBottomSide
          ? disabledFn?.apply(this, args)
          : enabledFn.apply(this, args);
      };
    };

    side.onMouseOver = ifActionEnabled(onMouseOver);
    side.onMouseOut = ifActionEnabled(onMouseOut);
    side.onPick = ifActionEnabled(onPick, onPickDisabled);
    side.onDrag = ifActionEnabled(moveBoxOnDragSide);
    side.onRelease = ifActionEnabled(onRelease);
    side.highlight = highlightSide;
    side.unHighlight = unHighlightSide;
    side.isFacingCamera = false;
    side.updateOnCameraChange = updateOnCameraChange;
    side.update = update;
    side.isSide = true;
    update();
    return side;
  }

  /**
   * Creates edges for the side specified as plane in local coordinates.
   */
  private createEdge(localEdge: [Cartesian3, Cartesian3]): Edge {
    const scene = this.scene;
    const style = {
      color: Color.WHITE.withAlpha(0.1),
      highlightColor: Color.CYAN.withAlpha(0.7)
    };
    const position1 = new Cartesian3();
    const position2 = new Cartesian3();
    const positions = [position1, position2];

    // Only vertical edges are draggable
    const isDraggableEdge = localEdge[1].z - localEdge[0].z !== 0;

    const update = () => {
      Matrix4.multiplyByPoint(this.modelMatrix, localEdge[0], position1);
      Matrix4.multiplyByPoint(this.modelMatrix, localEdge[1], position2);
    };

    let isHighlighted = false;
    const edge = new Entity({
      polyline: {
        show: true,
        positions: new CallbackProperty(() => positions, false),
        width: new CallbackProperty(() => (isDraggableEdge ? 10 : 0), false),
        material: new ColorMaterialProperty(
          new CallbackProperty(
            () => (isHighlighted ? style.highlightColor : style.color),
            false
          )
        ) as any,
        arcType: ArcType.NONE
      }
    }) as Edge;

    const onMouseOver = () => {
      if (isDraggableEdge) {
        isHighlighted = true;
        setCanvasCursor(scene, "pointer");
      }
    };

    const onMouseOut = () => {
      if (isDraggableEdge) {
        isHighlighted = false;
        setCanvasCursor(scene, "auto");
      }
    };

    const onPick = () => {
      if (isDraggableEdge) {
        isHighlighted = true;
        setCanvasCursor(scene, "pointer");
      }
    };

    const onRelease = () => {
      if (isDraggableEdge) {
        isHighlighted = false;
        setCanvasCursor(scene, "auto");
        this.onChange?.({
          isFinished: true,
          modelMatrix: this.modelMatrix,
          translationRotationScale: this.trs
        });
      }
    };

    const scratchHpr = new HeadingPitchRoll(0, 0, 0);

    const rotateBoxOnDrag = (mouseMove: MouseMove) => {
      if (!isDraggableEdge) {
        return;
      }

      const dx = mouseMove.endPosition.x - mouseMove.startPosition.x;
      const sensitivity = 0.05;
      const hpr = scratchHpr;
      // -dx because the screen coordinates is opposite to local coordinates space.
      hpr.heading = -dx * sensitivity;
      hpr.pitch = 0;
      hpr.roll = 0;

      Quaternion.multiply(
        this.trs.rotation,
        Quaternion.fromHeadingPitchRoll(hpr),
        this.trs.rotation
      );

      this.updateBox();
      this.updateEntitiesOnOrientationChange();
      this.onChange?.({
        isFinished: false,
        modelMatrix: this.modelMatrix,
        translationRotationScale: this.trs
      });
    };

    edge.update = update;
    edge.onMouseOver = onMouseOver;
    edge.onMouseOut = onMouseOut;
    edge.onPick = onPick;
    edge.onRelease = onRelease;
    edge.onDrag = rotateBoxOnDrag;
    update();
    return edge;
  }

  /**
   * Creates a scale point drawing
   *
   * @param pointLocal The scale point in local coordinates.
   * @returns ScalePoint A cesium entity representing the scale point.
   */
  private createScalePoint(pointLocal: Cartesian3): ScalePoint {
    const scene = this.scene;
    const position = new Cartesian3();
    const style: Readonly<ScalePointStyle> = {
      cornerPointColor: Color.RED,
      facePointColor: Color.BLUE,
      dimPointColor: Color.GREY.withAlpha(0.2)
    };
    let isFacingCamera = false;

    const getColor = () => {
      return isFacingCamera
        ? isCornerPoint
          ? style.cornerPointColor
          : style.facePointColor
        : style.dimPointColor;
    };

    const update = () => {
      Matrix4.multiplyByPoint(this.modelMatrix, pointLocal, position);
    };

    const scalePoint: ScalePoint = new Entity({
      position: new CallbackProperty(() => position, false) as any,
      orientation: new CallbackProperty(
        () => Quaternion.IDENTITY,
        false
      ) as any,
      model: {
        uri: require("file-loader!../../wwwroot/models/Box.glb"),
        minimumPixelSize: 12,
        maximumScale: new CallbackProperty(
          // Clamp the maximum size of the scale grip to the 0.15 times the
          // size of the minimum side
          () => 0.15 * Cartesian3.minimumComponent(this.trs.scale),
          false
        ),
        shadows: ShadowMode.DISABLED,
        color: new CallbackProperty(() => getColor(), false),
        // Forces the above color ignoring the color specified in gltf material
        colorBlendMode: ColorBlendMode.REPLACE
      }
    }) as ScalePoint;

    // Calculate dot product with x, y & z axes
    const axisLocal = Cartesian3.normalize(pointLocal, new Cartesian3());
    const xDot = Math.abs(Cartesian3.dot(new Cartesian3(1, 0, 0), axisLocal));
    const yDot = Math.abs(Cartesian3.dot(new Cartesian3(0, 1, 0), axisLocal));
    const zDot = Math.abs(Cartesian3.dot(new Cartesian3(0, 0, 1), axisLocal));
    const cursorDirection =
      xDot === 1 || yDot === 1
        ? "ew-resize"
        : zDot === 1
        ? "ns-resize"
        : "nesw-resize";

    const isCornerPoint = xDot && yDot && zDot;
    const isProportionalScaling = isCornerPoint;

    const onMouseOver = () => {
      scalePoint.axisLine.show = true;
      highlightScalePoint();
      setCanvasCursor(scene, cursorDirection);
    };

    const onPick = () => {
      scalePoint.axisLine.show = true;
      highlightScalePoint();
      setCanvasCursor(scene, cursorDirection);
    };

    const onRelease = () => {
      scalePoint.axisLine.show = false;
      unHighlightScalePoint();
      this.onChange?.({
        modelMatrix: this.modelMatrix,
        translationRotationScale: this.trs,
        isFinished: true
      });
      setCanvasCursor(scene, "auto");
    };

    const onMouseOut = () => {
      scalePoint.axisLine.show = false;
      unHighlightScalePoint();
      setCanvasCursor(scene, "auto");
    };

    // Axis for proportional scaling
    const proportionalScalingAxis = new Cartesian3(1, 1, 1);

    const scratchOppositePosition = new Cartesian3();
    const scratchAxisVector = new Cartesian3();
    const scratchMoveDirection = new Cartesian3();
    const scratchMultiply = new Cartesian3();
    const scratchAbs = new Cartesian3();
    const scratchScaleStep = new Cartesian3();
    const scratchMoveStep = new Cartesian3();
    const scratchCartographic = new Cartographic();

    /**
     * Scales the box proportional to the mouse move when dragging the scale point.
     * Scaling occurs along the axis connecting the opposite scaling point.
     * Additionally we make sure:
     *   - That scaling also keeps opposite side of the box stationary.
     *   - The box does not get smaller than 20px on any side at the current zoom level.
     */
    const scaleBoxOnDrag = (mouseMove: MouseMove) => {
      // Find the direction to scale in
      const oppositePosition = scalePoint.oppositeScalePoint.position.getValue(
        JulianDate.now(),
        scratchOppositePosition
      );
      const axisVector = Cartesian3.subtract(
        position,
        oppositePosition,
        scratchAxisVector
      );
      const length = Cartesian3.magnitude(axisVector);
      const scaleDirection = Cartesian3.normalize(
        axisVector,
        scratchMoveDirection
      );

      // scaleAmount is a measure of how much to scale in the given direction
      // for the given mouse movement.
      const { scaleAmount, pixelLengthAfterScaling } = computeScaleAmount(
        this.scene,
        position,
        scaleDirection,
        length,
        mouseMove
      );

      // When downscaling, stop at 20px length.
      if (scaleAmount < 0) {
        const isDiagonal = axisLocal.x && axisLocal.y && axisLocal.y;
        const pixelSideLengthAfterScaling = isDiagonal
          ? pixelLengthAfterScaling / Math.sqrt(2)
          : pixelLengthAfterScaling;
        if (pixelSideLengthAfterScaling < 20) {
          // Do nothing if scaling down will make the box smaller than 20px
          return;
        }
      }

      // Compute scale components along xyz
      const scaleStep = Cartesian3.multiplyByScalar(
        // Taking abs because scaling step is independent of axis direction
        // Scaling step is negative when scaling down and positive when scaling up
        Cartesian3.abs(
          // Extract scale components along the axis
          Cartesian3.multiplyComponents(
            this.trs.scale,
            // For proportional scaling we scale equally along xyz
            isProportionalScaling ? proportionalScalingAxis : axisLocal,
            scratchMultiply
          ),
          scratchAbs
        ),
        scaleAmount,
        scratchScaleStep
      );

      // Move the box by half the scale amount in the direction of scaling so
      // that the opposite end remains stationary.
      const moveStep = Cartesian3.multiplyByScalar(
        axisVector,
        scaleAmount / 2,
        scratchMoveStep
      );

      // Prevent scaling in Z axis if it will result in the box going underground.
      const isDraggingBottomScalePoint = axisLocal.z < 0;
      const isUpscaling = scaleAmount > 0;
      if (
        this.keepBoxAboveGround &&
        isUpscaling &&
        isDraggingBottomScalePoint
      ) {
        const boxCenterHeight = Cartographic.fromCartesian(
          this.trs.translation,
          undefined,
          scratchCartographic
        ).height;
        const bottomHeight = boxCenterHeight - this.trs.scale.z / 2;
        const bottomHeightAfterScaling = bottomHeight - Math.abs(moveStep.z);
        if (bottomHeightAfterScaling < 0) {
          scaleStep.z = 0;
        }
      }

      // Apply scale
      Cartesian3.add(this.trs.scale, scaleStep, this.trs.scale);

      // Move the box
      this.moveBoxWithClamping(moveStep);

      this.updateBox();
      this.onChange?.({
        isFinished: false,
        modelMatrix: this.modelMatrix,
        translationRotationScale: this.trs
      });
    };

    const adjacentSides = this.sides.filter((side) => {
      const plane = side.plane.plane?.getValue(JulianDate.now());
      const isAdjacent = Cartesian3.dot(plane.normal, axisLocal) < 0;
      return isAdjacent;
    });

    const updateOnCameraChange = () => {
      isFacingCamera = adjacentSides.some((side) => side.isFacingCamera);
    };

    const highlightScalePoint = () => {
      const model = scalePoint.model;
      model.silhouetteColor = Color.YELLOW as any;
      model.silhouetteSize = 1 as any;
    };

    const unHighlightScalePoint = () => {
      const model = scalePoint.model;
      model.silhouetteColor = undefined;
      model.silhouetteSize = 0 as any;
    };

    scalePoint.onPick = onPick;
    scalePoint.onRelease = onRelease;
    scalePoint.onMouseOver = onMouseOver;
    scalePoint.onMouseOut = onMouseOut;
    scalePoint.onDrag = scaleBoxOnDrag;
    scalePoint.update = update;
    scalePoint.updateOnCameraChange = updateOnCameraChange;
    update();
    return scalePoint;
  }

  /**
   * Create an axis line drawing between two scale points.
   */
  private createScaleAxisLine(
    scalePoint1: ScalePoint,
    scalePoint2: ScalePoint
  ): Entity {
    const position1 = scalePoint1.position?.getValue(JulianDate.now())!;
    const position2 = scalePoint2.position?.getValue(JulianDate.now())!;
    const scaleAxis = new Entity({
      show: false,
      polyline: {
        positions: new CallbackProperty(
          () => [position1, position2],
          false
        ) as any,
        material: new PolylineDashMaterialProperty({
          color: Color.CYAN,
          dashLength: 8
        }),
        arcType: ArcType.NONE
      }
    });
    return scaleAxis;
  }
}

const scratchMouseVector2d = new Cartesian2();
const scratchScreenVector2d = new Cartesian2();
const scratchScreenNormal2d = new Cartesian2();

/**
 * Computes the amount by which to move a vector proportional to the provided
 * mouse movement.
 *
 * @param position The world position at which move starts
 * @param direction The direction in which to move
 * @param mouseMove The mouse movement
 * @returns moveAmount The amount by which to move the vector
 */
function computeMoveAmount(
  scene: Scene,
  position: Cartesian3,
  direction: Cartesian3,
  mouseMove: MouseMove
): number {
  const mouseVector2d = Cartesian2.subtract(
    mouseMove.endPosition,
    mouseMove.startPosition,
    scratchMouseVector2d
  );

  const screenVector2d = screenProjectVector(
    scene,
    position,
    direction,
    1,
    scratchScreenVector2d
  );

  const screenNormal2d = Cartesian2.normalize(
    screenVector2d,
    scratchScreenNormal2d
  );
  const moveAmountPixels = Cartesian2.dot(mouseVector2d, screenNormal2d);
  const pixelsPerStep = Cartesian2.magnitude(screenVector2d);
  const moveAmount = moveAmountPixels / pixelsPerStep;
  return moveAmount;
}

/**
 * Computes amount by which to scale a vector proportional to the provided mouse movement.
 *
 * @param scene
 * @param position Position in world coordinates where the move starts
 * @param direction Direction of the move vector
 * @param length Length of the move vector
 * @param mouseMove Mouse movement
 * @returns Amount by which to scale the vector and the estimated length in pixels after scaling
 */
function computeScaleAmount(
  scene: Scene,
  position: Cartesian3,
  direction: Cartesian3,
  length: number,
  mouseMove: MouseMove
) {
  const mouseVector2d = Cartesian2.subtract(
    mouseMove.endPosition,
    mouseMove.startPosition,
    scratchMouseVector2d
  );

  // Project the vector of unit length to the screen
  const screenVector2d = screenProjectVector(
    scene,
    position,
    direction,
    1,
    scratchScreenVector2d
  );
  const screenNormal2d = Cartesian2.normalize(
    screenVector2d,
    scratchScreenNormal2d
  );

  const pixelsPerStep = Cartesian2.magnitude(screenVector2d);
  const moveAmountPixels = Cartesian2.dot(mouseVector2d, screenNormal2d);
  const moveAmount = moveAmountPixels / pixelsPerStep;
  const scaleAmount = moveAmount / length;
  const pixelLengthAfterScaling =
    pixelsPerStep * length + pixelsPerStep * length * scaleAmount;
  return { scaleAmount, pixelLengthAfterScaling };
}

const scratchNearPoint2d = new Cartesian2();
const scratchFarPoint2d = new Cartesian2();
const scratchRay = new Ray();
function screenProjectVector(
  scene: Scene,
  position: Cartesian3,
  direction: Cartesian3,
  length: number,
  result: Cartesian2
): Cartesian2 {
  const ray = scratchRay;
  ray.origin = position;
  ray.direction = direction;
  const nearPoint2d = scene.cartesianToCanvasCoordinates(
    Ray.getPoint(ray, 0),
    scratchNearPoint2d
  );

  const farPoint2d = scene.cartesianToCanvasCoordinates(
    Ray.getPoint(ray, length),
    scratchFarPoint2d
  );
  const screenVector2d = Cartesian2.subtract(farPoint2d, nearPoint2d, result);
  return screenVector2d;
}

/**
 * Converts given xy screen coordinate to a position on the globe surface.
 *
 * @param scene
 * @param position The xy screen coordinate
 * @param result Cartesian3 object to store the result
 * @returns The result object set to the converted position on the globe surface
            or undefined if a globe position could not be found.
*/
const scratchPickRay = new Ray();
export function screenToGlobePosition(
  scene: Scene,
  position: Cartesian2,
  result: Cartesian3
): Cartesian3 | undefined {
  const pickRay = scene.camera.getPickRay(position, scratchPickRay);
  if (!isDefined(pickRay)) {
    return undefined;
  }

  const globePosition = scene.globe.pick(pickRay, scene, result);
  return globePosition;
}

/**
 * Project the given point to the ellipsoid surface.
 */
function projectPointToSurface(
  position: Cartesian3,
  result: Cartesian3
): Cartesian3 {
  const cartographic = Cartographic.fromCartesian(
    position,
    undefined,
    scratchCartographic
  );
  cartographic.height = 0;
  return Cartographic.toCartesian(cartographic, undefined, result);
}
const scratchCartographic = new Cartographic();

function setPlaneDimensions(
  boxDimensions: Cartesian3,
  planeNormalAxis: Axis,
  planeDimensions: Cartesian2
) {
  if (planeNormalAxis === Axis.X) {
    planeDimensions.x = boxDimensions.y;
    planeDimensions.y = boxDimensions.z;
  } else if (planeNormalAxis === Axis.Y) {
    planeDimensions.x = boxDimensions.x;
    planeDimensions.y = boxDimensions.z;
  } else if (planeNormalAxis === Axis.Z) {
    planeDimensions.x = boxDimensions.x;
    planeDimensions.y = boxDimensions.y;
  }
}

const scratchRadii = new Cartesian3();

/**
<<<<<<< HEAD
 * Derives a new ellipsoid with surface containing the given position.
 *
 * Note that it is not clear whether the resulting shape obtained by adding the
 * height is a true ellipsoid. However, this works out ok for our purpose.
 */
function deriveEllipsoid(
  ellipsoid: Ellipsoid,
  cartographicPosition: Cartographic,
  result: Ellipsoid
): Ellipsoid {
  const height = cartographicPosition.height;
  const newRadii = ellipsoid.radii.clone(scratchRadii);
  newRadii.x += height;
  newRadii.y += height;
  newRadii.z += height;
  const derivedEllipsoid = Ellipsoid.fromCartesian3(newRadii, result);
  return derivedEllipsoid;
=======
 * Increases the radii of the given ellipsoid by the value given by radiiIncrease.
 *
 * Note that it is not clear whether the resulting shape obtained by adding the
 * offset is a true ellipsoid. However, this works out ok for our purpose.
 */
function enlargeEllipsoid(
  ellipsoid: Ellipsoid,
  radiiIncrease: number,
  result: Ellipsoid
): Ellipsoid {
  const newRadii = ellipsoid.radii.clone(scratchRadii);
  newRadii.x += radiiIncrease;
  newRadii.y += radiiIncrease;
  newRadii.z += radiiIncrease;
  const enlargedEllipsoid = Ellipsoid.fromCartesian3(newRadii, result);
  return enlargedEllipsoid;
>>>>>>> 159ad269
}

/**
 * Returns the nearest point of intersection between the ray and the ellipsoid
 * that lies on the ellipsoid.
 */
function intersectRayEllipsoid(
  ray: Ray,
  ellipsoid: Ellipsoid,
  result: Cartesian3
): Cartesian3 | undefined {
  const interval = IntersectionTests.rayEllipsoid(ray, ellipsoid);
  if (!interval) {
    // there is no intersection point
    return;
  }

  // start=0 means ray origin is inside the ellipsoid
  // in which case there is only a single intersection
  // which is given by stop.
  // This can happen, for eg, when moving the box while the camera
  // is below the box.
  const t = interval.start !== 0 ? interval.start : interval.stop;
  const intersectionPoint = Ray.getPoint(ray, t, result);
  return intersectionPoint;
}

const scratchViewRectangle = new Rectangle();
function computeViewRectangle(scene: Scene) {
  return scene.camera.computeViewRectangle(undefined, scratchViewRectangle);
}

function setCanvasCursor(scene: Scene, cursorType: string) {
  scene.canvas.style.cursor = cursorType;
}

/**
 *  Returns the Cartesian position for the window position.
 */
function pickScenePosition(
  scene: Scene,
  windowPosition: Cartesian2,
  result: Cartesian3
): Cartesian3 | undefined {
  if (!scene.pickPositionSupported) {
    return undefined;
  }
  const savedPickTranslucentDepth = scene.pickTranslucentDepth;
  scene.pickTranslucentDepth = true;
  const pickPosition = scene.pickPosition(windowPosition, result);
  scene.pickTranslucentDepth = savedPickTranslucentDepth;
  return pickPosition;
}

const scratchCartographicPos = new Cartographic();
function setEllipsoidalHeight(
  position: Cartesian3,
  height: number | ((currentHeight: number) => number),
  ellipsoid: Ellipsoid
) {
  const cartographicPos = Cartographic.fromCartesian(
    position,
    ellipsoid,
    scratchCartographicPos
  );
  cartographicPos.height =
    typeof height === "function" ? height(cartographicPos.height) : height;
  Cartographic.toCartesian(cartographicPos, ellipsoid, position);
}<|MERGE_RESOLUTION|>--- conflicted
+++ resolved
@@ -10,7 +10,6 @@
 import HeadingPitchRoll from "terriajs-cesium/Source/Core/HeadingPitchRoll";
 import IntersectionTests from "terriajs-cesium/Source/Core/IntersectionTests";
 import JulianDate from "terriajs-cesium/Source/Core/JulianDate";
-import KeyboardEventModifier from "terriajs-cesium/Source/Core/KeyboardEventModifier";
 import Matrix3 from "terriajs-cesium/Source/Core/Matrix3";
 import Matrix4 from "terriajs-cesium/Source/Core/Matrix4";
 import Plane from "terriajs-cesium/Source/Core/Plane";
@@ -597,13 +596,7 @@
       entity.onMouseOver(mouseMove);
     }, 200);
 
-    const scratchEndPosition = new Cartesian2();
-    const scratchStartPosition = new Cartesian2();
-    const handleMouseMove = (_mouseMove: MouseMove) => {
-      const mouseMove = {
-        endPosition: _mouseMove.endPosition.clone(scratchEndPosition),
-        startPosition: _mouseMove.startPosition.clone(scratchStartPosition)
-      };
+    const handleMouseMove = (mouseMove: MouseMove) => {
       if (state.is === "none") {
         detectHover(mouseMove);
       } else if (state.is === "hovering") {
@@ -626,19 +619,6 @@
     const eventHandler = new ScreenSpaceEventHandler(this.scene.canvas);
     eventHandler.setInputAction(handlePick, ScreenSpaceEventType.LEFT_DOWN);
     eventHandler.setInputAction(handleRelease, ScreenSpaceEventType.LEFT_UP);
-    Object.values(KeyboardEventModifier).forEach(
-      // Bind the release action to all LEFT_UP + any modifier. This is
-      // required because we want the release to happen even if the user is by
-      // chance pressing down on some other key. In such cases Cesium will not
-      // trigger a LEFT_UP event unless we explicitly pass a modifier.
-      (modifier) =>
-        eventHandler.setInputAction(
-          handleRelease,
-          ScreenSpaceEventType.LEFT_UP,
-          modifier as any
-        )
-    );
-
     eventHandler.setInputAction(
       handleMouseMove,
       ScreenSpaceEventType.MOUSE_MOVE
@@ -774,7 +754,6 @@
       Plane.transform(planeLocal, scaleMatrix, plane);
     };
 
-    const scratchOutlineColor = new Color();
     const side: Side = new Entity({
       position: new CallbackProperty(() => this.trs.translation, false) as any,
       orientation: new CallbackProperty(() => this.trs.rotation, false) as any,
@@ -795,7 +774,7 @@
             (isHighlighted
               ? style.highlightOutlineColor
               : style.outlineColor
-            ).withAlpha(side.isFacingCamera ? 1 : 0.2, scratchOutlineColor),
+            ).withAlpha(side.isFacingCamera ? 1 : 0.2),
           false
         ),
         outlineWidth: 1
@@ -815,18 +794,7 @@
     const scratchCartographic = new Cartographic();
     const scratchPreviousPosition = new Cartesian3();
     const scratchCartesian = new Cartesian3();
-<<<<<<< HEAD
-    const scratchCurrentPosition = new Cartesian3();
     const scratchMoveStep = new Cartesian3();
-    const scratchPickPosition = new Cartesian3();
-
-    const moveStartPos = new Cartesian2();
-    const pickedPointOffset = new Cartesian3();
-    let dragStart = false;
-    let resetPosition = false;
-=======
-    const scratchMoveStep = new Cartesian3();
->>>>>>> 159ad269
 
     /**
      * Moves the box when dragging a side.
@@ -865,63 +833,6 @@
 
         moveStep = moveVector;
       } else if (this.keepHeightSteadyWhenMovingLaterally) {
-<<<<<<< HEAD
-        // Move the box laterally on the globe while keeping its height (almost) steady.
-        // To do this:
-        //   1. Find the exact point on the box surface mouse pick landed.
-        //   2. Derive a new ellipsoid such that the picked point on the box
-        //      lies on the new ellipsoid surface.
-        //   3. Find the point where the camera ray intersects this new
-        //      ellipsoid. This intersection point will have the same height as
-        //      that of the picked point while also visually coinciding with
-        //      the mouse cursor.
-        //   4. Use this intersection point to compute the box moveStep
-
-        if (dragStart) {
-          // 1. Find the pick position.
-          // When starting to drag, find the position on the box surface where
-          // the user clicked and remember its distance from the box center.
-
-          const pickedPosition = pickScenePosition(
-            scene,
-            mouseMove.endPosition,
-            scratchPickPosition
-          );
-          if (!pickedPosition) {
-            return;
-          }
-          // Offset of the pick position from the center of the box
-          Cartesian3.subtract(
-            pickedPosition,
-            this.trs.translation,
-            pickedPointOffset
-          );
-          dragStart = false;
-        }
-
-        // 2. Derive a new ellipsoid containing the pick position
-
-        // Current cartesian position of the mouse pointer on the box surface
-        const pickedPosition = Cartesian3.add(
-          this.trs.translation,
-          pickedPointOffset,
-          scratchCurrentPosition
-        );
-
-        const ellipsoid = scene.globe.ellipsoid;
-        const pickedCartographicPosition = Cartographic.fromCartesian(
-          pickedPosition,
-          ellipsoid,
-          scratchCartographic
-        );
-        const pickedHeight = pickedCartographicPosition.height;
-
-        // Derive an ellipsoid that passes through the pickedPoint
-        const pickedPointEllipsoid = deriveEllipsoid(
-          ellipsoid,
-          pickedCartographicPosition,
-          scratchEllipsoid
-=======
         // Move the box laterally on the globe while keeping the height
         // steady. To do this we derive a new ellipsoid from the globe's
         // ellipsoid by enlarging it so that the current box center falls on
@@ -934,45 +845,11 @@
         const cameraRay = scene.camera.getPickRay(
           mouseMove.endPosition,
           scratchRay
->>>>>>> 159ad269
         );
         if (!cameraRay) {
           return;
         }
 
-<<<<<<< HEAD
-        // 3. Find the point where the camera ray intersects with the derived ellipsoid
-        const cameraRay = scene.camera.getPickRay(
-          mouseMove.endPosition,
-          scratchRay
-        );
-
-        if (!cameraRay) {
-          return;
-        }
-
-        // Get the intersection between the camera ray and the derived ellipsoid
-        // This will be the next position where the picked point should be
-        const nextPosition = intersectRayEllipsoid(
-          cameraRay,
-          pickedPointEllipsoid,
-          scratchCartesian
-        );
-        if (!nextPosition) {
-          // there is no intersection point
-          return;
-        }
-
-        // Force the height of the nextPosition to the height of the picked point
-        // This avoids small errors in height from accumulating
-        setEllipsoidalHeight(nextPosition, pickedHeight, ellipsoid);
-
-        // 4. Calculate the offset to move the box.
-        moveStep = Cartesian3.subtract(nextPosition, pickedPosition, moveStep);
-      } else {
-        // Move box laterally by picking a next position that lies on the globe
-        // surface and along the camera ray.
-=======
         // Current globe ellipsoid
         const ellipsoid = scene.globe.ellipsoid;
 
@@ -1025,7 +902,6 @@
       } else {
         // Move box laterally by picking a next position that lies somewhere on
         // the globe surface.
->>>>>>> 159ad269
         const previousPosition =
           screenToGlobePosition(
             scene,
@@ -1050,25 +926,6 @@
             scratchCartesian
           );
 
-<<<<<<< HEAD
-        if (!nextPosition || !previousPosition) {
-          // We couldn't resolve a globe position, maybe because the mouse
-          // cursor is pointing up in the sky. Reset the box position when we
-          // can find the globe position again.
-          resetPosition = true;
-          return;
-        }
-
-        if (nextPosition && previousPosition) {
-          if (resetPosition) {
-            Cartesian3.clone(nextPosition, this.trs.translation);
-            moveStep = Cartesian3.clone(Cartesian3.ZERO, moveStep);
-            resetPosition = false;
-          } else {
-            Cartesian3.subtract(nextPosition, previousPosition, moveStep);
-          }
-        }
-=======
         if (!previousPosition || !nextPosition) {
           return;
         }
@@ -1078,7 +935,6 @@
           previousPosition,
           moveStep
         );
->>>>>>> 159ad269
       }
 
       // Update box position and fire change event
@@ -1116,9 +972,7 @@
       setCanvasCursor(scene, "auto");
     };
 
-    const onPick = (click: MouseClick) => {
-      Cartesian2.clone(click.position, moveStartPos);
-      dragStart = true;
+    const onPick = () => {
       highlightAllSides();
       setCanvasCursor(scene, "grabbing");
     };
@@ -1740,25 +1594,6 @@
 const scratchRadii = new Cartesian3();
 
 /**
-<<<<<<< HEAD
- * Derives a new ellipsoid with surface containing the given position.
- *
- * Note that it is not clear whether the resulting shape obtained by adding the
- * height is a true ellipsoid. However, this works out ok for our purpose.
- */
-function deriveEllipsoid(
-  ellipsoid: Ellipsoid,
-  cartographicPosition: Cartographic,
-  result: Ellipsoid
-): Ellipsoid {
-  const height = cartographicPosition.height;
-  const newRadii = ellipsoid.radii.clone(scratchRadii);
-  newRadii.x += height;
-  newRadii.y += height;
-  newRadii.z += height;
-  const derivedEllipsoid = Ellipsoid.fromCartesian3(newRadii, result);
-  return derivedEllipsoid;
-=======
  * Increases the radii of the given ellipsoid by the value given by radiiIncrease.
  *
  * Note that it is not clear whether the resulting shape obtained by adding the
@@ -1775,7 +1610,6 @@
   newRadii.z += radiiIncrease;
   const enlargedEllipsoid = Ellipsoid.fromCartesian3(newRadii, result);
   return enlargedEllipsoid;
->>>>>>> 159ad269
 }
 
 /**
@@ -1810,38 +1644,4 @@
 
 function setCanvasCursor(scene: Scene, cursorType: string) {
   scene.canvas.style.cursor = cursorType;
-}
-
-/**
- *  Returns the Cartesian position for the window position.
- */
-function pickScenePosition(
-  scene: Scene,
-  windowPosition: Cartesian2,
-  result: Cartesian3
-): Cartesian3 | undefined {
-  if (!scene.pickPositionSupported) {
-    return undefined;
-  }
-  const savedPickTranslucentDepth = scene.pickTranslucentDepth;
-  scene.pickTranslucentDepth = true;
-  const pickPosition = scene.pickPosition(windowPosition, result);
-  scene.pickTranslucentDepth = savedPickTranslucentDepth;
-  return pickPosition;
-}
-
-const scratchCartographicPos = new Cartographic();
-function setEllipsoidalHeight(
-  position: Cartesian3,
-  height: number | ((currentHeight: number) => number),
-  ellipsoid: Ellipsoid
-) {
-  const cartographicPos = Cartographic.fromCartesian(
-    position,
-    ellipsoid,
-    scratchCartographicPos
-  );
-  cartographicPos.height =
-    typeof height === "function" ? height(cartographicPos.height) : height;
-  Cartographic.toCartesian(cartographicPos, ellipsoid, position);
 }