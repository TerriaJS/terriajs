import i18next from "i18next";
import ArcGisFeatureServerCatalogItemTraits from "../Traits/ArcGisFeatureServerCatalogItemTraits";
import LoadableStratum from "./LoadableStratum";
import { BaseModel } from "./Model";
import StratumOrder from "./StratumOrder";
import UrlMixin from "../ModelMixins/UrlMixin";
import CatalogMemberMixin from "../ModelMixins/CatalogMemberMixin";
import CreateModel from "./CreateModel";
import Mappable from "./Mappable";
import { runInAction, computed } from "mobx";
import URI from "urijs";
import proxyCatalogItemUrl from "./proxyCatalogItemUrl";
import loadJson from "../Core/loadJson";
import featureDataToGeoJson from "../Map/featureDataToGeoJson";
import GeoJsonCatalogItem from "./GeoJsonCatalogItem";
import isDefined from "../Core/isDefined";
import CommonStrata from "./CommonStrata";
import Cartesian3 from "terriajs-cesium/Source/Core/Cartesian3";
import HeightReference from "terriajs-cesium/Source/Scene/HeightReference";
import Color from "terriajs-cesium/Source/Core/Color";
import AsyncMappableMixin from "../ModelMixins/AsyncMappableMixin";
import createGuid from "terriajs-cesium/Source/Core/createGuid";
import createStratumInstance from "./createStratumInstance";
import { InfoSectionTraits } from "../Traits/CatalogMemberTraits";
import StratumFromTraits from "./StratumFromTraits";
import LegendTraits, { LegendItemTraits } from "../Traits/LegendTraits";
import proj4definitions from "../Map/Proj4Definitions";
import { RectangleTraits } from "../Traits/MappableTraits";
import TerriaError from "../Core/TerriaError";
import Entity from "terriajs-cesium/Source/DataSources/Entity";
import ConstantProperty from "terriajs-cesium/Source/DataSources/ConstantProperty";
import ColorMaterialProperty from "terriajs-cesium/Source/DataSources/ColorMaterialProperty";
import BillboardGraphics from "terriajs-cesium/Source/DataSources/BillboardGraphics";
import replaceUnderscores from "../Core/replaceUnderscores";
import PolylineDashMaterialProperty from "terriajs-cesium/Source/DataSources/PolylineDashMaterialProperty";
import createInfoSection from "./createInfoSection";
import { esriLineStyleCesium, supportedLineStyle } from "./esriLineStyle";

const proj4 = require("proj4").default;

interface DocumentInfo {
  Author?: string;
}

type esriStyleTypes =
  | "esriPMS" // simple picture style
  | "esriSMS" // simple marker style
  | "esriSLS" // simple line style
  | "esriSFS"; // simple fill style

//as defined https://developers.arcgis.com/web-map-specification/objects/esriSLS_symbol/
<<<<<<< HEAD
type supportedLineStyle =
  | "esriSLSSolid" // solid line
  | "esriSLSDash" // dashes (-----)
  | "esriSLSDashDot" // line (-.-.-)
  | "esriSLSDashDotDot" // line (-..-..-)
  | "esriSLSDot" // dotted line (.....)
  | "esriSLSLongDash"
  | "esriSLSLongDashDot"
  | "esriSLSShortDash"
  | "esriSLSShortDashDot"
  | "esriSLSShortDashDotDot"
  | "esriSLSShortDot"
  | "esriSLSNull"; // line is not visible
=======
>>>>>>> 29476d3a

type supportedFillStyle =
  | "esriSFSSolid" // fill line with color
  | "esriSFSNull"; // no fill

// as defined https://developers.arcgis.com/web-map-specification/objects/esriSMS_symbol/
type supportedSimpleMarkerStyle =
  | "esriSMSCircle"
  | "esriSMSCross"
  | "esriSMSDiamond"
  | "esriSMSSquare"
  | "esriSMSTriangle"
  | "esriSMSX";

// See actual Symbol at https://developers.arcgis.com/web-map-specification/objects/symbol/
interface Symbol {
  contentType: string;
  color?: number[];
  outline?: Outline;
  imageData?: any;
  xoffset?: number;
  yoffset?: number;
  width?: number;
  height?: number;
  angle?: number;
  size?: number;
  type: esriStyleTypes;
  style?: supportedSimpleMarkerStyle | supportedLineStyle | supportedFillStyle;
}

interface Outline {
  type: esriStyleTypes;
  color: number[];
  width: number;
  style?: supportedLineStyle;
}

interface Renderer {
  type: string;
}

interface ClassBreakInfo extends SimpleRenderer {
  classMaxValue: number;
  classMinValue?: number;
}

interface ClassBreaksRenderer extends Renderer {
  field: string;
  classBreakInfos: ClassBreakInfo[];
  defaultSymbol: Symbol | null;
}

interface UniqueValueInfo extends SimpleRenderer {
  value: string;
}

interface UniqueValueRenderer extends Renderer {
  field1: string;
  field2?: string;
  field3?: string;
  fieldDelimiter?: string;
  uniqueValueInfos: UniqueValueInfo[];
  defaultSymbol: Symbol | null;
}

interface SimpleRenderer extends Renderer {
  label?: string;
  symbol: Symbol | null;
}

interface DrawingInfo {
  renderer: Renderer;
}

interface FeatureServer {
  documentInfo?: DocumentInfo;
  name?: string;
  description?: string;
  copyrightText?: string;
  drawingInfo?: DrawingInfo;
  extent?: Extent;
  maxScale?: number;
}

interface SpatialReference {
  wkid?: string;
}

interface Extent {
  xmin: number;
  ymin: number;
  xmax: number;
  ymax: number;
  spatialReference?: SpatialReference;
}

class FeatureServerStratum extends LoadableStratum(
  ArcGisFeatureServerCatalogItemTraits
) {
  static stratumName = "featureServer";

  constructor(
    private readonly _item: ArcGisFeatureServerCatalogItem,
    private readonly _geoJsonItem: GeoJsonCatalogItem,
    private readonly _featureServer: FeatureServer
  ) {
    super();
  }

  duplicateLoadableStratum(newModel: BaseModel): this {
    return new FeatureServerStratum(
      newModel as ArcGisFeatureServerCatalogItem,
      this._geoJsonItem,
      this._featureServer
    ) as this;
  }

  get featureServerData(): FeatureServer {
    return this._featureServer;
  }

  get geoJsonItem(): GeoJsonCatalogItem {
    return this._geoJsonItem;
  }

  static async load(item: ArcGisFeatureServerCatalogItem) {
    if (!isDefined(item.url) || !isDefined(item.uri)) {
      return Promise.reject(
        new TerriaError({
          title: i18next.t(
            "models.arcGisFeatureServerCatalogItem.missingUrlTitle"
          ),
          message: i18next.t(
            "models.arcGisFeatureServerCatalogItem.missingUrlMessage"
          )
        })
      );
    }

    const geoJsonItem = new GeoJsonCatalogItem(createGuid(), item.terria);
    geoJsonItem.setTrait(
      CommonStrata.definition,
      "clampToGround",
      item.clampToGround
    );

    return Promise.resolve()
      .then(() => loadGeoJson(item))
      .then(geoJsonData => {
        geoJsonItem.setTrait(
          CommonStrata.definition,
          "geoJsonData",
          geoJsonData
        );
        return geoJsonItem.loadMetadata();
      })
      .then(() => {
        return loadMetadata(item);
      })
      .then(featureServer => {
        const stratum = new FeatureServerStratum(
          item,
          geoJsonItem,
          featureServer
        );
        return stratum;
      });
  }

  @computed get maximumScale(): number | undefined {
    return this._featureServer.maxScale;
  }

  @computed get name(): string | undefined {
    if (this._featureServer.name && this._featureServer.name.length > 0) {
      return replaceUnderscores(this._featureServer.name);
    }
  }

  @computed get dataCustodian(): string | undefined {
    if (
      this._featureServer.documentInfo &&
      this._featureServer.documentInfo.Author &&
      this._featureServer.documentInfo.Author.length > 0
    ) {
      return this._featureServer.documentInfo.Author;
    }
  }

  @computed get rectangle(): StratumFromTraits<RectangleTraits> | undefined {
    const extent = this._featureServer.extent;

    if (
      isDefined(extent) &&
      extent.spatialReference &&
      extent.spatialReference.wkid
    ) {
      const wkid = "EPSG:" + extent.spatialReference.wkid;
      if (!isDefined((proj4definitions as any)[wkid])) {
        return undefined;
      }

      const source = new proj4.Proj((proj4definitions as any)[wkid]);
      const dest = new proj4.Proj("EPSG:4326");

      let p = proj4(source, dest, [extent.xmin, extent.ymin]);

      const west = p[0];
      const south = p[1];

      p = proj4(source, dest, [extent.xmax, extent.ymax]);

      const east = p[0];
      const north = p[1];

      const rectangle = { west: west, south: south, east: east, north: north };
      return createStratumInstance(RectangleTraits, rectangle);
    }

    return undefined;
  }

  @computed get info() {
    return [
      createInfoSection(
        i18next.t("models.arcGisMapServerCatalogItem.dataDescription"),
        this._featureServer.description
      ),
      createInfoSection(
        i18next.t("models.arcGisMapServerCatalogItem.copyrightText"),
        this._featureServer.copyrightText
      )
    ];
  }

  @computed get legends(): StratumFromTraits<LegendTraits>[] | undefined {
    function newLegendItem(
      title: string,
      imageUrl?: string,
      color?: string,
      outlineColor?: string,
      addSpacingAbove?: boolean
    ): StratumFromTraits<LegendItemTraits> {
      const item = createStratumInstance(LegendItemTraits);
      runInAction(() => {
        item.title = title;
        item.imageUrl = imageUrl;
        item.color = color;
        item.outlineColor = outlineColor;
        item.addSpacingAbove = addSpacingAbove;
      });
      return item;
    }

    if (
      !this._item.useStyleInformationFromService ||
      !this._featureServer.drawingInfo
    ) {
      return undefined;
    }
    const renderer = this._featureServer.drawingInfo.renderer;
    const rendererType = renderer.type;
    let infos: SimpleRenderer[] | UniqueValueInfo[] | ClassBreakInfo[];

    if (rendererType === "uniqueValue") {
      infos = (<UniqueValueRenderer>renderer).uniqueValueInfos;
    } else if (rendererType === "classBreaks") {
      infos = (<ClassBreaksRenderer>renderer).classBreakInfos;
    } else if (rendererType === "simple") {
      infos = [<SimpleRenderer>renderer];
    } else {
      return undefined;
    }

    const legend = createStratumInstance(LegendTraits);
    runInAction(() => {
      legend.items = legend.items || [];
    });

    infos.forEach(info => {
      const label = replaceUnderscores(info.label);
      const symbol = info.symbol;
      if (symbol) {
        const color = symbol.color;
        const imageUrl = symbol.imageData
          ? proxyCatalogItemUrl(
              this,
              `data:${symbol.contentType};base64,${symbol.imageData}`
            )
          : undefined;
        const outlineColor = symbol.outline?.color;
        if (isDefined(legend.items)) {
          legend.items.push(
            newLegendItem(
              label,
              imageUrl,
              color
                ? convertEsriColorToCesiumColor(color).toCssColorString()
                : undefined,
              outlineColor
                ? convertEsriColorToCesiumColor(outlineColor).toCssColorString()
                : undefined
            )
          );
        }
      }
    });
    return [legend];
  }
}

StratumOrder.addLoadStratum(FeatureServerStratum.stratumName);

export default class ArcGisFeatureServerCatalogItem
  extends AsyncMappableMixin(
    UrlMixin(
      CatalogMemberMixin(CreateModel(ArcGisFeatureServerCatalogItemTraits))
    )
  )
  implements Mappable {
  static readonly type = "esri-featureServer";

  get type(): string {
    return ArcGisFeatureServerCatalogItem.type;
  }

  get typeName(): string {
    return i18next.t("models.arcGisFeatureServerCatalogItem.name");
  }

  get isMappable(): boolean {
    return true;
  }

  get canZoomTo(): boolean {
    return true;
  }

  get showsInfo(): boolean {
    return true;
  }

  protected forceLoadMetadata(): Promise<void> {
    return FeatureServerStratum.load(this).then(stratum => {
      runInAction(() => {
        this.strata.set(FeatureServerStratum.stratumName, stratum);
      });
    });
  }

  protected forceLoadMapItems(): Promise<void> {
    const that = this;
    return that.loadMetadata().then(() => {
      if (isDefined(that.geoJsonItem)) {
        return that.geoJsonItem.loadMapItems().then(() => {
          const featureServerData = that.featureServerData;
          if (
            that.useStyleInformationFromService &&
            featureServerData &&
            featureServerData.drawingInfo
          ) {
            const renderer = featureServerData.drawingInfo.renderer;
            const rendererType = renderer.type;
            that.mapItems.forEach(mapItem => {
              const entities = mapItem.entities;
              entities.suspendEvents();

              // A 'simple' renderer only applies a single style to all features
              if (rendererType === "simple") {
                const simpleRenderer = <SimpleRenderer>renderer;
                const symbol = simpleRenderer.symbol;
                if (symbol) {
                  entities.values.forEach(function(entity) {
                    updateEntityWithEsriStyle(entity, symbol, that);
                  });
                }

                // For a 'uniqueValue' renderer symbology gets applied via feature properties.
              } else if (renderer.type === "uniqueValue") {
                const uniqueValueRenderer = <UniqueValueRenderer>renderer;
                const rendererObj = setupUniqueValueRenderer(
                  uniqueValueRenderer
                );
                entities.values.forEach(function(entity) {
                  const symbol = getUniqueValueSymbol(
                    entity,
                    uniqueValueRenderer,
                    rendererObj
                  );
                  if (symbol) {
                    updateEntityWithEsriStyle(entity, symbol, that);
                  }
                });

                // For a 'classBreaks' renderer symbology gets applied via classes or ranges of data.
              } else if (renderer.type === "classBreaks") {
                const classBreaksRenderer = <ClassBreaksRenderer>renderer;
                entities.values.forEach(function(entity) {
                  const symbol = getClassBreaksSymbol(
                    entity,
                    classBreaksRenderer
                  );
                  if (symbol) {
                    updateEntityWithEsriStyle(entity, symbol, that);
                  }
                });
              }

              entities.resumeEvents();
            });
          }

          return Promise.resolve();
        });
      }
    });
  }

  @computed get geoJsonItem(): GeoJsonCatalogItem | undefined {
    const stratum = <FeatureServerStratum>(
      this.strata.get(FeatureServerStratum.stratumName)
    );
    return isDefined(stratum) ? stratum.geoJsonItem : undefined;
  }

  @computed get featureServerData(): FeatureServer | undefined {
    const stratum = <FeatureServerStratum>(
      this.strata.get(FeatureServerStratum.stratumName)
    );
    return isDefined(stratum) ? stratum.featureServerData : undefined;
  }

  @computed get mapItems() {
    if (isDefined(this.geoJsonItem)) {
      return this.geoJsonItem.mapItems.map(mapItem => {
        mapItem.show = this.show;
        return mapItem;
      });
    }
    return [];
  }
}

function setupUniqueValueRenderer(renderer: UniqueValueRenderer) {
  const out: any = {};
  for (var i = 0; i < renderer.uniqueValueInfos.length; i++) {
    const val = renderer.uniqueValueInfos[i].value;
    out[val] = renderer.uniqueValueInfos[i];
  }
  return out;
}

function getUniqueValueSymbol(
  entity: Entity,
  uniqueValueRenderer: UniqueValueRenderer,
  rendererObj: any
): Symbol | null {
  let entityUniqueValue = entity.properties[
    uniqueValueRenderer.field1
  ].getValue();

  // accumulate values if there is more than one field defined
  if (uniqueValueRenderer.fieldDelimiter && uniqueValueRenderer.field2) {
    const val2 = entity.properties[uniqueValueRenderer.field2].getValue();

    if (val2) {
      entityUniqueValue += uniqueValueRenderer.fieldDelimiter + val2;

      if (uniqueValueRenderer.field3) {
        const val3 = entity.properties[uniqueValueRenderer.field3].getValue();

        if (val3) {
          entityUniqueValue += uniqueValueRenderer.fieldDelimiter + val3;
        }
      }
    }
  }

  const uniqueValueInfo = rendererObj[entityUniqueValue];

  if (uniqueValueInfo && uniqueValueInfo.symbol) {
    return uniqueValueInfo.symbol;
  } else {
    return uniqueValueRenderer.defaultSymbol;
  }
}

function getClassBreaksSymbol(
  entity: Entity,
  classBreaksRenderer: ClassBreaksRenderer
): Symbol | null {
  const entityValue = entity.properties[classBreaksRenderer.field].getValue();
  for (var i = 0; i < classBreaksRenderer.classBreakInfos.length; i++) {
    if (entityValue <= classBreaksRenderer.classBreakInfos[i].classMaxValue) {
      return classBreaksRenderer.classBreakInfos[i].symbol;
    }
  }

  return classBreaksRenderer.defaultSymbol;
}

function convertEsriColorToCesiumColor(esriColor: number[]): Color {
  return Color.fromBytes(
    esriColor[0],
    esriColor[1],
    esriColor[2],
    esriColor[3]
  );
}

function updateEntityWithEsriStyle(
  entity: Entity,
  symbol: Symbol,
  catalogItem: ArcGisFeatureServerCatalogItem
): void {
  // type of geometry is point and the applied style is image
<<<<<<< HEAD
  // TO DO: tweek the svg support
=======
  // TODO: tweek the svg support
>>>>>>> 29476d3a
  if (symbol.type === "esriPMS") {
    // Replace a general Cesium Point with a billboard
    if (entity.point && symbol.imageData) {
      entity.billboard = new BillboardGraphics({
        image: proxyCatalogItemUrl(
          catalogItem,
          `data:${symbol.contentType};base64,${symbol.imageData}`
        ),
        heightReference: catalogItem.clampToGround
          ? HeightReference.RELATIVE_TO_GROUND
          : undefined,
        width: symbol.width,
        height: symbol.height,
        rotation: symbol.angle
      });

      if (symbol.xoffset || symbol.yoffset) {
        const x = isDefined(symbol.xoffset) ? symbol.xoffset : 0;
        const y = isDefined(symbol.yoffset) ? symbol.yoffset : 0;
        entity.billboard.pixelOffset = new Cartesian3(x, y);
      }

      entity.point.show = new ConstantProperty(false);
    }
  } else if (symbol.type === "esriSMS") {
    // Update the styling of the Cesium Point
<<<<<<< HEAD
=======
    // TODO extend support for cross, diamond, square, x, triangle
>>>>>>> 29476d3a
    if (entity.point && symbol.color) {
      entity.point.color = new ConstantProperty(
        convertEsriColorToCesiumColor(symbol.color)
      );
      entity.point.pixelSize = new ConstantProperty(symbol.size);

      if (symbol.outline) {
        entity.point.outlineColor = new ConstantProperty(
          convertEsriColorToCesiumColor(symbol.outline.color)
        );
        entity.point.outlineWidth = new ConstantProperty(symbol.outline.width);
      }
    }
  } else if (symbol.type === "esriSLS") {
    /* Update the styling of the Cesium Polyline */
    if (entity.polyline && symbol.color) {
      if (isDefined(symbol.width)) {
        entity.polyline.width = new ConstantProperty(symbol.width);
      }
      /* 
        For line containing dashes PolylineDashMaterialProperty is used. 
        Definition is done using the line patterns converted from hex to decimal dashPattern.
        Source for some of the line patterns is https://www.opengl.org.ru/docs/pg/0204.html, others are created manually
      */
      esriPolylineStyle(entity, symbol);
<<<<<<< HEAD
    }
  } else if (symbol.type === "esriSFS") {
    // Update the styling of the Cesium Polygon
    if (entity.polygon && symbol.color) {
      const color = symbol.color;

      // feature picking doesn't work when the polygon interior is transparent, so
      // use an almost-transparent color instead
      if (color[3] === 0) {
        color[3] = 1;
      }
      entity.polygon.material = convertEsriColorToCesiumColor(color);

      if (symbol.outline && symbol.outline.color) {
        /* It can actually happen that entity has both polygon and polyline defined at same time,
            check the implementation of GeoJsonCatalogItem for details. */
        entity.polygon.outlineColor = convertEsriColorToCesiumColor(
          symbol.outline.color
        );
        entity.polygon.outlineWidth = new ConstantProperty(
          symbol.outline.width
        );
        if (entity.polyline) {
          esriPolylineStyle(entity, symbol.outline);
          entity.polyline.width = new ConstantProperty(symbol.outline.width);
        }
      }
=======
    }
  } else if (symbol.type === "esriSFS") {
    // Update the styling of the Cesium Polygon
    if (entity.polygon && symbol.color) {
      const color = symbol.color;

      // feature picking doesn't work when the polygon interior is transparent, so
      // use an almost-transparent color instead
      if (color[3] === 0) {
        color[3] = 1;
      }
      entity.polygon.material = convertEsriColorToCesiumColor(color);

      if (symbol.outline && symbol.outline.color) {
        /* It can actually happen that entity has both polygon and polyline defined at same time,
            check the implementation of GeoJsonCatalogItem for details. */
        entity.polygon.outlineColor = convertEsriColorToCesiumColor(
          symbol.outline.color
        );
        entity.polygon.outlineWidth = new ConstantProperty(
          symbol.outline.width
        );
        if (entity.polyline) {
          esriPolylineStyle(entity, symbol.outline);
          entity.polyline.width = new ConstantProperty(symbol.outline.width);
          entity.polygon.outline = entity.polyline.material;
        }
      }
    }
  }
}

function esriPolylineStyle(entity: Entity, symbol: Symbol | Outline): void {
  if (symbol.style && Object.keys(esriLineStyleCesium).includes(symbol.style)) {
    const patternValue = esriLineStyleCesium[<supportedLineStyle>symbol.style];
    if (patternValue) {
      entity.polyline.material = new PolylineDashMaterialProperty({
        color: convertEsriColorToCesiumColor(symbol.color!),
        dashPattern: new ConstantProperty(patternValue)
      });
    } else if (symbol.style === "esriSLSSolid") {
      // it is simple line just define color
      entity.polyline.material = new ColorMaterialProperty(
        convertEsriColorToCesiumColor(symbol.color!)
      );
    } else if (symbol.style === "esriSLSDash") {
      // default PolylineDashMaterialProperty is dashed line ` -` (0x00FF)
      entity.polyline.material = new PolylineDashMaterialProperty({
        color: convertEsriColorToCesiumColor(symbol.color!)
      });
    } else if (symbol.style === "esriSLSNull") {
      entity.polyline.show = new ConstantProperty(false);
>>>>>>> 29476d3a
    }
  } else {
    // we don't know how to handle style make it default
    entity.polyline.material = new ColorMaterialProperty(
      convertEsriColorToCesiumColor(symbol.color!)
    );
  }
}

function esriPolylineStyle(entity: Entity, symbol: Symbol | Outline): void {
  if (symbol.style === "esriSFSSolid") {
    // it is simple line just define color
    entity.polyline.material = new ColorMaterialProperty(
      convertEsriColorToCesiumColor(symbol.color!)
    );
  } else if (symbol.style === "esriSLSDash") {
    // default PolylineDashMaterialProperty is dashed line ` -` (0x00FF)
    entity.polyline.material = new PolylineDashMaterialProperty({
      color: convertEsriColorToCesiumColor(symbol.color!)
    });
  } else if (symbol.style === "esriSLSDot") {
    // "   -"
    entity.polyline.material = new PolylineDashMaterialProperty({
      color: convertEsriColorToCesiumColor(symbol.color!),
      dashPattern: new ConstantProperty(7)
    });
  } else if (symbol.style === "esriSLSDashDot") {
    // "   ----   -"
    entity.polyline.material = new PolylineDashMaterialProperty({
      color: convertEsriColorToCesiumColor(symbol.color!),
      dashPattern: new ConstantProperty(2017)
    });
  } else if (symbol.style === "esriSLSDashDotDot") {
    // '  --------   -   - '
    entity.polyline.material = new PolylineDashMaterialProperty({
      color: convertEsriColorToCesiumColor(symbol.color!),
      dashPattern: new ConstantProperty(16273)
    });
  } else if (symbol.style === "esriSLSLongDash") {
    // '   --------'
    entity.polyline.material = new PolylineDashMaterialProperty({
      color: convertEsriColorToCesiumColor(symbol.color!),
      dashLength: new ConstantProperty(2047)
    });
  } else if (symbol.style === "esriSLSLongDashDot") {
    // '   --------   -'
    entity.polyline.material = new PolylineDashMaterialProperty({
      color: convertEsriColorToCesiumColor(symbol.color!),
      dashPattern: new ConstantProperty(4081)
    });
  } else if (symbol.style === "esriSLSShortDash") {
    //' ----'
    entity.polyline.material = new PolylineDashMaterialProperty({
      color: convertEsriColorToCesiumColor(symbol.color!),
      dashPattern: new ConstantProperty(4095)
    });
  } else if (symbol.style === "esriSLSShortDashDot") {
    //' ---- -'
    entity.polyline.material = new PolylineDashMaterialProperty({
      color: convertEsriColorToCesiumColor(symbol.color!),
      dashPattern: new ConstantProperty(8179)
    });
  } else if (symbol.style === "esriSLSShortDashDotDot") {
    //' ---- - -'
    entity.polyline.material = new PolylineDashMaterialProperty({
      color: convertEsriColorToCesiumColor(symbol.color!),
      dashPattern: new ConstantProperty(16281)
    });
  } else if (symbol.style === "esriSLSShortDot") {
    //' - - - -'
    entity.polyline.material = new PolylineDashMaterialProperty({
      color: convertEsriColorToCesiumColor(symbol.color!),
      dashPattern: new ConstantProperty(13107)
    });
  } else if (symbol.style === "esriSLSNull") {
    entity.polyline.show = new ConstantProperty(false);
  } else {
    // we don't know how to handle style make it default
    entity.polyline.material = new ColorMaterialProperty(
      convertEsriColorToCesiumColor(symbol.color!)
    );
  }
}

function loadGeoJson(catalogItem: ArcGisFeatureServerCatalogItem) {
  return loadJson(buildGeoJsonUrl(catalogItem)).then(function(json) {
    return featureDataToGeoJson(json.layers[0]);
  });
}

function loadMetadata(catalogItem: ArcGisFeatureServerCatalogItem) {
  const metaUrl = buildMetadataUrl(catalogItem);
  return loadJson(metaUrl).then(function(json) {
    return json;
  });
}

function buildMetadataUrl(catalogItem: ArcGisFeatureServerCatalogItem) {
  return proxyCatalogItemUrl(
    catalogItem,
    new URI(catalogItem.url).addQuery("f", "json").toString()
  );
}

function buildGeoJsonUrl(catalogItem: ArcGisFeatureServerCatalogItem) {
  const url = cleanUrl(catalogItem.url || "0d");
  const urlComponents = splitLayerIdFromPath(url);
  const layerId = urlComponents.layerId;

  if (!isDefined(layerId)) {
    throw new TerriaError({
      title: i18next.t(
        "models.arcGisFeatureServerCatalogItem.invalidServiceTitle"
      ),
      message: i18next.t(
        "models.arcGisFeatureServerCatalogItem.invalidServiceMessage"
      )
    });
  }

  return proxyCatalogItemUrl(
    catalogItem,
    new URI(urlComponents.urlWithoutLayerId)
      .segment("query")
      .addQuery("f", "json")
      .addQuery("layerDefs", "{" + layerId + ':"' + catalogItem.layerDef + '"}')
      .toString()
  );
}

function splitLayerIdFromPath(url: string) {
  const regex = /^(.*FeatureServer)\/(\d+)/;
  const matches = url.match(regex);
  if (isDefined(matches) && matches !== null && matches.length > 2) {
    return {
      layerId: matches[2],
      urlWithoutLayerId: matches[1]
    };
  }
  return {
    urlWithoutLayerId: url
  };
}

function cleanUrl(url: string): string {
  // Strip off the search portion of the URL
  const uri = new URI(url);
  uri.search("");
  return uri.toString();
}<|MERGE_RESOLUTION|>--- conflicted
+++ resolved
@@ -49,22 +49,6 @@
   | "esriSFS"; // simple fill style
 
 //as defined https://developers.arcgis.com/web-map-specification/objects/esriSLS_symbol/
-<<<<<<< HEAD
-type supportedLineStyle =
-  | "esriSLSSolid" // solid line
-  | "esriSLSDash" // dashes (-----)
-  | "esriSLSDashDot" // line (-.-.-)
-  | "esriSLSDashDotDot" // line (-..-..-)
-  | "esriSLSDot" // dotted line (.....)
-  | "esriSLSLongDash"
-  | "esriSLSLongDashDot"
-  | "esriSLSShortDash"
-  | "esriSLSShortDashDot"
-  | "esriSLSShortDashDotDot"
-  | "esriSLSShortDot"
-  | "esriSLSNull"; // line is not visible
-=======
->>>>>>> 29476d3a
 
 type supportedFillStyle =
   | "esriSFSSolid" // fill line with color
@@ -581,11 +565,7 @@
   catalogItem: ArcGisFeatureServerCatalogItem
 ): void {
   // type of geometry is point and the applied style is image
-<<<<<<< HEAD
-  // TO DO: tweek the svg support
-=======
   // TODO: tweek the svg support
->>>>>>> 29476d3a
   if (symbol.type === "esriPMS") {
     // Replace a general Cesium Point with a billboard
     if (entity.point && symbol.imageData) {
@@ -612,10 +592,7 @@
     }
   } else if (symbol.type === "esriSMS") {
     // Update the styling of the Cesium Point
-<<<<<<< HEAD
-=======
     // TODO extend support for cross, diamond, square, x, triangle
->>>>>>> 29476d3a
     if (entity.point && symbol.color) {
       entity.point.color = new ConstantProperty(
         convertEsriColorToCesiumColor(symbol.color)
@@ -641,35 +618,6 @@
         Source for some of the line patterns is https://www.opengl.org.ru/docs/pg/0204.html, others are created manually
       */
       esriPolylineStyle(entity, symbol);
-<<<<<<< HEAD
-    }
-  } else if (symbol.type === "esriSFS") {
-    // Update the styling of the Cesium Polygon
-    if (entity.polygon && symbol.color) {
-      const color = symbol.color;
-
-      // feature picking doesn't work when the polygon interior is transparent, so
-      // use an almost-transparent color instead
-      if (color[3] === 0) {
-        color[3] = 1;
-      }
-      entity.polygon.material = convertEsriColorToCesiumColor(color);
-
-      if (symbol.outline && symbol.outline.color) {
-        /* It can actually happen that entity has both polygon and polyline defined at same time,
-            check the implementation of GeoJsonCatalogItem for details. */
-        entity.polygon.outlineColor = convertEsriColorToCesiumColor(
-          symbol.outline.color
-        );
-        entity.polygon.outlineWidth = new ConstantProperty(
-          symbol.outline.width
-        );
-        if (entity.polyline) {
-          esriPolylineStyle(entity, symbol.outline);
-          entity.polyline.width = new ConstantProperty(symbol.outline.width);
-        }
-      }
-=======
     }
   } else if (symbol.type === "esriSFS") {
     // Update the styling of the Cesium Polygon
@@ -722,83 +670,7 @@
       });
     } else if (symbol.style === "esriSLSNull") {
       entity.polyline.show = new ConstantProperty(false);
->>>>>>> 29476d3a
-    }
-  } else {
-    // we don't know how to handle style make it default
-    entity.polyline.material = new ColorMaterialProperty(
-      convertEsriColorToCesiumColor(symbol.color!)
-    );
-  }
-}
-
-function esriPolylineStyle(entity: Entity, symbol: Symbol | Outline): void {
-  if (symbol.style === "esriSFSSolid") {
-    // it is simple line just define color
-    entity.polyline.material = new ColorMaterialProperty(
-      convertEsriColorToCesiumColor(symbol.color!)
-    );
-  } else if (symbol.style === "esriSLSDash") {
-    // default PolylineDashMaterialProperty is dashed line ` -` (0x00FF)
-    entity.polyline.material = new PolylineDashMaterialProperty({
-      color: convertEsriColorToCesiumColor(symbol.color!)
-    });
-  } else if (symbol.style === "esriSLSDot") {
-    // "   -"
-    entity.polyline.material = new PolylineDashMaterialProperty({
-      color: convertEsriColorToCesiumColor(symbol.color!),
-      dashPattern: new ConstantProperty(7)
-    });
-  } else if (symbol.style === "esriSLSDashDot") {
-    // "   ----   -"
-    entity.polyline.material = new PolylineDashMaterialProperty({
-      color: convertEsriColorToCesiumColor(symbol.color!),
-      dashPattern: new ConstantProperty(2017)
-    });
-  } else if (symbol.style === "esriSLSDashDotDot") {
-    // '  --------   -   - '
-    entity.polyline.material = new PolylineDashMaterialProperty({
-      color: convertEsriColorToCesiumColor(symbol.color!),
-      dashPattern: new ConstantProperty(16273)
-    });
-  } else if (symbol.style === "esriSLSLongDash") {
-    // '   --------'
-    entity.polyline.material = new PolylineDashMaterialProperty({
-      color: convertEsriColorToCesiumColor(symbol.color!),
-      dashLength: new ConstantProperty(2047)
-    });
-  } else if (symbol.style === "esriSLSLongDashDot") {
-    // '   --------   -'
-    entity.polyline.material = new PolylineDashMaterialProperty({
-      color: convertEsriColorToCesiumColor(symbol.color!),
-      dashPattern: new ConstantProperty(4081)
-    });
-  } else if (symbol.style === "esriSLSShortDash") {
-    //' ----'
-    entity.polyline.material = new PolylineDashMaterialProperty({
-      color: convertEsriColorToCesiumColor(symbol.color!),
-      dashPattern: new ConstantProperty(4095)
-    });
-  } else if (symbol.style === "esriSLSShortDashDot") {
-    //' ---- -'
-    entity.polyline.material = new PolylineDashMaterialProperty({
-      color: convertEsriColorToCesiumColor(symbol.color!),
-      dashPattern: new ConstantProperty(8179)
-    });
-  } else if (symbol.style === "esriSLSShortDashDotDot") {
-    //' ---- - -'
-    entity.polyline.material = new PolylineDashMaterialProperty({
-      color: convertEsriColorToCesiumColor(symbol.color!),
-      dashPattern: new ConstantProperty(16281)
-    });
-  } else if (symbol.style === "esriSLSShortDot") {
-    //' - - - -'
-    entity.polyline.material = new PolylineDashMaterialProperty({
-      color: convertEsriColorToCesiumColor(symbol.color!),
-      dashPattern: new ConstantProperty(13107)
-    });
-  } else if (symbol.style === "esriSLSNull") {
-    entity.polyline.show = new ConstantProperty(false);
+    }
   } else {
     // we don't know how to handle style make it default
     entity.polyline.material = new ColorMaterialProperty(
