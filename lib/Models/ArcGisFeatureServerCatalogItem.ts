import i18next from "i18next";
import ArcGisFeatureServerCatalogItemTraits from "../Traits/ArcGisFeatureServerCatalogItemTraits";
import LoadableStratum from "./LoadableStratum";
import { BaseModel } from "./Model";
import StratumOrder from "./StratumOrder";
import UrlMixin from "../ModelMixins/UrlMixin";
import CatalogMemberMixin from "../ModelMixins/CatalogMemberMixin";
import CreateModel from "./CreateModel";
import Mappable from "./Mappable";
import { runInAction, computed } from "mobx";
import URI from "urijs";
import proxyCatalogItemUrl from "./proxyCatalogItemUrl";
import loadJson from "../Core/loadJson";
import featureDataToGeoJson from "../Map/featureDataToGeoJson";
import GeoJsonCatalogItem from "./GeoJsonCatalogItem";
import isDefined from "../Core/isDefined";
import CommonStrata from "./CommonStrata";
import Cartesian3 from "terriajs-cesium/Source/Core/Cartesian3";
import HeightReference from "terriajs-cesium/Source/Scene/HeightReference";
import Color from "terriajs-cesium/Source/Core/Color";
import AsyncMappableMixin from "../ModelMixins/AsyncMappableMixin";
import createGuid from "terriajs-cesium/Source/Core/createGuid";
import createStratumInstance from "./createStratumInstance";
import StratumFromTraits from "./StratumFromTraits";
import LegendTraits, { LegendItemTraits } from "../Traits/LegendTraits";
import proj4definitions from "../Map/Proj4Definitions";
import { RectangleTraits } from "../Traits/MappableTraits";
import TerriaError from "../Core/TerriaError";
import Entity from "terriajs-cesium/Source/DataSources/Entity";
import ConstantProperty from "terriajs-cesium/Source/DataSources/ConstantProperty";
import ColorMaterialProperty from "terriajs-cesium/Source/DataSources/ColorMaterialProperty";
import BillboardGraphics from "terriajs-cesium/Source/DataSources/BillboardGraphics";
import replaceUnderscores from "../Core/replaceUnderscores";
import PolylineDashMaterialProperty from "terriajs-cesium/Source/DataSources/PolylineDashMaterialProperty";
import createInfoSection from "./createInfoSection";
import { getLineStyleCesium } from "./esriLineStyle";

const proj4 = require("proj4").default;

interface DocumentInfo {
  Author?: string;
}

type esriStyleTypes =
  | "esriPMS" // simple picture style
  | "esriSMS" // simple marker style
  | "esriSLS" // simple line style
  | "esriSFS"; // simple fill style

//as defined https://developers.arcgis.com/web-map-specification/objects/esriSLS_symbol/

type supportedFillStyle =
  | "esriSFSSolid" // fill line with color
  | "esriSFSNull"; // no fill

// as defined https://developers.arcgis.com/web-map-specification/objects/esriSMS_symbol/
type supportedSimpleMarkerStyle =
  | "esriSMSCircle"
  | "esriSMSCross"
  | "esriSMSDiamond"
  | "esriSMSSquare"
  | "esriSMSTriangle"
  | "esriSMSX";

export type supportedLineStyle =
  | "esriSLSSolid" // solid line
  | "esriSLSDash" // dashes (-----)
  | "esriSLSDashDot" // line (-.-.-)
  | "esriSLSDashDotDot" // line (-..-..-)
  | "esriSLSDot" // dotted line (.....)
  | "esriSLSLongDash"
  | "esriSLSLongDashDot"
  | "esriSLSShortDash"
  | "esriSLSShortDashDot"
  | "esriSLSShortDashDotDot"
  | "esriSLSShortDot"
  | "esriSLSNull";

const defaultColor = [255, 255, 255, 255];
const defaultFillColor = [255, 255, 255, 1];
const defaultOutlineColor = [0, 0, 0, 255];

// See actual Symbol at https://developers.arcgis.com/web-map-specification/objects/symbol/
interface Symbol {
  contentType: string;
  color?: number[];
  outline?: Outline;
  imageData?: any;
  xoffset?: number;
  yoffset?: number;
  width?: number;
  height?: number;
  angle?: number;
  size?: number;
  type: esriStyleTypes;
  style?: supportedSimpleMarkerStyle | supportedLineStyle | supportedFillStyle;
}

interface Outline {
  type: esriStyleTypes;
  color: number[];
  width: number;
  style?: supportedLineStyle;
}

interface Renderer {
  type: string;
}

interface ClassBreakInfo extends SimpleRenderer {
  classMaxValue: number;
  classMinValue?: number;
}

interface ClassBreaksRenderer extends Renderer {
  field: string;
  classBreakInfos: ClassBreakInfo[];
  defaultSymbol: Symbol | null;
}

interface UniqueValueInfo extends SimpleRenderer {
  value: string;
}

interface UniqueValueRenderer extends Renderer {
  field1: string;
  field2?: string;
  field3?: string;
  fieldDelimiter?: string;
  uniqueValueInfos: UniqueValueInfo[];
  defaultSymbol: Symbol | null;
}

interface SimpleRenderer extends Renderer {
  label?: string;
  symbol: Symbol | null;
}

interface DrawingInfo {
  renderer: Renderer;
}

interface FeatureServer {
  documentInfo?: DocumentInfo;
  name?: string;
  description?: string;
  copyrightText?: string;
  drawingInfo?: DrawingInfo;
  extent?: Extent;
  maxScale?: number;
}

interface SpatialReference {
  wkid?: string;
}

interface Extent {
  xmin: number;
  ymin: number;
  xmax: number;
  ymax: number;
  spatialReference?: SpatialReference;
}

class FeatureServerStratum extends LoadableStratum(
  ArcGisFeatureServerCatalogItemTraits
) {
  static stratumName = "featureServer";

  constructor(
    private readonly _item: ArcGisFeatureServerCatalogItem,
    private readonly _geoJsonItem: GeoJsonCatalogItem,
    private readonly _featureServer: FeatureServer
  ) {
    super();
  }

  duplicateLoadableStratum(newModel: BaseModel): this {
    return new FeatureServerStratum(
      newModel as ArcGisFeatureServerCatalogItem,
      this._geoJsonItem,
      this._featureServer
    ) as this;
  }

  get featureServerData(): FeatureServer {
    return this._featureServer;
  }

  get geoJsonItem(): GeoJsonCatalogItem {
    return this._geoJsonItem;
  }

  static async load(item: ArcGisFeatureServerCatalogItem) {
    if (!isDefined(item.url) || !isDefined(item.uri)) {
      return Promise.reject(
        new TerriaError({
          title: i18next.t(
            "models.arcGisFeatureServerCatalogItem.missingUrlTitle"
          ),
          message: i18next.t(
            "models.arcGisFeatureServerCatalogItem.missingUrlMessage"
          )
        })
      );
    }

    const geoJsonItem = new GeoJsonCatalogItem(createGuid(), item.terria);
    geoJsonItem.setTrait(
      CommonStrata.definition,
      "clampToGround",
      item.clampToGround
    );

    return Promise.resolve()
      .then(() => loadGeoJson(item))
      .then(geoJsonData => {
        geoJsonItem.setTrait(
          CommonStrata.definition,
          "geoJsonData",
          geoJsonData
        );
        return geoJsonItem.loadMetadata();
      })
      .then(() => {
        return loadMetadata(item);
      })
      .then(featureServer => {
        const stratum = new FeatureServerStratum(
          item,
          geoJsonItem,
          featureServer
        );
        return stratum;
      });
  }

  @computed get maximumScale(): number | undefined {
    return this._featureServer.maxScale;
  }

  @computed get name(): string | undefined {
    if (this._featureServer.name && this._featureServer.name.length > 0) {
      return replaceUnderscores(this._featureServer.name);
    }
  }

  @computed get dataCustodian(): string | undefined {
    if (
      this._featureServer.documentInfo &&
      this._featureServer.documentInfo.Author &&
      this._featureServer.documentInfo.Author.length > 0
    ) {
      return this._featureServer.documentInfo.Author;
    }
  }

  @computed get rectangle(): StratumFromTraits<RectangleTraits> | undefined {
    const extent = this._featureServer.extent;

    if (
      isDefined(extent) &&
      extent.spatialReference &&
      extent.spatialReference.wkid
    ) {
      const wkid = "EPSG:" + extent.spatialReference.wkid;
      if (!isDefined((proj4definitions as any)[wkid])) {
        return undefined;
      }

      const source = new proj4.Proj((proj4definitions as any)[wkid]);
      const dest = new proj4.Proj("EPSG:4326");

      let p = proj4(source, dest, [extent.xmin, extent.ymin]);

      const west = p[0];
      const south = p[1];

      p = proj4(source, dest, [extent.xmax, extent.ymax]);

      const east = p[0];
      const north = p[1];

      const rectangle = { west: west, south: south, east: east, north: north };
      return createStratumInstance(RectangleTraits, rectangle);
    }

    return undefined;
  }

  @computed get info() {
    return [
      createInfoSection(
        i18next.t("models.arcGisMapServerCatalogItem.dataDescription"),
        this._featureServer.description
      ),
      createInfoSection(
        i18next.t("models.arcGisMapServerCatalogItem.copyrightText"),
        this._featureServer.copyrightText
      )
    ];
  }

  @computed get legends(): StratumFromTraits<LegendTraits>[] | undefined {
    function newLegendItem(
      title: string,
      imageUrl?: string,
      color?: string,
      outlineColor?: string,
      addSpacingAbove?: boolean
    ): StratumFromTraits<LegendItemTraits> {
      const item = createStratumInstance(LegendItemTraits);
      runInAction(() => {
        item.title = title;
        item.imageUrl = imageUrl;
        item.color = color;
        item.outlineColor = outlineColor;
        item.addSpacingAbove = addSpacingAbove;
      });
      return item;
    }

    if (
      !this._item.useStyleInformationFromService ||
      !this._featureServer.drawingInfo
    ) {
      return undefined;
    }
    const renderer = this._featureServer.drawingInfo.renderer;
    const rendererType = renderer.type;
    let infos: SimpleRenderer[] | UniqueValueInfo[] | ClassBreakInfo[];

    if (rendererType === "uniqueValue") {
      infos = (<UniqueValueRenderer>renderer).uniqueValueInfos;
    } else if (rendererType === "classBreaks") {
      infos = (<ClassBreaksRenderer>renderer).classBreakInfos;
    } else if (rendererType === "simple") {
      infos = [<SimpleRenderer>renderer];
    } else {
      return undefined;
    }

    const legend = createStratumInstance(LegendTraits);
    runInAction(() => {
      legend.items = legend.items || [];
    });

    infos.forEach(info => {
      const label = replaceUnderscores(info.label);
      const symbol = info.symbol;
      if (symbol) {
        if (symbol.style === "esriSLSNull") {
          return;
        }
        const color = symbol.color;
        const imageUrl = symbol.imageData
          ? proxyCatalogItemUrl(
              this,
              `data:${symbol.contentType};base64,${symbol.imageData}`
            )
          : undefined;
        const outlineColor = symbol.outline?.color;
        if (isDefined(legend.items)) {
          legend.items.push(
            newLegendItem(
              label,
              imageUrl,
              color
                ? convertEsriColorToCesiumColor(color).toCssColorString()
                : undefined,
              outlineColor
                ? convertEsriColorToCesiumColor(outlineColor).toCssColorString()
                : undefined
            )
          );
        }
      }
    });
    return [legend];
  }
}

StratumOrder.addLoadStratum(FeatureServerStratum.stratumName);

export default class ArcGisFeatureServerCatalogItem
  extends AsyncMappableMixin(
    UrlMixin(
      CatalogMemberMixin(CreateModel(ArcGisFeatureServerCatalogItemTraits))
    )
  )
  implements Mappable {
  static readonly type = "esri-featureServer";

  get type(): string {
    return ArcGisFeatureServerCatalogItem.type;
  }

  get typeName(): string {
    return i18next.t("models.arcGisFeatureServerCatalogItem.name");
  }

  get isMappable(): boolean {
    return true;
  }

  get canZoomTo(): boolean {
    return true;
  }

  get showsInfo(): boolean {
    return true;
  }

  protected forceLoadMetadata(): Promise<void> {
    return FeatureServerStratum.load(this).then(stratum => {
      runInAction(() => {
        this.strata.set(FeatureServerStratum.stratumName, stratum);
      });
    });
  }

  protected forceLoadMapItems(): Promise<void> {
    const that = this;
    return that.loadMetadata().then(() => {
      if (isDefined(that.geoJsonItem)) {
        return that.geoJsonItem.loadMapItems().then(() => {
          const featureServerData = that.featureServerData;
          if (
            that.useStyleInformationFromService &&
            featureServerData &&
            featureServerData.drawingInfo
          ) {
            const renderer = featureServerData.drawingInfo.renderer;
            const rendererType = renderer.type;
            that.mapItems.forEach(mapItem => {
              const entities = mapItem.entities;
              entities.suspendEvents();

              // A 'simple' renderer only applies a single style to all features
              if (rendererType === "simple") {
                const simpleRenderer = <SimpleRenderer>renderer;
                const symbol = simpleRenderer.symbol;
                if (symbol) {
                  entities.values.forEach(function(entity) {
                    updateEntityWithEsriStyle(entity, symbol, that);
                  });
                }

                // For a 'uniqueValue' renderer symbology gets applied via feature properties.
              } else if (renderer.type === "uniqueValue") {
                const uniqueValueRenderer = <UniqueValueRenderer>renderer;
                const rendererObj = setupUniqueValueRenderer(
                  uniqueValueRenderer
                );
                entities.values.forEach(function(entity) {
                  const symbol = getUniqueValueSymbol(
                    entity,
                    uniqueValueRenderer,
                    rendererObj
                  );
                  if (symbol) {
                    updateEntityWithEsriStyle(entity, symbol, that);
                  }
                });

                // For a 'classBreaks' renderer symbology gets applied via classes or ranges of data.
              } else if (renderer.type === "classBreaks") {
                const classBreaksRenderer = <ClassBreaksRenderer>renderer;
                entities.values.forEach(function(entity) {
                  const symbol = getClassBreaksSymbol(
                    entity,
                    classBreaksRenderer
                  );
                  if (symbol) {
                    updateEntityWithEsriStyle(entity, symbol, that);
                  }
                });
              }

              entities.resumeEvents();
            });
          }

          return Promise.resolve();
        });
      }
    });
  }

  @computed get geoJsonItem(): GeoJsonCatalogItem | undefined {
    const stratum = <FeatureServerStratum>(
      this.strata.get(FeatureServerStratum.stratumName)
    );
    return isDefined(stratum) ? stratum.geoJsonItem : undefined;
  }

  @computed get featureServerData(): FeatureServer | undefined {
    const stratum = <FeatureServerStratum>(
      this.strata.get(FeatureServerStratum.stratumName)
    );
    return isDefined(stratum) ? stratum.featureServerData : undefined;
  }

  @computed get mapItems() {
    if (isDefined(this.geoJsonItem)) {
      return this.geoJsonItem.mapItems.map(mapItem => {
        mapItem.show = this.show;
        return mapItem;
      });
    }
    return [];
  }
}

function setupUniqueValueRenderer(renderer: UniqueValueRenderer) {
  const out: any = {};
  for (var i = 0; i < renderer.uniqueValueInfos.length; i++) {
    const val = renderer.uniqueValueInfos[i].value;
    out[val] = renderer.uniqueValueInfos[i];
  }
  return out;
}

function getUniqueValueSymbol(
  entity: Entity,
  uniqueValueRenderer: UniqueValueRenderer,
  rendererObj: any
): Symbol | null {
  let entityUniqueValue = entity.properties[
    uniqueValueRenderer.field1
  ].getValue();

  // accumulate values if there is more than one field defined
  if (uniqueValueRenderer.fieldDelimiter && uniqueValueRenderer.field2) {
    const val2 = entity.properties[uniqueValueRenderer.field2].getValue();

    if (val2) {
      entityUniqueValue += uniqueValueRenderer.fieldDelimiter + val2;

      if (uniqueValueRenderer.field3) {
        const val3 = entity.properties[uniqueValueRenderer.field3].getValue();

        if (val3) {
          entityUniqueValue += uniqueValueRenderer.fieldDelimiter + val3;
        }
      }
    }
  }

  const uniqueValueInfo = rendererObj[entityUniqueValue];

  if (uniqueValueInfo && uniqueValueInfo.symbol) {
    return uniqueValueInfo.symbol;
  } else {
    return uniqueValueRenderer.defaultSymbol;
  }
}

function getClassBreaksSymbol(
  entity: Entity,
  classBreaksRenderer: ClassBreaksRenderer
): Symbol | null {
  const entityValue = entity.properties[classBreaksRenderer.field].getValue();
  for (var i = 0; i < classBreaksRenderer.classBreakInfos.length; i++) {
    if (entityValue <= classBreaksRenderer.classBreakInfos[i].classMaxValue) {
      return classBreaksRenderer.classBreakInfos[i].symbol;
    }
  }

  return classBreaksRenderer.defaultSymbol;
}

export function convertEsriColorToCesiumColor(esriColor: number[]): Color {
  return Color.fromBytes(
    esriColor[0],
    esriColor[1],
    esriColor[2],
    esriColor[3]
  );
}

function updateEntityWithEsriStyle(
  entity: Entity,
  symbol: Symbol,
  catalogItem: ArcGisFeatureServerCatalogItem
): void {
  // type of geometry is point and the applied style is image
  // TODO: tweek the svg support
  if (symbol.type === "esriPMS") {
    // Replace a general Cesium Point with a billboard
    if (entity.point && symbol.imageData) {
      entity.billboard = new BillboardGraphics({
        image: proxyCatalogItemUrl(
          catalogItem,
          `data:${symbol.contentType};base64,${symbol.imageData}`
        ),
        heightReference: catalogItem.clampToGround
          ? HeightReference.RELATIVE_TO_GROUND
          : undefined,
        width: convertEsriPointSizeToPixels(symbol.width!),
        height: convertEsriPointSizeToPixels(symbol.height!),
        rotation: symbol.angle
      });

      if (symbol.xoffset || symbol.yoffset) {
        const x = isDefined(symbol.xoffset) ? symbol.xoffset : 0;
        const y = isDefined(symbol.yoffset) ? symbol.yoffset : 0;
        entity.billboard.pixelOffset = new Cartesian3(x, y);
      }

      entity.point.show = new ConstantProperty(false);
    }
  } else if (symbol.type === "esriSMS") {
    // Update the styling of the Cesium Point
    // TODO extend support for cross, diamond, square, x, triangle
    if (entity.point && symbol.color) {
      entity.point.color = new ConstantProperty(
        convertEsriColorToCesiumColor(symbol.color)
      );
      entity.point.pixelSize = new ConstantProperty(
        convertEsriPointSizeToPixels(symbol.size!)
      );

      if (symbol.outline) {
        entity.point.outlineColor = new ConstantProperty(
          convertEsriColorToCesiumColor(symbol.outline.color)
        );
        entity.point.outlineWidth = new ConstantProperty(
          convertEsriPointSizeToPixels(symbol.outline.width)
        );
      }
    }
  } else if (symbol.type === "esriSLS") {
    /* Update the styling of the Cesium Polyline */
    if (entity.polyline) {
      if (isDefined(symbol.width)) {
        entity.polyline.width = new ConstantProperty(
          convertEsriPointSizeToPixels(symbol.width)
        );
      }
      const color = symbol.color ? symbol.color : defaultColor;
      /* 
        For line containing dashes PolylineDashMaterialProperty is used. 
        Definition is done using the line patterns converted from hex to decimal dashPattern.
        Source for some of the line patterns is https://www.opengl.org.ru/docs/pg/0204.html, others are created manually
      */
      esriPolylineStyle(entity, color, <supportedLineStyle>symbol.style);
    }
  } else if (symbol.type === "esriSFS") {
    // Update the styling of the Cesium Polygon
    if (entity.polygon) {
      const color = symbol.color ? symbol.color : defaultFillColor;

      // feature picking doesn't work when the polygon interior is transparent, so
      // use an almost-transparent color instead
      if (color[3] === 0) {
        color[3] = 1;
      }

      if (
        symbol.style === "esriSFSNull" &&
        symbol.outline &&
        symbol.outline.style === "esriSLSNull"
      ) {
        entity.polygon.show = new ConstantProperty(false);
      } else {
        entity.polygon.material = convertEsriColorToCesiumColor(color);
      }
      if (symbol.outline) {
        const outlineColor = symbol.outline.color
          ? symbol.outline.color
          : defaultOutlineColor;
        /* It can actually happen that entity has both polygon and polyline defined at same time,
            check the implementation of GeoJsonCatalogItem for details. */
        entity.polygon.outlineColor = convertEsriColorToCesiumColor(
          outlineColor
        );
        entity.polygon.outlineWidth = new ConstantProperty(
          convertEsriPointSizeToPixels(symbol.outline.width)
        );
        if (entity.polyline) {
          esriPolylineStyle(entity, outlineColor, symbol.outline.style);
<<<<<<< HEAD
          entity.polyline.width = new ConstantProperty(symbol.outline.width);
=======
          entity.polyline.width = new ConstantProperty(
            convertEsriPointSizeToPixels(symbol.outline.width)
          );
>>>>>>> 33c82e82
          entity.polygon.outline = entity.polyline.material;
        }
      }
    }
  }
}

function esriPolylineStyle(
  entity: Entity,
  color: number[],
  style?: supportedLineStyle
): void {
  if (style) {
    const patternValue = getLineStyleCesium(style);
    if (patternValue) {
      entity.polyline.material = new PolylineDashMaterialProperty({
        color: convertEsriColorToCesiumColor(color),
        dashPattern: new ConstantProperty(patternValue)
      });
    } else if (style === "esriSLSSolid") {
      // it is simple line just define color
      entity.polyline.material = new ColorMaterialProperty(
        convertEsriColorToCesiumColor(color)
      );
    } else if (style === "esriSLSDash") {
      // default PolylineDashMaterialProperty is dashed line ` -` (0x00FF)
      entity.polyline.material = new PolylineDashMaterialProperty({
        color: convertEsriColorToCesiumColor(color)
      });
    }
  } else {
    // we don't know how to handle style make it default
    entity.polyline.material = new ColorMaterialProperty(
      convertEsriColorToCesiumColor(color)
    );
  }

  if (style === "esriSLSNull") {
    entity.polyline.show = new ConstantProperty(false);
  }
}

// ESRI uses points for styling while cesium uses pixels
export function convertEsriPointSizeToPixels(pointSize: number) {
  // 1 px = 0.75 point
  // 1 point = 4/3 point
  return (pointSize * 4) / 3;
}

function loadGeoJson(catalogItem: ArcGisFeatureServerCatalogItem) {
  return loadJson(buildGeoJsonUrl(catalogItem)).then(function(json) {
    return featureDataToGeoJson(json.layers[0]);
  });
}

function loadMetadata(catalogItem: ArcGisFeatureServerCatalogItem) {
  const metaUrl = buildMetadataUrl(catalogItem);
  return loadJson(metaUrl).then(function(json) {
    return json;
  });
}

function buildMetadataUrl(catalogItem: ArcGisFeatureServerCatalogItem) {
  return proxyCatalogItemUrl(
    catalogItem,
    new URI(catalogItem.url).addQuery("f", "json").toString()
  );
}

function buildGeoJsonUrl(catalogItem: ArcGisFeatureServerCatalogItem) {
  const url = cleanUrl(catalogItem.url || "0d");
  const urlComponents = splitLayerIdFromPath(url);
  const layerId = urlComponents.layerId;

  if (!isDefined(layerId)) {
    throw new TerriaError({
      title: i18next.t(
        "models.arcGisFeatureServerCatalogItem.invalidServiceTitle"
      ),
      message: i18next.t(
        "models.arcGisFeatureServerCatalogItem.invalidServiceMessage"
      )
    });
  }

  return proxyCatalogItemUrl(
    catalogItem,
    new URI(urlComponents.urlWithoutLayerId)
      .segment("query")
      .addQuery("f", "json")
      .addQuery("layerDefs", "{" + layerId + ':"' + catalogItem.layerDef + '"}')
      .toString()
  );
}

function splitLayerIdFromPath(url: string) {
  const regex = /^(.*FeatureServer)\/(\d+)/;
  const matches = url.match(regex);
  if (isDefined(matches) && matches !== null && matches.length > 2) {
    return {
      layerId: matches[2],
      urlWithoutLayerId: matches[1]
    };
  }
  return {
    urlWithoutLayerId: url
  };
}

function cleanUrl(url: string): string {
  // Strip off the search portion of the URL
  const uri = new URI(url);
  uri.search("");
  return uri.toString();
}<|MERGE_RESOLUTION|>--- conflicted
+++ resolved
@@ -680,13 +680,9 @@
         );
         if (entity.polyline) {
           esriPolylineStyle(entity, outlineColor, symbol.outline.style);
-<<<<<<< HEAD
-          entity.polyline.width = new ConstantProperty(symbol.outline.width);
-=======
           entity.polyline.width = new ConstantProperty(
             convertEsriPointSizeToPixels(symbol.outline.width)
           );
->>>>>>> 33c82e82
           entity.polygon.outline = entity.polyline.material;
         }
       }
