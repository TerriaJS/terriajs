--- conflicted
+++ resolved
@@ -564,15 +564,11 @@
   entity: Entity,
   classBreaksRenderer: ClassBreaksRenderer
 ): Symbol | null {
-<<<<<<< HEAD
   if (!entity.properties) {
     return classBreaksRenderer.defaultSymbol;
   }
 
   let entityValue = entity.properties[classBreaksRenderer.field].getValue();
-=======
-  const entityValue = entity.properties[classBreaksRenderer.field].getValue();
->>>>>>> 8954f7ca
   for (var i = 0; i < classBreaksRenderer.classBreakInfos.length; i++) {
     if (entityValue <= classBreaksRenderer.classBreakInfos[i].classMaxValue) {
       return classBreaksRenderer.classBreakInfos[i].symbol;
@@ -595,32 +591,6 @@
   entity: Entity,
   symbol: Symbol,
   catalogItem: ArcGisFeatureServerCatalogItem
-<<<<<<< HEAD
-) {
-  // Replace a general Cesium Point with a billboard
-  if (entity.point && symbol.imageData) {
-    entity.billboard = new BillboardGraphics({
-      image: new ConstantProperty(
-        proxyCatalogItemUrl(
-          catalogItem,
-          `data:${symbol.contentType};base64,${symbol.imageData}`
-        )
-      ),
-      heightReference: new ConstantProperty(
-        catalogItem.clampToGround
-          ? HeightReference.RELATIVE_TO_GROUND
-          : undefined
-      ),
-      width: new ConstantProperty(symbol.width),
-      height: new ConstantProperty(symbol.height),
-      rotation: new ConstantProperty(symbol.angle)
-    });
-
-    if (symbol.xoffset || symbol.yoffset) {
-      const x = isDefined(symbol.xoffset) ? symbol.xoffset : 0;
-      const y = isDefined(symbol.yoffset) ? symbol.yoffset : 0;
-      entity.billboard.pixelOffset = new ConstantProperty(new Cartesian3(x, y));
-=======
 ): void {
   // type of geometry is point and the applied style is image
   // TODO: tweek the svg support
@@ -628,26 +598,29 @@
     // Replace a general Cesium Point with a billboard
     if (entity.point && symbol.imageData) {
       entity.billboard = new BillboardGraphics({
-        image: proxyCatalogItemUrl(
+      image: new ConstantProperty(
+        proxyCatalogItemUrl(
           catalogItem,
           `data:${symbol.contentType};base64,${symbol.imageData}`
+        )
         ),
-        heightReference: catalogItem.clampToGround
+      heightReference: new ConstantProperty(
+        catalogItem.clampToGround
           ? HeightReference.RELATIVE_TO_GROUND
-          : undefined,
-        width: convertEsriPointSizeToPixels(symbol.width!),
-        height: convertEsriPointSizeToPixels(symbol.height!),
-        rotation: symbol.angle
+          : undefined
+      ),
+      width: new ConstantProperty(convertEsriPointSizeToPixels(symbol.width!)),
+      height: new ConstantProperty(convertEsriPointSizeToPixels(symbol.height!)),
+      rotation: new ConstantProperty(symbol.angle)
       });
 
       if (symbol.xoffset || symbol.yoffset) {
         const x = isDefined(symbol.xoffset) ? symbol.xoffset : 0;
         const y = isDefined(symbol.yoffset) ? symbol.yoffset : 0;
-        entity.billboard.pixelOffset = new Cartesian3(x, y);
+      entity.billboard.pixelOffset = new ConstantProperty(new Cartesian3(x, y));
       }
 
       entity.point.show = new ConstantProperty(false);
->>>>>>> 8954f7ca
     }
   } else if (symbol.type === "esriSMS") {
     // Update the styling of the Cesium Point
@@ -695,16 +668,10 @@
       if (color[3] === 0) {
         color[3] = 1;
       }
-
-<<<<<<< HEAD
-  // Update the styling of the Cesium Polyline
-  if (entity.polyline && symbol.color) {
-    entity.polyline.material = new ColorMaterialProperty(
-      new ConstantProperty(convertEsriColorToCesiumColor(symbol.color))
+    entity.polygon.material = new ColorMaterialProperty(
+      new ConstantProperty(convertEsriColorToCesiumColor(color))
     );
-    if (isDefined(symbol.width)) {
-      entity.polyline.width = new ConstantProperty(symbol.width);
-=======
+
       if (
         symbol.style === "esriSFSNull" &&
         symbol.outline &&
@@ -720,8 +687,10 @@
           : defaultOutlineColor;
         /* It can actually happen that entity has both polygon and polyline defined at same time,
             check the implementation of GeoJsonCatalogItem for details. */
-        entity.polygon.outlineColor = convertEsriColorToCesiumColor(
-          outlineColor
+        entity.polygon.outlineColor = new ColorMaterialProperty(
+          new ConstantProperty(
+            convertEsriColorToCesiumColor(outlineColor)
+          )
         );
         entity.polygon.outlineWidth = new ConstantProperty(
           convertEsriPointSizeToPixels(symbol.outline.width)
@@ -734,7 +703,6 @@
           entity.polygon.outline = entity.polyline.material;
         }
       }
->>>>>>> 8954f7ca
     }
   }
 }
@@ -769,32 +737,8 @@
     );
   }
 
-<<<<<<< HEAD
-  // Update the styling of the Cesium Polygon
-  if (entity.polygon && symbol.color) {
-    const color = symbol.color;
-
-    // feature picking doesn't work when the polygon interior is transparent, so
-    // use an almost-transparent color instead
-    if (color[3] === 0) {
-      color[3] = 1;
-    }
-    entity.polygon.material = new ColorMaterialProperty(
-      new ConstantProperty(convertEsriColorToCesiumColor(color))
-    );
-
-    if (symbol.outline) {
-      entity.polygon.outlineColor = new ColorMaterialProperty(
-        new ConstantProperty(
-          convertEsriColorToCesiumColor(symbol.outline.color)
-        )
-      );
-      entity.polygon.outlineWidth = symbol.outline.width;
-    }
-=======
   if (style === "esriSLSNull") {
     entity.polyline.show = new ConstantProperty(false);
->>>>>>> 8954f7ca
   }
 }
 
