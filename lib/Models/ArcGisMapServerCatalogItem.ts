import i18next from "i18next";
import uniqWith from "lodash-es/uniqWith";
import { computed, runInAction } from "mobx";
import Ellipsoid from "terriajs-cesium/Source/Core/Ellipsoid";
import Rectangle from "terriajs-cesium/Source/Core/Rectangle";
import WebMercatorTilingScheme from "terriajs-cesium/Source/Core/WebMercatorTilingScheme";
import ArcGisMapServerImageryProvider from "terriajs-cesium/Source/Scene/ArcGisMapServerImageryProvider";
import ImageryProvider from "terriajs-cesium/Source/Scene/ImageryProvider";
import URI from "urijs";
import createTransformerAllowUndefined from "../Core/createTransformerAllowUndefined";
import filterOutUndefined from "../Core/filterOutUndefined";
import isDefined from "../Core/isDefined";
import loadJson from "../Core/loadJson";
import replaceUnderscores from "../Core/replaceUnderscores";
import TerriaError from "../Core/TerriaError";
import proj4definitions from "../Map/Proj4Definitions";
import CatalogMemberMixin from "../ModelMixins/CatalogMemberMixin";
import DiscretelyTimeVaryingMixin from "../ModelMixins/DiscretelyTimeVaryingMixin";
import UrlMixin from "../ModelMixins/UrlMixin";
import ArcGisMapServerCatalogItemTraits from "../Traits/ArcGisMapServerCatalogItemTraits";
import { InfoSectionTraits } from "../Traits/CatalogMemberTraits";
import LegendTraits, { LegendItemTraits } from "../Traits/LegendTraits";
import { RectangleTraits } from "../Traits/MappableTraits";
import CreateModel from "./CreateModel";
import createStratumInstance from "./createStratumInstance";
import getToken from "./getToken";
import LoadableStratum from "./LoadableStratum";
import Mappable, { ImageryParts } from "./Mappable";
import { BaseModel } from "./Model";
import proxyCatalogItemUrl from "./proxyCatalogItemUrl";
import StratumFromTraits from "./StratumFromTraits";
import StratumOrder from "./StratumOrder";
import createDiscreteTimesFromIsoSegments from "../Core/createDiscreteTimes";

const proj4 = require("proj4").default;

interface RectangleExtent {
  east: number;
  south: number;
  west: number;
  north: number;
}

interface DocumentInfo {
  Author?: string;
  Title?: string;
}

interface TimeInfo {
  timeExtent: [number, number];
}

interface MapServer {
  documentInfo?: DocumentInfo;
  description?: string;
  copyrightText?: string;
  mapName?: string;
<<<<<<< HEAD
  timeInfo?: TimeInfo;
=======
  layers: Layer[];
  fullExtent: Extent;
>>>>>>> da49c023
}

interface SpatialReference {
  wkid?: number;
}

interface Extent {
  xmin: number;
  ymin: number;
  xmax: number;
  ymax: number;
  spatialReference?: SpatialReference;
}

interface Layer {
  id: number;
  name: string;
  maxScale: number;

  // The following is pulled from <mapservice-url>/layers or <mapservice-url>/<layerOrTableId>
  description?: string;
  copyrightText?: string;
  extent?: Extent;
}

interface Legend {
  label?: string;
  contentType: string;
  imageData: string;
  width: number;
  height: number;
}

interface Legends {
  layers?: { layerId: number; layerName: string; legend: Legend[] }[];
}

class MapServerStratum extends LoadableStratum(
  ArcGisMapServerCatalogItemTraits
) {
  static stratumName = "mapServer";

  constructor(
    private readonly _item: ArcGisMapServerCatalogItem,
    private readonly _mapServer: MapServer,
    private readonly _allLayers: Layer[],
    private readonly _legends: Legends | undefined,
    readonly token: string | undefined
  ) {
    super();
  }

  duplicateLoadableStratum(newModel: BaseModel): this {
    return new MapServerStratum(
      newModel as ArcGisMapServerCatalogItem,
      this._mapServer,
      this._allLayers,
      this._legends,
      this.token
    ) as this;
  }

  get mapServerData() {
    return this._mapServer;
  }

  static async load(item: ArcGisMapServerCatalogItem) {
    if (!isDefined(item.uri)) {
      throw new TerriaError({
        title: i18next.t("models.arcGisMapServerCatalogItem.invalidUrlTitle"),
        message: i18next.t(
          "models.arcGisMapServerCatalogItem.invalidUrlMessage"
        )
      });
    }

    let token: string | undefined;
    if (isDefined(item.tokenUrl)) {
      token = await getToken(item.terria, item.tokenUrl, item.url);
    }

    let layerId;
    const lastSegment = item.uri.segment(-1);
    if (lastSegment && lastSegment.match(/\d+/)) {
      // URL is a single REST layer, like .../arcgis/rest/services/Society/Society_SCRC/MapServer/16
      layerId = lastSegment;
    }

    let serviceUri = getBaseURI(item);
    let layersUri = getBaseURI(item).segment(layerId || "layers"); // either 'layers' or a number
    let legendUri = getBaseURI(item).segment("legend");

    if (isDefined(token)) {
      serviceUri = serviceUri.addQuery("token", token);
      layersUri = layersUri.addQuery("token", token);
      legendUri = legendUri.addQuery("token", token);
    }

    // TODO: if tokenUrl, fetch and pass token as parameter
    const serviceMetadata = await getJson(item, serviceUri);

    if (!isDefined(serviceMetadata)) {
      throw new TerriaError({
        title: i18next.t("models.arcGisService.invalidServerTitle"),
        message: i18next.t("models.arcGisService.invalidServerMessage", {
          cors: '<a href="http://enable-cors.org/" target="_blank">CORS</a>',
          appName: item.terria.appName,
          email:
            '<a href="mailto:' +
            item.terria.supportEmail +
            '">' +
            item.terria.supportEmail +
            "</a>"
        })
      });
    }

    let layersMetadataResponse = await getJson(item, layersUri);
    const legendMetadata = await getJson(item, legendUri);

    // TODO: some error handling on these requests would be nice

    let layers: Layer[] | undefined;

    // Use the slightly more basic layer metadata
    if (
      isDefined(layersMetadataResponse) &&
      isDefined(serviceMetadata.layers)
    ) {
      layers = serviceMetadata.layers;
    } else {
      if (isDefined(layersMetadataResponse.layers)) {
        layers = layersMetadataResponse.layers;
        // If layersMetadata is only a single layer -> shove into an array
      } else if (isDefined(layersMetadataResponse.id)) {
        layers = [layersMetadataResponse];
      }
    }

    if (!isDefined(layers) || layers.length === 0) {
      throw new TerriaError({
        title: i18next.t(
          "models.arcGisMapServerCatalogItem.noLayersFoundMessage"
        ),
        message: i18next.t(
          "models.arcGisMapServerCatalogItem.noLayersFoundMessage",
          item
        )
      });
    }

    const stratum = new MapServerStratum(
      item,
      serviceMetadata,
      layers,
      legendMetadata,
      token
    );
    return stratum;
  }

  @computed get allLayers() {
    return filterOutUndefined(findLayers(this._allLayers, this._item.layers));
  }

  @computed get maximumScale() {
    return Math.min(
      ...filterOutUndefined(this.allLayers.map(({ maxScale }) => maxScale))
    );
  }

  @computed get name() {
    // single layer
    if (
      this.allLayers.length === 1 &&
      this.allLayers[0].name &&
      this.allLayers[0].name.length > 0
    ) {
      return replaceUnderscores(this.allLayers[0].name);
    }

    // group of layers
    else if (
      this._mapServer.documentInfo &&
      this._mapServer.documentInfo.Title &&
      this._mapServer.documentInfo.Title.length > 0
    ) {
      return replaceUnderscores(this._mapServer.documentInfo.Title);
    } else if (this._mapServer.mapName && this._mapServer.mapName.length > 0) {
      return replaceUnderscores(this._mapServer.mapName);
    }
  }

  @computed get dataCustodian() {
    if (
      this._mapServer.documentInfo &&
      this._mapServer.documentInfo.Author &&
      this._mapServer.documentInfo.Author.length > 0
    ) {
      return this._mapServer.documentInfo.Author;
    }
  }

  @computed get rectangle() {
    const rectangle: RectangleExtent = {
      west: Infinity,
      south: Infinity,
      east: -Infinity,
      north: -Infinity
    };
    // If we only have the summary layer info
    if (!("extent" in this._allLayers[0])) {
      getRectangleFromLayer(this.mapServerData.fullExtent, rectangle);
    } else {
      getRectangleFromLayers(rectangle, this._allLayers);
    }
    if (rectangle.west === Infinity) return undefined;
    return createStratumInstance(RectangleTraits, rectangle);
  }

  @computed get discreteTimes():
    | { time: string; tag: string | undefined }[]
    | undefined {
    if (this._mapServer.timeInfo === undefined) return undefined;
    const result: any = [];

    createDiscreteTimesFromIsoSegments(
      result,
      new Date(this._mapServer.timeInfo.timeExtent[0]).toISOString(),
      new Date(this._mapServer.timeInfo.timeExtent[1]).toISOString(),
      undefined,
      this._item.maxRefreshIntervals
    );
    return result;
  }

  @computed get info() {
    const layer = this.allLayers[0];
    if (!isDefined(layer)) {
      return [];
    }

    return [
      createStratumInstance(InfoSectionTraits, {
        name: i18next.t("models.arcGisMapServerCatalogItem.dataDescription"),
        content: layer.description
      }),
      createStratumInstance(InfoSectionTraits, {
        name: i18next.t("models.arcGisMapServerCatalogItem.serviceDescription"),
        content: this._mapServer.description
      }),
      createStratumInstance(InfoSectionTraits, {
        name: i18next.t("models.arcGisMapServerCatalogItem.copyrightText"),
        content:
          isDefined(layer.copyrightText) && layer.copyrightText.length > 0
            ? layer.copyrightText
            : this._mapServer.copyrightText
      })
    ];
  }

  @computed get legends() {
    const layers = isDefined(this._item.layers)
      ? this._item.layers.split(",")
      : [];
    const noDataRegex = /^No[\s_-]?Data$/i;
    const labelsRegex = /_Labels$/;

    let items: StratumFromTraits<LegendItemTraits>[] = [];

    (this._legends?.layers || []).forEach(l => {
      if (noDataRegex.test(l.layerName) || labelsRegex.test(l.layerName)) {
        return;
      }
      if (
        layers.length > 0 &&
        layers.indexOf(l.layerId.toString()) < 0 &&
        layers.indexOf(l.layerName) < 0
      ) {
        // layer not selected
        return;
      }

      l.legend.forEach(leg => {
        const title = replaceUnderscores(
          leg.label !== "" ? leg.label : l.layerName
        );
        const dataUrl = "data:" + leg.contentType + ";base64," + leg.imageData;
        items.push(
          createStratumInstance(LegendItemTraits, {
            title,
            imageUrl: dataUrl,
            imageWidth: leg.width,
            imageHeight: leg.height
          })
        );
      });
    });

    items = uniqWith(items, (a, b) => a.imageUrl === b.imageUrl);

    return [createStratumInstance(LegendTraits, { items })];
  }
}

StratumOrder.addLoadStratum(MapServerStratum.stratumName);

export default class ArcGisMapServerCatalogItem
  extends UrlMixin(
    DiscretelyTimeVaryingMixin(
      CatalogMemberMixin(CreateModel(ArcGisMapServerCatalogItemTraits))
    )
  )
  implements Mappable {
  static readonly type = "esri-mapServer";
  get typeName() {
    return i18next.t("models.arcGisMapServerCatalogItem.name");
  }

  readonly supportsSplitting = true;
  readonly canZoomTo = true;
  readonly isMappable = true;

  get type() {
    return ArcGisMapServerCatalogItem.type;
  }

  protected forceLoadMetadata(): Promise<void> {
    return MapServerStratum.load(this).then(stratum => {
      runInAction(() => {
        this.strata.set(MapServerStratum.stratumName, stratum);
      });
    });
  }

  @computed
  get mapServerStratum(): MapServerStratum | undefined {
    return this.strata.get(MapServerStratum.stratumName) as
      | MapServerStratum
      | undefined;
  }

  loadMapItems() {
    return this.loadMetadata();
  }

  @computed get cacheDuration(): string {
    if (isDefined(super.cacheDuration)) {
      return super.cacheDuration;
    }
    return "1d";
  }

<<<<<<< HEAD
  @computed
  get discreteTimes() {
    const mapServerStratum: MapServerStratum | undefined = this.strata.get(
      MapServerStratum.stratumName
    ) as MapServerStratum;
    return mapServerStratum?.discreteTimes;
  }

  @computed
  get mapItems() {
    const result = [];

    const current = this._currentImageryParts;
    if (current) {
      result.push(current);
=======
  @computed get imageryProvider() {
    const stratum = this.mapServerStratum;
    if (!isDefined(this.url) || !isDefined(stratum)) {
      return;
>>>>>>> da49c023
    }

    const next = this._nextImageryParts;
    if (next) {
      result.push(next);
    }

    return result;
  }

  @computed
  private get _currentImageryParts(): ImageryParts | undefined {
    const dateAsUnix: string | undefined =
      this.currentDiscreteTimeTag === undefined
        ? undefined
        : new Date(this.currentDiscreteTimeTag).getTime().toString();

    const imageryProvider = this._createImageryProvider(dateAsUnix);
    if (imageryProvider === undefined) {
      return undefined;
    }
    return {
      imageryProvider,
      alpha: this.opacity,
      show: this.show !== undefined ? this.show : true
    };
  }

  @computed
  private get _nextImageryParts(): ImageryParts | undefined {
    if (this.nextDiscreteTimeTag) {
      const dateAsUnix: number = new Date(this.nextDiscreteTimeTag).getTime();
      const imageryProvider = this._createImageryProvider(
        dateAsUnix.toString()
      );
      if (imageryProvider === undefined) {
        return undefined;
      }
      return {
        imageryProvider,
        alpha: 0.0,
        show: true
      };
    } else {
      return undefined;
    }
  }

<<<<<<< HEAD
  private _createImageryProvider = createTransformerAllowUndefined(
    (time: string | undefined): ArcGisMapServerImageryProvider | undefined => {
      const stratum = <MapServerStratum>(
        this.strata.get(MapServerStratum.stratumName)
      );
=======
    const maximumLevel = maximumScaleToLevel(this.maximumScale);
    const dynamicRequired = this.layers && this.layers.length > 0;
    const layers = this.layerIds || this.layers;
    const imageryProvider = new ArcGisMapServerImageryProvider({
      url: cleanAndProxyUrl(this, getBaseURI(this).toString()),
      layers,
      tilingScheme: new WebMercatorTilingScheme(),
      maximumLevel: maximumLevel,
      parameters: this.parameters,
      rectangle: rectangle,
      enablePickFeatures: this.allowFeaturePicking,
      usePreCachedTilesIfAvailable: !dynamicRequired,
      mapServerData: stratum.mapServerData,
      token: stratum.token,
      credit: this.attribution
    });
>>>>>>> da49c023

      if (!isDefined(this.url) || !isDefined(stratum)) {
        return;
      }

      let rectangle;

      if (
        this.clipToRectangle &&
        this.rectangle !== undefined &&
        this.rectangle.east !== undefined &&
        this.rectangle.west !== undefined &&
        this.rectangle.north !== undefined &&
        this.rectangle.south !== undefined
      ) {
        rectangle = Rectangle.fromDegrees(
          this.rectangle.west,
          this.rectangle.south,
          this.rectangle.east,
          this.rectangle.north
        );
      } else {
        rectangle = undefined;
      }

      const params: any = Object.assign({}, this.parameters);
      if (time !== undefined) {
        params.time = time;
      }

      const maximumLevel = maximumScaleToLevel(this.maximumScale);
      const dynamicRequired = this.layers && this.layers.length > 0;
      const imageryProvider = new ArcGisMapServerImageryProvider({
        url: cleanAndProxyUrl(this, getBaseURI(this).toString()),
        layers: this.layers,
        tilingScheme: new WebMercatorTilingScheme(),
        maximumLevel: maximumLevel,
        parameters: params,
        rectangle: rectangle,
        enablePickFeatures: this.allowFeaturePicking,
        usePreCachedTilesIfAvailable: !dynamicRequired,
        mapServerData: stratum.mapServerData,
        token: stratum.token
      });

      const maximumLevelBeforeMessage = maximumScaleToLevel(
        this.maximumScaleBeforeMessage
      );

      if (isDefined(maximumLevelBeforeMessage)) {
        const realRequestImage = imageryProvider.requestImage;
        let messageDisplayed = false;

        imageryProvider.requestImage = (x, y, level) => {
          if (level > maximumLevelBeforeMessage) {
            if (!messageDisplayed) {
              this.terria.error.raiseEvent(
                new TerriaError({
                  title: "Dataset will not be shown at this scale",
                  message:
                    'The "' +
                    this.name +
                    '" dataset will not be shown when zoomed in this close to the map because the data custodian has ' +
                    "indicated that the data is not intended or suitable for display at this scale.  Click the dataset's Info button on the " +
                    "Now Viewing tab for more information about the dataset and the data custodian."
                })
              );
              messageDisplayed = true;
            }

            if (!this.showTilesAfterMessage) {
              return (<any>ImageryProvider.loadImage)(
                imageryProvider,
                this.terria.baseUrl + "images/blank.png"
              );
            }
          }
          return realRequestImage.call(imageryProvider, x, y, level);
        };
      }

      return imageryProvider;
    }
  );

  // @computed get mapItems() {
  //   if (isDefined(this.imageryProvider)) {
  //     return [
  //       {
  //         alpha: this.opacity,
  //         show: this.show,
  //         imageryProvider: this.imageryProvider
  //       }
  //     ];
  //   }
  //   return [];
  // }

  @computed get layers() {
    if (super.layers) {
      return super.layers;
    }

    if (isDefined(this.uri)) {
      const lastSegment = this.uri.segment(-1);
      if (isDefined(lastSegment) && lastSegment.match(/\d+/)) {
        return lastSegment;
      }
    }
  }

  @computed
  get layerIds(): string | undefined {
    const stratum = this.mapServerStratum;
    const ids = stratum ? stratum.allLayers.map(l => l.id) : [];
    return ids.length === 0 ? undefined : ids.join(",");
  }

  @computed get allSelectedLayers() {
    const stratum = <MapServerStratum>(
      this.strata.get(MapServerStratum.stratumName)
    );
    if (!isDefined(stratum)) {
      return [];
    }

    if (!isDefined(this.layers)) {
      // if no layer is specified, return all layers
      return stratum.allLayers;
    }

    const layerIds = this.layers.split(",");
    return stratum.allLayers.filter(({ id }) =>
      layerIds.find(x => x == id.toString())
    );
  }
}

function getBaseURI(item: ArcGisMapServerCatalogItem) {
  const uri = new URI(item.url);
  const lastSegment = uri.segment(-1);
  if (lastSegment && lastSegment.match(/\d+/)) {
    uri.segment(-1, "");
  }
  return uri;
}

async function getJson(item: ArcGisMapServerCatalogItem, uri: any) {
  try {
    const response = await loadJson(
      proxyCatalogItemUrl(item, uri.addQuery("f", "json").toString())
    );
    return response;
  } catch (err) {
    console.log(err);
    return undefined;
  }
}

/* Given a comma-separated string of layer names, returns the layer objects corresponding to them. */
function findLayers(layers: Layer[], names: string | undefined) {
  function findLayer(layers: Layer[], id: string) {
    var idLowerCase = id.toLowerCase();
    var foundByName;
    for (var i = 0; i < layers.length; ++i) {
      var layer = layers[i];
      if (layer.id.toString() === id) {
        return layer;
      } else if (
        isDefined(layer.name) &&
        layer.name.toLowerCase() === idLowerCase
      ) {
        foundByName = layer;
      }
    }
    return foundByName;
  }

  if (!isDefined(names)) {
    // If a list of layers is not specified, we're using all layers.
    return layers;
  }
  return names.split(",").map(function(id) {
    return findLayer(layers, id);
  });
}

function maximumScaleToLevel(maximumScale: number | undefined) {
  if (!isDefined(maximumScale) || maximumScale <= 0.0) {
    return undefined;
  }

  const dpi = 96; // Esri default DPI, unless we specify otherwise.
  const centimetersPerInch = 2.54;
  const centimetersPerMeter = 100;
  const dotsPerMeter = (dpi * centimetersPerMeter) / centimetersPerInch;
  const tileWidth = 256;

  const circumferenceAtEquator = 2 * Math.PI * Ellipsoid.WGS84.maximumRadius;
  const distancePerPixelAtLevel0 = circumferenceAtEquator / tileWidth;
  const level0ScaleDenominator = distancePerPixelAtLevel0 * dotsPerMeter;

  // 1e-6 epsilon from WMS 1.3.0 spec, section 7.2.4.6.9.
  const ratio = level0ScaleDenominator / (maximumScale - 1e-6);
  const levelAtMinScaleDenominator = Math.log(ratio) / Math.log(2);
  return levelAtMinScaleDenominator | 0;
}

function updateBbox(extent: Extent, rectangle: RectangleExtent) {
  if (extent.xmin < rectangle.west) rectangle.west = extent.xmin;
  if (extent.ymin < rectangle.south) rectangle.south = extent.ymin;
  if (extent.xmax > rectangle.east) rectangle.east = extent.xmax;
  if (extent.ymax > rectangle.north) rectangle.north = extent.ymax;
}

function getRectangleFromLayer(extent: Extent, rectangle: RectangleExtent) {
  if (
    isDefined(extent) &&
    extent.spatialReference &&
    extent.spatialReference.wkid
  ) {
    const wkid = "EPSG:" + extent.spatialReference.wkid;
    if (extent.spatialReference.wkid === 4326) {
      return updateBbox(extent, rectangle);
    }

    if (!isDefined((proj4definitions as any)[wkid])) {
      return;
    }

    const source = new proj4.Proj((proj4definitions as any)[wkid]);
    const dest = new proj4.Proj("EPSG:4326");

    let p = proj4(source, dest, [extent.xmin, extent.ymin]);

    const west = p[0];
    const south = p[1];

    p = proj4(source, dest, [extent.xmax, extent.ymax]);

    const east = p[0];
    const north = p[1];

    return updateBbox(
      { xmin: west, ymin: south, xmax: east, ymax: north },
      rectangle
    );
  }
}

function getRectangleFromLayers(rectangle: RectangleExtent, layers: Layer[]) {
  layers.forEach(function(item) {
    item.extent && getRectangleFromLayer(item.extent, rectangle);
  });
}

function cleanAndProxyUrl(
  catalogItem: ArcGisMapServerCatalogItem,
  url: string
) {
  return proxyCatalogItemUrl(catalogItem, cleanUrl(url));
}

function cleanUrl(url: string) {
  // Strip off the search portion of the URL
  var uri = new URI(url);
  uri.search("");
  return uri.toString();
}<|MERGE_RESOLUTION|>--- conflicted
+++ resolved
@@ -55,12 +55,9 @@
   description?: string;
   copyrightText?: string;
   mapName?: string;
-<<<<<<< HEAD
   timeInfo?: TimeInfo;
-=======
   layers: Layer[];
   fullExtent: Extent;
->>>>>>> da49c023
 }
 
 interface SpatialReference {
@@ -414,7 +411,6 @@
     return "1d";
   }
 
-<<<<<<< HEAD
   @computed
   get discreteTimes() {
     const mapServerStratum: MapServerStratum | undefined = this.strata.get(
@@ -430,12 +426,6 @@
     const current = this._currentImageryParts;
     if (current) {
       result.push(current);
-=======
-  @computed get imageryProvider() {
-    const stratum = this.mapServerStratum;
-    if (!isDefined(this.url) || !isDefined(stratum)) {
-      return;
->>>>>>> da49c023
     }
 
     const next = this._nextImageryParts;
@@ -484,30 +474,11 @@
     }
   }
 
-<<<<<<< HEAD
   private _createImageryProvider = createTransformerAllowUndefined(
     (time: string | undefined): ArcGisMapServerImageryProvider | undefined => {
       const stratum = <MapServerStratum>(
         this.strata.get(MapServerStratum.stratumName)
       );
-=======
-    const maximumLevel = maximumScaleToLevel(this.maximumScale);
-    const dynamicRequired = this.layers && this.layers.length > 0;
-    const layers = this.layerIds || this.layers;
-    const imageryProvider = new ArcGisMapServerImageryProvider({
-      url: cleanAndProxyUrl(this, getBaseURI(this).toString()),
-      layers,
-      tilingScheme: new WebMercatorTilingScheme(),
-      maximumLevel: maximumLevel,
-      parameters: this.parameters,
-      rectangle: rectangle,
-      enablePickFeatures: this.allowFeaturePicking,
-      usePreCachedTilesIfAvailable: !dynamicRequired,
-      mapServerData: stratum.mapServerData,
-      token: stratum.token,
-      credit: this.attribution
-    });
->>>>>>> da49c023
 
       if (!isDefined(this.url) || !isDefined(stratum)) {
         return;
@@ -540,9 +511,10 @@
 
       const maximumLevel = maximumScaleToLevel(this.maximumScale);
       const dynamicRequired = this.layers && this.layers.length > 0;
+      const layers = this.layerIds || this.layers;
       const imageryProvider = new ArcGisMapServerImageryProvider({
         url: cleanAndProxyUrl(this, getBaseURI(this).toString()),
-        layers: this.layers,
+        layers: layers,
         tilingScheme: new WebMercatorTilingScheme(),
         maximumLevel: maximumLevel,
         parameters: params,
@@ -550,7 +522,8 @@
         enablePickFeatures: this.allowFeaturePicking,
         usePreCachedTilesIfAvailable: !dynamicRequired,
         mapServerData: stratum.mapServerData,
-        token: stratum.token
+        token: stratum.token,
+        credit: this.attribution
       });
 
       const maximumLevelBeforeMessage = maximumScaleToLevel(
