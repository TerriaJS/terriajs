import i18next from "i18next";
import { computed, observable, runInAction } from "mobx";
import RequestErrorEvent from "terriajs-cesium/Source/Core/RequestErrorEvent";
import Resource from "terriajs-cesium/Source/Core/Resource";
import filterOutUndefined from "../../Core/filterOutUndefined";
import isDefined from "../../Core/isDefined";
import TerriaError from "../../Core/TerriaError";
import ChartableMixin from "../../ModelMixins/ChartableMixin";
import CatalogMemberMixin from "../../ModelMixins/CatalogMemberMixin";
import TableMixin from "../../ModelMixins/TableMixin";
import UrlMixin from "../../ModelMixins/UrlMixin";
import Csv from "../../Table/Csv";
import TableAutomaticStylesStratum from "../../Table/TableAutomaticStylesStratum";
import SdmxCatalogItemTraits from "../../Traits/SdmxCatalogItemTraits";
import CreateModel from "../CreateModel";
import { BaseModel } from "../Model";
import proxyCatalogItemUrl from "../proxyCatalogItemUrl";
import raiseErrorToUser from "../raiseErrorToUser";
import SelectableDimensions, {
  Dimension,
  SelectableDimension
} from "../SelectableDimensions";
import StratumOrder from "../StratumOrder";
import Terria from "../Terria";
import { SdmxJsonDataflowStratum } from "./SdmxJsonDataflowStratum";
import { sdmxErrorString } from "./SdmxJsonServerStratum";

const automaticTableStylesStratumName = TableAutomaticStylesStratum.stratumName;

export default class SdmxJsonCatalogItem
  extends ChartableMixin(
    TableMixin(UrlMixin(CatalogMemberMixin(CreateModel(SdmxCatalogItemTraits))))
  )
  implements SelectableDimensions {
  static get type() {
    return "sdmx-json";
  }

<<<<<<< HEAD
  private _currentCsvUrl: string | undefined;
  private _currentCsvString: string | undefined;

  @observable private _isLoading = false;

  // This is overriding CatalogMemberMixin until AsyncLoader.isloading is fixed (https://github.com/TerriaJS/terriajs/issues/5233)
  @computed
  get isLoading() {
    return this._isLoading;
  }

=======
>>>>>>> 21e1eb61
  constructor(
    id: string | undefined,
    terria: Terria,
    sourceReference: BaseModel | undefined
  ) {
    super(id, terria, sourceReference);
    this.strata.set(
      TableAutomaticStylesStratum.stratumName,
      new TableAutomaticStylesStratum(this)
    );
  }

  protected async forceLoadMetadata(): Promise<void> {
    // Load SdmxJsonDataflowStratum if needed
    if (!this.strata.has(SdmxJsonDataflowStratum.stratumName)) {
      const stratum = await SdmxJsonDataflowStratum.load(this);
      runInAction(() => {
        this.strata.set(SdmxJsonDataflowStratum.stratumName, stratum);
      });
    }
  }

  get type() {
    return SdmxJsonCatalogItem.type;
  }

  @computed
  get cacheDuration() {
    return super.cacheDuration || "1d";
  }

  @computed
  get canZoomTo() {
    return this.activeTableStyle.latitudeColumn !== undefined;
  }

  /**
<<<<<<< HEAD
=======
   * Disable dimension if viewing time-series and this dimenion is a time dimension OR viewing region-mapping and this dimension is for region-mapping
   */
  isDimDisabled(dim: Dimension) {
    const disable =
      (this.viewBy === "time" && this.timeDimensionIds.includes(dim.id!)) ||
      (this.viewBy === "region" &&
        this.regionMappedDimensionIds.includes(dim.id!));
    return disable;
  }

  /**
   * View by Selectable dimension allows user to select viewby region or time-series.
   */
  @computed get sdmxViewModeDimension(): SelectableDimension {
    return {
      id: `viewMode`,
      name: i18next.t("models.sdmxCatalogItem.viewBy.title"),
      options: [
        {
          id: "region",
          name: i18next.t("models.sdmxCatalogItem.viewBy.region")
        },
        { id: "time", name: i18next.t("models.sdmxCatalogItem.viewBy.time") }
      ],
      selectedId: this.viewBy,
      // Disable if there aren't time dimensions and region-mapped dimensions
      disable:
        !Array.isArray(this.timeDimensionIds) ||
        this.timeDimensionIds.length === 0 ||
        !Array.isArray(this.regionMappedDimensionIds) ||
        this.regionMappedDimensionIds.length === 0,
      setDimensionValue: (stratumId: string, value: "time" | "region") => {
        this.setTrait(stratumId, "viewBy", value);
        this.loadMapItems();
      }
    };
  }

  /**
>>>>>>> 21e1eb61
   * Map SdmxDataflowStratum.dimensions to selectable dimensions
   */
  @computed
  get sdmxSelectableDimensions(): SelectableDimension[] {
    return this.dimensions.map(dim => {
      return {
        id: dim.id,
        name: dim.name,
        options: dim.options,
        selectedId: dim.selectedId,
        allowUndefined: dim.allowUndefined,
        disable:
          dim.disable ||
          this.columns.find(col => col.name === dim.id)?.type === "region",
        setDimensionValue: (stratumId: string, value: string) => {
          let dimensionTraits = this.dimensions?.find(
            sdmxDim => sdmxDim.id === dim.id
          );
          if (!isDefined(dimensionTraits)) {
            dimensionTraits = this.addObject(stratumId, "dimensions", dim.id!)!;
          }

          dimensionTraits.setTrait(stratumId, "selectedId", value);
<<<<<<< HEAD
          this.forceLoadMapItems(true).then(() => this.forceLoadChartItems());
=======
          this.loadMapItems();
>>>>>>> 21e1eb61
        }
      };
    });
  }

  @computed
  get selectableDimensions(): SelectableDimension[] {
    return filterOutUndefined([
      ...this.sdmxSelectableDimensions,
      this.regionColumnDimensions,
      this.regionProviderDimensions
    ]);
  }

  /**
   * Returns string compliant with the KeyType defined in the SDMX WADL (period separated dimension values) - dimension order is very important!
   */
  @computed get dataKey(): string {
    const max = this.dimensions.length;
    // We must sort the dimensions by position as traits lose their order across strata
    return (
      this.dimensions
        .slice()
        .sort(
          (a, b) =>
            (isDefined(a.position) ? a.position : max) -
            (isDefined(b.position) ? b.position : max)
        )
        // If a dimension is disabled, use empty string (which is wildcard)
        .map(dim =>
          !dim.disable &&
          this.columns.find(col => col.name === dim.id)?.type !== "region"
            ? dim.selectedId
            : ""
        )
        .join(".")
    );
  }

  /**
   * Returns base URL (from traits), as SdmxJsonCatalogItem will override `url` property with SDMX Data request
   */
  @computed
  get baseUrl(): string | undefined {
    return super.url;
  }

  /**
   * SdmxJsonCatalogItem data request URL, this overrides `traits.url` (if you need `baseUrl` - use `SdmxJsonCatalogItem.baseUrl`)
   */
  @computed
<<<<<<< HEAD
  get url(): string | undefined {
    return isDefined(super.url)
      ? `${super.url}/data/${this.dataflowId}/${this.dataKey}`
      : undefined;
  }

  async _exportData() {
    if (this._currentCsvString) {
      return {
        name: `${this.name || this.uniqueId}.csv`,
        file: new Blob([this._currentCsvString])
      };
    } else {
      return this.url;
    }
  }

  /**
   * Even though this is Sdmx**Json**CatalogItem, we download sdmx-csv.
   */
  private async downloadData(): Promise<string[][] | undefined> {
    if (!this.url) return;
    // FIXME: This is a bad way of handling re-loading the same data
    if (!isDefined(this.regionProviderList) || this._currentCsvUrl === this.url)
      return this.dataColumnMajor;

    this._currentCsvUrl = this.url;

=======
  get shortReport() {
    if (!isDefined(this.dataColumnMajor) || this.isLoading) return;

    return this.dataColumnMajor.length === 0
      ? i18next.t("models.sdmxCatalogItem.noData")
      : undefined;
  }

  protected async forceLoadTableData() {
>>>>>>> 21e1eb61
    let columns: string[][] = [];

    try {
      const csvString = await new Resource({
        url: proxyCatalogItemUrl(this, this.url),
        headers: {
          Accept: "application/vnd.sdmx.data+csv; version=1.0.0"
        }
      }).fetch();

      if (!isDefined(csvString)) {
        throw new TerriaError({
          title: i18next.t("models.sdmxCatalogItem.loadDataErrorTitle"),
          message: i18next.t("models.sdmxCatalogItem.loadDataErrorTitle", this)
        });
      }

      this._currentCsvString = csvString;

      columns = await Csv.parseString(csvString, true);
    } catch (error) {
      if (
        error instanceof RequestErrorEvent &&
        typeof error.response === "string"
      ) {
        raiseErrorToUser(
          this.terria,
          new TerriaError({
            message: sdmxErrorString.has(error.statusCode)
              ? `${sdmxErrorString.get(error.statusCode)}: ${error.response}`
              : `${error.response}`,
            title: `Failed to load SDMX data for "${this.name ??
              this.uniqueId}"`
          })
        );
      } else {
        raiseErrorToUser(
          this.terria,
          new TerriaError({
            message: `Failed to load SDMX data for "${this.name ??
              this.uniqueId}"`
          })
        );
      }
    }

    return columns;
  }
<<<<<<< HEAD

  protected async forceLoadTableData(): Promise<string[][]> {
    await this.loadMetadata();

    runInAction(() => (this._isLoading = true));

    const results = await this.downloadData();

    runInAction(() => (this._isLoading = false));

    return results || [];
  }
=======
>>>>>>> 21e1eb61
}

StratumOrder.addLoadStratum(automaticTableStylesStratumName);<|MERGE_RESOLUTION|>--- conflicted
+++ resolved
@@ -36,20 +36,6 @@
     return "sdmx-json";
   }
 
-<<<<<<< HEAD
-  private _currentCsvUrl: string | undefined;
-  private _currentCsvString: string | undefined;
-
-  @observable private _isLoading = false;
-
-  // This is overriding CatalogMemberMixin until AsyncLoader.isloading is fixed (https://github.com/TerriaJS/terriajs/issues/5233)
-  @computed
-  get isLoading() {
-    return this._isLoading;
-  }
-
-=======
->>>>>>> 21e1eb61
   constructor(
     id: string | undefined,
     terria: Terria,
@@ -87,48 +73,6 @@
   }
 
   /**
-<<<<<<< HEAD
-=======
-   * Disable dimension if viewing time-series and this dimenion is a time dimension OR viewing region-mapping and this dimension is for region-mapping
-   */
-  isDimDisabled(dim: Dimension) {
-    const disable =
-      (this.viewBy === "time" && this.timeDimensionIds.includes(dim.id!)) ||
-      (this.viewBy === "region" &&
-        this.regionMappedDimensionIds.includes(dim.id!));
-    return disable;
-  }
-
-  /**
-   * View by Selectable dimension allows user to select viewby region or time-series.
-   */
-  @computed get sdmxViewModeDimension(): SelectableDimension {
-    return {
-      id: `viewMode`,
-      name: i18next.t("models.sdmxCatalogItem.viewBy.title"),
-      options: [
-        {
-          id: "region",
-          name: i18next.t("models.sdmxCatalogItem.viewBy.region")
-        },
-        { id: "time", name: i18next.t("models.sdmxCatalogItem.viewBy.time") }
-      ],
-      selectedId: this.viewBy,
-      // Disable if there aren't time dimensions and region-mapped dimensions
-      disable:
-        !Array.isArray(this.timeDimensionIds) ||
-        this.timeDimensionIds.length === 0 ||
-        !Array.isArray(this.regionMappedDimensionIds) ||
-        this.regionMappedDimensionIds.length === 0,
-      setDimensionValue: (stratumId: string, value: "time" | "region") => {
-        this.setTrait(stratumId, "viewBy", value);
-        this.loadMapItems();
-      }
-    };
-  }
-
-  /**
->>>>>>> 21e1eb61
    * Map SdmxDataflowStratum.dimensions to selectable dimensions
    */
   @computed
@@ -152,11 +96,7 @@
           }
 
           dimensionTraits.setTrait(stratumId, "selectedId", value);
-<<<<<<< HEAD
-          this.forceLoadMapItems(true).then(() => this.forceLoadChartItems());
-=======
           this.loadMapItems();
->>>>>>> 21e1eb61
         }
       };
     });
@@ -208,36 +148,6 @@
    * SdmxJsonCatalogItem data request URL, this overrides `traits.url` (if you need `baseUrl` - use `SdmxJsonCatalogItem.baseUrl`)
    */
   @computed
-<<<<<<< HEAD
-  get url(): string | undefined {
-    return isDefined(super.url)
-      ? `${super.url}/data/${this.dataflowId}/${this.dataKey}`
-      : undefined;
-  }
-
-  async _exportData() {
-    if (this._currentCsvString) {
-      return {
-        name: `${this.name || this.uniqueId}.csv`,
-        file: new Blob([this._currentCsvString])
-      };
-    } else {
-      return this.url;
-    }
-  }
-
-  /**
-   * Even though this is Sdmx**Json**CatalogItem, we download sdmx-csv.
-   */
-  private async downloadData(): Promise<string[][] | undefined> {
-    if (!this.url) return;
-    // FIXME: This is a bad way of handling re-loading the same data
-    if (!isDefined(this.regionProviderList) || this._currentCsvUrl === this.url)
-      return this.dataColumnMajor;
-
-    this._currentCsvUrl = this.url;
-
-=======
   get shortReport() {
     if (!isDefined(this.dataColumnMajor) || this.isLoading) return;
 
@@ -247,7 +157,6 @@
   }
 
   protected async forceLoadTableData() {
->>>>>>> 21e1eb61
     let columns: string[][] = [];
 
     try {
@@ -296,21 +205,6 @@
 
     return columns;
   }
-<<<<<<< HEAD
-
-  protected async forceLoadTableData(): Promise<string[][]> {
-    await this.loadMetadata();
-
-    runInAction(() => (this._isLoading = true));
-
-    const results = await this.downloadData();
-
-    runInAction(() => (this._isLoading = false));
-
-    return results || [];
-  }
-=======
->>>>>>> 21e1eb61
 }
 
 StratumOrder.addLoadStratum(automaticTableStylesStratumName);