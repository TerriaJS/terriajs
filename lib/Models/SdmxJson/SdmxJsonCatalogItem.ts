import i18next from "i18next";
import { computed, runInAction } from "mobx";
import RequestErrorEvent from "terriajs-cesium/Source/Core/RequestErrorEvent";
import Resource from "terriajs-cesium/Source/Core/Resource";
import filterOutUndefined from "../../Core/filterOutUndefined";
import isDefined from "../../Core/isDefined";
import TerriaError from "../../Core/TerriaError";
import CatalogMemberMixin from "../../ModelMixins/CatalogMemberMixin";
import ChartableMixin from "../../ModelMixins/ChartableMixin";
import TableMixin from "../../ModelMixins/TableMixin";
import UrlMixin from "../../ModelMixins/UrlMixin";
import Csv from "../../Table/Csv";
import TableAutomaticStylesStratum from "../../Table/TableAutomaticStylesStratum";
import SdmxCatalogItemTraits from "../../Traits/SdmxCatalogItemTraits";
import CreateModel from "../CreateModel";
import { BaseModel } from "../Model";
import proxyCatalogItemUrl from "../proxyCatalogItemUrl";
import SelectableDimensions, {
  SelectableDimension
} from "../SelectableDimensions";
import StratumOrder from "../StratumOrder";
import Terria from "../Terria";
import { SdmxJsonDataflowStratum } from "./SdmxJsonDataflowStratum";
import { sdmxErrorString } from "./SdmxJsonServerStratum";

export default class SdmxJsonCatalogItem
  extends ChartableMixin(
    TableMixin(UrlMixin(CatalogMemberMixin(CreateModel(SdmxCatalogItemTraits))))
  )
  implements SelectableDimensions {
  static get type() {
    return "sdmx-json";
  }

  constructor(
    id: string | undefined,
    terria: Terria,
    sourceReference: BaseModel | undefined
  ) {
    super(id, terria, sourceReference);
    this.strata.set(
      TableAutomaticStylesStratum.stratumName,
      new TableAutomaticStylesStratum(this)
    );
  }

  protected async forceLoadMetadata(): Promise<void> {
    // Load SdmxJsonDataflowStratum if needed
    if (!this.strata.has(SdmxJsonDataflowStratum.stratumName)) {
      const stratum = await SdmxJsonDataflowStratum.load(this);
      runInAction(() => {
        this.strata.set(SdmxJsonDataflowStratum.stratumName, stratum);
      });
    }
  }

  get type() {
    return SdmxJsonCatalogItem.type;
  }

  @computed
  get cacheDuration() {
    return super.cacheDuration || "1d";
  }

  /**
   * Map SdmxDimensionTraits to SelectableDimension
   */
  @computed
  get sdmxSelectableDimensions(): SelectableDimension[] {
    return this.dimensions.map(dim => {
      return {
        id: dim.id,
        name: dim.name,
        options: dim.options,
        selectedId: dim.selectedId,
        allowUndefined: dim.allowUndefined,
        disable:
          dim.disable ||
          this.columns.find(col => col.name === dim.id)?.type === "region",
        setDimensionValue: (stratumId: string, value: string) => {
          let dimensionTraits = this.dimensions?.find(
            sdmxDim => sdmxDim.id === dim.id
          );
          if (!isDefined(dimensionTraits)) {
            dimensionTraits = this.addObject(stratumId, "dimensions", dim.id!)!;
          }

          dimensionTraits.setTrait(stratumId, "selectedId", value);
          this.loadMapItems();
        }
      };
    });
  }

  @computed
  get selectableDimensions(): SelectableDimension[] {
    return filterOutUndefined([
<<<<<<< HEAD
      ...super.selectableDimensions,
      this.sdmxViewModeDimension,
=======
>>>>>>> 73581740
      ...this.sdmxSelectableDimensions,
      this.regionColumnDimensions,
      this.regionProviderDimensions
    ]);
  }

  /**
   * Returns base URL (from traits), as SdmxJsonCatalogItem will override `url` property with SDMX Data request
   */
  @computed
  get baseUrl(): string | undefined {
    return super.url;
  }

  @computed
  get url() {
    if (!super.url) return;

    // Get dataKey - this is used to filter dataflows by dimension values - it must be compliant with the KeyType defined in the SDMX WADL (period separated dimension values) - dimension order is very important!
    // We must sort the dimensions by position as traits lose their order across strata

    const dataKey = this.dimensions
      .slice()
      .sort(
        (a, b) =>
          (isDefined(a.position) ? a.position : this.dimensions.length) -
          (isDefined(b.position) ? b.position : this.dimensions.length)
      )
      // If a dimension is disabled, use empty string (which is wildcard)
      .map(dim =>
        !dim.disable &&
        this.columns.find(col => col.name === dim.id)?.type !== "region"
          ? dim.selectedId
          : ""
      )
      .join(".");

    return `${super.url}/data/${this.dataflowId}/${dataKey}`;
  }

  protected async forceLoadTableData() {
    if (!this.url) return;

    try {
      const csvString = await new Resource({
        url: proxyCatalogItemUrl(this, this.url),
        headers: {
          Accept: "application/vnd.sdmx.data+csv; version=1.0.0"
        }
      }).fetch();

      if (!isDefined(csvString)) {
        throw new TerriaError({
          title: i18next.t("models.sdmxCatalogItem.loadDataErrorTitle"),
          message: i18next.t("models.sdmxCatalogItem.loadDataErrorTitle", this)
        });
      }

      return await Csv.parseString(csvString, true);
    } catch (error) {
      if (
        error instanceof RequestErrorEvent &&
        typeof error.response === "string"
      ) {
        this.terria.raiseErrorToUser(
          new TerriaError({
            message: sdmxErrorString.has(error.statusCode)
              ? `${sdmxErrorString.get(error.statusCode)}: ${error.response}`
              : `${error.response}`,
            title: `Failed to load SDMX data for "${this.name ??
              this.uniqueId}"`
          })
        );
      } else {
        this.terria.raiseErrorToUser(
          new TerriaError({
            message: `Failed to load SDMX data for "${this.name ??
              this.uniqueId}"`
          })
        );
      }
    }
  }
}

StratumOrder.addLoadStratum(TableAutomaticStylesStratum.stratumName);<|MERGE_RESOLUTION|>--- conflicted
+++ resolved
@@ -96,11 +96,7 @@
   @computed
   get selectableDimensions(): SelectableDimension[] {
     return filterOutUndefined([
-<<<<<<< HEAD
       ...super.selectableDimensions,
-      this.sdmxViewModeDimension,
-=======
->>>>>>> 73581740
       ...this.sdmxSelectableDimensions,
       this.regionColumnDimensions,
       this.regionProviderDimensions
