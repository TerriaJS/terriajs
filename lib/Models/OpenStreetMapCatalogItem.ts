--- conflicted
+++ resolved
@@ -14,17 +14,10 @@
 ) {
   static readonly type = "open-street-map";
 
-<<<<<<< HEAD
-=======
   get type() {
     return OpenStreetMapCatalogItem.type;
   }
 
-  get isMappable() {
-    return true;
-  }
-
->>>>>>> 1d21fb13
   forceLoadMetadata() {
     return Promise.resolve();
   }
