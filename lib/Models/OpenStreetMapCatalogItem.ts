import { computed } from "mobx";
import Rectangle from "terriajs-cesium/Source/Core/Rectangle";
import UrlTemplateImageryProvider from "terriajs-cesium/Source/Scene/UrlTemplateImageryProvider";
import URI from "urijs";
import isDefined from "../Core/isDefined";
import CatalogMemberMixin from "../ModelMixins/CatalogMemberMixin";
import OpenStreetMapCatalogItemTraits from "../Traits/OpenStreetMapCatalogItemTraits";
import MappableMixin from "../ModelMixins/MappableMixin";
import CreateModel from "./CreateModel";
import proxyCatalogItemUrl from "./proxyCatalogItemUrl";

export default class OpenStreetMapCatalogItem extends MappableMixin(
  CatalogMemberMixin(CreateModel(OpenStreetMapCatalogItemTraits))
) {
  static readonly type = "open-street-map";

<<<<<<< HEAD
=======
  get type() {
    return OpenStreetMapCatalogItem.type;
  }

  get isMappable() {
    return true;
  }

  forceLoadMetadata() {
    return Promise.resolve();
  }

  loadMapItems() {
    return Promise.resolve();
  }

>>>>>>> f5e7de4d
  @computed get mapItems() {
    const imageryProvider = this.imageryProvider;
    if (!isDefined(imageryProvider)) {
      return [];
    }
    return [
      {
        show: this.show,
        alpha: this.opacity,
        imageryProvider
      }
    ];
  }

  @computed private get imageryProvider() {
    if (!isDefined(this.templateUrl)) {
      return;
    }

    let rectangle: Rectangle | undefined;
    if (isDefined(this.rectangle)) {
      const { west, south, east, north } = this.rectangle;
      if (
        isDefined(west) &&
        isDefined(south) &&
        isDefined(east) &&
        isDefined(north)
      ) {
        rectangle = Rectangle.fromDegrees(west, south, east, north);
      }
    }

    return new UrlTemplateImageryProvider({
      url: cleanAndProxyUrl(this, this.templateUrl),
      subdomains: this.subdomains.slice(),
      credit: this.attribution,
      rectangle: rectangle,
      maximumLevel: this.maximumLevel
    });
  }

  @computed get templateUrl() {
    if (!isDefined(this.url)) {
      return;
    }

    const templateUrl = new URI(this.url);
    if (this.subdomains.length > 0 && this.url.indexOf("{s}") === -1) {
      templateUrl.hostname(`{s}.${templateUrl.hostname()}`);
    }

    const path = templateUrl.path();
    const sep = path[path.length - 1] === "/" ? "" : "/";
    templateUrl.path(`${path}${sep}{z}/{x}/{y}.${this.fileExtension}`);
    return decodeURI(templateUrl.toString());
  }
}

function cleanAndProxyUrl(catalogItem: any, url: string) {
  return proxyCatalogItemUrl(catalogItem, cleanUrl(url));
}

function cleanUrl(url: string) {
  // Strip off the search portion of the URL
  const uri = new URI(url);
  uri.search("");
  return decodeURI(url.toString());
}<|MERGE_RESOLUTION|>--- conflicted
+++ resolved
@@ -14,25 +14,10 @@
 ) {
   static readonly type = "open-street-map";
 
-<<<<<<< HEAD
-=======
   get type() {
     return OpenStreetMapCatalogItem.type;
   }
 
-  get isMappable() {
-    return true;
-  }
-
-  forceLoadMetadata() {
-    return Promise.resolve();
-  }
-
-  loadMapItems() {
-    return Promise.resolve();
-  }
-
->>>>>>> f5e7de4d
   @computed get mapItems() {
     const imageryProvider = this.imageryProvider;
     if (!isDefined(imageryProvider)) {
