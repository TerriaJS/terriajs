--- conflicted
+++ resolved
@@ -150,52 +150,23 @@
       return undefined;
     }
     const options = {
-<<<<<<< HEAD
       uri: new ConstantProperty(this.url),
-      upAxis: new ConstantProperty(this._cesiumUpAxis),
-      forwardAxis: new ConstantProperty(this._cesiumForwardAxis),
+      upAxis: new ConstantProperty(this.cesiumUpAxis),
+      forwardAxis: new ConstantProperty(this.cesiumForwardAxis),
       scale: new ConstantProperty(this.scale !== undefined ? this.scale : 1),
-      shadows: new ConstantProperty(this._cesiumShadows)
-=======
-      uri: this.url,
-      upAxis: this.cesiumUpAxis,
-      forwardAxis: this.cesiumForwardAxis,
-      scale: this.scale !== undefined ? this.scale : 1,
       shadows: new ConstantProperty(this.cesiumShadows),
       heightReference: new ConstantProperty(this.cesiumHeightReference)
->>>>>>> 8954f7ca
     };
     return new ModelGraphics(options);
   }
 
   @computed
   get mapItems() {
-<<<<<<< HEAD
-    if (this._model === undefined) {
+    if (this.model === undefined) {
       return [];
     }
-    this._model.show = new ConstantProperty(this.show);
 
-    let position: Cartesian3;
-    if (
-      this.origin !== undefined &&
-      this.origin.longitude !== undefined &&
-      this.origin.latitude !== undefined &&
-      this.origin.height !== undefined
-    ) {
-      position = Cartesian3.fromDegrees(
-        this.origin.longitude,
-        this.origin.latitude,
-        this.origin.height
-      );
-    } else {
-      position = Cartesian3.ZERO;
-    }
-=======
-    if (this.model === undefined) return [];
->>>>>>> 8954f7ca
-
-    this.model.show = this.show;
+    this.model.show = new ConstantProperty(this.show);
     const dataSource: CustomDataSource = new CustomDataSource(
       this.name || "glTF model"
     );
