--- conflicted
+++ resolved
@@ -107,20 +107,13 @@
     throw new DeveloperError("ShareDataService is not usable because ###");
   }
 
-<<<<<<< HEAD
-  // Check if the URL comes from S3 bucket
-  const url =
-    token.includes("amazonaws.com") || token.includes("/public")
-      ? token
-      : this.url + "/" + token;
-=======
+
   // Check if the URL comes from a custom url or relative url
   const url =
     token.includes("https://") || token.includes("/public")
       ? token
       : this.url + "/" + token;
-
->>>>>>> 28c2b1a2
+  
   return loadJson(url)
     .then(function(json) {
       return json;
