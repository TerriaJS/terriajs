"use strict";

import GlobeOrMap, { CameraView } from "./GlobeOrMap";
import Terria from "./Terria";
import "terriajs-cesium/Source/Core/Rectangle";
import Mappable from "./Mappable";

/*global require*/
var inherit = require("../Core/inherit");
var Rectangle = require("terriajs-cesium/Source/Core/Rectangle");
var when = require("terriajs-cesium/Source/ThirdParty/when");

class NoViewer implements GlobeOrMap {
  private readonly terria: Terria;

  constructor(terria: Terria) {
    this.terria = terria;
  }

<<<<<<< HEAD
    destroy() {
    }

    zoomTo(v: CameraView | Cesium.Rectangle | Mappable, t: any) {
        // Set initial view?
    }

    notifyRepaintRequired() {
    }
=======
  zoomTo(v: CameraView | Cesium.Rectangle | Mappable) {
    // Set initial view?
  }

  notifyRepaintRequired() {}
}

export default NoViewer;

/**
 * The base class for map/globe viewers.
 *
 * @constructor
 * @alias GlobeOrMap
 *
 * @see Cesium
 * @see Leaflet
 */
// var NoViewer = function(terria) {
//     GlobeOrMap.call(this, terria);
// };

// inherit(GlobeOrMap, NoViewer);

// NoViewer.prototype.destroy = function() {
// };

// NoViewer.prototype.isDestroyed = function() {
//     return false;
// };

// /**
//  * Gets the current extent of the camera.  This may be approximate if the viewer does not have a strictly rectangular view.
//  * @return {Rectangle} The current visible extent.
//  */
// NoViewer.prototype.getCurrentExtent = function() {
//     return Rectangle.MAX_VALUE;
// };

// /**
//  * Gets the current container element.
//  * @return {Element} The current container element.
//  */
// NoViewer.prototype.getContainer = function() {
//     return undefined;
// };

// /**
//  * Zooms to a specified camera view or extent with a smooth flight animation.
//  *
//  * @param {CameraView|Rectangle} viewOrExtent The view or extent to which to zoom.
//  * @param {Number} [flightDurationSeconds=3.0] The length of the flight animation in seconds.
//  */
// NoViewer.prototype.zoomTo = function(viewOrExtent, flightDurationSeconds) {
//     this.terria.initialView = viewOrExtent;
// };

// /**
//  * Captures a screenshot of the map.
//  * @return {Promise} A promise that resolves to a data URL when the screenshot is ready.
//  */
// NoViewer.prototype.captureScreenshot = function() {
//     return when.reject();
// };

// /**
//  * Notifies the viewer that a repaint is required.
//  */
// NoViewer.prototype.notifyRepaintRequired = function() {
// };
>>>>>>> 4ad45e5f

    getCurrentExtent() {
        return Rectangle.fromDegrees(120, -45, 155, -15); // This is just a random rectangle. Replace it when there's a home view available
    }
}

export default NoViewer;<|MERGE_RESOLUTION|>--- conflicted
+++ resolved
@@ -17,92 +17,17 @@
     this.terria = terria;
   }
 
-<<<<<<< HEAD
-    destroy() {
-    }
+  destroy() {}
 
-    zoomTo(v: CameraView | Cesium.Rectangle | Mappable, t: any) {
-        // Set initial view?
-    }
-
-    notifyRepaintRequired() {
-    }
-=======
-  zoomTo(v: CameraView | Cesium.Rectangle | Mappable) {
+  zoomTo(v: CameraView | Cesium.Rectangle | Mappable, t: any) {
     // Set initial view?
   }
 
   notifyRepaintRequired() {}
-}
 
-export default NoViewer;
-
-/**
- * The base class for map/globe viewers.
- *
- * @constructor
- * @alias GlobeOrMap
- *
- * @see Cesium
- * @see Leaflet
- */
-// var NoViewer = function(terria) {
-//     GlobeOrMap.call(this, terria);
-// };
-
-// inherit(GlobeOrMap, NoViewer);
-
-// NoViewer.prototype.destroy = function() {
-// };
-
-// NoViewer.prototype.isDestroyed = function() {
-//     return false;
-// };
-
-// /**
-//  * Gets the current extent of the camera.  This may be approximate if the viewer does not have a strictly rectangular view.
-//  * @return {Rectangle} The current visible extent.
-//  */
-// NoViewer.prototype.getCurrentExtent = function() {
-//     return Rectangle.MAX_VALUE;
-// };
-
-// /**
-//  * Gets the current container element.
-//  * @return {Element} The current container element.
-//  */
-// NoViewer.prototype.getContainer = function() {
-//     return undefined;
-// };
-
-// /**
-//  * Zooms to a specified camera view or extent with a smooth flight animation.
-//  *
-//  * @param {CameraView|Rectangle} viewOrExtent The view or extent to which to zoom.
-//  * @param {Number} [flightDurationSeconds=3.0] The length of the flight animation in seconds.
-//  */
-// NoViewer.prototype.zoomTo = function(viewOrExtent, flightDurationSeconds) {
-//     this.terria.initialView = viewOrExtent;
-// };
-
-// /**
-//  * Captures a screenshot of the map.
-//  * @return {Promise} A promise that resolves to a data URL when the screenshot is ready.
-//  */
-// NoViewer.prototype.captureScreenshot = function() {
-//     return when.reject();
-// };
-
-// /**
-//  * Notifies the viewer that a repaint is required.
-//  */
-// NoViewer.prototype.notifyRepaintRequired = function() {
-// };
->>>>>>> 4ad45e5f
-
-    getCurrentExtent() {
-        return Rectangle.fromDegrees(120, -45, 155, -15); // This is just a random rectangle. Replace it when there's a home view available
-    }
+  getCurrentExtent() {
+    return Rectangle.fromDegrees(120, -45, 155, -15); // This is just a random rectangle. Replace it when there's a home view available
+  }
 }
 
 export default NoViewer;