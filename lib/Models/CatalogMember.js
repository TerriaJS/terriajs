'use strict';

/*global require*/

var defaultValue = require('terriajs-cesium/Source/Core/defaultValue');
var defined = require('terriajs-cesium/Source/Core/defined');
var defineProperties = require('terriajs-cesium/Source/Core/defineProperties');
var DeveloperError = require('terriajs-cesium/Source/Core/DeveloperError');
var freezeObject = require('terriajs-cesium/Source/Core/freezeObject');
var knockout = require('terriajs-cesium/Source/ThirdParty/knockout');
var when = require('terriajs-cesium/Source/ThirdParty/when');

/**
 * A member of a {@link CatalogGroup}.  A member may be a {@link CatalogItem} or a
 * {@link CatalogGroup}.
 *
 * @alias CatalogMember
 * @constructor
 * @abstract
 *
 * @param {Terria} terria The Terria instance.
 */
var CatalogMember = function(terria) {
    if (!defined(terria)) {
         throw new DeveloperError('terria is required');
    }

    this._terria = terria;

    /**
     * Gets or sets the name of the item.  This property is observable.
     * @type {String}
     */
    this.name = 'Unnamed Item';

    /**
     * Gets or sets the description of the item.  This property is observable.
     * @type {String}
     */
    this.description = '';

    /**
    * Gets or sets the array of section titles and contents for display in the layer info panel.
    * In future this may replace 'description' above - this list should not contain
    * sections named 'description' or 'Description' if the 'description' property
    * is also set as both will be displayed.
    * The object is of the form {name:string, content:string}.
    * Content will be rendered as Markdown with HTML.
    * This property is observable.
    * @type {Array}
    * @default []
    */
    this.info = [];

    /**
     * Gets or sets the array of section titles definining the display order of info sections.  If this property
     * is not defined, {@link CatalogItemInfoViewModel.infoSectionOrder} is used.  This property is observable.
     * @type {String[]}
     */
    this.infoSectionOrder = undefined;

    /**
     * Gets or sets a value indicating whether this member was supplied by the user rather than loaded from one of the
     * {@link Terria#initSources}.  User-supplied members must be serialized completely when, for example,
     * serializing enabled members for sharing.  This property is observable.
     * @type {Boolean}
     * @default true
     */
    this.isUserSupplied = true;

    /**
     * Gets or sets a value indicating whether this item is kept above other non-promoted items.
     * This property is observable.
     * @type {Boolean}
     * @default false
     */
    this.isPromoted = false;

    /**
     * Gets or sets a value indicating whether this item is hidden from the catalog.  This
     * property is observable.
     * @type {Boolean}
     * @default false
     */
    this.isHidden = false;

    /**
     * A message object that is presented to the user when an item or group is initially clicked
     * The object is of the form {title:string, content:string, key: string}.
     * This property is observable.
     * @type {Object}
     */
    this.initialMessage = undefined;

    /**
     * Gets or sets the cache duration to use for proxied URLs for this catalog member.  If undefined, proxied URLs are effectively cachable
     * forever.  The duration is expressed as a Varnish-like duration string, such as '1d' (one day) or '10000s' (ten thousand seconds).
     * @type {String}
     */
    this.cacheDuration = undefined;

<<<<<<< HEAD
    /**
     * Gets or sets whether or not this member should be forced to use a proxy.
     * This property is not observable.
     * @type {Boolean}
     */
    this.forceProxy = false;

    /**
=======
	/**
>>>>>>> a1425517
     * Gets or sets the dictionary of custom item properties. This property is observable.
     * @type {Object}
     */
    this.customProperties = {};

<<<<<<< HEAD
    knockout.track(this, ['name', 'info', 'infoSectionOrder', 'description', 'isUserSupplied',
        'isPromoted', 'initialMessage', 'isHidden', 'cacheDuration', 'customProperties']);
=======
    knockout.track(this, ['name', 'info', 'infoSectionOrder', 'description', 'isUserSupplied', 'isPromoted', 'initialMessage', 'isHidden', 'cacheDuration', 'customProperties']);
>>>>>>> a1425517
};

var descriptionRegex = /description/i;

defineProperties(CatalogMember.prototype, {
    /**
     * Gets the type of data item represented by this instance.
     * @memberOf CatalogMember.prototype
     * @type {String}
     */
    type : {
        get : function() {
            throw new DeveloperError('Types derived from CatalogMember must implement a "type" property.');
        }
    },

    /**
     * Gets a human-readable name for this type of data source, such as 'Web Map Service (WMS)'.
     * @memberOf CatalogMember.prototype
     * @type {String}
     */
    typeName : {
        get : function() {
            throw new DeveloperError('Types derived from CatalogMember must implement a "typeName" property.');
        }
    },

    /**
     * Gets a value that tells the UI whether this is a group.
     * Groups, when clicked, expand to show their constituent items.
     * @memberOf CatalogMember.prototype
     * @type {Boolean}
     */
    isGroup : {
        get : function() {
            return false;
        }
    },

    /**
      * Gets the Terria instance.
     * @memberOf CatalogMember.prototype
     * @type {Terria}
     */
    terria : {
        get : function() {
            return this._terria;
        }
    },

    /**
     * Gets the set of functions used to update individual properties in {@link CatalogMember#updateFromJson}.
     * When a property name in the returned object literal matches the name of a property on this instance, the value
     * will be called as a function and passed a reference to this instance, a reference to the source JSON object
     * literal, and the name of the property.  If part of the update happens asynchronously, the updater function should
     * return a Promise that resolves when it is complete.
     * @memberOf CatalogMember.prototype
     * @type {Object}
     */
    updaters : {
        get : function() {
            return CatalogMember.defaultUpdaters;
        }
    },

    /**
     * Gets the set of functions used to serialize individual properties in {@link CatalogMember#serializeToJson}.
     * When a property name on the model matches the name of a property in the serializers object lieral,
     * the value will be called as a function and passed a reference to the model, a reference to the destination
     * JSON object literal, and the name of the property.
     * @memberOf CatalogMember.prototype
     * @type {Object}
     */
    serializers : {
        get : function() {
            return CatalogMember.defaultSerializers;
        }
    },

    /**
     * Gets the set of names of the properties to be serialized for this object when {@link CatalogMember#serializeToJson} is called
     * and the `serializeForSharing` flag is set in the options.
     * @memberOf CatalogMember.prototype
     * @type {String[]}
     */
    propertiesForSharing : {
        get : function() {
            return CatalogMember.defaultPropertiesForSharing;
        }
    },

    /**
    * Tests whether a description is available, either in the 'description' property
    * or as a member of the 'info' array.
    * @memberOf CatalogMember.prototype
    * @type bool
    */
    hasDescription : {
        get : function() {
            return this.description ||
                (this.info &&
                 this.info.some(function(i){
                    return descriptionRegex.test(i.name);
                }));
        }
    }
});

/**
 * Gets or sets the set of default updater functions to use in {@link CatalogMember#updateFromJson}.  Types derived from this type
 * should expose this instance - cloned and modified if necesary - through their {@link CatalogMember#updaters} property.
 * @type {Object}
 */
CatalogMember.defaultUpdaters = {
};

freezeObject(CatalogMember.defaultUpdaters);

/**
 * Gets or sets the set of default serializer functions to use in {@link CatalogMember#serializeToJson}.  Types derived from this type
 * should expose this instance - cloned and modified if necesary - through their {@link CatalogMember#serializers} property.
 * @type {Object}
 */
CatalogMember.defaultSerializers = {
};

freezeObject(CatalogMember.defaultSerializers);

/**
 * Gets or sets the default set of properties that are serialized when serializing a {@link CatalogMember}-derived object with the
 * `serializeForSharing` flag set in the options.
 * @type {String[]}
 */
CatalogMember.defaultPropertiesForSharing = [
    'name'
];

freezeObject(CatalogMember.defaultPropertiesForSharing);

/**
 * Updates the catalog member from a JSON object-literal description of it.
 * Existing collections with the same name as a collection in the JSON description are
 * updated.  If the description contains a collection with a name that does not yet exist,
 * it is created.  Because parts of the update may happen asynchronously, this method
 * returns at Promise that will resolve when the update is completely done.
 *
 * @param {Object} json The JSON description.  The JSON should be in the form of an object literal, not a string.
 * @param {Object} [options] Object with the following properties:
 * @param {Boolean} [options.onlyUpdateExistingItems] true to only update existing items and never create new ones, or false is new items
 *                                                    may be created by this update.
 * @param {Boolean} [options.isUserSupplied] If specified, sets the {@link CatalogMember#isUserSupplied} property of updated catalog members
 *                                           to the given value.  If not specified, the property is left unchanged.
  * @returns {Promise} A promise that resolves when the update is complete.
*/
CatalogMember.prototype.updateFromJson = function(json, options) {
    if (defined(options) && defined(options.isUserSupplied)) {
        this.isUserSupplied = options.isUserSupplied;
    }

    var promises = [];

    for (var propertyName in this) {
        if (this.hasOwnProperty(propertyName) && defined(json[propertyName]) && propertyName.length > 0 && propertyName[0] !== '_') {
            if (this.updaters && this.updaters[propertyName]) {
                promises.push(this.updaters[propertyName](this, json, propertyName, options));
            } else {
                this[propertyName] = json[propertyName];
            }
        }
    }

    return when.all(promises);
};

/**
 * Serializes the data item to JSON.
 *
 * @param {Object} [options] Object with the following properties:
 * @param {Boolean} [options.enabledItemsOnly=false] true if only enabled data items (and their groups) should be serialized,
 *                  or false if all data items should be serialized.
 * @param {CatalogMember[]} [options.itemsSkippedBecauseTheyAreNotEnabled] An array that, if provided, is populated on return with
 *        all of the data items that were not serialized because they were not enabled.  The array will be empty if
 *        options.enabledItemsOnly is false.
 * @param {Boolean} [options.skipItemsWithLocalData=false] true if items with a serializable 'data' property should be skipped entirely.
 *                  This is useful to avoid creating a JSON data structure with potentially very large embedded data.
 * @param {CatalogMember[]} [options.itemsSkippedBecauseTheyHaveLocalData] An array that, if provided, is populated on return
 *        with all of the data items that were not serialized because they have a serializable 'data' property.  The array will be empty
 *        if options.skipItemsWithLocalData is false.
 * @param {Boolean} [options.serializeForSharing=false] true to only serialize properties that are typically necessary for sharing this member
 *                                                      with other users, such as {@link CatalogGroup#isOpen}, {@link CatalogItem#isEnabled},
 *                                                      {@link CatalogItem#isLegendVisible}, and {@link ImageryLayerCatalogItem#opacity},
 *                                                      rather than serializing all properties needed to completely recreate the catalog.  The set of properties
 *                                                      that is serialized when this property is true is given by each model's
 *                                                      {@link CatalogMember#propertiesForSharing} property.
 * @param {Boolean} [options.userSuppliedOnly=false] true to only serialize catalog members (and their containing groups) that have been identified as having been
 *                  supplied by the user ({@link CatalogMember#isUserSupplied} is true); false to serialize all catalog members.
 * @return {Object} The serialized JSON object-literal.
 */
CatalogMember.prototype.serializeToJson = function(options) {
    options = defaultValue(options, defaultValue.EMPTY_OBJECT);

    var enabledItemsOnly = defaultValue(options.enabledItemsOnly, false);

    if (defaultValue(options.userSuppliedOnly, false) && !this.isUserSupplied) {
        return undefined;
    }

    if (enabledItemsOnly && this.isEnabled === false) {
        if (defined(options.itemsSkippedBecauseTheyAreNotEnabled)) {
            options.itemsSkippedBecauseTheyAreNotEnabled.push(this);
        }
        return undefined;
    }

    if (defaultValue(options.skipItemsWithLocalData, false) && defined(this.data)) {
        if (defined(options.itemsSkippedBecauseTheyHaveLocalData)) {
            options.itemsSkippedBecauseTheyHaveLocalData.push(this);
        }
        return undefined;
    }

    var result = {};

    var filterFunction = function() { return true; };
    if (options.serializeForSharing) {
        var that = this;
        filterFunction = function(propertyName) {
            return that.propertiesForSharing.indexOf(propertyName) >= 0;
        };
    } else {
        result.type = this.type;
    }

    var promises = [];

    for (var propertyName in this) {
        if (this.hasOwnProperty(propertyName) && propertyName.length > 0 && propertyName[0] !== '_' && filterFunction(propertyName)) {
            if (this.serializers && this.serializers[propertyName]) {
                promises.push(this.serializers[propertyName](this, result, propertyName, options));
            } else {
                result[propertyName] = this[propertyName];
            }
        }
    }

    // Only serialize a group if the group has items in it.
    if (enabledItemsOnly && defined(this.items) && (!defined(result.items) || result.items.length === 0)) {
        return undefined;
    }

    return result;
};

/**
 * Finds an {@link CatalogMember#info} section by name.
 * @param {String} sectionName The name of the section to find.
 * @return {Object} The section, or undefined if no section with that name exists.
 */
CatalogMember.prototype.findInfoSection = function(sectionName) {
    for (var i = 0; i < this.info.length; ++i) {
        if (this.info[i].name === sectionName) {
            return this.info[i];
        }
    }
    return undefined;
};

module.exports = CatalogMember;<|MERGE_RESOLUTION|>--- conflicted
+++ resolved
@@ -99,7 +99,6 @@
      */
     this.cacheDuration = undefined;
 
-<<<<<<< HEAD
     /**
      * Gets or sets whether or not this member should be forced to use a proxy.
      * This property is not observable.
@@ -108,20 +107,12 @@
     this.forceProxy = false;
 
     /**
-=======
-	/**
->>>>>>> a1425517
      * Gets or sets the dictionary of custom item properties. This property is observable.
      * @type {Object}
      */
     this.customProperties = {};
 
-<<<<<<< HEAD
-    knockout.track(this, ['name', 'info', 'infoSectionOrder', 'description', 'isUserSupplied',
-        'isPromoted', 'initialMessage', 'isHidden', 'cacheDuration', 'customProperties']);
-=======
     knockout.track(this, ['name', 'info', 'infoSectionOrder', 'description', 'isUserSupplied', 'isPromoted', 'initialMessage', 'isHidden', 'cacheDuration', 'customProperties']);
->>>>>>> a1425517
 };
 
 var descriptionRegex = /description/i;
