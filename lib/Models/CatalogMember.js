--- conflicted
+++ resolved
@@ -128,9 +128,6 @@
     },
 
     /**
-<<<<<<< HEAD
-     * Gets the Terria instance.
-=======
      * Gets a value that tells the UI whether this is a group.
      * Groups, when clicked, expand to show their constituent items.
      * @memberOf CatalogMember.prototype
@@ -144,7 +141,6 @@
 
     /**
       * Gets the Terria instance.
->>>>>>> 41e47c21
      * @memberOf CatalogMember.prototype
      * @type {Terria}
      */
