--- conflicted
+++ resolved
@@ -1,23 +1,17 @@
 import { runInAction } from "mobx";
 import TerriaError from "../Core/TerriaError";
+import AsyncChartableMixin from "../ModelMixins/AsyncChartableMixin";
 import AsyncMappableMixin from "../ModelMixins/AsyncMappableMixin";
 import CatalogMemberMixin from "../ModelMixins/CatalogMemberMixin";
 import TableMixin from "../ModelMixins/TableMixin";
 import UrlMixin from "../ModelMixins/UrlMixin";
 import Csv from "../Table/Csv";
-import TableColumnType from "../Table/TableColumnType";
+import TableAutomaticStylesStratum from "../Table/TableAutomaticStylesStratum";
 import CsvCatalogItemTraits from "../Traits/CsvCatalogItemTraits";
-import TableColorStyleTraits from "../Traits/TableColorStyleTraits";
-import TableStyleTraits from "../Traits/TableStyleTraits";
 import CreateModel from "./CreateModel";
-import createStratumInstance from "./createStratumInstance";
-import LoadableStratum from "./LoadableStratum";
 import proxyCatalogItemUrl from "./proxyCatalogItemUrl";
-import StratumFromTraits from "./StratumFromTraits";
 import StratumOrder from "./StratumOrder";
 import Terria from "./Terria";
-import TableAutomaticStylesStratum from "../Table/TableAutomaticStylesStratum";
-import AsyncChartableMixin from "../ModelMixins/AsyncChartableMixin";
 
 // Types of CSVs:
 // - Points - Latitude and longitude columns or address
@@ -43,13 +37,9 @@
     return "csv";
   }
 
-<<<<<<< HEAD
-  constructor(id: string | undefined, terria: Terria) {
-=======
   private _csvFile?: File;
 
-  constructor(id: string, terria: Terria) {
->>>>>>> 56bbb695
+  constructor(id: string | undefined, terria: Terria) {
     super(id, terria);
     this.strata.set(
       automaticTableStylesStratumName,
@@ -61,14 +51,12 @@
     return CsvCatalogItem.type;
   }
 
-<<<<<<< HEAD
-=======
   setFileInput(file: File) {
     this._csvFile = file;
   }
 
   protected get loadMapItemsPromise(): Promise<void> {
-    return this.loadTableMixin()
+    return this.forceLoadMapItems()
       .then(() => {
         if (this.csvString !== undefined) {
           return Csv.parseString(this.csvString, true);
@@ -93,7 +81,6 @@
       });
   }
 
->>>>>>> 56bbb695
   protected forceLoadMetadata(): Promise<void> {
     return Promise.resolve();
   }
