--- conflicted
+++ resolved
@@ -1,27 +1,23 @@
 import i18next from "i18next";
-import { runInAction, computed } from "mobx";
+import { computed, runInAction } from "mobx";
+import isDefined from "../Core/isDefined";
+import runLater from "../Core/runLater";
 import TerriaError from "../Core/TerriaError";
 import AsyncChartableMixin from "../ModelMixins/AsyncChartableMixin";
+import AutoRefreshingMixin from "../ModelMixins/AutoRefreshingMixin";
 import CatalogMemberMixin from "../ModelMixins/CatalogMemberMixin";
+import ExportableMixin from "../ModelMixins/ExportableMixin";
 import TableMixin from "../ModelMixins/TableMixin";
 import UrlMixin from "../ModelMixins/UrlMixin";
 import Csv from "../Table/Csv";
 import TableAutomaticStylesStratum from "../Table/TableAutomaticStylesStratum";
 import CsvCatalogItemTraits from "../Traits/CsvCatalogItemTraits";
 import CreateModel from "./CreateModel";
+import { DownloadableData } from "./DownloadableModelData";
+import { BaseModel } from "./Model";
 import proxyCatalogItemUrl from "./proxyCatalogItemUrl";
 import StratumOrder from "./StratumOrder";
 import Terria from "./Terria";
-import AutoRefreshingMixin from "../ModelMixins/AutoRefreshingMixin";
-import isDefined from "../Core/isDefined";
-import { BaseModel } from "./Model";
-<<<<<<< HEAD
-import CommonStrata from "./CommonStrata";
-import runLater from "../Core/runLater";
-import { DownloadableData } from "./DownloadableModelData";
-=======
-import ExportableMixin from "../ModelMixins/ExportableMixin";
->>>>>>> c31e23fa
 
 // Types of CSVs:
 // - Points - Latitude and longitude columns or address
@@ -36,17 +32,13 @@
 
 const automaticTableStylesStratumName = TableAutomaticStylesStratum.stratumName;
 
-<<<<<<< HEAD
 export default class CsvCatalogItem
-  extends TableMixin(
-    AsyncChartableMixin(
-=======
-export default class CsvCatalogItem extends AsyncChartableMixin(
-  TableMixin(
-    ExportableMixin(
->>>>>>> c31e23fa
-      AutoRefreshingMixin(
-        UrlMixin(CatalogMemberMixin(CreateModel(CsvCatalogItemTraits)))
+  extends AsyncChartableMixin(
+    TableMixin(
+      ExportableMixin(
+        AutoRefreshingMixin(
+          UrlMixin(CatalogMemberMixin(CreateModel(CsvCatalogItemTraits)))
+        )
       )
     )
   )
