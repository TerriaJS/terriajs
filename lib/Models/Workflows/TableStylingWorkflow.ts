--- conflicted
+++ resolved
@@ -434,49 +434,6 @@
    * - Show "Data type (advanced)" select. This allow user to change column type */
   @observable showAdvancedOptions: boolean = false;
 
-<<<<<<< HEAD
-=======
-  @computed get datasetSelectableDim(): SelectableDimension {
-    return {
-      type: "select",
-      id: "dataset",
-      name: "Dataset",
-      selectedId: this.item.uniqueId,
-
-      // Find all workbench items which have TableStylingWorkflow
-      options: this.item.terria.workbench.items
-        .filter(
-          (item) =>
-            ViewingControls.is(item) &&
-            item.viewingControls.find(
-              (control) => control.id === TableStylingWorkflow.type
-            )
-        )
-        .map((item) => ({
-          id: item.uniqueId,
-          name: getName(item)
-        })),
-      setDimensionValue: (stratumId, value) => {
-        const item = this.item.terria.workbench.items.find(
-          (i) => i.uniqueId === value
-        );
-        if (item && TableMixin.isMixedInto(item)) {
-          // Trigger new TableStylingWorkflow
-          if (
-            item.viewingControls.find(
-              (control) => control.id === TableStylingWorkflow.type
-            )
-          ) {
-            item.terria.selectableDimensionWorkflow = new TableStylingWorkflow(
-              item
-            );
-          }
-        }
-      }
-    };
-  }
-
->>>>>>> cad62a45
   /** Table Style dimensions:
    * - Dataset (Table models in workbench)
    * - Variable (Table style in model)
@@ -489,8 +446,7 @@
     const showPointSize =
       showPointStyles &&
       (this.tableStyle.pointSizeColumn ||
-<<<<<<< HEAD
-        this.item.tableColumns.find(t => t.type === TableColumnType.scalar));
+        this.item.tableColumns.find((t) => t.type === TableColumnType.scalar));
 
     return {
       type: "group",
@@ -505,137 +461,29 @@
           // Find all workbench items which have TableStylingWorkflow
           options: this.item.terria.workbench.items
             .filter(
-              item =>
+              (item) =>
                 ViewingControls.is(item) &&
                 item.viewingControls.find(
-                  control => control.id === TableStylingWorkflow.type
+                  (control) => control.id === TableStylingWorkflow.type
                 )
             )
-            .map(item => ({
+            .map((item) => ({
               id: item.uniqueId,
               name: getName(item)
             })),
           setDimensionValue: (stratumId, value) => {
             const item = this.item.terria.workbench.items.find(
-              i => i.uniqueId === value
+              (i) => i.uniqueId === value
             );
             if (item && TableMixin.isMixedInto(item)) {
               // Trigger new TableStylingWorkflow
               if (
                 item.viewingControls.find(
-                  control => control.id === TableStylingWorkflow.type
-=======
-        this.item.tableColumns.find((t) => t.type === TableColumnType.scalar));
-    return {
-      type: "group",
-      id: "Data",
-      selectableDimensions: this.showAdvancedOptions
-        ? [
-            this.datasetSelectableDim,
-            {
-              type: "select",
-              id: "table-style-id",
-              name: "Style",
-              selectedId: this.tableStyle.id,
-              options: this.item.tableStyles.map((style) => ({
-                id: style.id,
-                name: style.title
-              })),
-              setDimensionValue: (stratumId, value) => {
-                this.item.setTrait(stratumId, "activeStyle", value);
-                // Note - the activeStyle reaction in TableStylingWorkflow.constructor handles all side effects
-                // The reaction will call this.setColorSchemeTypeFromPalette()
-              }
-            },
-            {
-              type: "select",
-              id: "table-color-col",
-              name: "Color column",
-              selectedId: this.tableStyle.colorColumn?.name,
-              options: this.item.tableColumns.map((col) => ({
-                id: col.name,
-                name: col.title
-              })),
-              setDimensionValue: (stratumId, value) => {
-                this.getTableStyleTraits(stratumId)?.color.setTrait(
-                  stratumId,
-                  "colorColumn",
-                  value
-                );
-              }
-            },
-            {
-              type: "select",
-              id: "data-type",
-              name: "Color column type (advanced)",
-              options: Object.keys(TableColumnType)
-                .filter((type) => type.length > 1)
-                .map((colType) => ({ id: colType })),
-              selectedId: isDefined(this.tableStyle.colorColumn?.type)
-                ? TableColumnType[this.tableStyle.colorColumn!.type]
-                : undefined,
-              setDimensionValue: (stratumId, id) => {
-                this.getTableColumnTraits(stratumId)?.setTrait(
-                  stratumId,
-                  "type",
-                  id
-                );
-                this.setColorSchemeTypeFromPalette();
-              }
-            }
-          ]
-        : [
-            this.datasetSelectableDim,
-
-            {
-              type: "select",
-              id: "table-style",
-              name: "Style",
-              selectedId: this.tableStyle.id,
-              options: this.item.tableColumns
-                // Filter out empty columns
-                .filter(
-                  (col) =>
-                    col.uniqueValues.values.length > 0 &&
-                    !ADVANCED_TABLE_COLUMN_TYPES.includes(col.type)
-                )
-                .map((col) => ({
-                  id: col.name,
-                  name: col.title
-                })),
-              setDimensionValue: (stratumId, value) => {
-                this.item.setTrait(stratumId, "activeStyle", value);
-                // Note - the activeStyle reaction in TableStylingWorkflow.constructor handles all side effects
-                // The reaction will call this.setColorSchemeTypeFromPalette()
-              }
-            },
-            {
-              type: "select",
-              id: "table-style-type",
-              name: "Symbology",
-              selectedId: this.styleType,
-              options: filterOutUndefined([
-                { id: "fill", name: "Fill Color" },
-                showPointSize
-                  ? { id: "point-size", name: "Point Size" }
-                  : undefined,
-                showPointStyles
-                  ? { id: "point", name: "Point/Marker Style" }
-                  : undefined,
-                { id: "outline", name: "Outline Color" }
-              ]),
-              setDimensionValue: (stratumId, value) => {
-                if (
-                  value === "fill" ||
-                  value === "point-size" ||
-                  value === "point" ||
-                  value === "outline"
->>>>>>> cad62a45
+                  (control) => control.id === TableStylingWorkflow.type
                 )
               ) {
-                item.terria.selectableDimensionWorkflow = new TableStylingWorkflow(
-                  item
-                );
+                item.terria.selectableDimensionWorkflow =
+                  new TableStylingWorkflow(item);
               }
             }
           }
@@ -645,13 +493,13 @@
           id: "table-style",
           name: "Style",
           selectedId: this.tableStyle.id,
-          options: this.item.tableStyles.map(style => ({
+          options: this.item.tableStyles.map((style) => ({
             id: style.id,
             name: style.title
           })),
           allowCustomInput: true,
           setDimensionValue: (stratumId, value) => {
-            if (!this.item.tableStyles.find(style => style.id === value)) {
+            if (!this.item.tableStyles.find((style) => style.id === value)) {
               this.getTableStyleTraits(stratumId, value);
             }
             this.item.setTrait(stratumId, "activeStyle", value);
@@ -722,7 +570,7 @@
               id: "table-color-col",
               name: "Variable",
               selectedId: this.tableStyle.colorColumn?.name,
-              options: this.item.tableColumns.map(col => ({
+              options: this.item.tableColumns.map((col) => ({
                 id: col.name,
                 name: col.title
               })),
@@ -741,8 +589,8 @@
               id: "data-type",
               name: "Column type (advanced)",
               options: Object.keys(TableColumnType)
-                .filter(type => type.length > 1)
-                .map(colType => ({ id: colType })),
+                .filter((type) => type.length > 1)
+                .map((colType) => ({ id: colType })),
               selectedId: isDefined(this.tableStyle.colorColumn?.type)
                 ? TableColumnType[this.tableStyle.colorColumn!.type]
                 : undefined,
@@ -1430,7 +1278,7 @@
             name: "Longitude column",
             selectedId: this.tableStyle.longitudeColumn?.name,
             allowUndefined: true,
-            options: this.item.tableColumns.map(col => ({
+            options: this.item.tableColumns.map((col) => ({
               id: col.name,
               name: col.title
             })),
@@ -1448,7 +1296,7 @@
             name: "Latitude column",
             selectedId: this.tableStyle.latitudeColumn?.name,
             allowUndefined: true,
-            options: this.item.tableColumns.map(col => ({
+            options: this.item.tableColumns.map((col) => ({
               id: col.name,
               name: col.title
             })),
@@ -1825,8 +1673,7 @@
           {
             type: "select",
             id: `${id}-marker`,
-            name:
-              '<terriatooltip title="Marker">Marker supports URL and base64 of any supported image format (eg PNG, SVG)</terriatooltip>',
+            name: '<terriatooltip title="Marker">Marker supports URL and base64 of any supported image format (eg PNG, SVG)</terriatooltip>',
             selectedId: (pointTraits.marker ?? nullValues.marker) || "point",
             allowUndefined: true,
             allowCustomInput: true,
