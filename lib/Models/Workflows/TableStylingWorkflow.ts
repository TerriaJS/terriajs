import {
  action,
  computed,
  IReactionDisposer,
  observable,
  ObservableMap,
  reaction,
  runInAction
} from "mobx";
import filterOutUndefined from "../../Core/filterOutUndefined";
import isDefined from "../../Core/isDefined";
import TerriaError from "../../Core/TerriaError";
import ConstantColorMap from "../../Map/ColorMap/ConstantColorMap";
import ContinuousColorMap from "../../Map/ColorMap/ContinuousColorMap";
import DiscreteColorMap from "../../Map/ColorMap/DiscreteColorMap";
import EnumColorMap from "../../Map/ColorMap/EnumColorMap";
import { allIcons, getMakiIcon } from "../../Map/Icons/Maki/MakiIcons";
import { getName } from "../../ModelMixins/CatalogMemberMixin";
import { isDataSource } from "../../ModelMixins/MappableMixin";
import TableMixin from "../../ModelMixins/TableMixin";
import {
  QualitativeColorSchemeOptionRenderer,
  QuantitativeColorSchemeOptionRenderer
} from "../../ReactViews/SelectableDimensions/ColorSchemeOptionRenderer";
import { MarkerOptionRenderer } from "../../ReactViews/SelectableDimensions/MarkerOptionRenderer";
import Icon from "../../Styled/Icon";
import {
  DEFAULT_DIVERGING,
  DEFAULT_QUALITATIVE,
  DEFAULT_SEQUENTIAL,
  DIVERGING_SCALES,
  QUALITATIVE_SCALES,
  SEQUENTIAL_CONTINUOUS_SCALES,
  SEQUENTIAL_SCALES
} from "../../Table/TableColorMap";
import TableColumnType from "../../Table/TableColumnType";
import TableStyleMap from "../../Table/TableStyleMap";
import ModelTraits from "../../Traits/ModelTraits";
import { EnumColorTraits } from "../../Traits/TraitsClasses/Table/ColorStyleTraits";
import CommonStrata from "../Definition/CommonStrata";
import Model from "../Definition/Model";
import ModelPropertiesFromTraits from "../Definition/ModelPropertiesFromTraits";
import updateModelFromJson from "../Definition/updateModelFromJson";
import {
  FlatSelectableDimension,
  SelectableDimensionButton,
  SelectableDimensionColor,
  SelectableDimensionGroup,
  SelectableDimensionNumeric,
  SelectableDimensionText
} from "../SelectableDimensions/SelectableDimensions";
import ViewingControls from "../ViewingControls";
import SelectableDimensionWorkflow, {
  SelectableDimensionWorkflowGroup
} from "../Workflows/SelectableDimensionWorkflow";

/** The ColorSchemeType is used to change which SelectableDimensions are shown.
 * It is basically the "mode" of the TableStylingWorkflow
 *
 * For example - if we are using "sequential-continuous" - then the dimensions will be shown to configure the following:
 * - Sequential color scales
 * - Minimum/Maximum values
 */
type ColorSchemeType =
  | "no-style"
  | "sequential-continuous"
  | "sequential-discrete"
  | "diverging-continuous"
  | "diverging-discrete"
  | "custom-discrete"
  | "qualitative"
  | "custom-qualitative";

type StyleType =
  | "fill"
  | "point-size"
  | "point"
  | "outline"
  | "label"
  | "trail";

/** Columns/Styles with the following TableColumnTypes will be hidden unless we are showing "advanced" options */
export const ADVANCED_TABLE_COLUMN_TYPES = [
  TableColumnType.latitude,
  TableColumnType.longitude,
  TableColumnType.region,
  TableColumnType.time
];

/** SelectableDimensionWorkflow to set styling options for TableMixin models */
export default class TableStylingWorkflow
  implements SelectableDimensionWorkflow
{
  static type = "table-styling";

  /** This is used to simplify SelectableDimensions available to the user.
   * For example - if equal to `diverging-continuous` - then only Diverging continuous color scales will be presented as options
   * See setColorSchemeTypeFromPalette and setColorSchemeType for how this is set. */
  @observable colorSchemeType: ColorSchemeType | undefined;
  @observable styleType: StyleType = "fill";

  /** Which bin is currently open in `binMaximumsSelectableDims` or `enumColorsSelectableDim`.
   * This is used in `SelectableDimensionGroup.onToggle` and `SelectableDimensionGroup.isOpen` to make the groups act like an accordion - so only one bin can be edited at any given time.
   */
  @observable
  private readonly openBinIndex = new ObservableMap<
    StyleType,
    number | undefined
  >();

  private activeStyleDisposer: IReactionDisposer;

  constructor(readonly item: TableMixin.Instance) {
    // We need to reset colorSchemeType every time Table.activeStyle changes
    this.activeStyleDisposer = reaction(
      () => this.item.activeStyle,
      () => {
        // If the active style is of "advanced" TableColumnType, then set colorSchemeType to "no-style"
        if (
          isDefined(this.item.activeTableStyle.colorColumn) &&
          ADVANCED_TABLE_COLUMN_TYPES.includes(
            this.item.activeTableStyle.colorColumn.type
          )
        ) {
          runInAction(() => (this.colorSchemeType = "no-style"));
        } else {
          this.setColorSchemeTypeFromPalette();
        }
      }
    );
    this.setColorSchemeTypeFromPalette();
  }

  onClose() {
    this.activeStyleDisposer();
  }

  @computed
  get menu() {
    return {
      options: filterOutUndefined([
        {
          text: `${
            this.showAdvancedOptions ? "Hide" : "Show"
          } advanced options`,
          onSelect: action(() => {
            this.showAdvancedOptions = !this.showAdvancedOptions;
          })
        },
        this.showAdvancedOptions
          ? {
              text: "Copy user stratum to clipboard",
              onSelect: () => {
                const stratum = JSON.stringify(
                  this.item.strata.get(CommonStrata.user)
                );
                try {
                  navigator.clipboard.writeText(
                    JSON.stringify(this.item.strata.get(CommonStrata.user))
                  );
                } catch (e) {
                  TerriaError.from(e).raiseError(
                    this.item.terria,
                    "Failed to copy to clipboard. User stratum has been printed to console"
                  );
                  console.log(stratum);
                }
              },
              disable: !this.showAdvancedOptions
            }
          : undefined
      ])
    };
  }

  get name() {
    return `Style`;
  }

  get icon() {
    return Icon.GLYPHS.layers;
  }

  get footer() {
    return {
      buttonText: "Reset to default style",
      /** Delete all user strata values for TableColumnTraits and TableStyleTraits for the current activeStyle */
      onClick: action(() => {
        this.getTableColumnTraits(CommonStrata.user)?.strata.delete(
          CommonStrata.user
        );
        this.getTableStyleTraits(CommonStrata.user)?.strata.delete(
          CommonStrata.user
        );
        this.setColorSchemeTypeFromPalette();
      })
    };
  }

  /** This will look at the current `colorMap` and `colorPalette` to guess which `colorSchemeType` is active.
   * This is because `TableMixin` doesn't have an explicit `"colorSchemeType"` flag - it will choose the appropriate type based on `TableStyleTraits`
   * `colorTraits.colorPalette` is also set here if we are only using `tableColorMap.defaultColorPaletteName`
   */
  @action
  setColorSchemeTypeFromPalette(): void {
    const colorMap = this.tableStyle.colorMap;
    const colorPalette = this.tableStyle.colorTraits.colorPalette;
    const defaultColorPalette =
      this.tableStyle.tableColorMap.defaultColorPaletteName;

    const colorPaletteWithDefault = colorPalette ?? defaultColorPalette;

    this.colorSchemeType = undefined;

    if (colorMap instanceof ConstantColorMap) {
      this.colorSchemeType = "no-style";
    } else if (colorMap instanceof ContinuousColorMap) {
      if (
        SEQUENTIAL_SCALES.includes(colorPaletteWithDefault) ||
        SEQUENTIAL_CONTINUOUS_SCALES.includes(colorPaletteWithDefault)
      ) {
        this.colorSchemeType = "sequential-continuous";
        if (!colorPalette) {
          this.getTableStyleTraits(CommonStrata.user)?.color.setTrait(
            CommonStrata.user,
            "colorPalette",
            DEFAULT_SEQUENTIAL
          );
        }
      } else if (DIVERGING_SCALES.includes(colorPaletteWithDefault)) {
        this.colorSchemeType = "diverging-continuous";
        if (!colorPalette) {
          this.getTableStyleTraits(CommonStrata.user)?.color.setTrait(
            CommonStrata.user,
            "colorPalette",
            DEFAULT_DIVERGING
          );
        }
      }
    } else if (colorMap instanceof DiscreteColorMap) {
      {
        if (
          this.tableStyle.colorTraits.binColors &&
          this.tableStyle.colorTraits.binColors.length > 0
        ) {
          this.colorSchemeType = "custom-discrete";
        } else if (SEQUENTIAL_SCALES.includes(colorPaletteWithDefault)) {
          this.colorSchemeType = "sequential-discrete";
          if (!colorPalette) {
            this.getTableStyleTraits(CommonStrata.user)?.color.setTrait(
              CommonStrata.user,
              "colorPalette",
              DEFAULT_SEQUENTIAL
            );
          }
        } else if (DIVERGING_SCALES.includes(colorPaletteWithDefault)) {
          this.colorSchemeType = "diverging-discrete";
          if (!colorPalette) {
            this.getTableStyleTraits(CommonStrata.user)?.color.setTrait(
              CommonStrata.user,
              "colorPalette",
              DEFAULT_DIVERGING
            );
          }
        }
      }
    } else if (
      colorMap instanceof EnumColorMap &&
      QUALITATIVE_SCALES.includes(colorPaletteWithDefault)
    ) {
      if (
        this.tableStyle.colorTraits.enumColors &&
        this.tableStyle.colorTraits.enumColors.length > 0
      ) {
        this.colorSchemeType = "custom-qualitative";
      } else {
        this.colorSchemeType = "qualitative";
        if (!colorPalette) {
          this.getTableStyleTraits(CommonStrata.user)?.color.setTrait(
            CommonStrata.user,
            "colorPalette",
            DEFAULT_QUALITATIVE
          );
        }
      }
    }
  }

  /** Handle change on colorType - this is called by the "Type" selectable dimension in `this.colorSchemeSelectableDim` */
  @action setColorSchemeType(
    stratumId: string,
    id: ColorSchemeType | string | undefined
  ) {
    if (!id) return;
    // Set `activeStyle` trait so the value doesn't change
    this.item.setTrait(stratumId, "activeStyle", this.tableStyle.id);

    // Hide any open bin
    this.openBinIndex.clear();

    // Here we use item.activeTableStyle.colorTraits.colorPalette instead of this.colorPalette because we only want this to be defined, if the trait is defined - we don't care about defaultColorPaletteName
    const colorPalette = this.tableStyle.colorTraits.colorPalette;

    // **Discrete color maps**
    // Reset bins
    if (id === "sequential-discrete" || id === "diverging-discrete") {
      this.colorSchemeType = id;
      this.getTableStyleTraits(stratumId)?.color.setTrait(
        stratumId,
        "mapType",
        "bin"
      );
      this.getTableStyleTraits(stratumId)?.color.setTrait(
        stratumId,
        "binColors",
        []
      );

      // Set numberOfBins according to limits of sequential and diverging color scales:
      // - Sequential is [3,9]
      // - Diverging is [3,11]

      // If numberOfBins is 0 - set to sensible default (7)
      if (this.tableStyle.colorTraits.numberOfBins === 0) {
        this.getTableStyleTraits(stratumId)?.color.setTrait(
          stratumId,
          "numberOfBins",
          7
        );
      } else if (
        id === "sequential-discrete" &&
        this.tableStyle.tableColorMap.binColors.length > 9
      ) {
        this.getTableStyleTraits(stratumId)?.color.setTrait(
          stratumId,
          "numberOfBins",
          9
        );
      } else if (
        id === "diverging-discrete" &&
        this.tableStyle.tableColorMap.binColors.length > 11
      ) {
        this.getTableStyleTraits(stratumId)?.color.setTrait(
          stratumId,
          "numberOfBins",
          11
        );
      } else if (this.tableStyle.tableColorMap.binColors.length < 3) {
        this.getTableStyleTraits(stratumId)?.color.setTrait(
          stratumId,
          "numberOfBins",
          3
        );
      }

      // If no user stratum - reset bin maximums
      if (!this.tableStyle.colorTraits.strata.get(stratumId)?.binMaximums) {
        this.resetBinMaximums(stratumId);
      }
    }
    // **Continuous color maps**
    else if (id === "sequential-continuous" || id === "diverging-continuous") {
      this.colorSchemeType = id;
      this.getTableStyleTraits(stratumId)?.color.setTrait(
        stratumId,
        "mapType",
        "continuous"
      );
    }
    // **Qualitative (enum) color maps**
    else if (id === "qualitative") {
      this.colorSchemeType = id;
      this.getTableStyleTraits(stratumId)?.color.setTrait(
        stratumId,
        "mapType",
        "enum"
      );
      this.getTableStyleTraits(stratumId)?.color.setTrait(
        stratumId,
        "enumColors",
        []
      );
    }

    // **No style (constant) color maps**
    else if (id === "no-style") {
      this.colorSchemeType = id;
      this.getTableStyleTraits(stratumId)?.color.setTrait(
        stratumId,
        "mapType",
        "constant"
      );
    }

    // If the current colorPalette is incompatible with the selected type - change colorPalette to default for the selected type
    if (
      id === "sequential-continuous" &&
      (!colorPalette ||
        ![...SEQUENTIAL_SCALES, ...SEQUENTIAL_CONTINUOUS_SCALES].includes(
          colorPalette
        ))
    ) {
      this.getTableStyleTraits(stratumId)?.color.setTrait(
        stratumId,
        "colorPalette",
        DEFAULT_SEQUENTIAL
      );
    }
    if (
      id === "sequential-discrete" &&
      (!colorPalette || !SEQUENTIAL_SCALES.includes(colorPalette))
    ) {
      this.getTableStyleTraits(stratumId)?.color.setTrait(
        stratumId,
        "colorPalette",
        DEFAULT_SEQUENTIAL
      );
    }
    if (
      (id === "diverging-continuous" || id === "diverging-discrete") &&
      (!colorPalette || !DIVERGING_SCALES.includes(colorPalette))
    ) {
      this.getTableStyleTraits(stratumId)?.color.setTrait(
        stratumId,
        "colorPalette",
        DEFAULT_DIVERGING
      );
    }
    if (
      id === "qualitative" &&
      (!colorPalette || !QUALITATIVE_SCALES.includes(colorPalette))
    ) {
      this.getTableStyleTraits(stratumId)?.color.setTrait(
        stratumId,
        "colorPalette",
        DEFAULT_QUALITATIVE
      );
    }
  }

  /** Show advances options
   * - Show all column types in "Data" select
   * - Show "Data type (advanced)" select. This allow user to change column type */
  @observable showAdvancedOptions: boolean = false;

<<<<<<< HEAD
  @computed get datasetSelectableDim(): SelectableDimension {
    return {
      type: "select",
      id: "dataset",
      name: "Dataset",
      selectedId: this.item.uniqueId,

      // Find all workbench items which have TableStylingWorkflow
      options: this.item.terria.workbench.items
        .filter(
          (item) =>
            ViewingControls.is(item) &&
            item
              .viewingControls()
              .find((control) => control.id === TableStylingWorkflow.type)
        )
        .map((item) => ({
          id: item.uniqueId,
          name: getName(item)
        })),
      setDimensionValue: (stratumId, value) => {
        const item = this.item.terria.workbench.items.find(
          (i) => i.uniqueId === value
        );
        if (item && TableMixin.isMixedInto(item)) {
          // Trigger new TableStylingWorkflow
          if (
            item
              .viewingControls()
              .find((control) => control.id === TableStylingWorkflow.type)
          ) {
            item.terria.selectableDimensionWorkflow = new TableStylingWorkflow(
              item
            );
          }
        }
      }
    };
  }

=======
>>>>>>> 7b67f0a1
  /** Table Style dimensions:
   * - Dataset (Table models in workbench)
   * - Variable (Table style in model)
   * - TableColumn type (advanced only)
   */
  @computed get tableStyleSelectableDim(): SelectableDimensionWorkflowGroup {
    // Show point style options if current catalog item has any points showing
    const showPointStyles = !!this.item.mapItems.find(
      (d) => isDataSource(d) && d.entities.values.length > 0
    );

    // Show point size options if current catalog item has points and any scalar columns
    const showPointSize =
      showPointStyles &&
      (this.tableStyle.pointSizeColumn ||
        this.item.tableColumns.find((t) => t.type === TableColumnType.scalar));

    // Show label style options if current catalog item has points
    const showLabelStyles = showPointStyles;

    // Show trail style options if current catalog item has time-series points
    const showTrailStyles =
      showPointStyles && this.tableStyle.isTimeVaryingPointsWithId();

    return {
      type: "group",
      id: "Data",
      selectableDimensions: filterOutUndefined([
        {
          type: "select",
          id: "dataset",
          name: "Dataset",
          selectedId: this.item.uniqueId,

          // Find all workbench items which have TableStylingWorkflow
          options: this.item.terria.workbench.items
            .filter(
              (item) =>
                ViewingControls.is(item) &&
                item.viewingControls.find(
                  (control) => control.id === TableStylingWorkflow.type
                )
            )
            .map((item) => ({
              id: item.uniqueId,
              name: getName(item)
            })),
          setDimensionValue: (stratumId, value) => {
            const item = this.item.terria.workbench.items.find(
              (i) => i.uniqueId === value
            );
            if (item && TableMixin.isMixedInto(item)) {
              // Trigger new TableStylingWorkflow
              if (
                item.viewingControls.find(
                  (control) => control.id === TableStylingWorkflow.type
                )
              ) {
                item.terria.selectableDimensionWorkflow =
                  new TableStylingWorkflow(item);
              }
            }
          }
        },
        {
          type: "select",
          id: "table-style",
          name: "Style",
          selectedId: this.tableStyle.id,
          options: this.item.tableStyles.map((style) => ({
            id: style.id,
            name: style.title
          })),
          allowCustomInput: true,
          setDimensionValue: (stratumId, value) => {
            if (!this.item.tableStyles.find((style) => style.id === value)) {
              this.getTableStyleTraits(stratumId, value);
            }
            this.item.setTrait(stratumId, "activeStyle", value);
            // Note - the activeStyle reaction in TableStylingWorkflow.constructor handles all side effects
            // The reaction will call this.setColorSchemeTypeFromPalette()
          }
        },
        {
          type: "select",
          id: "table-style-type",
          name: "Symbology",
          selectedId: this.styleType,
          options: filterOutUndefined([
            { id: "fill", name: "Fill color" },
            showPointSize
              ? { id: "point-size", name: "Point size" }
              : undefined,
            showPointStyles
              ? { id: "point", name: "Point/Marker style" }
              : undefined,
            { id: "outline", name: "Outline color" },
            showLabelStyles ? { id: "label", name: "Label style" } : undefined,
            showTrailStyles ? { id: "trail", name: "Trail style" } : undefined
          ]),
          setDimensionValue: (stratumId, value) => {
            if (
              value === "fill" ||
              value === "point-size" ||
              value === "point" ||
              value === "outline" ||
              value === "trail" ||
              value === "label"
            )
              this.styleType = value;
          }
        }
      ])
    };
  }

  /** List of color schemes available for given `colorSchemeType` */
  @computed get colorSchemesForType() {
    const type = this.colorSchemeType;
    if (!isDefined(type)) return [];

    if (type === "sequential-continuous")
      return [...SEQUENTIAL_SCALES, ...SEQUENTIAL_CONTINUOUS_SCALES];
    if (type === "sequential-discrete") return SEQUENTIAL_SCALES;
    if (type === "diverging-discrete" || type === "diverging-continuous")
      return DIVERGING_SCALES;
    if (type === "qualitative") return QUALITATIVE_SCALES;

    return [];
  }

  /** Color scheme dimensions:
   * - Type (see `this.colorSchemeType`)
   * - Color scheme (see `this.colorSchemesForType`)
   * - Number of bins (for discrete)
   */
  @computed get colorSchemeSelectableDim(): SelectableDimensionWorkflowGroup {
    return {
      type: "group",
      id: "Fill Color",
      selectableDimensions: filterOutUndefined([
        // Show "Variable" selector to pick colorColumn if tableStyle ID is different from colorColumn ID
        // OR if we are in advanced mode
        this.tableStyle.id !== this.tableStyle.colorColumn?.name ||
        this.showAdvancedOptions
          ? {
              type: "select",
              id: "table-color-col",
              name: "Variable",
              selectedId: this.tableStyle.colorColumn?.name,
              options: this.item.tableColumns.map((col) => ({
                id: col.name,
                name: col.title
              })),
              setDimensionValue: (stratumId, value) => {
                // Make sure `activeStyle` is set, otherwise it may change when we change `colorColumn`
                this.item.setTrait(
                  stratumId,
                  "activeStyle",
                  this.tableStyle.id
                );
                const prevColumnType = this.tableStyle.colorColumn?.type;
                this.getTableStyleTraits(stratumId)?.color.setTrait(
                  stratumId,
                  "colorColumn",
                  value
                );
                const newColumnType = this.tableStyle.colorColumn?.type;
                // Reset color palette and color scheme type if color column type has changed
                // For example, if the color column type changes from `scalar` to `enum` - we don't want to still have a `scalar` color palette
                if (prevColumnType !== newColumnType) {
                  this.tableStyle.colorTraits.setTrait(
                    stratumId,
                    "colorPalette",
                    undefined
                  );
                  this.setColorSchemeTypeFromPalette();
                }
              }
            }
          : undefined,
        this.showAdvancedOptions
          ? {
              type: "select",
              id: "data-type",
              name: "Column type (advanced)",
              options: Object.keys(TableColumnType)
                .filter((type) => type.length > 1)
                .map((colType) => ({ id: colType })),
              selectedId: isDefined(this.tableStyle.colorColumn?.type)
                ? TableColumnType[this.tableStyle.colorColumn!.type]
                : undefined,
              setDimensionValue: (stratumId, id) => {
                this.getTableColumnTraits(stratumId)?.setTrait(
                  stratumId,
                  "type",
                  id
                );
                this.setColorSchemeTypeFromPalette();
              }
            }
          : undefined,
        this.tableStyle.colorColumn
          ? {
              type: "select",
              id: "Type",
              name: "Type",
              undefinedLabel: "Please specify",
              options: filterOutUndefined([
                { id: "no-style", name: "No style" },
                ...(this.tableStyle.colorColumn.type === TableColumnType.scalar
                  ? [
                      {
                        id: "sequential-continuous",
                        name: "Sequential (continuous)"
                      },
                      {
                        id: "sequential-discrete",
                        name: "Sequential (discrete)"
                      },
                      {
                        id: "diverging-continuous",
                        name: "Divergent (continuous)"
                      },
                      { id: "diverging-discrete", name: "Divergent (discrete)" }
                    ]
                  : []),
                { id: "qualitative", name: "Qualitative" },
                // Add options for "custom" color palettes if we are in "custom-qualitative" or "custom-discrete" mode
                this.colorSchemeType === "custom-qualitative"
                  ? { id: "custom-qualitative", name: "Custom (qualitative)" }
                  : undefined,
                this.colorSchemeType === "custom-discrete"
                  ? { id: "custom-discrete", name: "Custom (discrete)" }
                  : undefined
              ]),
              selectedId: this.colorSchemeType,
              setDimensionValue: (stratumId, id) => {
                this.setColorSchemeType(stratumId, id);
              }
            }
          : undefined,

        {
          type: "select",
          id: "Scheme",
          name: "Scheme",

          selectedId:
            this.tableStyle.colorTraits.colorPalette ??
            this.tableStyle.tableColorMap.defaultColorPaletteName,
          options: this.colorSchemesForType.map((style) => ({
            id: style
          })),
          optionRenderer:
            this.colorSchemeType === "qualitative"
              ? QualitativeColorSchemeOptionRenderer
              : QuantitativeColorSchemeOptionRenderer(
                  this.colorSchemeType === "sequential-discrete" ||
                    this.colorSchemeType === "diverging-discrete"
                    ? this.tableStyle.tableColorMap.binColors.length
                    : undefined
                ),
          setDimensionValue: (stratumId, id) => {
            this.getTableStyleTraits(stratumId)?.color.setTrait(
              stratumId,
              "colorPalette",
              id
            );
            this.getTableStyleTraits(stratumId)?.color.setTrait(
              stratumId,
              "binColors",
              []
            );
            this.getTableStyleTraits(stratumId)?.color.setTrait(
              stratumId,
              "enumColors",
              []
            );
          }
        },
        // Show "Number of Bins" if in discrete mode
        this.colorSchemeType === "sequential-discrete" ||
        this.colorSchemeType === "diverging-discrete"
          ? {
              type: "numeric",
              id: "numberOfBins",
              name: "Number of Bins",
              allowUndefined: true,
              min:
                // Sequential and diverging color scales must have at least 3 bins
                this.colorSchemeType === "sequential-discrete" ||
                this.colorSchemeType === "diverging-discrete"
                  ? 3
                  : // Custom color scales only need at least 1
                    1,
              max:
                // Sequential discrete color scales support up to 9 bins
                this.colorSchemeType === "sequential-discrete"
                  ? 9
                  : // Diverging discrete color scales support up to 11 bins
                  this.colorSchemeType === "diverging-discrete"
                  ? 11
                  : // Custom discrete color scales can be any number of bins
                    undefined,
              value: this.tableStyle.colorTraits.numberOfBins,
              setDimensionValue: (stratumId, value) => {
                if (!isDefined(value)) return;
                this.getTableStyleTraits(stratumId)?.color.setTrait(
                  stratumId,
                  "numberOfBins",
                  value
                );

                this.resetBinMaximums(stratumId);
              }
            }
          : undefined
      ])
    };
  }

  @computed get minimumValueSelectableDim(): SelectableDimensionNumeric {
    return {
      type: "numeric",
      id: "min",
      name: "Min",
      max: this.tableStyle.tableColorMap.maximumValue,
      value: this.tableStyle.tableColorMap.minimumValue,
      setDimensionValue: (stratumId, value) => {
        this.getTableStyleTraits(stratumId)?.color.setTrait(
          stratumId,
          "minimumValue",
          value
        );
        if (
          this.colorSchemeType === "sequential-discrete" ||
          this.colorSchemeType === "diverging-discrete" ||
          this.colorSchemeType === "custom-discrete"
        ) {
          this.setBinMaximums(stratumId);
        }
      }
    };
  }

  /** Display range dimensions:
   * - Minimum value
   * - Maximum value
   */
  @computed get displayRangeDim(): SelectableDimensionWorkflowGroup {
    return {
      type: "group",
      id: "Display range",
      isOpen: false,
      selectableDimensions: filterOutUndefined([
        this.minimumValueSelectableDim,
        {
          type: "numeric",
          id: "max",
          name: "Max",
          min: this.tableStyle.tableColorMap.minimumValue,
          value: this.tableStyle.tableColorMap.maximumValue,
          setDimensionValue: (stratumId, value) => {
            this.getTableStyleTraits(stratumId)?.color.setTrait(
              stratumId,
              "maximumValue",
              value
            );
          }
        },
        this.item.outlierFilterDimension
      ])
    };
  }

  /** Group to show bins with color, start/stop numbers.
   */
  @computed get binColorDims(): SelectableDimensionWorkflowGroup {
    return {
      type: "group",
      id: "Bins",
      isOpen: false,
      selectableDimensions: [
        ...this.tableStyle.tableColorMap.binMaximums
          .map(
            (bin, idx) =>
              ({
                type: "group",
                id: `bin-${idx}-start`,
                name: getColorPreview(
                  this.tableStyle.tableColorMap.binColors[idx] ?? "#aaa",
                  `${
                    idx === 0
                      ? this.minimumValueSelectableDim.value
                      : this.tableStyle.tableColorMap.binMaximums[idx - 1]
                  } to ${bin}`
                ),
                isOpen: this.openBinIndex.get("fill") === idx,
                onToggle: (open) => {
                  if (open && this.openBinIndex.get("fill") !== idx) {
                    runInAction(() => this.openBinIndex.set("fill", idx));
                    return true;
                  }
                },
                selectableDimensions: [
                  {
                    type: "color",
                    id: `bin-${idx}-col`,
                    name: `Color`,
                    value: this.tableStyle.tableColorMap.binColors[idx],
                    setDimensionValue: (stratumId, value) => {
                      const binColors = [
                        ...this.tableStyle.tableColorMap.binColors
                      ];
                      if (isDefined(value)) binColors[idx] = value;
                      this.getTableStyleTraits(stratumId)?.color.setTrait(
                        stratumId,
                        "binColors",
                        binColors
                      );
                      this.colorSchemeType = "custom-discrete";
                    }
                  },
                  idx === 0
                    ? this.minimumValueSelectableDim
                    : {
                        type: "numeric",
                        id: `bin-${idx}-start`,
                        name: "Start",
                        value:
                          this.tableStyle.tableColorMap.binMaximums[idx - 1],
                        setDimensionValue: (stratumId, value) => {
                          const binMaximums = [
                            ...this.tableStyle.tableColorMap.binMaximums
                          ];
                          if (isDefined(value)) binMaximums[idx - 1] = value;
                          this.setBinMaximums(stratumId, binMaximums);
                        }
                      },
                  {
                    type: "numeric",
                    id: `bin-${idx}-stop`,
                    name: "Stop",
                    value: bin,
                    setDimensionValue: (stratumId, value) => {
                      const binMaximums = [
                        ...this.tableStyle.tableColorMap.binMaximums
                      ];
                      if (isDefined(value)) binMaximums[idx] = value;
                      this.setBinMaximums(stratumId, binMaximums);
                    }
                  }
                ]
              } as SelectableDimensionGroup)
          )
          .reverse() // Reverse array of bins to match Legend (descending order)
      ]
    };
  }

  /** Groups to show enum "bins" with colors and value */
  @computed get enumColorDims(): SelectableDimensionWorkflowGroup {
    return {
      type: "group",
      id: "Colors",
      isOpen: false,
      selectableDimensions: filterOutUndefined([
        ...this.tableStyle.tableColorMap.enumColors.map((enumCol, idx) => {
          if (!enumCol.value) return;
          const dims: SelectableDimensionGroup = {
            type: "group",
            id: `enum-${idx}-start`,
            name: getColorPreview(enumCol.color ?? "#aaa", enumCol.value),
            isOpen: this.openBinIndex.get("fill") === idx,
            onToggle: (open) => {
              if (open && this.openBinIndex.get("fill") !== idx) {
                runInAction(() => this.openBinIndex.set("fill", idx));
                return true;
              }
            },
            selectableDimensions: [
              {
                type: "color",
                id: `enum-${idx}-col`,
                name: `Color`,
                value: enumCol.color,
                setDimensionValue: (stratumId, value) => {
                  this.colorSchemeType = "custom-qualitative";
                  this.setEnumColorTrait(stratumId, idx, enumCol.value, value);
                }
              },
              {
                type: "select",
                id: `enum-${idx}-value`,
                name: "Value",
                selectedId: enumCol.value,
                // Find unique column values which don't already have an enumCol
                // We prepend the current enumCol.value
                options: [
                  { id: enumCol.value },
                  ...(this.tableStyle.colorColumn?.uniqueValues.values
                    ?.filter(
                      (value) =>
                        !this.tableStyle.tableColorMap.enumColors.find(
                          (enumCol) => enumCol.value === value
                        )
                    )
                    .map((id) => ({ id })) ?? [])
                ],
                setDimensionValue: (stratumId, value) => {
                  this.colorSchemeType = "custom-qualitative";
                  this.setEnumColorTrait(stratumId, idx, value, enumCol.color);
                }
              },
              {
                type: "button",
                id: `enum-${idx}-remove`,
                value: "Remove",
                setDimensionValue: (stratumId) => {
                  this.colorSchemeType = "custom-qualitative";
                  // Remove element by clearing `value`
                  this.setEnumColorTrait(stratumId, idx, undefined, undefined);
                }
              }
            ]
          };
          return dims;
        }),

        // Are there more colors to add (are there more unique values in the column than enumCols)
        // Create "Add" to user can add more
        this.tableStyle.colorColumn &&
        this.tableStyle.tableColorMap.enumColors.filter((col) => col.value)
          .length < this.tableStyle.colorColumn?.uniqueValues.values.length
          ? {
              type: "button",
              id: `enum-add`,
              value: "Add Color",
              setDimensionValue: (stratumId) => {
                this.colorSchemeType = "custom-qualitative";
                const firstValue =
                  this.tableStyle.colorColumn?.uniqueValues.values.find(
                    (value) =>
                      !this.tableStyle.tableColorMap.enumColors.find(
                        (col) => col.value === value
                      )
                  );
                if (!isDefined(firstValue)) return;

                // Can we find any unused colors in the colorPalette
                const unusedColor = this.tableStyle.tableColorMap
                  .colorScaleCategorical(
                    this.tableStyle.tableColorMap.enumColors.length + 1
                  )
                  .find(
                    (col) =>
                      !this.tableStyle.tableColorMap.enumColors.find(
                        (enumColor) => enumColor.color === col
                      )
                  );

                this.setEnumColorTrait(
                  stratumId,
                  this.tableStyle.tableColorMap.enumColors.length,
                  firstValue,
                  unusedColor ?? "#000000"
                );

                this.openBinIndex.set(
                  "fill",
                  this.tableStyle.tableColorMap.enumColors.length - 1
                );
              }
            }
          : undefined
      ])
    };
  }

  @computed get nullColorDimension(): SelectableDimensionColor {
    return {
      type: "color",
      id: `null-col`,
      name: `Default color`,
      value: this.tableStyle.colorTraits.nullColor,
      allowUndefined: true,
      setDimensionValue: (stratumId, value) => {
        this.getTableStyleTraits(stratumId)?.color.setTrait(
          stratumId,
          "nullColor",
          value
        );
      }
    };
  }

  @computed get outlierColorDimension(): SelectableDimensionColor {
    return {
      type: "color",
      id: `outlier-col`,
      name: `Outlier color`,
      allowUndefined: true,
      value:
        this.tableStyle.colorTraits.outlierColor ??
        this.tableStyle.tableColorMap.outlierColor?.toCssHexString(),
      setDimensionValue: (stratumId, value) => {
        this.getTableStyleTraits(stratumId)?.color.setTrait(
          stratumId,
          "outlierColor",
          value
        );
      }
    };
  }

  /** Misc table style color dimensions:
   * - Region color
   * - Null color
   * - Outlier color
   */
  @computed get additionalColorDimensions(): SelectableDimensionGroup {
    return {
      type: "group",
      id: "Additional colors",
      // Open group by default is no activeStyle is selected
      isOpen: !this.item.activeStyle || this.colorSchemeType === "no-style",
      selectableDimensions: filterOutUndefined([
        this.tableStyle.colorColumn?.type === TableColumnType.region
          ? {
              type: "color",
              id: `region-col`,
              name: `Region color`,
              value: this.tableStyle.colorTraits.regionColor,
              allowUndefined: true,
              setDimensionValue: (stratumId, value) => {
                this.getTableStyleTraits(stratumId)?.color.setTrait(
                  stratumId,
                  "regionColor",
                  value
                );
              }
            }
          : {
              type: "color",
              id: `null-col`,
              name: `Default color`,
              value: this.tableStyle.colorTraits.nullColor,
              allowUndefined: true,
              setDimensionValue: (stratumId, value) => {
                this.getTableStyleTraits(stratumId)?.color.setTrait(
                  stratumId,
                  "nullColor",
                  value
                );
              }
            },
        this.tableStyle.colorColumn?.type === TableColumnType.scalar
          ? {
              type: "color",
              id: `outlier-col`,
              name: `Outlier color`,
              allowUndefined: true,
              value:
                this.tableStyle.colorTraits.outlierColor ??
                this.tableStyle.tableColorMap.outlierColor?.toCssHexString(),
              setDimensionValue: (stratumId, value) => {
                this.getTableStyleTraits(stratumId)?.color.setTrait(
                  stratumId,
                  "outlierColor",
                  value
                );
              }
            }
          : undefined
      ])
    };
  }

  @computed get pointSizeDimensions(): SelectableDimensionGroup {
    return {
      type: "group",
      id: "Point size",
      isOpen: true,
      selectableDimensions: [
        {
          type: "select",
          id: `point-size-column`,
          name: `Variable`,
          selectedId: this.tableStyle.pointSizeTraits.pointSizeColumn,
          options: this.item.tableColumns
            .filter((col) => col.type === TableColumnType.scalar)
            .map((col) => ({
              id: col.name,
              name: col.title
            })),
          allowUndefined: true,
          setDimensionValue: (stratumId, value) => {
            this.getTableStyleTraits(stratumId)?.pointSize.setTrait(
              stratumId,
              "pointSizeColumn",
              value
            );
          }
        },
        ...((this.tableStyle.pointSizeColumn
          ? [
              {
                type: "numeric",
                id: "point-size-null",
                name: "Default size",
                min: 0,
                value: this.tableStyle.pointSizeTraits.nullSize,
                setDimensionValue: (stratumId, value) => {
                  this.getTableStyleTraits(stratumId)?.pointSize.setTrait(
                    stratumId,
                    "nullSize",
                    value
                  );
                }
              },
              {
                type: "numeric",
                id: "point-sizes-factor",
                name: "Size factor",
                min: 0,
                value: this.tableStyle.pointSizeTraits.sizeFactor,
                setDimensionValue: (stratumId, value) => {
                  this.getTableStyleTraits(stratumId)?.pointSize.setTrait(
                    stratumId,
                    "sizeFactor",
                    value
                  );
                }
              },
              {
                type: "numeric",
                id: "point-size-offset",
                name: "Size offset",
                min: 0,
                value: this.tableStyle.pointSizeTraits.sizeOffset,
                setDimensionValue: (stratumId, value) => {
                  this.getTableStyleTraits(stratumId)?.pointSize.setTrait(
                    stratumId,
                    "sizeOffset",
                    value
                  );
                }
              }
            ]
          : []) as SelectableDimensionNumeric[])
      ]
    };
  }

  /** Advanced region mapping - pulled from TableMixin.regionColumnDimensions and TableMixin.regionProviderDimensions
   */
  @computed
  get advancedRegionMappingDimensions(): SelectableDimensionWorkflowGroup {
    return {
      type: "group",
      id: "Region mapping",
      isOpen: false,
      selectableDimensions: filterOutUndefined([
        this.item.regionColumnDimensions,
        this.item.regionProviderDimensions
      ])
    };
  }

  /** Advanced table dimensions:
   * - Legend (title, ticks, item titles...)
   * - Style options (title, lat/lon columns)
   * - Time options (column, id columns, spread start/finish time, ...)
   * - Workbench options (show style selector, show disable style/time in workbench, ...)
   * - Variable/Column options (title, units)
   */
  @computed
  get advancedTableDimensions(): SelectableDimensionWorkflowGroup[] {
    return [
      {
        type: "group",
        id: "Legend",
        isOpen: false,
        selectableDimensions: filterOutUndefined([
          {
            type: "text",
            id: "legend-title",
            name: "Title",
            value: this.tableStyle.colorTraits.legend.title,
            setDimensionValue: (stratumId, value) => {
              this.getTableStyleTraits(stratumId)?.color.legend.setTrait(
                stratumId,
                "title",
                value
              );
            }
          },
          this.colorSchemeType === "diverging-continuous" ||
          this.colorSchemeType === "sequential-continuous"
            ? {
                type: "numeric",
                id: "legend-ticks",
                name: "Ticks",
                min: 2,
                value: this.tableStyle.colorTraits.legendTicks,
                setDimensionValue: (stratumId, value) => {
                  this.getTableStyleTraits(stratumId)?.color.setTrait(
                    stratumId,
                    "legendTicks",
                    value
                  );
                }
              }
            : undefined,

          ...this.tableStyle.colorTraits.legend.items.map(
            (legendItem, idx) =>
              ({
                type: "text",
                id: `legend-${idx}-title`,
                name: `Item ${idx + 1} Title`,
                value: legendItem.title,
                setDimensionValue: (stratumId, value) => {
                  legendItem.setTrait(stratumId, "title", value);
                }
              } as SelectableDimensionText)
          )
        ])
      },
      {
        type: "group",
        id: "Style options",
        isOpen: false,
        selectableDimensions: filterOutUndefined([
          {
            type: "text",
            id: "style-title",
            name: "Title",
            value: this.tableStyle.title,
            setDimensionValue: (stratumId, value) => {
              this.getTableStyleTraits(stratumId)?.setTrait(
                stratumId,
                "title",
                value
              );
            }
          },
          {
            type: "select",
            id: "table-style",
            name: "Longitude column",
            selectedId: this.tableStyle.longitudeColumn?.name,
            allowUndefined: true,
            options: this.item.tableColumns.map((col) => ({
              id: col.name,
              name: col.title
            })),
            setDimensionValue: (stratumId, value) => {
              this.getTableStyleTraits(stratumId)?.setTrait(
                stratumId,
                "longitudeColumn",
                value
              );
            }
          },
          {
            type: "select",
            id: "table-style",
            name: "Latitude column",
            selectedId: this.tableStyle.latitudeColumn?.name,
            allowUndefined: true,
            options: this.item.tableColumns.map((col) => ({
              id: col.name,
              name: col.title
            })),
            setDimensionValue: (stratumId, value) => {
              this.getTableStyleTraits(stratumId)?.setTrait(
                stratumId,
                "latitudeColumn",
                value
              );
            }
          }
        ])
      },
      {
        type: "group",
        id: "Time options",
        isOpen: false,
        selectableDimensions: filterOutUndefined([
          {
            type: "select",
            id: "table-time-col",
            name: "Time column",
            selectedId: this.tableStyle.timeColumn?.name,
            allowUndefined: true,
            options: this.item.tableColumns.map((col) => ({
              id: col.name,
              name: col.title
            })),
            setDimensionValue: (stratumId, value) => {
              this.getTableStyleTraits(stratumId)?.time.setTrait(
                stratumId,
                "timeColumn",
                value
              );
            }
          },
          {
            type: "select",
            id: "table-end-time-col",
            name: "End time column",
            selectedId: this.tableStyle.endTimeColumn?.name,
            allowUndefined: true,
            options: this.item.tableColumns.map((col) => ({
              id: col.name,
              name: col.title
            })),
            setDimensionValue: (stratumId, value) => {
              this.getTableStyleTraits(stratumId)?.time.setTrait(
                stratumId,
                "endTimeColumn",
                value
              );
            }
          },

          {
            type: "select-multi",
            id: "table-time-id-cols",
            name: "ID columns",
            selectedIds: this.tableStyle.idColumns?.map((c) => c.name),
            allowUndefined: true,
            options: this.item.tableColumns.map((col) => ({
              id: col.name,
              name: col.title
            })),
            setDimensionValue: (stratumId, value) => {
              this.getTableStyleTraits(stratumId)?.time.setTrait(
                stratumId,
                "idColumns",
                value
              );
            }
          },
          {
            type: "checkbox",
            id: "table-time-is-sampled",
            name: "Is Sampled",
            options: [
              { id: "true", name: "Yes" },
              { id: "false", name: "No" }
            ],
            selectedId: this.tableStyle.isSampled ? "true" : "false",
            setDimensionValue: (stratumId, value) => {
              this.getTableStyleTraits(stratumId)?.time.setTrait(
                stratumId,
                "isSampled",
                value === "true"
              );
            }
          },
          {
            type: "numeric",
            id: `table-time-display-duration`,
            name: "Display Duration",
            value: this.tableStyle.timeTraits.displayDuration,
            setDimensionValue: (stratumId, value) => {
              this.getTableStyleTraits(stratumId)?.time.setTrait(
                stratumId,
                "displayDuration",
                value
              );
            }
          },
          {
            type: "checkbox",
            id: "table-time-spread-start-time",
            name: "Spread start time",
            options: [
              { id: "true", name: "Yes" },
              { id: "false", name: "No" }
            ],
            selectedId: this.tableStyle.timeTraits.spreadStartTime
              ? "true"
              : "false",
            setDimensionValue: (stratumId, value) => {
              this.getTableStyleTraits(stratumId)?.time.setTrait(
                stratumId,
                "spreadStartTime",
                value === "true"
              );
            }
          },
          {
            type: "checkbox",
            id: "table-time-spread-finish-time",
            name: "Spread finish time",
            options: [
              { id: "true", name: "Yes" },
              { id: "false", name: "No" }
            ],
            selectedId: this.tableStyle.timeTraits.spreadFinishTime
              ? "true"
              : "false",
            setDimensionValue: (stratumId, value) => {
              this.getTableStyleTraits(stratumId)?.time.setTrait(
                stratumId,
                "spreadFinishTime",
                value === "true"
              );
            }
          }
        ])
      },
      {
        type: "group",
        id: "Workbench options",
        isOpen: false,
        selectableDimensions: filterOutUndefined([
          {
            type: "checkbox",
            id: "table-style-enabled",
            name: "Show style in Workbench",
            options: [
              { id: "true", name: "Style showing" },
              { id: "false", name: "Style hidden" }
            ],
            selectedId: this.item.activeTableStyle.hidden ? "false" : "true",
            setDimensionValue: (stratumId, value) => {
              this.getTableStyleTraits(stratumId)?.setTrait(
                stratumId,
                "hidden",
                value === "false"
              );
            }
          },
          {
            type: "checkbox",
            id: "showDisableStyleOption",
            name: "Show disable style option",
            options: [{ id: "true" }, { id: "false" }],
            selectedId: this.item.showDisableStyleOption ? "true" : "false",
            setDimensionValue: (stratumId, value) => {
              this.item.setTrait(
                stratumId,
                "showDisableStyleOption",
                value === "true"
              );
            }
          },
          {
            type: "checkbox",
            id: "showDisableTimeOption",
            name: "Show disable time option",
            options: [{ id: "true" }, { id: "false" }],
            selectedId: this.item.showDisableTimeOption ? "true" : "false",
            setDimensionValue: (stratumId, value) => {
              this.item.setTrait(
                stratumId,
                "showDisableTimeOption",
                value === "true"
              );
            }
          },
          {
            type: "checkbox",
            id: "enableManualRegionMapping",
            name: "Enable manual region mapping",
            options: [{ id: "true" }, { id: "false" }],
            selectedId: this.item.enableManualRegionMapping ? "true" : "false",
            setDimensionValue: (stratumId, value) => {
              this.item.setTrait(
                stratumId,
                "enableManualRegionMapping",
                value === "true"
              );
            }
          }
        ])
      },
      {
        type: "group",
        id: "Variable/column",
        isOpen: false,
        selectableDimensions: filterOutUndefined([
          {
            type: "text",
            id: "column-title",
            name: "Title",
            value: this.tableStyle.colorColumn?.title,
            setDimensionValue: (stratumId, value) => {
              this.getTableColumnTraits(stratumId)?.setTrait(
                stratumId,
                "title",
                value
              );
            }
          },
          {
            type: "text",
            id: "column-units",
            name: "Units",
            value: this.tableStyle.colorColumn?.units,
            setDimensionValue: (stratumId, value) => {
              this.getTableColumnTraits(stratumId)?.setTrait(
                stratumId,
                "units",
                value
              );
            }
          }
        ])
      }
    ];
  }

  getStyleDims<T extends ModelTraits>(
    title: string,
    key: StyleType,
    tableStyleMap: TableStyleMap<T>,
    getDims: (
      id: string,
      pointTraits: Model<T>,
      nullValues: T
    ) => FlatSelectableDimension[],
    getPreview: (point: T, nullValues: T, label: string) => string
  ): SelectableDimensionWorkflowGroup[] {
    const traits = tableStyleMap.commonTraits;
    if (!isDefined(traits)) return [];
    return filterOutUndefined([
      {
        type: "group",
        id: key,
        name: title,
        isOpen: true,
        selectableDimensions: filterOutUndefined([
          {
            type: "checkbox",
            id: `${key}-enabled`,
            options: [{ id: "true" }, { id: "false" }],
            selectedId: traits.enabled ? "true" : "false",
            setDimensionValue: (stratumId, value) => {
              traits.setTrait(stratumId, "enabled", value === "true");
            }
          },
          {
            type: "select",
            id: `${key}-column`,
            name: "Variable",
            selectedId: tableStyleMap.column?.name,
            allowUndefined: true,
            options: this.item.tableColumns.map((col) => ({
              id: col.name,
              name: col.title
            })),
            setDimensionValue: (stratumId, value) => {
              tableStyleMap.commonTraits.setTrait(stratumId, "column", value);
            }
          },
          tableStyleMap.column
            ? {
                type: "select",
                id: `${key}-style-type`,
                name: "Type",
                undefinedLabel: "Please specify",
                options: filterOutUndefined([
                  { id: "constant", name: "No style" },
                  tableStyleMap.column.type === TableColumnType.scalar
                    ? { id: "bin", name: "Discrete" }
                    : undefined,
                  { id: "enum", name: "Qualitative" }
                ]),
                selectedId: traits.mapType ?? tableStyleMap.styleMap.type,
                setDimensionValue: (stratumId, id) => {
                  if (id === "bin" || id === "enum" || id === "constant")
                    traits.setTrait(stratumId, "mapType", id);
                }
              }
            : undefined
        ])
      },

      tableStyleMap.column &&
      (traits.mapType ?? tableStyleMap.styleMap.type) === "enum"
        ? {
            type: "group",
            id: `${key}-enum`,
            name: "Enum styles",
            isOpen: true,
            selectableDimensions: filterOutUndefined([
              ...traits.enum?.map((enumPoint, idx) => {
                const dims: SelectableDimensionGroup = {
                  type: "group",
                  id: `${key}-enum-${idx}`,
                  name: getPreview(
                    tableStyleMap.traitValues.enum[idx],
                    tableStyleMap.traitValues.null,
                    tableStyleMap.commonTraits.enum[idx].value ?? "No value"
                  ),
                  isOpen: this.openBinIndex.get(key) === idx,
                  onToggle: (open) => {
                    if (open && this.openBinIndex.get(key) !== idx) {
                      runInAction(() => this.openBinIndex.set(key, idx));
                      return true;
                    }
                  },
                  selectableDimensions: [
                    {
                      type: "select",
                      id: `${key}-enum-${idx}-value`,
                      name: "Value",
                      selectedId: enumPoint.value ?? undefined,
                      // Find unique column values which don't already have an enumCol
                      // We prepend the current enumCol.value
                      options: filterOutUndefined([
                        enumPoint.value ? { id: enumPoint.value } : undefined,
                        ...(tableStyleMap.column?.uniqueValues.values
                          ?.filter(
                            (value) =>
                              !traits.enum.find(
                                (enumCol) => enumCol.value === value
                              )
                          )
                          .map((id) => ({ id })) ?? [])
                      ]),
                      setDimensionValue: (stratumId, value) => {
                        enumPoint.setTrait(stratumId, "value", value);
                      }
                    },
                    ...getDims(
                      `${key}-enum-${idx}`,
                      tableStyleMap.traits.enum[idx] as any,
                      tableStyleMap.traitValues.null
                    ),

                    {
                      type: "button",
                      id: `${key}-enum-${idx}-remove`,
                      value: "Remove",
                      setDimensionValue: (stratumId) => {
                        enumPoint.setTrait(stratumId, "value", null);
                      }
                    }
                  ]
                };
                return dims;
              }),
              // Are there more colors to add (are there more unique values in the column than enumCols)
              // Create "Add" to user can add more

              tableStyleMap.column?.uniqueValues.values.filter(
                (v) => !traits.enum?.find((col) => col.value === v)
              ).length > 0
                ? ({
                    type: "button",
                    id: `${key}-enum-add`,
                    value: "Add style for value",
                    setDimensionValue: (stratumId) => {
                      const firstValue =
                        tableStyleMap.column?.uniqueValues.values.find(
                          (value) =>
                            !traits.enum?.find((col) => col.value === value)
                        );
                      if (!isDefined(firstValue)) return;

                      const newModel = traits.addObject(stratumId, "enum");

                      if (newModel)
                        // Copy over values from null/default traitValues for new enum value
                        updateModelFromJson(newModel, stratumId, {
                          ...tableStyleMap.traitValues.null,
                          value: firstValue
                        }).logError("Error while adding `enum` item");

                      this.openBinIndex.set(key, traits.enum.length - 1);
                    }
                  } as SelectableDimensionButton)
                : undefined
            ])
          }
        : undefined,
      tableStyleMap.column &&
      (traits.mapType ?? tableStyleMap.styleMap.type) === "bin"
        ? {
            type: "group",
            name: "Bin styles",
            id: `${key}-bin`,
            isOpen: true,
            selectableDimensions: filterOutUndefined([
              {
                type: "button",
                id: `${key}-bin-add`,
                value: "Add style bin",
                setDimensionValue: (stratumId) => {
                  const newModel = traits.addObject(stratumId, "bin");

                  if (newModel)
                    // Copy over values from null/default traitValues for new bin
                    updateModelFromJson(
                      newModel,
                      stratumId,
                      tableStyleMap.traitValues.null
                    ).logError("Error while adding `bin` item");
                  this.openBinIndex.set(key, traits.bin.length - 1);
                }
              } as SelectableDimensionButton,
              ...traits.bin
                .map((bin, idx) => {
                  const dims: SelectableDimensionGroup = {
                    type: "group",
                    id: `${key}-bin-${idx}`,
                    name: getPreview(
                      tableStyleMap.traitValues.bin[idx],
                      tableStyleMap.traitValues.null,
                      !isDefined(bin.maxValue ?? undefined)
                        ? "No value"
                        : `${
                            idx > 0 &&
                            isDefined(traits.bin[idx - 1].maxValue ?? undefined)
                              ? `${traits.bin[idx - 1].maxValue} to `
                              : ""
                          }${bin.maxValue}`
                    ),

                    isOpen: this.openBinIndex.get(key) === idx,
                    onToggle: (open) => {
                      if (open && this.openBinIndex.get(key) !== idx) {
                        runInAction(() => this.openBinIndex.set(key, idx));
                        return true;
                      }
                    },
                    selectableDimensions: filterOutUndefined([
                      idx > 0
                        ? {
                            type: "numeric",
                            id: `${key}-bin-${idx}-start`,
                            name: "Start",
                            value: traits.bin[idx - 1].maxValue ?? undefined,
                            setDimensionValue: (stratumId, value) => {
                              traits.bin[idx - 1].setTrait(
                                stratumId,
                                "maxValue",
                                value
                              );
                            }
                          }
                        : undefined,
                      {
                        type: "numeric",
                        id: `${key}-bin-${idx}-stop`,
                        name: "Stop",
                        value: bin.maxValue ?? undefined,
                        setDimensionValue: (stratumId, value) => {
                          bin.setTrait(stratumId, "maxValue", value);
                        }
                      },
                      ...getDims(
                        `${key}-bin-${idx}`,
                        tableStyleMap.traits.bin[idx] as any,
                        tableStyleMap.traitValues.null
                      ),
                      {
                        type: "button",
                        id: `${key}-bin-${idx}-remove`,
                        value: "Remove",
                        setDimensionValue: (stratumId) => {
                          bin.setTrait(stratumId, "maxValue", null);
                        }
                      }
                    ])
                  };
                  return dims;
                })
                .reverse() // Reverse to match legend order
            ])
          }
        : undefined,
      {
        type: "group",
        id: `${key}-null`,
        name: "Default",
        isOpen:
          !tableStyleMap.column ||
          !traits.mapType ||
          traits.mapType === "constant",
        selectableDimensions: getDims(
          `${key}-null`,
          tableStyleMap.traits.null as any,
          tableStyleMap.traitValues.null
        )
      }
    ]);
  }

  @computed get markerDims(): SelectableDimensionWorkflowGroup[] {
    return this.getStyleDims(
      "Marker style",
      "point",
      this.tableStyle.pointStyleMap,
      (id, pointTraits, nullValues) =>
        filterOutUndefined([
          {
            type: "select",
            id: `${id}-marker`,
            name: '<terriatooltip title="Marker">Marker supports URL and base64 of any supported image format (eg PNG, SVG)</terriatooltip>',
            selectedId: (pointTraits.marker ?? nullValues.marker) || "point",
            allowUndefined: true,
            allowCustomInput: true,
            options: [...allIcons, "point"].map((icon) => ({
              id: icon
            })),
            optionRenderer: MarkerOptionRenderer,
            setDimensionValue: (stratumId, value) => {
              pointTraits.setTrait(stratumId, "marker", value || "point");
            }
          },
          {
            type: "numeric",
            id: `${id}-rotation`,
            name: "Rotation",
            value: pointTraits.rotation ?? nullValues.rotation,
            setDimensionValue: (stratumId, value) => {
              pointTraits.setTrait(stratumId, "rotation", value);
            }
          },
          !this.tableStyle.pointSizeColumn
            ? {
                type: "numeric",
                id: `${id}-height`,
                name: "Height",
                value: pointTraits.height ?? nullValues.height,
                setDimensionValue: (stratumId, value) => {
                  pointTraits.setTrait(stratumId, "height", value);
                }
              }
            : undefined,
          !this.tableStyle.pointSizeColumn
            ? {
                type: "numeric",
                id: `${id}-width`,
                name: "Width",
                value: pointTraits.width ?? nullValues.width,
                setDimensionValue: (stratumId, value) => {
                  pointTraits.setTrait(stratumId, "width", value);
                }
              }
            : undefined
        ]),
      (point, nullValue, label) =>
        `<div><img height="${24}px" style="margin-bottom: -4px; transform: rotate(${
          point.rotation ?? 0
        }deg)" src="${
          getMakiIcon(
            point.marker ?? nullValue.marker,
            "#fff",
            1,
            "#000",
            24,
            24
          ) ?? point.marker
        }"></img> ${label}</div>`
    );
  }

  @computed get outlineDims(): SelectableDimensionWorkflowGroup[] {
    return this.getStyleDims(
      "Outline style",
      "outline",
      this.tableStyle.outlineStyleMap,
      (id, outlineTraits, nullValues) => [
        {
          type: "color",
          id: `${id}-color`,
          name: `Color`,
          allowUndefined: true,
          value: outlineTraits.color ?? nullValues.color,
          setDimensionValue: (stratumId, value) => {
            outlineTraits.setTrait(stratumId, "color", value);
          }
        },
        {
          type: "numeric",
          id: `${id}-width`,
          name: "Width",
          value: outlineTraits.width ?? nullValues.width,
          setDimensionValue: (stratumId, value) => {
            outlineTraits.setTrait(stratumId, "width", value);
          }
        }
      ],
      (outline, nullValue, label) =>
        getColorPreview(outline.color ?? nullValue.color ?? "#aaa", label)
    );
  }

  @computed get labelDims(): SelectableDimensionWorkflowGroup[] {
    return this.getStyleDims(
      "Label style",
      "label",
      this.tableStyle.labelStyleMap,
      (id, labelTraits, nullValues) =>
        filterOutUndefined([
          {
            type: "select",
            id: `${id}-column`,
            name: "Label column",
            selectedId: labelTraits.labelColumn ?? nullValues.labelColumn,
            allowUndefined: true,
            options: this.item.tableColumns.map((col) => ({
              id: col.name,
              name: col.title
            })),
            setDimensionValue: (stratumId, value) => {
              labelTraits.setTrait(stratumId, "labelColumn", value);
            }
          },
          {
            type: "text",
            id: `${id}-font`,
            name: "Font",
            value: labelTraits.font ?? nullValues.font,
            setDimensionValue: (stratumId, value) => {
              labelTraits.setTrait(stratumId, "font", value);
            }
          },
          {
            type: "select",
            id: `${id}-style`,
            name: "Label style",
            selectedId: labelTraits.style ?? nullValues.style,
            options: [
              { id: "FILL", name: "Fill only" },
              { id: "OUTLINE", name: "Outline only" },
              { id: "FILL_AND_OUTLINE", name: "Fill and outline" }
            ],
            setDimensionValue: (stratumId, value) => {
              labelTraits.setTrait(stratumId, "style", value);
            }
          },
          {
            type: "numeric",
            id: `${id}-scale`,
            name: "Scale",
            value: labelTraits.scale ?? nullValues.scale,
            setDimensionValue: (stratumId, value) => {
              labelTraits.setTrait(stratumId, "scale", value);
            }
          },
          // Show style traits depending on `style`
          // three options "FILL", "FILL_AND_OUTLINE" and "OUTLINE"
          labelTraits.style === "FILL" ||
          labelTraits.style === "FILL_AND_OUTLINE"
            ? {
                type: "color",
                id: `${id}-fill-color`,
                name: `Fill color`,
                value: labelTraits.fillColor ?? nullValues.fillColor,
                setDimensionValue: (stratumId, value) => {
                  labelTraits.setTrait(stratumId, "fillColor", value);
                }
              }
            : undefined,
          labelTraits.style === "OUTLINE" ||
          labelTraits.style === "FILL_AND_OUTLINE"
            ? {
                type: "color",
                id: `${id}-outline-color`,
                name: `Outline color`,
                value: labelTraits.outlineColor ?? nullValues.outlineColor,
                setDimensionValue: (stratumId, value) => {
                  labelTraits.setTrait(stratumId, "outlineColor", value);
                }
              }
            : undefined,
          labelTraits.style === "OUTLINE" ||
          labelTraits.style === "FILL_AND_OUTLINE"
            ? {
                type: "numeric",
                id: `${id}-outline-width`,
                name: "Outline width",
                value: labelTraits.outlineWidth ?? nullValues.outlineWidth,
                setDimensionValue: (stratumId, value) => {
                  labelTraits.setTrait(stratumId, "outlineWidth", value);
                }
              }
            : undefined,
          {
            type: "select",
            id: `${id}-horizontal-origin`,
            name: "Horizontal origin",
            selectedId:
              labelTraits.horizontalOrigin ?? nullValues.horizontalOrigin,
            options: [
              { id: "LEFT", name: "Left" },
              { id: "CENTER", name: "Center" },
              { id: "RIGHT", name: "Right" }
            ],
            setDimensionValue: (stratumId, value) => {
              labelTraits.setTrait(stratumId, "horizontalOrigin", value);
            }
          },
          {
            type: "select",
            id: `${id}-vertical-origin`,
            name: "Vertical origin",
            selectedId: labelTraits.verticalOrigin ?? nullValues.verticalOrigin,
            options: [
              { id: "TOP", name: "Top" },
              { id: "CENTER", name: "Center" },
              { id: "BASELINE", name: "Baseline" },
              { id: "BOTTOM", name: "Bottom" }
            ],
            setDimensionValue: (stratumId, value) => {
              labelTraits.setTrait(stratumId, "verticalOrigin", value);
            }
          },
          {
            type: "numeric",
            id: `${id}-pixel-offset-x`,
            name: "Pixel offset X",
            value: labelTraits.pixelOffset[0] ?? nullValues.pixelOffset[0],
            setDimensionValue: (stratumId, value) => {
              labelTraits.setTrait(stratumId, "pixelOffset", [
                value ?? 0,
                labelTraits.pixelOffset[1]
              ]);
            }
          },
          {
            type: "numeric",
            id: `${id}-pixel-offset-y`,
            name: "Pixel offset Y",
            value: labelTraits.pixelOffset[1] ?? nullValues.pixelOffset[1],
            setDimensionValue: (stratumId, value) => {
              labelTraits.setTrait(stratumId, "pixelOffset", [
                labelTraits.pixelOffset[0],
                value ?? 0
              ]);
            }
          }
        ]),
      (labelTraits, nullValue, label) => label
    );
  }

  @computed get trailDims(): SelectableDimensionWorkflowGroup[] {
    return [
      ...this.getStyleDims(
        "Trail style",
        "trail",
        this.tableStyle.trailStyleMap,
        (id, trailTraits, nullValues) =>
          filterOutUndefined([
            {
              type: "numeric",
              id: `${id}-lead-power`,
              name: "Lead time (secs)",
              value: trailTraits.leadTime ?? nullValues.leadTime,
              setDimensionValue: (stratumId, value) => {
                trailTraits.setTrait(stratumId, "leadTime", value);
              }
            },
            {
              type: "numeric",
              id: `${id}-trail-time`,
              name: "Trail time (secs)",
              value: trailTraits.trailTime ?? nullValues.trailTime,
              setDimensionValue: (stratumId, value) => {
                trailTraits.setTrait(stratumId, "trailTime", value);
              }
            },
            {
              type: "numeric",
              id: `${id}-width`,
              name: "Width",
              value: trailTraits.width ?? nullValues.width,
              setDimensionValue: (stratumId, value) => {
                trailTraits.setTrait(stratumId, "width", value);
              }
            },
            {
              type: "numeric",
              id: `${id}-resolution`,
              name: "Resolution",
              value: trailTraits.resolution ?? nullValues.resolution,
              setDimensionValue: (stratumId, value) => {
                trailTraits.setTrait(stratumId, "resolution", value);
              }
            },
            // Show material traits based on materialType
            // "polylineGlow" or "solidColor"
            ...((this.tableStyle.trailStyleMap.traits.materialType ===
            "polylineGlow"
              ? [
                  {
                    type: "color",
                    id: `${id}-glow-color`,
                    name: `Glow color`,
                    value:
                      trailTraits.polylineGlow.color ??
                      nullValues.polylineGlow?.color,
                    setDimensionValue: (stratumId, value) => {
                      trailTraits.polylineGlow.setTrait(
                        stratumId,
                        "color",
                        value
                      );
                    }
                  },
                  {
                    type: "numeric",
                    id: `${id}-glow-power`,
                    name: "Glow power",
                    value:
                      trailTraits.polylineGlow.glowPower ??
                      nullValues.polylineGlow?.glowPower,
                    setDimensionValue: (stratumId, value) => {
                      trailTraits.polylineGlow.setTrait(
                        stratumId,
                        "glowPower",
                        value
                      );
                    }
                  },
                  {
                    type: "numeric",
                    id: `${id}-taper-power`,
                    name: "Taper power",
                    value:
                      trailTraits.polylineGlow.taperPower ??
                      nullValues.polylineGlow?.taperPower,
                    setDimensionValue: (stratumId, value) => {
                      trailTraits.polylineGlow.setTrait(
                        stratumId,
                        "taperPower",
                        value
                      );
                    }
                  }
                ]
              : [
                  {
                    type: "color",
                    id: `${id}-solid-color`,
                    name: `Solid color`,
                    value:
                      trailTraits.solidColor.color ??
                      nullValues.solidColor?.color,
                    setDimensionValue: (stratumId, value) => {
                      trailTraits.solidColor.setTrait(
                        stratumId,
                        "color",
                        value
                      );
                    }
                  }
                ]) as FlatSelectableDimension[])
          ]),
        (trail, nullValue, label) => label
      ),
      {
        type: "group",
        id: "Trail style options",
        isOpen: false,
        selectableDimensions: filterOutUndefined([
          {
            type: "select",
            id: "trail-style-options-material",
            name: "Material type",
            selectedId: this.tableStyle.trailStyleMap.traits.materialType,
            options: [
              { id: "solidColor", name: "Solid color" },
              { id: "polylineGlow", name: "Polyline glow" }
            ],
            setDimensionValue: (stratumId, value) => {
              if (value === "solidColor" || value === "polylineGlow")
                this.getTableStyleTraits(stratumId)?.trail.setTrait(
                  stratumId,
                  "materialType",
                  value
                );
            }
          }
        ])
      }
    ];
  }

  @computed get fillStyleDimensions(): SelectableDimensionWorkflowGroup[] {
    return filterOutUndefined([
      // Only show color scheme selection if activeStyle exists
      this.item.activeStyle ? this.colorSchemeSelectableDim : undefined,

      // If we are in continuous realm:
      // - Display range
      this.colorSchemeType === "sequential-continuous" ||
      this.colorSchemeType === "diverging-continuous"
        ? this.displayRangeDim
        : undefined,
      // If we are in discrete realm:
      // - Bin maximums
      this.colorSchemeType === "sequential-discrete" ||
      this.colorSchemeType === "diverging-discrete" ||
      this.colorSchemeType === "custom-discrete"
        ? this.binColorDims
        : undefined,
      // If we are in qualitative realm
      this.colorSchemeType === "qualitative" ||
      this.colorSchemeType === "custom-qualitative"
        ? this.enumColorDims
        : undefined,

      this.additionalColorDimensions
    ]);
  }

  /** All of the dimensions! */
  @computed get selectableDimensions(): SelectableDimensionWorkflowGroup[] {
    return filterOutUndefined([
      this.tableStyleSelectableDim,

      ...(this.styleType === "fill" ? this.fillStyleDimensions : []),
      ...(this.styleType === "point" ? this.markerDims : []),
      ...(this.styleType === "outline" ? this.outlineDims : []),
      ...(this.styleType === "label" ? this.labelDims : []),
      ...(this.styleType === "trail" ? this.trailDims : []),

      this.styleType === "point-size" ? this.pointSizeDimensions : undefined,

      // Show region mapping dimensions if using region column and showing advanced options
      this.showAdvancedOptions &&
      this.styleType === "fill" &&
      this.tableStyle.colorColumn?.type === TableColumnType.region
        ? this.advancedRegionMappingDimensions
        : undefined,

      // Show advanced table options
      ...(this.showAdvancedOptions ? this.advancedTableDimensions : [])
    ]);
  }

  /**
   * Set `TableColorStyleTraits.binMaximums`
   *
   * If the maximum value of the dataset is greater than the last value in this array, an additional bin is added automatically (See `TableColorStyleTraits.binMaximums`)
   * Because of this, we may need to update `maximumValue` so we don't get more bins added automatically
   */
  setBinMaximums(stratumId: string, binMaximums?: number[]) {
    if (!binMaximums)
      binMaximums = [...this.tableStyle.tableColorMap.binMaximums];
    const colorTraits = this.getTableStyleTraits(stratumId)?.color;
    if (
      binMaximums[binMaximums.length - 1] !==
      this.tableStyle.tableColorMap.maximumValue
    ) {
      colorTraits?.setTrait(
        stratumId,
        "maximumValue",
        binMaximums[binMaximums.length - 1]
      );
    }
    colorTraits?.setTrait(stratumId, "binMaximums", binMaximums);
  }

  /** Clear binMaximums (which will automatically generate new ones based on numberOfBins, minimumValue and maximumValue).
   * Then set them have a sensible precision (otherwise there will be way too many digits).
   * This will also clear `minimumValue` and `maximumValue` */
  resetBinMaximums(stratumId: string) {
    this.getTableStyleTraits(stratumId)?.color.setTrait(
      stratumId,
      "minimumValue",
      undefined
    );
    this.getTableStyleTraits(stratumId)?.color.setTrait(
      stratumId,
      "maximumValue",
      undefined
    );
    this.getTableStyleTraits(stratumId)?.color.setTrait(
      stratumId,
      "binMaximums",
      undefined
    );
    const binMaximums = this.tableStyle.tableColorMap.binMaximums.map((bin) =>
      parseFloat(
        bin.toFixed(this.tableStyle.numberFormatOptions?.maximumFractionDigits)
      )
    );
    this.getTableStyleTraits(stratumId)?.color.setTrait(
      stratumId,
      "binMaximums",
      binMaximums
    );
  }

  /** Set enum value and color for specific index in `enumColors` array */
  setEnumColorTrait(
    stratumId: string,
    index: number,
    value?: string,
    color?: string
  ) {
    const enumColors = this.tableStyle.colorTraits.traits.enumColors.toJson(
      this.tableStyle.tableColorMap.enumColors
    ) as ModelPropertiesFromTraits<EnumColorTraits>[];

    // Remove element if value and color are undefined
    if (!isDefined(value) && !isDefined(color)) enumColors.splice(index, 1);
    else enumColors[index] = { value, color };

    this.getTableStyleTraits(stratumId)?.color.setTrait(
      stratumId,
      "enumColors",
      enumColors
    );
  }

  /** Convenience getter for item.activeTableStyle */
  @computed get tableStyle() {
    return this.item.activeTableStyle;
  }

  /** Get `TableStyleTraits` for the active table style (so we can call `setTraits`).
   */
  getTableStyleTraits(stratumId: string, id: string = this.tableStyle.id) {
    if (id === "Default Style") {
      id = "User Style";
      runInAction(() =>
        this.item.setTrait(stratumId, "activeStyle", "User Style")
      );
    }

    const style =
      this.item.styles?.find((style) => style.id === id) ??
      this.item.addObject(stratumId, "styles", id);

    style?.setTrait(stratumId, "hidden", false);

    return style;
  }

  /** Get `TableColumnTraits` for the active table style `colorColumn` (so we can call `setTraits`) */
  getTableColumnTraits(stratumId: string) {
    if (!this.tableStyle.colorColumn?.name) return;
    return (
      this.item.columns?.find(
        (col) => col.name === this.tableStyle.colorColumn!.name
      ) ??
      this.item.addObject(
        stratumId,
        "columns",
        this.tableStyle.colorColumn.name
      )
    );
  }
}

function getColorPreview(col: string, label: string) {
  return `<div><div style="margin-bottom: -4px; width:20px; height:20px; display:inline-block; background-color:${col} ;"></div> ${label}</div>`;
}<|MERGE_RESOLUTION|>--- conflicted
+++ resolved
@@ -443,49 +443,6 @@
    * - Show "Data type (advanced)" select. This allow user to change column type */
   @observable showAdvancedOptions: boolean = false;
 
-<<<<<<< HEAD
-  @computed get datasetSelectableDim(): SelectableDimension {
-    return {
-      type: "select",
-      id: "dataset",
-      name: "Dataset",
-      selectedId: this.item.uniqueId,
-
-      // Find all workbench items which have TableStylingWorkflow
-      options: this.item.terria.workbench.items
-        .filter(
-          (item) =>
-            ViewingControls.is(item) &&
-            item
-              .viewingControls()
-              .find((control) => control.id === TableStylingWorkflow.type)
-        )
-        .map((item) => ({
-          id: item.uniqueId,
-          name: getName(item)
-        })),
-      setDimensionValue: (stratumId, value) => {
-        const item = this.item.terria.workbench.items.find(
-          (i) => i.uniqueId === value
-        );
-        if (item && TableMixin.isMixedInto(item)) {
-          // Trigger new TableStylingWorkflow
-          if (
-            item
-              .viewingControls()
-              .find((control) => control.id === TableStylingWorkflow.type)
-          ) {
-            item.terria.selectableDimensionWorkflow = new TableStylingWorkflow(
-              item
-            );
-          }
-        }
-      }
-    };
-  }
-
-=======
->>>>>>> 7b67f0a1
   /** Table Style dimensions:
    * - Dataset (Table models in workbench)
    * - Variable (Table style in model)
