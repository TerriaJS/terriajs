/*global require*/
"use strict";

<<<<<<< HEAD
var CallbackProperty = require('terriajs-cesium/Source/DataSources/CallbackProperty');
var CesiumEvent = require('terriajs-cesium/Source/Core/Event');
var clone = require('terriajs-cesium/Source/Core/clone');
var combine = require('terriajs-cesium/Source/Core/combine');
var defaultValue = require('terriajs-cesium/Source/Core/defaultValue');
var defined = require('terriajs-cesium/Source/Core/defined');
var defineProperties = require('terriajs-cesium/Source/Core/defineProperties');
var destroyObject = require('terriajs-cesium/Source/Core/destroyObject');
var DeveloperError = require('terriajs-cesium/Source/Core/DeveloperError');
var ImageryLayerFeatureInfo = require('terriajs-cesium/Source/Scene/ImageryLayerFeatureInfo');
var knockout = require('terriajs-cesium/Source/ThirdParty/knockout');
var TimeInterval = require('terriajs-cesium/Source/Core/TimeInterval');
var WebMapServiceImageryProvider = require('terriajs-cesium/Source/Scene/WebMapServiceImageryProvider');
var WebMercatorTilingScheme = require('terriajs-cesium/Source/Core/WebMercatorTilingScheme');
var when = require('terriajs-cesium/Source/ThirdParty/when');
var Rectangle = require('terriajs-cesium/Source/Core/Rectangle');
var uniq = require('lodash.uniq');

var calculateImageryLayerIntervals = require('./calculateImageryLayerIntervals');
var createRegionProviderFromGeoJson = require('../Map/createRegionProviderFromGeoJson').createRegionProviderFromGeoJson;
var ImageryLayerCatalogItem = require('../Models/ImageryLayerCatalogItem');
var ImageryProviderHooks = require('../Map/ImageryProviderHooks');
var Leaflet = require('../Models/Leaflet');
var LegendHelper = require('../Models/LegendHelper');
var loadJson = require('../Core/loadJson');
var proxyCatalogItemUrl = require('../Models/proxyCatalogItemUrl');
var RegionProviderList = require('../Map/RegionProviderList');
var TableStructure = require('../Map/TableStructure');
var TableStyle = require('../Models/TableStyle');
var TerriaError = require('../Core/TerriaError');
var VarType = require('../Map/VarType');
var WebMapServiceCatalogItem = require('../Models/WebMapServiceCatalogItem');
var MapboxVectorTileImageryProvider = require('../Map/MapboxVectorTileImageryProvider');
var { setOpacity, fixNextLayerOrder } = require('./ImageryLayerPreloadHelpers');

=======
var CallbackProperty = require("terriajs-cesium/Source/DataSources/CallbackProperty");
var CesiumEvent = require("terriajs-cesium/Source/Core/Event");
var clone = require("terriajs-cesium/Source/Core/clone");
var combine = require("terriajs-cesium/Source/Core/combine");
var defaultValue = require("terriajs-cesium/Source/Core/defaultValue");
var defined = require("terriajs-cesium/Source/Core/defined");
var defineProperties = require("terriajs-cesium/Source/Core/defineProperties");
var destroyObject = require("terriajs-cesium/Source/Core/destroyObject");
var DeveloperError = require("terriajs-cesium/Source/Core/DeveloperError");
var ImageryLayerFeatureInfo = require("terriajs-cesium/Source/Scene/ImageryLayerFeatureInfo");
var knockout = require("terriajs-cesium/Source/ThirdParty/knockout");
var TimeInterval = require("terriajs-cesium/Source/Core/TimeInterval");
var WebMapServiceImageryProvider = require("terriajs-cesium/Source/Scene/WebMapServiceImageryProvider");
var WebMercatorTilingScheme = require("terriajs-cesium/Source/Core/WebMercatorTilingScheme");
var when = require("terriajs-cesium/Source/ThirdParty/when");
var Rectangle = require("terriajs-cesium/Source/Core/Rectangle");
var uniq = require("lodash.uniq");

var calculateImageryLayerIntervals = require("./calculateImageryLayerIntervals");
var ImageryLayerCatalogItem = require("../Models/ImageryLayerCatalogItem");
var ImageryProviderHooks = require("../Map/ImageryProviderHooks");
var Leaflet = require("../Models/Leaflet");
var LegendHelper = require("../Models/LegendHelper");
var proxyCatalogItemUrl = require("../Models/proxyCatalogItemUrl");
var RegionProviderList = require("../Map/RegionProviderList");
var TableStructure = require("../Map/TableStructure");
var TableStyle = require("../Models/TableStyle");
var TerriaError = require("../Core/TerriaError");
var VarType = require("../Map/VarType");
var WebMapServiceCatalogItem = require("../Models/WebMapServiceCatalogItem");
var MapboxVectorTileImageryProvider = require("../Map/MapboxVectorTileImageryProvider");
var { setOpacity, fixNextLayerOrder } = require("./ImageryLayerPreloadHelpers");
>>>>>>> 1b40857d

/**
 * A DataSource for table-based data.
 * Handles the graphical display of lat-lon and region-mapped datasets.
 * For lat-lon data sets, each row is taken to be a feature. RegionMapping generates Cesium entities for each row.
 * For region-mapped data sets, each row is a region. The regions are displayed using a WMS imagery layer.
 * Displaying the points or regions requires a legend.
 *
 * @name RegionMapping
 *
 * @alias RegionMapping
 * @constructor
 * @param {CatalogItem} [catalogItem] The CatalogItem instance.
 * @param {TableStructure} [tableStructure] The Table Structure instance; defaults to a new one.
 * @param {TableStyle} [tableStyle] The table style; defaults to undefined.
 */
var RegionMapping = function(catalogItem, tableStructure, tableStyle) {
  this._tableStructure = defined(tableStructure)
    ? tableStructure
    : new TableStructure();
  if (defined(tableStyle) && !(tableStyle instanceof TableStyle)) {
    throw new DeveloperError("Please pass a TableStyle object.");
  }
  this._tableStyle = tableStyle; // Can be undefined.
  this._changed = new CesiumEvent();
  this._legendHelper = undefined;
  this._legendUrl = undefined;
  this._extent = undefined;
  this._loadingData = false;

  this._catalogItem = catalogItem;
  this._regionMappingDefinitionsUrl = defined(catalogItem)
    ? catalogItem.terria.configParameters.regionMappingDefinitionsUrl
    : undefined;
  this._regionDetails = undefined; // For caching the region details.
  this._imageryLayer = undefined;
  this._nextImageryLayer = undefined; // For pre-rendering time-varying layers
  this._nextImageryLayerInterval = undefined;
  this._hadImageryAtLayerIndex = undefined;
  this._hasDisplayedFeedback = false; // So that we only show the feedback once.

  this._constantRegionRowObjects = undefined;
  this._constantRegionRowDescriptions = undefined;

  // Track _tableStructure so that the catalogItem's concepts are maintained.
  // Track _legendUrl so that the catalogItem can update the legend if it changes.
  // Track _regionDetails so that when it is discovered that region mapping applies,
  //       it updates the legendHelper via activeItems, and catalogItem properties like supportsReordering.
  knockout.track(this, ["_tableStructure", "_legendUrl", "_regionDetails"]);

  // Whenever the active item is changed, recalculate the legend and the display of all the entities.
  // This is triggered both on deactivation and on reactivation, ie. twice per change; it would be nicer to trigger once.
  knockout
    .getObservable(this._tableStructure, "activeItems")
    .subscribe(changedActiveItems.bind(null, this), this);

  knockout
    .getObservable(this._catalogItem, "currentTime")
    .subscribe(function() {
      if (this.hasActiveTimeColumn) {
        onClockTick(this);
      }
    }, this);
};

defineProperties(RegionMapping.prototype, {
  /**
   * Gets the clock settings defined by the loaded data.  If
   * only static data exists, this value is undefined.
   * @memberof RegionMapping.prototype
   * @type {DataSourceClock}
   */
  clock: {
    get: function() {
      if (defined(this._tableStructure)) {
        return this._tableStructure.clock;
      }
    }
  },
  /**
   * Gets a CesiumEvent that will be raised when the underlying data changes.
   * @memberof RegionMapping.prototype
   * @type {CesiumEvent}
   */
  changedEvent: {
    get: function() {
      return this._changed;
    }
  },

  /**
   * Gets or sets a value indicating if the data source is currently loading data.
   * Whenever loadingData is changed to false, also trigger a redraw.
   * @memberof RegionMapping.prototype
   * @type {Boolean}
   */
  isLoading: {
    get: function() {
      return this._loadingData;
    },
    set: function(value) {
      this._loadingData = value;
      if (!value) {
        changedActiveItems(this);
      }
    }
  },

  /**
   * Gets the TableStructure object holding all the data.
   * @memberof RegionMapping.prototype
   * @type {TableStructure}
   */
  tableStructure: {
    get: function() {
      return this._tableStructure;
    }
  },

  /**
   * Gets the TableStyle object showing how to style the data.
   * @memberof RegionMapping.prototype
   * @type {TableStyle}
   */
  tableStyle: {
    get: function() {
      return this._tableStyle;
    }
  },

  /**
   * Gets a Rectangle covering the extent of the data, based on lat & lon columns. (It could be based on regions too eventually.)
   * @type {Rectangle}
   */
  extent: {
    get: function() {
      return this._extent;
    }
  },

  /**
   * Gets a URL for the legend for this data.
   * @type {String}
   */
  legendUrl: {
    get: function() {
      return this._legendUrl;
    }
  },

  /**
   * Once loaded, gets the region details (an array of "regionDetail" objects, with regionProvider, columnName and disambigColumnName properties).
   * By checking if defined, can be used as the region-mapping equivalent to "hasLatitudeAndLongitude".
   * @type {Object[]}
   */
  regionDetails: {
    get: function() {
      return this._regionDetails;
    }
  },

  /**
   * Gets the Cesium or Leaflet imagery layer object associated with this data source.
   * This property is undefined if the data source is not enabled.
   * @memberOf RegionMapping.prototype
   * @type {Object}
   */
  imageryLayer: {
    get: function() {
      return this._imageryLayer;
    }
  },

  /**
   * Gets a Boolean value saying whether the region mapping has a time column.
   * @memberOf RegionMapping.prototype
   * @type {Boolean}
   */
  hasActiveTimeColumn: {
    get: function() {
      var timeColumn = this._tableStructure.activeTimeColumn;
      return defined(timeColumn) && defined(timeColumn._clock);
    }
  },

  /**
   * Gets a Boolean value saying whether the region mapping will be updated due to its catalog item being polled.
   * @memberOf RegionMapping.prototype
   * @type {Boolean}
   */
  isPolled: {
    get: function() {
      return defined(
        this._catalogItem.polling && this._catalogItem.polling.seconds
      );
    }
  }
});

/**
 * Set the region column type.
 * Currently we only use the first possible region column, and leave any others as they are.
 * @param {Object[]} regionDetails The data source's regionDetails array.
 */
RegionMapping.prototype.setRegionColumnType = function(index) {
  if (!defined(index)) {
    index = 0;
  }
  var regionDetail = this._regionDetails[index];
  console.log(
    "Found region match based on " +
      regionDetail.columnName +
      (defined(regionDetail.disambigColumnName)
        ? " and " + regionDetail.disambigColumnName
        : "")
  );
  this._tableStructure.getColumnWithNameIdOrIndex(
    regionDetail.columnName
  ).type = VarType.REGION;
  if (defined(regionDetail.disambigColumnName)) {
    this._tableStructure.getColumnWithNameIdOrIndex(
      regionDetail.disambigColumnName
    ).type = VarType.REGION;
  }
};

/**
 * Explictly hide the imagery layer (if any).
 */
RegionMapping.prototype.hideImageryLayer = function() {
  // The region mapping was on, but has been switched off, so disable the imagery layer.
  // We are using _hadImageryAtLayerIndex = true to mean it had an ImageryLayer, but its layer was undefined.
  // _hadImageryAtLayerIndex = undefined means it did not have an ImageryLayer.
  var regionMapping = this;
  if (defined(regionMapping._imageryLayer)) {
    regionMapping._hadImageryAtLayerIndex =
      regionMapping._imageryLayer._layerIndex; // Would prefer not to access an internal variable of imageryLayer.
    if (!defined(regionMapping._hadImageryAtLayerIndex)) {
      regionMapping._hadImageryAtLayerIndex = true;
    }
    ImageryLayerCatalogItem.hideLayer(
      regionMapping._catalogItem,
      regionMapping._imageryLayer
    );
    ImageryLayerCatalogItem.disableLayer(
      regionMapping._catalogItem,
      regionMapping._imageryLayer
    );
    regionMapping._imageryLayer = undefined;
  }
};

function reviseLegendHelper(regionMapping) {
  // Currently we only use the first possible region column.
  var activeColumn = regionMapping._tableStructure.activeItems[0];
  var regionProvider = defined(regionMapping._regionDetails)
    ? regionMapping._regionDetails[0].regionProvider
    : undefined;
  regionMapping._legendHelper = new LegendHelper(
    activeColumn,
    regionMapping._tableStyle,
    regionProvider,
    regionMapping._catalogItem.name
  );
  regionMapping._legendUrl = regionMapping._legendHelper.legendUrl();
}

/**
 * Call when the active column changes, or when the table data source is first shown.
 * Generates a LegendHelper.
 * For lat/lon files, updates entities and extent.
 * For region files, rebuilds and redisplays the imageryLayer.
 * @private
 */
function changedActiveItems(regionMapping) {
  if (defined(regionMapping._regionDetails)) {
    reviseLegendHelper(regionMapping);
    if (!regionMapping._loadingData) {
      if (
        defined(regionMapping._imageryLayer) ||
        defined(regionMapping._hadImageryAtLayerIndex)
      ) {
        redisplayRegions(regionMapping);
      }
      regionMapping._changed.raiseEvent(regionMapping);
    }
  } else {
    regionMapping._legendHelper = undefined;
    regionMapping._legendUrl = undefined;
  }
}

RegionMapping.prototype.showOnSeparateMap = function(globeOrMap) {
  if (defined(this._regionDetails)) {
    var layer = createNewRegionImageryLayer(
      this,
      0,
      undefined,
      globeOrMap,
      globeOrMap.terria.clock.currentTime
    );
    ImageryLayerCatalogItem.showLayer(this._catalogItem, layer, globeOrMap);

    var that = this;
    return function() {
      ImageryLayerCatalogItem.hideLayer(that._catalogItem, layer, globeOrMap);
      ImageryLayerCatalogItem.disableLayer(
        that._catalogItem,
        layer,
        globeOrMap
      );
    };
  }
};

// The functions enable, disable, show and hide are required for region mapping.
RegionMapping.prototype.enable = function(layerIndex) {
  if (defined(this._regionDetails)) {
    setNewRegionImageryLayer(this, layerIndex);
  }
};

RegionMapping.prototype.disable = function() {
  if (defined(this._regionDetails)) {
    ImageryLayerCatalogItem.disableLayer(this._catalogItem, this._imageryLayer);
    this._imageryLayer = undefined;
  }
};

RegionMapping.prototype.show = function() {
  if (defined(this._regionDetails)) {
    ImageryLayerCatalogItem.showLayer(this._catalogItem, this._imageryLayer);
  }
};

RegionMapping.prototype.hide = function() {
  if (defined(this._regionDetails)) {
    ImageryLayerCatalogItem.hideLayer(this._catalogItem, this._imageryLayer);
  }
};

RegionMapping.prototype.updateOpacity = function(opacity) {
  if (defined(this._imageryLayer)) {
    if (defined(this._imageryLayer.alpha)) {
      this._imageryLayer.alpha = opacity;
    }
    if (defined(this._imageryLayer.setOpacity)) {
      this._imageryLayer.setOpacity(opacity);
    }
  }
};

/**
 * Builds a promise which resolves to either:
 *   undefined if no regions;
 *   An array of objects with regionProvider, column and disambigColumn properties.
 * It also caches this object in regionMapping._regionDetails.
 *
 * The steps involved are:
 * 0. Wait for the data to be ready, if needed. (For loaded tables, this is trivially true, but it might be constructed elsewhere.)
 * 1. Get the region provider list (asynchronously).
 * 2. Use this list to find all the possible region identifiers for this table, eg. 'postcode' or 'sa4_code'.
 *    If the user specified a prefered region variable name/type, put this to the front of the list.
 *    Elsewhere, we only offer the user the first region mapping possibility.
 * 3. Load the region ids of each possible region identifier (asynchronously), eg. ['2001', '2002', ...].
 * 4. Once all of these are known, cache and return all the details of all the possible region mapping approaches.
 *
 * These steps are sequenced using a series of promise.thens, so that the caller only sees a promise resolving to the end result.
 *
 * It is safe to call this multiple times, as each asynchronous call returns a cached promise if it exists.
 *
 * @return {Promise} The promise.
 */
RegionMapping.prototype.loadRegionDetails = function() {
  var regionMapping = this;
  if (!regionMapping._regionMappingDefinitionsUrl) {
    return when();
  }
  // RegionProviderList.fromUrl returns a cached version if available.
  return RegionProviderList.fromUrl(
    regionMapping._regionMappingDefinitionsUrl,
    this._catalogItem.terria.corsProxy
  ).then(function(regionProviderList) {
    var targetRegionVariableName, targetRegionType;
    if (defined(regionMapping._tableStyle)) {
      targetRegionVariableName = regionMapping._tableStyle.regionVariable;
      targetRegionType = regionMapping._tableStyle.regionType;
    }
<<<<<<< HEAD
    // RegionProviderList.fromUrl returns a cached version if available.
    return RegionProviderList.fromUrl(regionMapping._regionMappingDefinitionsUrl, this._catalogItem.terria.corsProxy).then(function(regionProviderList) {
        const tableStyle = regionMapping._tableStyle;
        if (defined(tableStyle)) {
            if (defined(tableStyle.regionsGeoJsonUrl) && defined(tableStyle.regionsGeoJsonProperty)) {
                // Check if the region provider has already been created
                const rpType = `geojson_${tableStyle.regionsGeoJsonUrl}_${tableStyle.regionsGeoJsonProperty}`;
                if (regionProviderList.geoJsonProviderPromises[rpType]) {
                    // Custom region provider already exists. Don't download the geojson again
                    return regionProviderList.geoJsonProviderPromises[rpType].then(rp => ({
                        regionProviderList,
                        targetRegionVariableName: tableStyle.regionVariable,
                        targetRegionType: rp.regionType
                    }));
                }
                // Otherwise download the geojson
                const p = loadJson(proxyCatalogItemUrl(regionMapping._catalogItem, tableStyle.regionsGeoJsonUrl, '1d')).then(geoJson =>
                    createRegionProviderFromGeoJson(regionMapping._catalogItem.terria, regionProviderList, geoJson, tableStyle.regionsGeoJsonProperty, rpType)
                );
                regionProviderList.geoJsonProviderPromises[rpType] = p;
                return p.then(rp => ({
                    regionProviderList,
                    targetRegionVariableName: tableStyle.regionVariable,
                    targetRegionType: rp.regionType
                }));
            }
            return {
                regionProviderList,
                targetRegionVariableName: tableStyle.regionVariable,
                targetRegionType: tableStyle.regionType
            };
        }
        return {regionProviderList};
    }).then(({regionProviderList, targetRegionVariableName, targetRegionType}) => {
        // We have a region provider list, now get the region provider and load its region ids (another async job).
        // Provide the user-specified region variable name and type. If specified, getRegionDetails will return them as the first object in the returned array.
        var rawRegionDetails = regionProviderList.getRegionDetails(regionMapping._tableStructure.getColumnNames(), targetRegionVariableName, targetRegionType);
        if (rawRegionDetails.length > 0) {
            return loadRegionIds(regionMapping, rawRegionDetails);
        }
    });
=======
    // We have a region provider list, now get the region provider and load its region ids (another async job).
    // Provide the user-specified region variable name and type. If specified, getRegionDetails will return them as the first object in the returned array.
    var rawRegionDetails = regionProviderList.getRegionDetails(
      regionMapping._tableStructure.getColumnNames(),
      targetRegionVariableName,
      targetRegionType
    );
    if (rawRegionDetails.length > 0) {
      return loadRegionIds(regionMapping, rawRegionDetails);
    }
    return when(); // Nothing more to return.
  });
>>>>>>> 1b40857d
};

// Loads region ids from the region providers, and returns the region details.
function loadRegionIds(regionMapping, rawRegionDetails) {
  var promises = rawRegionDetails.map(function(rawRegionDetail) {
    return rawRegionDetail.regionProvider.loadRegionIDs();
  });
  return when
    .all(promises)
    .then(function() {
      // Cache the details in a nicer format, storing the actual columns rather than just the column names.
      regionMapping._regionDetails = rawRegionDetails.map(function(
        rawRegionDetail
      ) {
        return {
          regionProvider: rawRegionDetail.regionProvider,
          columnName: rawRegionDetail.variableName,
          disambigColumnName: rawRegionDetail.disambigVariableName
        };
      });
      return regionMapping._regionDetails;
    })
    .otherwise(function(e) {
      console.log("error loading region ids", e);
    });
}

/**
 * Returns an array the same length as regionProvider.regions, mapping each region into the relevant index into the table data source.
 * Takes the current time into account if a time is provided, and there is a time column with timeIntervals defined.
 * @private
 * @param {RegionMapping} regionMapping The table data source.
 * @param {JulianDate} [time] The current time, eg. terria.clock.currentTime. NOT the time column's ._clock's time, which is different (and comes from a DataSourceClock).
 * @param {Array} [failedMatches] An optional empty array. If provided, indices of failed matches are appended to the array.
 * @param {Array} [ambiguousMatches] An optional empty array. If provided, indices of matches which duplicate prior matches are appended to the array.
 * @return {Array} An array the same length as regionProvider.regions, mapping each region into the relevant index into the table data source.
 */
function calculateRegionIndices(
  regionMapping,
  time,
  failedMatches,
  ambiguousMatches
) {
  // As described in load, currently we only use the first possible region column.
  var regionDetail = regionMapping._regionDetails[0];
  var tableStructure = regionMapping._tableStructure;
  var regionColumn = tableStructure.getColumnWithNameIdOrIndex(
    regionDetail.columnName
  );
  if (!defined(regionColumn)) {
    return;
  }
  var regionColumnValues = regionColumn.values;
  // Wipe out the region names from the rows that do not apply at this time, if there is a time column.
  var timeColumn = tableStructure.activeTimeColumn;
  var disambigColumn = defined(regionDetail.disambigColumnName)
    ? tableStructure.getColumnWithNameIdOrIndex(regionDetail.disambigColumnName)
    : undefined;
  // regionIndices will be an array the same length as regionProvider.regions, giving the index of each region into the table.
  var regionIndices = regionDetail.regionProvider.mapRegionsToIndicesInto(
    regionColumnValues,
    disambigColumn && disambigColumn.values,
    failedMatches,
    ambiguousMatches,
    defined(timeColumn) ? timeColumn.timeIntervals : undefined,
    time
  );
  return regionIndices;
}

function getRegionValuesFromIndices(regionIndices, tableStructure) {
  var regionValues = regionIndices; // Appropriate if no active column: color each region according to its index into the table.
  if (tableStructure.activeItems.length > 0) {
    var activeColumn = tableStructure.activeItems[0];
    regionValues = regionIndices.map(function(i) {
      return activeColumn.values[i];
    });
  }
  return regionValues;
}

/**
 * Put the properties and the description of this row onto the image of the region. Handles time-varying and constant regions.
 * @param {RegionMapping} regionMapping The region mapping instance.
 * @param {Array} [regionIndices] An array the same length as regionProvider.regions, mapping each region into the relevant index into the table data source;
 *                                only used if the regions are constant.
 * @param {WebMapServiceImageryProvider} regionImageryProvider The WebMapServiceImageryProvider instance.
 * @private
 */
function addDescriptionAndProperties(
  regionMapping,
  regionIndices,
  regionImageryProvider
) {
  var tableStructure = regionMapping._tableStructure;
  var rowObjects = tableStructure.toStringAndNumberRowObjects();
  if (rowObjects.length === 0) {
    return;
  }
  var columnAliases = tableStructure.getColumnAliases();
  var rowDescriptions = tableStructure.toRowDescriptions(
    regionMapping._tableStyle.featureInfoFields
  );
  var regionDetail = regionMapping._regionDetails[0];
  var uniqueIdProp = regionDetail.regionProvider.uniqueIdProp;
  var idColumnNames = [regionDetail.columnName];
  if (defined(regionDetail.disambigColumnName)) {
    idColumnNames.push(regionDetail.disambigColumnName);
  }
  var rowNumbersMap = tableStructure.getIdMapping(idColumnNames);

  if (!regionMapping.hasActiveTimeColumn) {
    regionMapping._constantRegionRowObjects = regionIndices.map(function(i) {
      return rowObjects[i];
    });
    regionMapping._constantRegionRowDescriptions = regionIndices.map(function(
      i
    ) {
      return rowDescriptions[i];
    });
  }

  function getRegionRowDescriptionPropertyCallbackForId(uniqueId) {
    /**
     * Returns a function that returns the value of the regionRowDescription at a given time, updating result if available.
     * @private
     * @param {JulianDate} [time] The time for which to retrieve the value.
     * @param {Object} [result] The object to store the value into, if omitted, a new instance is created and returned.
     * @returns {Object} The modified result parameter or a new instance if the result parameter was not supplied or is unsupported.
     */
    return function regionRowDescriptionPropertyCallback(time, result) {
      // result parameter is unsupported (should it be supported?)
      if (!regionMapping.hasActiveTimeColumn) {
        return (
          regionMapping._constantRegionRowDescriptions[uniqueId] || "No data"
        );
      }
      var timeSpecificRegionIndices = calculateRegionIndices(
        regionMapping,
        time
      );
      var timeSpecificRegionRowDescriptions = timeSpecificRegionIndices.map(
        function(i) {
          return rowDescriptions[i];
        }
      );

      if (defined(timeSpecificRegionRowDescriptions[uniqueId])) {
        return timeSpecificRegionRowDescriptions[uniqueId];
      }
      // If it's not defined at this time, is it defined at any time?
      // Give a different description in each case.
      var timeAgnosticRegionIndices = calculateRegionIndices(regionMapping);
      var rowNumberWithThisRegion = timeAgnosticRegionIndices[uniqueId];
      if (defined(rowNumberWithThisRegion)) {
        return "No data for the selected date.";
      }
      return "No data for the selected region.";
    };
  }

  function getRegionRowPropertiesPropertyCallbackForId(uniqueId) {
    /**
     * Returns a function that returns the value of the regionRowProperties at a given time, updating result if available.
     * @private
     * @param {JulianDate} [time] The time for which to retrieve the value.
     * @param {Object} [result] The object to store the value into, if omitted, a new instance is created and returned.
     * @returns {Object} The modified result parameter or a new instance if the result parameter was not supplied or is unsupported.
     */
    return function regionRowPropertiesPropertyCallback(time, result) {
      // result parameter is unsupported (should it be supported?)
      if (!regionMapping.hasActiveTimeColumn) {
        // Only changes due to polling.
        var rowObject = regionMapping._constantRegionRowObjects[uniqueId];
        if (!defined(rowObject)) {
          return {};
        }
        var constantProperties = rowObject.string;
        constantProperties._terria_columnAliases = columnAliases;
        constantProperties._terria_numericalProperties = rowObject.number;
        return constantProperties;
      }
      // Changes due to time column in the table (and maybe polling too).
      var timeSpecificRegionIndices = calculateRegionIndices(
        regionMapping,
        time
      );
      var timeSpecificRegionRowObjects = timeSpecificRegionIndices.map(function(
        i
      ) {
        return rowObjects[i];
      });
      var tsRowObject = timeSpecificRegionRowObjects[uniqueId];
      var properties = (tsRowObject && tsRowObject.string) || {};
      properties._terria_columnAliases = columnAliases;
      properties._terria_numericalProperties =
        (tsRowObject && tsRowObject.number) || {};
      // Even if there is no data for this region at this time,
      // we want to get data for all other times for this region so we can chart it.
      // So get the region indices again, this time ignoring time,
      // so that we can get a row number in the table where this region occurs (if there is one at any time).
      // This feels like a slightly roundabout approach. Is there a more streamlined way?
      var timeAgnosticRegionIndices = calculateRegionIndices(regionMapping);
      var regionIdString = tableStructure.getIdStringForRowNumber(
        timeAgnosticRegionIndices[uniqueId],
        idColumnNames
      );
      var rowNumbersForThisRegion = rowNumbersMap[regionIdString];
      if (defined(rowNumbersForThisRegion)) {
        properties._terria_getChartDetails = function() {
          return tableStructure.getChartDetailsForRowNumbers(
            rowNumbersForThisRegion
          );
        };
      }
      return properties;
    };
  }

  switch (regionDetail.regionProvider.serverType) {
    case "MVT":
      return function constructMVTFeatureInfo(feature) {
        var imageryLayerFeatureInfo = new ImageryLayerFeatureInfo();
        imageryLayerFeatureInfo.name =
          feature.properties[regionDetail.regionProvider.nameProp];
        var uniqueId = feature.properties[uniqueIdProp];

        if (!regionMapping.hasActiveTimeColumn && !regionMapping.isPolled) {
          // Constant over time - no time column, and no polling.
          imageryLayerFeatureInfo.description =
            regionMapping._constantRegionRowDescriptions[uniqueId];
          var cRowObject = regionMapping._constantRegionRowObjects[uniqueId];
          if (defined(cRowObject)) {
            cRowObject.string._terria_columnAliases = columnAliases;
            cRowObject.string._terria_numericalProperties = cRowObject.number;
            imageryLayerFeatureInfo.properties = combine(
              feature.properties,
              cRowObject.string
            );
          } else {
            imageryLayerFeatureInfo.properties = clone(feature.properties);
          }
        } else {
          // Time-varying.
          imageryLayerFeatureInfo.description = new CallbackProperty(
            getRegionRowDescriptionPropertyCallbackForId(uniqueId),
            false
          );
          // Merge vector tile and data properties
          var propertiesCallback = getRegionRowPropertiesPropertyCallbackForId(
            uniqueId
          );
          imageryLayerFeatureInfo.properties = new CallbackProperty(
            time => combine(feature.properties, propertiesCallback(time)),
            false
          );
        }
        imageryLayerFeatureInfo.data = { id: uniqueId }; // For region highlight
        return imageryLayerFeatureInfo;
      };
    case "WMS":
      ImageryProviderHooks.addPickFeaturesHook(regionImageryProvider, function(
        imageryLayerFeatureInfos
      ) {
        if (
          !defined(imageryLayerFeatureInfos) ||
          imageryLayerFeatureInfos.length === 0
        ) {
          return;
        }
        for (var i = 0; i < imageryLayerFeatureInfos.length; ++i) {
          var imageryLayerFeatureInfo = imageryLayerFeatureInfos[i];
          var uniqueId = imageryLayerFeatureInfo.data.properties[uniqueIdProp];

          if (!regionMapping.hasActiveTimeColumn && !regionMapping.isPolled) {
            // Constant over time - no time column, and no polling.
            imageryLayerFeatureInfo.description =
              regionMapping._constantRegionRowDescriptions[uniqueId];
            var cRowObject = regionMapping._constantRegionRowObjects[uniqueId];
            if (defined(cRowObject)) {
              cRowObject.string._terria_columnAliases = columnAliases;
              cRowObject.string._terria_numericalProperties = cRowObject.number;
              imageryLayerFeatureInfo.properties = cRowObject.string;
            } else {
              imageryLayerFeatureInfo.properties = {};
            }
          } else {
            // Time-varying.
            imageryLayerFeatureInfo.description = new CallbackProperty(
              getRegionRowDescriptionPropertyCallbackForId(uniqueId),
              false
            );
            imageryLayerFeatureInfo.properties = new CallbackProperty(
              getRegionRowPropertiesPropertyCallbackForId(uniqueId),
              false
            );
          }
        }

        // If there was no description or property for a layer then we have nothing to display for it, so just filter it out.
        // This helps in cases where the imagery provider returns a feature that doesn't actually match the region.
        return imageryLayerFeatureInfos.filter(
          info => info.properties || info.description
        );
      });
      break;
  }
}

/**
 * Creates and enables a new ImageryLayer onto terria, showing appropriately colored regions.
 * @private
 * @param {RegionMapping} regionMapping    The table data source.
 * @param {Number} [layerIndex] The layer index of the new imagery layer.
 *
 * @param {Array} [regionIndices] An array the same length as regionProvider.regions, mapping each region into the relevant index into the table data source.
 *                  If not provided, it is calculated, and failed/ambiguous warnings are displayed to the user.
 */
function setNewRegionImageryLayer(regionMapping, layerIndex, regionIndices) {
  if (!defined(regionMapping._tableStructure.activeTimeColumn)) {
    regionMapping._imageryLayer = createNewRegionImageryLayer(
      regionMapping,
      layerIndex,
      regionIndices
    );
  } else {
    var catalogItem = regionMapping._catalogItem;
    var currentTime = catalogItem.currentTime;

    // Calulate the interval of time that the next imagery layer is valid for
    var { nextInterval, currentInterval } = calculateImageryLayerIntervals(
      regionMapping._tableStructure.activeTimeColumn,
      currentTime,
      catalogItem.terria.clock.multiplier >= 0.0
    );
    if (
      currentInterval === regionMapping._imageryLayerInterval &&
      nextInterval === regionMapping._nextImageryLayerInterval
    ) {
      // No change in intervals, so nothing to do.
      return;
    }

    if (currentInterval !== regionMapping._imageryLayerInterval) {
      // Current layer is incorrect.  Can we use the next one?
      if (
        regionMapping._nextImageryLayerInterval &&
        TimeInterval.contains(
          regionMapping._nextImageryLayerInterval,
          currentTime
        )
      ) {
        setOpacity(
          catalogItem,
          regionMapping._nextImageryLayer,
          catalogItem.opacity
        );
        fixNextLayerOrder(
          catalogItem,
          regionMapping._imageryLayer,
          regionMapping._nextImageryLayer
        );
        ImageryLayerCatalogItem.disableLayer(
          catalogItem,
          regionMapping._imageryLayer
        );
        regionMapping._imageryLayer = regionMapping._nextImageryLayer;
        regionMapping._imageryLayerInterval =
          regionMapping._nextImageryLayerInterval;
        regionMapping._nextImageryLayer = undefined;
        regionMapping._nextImageryLayerInterval = null;
      } else {
        // Next is not right, either, possibly because the user is randomly scrubbing
        // on the timeline.  So create a new layer.
        ImageryLayerCatalogItem.disableLayer(
          catalogItem,
          regionMapping._imageryLayer
        );
        regionMapping._imageryLayer = createNewRegionImageryLayer(
          regionMapping,
          layerIndex,
          regionIndices
        );
        regionMapping._imageryLayerInterval = currentInterval;
      }
    }

    if (nextInterval !== regionMapping._nextImageryLayerInterval) {
      // Next layer is incorrect, so recreate it.
      ImageryLayerCatalogItem.disableLayer(
        catalogItem,
        regionMapping._nextImageryLayer
      );

      if (nextInterval) {
        regionMapping._nextImageryLayer = createNewRegionImageryLayer(
          regionMapping,
          layerIndex,
          undefined,
          undefined,
          nextInterval.start,
          0.0
        );
        ImageryLayerCatalogItem.showLayer(
          catalogItem,
          regionMapping._nextImageryLayer
        );
      } else {
        regionMapping._nextImageryLayer = undefined;
      }
      regionMapping._nextImageryLayerInterval = nextInterval;
    }
  }
}

function createNewRegionImageryLayer(
  regionMapping,
  layerIndex,
  regionIndices,
  globeOrMap,
  time,
  overrideOpacity
) {
  var catalogItem = regionMapping._catalogItem;

  var opacity = defaultValue(overrideOpacity, catalogItem.opacity);

  globeOrMap = defaultValue(globeOrMap, catalogItem.terria.currentViewer);
  time = defaultValue(time, catalogItem.currentTime);

  var regionDetail = regionMapping._regionDetails[0];
  var legendHelper = regionMapping._legendHelper;
  if (!defined(legendHelper)) {
    return; // Give up. This can happen if a time-series region-mapped table is charted over time; the chart looks like a region-mapped file.
  }
  var tableStructure = regionMapping._tableStructure;
  var failedMatches, ambiguousMatches;
  if (!defined(regionIndices)) {
    failedMatches = [];
    ambiguousMatches = [];
    regionIndices = calculateRegionIndices(
      regionMapping,
      time,
      failedMatches,
      ambiguousMatches
    );
    if (!regionMapping._hasDisplayedFeedback && catalogItem.showWarnings) {
      regionMapping._hasDisplayedFeedback = true;
      displayFailedAndAmbiguousMatches(
        regionMapping,
        failedMatches,
        ambiguousMatches
      );
    }
  }
  if (!defined(regionIndices)) {
    return;
  }
  var regionValues = getRegionValuesFromIndices(regionIndices, tableStructure);
  if (!defined(regionValues)) {
    return;
  }
  // Recolor the regions.
  var colorFunction = regionDetail.regionProvider.getColorLookupFunc(
    regionValues,
    legendHelper.getColorArrayFromValue.bind(legendHelper)
  );

  var regionImageryProvider;
  var layer;

  switch (regionDetail.regionProvider.serverType) {
    case "MVT":
      var terria = globeOrMap.terria;

<<<<<<< HEAD
        regionImageryProvider = new MapboxVectorTileImageryProvider({
            url: regionDetail.regionProvider.server,
            layerName: regionDetail.regionProvider.layerName,
            styleFunc: function(id) {
                var terria = catalogItem.terria;
                var color = colorFunction(id);
                return color ? {
                    // color is an Array-like object (note: typed arrays don't have a 'join' method in IE10 & IE11)
                    fillStyle: 'rgba(' + Array.prototype.join.call(color, ',') + ')',
                    strokeStyle: terria.baseMapContrastColor,
                    lineWidth: 1
                } : undefined;
            },
            subdomains: regionDetail.regionProvider.serverSubdomains,
            rectangle: regionDetail.regionProvider.bbox && Rectangle.fromDegrees.apply(null, regionDetail.regionProvider.bbox),
            minimumZoom: regionDetail.regionProvider.serverMinZoom,
            maximumNativeZoom: regionDetail.regionProvider.serverMaxNativeZoom,
            maximumZoom: regionDetail.regionProvider.serverMaxZoom,
            uniqueIdProp: regionDetail.regionProvider.uniqueIdProp,
            featureInfoFunc: addDescriptionAndProperties(regionMapping, regionIndices, regionImageryProvider)
=======
      // Inform the user that region mapping is not supported in old browsers.
      if (typeof ArrayBuffer === "undefined") {
        throw new TerriaError({
          sender: catalogItem,
          title:
            terria.configParameters.oldBrowserRegionMappingTitle ||
            "Outdated Web Browser",
          message:
            terria.configParameters.oldBrowserRegionMappingMessage ||
            'You are using a very old web browser that cannot display "region mapped" datasets such as this one.  Please upgrade to ' +
              "the latest version of Google Chrome, " +
              "Mozilla Firefox, Microsoft Edge, Microsoft Internet Explorer 11, or Apple Safari as soon as possible.  Please contact us " +
              'at <a href="mailto:' +
              terria.supportEmail +
              '">' +
              terria.supportEmail +
              "</a> if you have any concerns."
>>>>>>> 1b40857d
        });
      }

      regionImageryProvider = new MapboxVectorTileImageryProvider({
        url: regionDetail.regionProvider.server,
        layerName: regionDetail.regionProvider.layerName,
        styleFunc: function(id) {
          var terria = catalogItem.terria;
          var color = colorFunction(id);
          return color
            ? {
                // color is an Array-like object (note: typed arrays don't have a 'join' method in IE10 & IE11)
                fillStyle:
                  "rgba(" + Array.prototype.join.call(color, ",") + ")",
                strokeStyle: terria.baseMapContrastColor,
                lineWidth: 1
              }
            : undefined;
        },
        subdomains: regionDetail.regionProvider.serverSubdomains,
        rectangle: Rectangle.fromDegrees.apply(
          null,
          regionDetail.regionProvider.bbox
        ),
        minimumZoom: regionDetail.regionProvider.serverMinZoom,
        maximumNativeZoom: regionDetail.regionProvider.serverMaxNativeZoom,
        maximumZoom: regionDetail.regionProvider.serverMaxZoom,
        uniqueIdProp: regionDetail.regionProvider.uniqueIdProp,
        featureInfoFunc: addDescriptionAndProperties(
          regionMapping,
          regionIndices,
          regionImageryProvider
        )
      });
      layer = ImageryLayerCatalogItem.enableLayer(
        catalogItem,
        regionImageryProvider,
        opacity,
        layerIndex,
        globeOrMap
      );
      break;

    case "WMS":
      // Recolor the regions, and add feature descriptions.
      regionImageryProvider = new WebMapServiceImageryProvider({
        url: proxyCatalogItemUrl(
          catalogItem,
          regionDetail.regionProvider.server
        ),
        layers: regionDetail.regionProvider.layerName,
        parameters: WebMapServiceCatalogItem.defaultParameters,
        getFeatureInfoParameters: WebMapServiceCatalogItem.defaultParameters,
        tilingScheme: new WebMercatorTilingScheme()
      });

      addDescriptionAndProperties(
        regionMapping,
        regionIndices,
        regionImageryProvider
      );

      ImageryProviderHooks.addRecolorFunc(regionImageryProvider, colorFunction);
      layer = ImageryLayerCatalogItem.enableLayer(
        catalogItem,
        regionImageryProvider,
        opacity,
        layerIndex,
        globeOrMap
      );
      if (globeOrMap instanceof Leaflet && colorFunction) {
        layer.options.crossOrigin = true; // Allow cross origin tiles
        layer.on("tileload", function(evt) {
          if (evt.tile._recolored) {
            // Already recoloured (this event is called when the recoloured tile "loads")
            return;
          }
          // Below code adapted from Leaflet.TileLayer.Filter (https://github.com/humangeo/leaflet-tilefilter)
          /*
                @preserve Leaflet Tile Filters, a JavaScript plugin for applying image filters to tile images
                (c) 2014, Scott Fairgrieve, HumanGeo
                */
          var canvas;
          var size = 256;
          if (!evt.tile.canvasContext) {
            canvas = document.createElement("canvas");
            canvas.width = canvas.height = size;
            evt.tile.canvasContext = canvas.getContext("2d");
          }
          var ctx = evt.tile.canvasContext;
          if (ctx) {
            ctx.drawImage(evt.tile, 0, 0);
            var imgd = ctx.getImageData(0, 0, size, size);
            imgd = ImageryProviderHooks.recolorImage(imgd, colorFunction);
            ctx.putImageData(imgd, 0, 0);
            evt.tile.onload = null;
            evt.tile.src = ctx.canvas.toDataURL();
            evt.tile._recolored = true;
          }
        });
      }
      break;

    default:
      throw new TerriaError({
        title:
          "Invalid serverType " +
          regionDetail.regionProvider.serverType +
          " in regionMapping.json",
        message:
          '<div>Expected serverType to be "WMS" or "vector" but got "' +
          regionDetail.regionProvider.serverType +
          '"</div>'
      });
  }

  return layer;
}

/**
 * Update the region imagery layer, eg. when the active variable changes, or the time changes.
 * Following previous practice, when the coloring needs to change, the item is hidden, disabled, then re-enabled and re-shown.
 * So, a new imagery layer is created (during 'enable') each time its coloring changes.
 * It would look less flickery to reuse the existing one, but when I tried, I found the recoloring doesn't get used.
 * @private
 * @param  {RegionMapping} regionMapping The data source.
 * @param  {Array} [regionIndices] Passed into setNewRegionImageryLayer. Saves recalculating it if available.
 */
function redisplayRegions(regionMapping, regionIndices) {
  if (defined(regionMapping._regionDetails)) {
    regionMapping.hideImageryLayer();
    setNewRegionImageryLayer(
      regionMapping,
      regionMapping._hadImageryAtLayerIndex,
      regionIndices
    );
    if (regionMapping._catalogItem.isShown) {
      ImageryLayerCatalogItem.showLayer(
        regionMapping._catalogItem,
        regionMapping._imageryLayer
      );
    }
    regionMapping._catalogItem.terria.currentViewer.updateItemForSplitter(
      regionMapping._catalogItem
    );
  }
}

function onClockTick(regionMapping) {
  // Check if record data has changed.
  if (
    regionMapping._imageryLayerInterval &&
    TimeInterval.contains(
      regionMapping._imageryLayerInterval,
      regionMapping.clock.currentTime
    )
  ) {
    return;
  }
  redisplayRegions(regionMapping);
}

function displayFailedAndAmbiguousMatches(
  regionMapping,
  failedMatches,
  ambiguousMatches
) {
  var msg = "";
  var regionDetail = regionMapping._regionDetails[0];
  var regionColumnValues = regionMapping._tableStructure.getColumnWithNameIdOrIndex(
    regionDetail.columnName
  ).values;
  var timeColumn = regionMapping._tableStructure.activeTimeColumn;

  if (failedMatches.length > 0) {
    var failedNames = failedMatches.map(function(indexOfFailedMatch) {
      return regionColumnValues[indexOfFailedMatch];
    });
    msg +=
      'These region names were <span class="warning-text">not recognised</span>: <br><br/>' +
      "<samp>" +
      failedNames.join("</samp>, <samp>") +
      "</samp>" +
      "<br/><br/>";
  }
  // Only show ambiguous matches if there is no time column.
  // There could still be ambiguous matches, but our code doesn't calculate that.
  if (ambiguousMatches.length > 0 && !defined(timeColumn)) {
    var ambiguousNames = ambiguousMatches.map(function(indexOfAmbiguousMatch) {
      return regionColumnValues[indexOfAmbiguousMatch];
    });
    msg +=
      'These regions had <span class="warning-text">more than one value</span>: <br/><br/>' +
      "<samp>" +
      uniq(ambiguousNames).join("</samp>, <samp>") +
      "</samp>" +
      "<br/><br/>";
  }
  if (msg) {
    msg +=
      'Consult the <a href="https://github.com/TerriaJS/nationalmap/wiki/csv-geo-au">CSV-geo-au specification</a> to see how to format the file.';

    var error = new TerriaError({
      title: "Issues loading " + regionMapping._catalogItem.name.slice(0, 20), // Long titles mess up the message body.
      message: "<div>" + msg + "</div>"
    });
    if (failedMatches.length === regionColumnValues.length) {
      // Every row failed, so abort - don't add it to catalogue at all.
      throw error;
    } else {
      // Just warn the user. Ideally we'd avoid showing the warning when switching between columns.
      regionMapping._catalogItem.terria.error.raiseEvent(error);
    }
  }
}

/**
 * Destroy the object and release resources
 */
RegionMapping.prototype.destroy = function() {
  // TODO: Don't we need to explicitly unsubscribe from the clock?
  // The comments for destroyObject suggest this is not useful for a RegionMapping object.
  return destroyObject(this);
};

module.exports = RegionMapping;<|MERGE_RESOLUTION|>--- conflicted
+++ resolved
@@ -1,43 +1,6 @@
 /*global require*/
 "use strict";
 
-<<<<<<< HEAD
-var CallbackProperty = require('terriajs-cesium/Source/DataSources/CallbackProperty');
-var CesiumEvent = require('terriajs-cesium/Source/Core/Event');
-var clone = require('terriajs-cesium/Source/Core/clone');
-var combine = require('terriajs-cesium/Source/Core/combine');
-var defaultValue = require('terriajs-cesium/Source/Core/defaultValue');
-var defined = require('terriajs-cesium/Source/Core/defined');
-var defineProperties = require('terriajs-cesium/Source/Core/defineProperties');
-var destroyObject = require('terriajs-cesium/Source/Core/destroyObject');
-var DeveloperError = require('terriajs-cesium/Source/Core/DeveloperError');
-var ImageryLayerFeatureInfo = require('terriajs-cesium/Source/Scene/ImageryLayerFeatureInfo');
-var knockout = require('terriajs-cesium/Source/ThirdParty/knockout');
-var TimeInterval = require('terriajs-cesium/Source/Core/TimeInterval');
-var WebMapServiceImageryProvider = require('terriajs-cesium/Source/Scene/WebMapServiceImageryProvider');
-var WebMercatorTilingScheme = require('terriajs-cesium/Source/Core/WebMercatorTilingScheme');
-var when = require('terriajs-cesium/Source/ThirdParty/when');
-var Rectangle = require('terriajs-cesium/Source/Core/Rectangle');
-var uniq = require('lodash.uniq');
-
-var calculateImageryLayerIntervals = require('./calculateImageryLayerIntervals');
-var createRegionProviderFromGeoJson = require('../Map/createRegionProviderFromGeoJson').createRegionProviderFromGeoJson;
-var ImageryLayerCatalogItem = require('../Models/ImageryLayerCatalogItem');
-var ImageryProviderHooks = require('../Map/ImageryProviderHooks');
-var Leaflet = require('../Models/Leaflet');
-var LegendHelper = require('../Models/LegendHelper');
-var loadJson = require('../Core/loadJson');
-var proxyCatalogItemUrl = require('../Models/proxyCatalogItemUrl');
-var RegionProviderList = require('../Map/RegionProviderList');
-var TableStructure = require('../Map/TableStructure');
-var TableStyle = require('../Models/TableStyle');
-var TerriaError = require('../Core/TerriaError');
-var VarType = require('../Map/VarType');
-var WebMapServiceCatalogItem = require('../Models/WebMapServiceCatalogItem');
-var MapboxVectorTileImageryProvider = require('../Map/MapboxVectorTileImageryProvider');
-var { setOpacity, fixNextLayerOrder } = require('./ImageryLayerPreloadHelpers');
-
-=======
 var CallbackProperty = require("terriajs-cesium/Source/DataSources/CallbackProperty");
 var CesiumEvent = require("terriajs-cesium/Source/Core/Event");
 var clone = require("terriajs-cesium/Source/Core/clone");
@@ -57,10 +20,13 @@
 var uniq = require("lodash.uniq");
 
 var calculateImageryLayerIntervals = require("./calculateImageryLayerIntervals");
+var createRegionProviderFromGeoJson = require("../Map/createRegionProviderFromGeoJson")
+  .createRegionProviderFromGeoJson;
 var ImageryLayerCatalogItem = require("../Models/ImageryLayerCatalogItem");
 var ImageryProviderHooks = require("../Map/ImageryProviderHooks");
 var Leaflet = require("../Models/Leaflet");
 var LegendHelper = require("../Models/LegendHelper");
+var loadJson = require("../Core/loadJson");
 var proxyCatalogItemUrl = require("../Models/proxyCatalogItemUrl");
 var RegionProviderList = require("../Map/RegionProviderList");
 var TableStructure = require("../Map/TableStructure");
@@ -70,7 +36,6 @@
 var WebMapServiceCatalogItem = require("../Models/WebMapServiceCatalogItem");
 var MapboxVectorTileImageryProvider = require("../Map/MapboxVectorTileImageryProvider");
 var { setOpacity, fixNextLayerOrder } = require("./ImageryLayerPreloadHelpers");
->>>>>>> 1b40857d
 
 /**
  * A DataSource for table-based data.
@@ -453,68 +418,73 @@
   return RegionProviderList.fromUrl(
     regionMapping._regionMappingDefinitionsUrl,
     this._catalogItem.terria.corsProxy
-  ).then(function(regionProviderList) {
-    var targetRegionVariableName, targetRegionType;
-    if (defined(regionMapping._tableStyle)) {
-      targetRegionVariableName = regionMapping._tableStyle.regionVariable;
-      targetRegionType = regionMapping._tableStyle.regionType;
-    }
-<<<<<<< HEAD
-    // RegionProviderList.fromUrl returns a cached version if available.
-    return RegionProviderList.fromUrl(regionMapping._regionMappingDefinitionsUrl, this._catalogItem.terria.corsProxy).then(function(regionProviderList) {
-        const tableStyle = regionMapping._tableStyle;
-        if (defined(tableStyle)) {
-            if (defined(tableStyle.regionsGeoJsonUrl) && defined(tableStyle.regionsGeoJsonProperty)) {
-                // Check if the region provider has already been created
-                const rpType = `geojson_${tableStyle.regionsGeoJsonUrl}_${tableStyle.regionsGeoJsonProperty}`;
-                if (regionProviderList.geoJsonProviderPromises[rpType]) {
-                    // Custom region provider already exists. Don't download the geojson again
-                    return regionProviderList.geoJsonProviderPromises[rpType].then(rp => ({
-                        regionProviderList,
-                        targetRegionVariableName: tableStyle.regionVariable,
-                        targetRegionType: rp.regionType
-                    }));
-                }
-                // Otherwise download the geojson
-                const p = loadJson(proxyCatalogItemUrl(regionMapping._catalogItem, tableStyle.regionsGeoJsonUrl, '1d')).then(geoJson =>
-                    createRegionProviderFromGeoJson(regionMapping._catalogItem.terria, regionProviderList, geoJson, tableStyle.regionsGeoJsonProperty, rpType)
-                );
-                regionProviderList.geoJsonProviderPromises[rpType] = p;
-                return p.then(rp => ({
-                    regionProviderList,
-                    targetRegionVariableName: tableStyle.regionVariable,
-                    targetRegionType: rp.regionType
-                }));
-            }
-            return {
+  )
+    .then(function(regionProviderList) {
+      const tableStyle = regionMapping._tableStyle;
+      if (defined(tableStyle)) {
+        if (
+          defined(tableStyle.regionsGeoJsonUrl) &&
+          defined(tableStyle.regionsGeoJsonProperty)
+        ) {
+          // Check if the region provider has already been created
+          const rpType = `geojson_${tableStyle.regionsGeoJsonUrl}_${
+            tableStyle.regionsGeoJsonProperty
+          }`;
+          if (regionProviderList.geoJsonProviderPromises[rpType]) {
+            // Custom region provider already exists. Don't download the geojson again
+            return regionProviderList.geoJsonProviderPromises[rpType].then(
+              rp => ({
                 regionProviderList,
                 targetRegionVariableName: tableStyle.regionVariable,
-                targetRegionType: tableStyle.regionType
-            };
+                targetRegionType: rp.regionType
+              })
+            );
+          }
+          // Otherwise download the geojson
+          const p = loadJson(
+            proxyCatalogItemUrl(
+              regionMapping._catalogItem,
+              tableStyle.regionsGeoJsonUrl,
+              "1d"
+            )
+          ).then(geoJson =>
+            createRegionProviderFromGeoJson(
+              regionMapping._catalogItem.terria,
+              regionProviderList,
+              geoJson,
+              tableStyle.regionsGeoJsonProperty,
+              rpType
+            )
+          );
+          regionProviderList.geoJsonProviderPromises[rpType] = p;
+          return p.then(rp => ({
+            regionProviderList,
+            targetRegionVariableName: tableStyle.regionVariable,
+            targetRegionType: rp.regionType
+          }));
         }
-        return {regionProviderList};
-    }).then(({regionProviderList, targetRegionVariableName, targetRegionType}) => {
+        return {
+          regionProviderList,
+          targetRegionVariableName: tableStyle.regionVariable,
+          targetRegionType: tableStyle.regionType
+        };
+      }
+      return { regionProviderList };
+    })
+    .then(
+      ({ regionProviderList, targetRegionVariableName, targetRegionType }) => {
         // We have a region provider list, now get the region provider and load its region ids (another async job).
         // Provide the user-specified region variable name and type. If specified, getRegionDetails will return them as the first object in the returned array.
-        var rawRegionDetails = regionProviderList.getRegionDetails(regionMapping._tableStructure.getColumnNames(), targetRegionVariableName, targetRegionType);
+        var rawRegionDetails = regionProviderList.getRegionDetails(
+          regionMapping._tableStructure.getColumnNames(),
+          targetRegionVariableName,
+          targetRegionType
+        );
         if (rawRegionDetails.length > 0) {
-            return loadRegionIds(regionMapping, rawRegionDetails);
+          return loadRegionIds(regionMapping, rawRegionDetails);
         }
-    });
-=======
-    // We have a region provider list, now get the region provider and load its region ids (another async job).
-    // Provide the user-specified region variable name and type. If specified, getRegionDetails will return them as the first object in the returned array.
-    var rawRegionDetails = regionProviderList.getRegionDetails(
-      regionMapping._tableStructure.getColumnNames(),
-      targetRegionVariableName,
-      targetRegionType
+      }
     );
-    if (rawRegionDetails.length > 0) {
-      return loadRegionIds(regionMapping, rawRegionDetails);
-    }
-    return when(); // Nothing more to return.
-  });
->>>>>>> 1b40857d
 };
 
 // Loads region ids from the region providers, and returns the region details.
@@ -990,28 +960,6 @@
     case "MVT":
       var terria = globeOrMap.terria;
 
-<<<<<<< HEAD
-        regionImageryProvider = new MapboxVectorTileImageryProvider({
-            url: regionDetail.regionProvider.server,
-            layerName: regionDetail.regionProvider.layerName,
-            styleFunc: function(id) {
-                var terria = catalogItem.terria;
-                var color = colorFunction(id);
-                return color ? {
-                    // color is an Array-like object (note: typed arrays don't have a 'join' method in IE10 & IE11)
-                    fillStyle: 'rgba(' + Array.prototype.join.call(color, ',') + ')',
-                    strokeStyle: terria.baseMapContrastColor,
-                    lineWidth: 1
-                } : undefined;
-            },
-            subdomains: regionDetail.regionProvider.serverSubdomains,
-            rectangle: regionDetail.regionProvider.bbox && Rectangle.fromDegrees.apply(null, regionDetail.regionProvider.bbox),
-            minimumZoom: regionDetail.regionProvider.serverMinZoom,
-            maximumNativeZoom: regionDetail.regionProvider.serverMaxNativeZoom,
-            maximumZoom: regionDetail.regionProvider.serverMaxZoom,
-            uniqueIdProp: regionDetail.regionProvider.uniqueIdProp,
-            featureInfoFunc: addDescriptionAndProperties(regionMapping, regionIndices, regionImageryProvider)
-=======
       // Inform the user that region mapping is not supported in old browsers.
       if (typeof ArrayBuffer === "undefined") {
         throw new TerriaError({
@@ -1029,7 +977,6 @@
               '">' +
               terria.supportEmail +
               "</a> if you have any concerns."
->>>>>>> 1b40857d
         });
       }
 
@@ -1050,10 +997,9 @@
             : undefined;
         },
         subdomains: regionDetail.regionProvider.serverSubdomains,
-        rectangle: Rectangle.fromDegrees.apply(
-          null,
-          regionDetail.regionProvider.bbox
-        ),
+        rectangle:
+          regionDetail.regionProvider.bbox &&
+          Rectangle.fromDegrees.apply(null, regionDetail.regionProvider.bbox),
         minimumZoom: regionDetail.regionProvider.serverMinZoom,
         maximumNativeZoom: regionDetail.regionProvider.serverMaxNativeZoom,
         maximumZoom: regionDetail.regionProvider.serverMaxZoom,
