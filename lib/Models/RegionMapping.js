--- conflicted
+++ resolved
@@ -522,32 +522,11 @@
     }
     var regionValues = getRegionValuesFromIndices(regionIndices, tableStructure);
 
-<<<<<<< HEAD
-=======
-    var regionImageryProvider = new WebMapServiceImageryProvider({
-        url: proxyCatalogItemUrl(regionMapping._catalogItem, regionDetail.regionProvider.server),
-        layers: regionDetail.regionProvider.layerName,
-        parameters: WebMapServiceCatalogItem.defaultParameters,
-        getFeatureInfoParameters: WebMapServiceCatalogItem.defaultParameters,
-        tilingScheme: new WebMercatorTilingScheme()
-    });
-
-    addDescriptionAndProperties(regionMapping, regionIndices, regionImageryProvider);
-
     // Recolor the regions.
->>>>>>> f2fe4621
     var colorFunction = regionDetail.regionProvider.getColorLookupFunc(
         regionValues,
         legendHelper.getColorArrayFromValue.bind(legendHelper)
     );
-<<<<<<< HEAD
-    var rowObjects = tableStructure.toRowObjects();
-    var regionRowObjects = regionIndices.map(function(i) { return rowObjects[i]; });
-    var rowDescriptions = tableStructure.toRowDescriptions(regionMapping._tableStyle.featureInfoFields);
-    var regionRowDescriptions = regionIndices.map(function(i) { return rowDescriptions[i]; });
-=======
-    ImageryProviderHooks.addRecolorFunc(regionImageryProvider, colorFunction);
->>>>>>> f2fe4621
 
     var regionImageryProvider;
 
@@ -562,25 +541,9 @@
             tilingScheme: new WebMercatorTilingScheme()
         });
 
+        addDescriptionAndProperties(regionMapping, regionIndices, regionImageryProvider);
+
         ImageryProviderHooks.addRecolorFunc(regionImageryProvider, colorFunction);
-        ImageryProviderHooks.addPickFeaturesHook(regionImageryProvider, function(imageryLayerFeatureInfos) {
-            if (!defined(imageryLayerFeatureInfos) || imageryLayerFeatureInfos.length === 0) {
-                return;
-            }
-            for (var i = 0; i < imageryLayerFeatureInfos.length; ++i) {
-                var imageryLayerFeatureInfo = imageryLayerFeatureInfos[i];
-                var uniqueId = imageryLayerFeatureInfos[i].data.properties[regionDetail.regionProvider.uniqueIdProp];
-                var rowObject = regionRowObjects[uniqueId];
-                if (defined(rowObject)) {
-                    imageryLayerFeatureInfo.properties = rowObject;
-                    imageryLayerFeatureInfo.description = regionRowDescriptions[uniqueId];
-                } else {
-                    imageryLayerFeatureInfo.properties = undefined;
-                    imageryLayerFeatureInfo.description = undefined;
-                }
-            }
-            return imageryLayerFeatureInfos;
-        });
         regionMapping._imageryLayer = ImageryLayerCatalogItem.enableLayer(catalogItem, regionImageryProvider, catalogItem.opacity, layerIndex);
         if (defined(catalogItem.terria.leaflet) && colorFunction) {
             regionMapping._imageryLayer.setFilter(function () {
@@ -593,6 +556,11 @@
         }
         break;
     case "MVT":
+        var rowObjects = tableStructure.toRowObjects();
+        var regionRowObjects = regionIndices.map(function(i) { return rowObjects[i]; });
+        var rowDescriptions = tableStructure.toRowDescriptions(regionMapping._tableStyle.featureInfoFields);
+        var regionRowDescriptions = regionIndices.map(function(i) { return rowDescriptions[i]; });
+
         regionImageryProvider = new MapboxVectorTileImageryProvider({
             url: proxyCatalogItemUrl(catalogItem, regionDetail.regionProvider.server),
             layerName: regionDetail.regionProvider.layerName,
