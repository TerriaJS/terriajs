<<<<<<< HEAD
import { runInAction } from "mobx";
=======
import { observable, runInAction, makeObservable } from "mobx";
import defaultValue from "terriajs-cesium/Source/Core/defaultValue";
>>>>>>> 7ced602c
import defined from "terriajs-cesium/Source/Core/defined";
import Rectangle from "terriajs-cesium/Source/Core/Rectangle";
import Resource from "terriajs-cesium/Source/Core/Resource";
import {
  Category,
  SearchAction
} from "../../Core/AnalyticEvents/analyticEvents";
import loadJsonp from "../../Core/loadJsonp";
import { applyTranslationIfExists } from "../../Language/languageHelpers";
import LocationSearchProviderMixin, {
  getMapCenter
} from "../../ModelMixins/SearchProviders/LocationSearchProviderMixin";
import BingMapsSearchProviderTraits from "../../Traits/SearchProviders/BingMapsSearchProviderTraits";
import CreateModel from "../Definition/CreateModel";
import Terria from "../Terria";
import CommonStrata from "./../Definition/CommonStrata";
import SearchProviderResults from "./SearchProviderResults";
import SearchResult from "./SearchResult";
import i18next from "i18next";

export default class BingMapsSearchProvider extends LocationSearchProviderMixin(
  CreateModel(BingMapsSearchProviderTraits)
) {
  static readonly type = "bing-maps-search-provider";

<<<<<<< HEAD
  get type() {
    return BingMapsSearchProvider.type;
  }

  constructor(uniqueId: string | undefined, terria: Terria) {
    super(uniqueId, terria);
    runInAction(() => {
      if (!this.key && this.terria.configParameters.bingMapsKey) {
        this.setTrait(
          CommonStrata.defaults,
          "key",
          this.terria.configParameters.bingMapsKey
        );
      }
      this.showWarning();
    });
  }
=======
export default class BingMapsSearchProvider extends SearchProvider {
  readonly terria: Terria;
  @observable url: string;
  @observable key: string | undefined;
  @observable flightDurationSeconds: number;
  @observable primaryCountry: string;
  @observable culture: string;

  constructor(options: BingMapsSearchProviderOptions) {
    super();

    makeObservable(this);

    this.terria = options.terria;
    this.name = i18next.t("viewModels.searchLocations");
    this.url = defaultValue(options.url, "https://dev.virtualearth.net/");
    if (this.url.length > 0 && this.url[this.url.length - 1] !== "/") {
      this.url += "/";
    }
    this.key = options.key;
    this.flightDurationSeconds = defaultValue(
      options.flightDurationSeconds,
      1.5
    );
    this.primaryCountry = defaultValue(options.primaryCountry, "Australia");
    this.culture = defaultValue(options.culture, "en-au");
>>>>>>> 7ced602c

  showWarning() {
    if (!this.key || this.key === "") {
      console.warn(
        `The ${applyTranslationIfExists(this.name, i18next)}(${
          this.type
        }) geocoder will always return no results because a Bing Maps key has not been provided. Please get a Bing Maps key from bingmapsportal.com and add it to parameters.bingMapsKey in config.json.`
      );
    }
  }

  protected logEvent(searchText: string) {
    this.terria.analytics?.logEvent(
      Category.search,
      SearchAction.gazetteer,
      searchText
    );
  }

  protected doSearch(
    searchText: string,
    searchResults: SearchProviderResults
  ): Promise<void> {
    searchResults.results.length = 0;
    searchResults.message = undefined;

    const searchQuery = new Resource({
      url: this.url + "REST/v1/Locations",
      queryParameters: {
        culture: this.culture,
        query: searchText,
        key: this.key
      }
    });

    if (this.mapCenter) {
      const mapCenter = getMapCenter(this.terria);

      searchQuery.appendQueryParameters({
        userLocation: `${mapCenter.latitude}, ${mapCenter.longitude}`
      });
    }

    const promise: Promise<any> = loadJsonp(searchQuery, "jsonp");

    return promise
      .then((result) => {
        if (searchResults.isCanceled) {
          // A new search has superseded this one, so ignore the result.
          return;
        }

        if (result.resourceSets.length === 0) {
          searchResults.message = {
            content: "translate#viewModels.searchNoLocations"
          };
          return;
        }

        var resourceSet = result.resourceSets[0];
        if (resourceSet.resources.length === 0) {
          searchResults.message = {
            content: "translate#viewModels.searchNoLocations"
          };
          return;
        }

        const locations = this.sortByPriority(resourceSet.resources);

        runInAction(() => {
          searchResults.results.push(...locations.primaryCountry);
          searchResults.results.push(...locations.other);
        });

        if (searchResults.results.length === 0) {
          searchResults.message = {
            content: "translate#viewModels.searchNoLocations"
          };
        }
      })
      .catch(() => {
        if (searchResults.isCanceled) {
          // A new search has superseded this one, so ignore the result.
          return;
        }

        searchResults.message = {
          content: "translate#viewModels.searchErrorOccurred"
        };
      });
  }

  protected sortByPriority(resources: any[]) {
    const primaryCountryLocations: any[] = [];
    const otherLocations: any[] = [];

    // Locations in the primary country go on top, locations elsewhere go undernearth and we add
    // the country name to them.
    for (let i = 0; i < resources.length; ++i) {
      const resource = resources[i];

      let name = resource.name;
      if (!defined(name)) {
        continue;
      }

      let list = primaryCountryLocations;
      let isImportant = true;

      const country = resource.address
        ? resource.address.countryRegion
        : undefined;
      if (defined(this.primaryCountry) && country !== this.primaryCountry) {
        // Add this location to the list of other locations.
        list = otherLocations;
        isImportant = false;

        // Add the country to the name, if it's not already there.
        if (
          defined(country) &&
          name.lastIndexOf(country) !== name.length - country.length
        ) {
          name += ", " + country;
        }
      }

      list.push(
        new SearchResult({
          name: name,
          isImportant: isImportant,
          clickAction: createZoomToFunction(this, resource),
          location: {
            latitude: resource.point.coordinates[0],
            longitude: resource.point.coordinates[1]
          }
        })
      );
    }

    return {
      primaryCountry: primaryCountryLocations,
      other: otherLocations
    };
  }
}

function createZoomToFunction(model: BingMapsSearchProvider, resource: any) {
  const [south, west, north, east] = resource.bbox;
  const rectangle = Rectangle.fromDegrees(west, south, east, north);

  return function () {
    const terria = model.terria;
    terria.currentViewer.zoomTo(rectangle, model.flightDurationSeconds);
  };
}<|MERGE_RESOLUTION|>--- conflicted
+++ resolved
@@ -1,9 +1,4 @@
-<<<<<<< HEAD
-import { runInAction } from "mobx";
-=======
-import { observable, runInAction, makeObservable } from "mobx";
-import defaultValue from "terriajs-cesium/Source/Core/defaultValue";
->>>>>>> 7ced602c
+import { runInAction, makeObservable } from "mobx";
 import defined from "terriajs-cesium/Source/Core/defined";
 import Rectangle from "terriajs-cesium/Source/Core/Rectangle";
 import Resource from "terriajs-cesium/Source/Core/Resource";
@@ -29,13 +24,15 @@
 ) {
   static readonly type = "bing-maps-search-provider";
 
-<<<<<<< HEAD
   get type() {
     return BingMapsSearchProvider.type;
   }
 
   constructor(uniqueId: string | undefined, terria: Terria) {
     super(uniqueId, terria);
+
+    makeObservable(this);
+
     runInAction(() => {
       if (!this.key && this.terria.configParameters.bingMapsKey) {
         this.setTrait(
@@ -47,34 +44,6 @@
       this.showWarning();
     });
   }
-=======
-export default class BingMapsSearchProvider extends SearchProvider {
-  readonly terria: Terria;
-  @observable url: string;
-  @observable key: string | undefined;
-  @observable flightDurationSeconds: number;
-  @observable primaryCountry: string;
-  @observable culture: string;
-
-  constructor(options: BingMapsSearchProviderOptions) {
-    super();
-
-    makeObservable(this);
-
-    this.terria = options.terria;
-    this.name = i18next.t("viewModels.searchLocations");
-    this.url = defaultValue(options.url, "https://dev.virtualearth.net/");
-    if (this.url.length > 0 && this.url[this.url.length - 1] !== "/") {
-      this.url += "/";
-    }
-    this.key = options.key;
-    this.flightDurationSeconds = defaultValue(
-      options.flightDurationSeconds,
-      1.5
-    );
-    this.primaryCountry = defaultValue(options.primaryCountry, "Australia");
-    this.culture = defaultValue(options.culture, "en-au");
->>>>>>> 7ced602c
 
   showWarning() {
     if (!this.key || this.key === "") {
