--- conflicted
+++ resolved
@@ -123,6 +123,9 @@
 
   constructor(id: string | undefined, terria: Terria) {
     super(id, terria);
+
+    makeObservable(this);
+
     this.setTrait(
       CommonStrata.defaults,
       "minCharacters",
@@ -130,15 +133,8 @@
     );
   }
 
-<<<<<<< HEAD
   get type() {
     return CatalogSearchProvider.type;
-=======
-    makeObservable(this);
-
-    this.terria = options.terria;
-    this.name = "Catalog Items";
->>>>>>> 7ced602c
   }
 
   @computed get resultsAreReferences() {
