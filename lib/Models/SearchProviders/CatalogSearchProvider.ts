<<<<<<< HEAD
import { autorun, observable, runInAction } from "mobx";
=======
import { autorun, computed, observable, runInAction } from "mobx";
>>>>>>> 62c69365
import {
  Category,
  SearchAction
} from "../../Core/AnalyticEvents/analyticEvents";
<<<<<<< HEAD
import GroupMixin from "../../ModelMixins/GroupMixin";
import ReferenceMixin from "../../ModelMixins/ReferenceMixin";
import SearchProviderMixin from "../../ModelMixins/SearchProviders/SearchProviderMixin";
import CatalogSearchProviderTraits from "../../Traits/SearchProviders/CatalogSearchProviderTraits";
import CommonStrata from "../Definition/CommonStrata";
import CreateModel from "../Definition/CreateModel";
import Terria from "../Terria";
import SearchProviderResults from "./SearchProviderResults";
import SearchResult from "./SearchResult";
=======
import isDefined from "../../Core/isDefined";
import { TerriaErrorSeverity } from "../../Core/TerriaError";
import GroupMixin from "../../ModelMixins/GroupMixin";
import ReferenceMixin from "../../ModelMixins/ReferenceMixin";
import { BaseModel } from "../Definition/Model";
import Terria from "../Terria";
import SearchProvider from "./SearchProvider";
import SearchProviderResults from "./SearchProviderResults";
import SearchResult from "./SearchResult";
interface CatalogSearchProviderOptions {
  terria: Terria;
}
>>>>>>> 62c69365

type UniqueIdString = string;
type ResultMap = Map<UniqueIdString, boolean>;

export function loadAndSearchCatalogRecursively(
  models: BaseModel[],
  searchTextLowercase: string,
  searchResults: SearchProviderResults,
  resultMap: ResultMap,
  iteration: number = 0
): Promise<void> {
  // checkTerriaAgainstResults(terria, searchResults)
  // don't go further than 10 deep, but also if we have references that never
  // resolve to a target, might overflow
  if (iteration > 10) {
    return Promise.resolve();
  }
  // add some public interface for terria's `models`?
  const referencesAndGroupsToLoad: any[] = models.filter((model: any) => {
    if (resultMap.get(model.uniqueId) === undefined) {
      const modelToSave = model.target || model;
      // Use a flattened string of definition data later,
      // without only checking name/id/descriptions?
      // saveModelToJson(modelToSave, {
      //   includeStrata: [CommonStrata.definition]
      // });
      autorun(reaction => {
        const searchString = `${modelToSave.name} ${modelToSave.uniqueId} ${modelToSave.description}`;
        const matchesString =
          searchString.toLowerCase().indexOf(searchTextLowercase) !== -1;
        resultMap.set(model.uniqueId, matchesString);
        if (matchesString) {
          runInAction(() => {
            searchResults.results.push(
              new SearchResult({
                name: name,
                catalogItem: modelToSave
              })
            );
          });
        }
        reaction.dispose();
      });
    }

    if (ReferenceMixin.isMixedInto(model) || GroupMixin.isMixedInto(model)) {
      return true;
    }
    // Could also check for loadMembers() here, but will be even slower
    // (relies on external non-magda services to be performant)

    return false;
  });

  // If we have no members to load
  if (referencesAndGroupsToLoad.length === 0) {
    return Promise.resolve();
  }
  return new Promise((resolve, reject) => {
    autorun(reaction => {
      Promise.all(
        referencesAndGroupsToLoad.map(async model => {
          if (ReferenceMixin.isMixedInto(model)) {
            // TODO: could handle errors better here
            (await model.loadReference()).throwIfError();
          }
          // TODO: investigate performant route for calling loadMembers on additional groupmixins
          // else if (GroupMixin.isMixedInto(model)) {
          //   return model.loadMembers();
          // }
        })
<<<<<<< HEAD
      )
        .then(() => {
          // Then call this function again to see if new child references were loaded in
          resolve(
            loadAndSearchCatalogRecursively(
              terria,
              searchTextLowercase,
              searchResults,
              resultMap,
              iteration + 1
            )
          );
        })
        .catch(error => {
          reject(error);
        });
=======
      ).then(() => {
        // Then call this function again to see if new child references were loaded in
        resolve(
          loadAndSearchCatalogRecursively(
            models,
            searchTextLowercase,
            searchResults,
            resultMap,
            iteration + 1
          )
        );
      });
>>>>>>> 62c69365
      reaction.dispose();
    });
  });
}

export default class CatalogSearchProvider extends SearchProviderMixin(
  CreateModel(CatalogSearchProviderTraits)
) {
  static readonly type = "catalog-search-provider";
  @observable isSearching: boolean = false;
  @observable debounceDurationOnceLoaded: number = 300;

  constructor(id: string | undefined, terria: Terria) {
    super(id, terria);
    this.setTrait(
      CommonStrata.defaults,
      "minCharacters",
      terria.configParameters.searchBar!.minCharacters
    );
  }

  get type() {
    return CatalogSearchProvider.type;
  }

  protected logEvent(searchText: string) {
    this.terria.analytics?.logEvent(
      Category.search,
      SearchAction.catalog,
      searchText
    );
  }

  @computed get resultsAreReferences() {
    return isDefined(this.terria.catalogIndex);
  }

  protected async doSearch(
    searchText: string,
    searchResults: SearchProviderResults
  ): Promise<void> {
    this.isSearching = true;
    searchResults.results.length = 0;
    searchResults.message = undefined;

    if (searchText === undefined || /^\s*$/.test(searchText)) {
      this.isSearching = false;
      return Promise.resolve();
    }

    const resultMap: ResultMap = new Map();

<<<<<<< HEAD
    return loadAndSearchCatalogRecursively(
      this.terria,
      searchText.toLowerCase(),
      searchResults,
      resultMap
    )
      .then(terria => {
        runInAction(() => {
          this.isSearching = false;
        });
=======
    try {
      if (this.terria.catalogIndex) {
        const results = await this.terria.catalogIndex?.search(searchText);
        runInAction(() => (searchResults.results = results));
      } else {
        await loadAndSearchCatalogRecursively(
          this.terria.modelValues,
          searchText.toLowerCase(),
          searchResults,
          resultMap
        );
      }
>>>>>>> 62c69365

      runInAction(() => {
        this.isSearching = false;
      });

      if (searchResults.isCanceled) {
        // A new search has superseded this one, so ignore the result.
        return;
      }

<<<<<<< HEAD
        if (searchResults.results.length === 0) {
          searchResults.message = {
            content: "translate#viewModels.searchNoLocations"
          };
        }
      })
      .catch(() => {
        if (searchResults.isCanceled) {
          // A new search has superseded this one, so ignore the result.
          return;
        }
        runInAction(() => {
          this.isSearching = false;
        });

        searchResults.message = {
          content: "translate#viewModels.searchErrorOccurred"
        };
=======
      runInAction(() => {
        this.terria.catalogReferencesLoaded = true;
      });

      if (searchResults.results.length === 0) {
        searchResults.message = "Sorry, no locations match your search query.";
      }
    } catch (e) {
      this.terria.raiseErrorToUser(e, {
        message: "An error occurred while searching",
        severity: TerriaErrorSeverity.Warning
>>>>>>> 62c69365
      });
      if (searchResults.isCanceled) {
        // A new search has superseded this one, so ignore the result.
        return;
      }

      searchResults.message =
        "An error occurred while searching.  Please check your internet connection or try again later.";
    }
  }
}<|MERGE_RESOLUTION|>--- conflicted
+++ resolved
@@ -1,36 +1,20 @@
-<<<<<<< HEAD
-import { autorun, observable, runInAction } from "mobx";
-=======
 import { autorun, computed, observable, runInAction } from "mobx";
->>>>>>> 62c69365
 import {
   Category,
   SearchAction
 } from "../../Core/AnalyticEvents/analyticEvents";
-<<<<<<< HEAD
+import isDefined from "../../Core/isDefined";
+import { TerriaErrorSeverity } from "../../Core/TerriaError";
 import GroupMixin from "../../ModelMixins/GroupMixin";
 import ReferenceMixin from "../../ModelMixins/ReferenceMixin";
 import SearchProviderMixin from "../../ModelMixins/SearchProviders/SearchProviderMixin";
 import CatalogSearchProviderTraits from "../../Traits/SearchProviders/CatalogSearchProviderTraits";
 import CommonStrata from "../Definition/CommonStrata";
 import CreateModel from "../Definition/CreateModel";
+import { BaseModel } from "../Definition/Model";
 import Terria from "../Terria";
 import SearchProviderResults from "./SearchProviderResults";
 import SearchResult from "./SearchResult";
-=======
-import isDefined from "../../Core/isDefined";
-import { TerriaErrorSeverity } from "../../Core/TerriaError";
-import GroupMixin from "../../ModelMixins/GroupMixin";
-import ReferenceMixin from "../../ModelMixins/ReferenceMixin";
-import { BaseModel } from "../Definition/Model";
-import Terria from "../Terria";
-import SearchProvider from "./SearchProvider";
-import SearchProviderResults from "./SearchProviderResults";
-import SearchResult from "./SearchResult";
-interface CatalogSearchProviderOptions {
-  terria: Terria;
-}
->>>>>>> 62c69365
 
 type UniqueIdString = string;
 type ResultMap = Map<UniqueIdString, boolean>;
@@ -102,13 +86,12 @@
           //   return model.loadMembers();
           // }
         })
-<<<<<<< HEAD
       )
         .then(() => {
           // Then call this function again to see if new child references were loaded in
           resolve(
             loadAndSearchCatalogRecursively(
-              terria,
+              models,
               searchTextLowercase,
               searchResults,
               resultMap,
@@ -119,20 +102,6 @@
         .catch(error => {
           reject(error);
         });
-=======
-      ).then(() => {
-        // Then call this function again to see if new child references were loaded in
-        resolve(
-          loadAndSearchCatalogRecursively(
-            models,
-            searchTextLowercase,
-            searchResults,
-            resultMap,
-            iteration + 1
-          )
-        );
-      });
->>>>>>> 62c69365
       reaction.dispose();
     });
   });
@@ -166,10 +135,6 @@
     );
   }
 
-  @computed get resultsAreReferences() {
-    return isDefined(this.terria.catalogIndex);
-  }
-
   protected async doSearch(
     searchText: string,
     searchResults: SearchProviderResults
@@ -185,18 +150,6 @@
 
     const resultMap: ResultMap = new Map();
 
-<<<<<<< HEAD
-    return loadAndSearchCatalogRecursively(
-      this.terria,
-      searchText.toLowerCase(),
-      searchResults,
-      resultMap
-    )
-      .then(terria => {
-        runInAction(() => {
-          this.isSearching = false;
-        });
-=======
     try {
       if (this.terria.catalogIndex) {
         const results = await this.terria.catalogIndex?.search(searchText);
@@ -209,7 +162,6 @@
           resultMap
         );
       }
->>>>>>> 62c69365
 
       runInAction(() => {
         this.isSearching = false;
@@ -220,46 +172,28 @@
         return;
       }
 
-<<<<<<< HEAD
-        if (searchResults.results.length === 0) {
-          searchResults.message = {
-            content: "translate#viewModels.searchNoLocations"
-          };
-        }
-      })
-      .catch(() => {
-        if (searchResults.isCanceled) {
-          // A new search has superseded this one, so ignore the result.
-          return;
-        }
-        runInAction(() => {
-          this.isSearching = false;
-        });
-
-        searchResults.message = {
-          content: "translate#viewModels.searchErrorOccurred"
-        };
-=======
       runInAction(() => {
         this.terria.catalogReferencesLoaded = true;
       });
 
       if (searchResults.results.length === 0) {
-        searchResults.message = "Sorry, no locations match your search query.";
+        searchResults.message = {
+          content: "translate#viewModels.searchErrorOccurred"
+        };
       }
     } catch (e) {
       this.terria.raiseErrorToUser(e, {
         message: "An error occurred while searching",
         severity: TerriaErrorSeverity.Warning
->>>>>>> 62c69365
       });
       if (searchResults.isCanceled) {
         // A new search has superseded this one, so ignore the result.
         return;
       }
 
-      searchResults.message =
-        "An error occurred while searching.  Please check your internet connection or try again later.";
+      searchResults.message = {
+        content: "translate#viewModels.searchErrorOccurred"
+      };
     }
   }
 }