"use strict";

/*global require*/
var URI = require('URIjs');

var buildModuleUrl = require('terriajs-cesium/Source/Core/buildModuleUrl');
var CesiumEvent = require('terriajs-cesium/Source/Core/Event');
var Clock = require('terriajs-cesium/Source/Core/Clock');
var DataSourceCollection = require('terriajs-cesium/Source/DataSources/DataSourceCollection');
var defaultValue = require('terriajs-cesium/Source/Core/defaultValue');
var defined = require('terriajs-cesium/Source/Core/defined');
var DeveloperError = require('terriajs-cesium/Source/Core/DeveloperError');
var FeatureDetection = require('terriajs-cesium/Source/Core/FeatureDetection');
var knockout = require('terriajs-cesium/Source/ThirdParty/knockout');
var loadJson = require('terriajs-cesium/Source/Core/loadJson');
var queryToObject = require('terriajs-cesium/Source/Core/queryToObject');
var Rectangle = require('terriajs-cesium/Source/Core/Rectangle');
var when = require('terriajs-cesium/Source/ThirdParty/when');

var CameraView = require('./CameraView');
var Catalog = require('./Catalog');
var corsProxy = require('../Core/corsProxy');
var NowViewing = require('./NowViewing');
var Services = require('./Services');
var ViewerMode = require('./ViewerMode');
var ModelError = require('./ModelError');
var NoViewer = require('./NoViewer');

/**
 * The overall model for TerriaJS.
 * @alias Terria
 * @constructor
 *
 * @param {Object} options Object with the following properties:
 * @param {String} options.baseUrl The base directory in which TerriaJS can find its static assets.
 * @param {String} [options.cesiuimBaseUrl=options.baseUrl + 'build/Cesium/build/'] The base directory in which Cesium can find its static assets.
 */
var Terria = function(options) {
    // IE9 doesn't have a console object until the debugging tools are opened.
    // Add a shim.
    if (typeof window.console === 'undefined') {
        window.console = {
            log : function() {}
        };
    }

    if (!defined(options) || !defined(options.baseUrl)) {
        throw new DeveloperError('options.baseUrl is required.');
    }

    this.baseUrl = defaultValue(options.baseUrl, 'build/TerriaJS/');
    if (this.baseUrl.lastIndexOf('/') !== this.baseUrl.length - 1) {
        this.baseUrl += '/';
    }

    var cesiumBaseUrl = defaultValue(options.cesiumBaseUrl, this.baseUrl + 'build/Cesium/build/');
    if (cesiumBaseUrl.lastIndexOf('/') !== cesiumBaseUrl.length - 1) {
        cesiumBaseUrl += '/';
    }
    buildModuleUrl.setBaseUrl(cesiumBaseUrl);

    /**
     * An event that is raised when a user-facing error occurs.  This is especially useful for errors that happen asynchronously and so
     * cannot be raised as an exception because no one would be able to catch it.  Subscribers are passed the {@link ModelError}
     * that occurred as the only function parameter.
     * @type {CesiumEvent}
     */
    this.error = new CesiumEvent();

    /**
     * Gets or sets the map mode.
     * @type {ViewerMode}
     */
    this.viewerMode = ViewerMode.CesiumTerrain;

    /**
     * Gets or sets the current base map.
     * @type {ImageryLayerCatalogItem}
     */
    this.baseMap = undefined;

    /**
     * Gets or sets the name of the base map to use.
     * @type {String}
     */
    this.baseMapName = undefined;

    /**
     * Gets or sets the event that is raised just before switching between Cesium and Leaflet.
     * @type {Event}
     */
    this.beforeViewerChanged = new CesiumEvent();

    /**
     * Gets or sets the event that is raised just after switching between Cesium and Leaflet.
     * @type {Event}
     */
    this.afterViewerChanged = new CesiumEvent();

    /**
     * Gets or sets the collection of Cesium-style data sources that are currently active on the map.
     * @type {DataSourceCollection}
     */
    this.dataSources = new DataSourceCollection();

    /**
     * Gets or sets the clock that controls how time-varying data items are displayed.
     * @type {Clock}
     */
    this.clock = new Clock();

    // See the intialView property below.
    this._initialView = undefined;

    /**
     * Gets or sets the camera's home view.  The home view is the one that the application
     * returns to when the user clicks the "Reset View" button in the Navigation widget.  It is also used
     * as the {@link Terria#initialView} if one is not specified.
     * @type {CameraView}
     */
    this.homeView = new CameraView(Rectangle.MAX_VALUE);

    /**
     * Gets or sets a value indicating whether the application should automatically zoom to the new view when
     * the {@link Terria#initialView} (or {@link Terria#homeView} if no initial view is specified).
     * @type {Boolean}
     * @default true
     */
    this.zoomWhenInitialViewChanges = true;

    /**
     * Gets or sets the {@link corsProxy} used to determine if a URL needs to be proxied and to proxy it if necessary.
     * @type {corsProxy}
     */
    this.corsProxy = corsProxy;

    /**
     * Gets or sets properties related to the Cesium globe.  If the application is in 2D mode, this property will be
     * undefined and {@link Terria#leaflet} will be set.
     * @type {Cesium}
     */
    this.cesium = undefined;

    /**
     * Gets or sets properties related to the Leaflet map.  If the application is in 3D mode, this property will be
     * undefined and {@link Terria#cesium} will be set.
     * @type {Leaflet}
     */
    this.leaflet = undefined;

    /**
     * Gets or sets a reference to either {@link Terria#cesium} or {@link Terria#leaflet},
     * whichever is currently in use.
     * @type {Cesium|Leaflet}
     */
    this.currentViewer = new NoViewer();

    /**
     * Gets or sets the collection of user properties.  User properties
     * can be set by specifying them in the hash portion of the URL.  For example, if the application URL is
     * `http://localhost:3001/#foo=bar&someproperty=true`, this object will contain a property named 'foo' with the
     * value 'bar' and a property named 'someproperty' with the value 'true'.
     * @type {Object}
     */
    this.userProperties = {};

    /**
     * Gets or sets the list of sources from which the catalog was populated.  A source may be a string, in which case it
     * is expected to be a URL of an init file (like init_nm.json), or it can be a JSON-style object literal which is
     * the init content itself.
     * @type {Array}
     */
    this.initSources = [];

    /**
     * Gets or sets the features that are currently picked.
     * @type {PickedFeatures}
     */
    this.pickedFeatures = undefined;

    /**
     * Gets or sets the catalog of geospatial data.
     * @type {Catalog}
     */
    this.catalog = new Catalog(this);

    /**
     * Gets or sets the add-on services known to the application.
     * @type {Services}
     */
    this.services = new Services(this);

    /**
     * Gets or sets the collection of geospatial data that is currently enabled.
     * @type {NowViewing}
     */
    this.nowViewing = new NowViewing(this);

    /**
     * Gets or sets the currently-selected feature, or undefined if there is no selected feature.  The selected
     * feature is highlighted by drawing a targetting cursor around it.
     * @type {Entity}
     */
    this.selectedFeature = undefined;

    /**
     * Gets or sets the configuration parameters set at startup.
     * @type {Object}
     */
    this.configParameters = {};

    /**
<<<<<<< HEAD
     * Gets or sets the file path for the region mapping definitions.
     * @type {String}
     */
    this.regionMappingDefinitionsUrl = options.regionMappingDefinitionsUrl;

    knockout.track(this, ['viewerMode', 'baseMap', 'baseMapName', '_initialView', 'homeView', 'pickedFeatures', 'selectedFeature', 'configParameters']);
=======
     * An indicator that is incremented if the current data item needs a menu.  If it is 0 the current data item
     * shows no timeline.
     * @type {Integer}
     * @default 0
     */
    this.showTimeline = 0;

    knockout.track(this, ['viewerMode', 'baseMap', 'baseMapName', '_initialView', 'homeView', 'pickedFeatures', 'selectedFeature', 'configParameters', 'showTimeline']);
>>>>>>> 51f4a3e6

    // IE versions prior to 10 don't support CORS, so always use the proxy.
    corsProxy.alwaysUseProxy = (FeatureDetection.isInternetExplorer() && FeatureDetection.internetExplorerVersion()[0] < 10);

    /**
     * Gets or sets the camera's initial view.  This is the view that the application has at startup.  If this property
     * is not explicitly specified, the {@link Terria#homeView} is used.
     * @type {CameraView}
     */
    knockout.defineProperty(this, 'initialView', {
        get: function() {
            if (this._initialView) {
                return this._initialView;
            } else {
                return this.homeView;
            }
        },
        set: function(value) {
            this._initialView = value;
        }
    });

    knockout.getObservable(this, 'initialView').subscribe(function() {
        if (this.zoomWhenInitialViewChanges && defined(this.currentViewer)) {
            this.currentViewer.zoomTo(this.initialView, 2.0);
        }
    }, this);
};

/**
 * Starts up Terria.
 *
 * @param {Object} options Object with the following properties:
 * @param {String} [options.applicationUrl] The URL of the application.  Typically this is obtained from window.location.  This URL, if
 *                                          supplied, is parsed for startup parameters.
 * @param {String} [options.configUrl='config.json'] The URL of the file containing configuration information, such as the list of domains to proxy.
 */
Terria.prototype.start = function(options) {
    this.catalog.isLoading = true;

    var applicationUrl = defaultValue(options.applicationUrl, '');

    var that = this;
    return loadJson(options.configUrl).then(function(config) {
        if (defined(config.parameters)) {
            that.configParameters = config.parameters;
        }

        corsProxy.proxyDomains.push.apply(corsProxy.proxyDomains, config.proxyDomains);

        var initializationUrls = config.initializationUrls;

        if (defined(initializationUrls)) {
            for (var i = 0; i < initializationUrls.length; i++) {
                that.initSources.push(generateInitializationUrl(initializationUrls[i]));
            }
        }

        return that.updateApplicationUrl(applicationUrl).then(function() {
            that.catalog.isLoading = false;
        });
    });
};

/**
 * Updates the state of the application based on the hash portion of a URL.
 * @param {String} newUrl The new URL of the application.
 * @return {Promise} A promise that resolves when any new init sources specified in the URL have been loaded.
 */
Terria.prototype.updateApplicationUrl = function(newUrl) {
    var uri = new URI(newUrl);
    var hash = uri.fragment();
    var hashProperties = queryToObject(hash);

    var initSources = this.initSources.slice();
    interpretHash(hashProperties, this.userProperties, this.initSources, initSources);

    if (this.userProperties.map === '2d') {
        this.viewerMode = ViewerMode.Leaflet;
    } else if (this.userProperties.map === '3d') {
        this.viewerMode = ViewerMode.CesiumTerrain;
    }

    return loadInitSources(this, initSources);
};

/**
 * Gets the value of a user property.  If the property doesn't exist, it is created as an observable property with the
 * value undefined.  This way, if it becomes defined in the future, anyone depending on the value will be notified.
 * @param {String} propertyName The name of the user property for which to get the value.
 * @return {Object} The value of the property, or undefined if the property does not exist.
 */
Terria.prototype.getUserProperty = function(propertyName) {
    if (!knockout.getObservable(this.userProperties, propertyName)) {
        this.userProperties[propertyName] = undefined;
        knockout.track(this.userProperties, [propertyName]);
    }
    return this.userProperties[propertyName];
};

Terria.prototype.addInitSource = function(initSource) {
    // Extract the list of CORS-ready domains.
    if (defined(initSource.corsDomains)) {
        corsProxy.corsDomains.push.apply(corsProxy.corsDomains, initSource.corsDomains);
    }

    // The last init source to specify an initial/home camera view wins.
    if (defined(initSource.homeCamera)) {
        this.homeView = new CameraView(
            Rectangle.fromDegrees(initSource.homeCamera.west, initSource.homeCamera.south, initSource.homeCamera.east, initSource.homeCamera.north),
            initSource.homeCamera.position,
            initSource.homeCamera.direction,
            initSource.homeCamera.up);
    }

    if (defined(initSource.initialCamera)) {
        this.initialView = new CameraView(
            Rectangle.fromDegrees(initSource.initialCamera.west, initSource.initialCamera.south, initSource.initialCamera.east, initSource.initialCamera.north),
            initSource.initialCamera.position,
            initSource.initialCamera.direction,
            initSource.initialCamera.up);
    }

    if (defined(initSource.baseMapName)) {
        this.baseMapName = initSource.baseMapName;
    }

    if (defined(initSource.viewerMode)) {
        if (initSource.viewerMode === '2d') {
            this.viewerMode = ViewerMode.Leaflet;
        } else if (initSource.viewerMode === '3d') {
            this.viewerMode = ViewerMode.CesiumTerrain;
        }
    }

    // Populate the list of services.
    if (defined(initSource.services)) {
        this.services.services.push.apply(this.services, initSource.services);
    }

    // Populate the catalog
    if (defined(initSource.catalog)) {
        var isUserSupplied;
        if (initSource.isFromExternalFile) {
            isUserSupplied = false;
        } else if (initSource.catalogOnlyUpdatesExistingItems) {
            isUserSupplied = undefined;
        } else {
            isUserSupplied = true;
        }

        return this.catalog.updateFromJson(initSource.catalog, {
            onlyUpdateExistingItems: initSource.catalogOnlyUpdatesExistingItems,
            isUserSupplied: isUserSupplied
        });
    } else {
        return when();
    }
};

var latestStartVersion = '0.0.05';

function interpretHash(hashProperties, userProperties, persistentInitSources, temporaryInitSources) {
    for (var property in hashProperties) {
        if (hashProperties.hasOwnProperty(property)) {
            var propertyValue = hashProperties[property];

            if (property === 'clean') {
                persistentInitSources.length = 0;
                temporaryInitSources.length = 0;
            }
            else if (property === 'start') {
                var startData = JSON.parse(propertyValue);

                if (defined(startData.version) && startData.version !== latestStartVersion) {
                    adjustForBackwardCompatibility(startData);
                }

                // Include any initSources specified in the URL.
                if (defined(startData.initSources)) {
                    for (var i = 0; i < startData.initSources.length; ++i) {
                        var initSource = startData.initSources[i];
                        if (temporaryInitSources.indexOf(initSource) < 0) {
                            temporaryInitSources.push(initSource);

                            // Only add external files to the application's list of init sources.
                            if (typeof initSource === 'string' && persistentInitSources.indexOf(initSource) < 0) {
                                persistentInitSources.push(initSource);
                            }
                        }
                    }
                }
            } else if (defined(propertyValue) && propertyValue.length > 0) {
                userProperties[property] = propertyValue;
                knockout.track(userProperties, [property]);
            } else {
                var initSourceFile = generateInitializationUrl(property);
                persistentInitSources.push(initSourceFile);
                temporaryInitSources.push(initSourceFile);
            }
        }
    }
}

function generateInitializationUrl(url) {
    if (url.toLowerCase().substring(url.length-5) !== '.json') {
        return 'init/' + url + '.json';
    }
    return url;
}

function loadInitSources(terria, initSources) {
    return when.all(initSources.map(loadInitSource), function(initSources) {
        var promises = [];

        for (var i = 0; i < initSources.length; ++i) {
            var initSource = initSources[i];
            if (!defined(initSource)) {
                continue;
            }
            promises.push(terria.addInitSource(initSource));
        }

        return when.all(promises);
    });
}

function loadInitSource(source) {
    if (typeof source === 'string') {
        return loadJson(source).then(function(initSource) {
            initSource.isFromExternalFile = true;
            return initSource;
        }).otherwise(function() {
            throw new ModelError({
                title: 'Error loading initialization source',
                message: 'An error occurred while loading initialization information from ' + source + '.  This may indicate that you followed an invalid link or that there is a problem with your Internet connection.'
            });
        });
    } else {
        return source;
    }
}

function adjustForBackwardCompatibility(startData) {
    if (startData.version === '0.0.03') {
        // In this version, there was just a single 'camera' property instead of a 'homeCamera' and 'initialCamera'.
        // Treat the one property as the initialCamera.
        for (var i = 0; i < startData.initSources.length; ++i) {
            if (defined(startData.initSources[i].camera)) {
                startData.initSources[i].initialCamera = startData.initSources[i].camera;
                startData.initSources[i].camera = undefined;
            }
        }
    }
}

module.exports = Terria;<|MERGE_RESOLUTION|>--- conflicted
+++ resolved
@@ -210,14 +210,12 @@
     this.configParameters = {};
 
     /**
-<<<<<<< HEAD
      * Gets or sets the file path for the region mapping definitions.
      * @type {String}
      */
     this.regionMappingDefinitionsUrl = options.regionMappingDefinitionsUrl;
 
-    knockout.track(this, ['viewerMode', 'baseMap', 'baseMapName', '_initialView', 'homeView', 'pickedFeatures', 'selectedFeature', 'configParameters']);
-=======
+    /**
      * An indicator that is incremented if the current data item needs a menu.  If it is 0 the current data item
      * shows no timeline.
      * @type {Integer}
@@ -226,7 +224,6 @@
     this.showTimeline = 0;
 
     knockout.track(this, ['viewerMode', 'baseMap', 'baseMapName', '_initialView', 'homeView', 'pickedFeatures', 'selectedFeature', 'configParameters', 'showTimeline']);
->>>>>>> 51f4a3e6
 
     // IE versions prior to 10 don't support CORS, so always use the proxy.
     corsProxy.alwaysUseProxy = (FeatureDetection.isInternetExplorer() && FeatureDetection.internetExplorerVersion()[0] < 10);
