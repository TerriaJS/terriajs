--- conflicted
+++ resolved
@@ -941,7 +941,6 @@
         } else {
           return Promise.resolve();
         }
-<<<<<<< HEAD
       } else if (defined(target.rectangle)) {
         // target has a rectangle
         return flyToPromise(camera, {
@@ -956,8 +955,6 @@
           duration: flightDurationSeconds,
           destination: target.imageryProvider.rectangle
         });
-=======
->>>>>>> fab282a8
       } else {
         return Promise.resolve();
       }
