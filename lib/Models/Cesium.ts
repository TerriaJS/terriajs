--- conflicted
+++ resolved
@@ -62,6 +62,7 @@
 import MappableMixin, {
   ImageryParts,
   isPrimitive,
+  isCesium3DTileset,
   isDataSource,
   isTerrainProvider,
   MapItem
@@ -616,79 +617,62 @@
         }
       }
 
+      const allCesium3DTilesets = this._allMapItems.filter(isCesium3DTileset);
       const allPrimitives = this._allMapItems.filter(isPrimitive);
       const prevPrimitives = prevMapItems.filter(isPrimitive);
       const primitives = this.scene.primitives;
-<<<<<<< HEAD
 
       // Remove deleted primitives
-      prevPrimitives.forEach(primitive => {
+      prevPrimitives.forEach((primitive, i) => {
         if (!allPrimitives.includes(primitive)) {
           primitives.remove(primitive);
-=======
-      // Iterate backwards because we're removing items.
-      for (let i = this.scene.primitives.length - 1; i >= 0; i--) {
-        const prim = primitives.get(i);
-        if (
-          isCesium3DTileset(prim) &&
-          allCesium3DTilesets.indexOf(prim) === -1
-        ) {
-          try {
-            // Remove all event listeners from the tileset by running stored remover functions
-            const fnArray = this._3dTilesetEventListeners[i].removeFns;
-            for (let j = 0; j < fnArray.length; j++) {
-              fnArray[j](); // run the function
-            }
-            this._3dTilesetEventListeners.splice(i, 1); // Remove the item for this tileset from our eventListener reference storage array
-            this._updateTilesLoadingIndeterminate(false); // reset progress bar loading state to false. Any new tile loading event will restart it to account for multiple currently loading 3DTilesets.
-          } catch (e) {}
-          this.scene.primitives.remove(prim);
->>>>>>> e853aaa1
+
+          const prim = primitives.get(i);
+          if (
+            isCesium3DTileset(prim) &&
+            allCesium3DTilesets.indexOf(prim) === -1
+          ) {
+            try {
+              // Remove all event listeners from the tileset by running stored remover functions
+              const fnArray = this._3dTilesetEventListeners[i].removeFns;
+              for (let j = 0; j < fnArray.length; j++) {
+                fnArray[j](); // run the function
+              }
+              this._3dTilesetEventListeners.splice(i, 1); // Remove the item for this tileset from our eventListener reference storage array
+              this._updateTilesLoadingIndeterminate(false); // reset progress bar loading state to false. Any new tile loading event will restart it to account for multiple currently loading 3DTilesets.
+            } catch (e) {}
+          }
         }
       });
 
-<<<<<<< HEAD
       // Add new primitives
       allPrimitives.forEach(primitive => {
         if (!primitives.contains(primitive)) {
           primitives.add(primitive);
-=======
-      // Add new tilesets
-      allCesium3DTilesets.forEach(tileset => {
-        if (!primitives.contains(tileset)) {
-          primitives.add(tileset);
-          // Add event listener for loading of new tiles for 3Dtileset datasources. These events are frequently emitted.
-          // TODO: add this with EventHelper so that it gets automatically removed when Cesium is destroyed
-
-          const startingListener = this._eventHelper.add(
-            tileset.tileLoad,
-            () => {
-              this._updateTilesLoadingIndeterminate(true);
-            }
-          );
-
-          // const startingListener = tileset.tileLoad.addEventListener(() => {
-          //   this._updateTilesLoadingIndeterminate(true);
-          // });
-
-          //Add event listener for when tiles finished loading for current view. Infrequent.
-          // TODO: add this with EventHelper so that it gets automatically removed when Cesium is destroyed
-          const finishedListener = this._eventHelper.add(
-            tileset.allTilesLoaded,
-            () => {
-              this._updateTilesLoadingIndeterminate(false);
-            }
-          );
-
-          // Push new item to eventListener reference storage
-          this._3dTilesetEventListeners.push({
-            requestUrl: tileset.resource.request.url,
-            removeFns: [startingListener, finishedListener]
-          });
->>>>>>> e853aaa1
+          if (isCesium3DTileset(primitive)) {
+            const startingListener = this._eventHelper.add(
+              primitive.tileLoad,
+              () => {
+                this._updateTilesLoadingIndeterminate(true);
+              }
+            );
+
+            //Add event listener for when tiles finished loading for current view. Infrequent.
+            const finishedListener = this._eventHelper.add(
+              primitive.allTilesLoaded,
+              () => {
+                this._updateTilesLoadingIndeterminate(false);
+              }
+            );
+
+            // Push new item to eventListener reference storage
+            this._3dTilesetEventListeners.push({
+              requestUrl: primitive.resource.request.url,
+              removeFns: [startingListener, finishedListener]
+            });
+          }
         }
       });
-
       prevMapItems = this._allMapItems;
       this.notifyRepaintRequired();
     });
