--- conflicted
+++ resolved
@@ -1315,12 +1315,7 @@
 function zoomToBoundingSphere(
   cesium: Cesium,
   target: {
-<<<<<<< HEAD
     boundingSphere: BoundingSphere;
-    modelMatrix?: Matrix4;
-=======
-    boundingSphere: Cesium.BoundingSphere;
->>>>>>> 8954f7ca
   },
   flightDurationSeconds?: number
 ) {
