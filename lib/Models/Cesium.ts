import i18next from "i18next";
import { isEqual } from "lodash-es";
import {
  action,
  autorun,
  computed,
  IObservableArray,
  makeObservable,
  observable,
  reaction,
  runInAction,
  toJS
} from "mobx";
import { computedFn, fromPromise, IPromiseBasedObservable } from "mobx-utils";
import AssociativeArray from "terriajs-cesium/Source/Core/AssociativeArray";
import BoundingSphere from "terriajs-cesium/Source/Core/BoundingSphere";
import Cartesian2 from "terriajs-cesium/Source/Core/Cartesian2";
import Cartesian3 from "terriajs-cesium/Source/Core/Cartesian3";
import Cartographic from "terriajs-cesium/Source/Core/Cartographic";
import CesiumTerrainProvider from "terriajs-cesium/Source/Core/CesiumTerrainProvider";
import Clock from "terriajs-cesium/Source/Core/Clock";
import createWorldTerrainAsync from "terriajs-cesium/Source/Core/createWorldTerrainAsync";
import Credit from "terriajs-cesium/Source/Core/Credit";
import defaultValue from "terriajs-cesium/Source/Core/defaultValue";
import defined from "terriajs-cesium/Source/Core/defined";
import destroyObject from "terriajs-cesium/Source/Core/destroyObject";
import Ellipsoid from "terriajs-cesium/Source/Core/Ellipsoid";
import EllipsoidTerrainProvider from "terriajs-cesium/Source/Core/EllipsoidTerrainProvider";
import Event from "terriajs-cesium/Source/Core/Event";
import EventHelper from "terriajs-cesium/Source/Core/EventHelper";
import FeatureDetection from "terriajs-cesium/Source/Core/FeatureDetection";
import HeadingPitchRange from "terriajs-cesium/Source/Core/HeadingPitchRange";
import Ion from "terriajs-cesium/Source/Core/Ion";
import IonResource from "terriajs-cesium/Source/Core/IonResource";
import KeyboardEventModifier from "terriajs-cesium/Source/Core/KeyboardEventModifier";
import CesiumMath from "terriajs-cesium/Source/Core/Math";
import Matrix4 from "terriajs-cesium/Source/Core/Matrix4";
import PerspectiveFrustum from "terriajs-cesium/Source/Core/PerspectiveFrustum";
import Rectangle from "terriajs-cesium/Source/Core/Rectangle";
import sampleTerrain from "terriajs-cesium/Source/Core/sampleTerrain";
import ScreenSpaceEventType from "terriajs-cesium/Source/Core/ScreenSpaceEventType";
import TerrainProvider from "terriajs-cesium/Source/Core/TerrainProvider";
import Transforms from "terriajs-cesium/Source/Core/Transforms";
import BoundingSphereState from "terriajs-cesium/Source/DataSources/BoundingSphereState";
import DataSource from "terriajs-cesium/Source/DataSources/DataSource";
import DataSourceCollection from "terriajs-cesium/Source/DataSources/DataSourceCollection";
import DataSourceDisplay from "terriajs-cesium/Source/DataSources/DataSourceDisplay";
import Entity from "terriajs-cesium/Source/DataSources/Entity";
import Camera from "terriajs-cesium/Source/Scene/Camera";
import Cesium3DTileset from "terriajs-cesium/Source/Scene/Cesium3DTileset";
import CreditDisplay from "terriajs-cesium/Source/Scene/CreditDisplay";
import ImageryLayer from "terriajs-cesium/Source/Scene/ImageryLayer";
import ImageryLayerFeatureInfo from "terriajs-cesium/Source/Scene/ImageryLayerFeatureInfo";
import ImageryProvider from "terriajs-cesium/Source/Scene/ImageryProvider";
import Scene from "terriajs-cesium/Source/Scene/Scene";
import SceneTransforms from "terriajs-cesium/Source/Scene/SceneTransforms";
import SingleTileImageryProvider from "terriajs-cesium/Source/Scene/SingleTileImageryProvider";
import SplitDirection from "terriajs-cesium/Source/Scene/SplitDirection";
import CesiumWidget from "terriajs-cesium/Source/Widget/CesiumWidget";
import getElement from "terriajs-cesium/Source/DataSources/getElement";
import filterOutUndefined from "../Core/filterOutUndefined";
import flatten from "../Core/flatten";
import isDefined from "../Core/isDefined";
import LatLonHeight from "../Core/LatLonHeight";
import pollToPromise from "../Core/pollToPromise";
import TerriaError from "../Core/TerriaError";
import waitForDataSourceToLoad from "../Core/waitForDataSourceToLoad";
import CesiumRenderLoopPauser from "../Map/Cesium/CesiumRenderLoopPauser";
import CesiumSelectionIndicator from "../Map/Cesium/CesiumSelectionIndicator";
import MapboxVectorTileImageryProvider from "../Map/ImageryProvider/MapboxVectorTileImageryProvider";
import ProtomapsImageryProvider from "../Map/ImageryProvider/ProtomapsImageryProvider";
import PickedFeatures, {
  ProviderCoordsMap
} from "../Map/PickedFeatures/PickedFeatures";
import FeatureInfoUrlTemplateMixin from "../ModelMixins/FeatureInfoUrlTemplateMixin";
import MappableMixin, {
  ImageryParts,
  isCesium3DTileset,
  isDataSource,
  isPrimitive,
  isTerrainProvider,
  MapItem
} from "../ModelMixins/MappableMixin";
import TileErrorHandlerMixin from "../ModelMixins/TileErrorHandlerMixin";
import SplitterTraits from "../Traits/TraitsClasses/SplitterTraits";
import TerriaViewer from "../ViewModels/TerriaViewer";
import CameraView from "./CameraView";
import hasTraits from "./Definition/hasTraits";
import TerriaFeature from "./Feature/Feature";
import GlobeOrMap from "./GlobeOrMap";
import Terria from "./Terria";
import UserDrawing from "./UserDrawing";
import { setViewerMode } from "./ViewerMode";
import ScreenSpaceEventHandler from "terriajs-cesium/Source/Core/ScreenSpaceEventHandler";

//import Cesium3DTilesInspector from "terriajs-cesium/Source/Widgets/Cesium3DTilesInspector/Cesium3DTilesInspector";

type CreditDisplayElement = {
  credit: Credit;
  count: number;
};

// Intermediary
const cartesian3Scratch = new Cartesian3();
const enuToFixedScratch = new Matrix4();
const southwestScratch = new Cartesian3();
const southeastScratch = new Cartesian3();
const northeastScratch = new Cartesian3();
const northwestScratch = new Cartesian3();
const southwestCartographicScratch = new Cartographic();
const southeastCartographicScratch = new Cartographic();
const northeastCartographicScratch = new Cartographic();
const northwestCartographicScratch = new Cartographic();

export default class Cesium extends GlobeOrMap {
  readonly type = "Cesium";
  readonly terria: Terria;
  readonly terriaViewer: TerriaViewer;
  readonly cesiumWidget: CesiumWidget;
  readonly scene: Scene;
  readonly dataSources: DataSourceCollection = new DataSourceCollection();
  readonly dataSourceDisplay: DataSourceDisplay;
  readonly pauser: CesiumRenderLoopPauser;
  readonly canShowSplitter = true;
  private readonly _eventHelper: EventHelper;
  private _3dTilesetEventListeners = new Map<
    Cesium3DTileset,
    Event.RemoveCallback[]
  >(); // eventListener reference storage
  private _pauseMapInteractionCount = 0;
  private _lastZoomTarget:
    | CameraView
    | Rectangle
    | DataSource
    | MappableMixin.Instance
    | /*TODO Cesium.Cesium3DTileset*/ any;

  // Lightbox and on screen attributions from CreditDisplay
  private cesiumDataAttributions: IObservableArray<string> = observable([]);
  // Public because this is accessed from BottomLeftBar.tsx
  cesiumScreenDataAttributions: IObservableArray<string> = observable([]);

  // When true, feature picking is paused. This is useful for temporarily
  // disabling feature picking when some other interaction mode wants to take
  // over the LEFT_CLICK behavior.
  isFeaturePickingPaused = false;

  /* Disposers */
  private readonly _selectionIndicator: CesiumSelectionIndicator;
  private readonly _disposeSelectedFeatureSubscription: () => void;
  private readonly _disposeWorkbenchMapItemsSubscription: () => void;
  private readonly _disposeTerrainReaction: () => void;
  private readonly _disposeSplitterReaction: () => void;
  private readonly _disposeResolutionReaction: () => void;

  private _createImageryLayer: (
    ip: ImageryProvider,
    clippingRectangle: Rectangle | undefined
  ) => ImageryLayer = computedFn((ip, clippingRectangle) => {
    return new ImageryLayer(ip, {
      rectangle: clippingRectangle
    });
  });

  private _terrainMessageViewed: boolean = false;
  constructor(terriaViewer: TerriaViewer, container: string | HTMLElement) {
    super();

    makeObservable(this);

    this.terriaViewer = terriaViewer;
    this.terria = terriaViewer.terria;

    if (this.terria.configParameters.cesiumIonAccessToken !== undefined) {
      Ion.defaultAccessToken =
        this.terria.configParameters.cesiumIonAccessToken;
    }

    //An arbitrary base64 encoded image used to populate the placeholder SingleTileImageryProvider
    const img =
      "data:image/png;base64, iVBORw0KGgoAAAANSUhEUgAAAAUA \
    AAAFCAYAAACNbyblAAAAHElEQVQI12P4//8/w38GIAXDIBKE0DHxgljNBAAO \
    9TXL0Y4OHwAAAABJRU5ErkJggg==";

    const options = {
      dataSources: this.dataSources,
      clock: this.terria.timelineClock,
      baseLayer: ImageryLayer.fromProviderAsync(
        SingleTileImageryProvider.fromUrl(img),
        {}
      ),
      scene3DOnly: true,
      shadows: true,
      useBrowserRecommendedResolution: !this.terria.useNativeResolution
    };

    // Workaround for Firefox bug with WebGL and printing:
    // https://bugzilla.mozilla.org/show_bug.cgi?id=976173
    const firefoxBugOptions = (FeatureDetection as any).isFirefox()
      ? {
          contextOptions: {
            webgl: { preserveDrawingBuffer: true }
          }
        }
      : undefined;

    try {
      this.cesiumWidget = new CesiumWidget(
        container,
        Object.assign({}, options, firefoxBugOptions)
      );
      this.scene = this.cesiumWidget.scene;
    } catch (error) {
      throw TerriaError.from(error, {
        message: {
          key: "terriaViewer.slowWebGLAvailableMessageII",
          parameters: { appName: this.terria.appName, webGL: "WebGL" }
        }
      });
    }

    //new Cesium3DTilesInspector(document.getElementsByClassName("cesium-widget").item(0), this.scene);

    this.dataSourceDisplay = new DataSourceDisplay({
      scene: this.scene,
      dataSourceCollection: this.dataSources
    });

    this._selectionIndicator = new CesiumSelectionIndicator(this);

    this.supportsPolylinesOnTerrain = (this.scene as any).context.depthTexture;

    this._eventHelper = new EventHelper();

    this._eventHelper.add(this.terria.timelineClock.onTick, ((clock: Clock) => {
      this.dataSourceDisplay.update(clock.currentTime);
    }) as any);

    // Progress
    this._eventHelper.add(
      this.scene.globe.tileLoadProgressEvent,
      (currentLoadQueueLength: number) =>
        this._updateTilesLoadingCount(currentLoadQueueLength) as any
    );

    // Disable HDR lighting for better performance and to avoid changing imagery colors.
    (this.scene as any).highDynamicRange = false;

    this.scene.imageryLayers.removeAll();

    this.updateCredits(container);

    this.scene.globe.depthTestAgainstTerrain = false;

    this.scene.renderError.addEventListener(this.onRenderError.bind(this));

    const inputHandler = this.cesiumWidget.screenSpaceEventHandler;

    // // Add double click zoom
    // inputHandler.setInputAction(
    //     function (movement) {
    //         zoomIn(scene, movement.position);
    //     },
    //     ScreenSpaceEventType.LEFT_DOUBLE_CLICK);
    // inputHandler.setInputAction(
    //     function (movement) {
    //         zoomOut(scene, movement.position);
    //     },
    //     ScreenSpaceEventType.LEFT_DOUBLE_CLICK, KeyboardEventModifier.SHIFT);

    // Handle mouse move
    inputHandler.setInputAction((e: ScreenSpaceEventHandler.MotionEvent) => {
      this.mouseCoords.updateCoordinatesFromCesium(this.terria, e.endPosition);
    }, ScreenSpaceEventType.MOUSE_MOVE);

    inputHandler.setInputAction(
      (e: ScreenSpaceEventHandler.MotionEvent) => {
        this.mouseCoords.updateCoordinatesFromCesium(
          this.terria,
          e.endPosition
        );
      },
      ScreenSpaceEventType.MOUSE_MOVE,
      KeyboardEventModifier.SHIFT
    );

    // Handle left click by picking objects from the map.
    inputHandler.setInputAction(
      (e: ScreenSpaceEventHandler.PositionedEvent) => {
        if (!this.isFeaturePickingPaused)
          this.pickFromScreenPosition(e.position, false);
      },
      ScreenSpaceEventType.LEFT_CLICK
    );

    let zoomUserDrawing: UserDrawing | undefined;

    // Handle zooming on SHIFT + MOUSE DOWN
    inputHandler.setInputAction(
      (e: ScreenSpaceEventHandler.PositionedEvent) => {
        if (!this.isFeaturePickingPaused && !isDefined(zoomUserDrawing)) {
          this.pauseMapInteraction();

          const exitZoom = () => {
            document.removeEventListener("keyup", onKeyUp);
            runInAction(() => {
              this.terria.mapInteractionModeStack.pop();
              zoomUserDrawing && zoomUserDrawing.cleanUp();
            });
            this.resumeMapInteraction();
            zoomUserDrawing = undefined;
          };

          // If the shift key is released -> exit zoom
          const onKeyUp = (e: KeyboardEvent) =>
            e.key === "Shift" && zoomUserDrawing && exitZoom();

          document.addEventListener("keyup", onKeyUp);

          let pointClickCount = 0;

          zoomUserDrawing = new UserDrawing({
            terria: this.terria,
            messageHeader: i18next.t("map.drawExtentHelper.drawExtent"),
            onPointClicked: () => {
              pointClickCount++;
              if (
                zoomUserDrawing &&
                zoomUserDrawing.pointEntities.entities.values.length >= 2
              ) {
                const rectangle = zoomUserDrawing.otherEntities.entities
                  .getById("rectangle")
                  ?.rectangle?.coordinates?.getValue(
                    this.terria.timelineClock.currentTime
                  );

                if (rectangle) this.zoomTo(rectangle, 1);

                exitZoom();

                // If more than two points are clicked but a rectangle hasn't been drawn -> exit zoom
              } else if (pointClickCount >= 2) {
                exitZoom();
              }
            },
            allowPolygon: false,
            drawRectangle: true,
            invisible: true
          });

          zoomUserDrawing.enterDrawMode();

          // Pick first point of rectangle on start
          this.pickFromScreenPosition(e.position, false);
        }
      },
      ScreenSpaceEventType.LEFT_DOWN,
      KeyboardEventModifier.SHIFT
    );

    // Handle SHIFT + CLICK for zooming

    inputHandler.setInputAction(
      (e: ScreenSpaceEventHandler.PositionedEvent) => {
        if (isDefined(zoomUserDrawing)) {
          this.pickFromScreenPosition(e.position, false);
        }
      },
      ScreenSpaceEventType.LEFT_UP,
      KeyboardEventModifier.SHIFT
    );

    this.pauser = new CesiumRenderLoopPauser(this.cesiumWidget, () => {
      // Post render, update selection indicator position
      const feature = this.terria.selectedFeature;

      // If the feature has an associated primitive and that primitive has
      // a clamped position, use that instead, because the regular
      // position doesn't take terrain clamping into account.
      if (isDefined(feature)) {
        if (
          isDefined(feature.cesiumPrimitive) &&
          isDefined(feature.cesiumPrimitive._clampedPosition)
        ) {
          this._selectionIndicator.position =
            feature.cesiumPrimitive._clampedPosition;
        } else if (
          isDefined(feature.cesiumPrimitive) &&
          isDefined(feature.cesiumPrimitive._clampedModelMatrix)
        ) {
          this._selectionIndicator.position = Matrix4.getTranslation(
            feature.cesiumPrimitive._clampedModelMatrix,
            this._selectionIndicator.position || new Cartesian3()
          );
        } else if (isDefined(feature.position)) {
          this._selectionIndicator.position = feature.position.getValue(
            this.terria.timelineClock.currentTime
          );
        }
      }

      this._selectionIndicator.update();
    });

    this._disposeSelectedFeatureSubscription = autorun(() => {
      this._selectFeature();
    });

    this._disposeWorkbenchMapItemsSubscription = this.observeModelLayer();
    this._disposeTerrainReaction = autorun(() => {
      this.scene.globe.terrainProvider = this.terrainProvider;
      // TODO: bring over globe and atmosphere splitting support from terriajs-cesium
      // this.scene.globe.splitDirection = this.terria.showSplitter
      //   ? this.terria.terrainSplitDirection
      //   : SplitDirection.NONE;
      this.scene.globe.depthTestAgainstTerrain =
        this.terria.depthTestAgainstTerrainEnabled;
      // if (this.scene.skyAtmosphere) {
      //   this.scene.skyAtmosphere.splitDirection =
      //     this.scene.globe.splitDirection;
      // }
    });
    this._disposeSplitterReaction = this._reactToSplitterChanges();

    this._disposeResolutionReaction = autorun(() => {
      (this.cesiumWidget as any).useBrowserRecommendedResolution =
        !this.terria.useNativeResolution;
      this.cesiumWidget.scene.globe.maximumScreenSpaceError =
        this.terria.baseMaximumScreenSpaceError;
    });
  }

  /** Add an event listener to a TerrainProvider.
   * If we get an error when trying to load the terrain, then switch to smooth mode, and notify the user.
   * Finally, remove the listener, so failed tiles do not trigger the error as these can be common and are not a problem. */
  private async catchTerrainProviderDown(
    terrainProviderPromise: Promise<TerrainProvider>
  ): Promise<TerrainProvider> {
    return terrainProviderPromise
      .then((terrainProvider: TerrainProvider) => {
        /** Need to throw an error if incorrect `cesiumTerrainUrl` has been specified.
        The terrainProvider.readyPromise will still be fulfulled, but the map will not load correctly
        So we check for terrainProvider.availability */

        if (!terrainProvider.availability) {
          throw new Error();
        }

        return terrainProvider;
      })
      .catch((err) => {
        console.log("Terrain provider error.  ", err.message);
        console.log("Switching to EllipsoidTerrainProvider.");
        setViewerMode("3dsmooth", this.terriaViewer);
        if (!this._terrainMessageViewed) {
          this.terria.raiseErrorToUser(err, {
            title: i18next.t("map.cesium.terrainServerErrorTitle"),
            message: i18next.t("map.cesium.terrainServerErrorMessage", {
              appName: this.terria.appName,
              supportEmail: this.terria.supportEmail
            })
          });

          this._terrainMessageViewed = true;
        }

        return new EllipsoidTerrainProvider();
      });
  }

  private updateCredits(container: string | HTMLElement) {
    const containerElement = getElement(container);
    const creditsElement =
      containerElement &&
      (containerElement.getElementsByClassName(
        "cesium-widget-credits"
      )[0] as HTMLElement);
    const logoContainer =
      creditsElement &&
      (creditsElement.getElementsByClassName(
        "cesium-credit-logoContainer"
      )[0] as HTMLElement);
    const expandLink =
      creditsElement &&
      creditsElement.getElementsByClassName("cesium-credit-expand-link") &&
      (creditsElement.getElementsByClassName(
        "cesium-credit-expand-link"
      )[0] as HTMLElement);

    if (creditsElement) {
      if (logoContainer) creditsElement?.removeChild(logoContainer);
      if (expandLink) creditsElement?.removeChild(expandLink);
    }

    const creditDisplay: CreditDisplay & {
      _currentFrameCredits?: {
        lightboxCredits: AssociativeArray;
        screenCredits: AssociativeArray;
      };
    } = this.scene.frameState.creditDisplay;
    const creditDisplayOldDestroy = creditDisplay.destroy;
    creditDisplay.destroy = () => {
      try {
        creditDisplayOldDestroy();
      } catch (err) {
        /* TODO: handle Error */
      }
    };

    const creditDisplayOldEndFrame = creditDisplay.endFrame;

    creditDisplay.endFrame = () => {
      creditDisplayOldEndFrame.bind(creditDisplay)();

      runInAction(() => {
        syncCesiumCreditsToAttributions(
          creditDisplay._currentFrameCredits!.lightboxCredits
            .values as CreditDisplayElement[],
          this.cesiumDataAttributions
        );
        syncCesiumCreditsToAttributions(
          creditDisplay._currentFrameCredits!.screenCredits
            .values as CreditDisplayElement[],
          this.cesiumScreenDataAttributions
        );
      });
    };
  }

  getContainer() {
    return this.cesiumWidget.container;
  }

  pauseMapInteraction() {
    ++this._pauseMapInteractionCount;
    if (this._pauseMapInteractionCount === 1) {
      this.scene.screenSpaceCameraController.enableInputs = false;
    }
  }

  resumeMapInteraction() {
    --this._pauseMapInteractionCount;
    if (this._pauseMapInteractionCount === 0) {
      setTimeout(() => {
        if (this._pauseMapInteractionCount === 0) {
          this.scene.screenSpaceCameraController.enableInputs = true;
        }
      }, 0);
    }
  }

  private previousRenderError: string | undefined;

  /** Show error message to user if Cesium stops rendering. */
  private onRenderError(scene: Scene, error: unknown) {
    // This function can be called many times with the same error
    // So we do a rudimentary check to only show the error message once
    // - by comparing error.toString() to this.previousRenderError
    if (typeof error === "object" && error !== null) {
      const newError = error.toString();
      if (newError !== this.previousRenderError) {
        this.previousRenderError = error.toString();
        this.terria.raiseErrorToUser(error, {
          title: i18next.t("map.cesium.stoppedRenderingTitle"),
          message: i18next.t("map.cesium.stoppedRenderingMessage", {
            appName: this.terria.appName
          })
        });
      }
    }
  }

  destroy() {
    // Port old Cesium.prototype.destroy stuff
    // this._enableSelectExtent(cesiumWidget.scene, false);
    this.scene.renderError.removeEventListener(this.onRenderError);

    const inputHandler = this.cesiumWidget.screenSpaceEventHandler;
    inputHandler.removeInputAction(ScreenSpaceEventType.MOUSE_MOVE);
    inputHandler.removeInputAction(
      ScreenSpaceEventType.MOUSE_MOVE,
      KeyboardEventModifier.SHIFT
    );
    // inputHandler.removeInputAction(ScreenSpaceEventType.LEFT_DOUBLE_CLICK);
    // inputHandler.removeInputAction(ScreenSpaceEventType.LEFT_DOUBLE_CLICK, KeyboardEventModifier.SHIFT);

    inputHandler.removeInputAction(ScreenSpaceEventType.LEFT_CLICK);
    inputHandler.removeInputAction(
      ScreenSpaceEventType.LEFT_DOWN,
      KeyboardEventModifier.SHIFT
    );
    inputHandler.removeInputAction(
      ScreenSpaceEventType.LEFT_UP,
      KeyboardEventModifier.SHIFT
    );

    // if (defined(this.monitor)) {
    //     this.monitor.destroy();
    //     this.monitor = undefined;
    // }

    if (isDefined(this._selectionIndicator)) {
      this._selectionIndicator.destroy();
    }

    this.pauser.destroy();
    this.stopObserving();
    this._eventHelper.removeAll();
    this._updateTilesLoadingIndeterminate(false); // reset progress bar loading state to false for any data sources with indeterminate progress e.g. 3DTilesets.
    this.dataSourceDisplay.destroy();

    this._disposeTerrainReaction();
    this._disposeResolutionReaction();

    this._disposeSelectedFeatureSubscription();
    this._disposeSplitterReaction();
    this.cesiumWidget.destroy();
    destroyObject(this);
  }

  @computed
  get attributions() {
    return this.cesiumDataAttributions;
  }

  private get _allMappables() {
    const catalogItems = [
      ...this.terriaViewer.items.get(),
      this.terriaViewer.baseMap
    ];
    return flatten(
      filterOutUndefined(
        catalogItems.map((item) => {
          if (isDefined(item) && MappableMixin.isMixedInto(item))
            return item.mapItems.map((mapItem) => ({ mapItem, item }));
        })
      )
    );
  }

  @computed
  private get _allMapItems(): MapItem[] {
    return this._allMappables.map(({ mapItem }) => mapItem);
  }

  @computed
  private get availableDataSources(): DataSource[] {
    return this._allMapItems.filter(isDataSource);
  }

  /**
   * Syncs the `dataSources` collection against the latest `availableDataSources`.
   *
   * @return Promise for finishing the sync
   */
  private async syncDataSourceCollection(
    availableDataSources: DataSource[],
    dataSources: DataSourceCollection
  ): Promise<void> {
    // 1. Remove deleted data sources
    // Iterate backwards because we're removing items.
    for (let i = dataSources.length - 1; i >= 0; i--) {
      const d = dataSources.get(i);
      if (availableDataSources.indexOf(d) === -1) {
        dataSources.remove(d);
      }
    }

    // 2. Add new data sources
    for (const ds of availableDataSources) {
      if (!dataSources.contains(ds)) {
        await dataSources.add(ds);
      }
    }

    // 3. Ensure stacking order matches order in `availableDataSources` - first item appears on top.
    runInAction(() =>
      availableDataSources.forEach((ds) => {
        // There is a buggy/un-intended side-effect when calling raiseToTop() with
        // a source that doesn't exist in the collection. Doing this will replace
        // the last entry in the collection with the new one. So we should be
        // careful to raiseToTop() only if the DS already exists in the collection.
        // Relevant code:
        //   https://github.com/CesiumGS/cesium/blob/dbd452328a48bfc4e192146862a9f8fa15789dc8/packages/engine/Source/DataSources/DataSourceCollection.js#L298-L299
        dataSources.contains(ds) && dataSources.raiseToTop(ds);
      })
    );
  }

  private observeModelLayer() {
    // Setup reaction to sync datSources collection with availableDataSources
    //
    // To avoid buggy concurrent syncs, we have to ensure that even when
    // multiple sync reactions are triggered, we run them one after the
    // other. To do this, we make each run of the reaction wait for the
    // previous `syncDataSourcesPromise` to finish before starting itself.
    let syncDataSourcesPromise: Promise<void> = Promise.resolve();
    const reactionDisposer = reaction(
      () => this.availableDataSources,
      () => {
        syncDataSourcesPromise = syncDataSourcesPromise
          .then(async () => {
            await this.syncDataSourceCollection(
              this.availableDataSources,
              this.dataSources
            );
            this.notifyRepaintRequired();
          })
          .catch(console.error);
      },
      { fireImmediately: true }
    );

    let prevMapItems: MapItem[] = [];
    const autorunDisposer = autorun(() => {
      // TODO: Look up the type in a map and call the associated function.
      //       That way the supported types of map items is extensible.

      const allImageryParts = this._allMappables
        .map((m) =>
          ImageryParts.is(m.mapItem)
            ? this._makeImageryLayerFromParts(m.mapItem, m.item)
            : undefined
        )
        .filter(isDefined);

      // Delete imagery layers that are no longer in the model
      // Iterate backwards because we're removing items.
      for (let i = this.scene.imageryLayers.length - 1; i >= 0; i--) {
        const imageryLayer = this.scene.imageryLayers.get(i);
        if (allImageryParts.indexOf(imageryLayer) === -1) {
          this.scene.imageryLayers.remove(imageryLayer);
        }
      }
      // Iterate backwards so that adding multiple layers adds them in increasing cesium index order
      for (
        let modelIndex = allImageryParts.length - 1;
        modelIndex >= 0;
        modelIndex--
      ) {
        const mapItem = allImageryParts[modelIndex];

        const targetCesiumIndex = allImageryParts.length - modelIndex - 1;
        const currentCesiumIndex = this.scene.imageryLayers.indexOf(mapItem);
        if (currentCesiumIndex === -1) {
          this.scene.imageryLayers.add(mapItem, targetCesiumIndex);
        } else if (currentCesiumIndex > targetCesiumIndex) {
          for (let j = currentCesiumIndex; j > targetCesiumIndex; j--) {
            this.scene.imageryLayers.lower(mapItem);
          }
        } else if (currentCesiumIndex < targetCesiumIndex) {
          for (let j = currentCesiumIndex; j < targetCesiumIndex; j++) {
            this.scene.imageryLayers.raise(mapItem);
          }
        }
      }

      const allPrimitives = this._allMapItems.filter(isPrimitive);
      const prevPrimitives = prevMapItems.filter(isPrimitive);
      const primitives = this.scene.primitives;

      // Remove deleted primitives
      prevPrimitives.forEach((primitive) => {
        if (!allPrimitives.includes(primitive)) {
          if (isCesium3DTileset(primitive)) {
            // Remove all event listeners from any Cesium3DTilesets by running stored remover functions
            const fnArray = this._3dTilesetEventListeners.get(primitive);
            try {
              fnArray?.forEach((fn) => fn()); // Run the remover functions
            } catch (error) {
              /* TODO: handle error */
            }

            this._3dTilesetEventListeners.delete(primitive); // Remove the item for this tileset from our eventListener reference storage array
            this._updateTilesLoadingIndeterminate(false); // reset progress bar loading state to false. Any new tile loading event will restart it to account for multiple currently loading 3DTilesets.
          }
          primitives.remove(primitive);
        }
      });

      // Add new primitives
      allPrimitives.forEach((primitive) => {
        if (!primitives.contains(primitive)) {
          primitives.add(primitive);

          if (isCesium3DTileset(primitive)) {
            const startingListener = this._eventHelper.add(
              primitive.tileLoad,
              () => this._updateTilesLoadingIndeterminate(true)
            );

            //Add event listener for when tiles finished loading for current view. Infrequent.
            const finishedListener = this._eventHelper.add(
              primitive.allTilesLoaded,
              () => this._updateTilesLoadingIndeterminate(false)
            );

            // Push new item to eventListener reference storage
            this._3dTilesetEventListeners.set(primitive, [
              startingListener,
              finishedListener
            ]);
          }
        }
      });
      prevMapItems = this._allMapItems;
      this.notifyRepaintRequired();
    });

    return () => {
      reactionDisposer();
      autorunDisposer();
    };
  }

  stopObserving() {
    if (this._disposeWorkbenchMapItemsSubscription !== undefined) {
      this._disposeWorkbenchMapItemsSubscription();
    }
  }

  doZoomTo(target: any, flightDurationSeconds = 3.0): Promise<void> {
    this._lastZoomTarget = target;

    const _zoom: () => Promise<void> = async () => {
      const camera = this.scene.camera;

      if (target instanceof Rectangle) {
        // target is a Rectangle

        // Work out the destination that the camera would naturally fly to
        const destinationCartesian =
          camera.getRectangleCameraCoordinates(target);
        const destination =
          Ellipsoid.WGS84.cartesianToCartographic(destinationCartesian);
        const terrainProvider = this.scene.globe.terrainProvider;
        // A sufficiently coarse tile level that still has approximately accurate height
        const level = 6;
        const center = Rectangle.center(target);

        // Perform an elevation query at the centre of the rectangle
        let terrainSample: Cartographic;
        try {
          [terrainSample] = await sampleTerrain(terrainProvider, level, [
            center
          ]);
        } catch {
          // if the request fails just use center with height=0
          terrainSample = center;
        }

        if (this._lastZoomTarget !== target) {
          return;
        }

        const finalDestinationCartographic = new Cartographic(
          destination.longitude,
          destination.latitude,
          destination.height + terrainSample.height
        );

        const finalDestination = Ellipsoid.WGS84.cartographicToCartesian(
          finalDestinationCartographic
        );

        return flyToPromise(camera, {
          duration: flightDurationSeconds,
          destination: finalDestination
        });
      } else if (defined(target.entities)) {
        // target is some DataSource
        return waitForDataSourceToLoad(target).then(() => {
          if (this._lastZoomTarget === target) {
            return zoomToDataSource(this, target, flightDurationSeconds);
          }
        });
      } else if (
        // check for readyPromise first because cesium raises an exception when
        // accessing `.boundingSphere` before ready
        defined(target.readyPromise) ||
        defined(target.boundingSphere)
      ) {
        // target is some object like a Model with boundingSphere and possibly a readyPromise
        return Promise.resolve(target.readyPromise).then(() => {
          if (this._lastZoomTarget === target) {
            return flyToBoundingSpherePromise(camera, target.boundingSphere, {
              offset: new HeadingPitchRange(
                0,
                -0.5,
                // To avoid getting too close to models less than 100m radius, let
                // cesium calculate an appropriate zoom distance. For the rest
                // use the radius as the zoom distance because the offset
                // distance cesium calculates for large models is often too far away.
                target.boundingSphere.radius < 100
                  ? undefined
                  : target.boundingSphere.radius
              ),
              duration: flightDurationSeconds
            });
          }
        });
      } else if (target.position instanceof Cartesian3) {
        // target is a CameraView or an Entity
        return flyToPromise(camera, {
          duration: flightDurationSeconds,
          destination: target.position,
          orientation: {
            direction: target.direction,
            up: target.up
          }
        });
      } else if (MappableMixin.isMixedInto(target)) {
        // target is a Mappable
        if (isDefined(target.cesiumRectangle)) {
          return flyToPromise(camera, {
            duration: flightDurationSeconds,
            destination: target.cesiumRectangle
          });
        } else if (target.mapItems.length > 0) {
          // If our first item is of ImageryParts type then we can use the rectangle on the imageryProvider to zoom to.
          // TODO: This could be implemented at the top level of `doZoomTo()` so that `return this.doZoomTo(target.mapItems[0], flightDurationSeconds);` will work in both cases.
          if (ImageryParts.is(target.mapItems[0])) {
            await target.mapItems[0].imageryProvider.readyPromise;
            return this.doZoomTo(
              target.mapItems[0].imageryProvider.rectangle,
              flightDurationSeconds
            );
          }
          // Zoom to the first item!
          return this.doZoomTo(target.mapItems[0], flightDurationSeconds);
        } else {
          return Promise.resolve();
        }
      } else if (defined(target.rectangle)) {
        // target has a rectangle
        return flyToPromise(camera, {
          duration: flightDurationSeconds,
          destination: target.rectangle
        });
      } else {
        return Promise.resolve();
      }
    };

    // we call notifyRepaintRequired before and after the zoom
    // to wake the cesium render loop which might pause itself after
    // some idle time
    this.notifyRepaintRequired();
    return _zoom().finally(() => this.notifyRepaintRequired());
  }

  notifyRepaintRequired() {
    this.pauser.notifyRepaintRequired();
  }

  _reactToSplitterChanges() {
    const disposeSplitPositionChange = autorun(() => {
      if (this.scene) {
        this.scene.splitPosition = this.terria.splitPosition;
        this.notifyRepaintRequired();
      }
    });

    const disposeSplitDirectionChange = autorun(() => {
      const items = this.terriaViewer.items.get();
      const showSplitter = this.terria.showSplitter;
      items.forEach((item) => {
        if (
          MappableMixin.isMixedInto(item) &&
          hasTraits(item, SplitterTraits, "splitDirection")
        ) {
          const splittableItems = this.getSplittableMapItems(item);
          const splitDirection = item.splitDirection;

          splittableItems.forEach((splittableItem) => {
            if (showSplitter) {
              splittableItem.splitDirection = splitDirection;
            } else {
              splittableItem.splitDirection = SplitDirection.NONE;
            }
          });
        }
      });
      this.notifyRepaintRequired();
    });

    return function () {
      disposeSplitPositionChange();
      disposeSplitDirectionChange();
    };
  }

  /**
   * Helper method to clone a camera object
   * @param camera
   * @returns Camera
   */
  private cloneCamera(camera: Camera): Camera {
    const result = new Camera(this.scene);
    Cartesian3.clone(camera.position, result.position);
    Cartesian3.clone(camera.direction, result.direction);
    Cartesian3.clone(camera.up, result.up);
    Cartesian3.clone(camera.right, result.right);
    Matrix4.clone(camera.transform, result.transform);
    result.frustum = camera.frustum.clone();
    return result;
  }

  getCurrentCameraView(): CameraView {
    const scene = this.scene;
    const camera = scene.camera;

    const width = scene.canvas.clientWidth;
    const height = scene.canvas.clientHeight;

    const centerOfScreen = new Cartesian2(width / 2.0, height / 2.0);
    const pickRay = scene.camera.getPickRay(centerOfScreen);
    const center = isDefined(pickRay)
      ? scene.globe.pick(pickRay, scene) // will be undefined if we are facing above the horizon
      : undefined;

    if (!center) {
      /** In cases where the horizon is not visible, we cannot calculate a center using a pick ray,
      but we need to return a useful CameraView that works in 3D mode and 2D mode.
      In this case we can return the correct definition for the cesium camera, with position, direction, and up,
      but we need to calculate a bounding box on the ellipsoid too to be used in 2D mode.

      To do this we clone the camera, rotate it to point straight down, and project the camera view from that position onto the ellipsoid.
      **/

      // Clone the camera
      const cameraClone = this.cloneCamera(camera);

      // Rotate camera straight down
      cameraClone.setView({
        orientation: {
          heading: 0.0,
          pitch: -CesiumMath.PI_OVER_TWO,
          roll: 0.0
        }
      });

      // Compute the bounding box on the ellipsoid
      const rectangleFor2dView = cameraClone.computeViewRectangle(
        this.scene.globe.ellipsoid
      );

      // Return the combined CameraView object
      return new CameraView(
        rectangleFor2dView || this.terriaViewer.homeCamera.rectangle, //TODO: Is this fallback appropriate?
        camera.positionWC,
        camera.directionWC,
        camera.upWC
      );
    }

    const ellipsoid = this.scene.globe.ellipsoid;

    const frustrum = scene.camera.frustum as PerspectiveFrustum;

    const fovy = frustrum.fovy * 0.5;
    const fovx = Math.atan(Math.tan(fovy) * frustrum.aspectRatio);

    const cameraOffset = Cartesian3.subtract(
      camera.positionWC,
      center,
      cartesian3Scratch
    );
    const cameraHeight = Cartesian3.magnitude(cameraOffset);
    const xDistance = cameraHeight * Math.tan(fovx);
    const yDistance = cameraHeight * Math.tan(fovy);

    const southwestEnu = new Cartesian3(-xDistance, -yDistance, 0.0);
    const southeastEnu = new Cartesian3(xDistance, -yDistance, 0.0);
    const northeastEnu = new Cartesian3(xDistance, yDistance, 0.0);
    const northwestEnu = new Cartesian3(-xDistance, yDistance, 0.0);

    const enuToFixed = Transforms.eastNorthUpToFixedFrame(
      center,
      ellipsoid,
      enuToFixedScratch
    );
    const southwest = Matrix4.multiplyByPoint(
      enuToFixed,
      southwestEnu,
      southwestScratch
    );
    const southeast = Matrix4.multiplyByPoint(
      enuToFixed,
      southeastEnu,
      southeastScratch
    );
    const northeast = Matrix4.multiplyByPoint(
      enuToFixed,
      northeastEnu,
      northeastScratch
    );
    const northwest = Matrix4.multiplyByPoint(
      enuToFixed,
      northwestEnu,
      northwestScratch
    );

    const southwestCartographic = ellipsoid.cartesianToCartographic(
      southwest,
      southwestCartographicScratch
    );
    const southeastCartographic = ellipsoid.cartesianToCartographic(
      southeast,
      southeastCartographicScratch
    );
    const northeastCartographic = ellipsoid.cartesianToCartographic(
      northeast,
      northeastCartographicScratch
    );
    const northwestCartographic = ellipsoid.cartesianToCartographic(
      northwest,
      northwestCartographicScratch
    );

    // Account for date-line wrapping
    if (southeastCartographic.longitude < southwestCartographic.longitude) {
      southeastCartographic.longitude += CesiumMath.TWO_PI;
    }
    if (northeastCartographic.longitude < northwestCartographic.longitude) {
      northeastCartographic.longitude += CesiumMath.TWO_PI;
    }

    const rect = new Rectangle(
      CesiumMath.convertLongitudeRange(
        Math.min(
          southwestCartographic.longitude,
          northwestCartographic.longitude
        )
      ),
      Math.min(southwestCartographic.latitude, southeastCartographic.latitude),
      CesiumMath.convertLongitudeRange(
        Math.max(
          northeastCartographic.longitude,
          southeastCartographic.longitude
        )
      ),
      Math.max(northeastCartographic.latitude, northwestCartographic.latitude)
    );

    // center isn't a member variable and doesn't seem to be used anywhere else in Terria
    // rect.center = center;
    return new CameraView(
      rect,
      camera.positionWC,
      camera.directionWC,
      camera.upWC
    );
  }

  @computed
  private get _firstMapItemTerrainProvider(): TerrainProvider | undefined {
    // Get the top map item that is a terrain provider, if any are
    return this._allMapItems.find(isTerrainProvider);
  }

  // It's nice to co-locate creation of Ion TerrainProvider and Credit, but not necessary
  @computed
  private get _terrainWithCredits(): {
    terrainProviderPromise: Promise<TerrainProvider>;
    credit?: Credit;
  } {
    if (!this.terriaViewer.viewerOptions.useTerrain) {
      // Terrain mode is off, use the ellipsoidal terrain (aka 3d-smooth)
      return {
        terrainProviderPromise: Promise.resolve(new EllipsoidTerrainProvider())
      };
    } else if (this._firstMapItemTerrainProvider) {
      // If there's a TerrainProvider in map items/workbench then use it
      return {
        terrainProviderPromise: Promise.resolve(
          this._firstMapItemTerrainProvider
        )
      };
    } else if (
      this.terria.configParameters.cesiumTerrainAssetId !== undefined
    ) {
      // Load the terrain provider from Ion
      return {
        terrainProviderPromise: this.createTerrainProviderFromIonAssetId(
          this.terria.configParameters.cesiumTerrainAssetId,
          this.terria.configParameters.cesiumIonAccessToken
        )
      };
    } else if (this.terria.configParameters.cesiumTerrainUrl) {
      // Load the terrain provider from the given URL
      return {
        terrainProviderPromise: this.createTerrainProviderFromUrl(
          this.terria.configParameters.cesiumTerrainUrl
        )
      };
    } else if (this.terria.configParameters.useCesiumIonTerrain) {
      // Use Cesium ION world Terrain
      const logo = require("terriajs-cesium/Source/Assets/Images/ion-credit.png");
      const ionCredit = new Credit(
        '<a href="https://cesium.com/" target="_blank" rel="noopener noreferrer"><img src="' +
          logo +
          '" title="Cesium ion"/></a>',
        true
      );
      return {
        terrainProviderPromise: this.createWorldTerrain(),
        credit: ionCredit
      };
    } else {
      // Default to ellipsoid/3d-smooth
      return {
        terrainProviderPromise: Promise.resolve(new EllipsoidTerrainProvider())
      };
    }
  }

  /**
   * Returns terrainProvider from `configParameters.cesiumTerrainAssetId` when set or `undefined`.
   *
   * Used for spying in specs
   */
  private createTerrainProviderFromIonAssetId(
    assetId: number,
    accessToken?: string
  ): Promise<TerrainProvider> {
    const terrainProvider = CesiumTerrainProvider.fromUrl(
      IonResource.fromAssetId(assetId, {
        accessToken
      })
    );
    // Add the event handler to the TerrainProvider
    return this.catchTerrainProviderDown(terrainProvider);
  }

  /**
   * Returns terrainProvider from `configParameters.cesiumTerrainAssetId` when set or `undefined`.
   *
   * Used for spying in specs
   */
  private createTerrainProviderFromUrl(url: string): Promise<TerrainProvider> {
    return this.catchTerrainProviderDown(CesiumTerrainProvider.fromUrl(url));
  }

  /**
   * Creates cesium-world-terrain.
   *
   * Used for spying in specs
   */
  private createWorldTerrain(): Promise<TerrainProvider> {
    return this.catchTerrainProviderDown(createWorldTerrainAsync({}));
  }

  /**
   * An observable terrain provider promise
   */
  @computed
  private get observableTerrainProviderPromise(): IPromiseBasedObservable<TerrainProvider> {
    return fromPromise(this._terrainWithCredits.terrainProviderPromise);
  }

  /**
   * Returns the currently active TerrainProvider
   */
  @computed
  get terrainProvider(): TerrainProvider {
    return this.observableTerrainProviderPromise.case({
      // Return the current provider from the scene instance if the promise is pending or rejected
      pending: () => this.scene.terrainProvider,
      rejected: () => this.scene.terrainProvider,
      // When promise is fulfilled, return the new terrainProvider
      fulfilled: (terrainProvider) => terrainProvider
    });
  }

  /**
   * Returns `true` if loading of a new TerrainProvider is in progress
   *
   * Note that until the loading is fully complete, `this.terrainProvider` will
   * return the existing TerrainProvider.
   */
  @computed
  get isTerrainLoading(): boolean {
    return this.observableTerrainProviderPromise.state === "pending";
  }

  /**
   * Picks features based on coordinates relative to the Cesium window. Will draw a ray from the camera through the point
   * specified and set terria.pickedFeatures based on this.
   *
   */
  @action
  pickFromScreenPosition(screenPosition: Cartesian2, ignoreSplitter: boolean) {
    const pickRay = this.scene.camera.getPickRay(screenPosition);
    const pickPosition = isDefined(pickRay)
      ? this.scene.globe.pick(pickRay, this.scene)
      : undefined;
    const pickPositionCartographic =
      pickPosition && Ellipsoid.WGS84.cartesianToCartographic(pickPosition);

    const vectorFeatures = this.pickVectorFeatures(screenPosition);

    const providerCoords = this._attachProviderCoordHooks();
    const pickRasterPromise =
      this.terria.allowFeatureInfoRequests && isDefined(pickRay)
        ? this.scene.imageryLayers.pickImageryLayerFeatures(pickRay, this.scene)
        : undefined;

    const result = this._buildPickedFeatures(
      providerCoords,
      pickPosition,
      vectorFeatures,
      pickRasterPromise ? [pickRasterPromise] : [],
      pickPositionCartographic ? pickPositionCartographic.height : 0.0,
      ignoreSplitter
    );

    const mapInteractionModeStack = this.terria.mapInteractionModeStack;
    runInAction(() => {
      if (
        isDefined(mapInteractionModeStack) &&
        mapInteractionModeStack.length > 0
      ) {
        mapInteractionModeStack[
          mapInteractionModeStack.length - 1
        ].pickedFeatures = result;
      } else {
        this.terria.pickedFeatures = result;
      }
    });
  }

  pickFromLocation(
    latLngHeight: LatLonHeight,
    providerCoords: ProviderCoordsMap,
    existingFeatures: TerriaFeature[]
  ) {
    const pickPosition = this.scene.globe.ellipsoid.cartographicToCartesian(
      Cartographic.fromDegrees(
        latLngHeight.longitude,
        latLngHeight.latitude,
        latLngHeight.height
      )
    );
    const pickPositionCartographic =
      Ellipsoid.WGS84.cartesianToCartographic(pickPosition);

    const promises = this.terria.allowFeatureInfoRequests
      ? this.pickImageryLayerFeatures(pickPositionCartographic, providerCoords)
      : [];

    const pickedFeatures = this._buildPickedFeatures(
      providerCoords,
      pickPosition,
      existingFeatures,
      filterOutUndefined(promises),
      pickPositionCartographic.height,
      false
    );

    const mapInteractionModeStack = this.terria.mapInteractionModeStack;
    if (
      defined(mapInteractionModeStack) &&
      mapInteractionModeStack.length > 0
    ) {
      mapInteractionModeStack[
        mapInteractionModeStack.length - 1
      ].pickedFeatures = pickedFeatures;
    } else {
      this.terria.pickedFeatures = pickedFeatures;
    }
  }

  private pickImageryLayerFeatures(
    pickPosition: Cartographic,
    providerCoords: ProviderCoordsMap
  ) {
    const promises: (Promise<ImageryLayerFeatureInfo[]> | undefined)[] = [];
    function hasUrl(o: any): o is { url: string } {
      return typeof o?.url === "string";
    }

    for (let i = this.scene.imageryLayers.length - 1; i >= 0; i--) {
      const imageryLayer = this.scene.imageryLayers.get(i);
      const imageryProvider = imageryLayer.imageryProvider;

      if (hasUrl(imageryProvider) && providerCoords[imageryProvider.url]) {
        const coords = providerCoords[imageryProvider.url];
        promises.push(
          imageryProvider
            .pickFeatures(
              coords.x,
              coords.y,
              coords.level,
              pickPosition.longitude,
              pickPosition.latitude
            )
            // Make sure all features have imageryLayer
            ?.then((features) =>
              features.map((f) => {
                f.imageryLayer = imageryLayer;
                return f;
              })
            )
        );
      }
    }

    return filterOutUndefined(promises);
  }

  /**
   * Picks all *vector* features (e.g. GeoJSON) shown at a certain position on the screen, ignoring raster features
   * (e.g. WMS). Because all vector features are already in memory, this is synchronous.
   *
   * @param screenPosition position on the screen to look for features
   * @returns The features found.
   */
  private pickVectorFeatures(screenPosition: Cartesian2) {
    // Pick vector features
    const vectorFeatures = [];
    const pickedList = this.scene.drillPick(screenPosition);
    for (let i = 0; i < pickedList.length; ++i) {
      const picked = pickedList[i];
      let id = picked.id;

      if (
        id &&
        id.entityCollection &&
        id.entityCollection.owner &&
        id.entityCollection.owner.name === GlobeOrMap._featureHighlightName
      ) {
        continue;
      }

      if (!defined(id) && defined(picked.primitive)) {
        id = picked.primitive.id;
      }

      // Try to find catalogItem for picked feature, and use catalogItem.getFeaturesFromPickResult() if it exists - this is used by FeatureInfoUrlTemplateMixin
      const catalogItem = picked?.primitive?._catalogItem ?? id?._catalogItem;

      if (
        FeatureInfoUrlTemplateMixin.isMixedInto(catalogItem) &&
        typeof catalogItem?.getFeaturesFromPickResult === "function" &&
        this.terria.allowFeatureInfoRequests
      ) {
        const result = catalogItem.getFeaturesFromPickResult.bind(catalogItem)(
          screenPosition,
          picked,
          vectorFeatures.length < catalogItem.maxRequests
        );
        if (result) {
          if (Array.isArray(result)) {
            vectorFeatures.push(...result);
          } else {
            vectorFeatures.push(result);
          }
        }
      } else if (id instanceof Entity && vectorFeatures.indexOf(id) === -1) {
        const feature = TerriaFeature.fromEntityCollectionOrEntity(id);
        if (picked.primitive) {
          feature.cesiumPrimitive = picked.primitive;
        }
        vectorFeatures.push(feature);
      }
    }

    return vectorFeatures;
  }

  /**
   * Hooks into the {@link ImageryProvider#pickFeatures} method of every imagery provider in the scene - when this method is
   * evaluated (usually as part of feature picking), it will record the tile coordinates used against the url of the
   * imagery provider in an object that is returned by this method. Hooks are removed immediately after being executed once.
   *
   * returns {{x, y, level}} A map of urls to the coords used by the imagery provider when picking features. Will
   *     initially be empty but will be updated as the hooks are evaluated.

   */
  private _attachProviderCoordHooks() {
    const providerCoords: ProviderCoordsMap = {};

    const pickFeaturesHook = function (
      imageryProvider: ImageryProvider,
      oldPick: (
        x: number,
        y: number,
        level: number,
        longitude: number,
        latitiude: number
      ) => Promise<ImageryLayerFeatureInfo[]> | undefined,
      x: number,
      y: number,
      level: number,
      longitude: number,
      latitude: number
    ) {
<<<<<<< HEAD
      const url = (<any>imageryProvider).url;
=======
      const url = (imageryProvider as any).url;

>>>>>>> 92c0afe8
      try {
        const featuresPromise = oldPick.call(
          imageryProvider,
          x,
          y,
          level,
          longitude,
          latitude
        );

        // Use url to uniquely identify providers because what else can we do?
        if (url) {
          providerCoords[url] = {
            x: x,
            y: y,
            level: level
          };
        }

        imageryProvider.pickFeatures = oldPick;
        return featuresPromise;
      } catch (e) {
        TerriaError.from(
          e,
          `An error ocurred while hooking into \`ImageryProvider#.pickFeatures\`. \`ImageryProvider.url = ${url}\``
        ).log();
      }
    };

    for (let j = 0; j < this.scene.imageryLayers.length; j++) {
      const imageryProvider = this.scene.imageryLayers.get(j).imageryProvider;
      imageryProvider.pickFeatures = pickFeaturesHook.bind(
        undefined,
        imageryProvider,
        imageryProvider.pickFeatures
      );
    }

    return providerCoords;
  }

  /**
   * Builds a {@link PickedFeatures} object from a number of inputs.
   *
   * @param providerCoords A map of imagery provider urls to the coords used to get features for that provider.
   * @param  pickPosition The position in the 3D model that has been picked.
   * @param existingFeatures Existing features - the results of feature promises will be appended to this.
   * @param featurePromises Zero or more promises that each resolve to a list of {@link ImageryLayerFeatureInfo}s
   *     (usually there will be one promise per ImageryLayer. These will be combined as part of
   *     {@link PickedFeatures#allFeaturesAvailablePromise} and their results used to build the final
   *     {@link PickedFeatures#features} array.
   * @param imageryLayers An array of ImageryLayers that should line up with the one passed as featurePromises.
   * @param defaultHeight The height to use for feature position heights if none is available when picking.
   * @returns A {@link PickedFeatures} object that is a combination of everything passed.
   */
  private _buildPickedFeatures(
    providerCoords: ProviderCoordsMap,
    pickPosition: Cartesian3 | undefined,
    existingFeatures: Entity[],
    featurePromises: Promise<ImageryLayerFeatureInfo[]>[],
    defaultHeight: number,
    ignoreSplitter: boolean
  ): PickedFeatures {
    const result = new PickedFeatures();

    result.providerCoords = providerCoords;
    result.pickPosition = pickPosition;

    result.allFeaturesAvailablePromise = Promise.all(featurePromises)
      .then((allFeatures) => {
        runInAction(() => {
          result.isLoading = false;
          result.features = allFeatures.reduce(
            (resultFeaturesSoFar, imageryLayerFeatures, _i) => {
              if (!isDefined(imageryLayerFeatures)) {
                return resultFeaturesSoFar;
              }

              let features = imageryLayerFeatures.map((feature) => {
                if (!isDefined(feature.position)) {
                  feature.position =
                    pickPosition &&
                    Ellipsoid.WGS84.cartesianToCartographic(pickPosition);
                }

                // If the picked feature does not have a height, use the height of the picked location.
                // This at least avoids major parallax effects on the selection indicator.
                if (
                  isDefined(feature.position) &&
                  (!isDefined(feature.position.height) ||
                    feature.position.height === 0.0)
                ) {
                  feature.position.height = defaultHeight;
                }
                return this._createFeatureFromImageryLayerFeature(feature);
              });

              if (
                this.terria.showSplitter &&
                isDefined(result.pickPosition) &&
                ignoreSplitter === false
              ) {
                // Select only features that are active on the same side or
                // both sides of the splitter
                const screenPosition = this._computePositionOnScreen(
                  result.pickPosition
                );
                const pickedSide =
                  this._getSplitterSideForScreenPosition(screenPosition);

                features = features.filter((feature) => {
                  const splitDirection = feature.imageryLayer?.splitDirection;
                  return (
                    splitDirection === pickedSide ||
                    splitDirection === SplitDirection.NONE
                  );
                });
              }

              return resultFeaturesSoFar.concat(features);
            },
            defaultValue(existingFeatures, [])
          );
        });
      })
      .catch((e) => {
        console.log(TerriaError.from(e, "Failed to pick features"));
        runInAction(() => {
          result.isLoading = false;
          result.error = "An unknown error occurred while picking features.";
        });
      });

    return result;
  }

  getSplittableMapItems(
    item: MappableMixin.Instance
  ): (ImageryLayer | Cesium3DTileset)[] {
    return filterOutUndefined(
      item.mapItems.map((m) => {
        if (ImageryParts.is(m)) {
          return this._makeImageryLayerFromParts(m, item) as ImageryLayer;
        } else if (isCesium3DTileset(m)) {
          return m;
        }
        return undefined;
      })
    );
  }

  private _makeImageryLayerFromParts(
    parts: ImageryParts,
    item: MappableMixin.Instance
  ): ImageryLayer | undefined {
    if (parts.imageryProvider === undefined) return undefined;

    const layer = this._createImageryLayer(
      parts.imageryProvider,
      parts.clippingRectangle
    );
    if (TileErrorHandlerMixin.isMixedInto(item)) {
      // because this code path can run multiple times, make sure we remove the
      // handler if it is already registered
      parts.imageryProvider.errorEvent.removeEventListener(
        item.onTileLoadError,
        item
      );
      parts.imageryProvider.errorEvent.addEventListener(
        item.onTileLoadError,
        item
      );
    }

    layer.alpha = parts.alpha;
    layer.show = parts.show;
    return layer;
  }

  /**
   * Computes the screen position of a given world position.
   * @param position The world position in Earth-centered Fixed coordinates.
   * @param [result] The instance to which to copy the result.
   * @return The screen position, or undefined if the position is not on the screen.
   */
  private _computePositionOnScreen(position: Cartesian3, result?: Cartesian2) {
    return SceneTransforms.wgs84ToWindowCoordinates(
      this.scene,
      position,
      result
    );
  }

  _selectFeature() {
    const feature = this.terria.selectedFeature;

    this._highlightFeature(feature);

    if (isDefined(feature) && isDefined(feature.position)) {
      this._selectionIndicator.position = feature.position.getValue(
        this.terria.timelineClock.currentTime
      );
      this._selectionIndicator.animateAppear();
    } else {
      this._selectionIndicator.animateDepart();
    }

    this._selectionIndicator.update();
  }

  captureScreenshot(): Promise<string> {
    const deferred: Promise<string> = new Promise((resolve, reject) => {
      const removeCallback = this.scene.postRender.addEventListener(() => {
        removeCallback();
        try {
          const cesiumCanvas = this.scene.canvas;

          // If we're using the splitter, draw the split position as a vertical white line.
          let canvas = cesiumCanvas;
          if (this.terria.showSplitter) {
            canvas = document.createElement("canvas");
            canvas.width = cesiumCanvas.width;
            canvas.height = cesiumCanvas.height;

            const context = canvas.getContext("2d");
            if (context !== undefined && context !== null) {
              context.drawImage(cesiumCanvas, 0, 0);

              const x = this.terria.splitPosition * cesiumCanvas.width;
              context.strokeStyle = this.terria.baseMapContrastColor;
              context.beginPath();
              context.moveTo(x, 0);
              context.lineTo(x, cesiumCanvas.height);
              context.stroke();
            }
          }

          resolve(canvas.toDataURL("image/png"));
        } catch (e) {
          reject(e);
        }
      }, this);
    });

    // since we're hooking into the post-render event, we want to render **right now** to ensure that the screenshot
    // image gets created. This is particularly important when showing the print view in a new tab.
    this.scene.render(this.terria.timelineClock.currentTime);

    return deferred;
  }

  _addVectorTileHighlight(
    imageryProvider: MapboxVectorTileImageryProvider | ProtomapsImageryProvider,
    rectangle: Rectangle
  ): () => void {
    const result = new ImageryLayer(imageryProvider, {
      show: true,
      alpha: 1
    });
    const scene = this.scene;
    scene.imageryLayers.add(result);

    return function () {
      scene.imageryLayers.remove(result);
    };
  }
}

const boundingSphereScratch = new BoundingSphere();

function zoomToDataSource(
  cesium: Cesium,
  target: DataSource,
  flightDurationSeconds?: number
): Promise<void> {
  let flyToPromise: Promise<void> | undefined;
  const pollPromise = pollToPromise(
    function () {
      const dataSourceDisplay = cesium.dataSourceDisplay;
      if (dataSourceDisplay === undefined) {
        return false;
      }

      const entities = target.entities.values;

      const boundingSpheres = [];
      for (let i = 0, len = entities.length; i < len; i++) {
        let state = BoundingSphereState.PENDING;
        try {
          // TODO: missing Cesium type info
          state = (dataSourceDisplay as any).getBoundingSphere(
            entities[i],
            false,
            boundingSphereScratch
          );
        } catch (e) {
          /* TODO: handle error */
        }

        if (state === BoundingSphereState.PENDING) {
          return false;
        } else if (state !== BoundingSphereState.FAILED) {
          boundingSpheres.push(BoundingSphere.clone(boundingSphereScratch));
        }
      }

      const _lastZoomTarget = (cesium as any)._lastZoomTarget;

      // Test if boundingSpheres is empty to avoid zooming to nowhere
      if (boundingSpheres.length > 0 && _lastZoomTarget === target) {
        const boundingSphere =
          BoundingSphere.fromBoundingSpheres(boundingSpheres);
        flyToPromise = flyToBoundingSpherePromise(
          cesium.scene.camera,
          boundingSphere,
          {
            duration: flightDurationSeconds,
            offset: new HeadingPitchRange(
              0,
              -0.5,
              // To avoid getting too close to models less than 100m radius, let
              // cesium calculate an appropriate zoom distance. For the rest
              // use the radius as the zoom distance because the offset
              // distance cesium calculates for large models is often too far away.
              boundingSphere.radius < 100 ? undefined : boundingSphere.radius
            )
          }
        );
        cesium.scene.camera.lookAtTransform(Matrix4.IDENTITY);
      }
      return true;
    },
    {
      pollInterval: 100,
      timeout: 30000
    }
  );
  return pollPromise.then(() => flyToPromise);
}

type FlyToOptions = Parameters<InstanceType<typeof Camera>["flyTo"]>[0];

function flyToPromise(camera: Camera, options: FlyToOptions): Promise<void> {
  return new Promise((complete, cancel) => {
    camera.flyTo({
      ...options,
      complete,
      cancel
    });
  });
}

type FlyToBoundingSphereOptions = Parameters<
  InstanceType<typeof Camera>["flyToBoundingSphere"]
>[1];

function flyToBoundingSpherePromise(
  camera: Camera,
  boundingSphere: BoundingSphere,
  options: FlyToBoundingSphereOptions
): Promise<void> {
  return new Promise((complete, cancel) => {
    camera.flyToBoundingSphere(boundingSphere, {
      ...options,
      complete,
      cancel
    });
  });
}

function syncCesiumCreditsToAttributions(
  creditsElements: CreditDisplayElement[],
  dataAttributionsObservable: IObservableArray<string>
) {
  // sort credits by count (number of times they are added to map)
  const credits = creditsElements
    .sort((credit1, credit2) => {
      return credit2.count - credit1.count;
    })
    .map(({ credit }) => credit.html);

  if (isEqual(credits, toJS(dataAttributionsObservable))) return;

  // first remove ones that are not on the map anymore
  // Iterate backwards because we're removing items.
  for (let i = dataAttributionsObservable.length - 1; i >= 0; i--) {
    const attribution = dataAttributionsObservable[i];
    if (!credits.includes(attribution)) {
      dataAttributionsObservable.remove(attribution);
    }
  }

  // then go through all credits and add them or update their position
  for (const [index, credit] of credits.entries()) {
    const attributionIndex = dataAttributionsObservable.indexOf(credit);

    if (attributionIndex === index) {
      // it is already on correct position in the list
      continue;
    } else if (attributionIndex === -1) {
      // it is not on the list yet so we add it to the list
      dataAttributionsObservable.splice(index, 0, credit);
    } else {
      // it is on the list but not in the right place so we move it
      dataAttributionsObservable.splice(
        index,
        0,
        dataAttributionsObservable.splice(attributionIndex, 1)[0]
      );
    }
  }
}<|MERGE_RESOLUTION|>--- conflicted
+++ resolved
@@ -1496,12 +1496,8 @@
       longitude: number,
       latitude: number
     ) {
-<<<<<<< HEAD
-      const url = (<any>imageryProvider).url;
-=======
       const url = (imageryProvider as any).url;
 
->>>>>>> 92c0afe8
       try {
         const featuresPromise = oldPick.call(
           imageryProvider,
