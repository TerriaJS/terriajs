import i18next from "i18next";
import { isEqual } from "lodash-es";
import {
  action,
  autorun,
  computed,
  IObservableArray,
  makeObservable,
  observable,
  reaction,
  runInAction,
  toJS
} from "mobx";
import { computedFn, fromPromise, IPromiseBasedObservable } from "mobx-utils";
import AssociativeArray from "terriajs-cesium/Source/Core/AssociativeArray";
import BoundingSphere from "terriajs-cesium/Source/Core/BoundingSphere";
import Cartesian2 from "terriajs-cesium/Source/Core/Cartesian2";
import Cartesian3 from "terriajs-cesium/Source/Core/Cartesian3";
import Cartographic from "terriajs-cesium/Source/Core/Cartographic";
import CesiumTerrainProvider from "terriajs-cesium/Source/Core/CesiumTerrainProvider";
import Clock from "terriajs-cesium/Source/Core/Clock";
import createWorldTerrainAsync from "terriajs-cesium/Source/Core/createWorldTerrainAsync";
import Credit from "terriajs-cesium/Source/Core/Credit";
import defaultValue from "terriajs-cesium/Source/Core/defaultValue";
import defined from "terriajs-cesium/Source/Core/defined";
import destroyObject from "terriajs-cesium/Source/Core/destroyObject";
import Ellipsoid from "terriajs-cesium/Source/Core/Ellipsoid";
import EllipsoidTerrainProvider from "terriajs-cesium/Source/Core/EllipsoidTerrainProvider";
import Event from "terriajs-cesium/Source/Core/Event";
import EventHelper from "terriajs-cesium/Source/Core/EventHelper";
import FeatureDetection from "terriajs-cesium/Source/Core/FeatureDetection";
import HeadingPitchRange from "terriajs-cesium/Source/Core/HeadingPitchRange";
import Ion from "terriajs-cesium/Source/Core/Ion";
import IonResource from "terriajs-cesium/Source/Core/IonResource";
import KeyboardEventModifier from "terriajs-cesium/Source/Core/KeyboardEventModifier";
import CesiumMath from "terriajs-cesium/Source/Core/Math";
import Matrix4 from "terriajs-cesium/Source/Core/Matrix4";
import PerspectiveFrustum from "terriajs-cesium/Source/Core/PerspectiveFrustum";
import Rectangle from "terriajs-cesium/Source/Core/Rectangle";
import sampleTerrain from "terriajs-cesium/Source/Core/sampleTerrain";
import ScreenSpaceEventType from "terriajs-cesium/Source/Core/ScreenSpaceEventType";
import TerrainProvider from "terriajs-cesium/Source/Core/TerrainProvider";
import Transforms from "terriajs-cesium/Source/Core/Transforms";
import BoundingSphereState from "terriajs-cesium/Source/DataSources/BoundingSphereState";
import DataSource from "terriajs-cesium/Source/DataSources/DataSource";
import DataSourceCollection from "terriajs-cesium/Source/DataSources/DataSourceCollection";
import DataSourceDisplay from "terriajs-cesium/Source/DataSources/DataSourceDisplay";
import Entity from "terriajs-cesium/Source/DataSources/Entity";
import Camera from "terriajs-cesium/Source/Scene/Camera";
import Cesium3DTileset from "terriajs-cesium/Source/Scene/Cesium3DTileset";
import CreditDisplay from "terriajs-cesium/Source/Scene/CreditDisplay";
import ImageryLayer from "terriajs-cesium/Source/Scene/ImageryLayer";
import ImageryLayerFeatureInfo from "terriajs-cesium/Source/Scene/ImageryLayerFeatureInfo";
import ImageryProvider from "terriajs-cesium/Source/Scene/ImageryProvider";
import Scene from "terriajs-cesium/Source/Scene/Scene";
import SceneTransforms from "terriajs-cesium/Source/Scene/SceneTransforms";
import SingleTileImageryProvider from "terriajs-cesium/Source/Scene/SingleTileImageryProvider";
import SplitDirection from "terriajs-cesium/Source/Scene/SplitDirection";
import CesiumWidget from "terriajs-cesium/Source/Widget/CesiumWidget";
import getElement from "terriajs-cesium/Source/DataSources/getElement";
import filterOutUndefined from "../Core/filterOutUndefined";
import flatten from "../Core/flatten";
import isDefined from "../Core/isDefined";
import LatLonHeight from "../Core/LatLonHeight";
import pollToPromise from "../Core/pollToPromise";
import TerriaError from "../Core/TerriaError";
import waitForDataSourceToLoad from "../Core/waitForDataSourceToLoad";
import CesiumRenderLoopPauser from "../Map/Cesium/CesiumRenderLoopPauser";
import CesiumSelectionIndicator from "../Map/Cesium/CesiumSelectionIndicator";
import MapboxVectorTileImageryProvider from "../Map/ImageryProvider/MapboxVectorTileImageryProvider";
import ProtomapsImageryProvider from "../Map/ImageryProvider/ProtomapsImageryProvider";
import PickedFeatures, {
  ProviderCoordsMap
} from "../Map/PickedFeatures/PickedFeatures";
import FeatureInfoUrlTemplateMixin from "../ModelMixins/FeatureInfoUrlTemplateMixin";
import MappableMixin, {
  ImageryParts,
  isCesium3DTileset,
  isDataSource,
  isPrimitive,
  isTerrainProvider,
  MapItem
} from "../ModelMixins/MappableMixin";
import TileErrorHandlerMixin from "../ModelMixins/TileErrorHandlerMixin";
import SplitterTraits from "../Traits/TraitsClasses/SplitterTraits";
import TerriaViewer from "../ViewModels/TerriaViewer";
import CameraView from "./CameraView";
import hasTraits from "./Definition/hasTraits";
import TerriaFeature from "./Feature/Feature";
import GlobeOrMap from "./GlobeOrMap";
import Terria from "./Terria";
import UserDrawing from "./UserDrawing";
import { setViewerMode } from "./ViewerMode";
import ScreenSpaceEventHandler from "terriajs-cesium/Source/Core/ScreenSpaceEventHandler";

//import Cesium3DTilesInspector from "terriajs-cesium/Source/Widgets/Cesium3DTilesInspector/Cesium3DTilesInspector";

type CreditDisplayElement = {
  credit: Credit;
  count: number;
};

// Intermediary
const cartesian3Scratch = new Cartesian3();
const enuToFixedScratch = new Matrix4();
const southwestScratch = new Cartesian3();
const southeastScratch = new Cartesian3();
const northeastScratch = new Cartesian3();
const northwestScratch = new Cartesian3();
const southwestCartographicScratch = new Cartographic();
const southeastCartographicScratch = new Cartographic();
const northeastCartographicScratch = new Cartographic();
const northwestCartographicScratch = new Cartographic();

export default class Cesium extends GlobeOrMap {
  readonly type = "Cesium";
  readonly terria: Terria;
  readonly terriaViewer: TerriaViewer;
  readonly cesiumWidget: CesiumWidget;
  readonly scene: Scene;
  readonly dataSources: DataSourceCollection = new DataSourceCollection();
  readonly dataSourceDisplay: DataSourceDisplay;
  readonly pauser: CesiumRenderLoopPauser;
  readonly canShowSplitter = true;
  private readonly _eventHelper: EventHelper;
  private _3dTilesetEventListeners = new Map<
    Cesium3DTileset,
    Event.RemoveCallback[]
  >(); // eventListener reference storage
  private _pauseMapInteractionCount = 0;
  private _lastZoomTarget:
    | CameraView
    | Rectangle
    | DataSource
    | MappableMixin.Instance
    | /*TODO Cesium.Cesium3DTileset*/ any;

  // Lightbox and on screen attributions from CreditDisplay
  private cesiumDataAttributions: IObservableArray<string> = observable([]);
  // Public because this is accessed from BottomLeftBar.tsx
  cesiumScreenDataAttributions: IObservableArray<string> = observable([]);

  // When true, feature picking is paused. This is useful for temporarily
  // disabling feature picking when some other interaction mode wants to take
  // over the LEFT_CLICK behavior.
  isFeaturePickingPaused = false;

  /* Disposers */
  private readonly _selectionIndicator: CesiumSelectionIndicator;
  private readonly _disposeSelectedFeatureSubscription: () => void;
  private readonly _disposeWorkbenchMapItemsSubscription: () => void;
  private readonly _disposeTerrainReaction: () => void;
  private readonly _disposeSplitterReaction: () => void;
  private readonly _disposeResolutionReaction: () => void;

  private _createImageryLayer: (
    ip: ImageryProvider,
    clippingRectangle: Rectangle | undefined
  ) => ImageryLayer = computedFn((ip, clippingRectangle) => {
    return new ImageryLayer(ip, {
      rectangle: clippingRectangle
    });
  });

  private _terrainMessageViewed: boolean = false;
  constructor(terriaViewer: TerriaViewer, container: string | HTMLElement) {
    super();

    makeObservable(this);

    this.terriaViewer = terriaViewer;
    this.terria = terriaViewer.terria;

    if (this.terria.configParameters.cesiumIonAccessToken !== undefined) {
      Ion.defaultAccessToken =
        this.terria.configParameters.cesiumIonAccessToken;
    }

    //An arbitrary base64 encoded image used to populate the placeholder SingleTileImageryProvider
    const img =
      "data:image/png;base64, iVBORw0KGgoAAAANSUhEUgAAAAUA \
    AAAFCAYAAACNbyblAAAAHElEQVQI12P4//8/w38GIAXDIBKE0DHxgljNBAAO \
    9TXL0Y4OHwAAAABJRU5ErkJggg==";

    const options = {
      dataSources: this.dataSources,
      clock: this.terria.timelineClock,
      baseLayer: ImageryLayer.fromProviderAsync(
        SingleTileImageryProvider.fromUrl(img),
        {}
      ),
      scene3DOnly: true,
      shadows: true,
      useBrowserRecommendedResolution: !this.terria.useNativeResolution
    };

    // Workaround for Firefox bug with WebGL and printing:
    // https://bugzilla.mozilla.org/show_bug.cgi?id=976173
    const firefoxBugOptions = (FeatureDetection as any).isFirefox()
      ? {
          contextOptions: {
            webgl: { preserveDrawingBuffer: true }
          }
        }
      : undefined;

    try {
      this.cesiumWidget = new CesiumWidget(
        container,
        Object.assign({}, options, firefoxBugOptions)
      );
      this.scene = this.cesiumWidget.scene;
    } catch (error) {
      throw TerriaError.from(error, {
        message: {
          key: "terriaViewer.slowWebGLAvailableMessageII",
          parameters: { appName: this.terria.appName, webGL: "WebGL" }
        }
      });
    }

    //new Cesium3DTilesInspector(document.getElementsByClassName("cesium-widget").item(0), this.scene);

    this.dataSourceDisplay = new DataSourceDisplay({
      scene: this.scene,
      dataSourceCollection: this.dataSources
    });

    this._selectionIndicator = new CesiumSelectionIndicator(this);

    this.supportsPolylinesOnTerrain = (this.scene as any).context.depthTexture;

    this._eventHelper = new EventHelper();

    this._eventHelper.add(this.terria.timelineClock.onTick, ((clock: Clock) => {
      this.dataSourceDisplay.update(clock.currentTime);
    }) as any);

    // Progress
    this._eventHelper.add(
      this.scene.globe.tileLoadProgressEvent,
      (currentLoadQueueLength: number) =>
        this._updateTilesLoadingCount(currentLoadQueueLength) as any
    );

    // Disable HDR lighting for better performance and to avoid changing imagery colors.
    (this.scene as any).highDynamicRange = false;

    this.scene.imageryLayers.removeAll();

    this.updateCredits(container);

    this.scene.globe.depthTestAgainstTerrain = false;

    this.scene.renderError.addEventListener(this.onRenderError.bind(this));

    const inputHandler = this.cesiumWidget.screenSpaceEventHandler;

    // // Add double click zoom
    // inputHandler.setInputAction(
    //     function (movement) {
    //         zoomIn(scene, movement.position);
    //     },
    //     ScreenSpaceEventType.LEFT_DOUBLE_CLICK);
    // inputHandler.setInputAction(
    //     function (movement) {
    //         zoomOut(scene, movement.position);
    //     },
    //     ScreenSpaceEventType.LEFT_DOUBLE_CLICK, KeyboardEventModifier.SHIFT);

    // Handle mouse move
    inputHandler.setInputAction((e: ScreenSpaceEventHandler.MotionEvent) => {
      this.mouseCoords.updateCoordinatesFromCesium(this.terria, e.endPosition);
    }, ScreenSpaceEventType.MOUSE_MOVE);

    inputHandler.setInputAction(
      (e: ScreenSpaceEventHandler.MotionEvent) => {
        this.mouseCoords.updateCoordinatesFromCesium(
          this.terria,
          e.endPosition
        );
      },
      ScreenSpaceEventType.MOUSE_MOVE,
      KeyboardEventModifier.SHIFT
    );

    // Handle left click by picking objects from the map.
    inputHandler.setInputAction(
      (e: ScreenSpaceEventHandler.PositionedEvent) => {
        if (!this.isFeaturePickingPaused)
          this.pickFromScreenPosition(e.position, false);
      },
      ScreenSpaceEventType.LEFT_CLICK
    );

    let zoomUserDrawing: UserDrawing | undefined;

    // Handle zooming on SHIFT + MOUSE DOWN
    inputHandler.setInputAction(
      (e: ScreenSpaceEventHandler.PositionedEvent) => {
        if (!this.isFeaturePickingPaused && !isDefined(zoomUserDrawing)) {
          this.pauseMapInteraction();

          const exitZoom = () => {
            document.removeEventListener("keyup", onKeyUp);
            runInAction(() => {
              this.terria.mapInteractionModeStack.pop();
              zoomUserDrawing && zoomUserDrawing.cleanUp();
            });
            this.resumeMapInteraction();
            zoomUserDrawing = undefined;
          };

          // If the shift key is released -> exit zoom
          const onKeyUp = (e: KeyboardEvent) =>
            e.key === "Shift" && zoomUserDrawing && exitZoom();

          document.addEventListener("keyup", onKeyUp);

          let pointClickCount = 0;

          zoomUserDrawing = new UserDrawing({
            terria: this.terria,
            messageHeader: i18next.t("map.drawExtentHelper.drawExtent"),
            onPointClicked: () => {
              pointClickCount++;
              if (
                zoomUserDrawing &&
                zoomUserDrawing.pointEntities.entities.values.length >= 2
              ) {
                const rectangle = zoomUserDrawing.otherEntities.entities
                  .getById("rectangle")
                  ?.rectangle?.coordinates?.getValue(
                    this.terria.timelineClock.currentTime
                  );

                if (rectangle) this.zoomTo(rectangle, 1);

                exitZoom();

                // If more than two points are clicked but a rectangle hasn't been drawn -> exit zoom
              } else if (pointClickCount >= 2) {
                exitZoom();
              }
            },
            allowPolygon: false,
            drawRectangle: true,
            invisible: true
          });

          zoomUserDrawing.enterDrawMode();

          // Pick first point of rectangle on start
          this.pickFromScreenPosition(e.position, false);
        }
      },
      ScreenSpaceEventType.LEFT_DOWN,
      KeyboardEventModifier.SHIFT
    );

    // Handle SHIFT + CLICK for zooming

    inputHandler.setInputAction(
      (e: ScreenSpaceEventHandler.PositionedEvent) => {
        if (isDefined(zoomUserDrawing)) {
          this.pickFromScreenPosition(e.position, false);
        }
      },
      ScreenSpaceEventType.LEFT_UP,
      KeyboardEventModifier.SHIFT
    );

    this.pauser = new CesiumRenderLoopPauser(this.cesiumWidget, () => {
      // Post render, update selection indicator position
      const feature = this.terria.selectedFeature;

      // If the feature has an associated primitive and that primitive has
      // a clamped position, use that instead, because the regular
      // position doesn't take terrain clamping into account.
      if (isDefined(feature)) {
        if (
          isDefined(feature.cesiumPrimitive) &&
          isDefined(feature.cesiumPrimitive._clampedPosition)
        ) {
          this._selectionIndicator.position =
            feature.cesiumPrimitive._clampedPosition;
        } else if (
          isDefined(feature.cesiumPrimitive) &&
          isDefined(feature.cesiumPrimitive._clampedModelMatrix)
        ) {
          this._selectionIndicator.position = Matrix4.getTranslation(
            feature.cesiumPrimitive._clampedModelMatrix,
            this._selectionIndicator.position || new Cartesian3()
          );
        } else if (isDefined(feature.position)) {
          this._selectionIndicator.position = feature.position.getValue(
            this.terria.timelineClock.currentTime
          );
        }
      }

      this._selectionIndicator.update();
    });

    this._disposeSelectedFeatureSubscription = autorun(() => {
      this._selectFeature();
    });

    this._disposeWorkbenchMapItemsSubscription = this.observeModelLayer();
    this._disposeTerrainReaction = autorun(() => {
      this.scene.globe.terrainProvider = this.terrainProvider;
      // TODO: bring over globe and atmosphere splitting support from terriajs-cesium
      // this.scene.globe.splitDirection = this.terria.showSplitter
      //   ? this.terria.terrainSplitDirection
      //   : SplitDirection.NONE;
      this.scene.globe.depthTestAgainstTerrain =
        this.terria.depthTestAgainstTerrainEnabled;
      // if (this.scene.skyAtmosphere) {
      //   this.scene.skyAtmosphere.splitDirection =
      //     this.scene.globe.splitDirection;
      // }
    });
    this._disposeSplitterReaction = this._reactToSplitterChanges();

    this._disposeResolutionReaction = autorun(() => {
      (this.cesiumWidget as any).useBrowserRecommendedResolution =
        !this.terria.useNativeResolution;
      this.cesiumWidget.scene.globe.maximumScreenSpaceError =
        this.terria.baseMaximumScreenSpaceError;
    });
  }

  /** Add an event listener to a TerrainProvider.
   * If we get an error when trying to load the terrain, then switch to smooth mode, and notify the user.
   * Finally, remove the listener, so failed tiles do not trigger the error as these can be common and are not a problem. */
  private async catchTerrainProviderDown(
    terrainProviderPromise: Promise<TerrainProvider>
  ): Promise<TerrainProvider> {
    return terrainProviderPromise
      .then((terrainProvider: TerrainProvider) => {
        /** Need to throw an error if incorrect `cesiumTerrainUrl` has been specified.
        The terrainProvider.readyPromise will still be fulfulled, but the map will not load correctly
        So we check for terrainProvider.availability */

        if (!terrainProvider.availability) {
          throw new Error();
        }

        return terrainProvider;
      })
      .catch((err) => {
        console.log("Terrain provider error.  ", err.message);
        console.log("Switching to EllipsoidTerrainProvider.");
        setViewerMode("3dsmooth", this.terriaViewer);
        if (!this._terrainMessageViewed) {
          this.terria.raiseErrorToUser(err, {
            title: i18next.t("map.cesium.terrainServerErrorTitle"),
            message: i18next.t("map.cesium.terrainServerErrorMessage", {
              appName: this.terria.appName,
              supportEmail: this.terria.supportEmail
            })
          });

          this._terrainMessageViewed = true;
        }

        return new EllipsoidTerrainProvider();
      });
  }

  private updateCredits(container: string | HTMLElement) {
    const containerElement = getElement(container);
    const creditsElement =
      containerElement &&
      (containerElement.getElementsByClassName(
        "cesium-widget-credits"
      )[0] as HTMLElement);
    const logoContainer =
      creditsElement &&
      (creditsElement.getElementsByClassName(
        "cesium-credit-logoContainer"
      )[0] as HTMLElement);
    const expandLink =
      creditsElement &&
      creditsElement.getElementsByClassName("cesium-credit-expand-link") &&
      (creditsElement.getElementsByClassName(
        "cesium-credit-expand-link"
      )[0] as HTMLElement);

    if (creditsElement) {
      if (logoContainer) creditsElement?.removeChild(logoContainer);
      if (expandLink) creditsElement?.removeChild(expandLink);
    }

    const creditDisplay: CreditDisplay & {
      _currentFrameCredits?: {
        lightboxCredits: AssociativeArray;
        screenCredits: AssociativeArray;
      };
    } = this.scene.frameState.creditDisplay;
    const creditDisplayOldDestroy = creditDisplay.destroy;
    creditDisplay.destroy = () => {
      try {
        creditDisplayOldDestroy();
      } catch (err) {
        /* TODO: handle Error */
      }
    };

    const creditDisplayOldEndFrame = creditDisplay.endFrame;

    creditDisplay.endFrame = () => {
      creditDisplayOldEndFrame.bind(creditDisplay)();

      runInAction(() => {
        syncCesiumCreditsToAttributions(
          creditDisplay._currentFrameCredits!.lightboxCredits
            .values as CreditDisplayElement[],
          this.cesiumDataAttributions
        );
        syncCesiumCreditsToAttributions(
          creditDisplay._currentFrameCredits!.screenCredits
            .values as CreditDisplayElement[],
          this.cesiumScreenDataAttributions
        );
      });
    };
  }

  getContainer() {
    return this.cesiumWidget.container;
  }

  pauseMapInteraction() {
    ++this._pauseMapInteractionCount;
    if (this._pauseMapInteractionCount === 1) {
      this.scene.screenSpaceCameraController.enableInputs = false;
    }
  }

  resumeMapInteraction() {
    --this._pauseMapInteractionCount;
    if (this._pauseMapInteractionCount === 0) {
      setTimeout(() => {
        if (this._pauseMapInteractionCount === 0) {
          this.scene.screenSpaceCameraController.enableInputs = true;
        }
      }, 0);
    }
  }

  private previousRenderError: string | undefined;

  /** Show error message to user if Cesium stops rendering. */
  private onRenderError(scene: Scene, error: unknown) {
    // This function can be called many times with the same error
    // So we do a rudimentary check to only show the error message once
    // - by comparing error.toString() to this.previousRenderError
    if (typeof error === "object" && error !== null) {
      const newError = error.toString();
      if (newError !== this.previousRenderError) {
        this.previousRenderError = error.toString();
        this.terria.raiseErrorToUser(error, {
          title: i18next.t("map.cesium.stoppedRenderingTitle"),
          message: i18next.t("map.cesium.stoppedRenderingMessage", {
            appName: this.terria.appName
          })
        });
      }
    }
  }

  destroy() {
    // Port old Cesium.prototype.destroy stuff
    // this._enableSelectExtent(cesiumWidget.scene, false);
    this.scene.renderError.removeEventListener(this.onRenderError);

    const inputHandler = this.cesiumWidget.screenSpaceEventHandler;
    inputHandler.removeInputAction(ScreenSpaceEventType.MOUSE_MOVE);
    inputHandler.removeInputAction(
      ScreenSpaceEventType.MOUSE_MOVE,
      KeyboardEventModifier.SHIFT
    );
    // inputHandler.removeInputAction(ScreenSpaceEventType.LEFT_DOUBLE_CLICK);
    // inputHandler.removeInputAction(ScreenSpaceEventType.LEFT_DOUBLE_CLICK, KeyboardEventModifier.SHIFT);

    inputHandler.removeInputAction(ScreenSpaceEventType.LEFT_CLICK);
    inputHandler.removeInputAction(
      ScreenSpaceEventType.LEFT_DOWN,
      KeyboardEventModifier.SHIFT
    );
    inputHandler.removeInputAction(
      ScreenSpaceEventType.LEFT_UP,
      KeyboardEventModifier.SHIFT
    );

    // if (defined(this.monitor)) {
    //     this.monitor.destroy();
    //     this.monitor = undefined;
    // }

    if (isDefined(this._selectionIndicator)) {
      this._selectionIndicator.destroy();
    }

    this.pauser.destroy();
    this.stopObserving();
    this._eventHelper.removeAll();
    this._updateTilesLoadingIndeterminate(false); // reset progress bar loading state to false for any data sources with indeterminate progress e.g. 3DTilesets.
    this.dataSourceDisplay.destroy();

    this._disposeTerrainReaction();
    this._disposeResolutionReaction();

    this._disposeSelectedFeatureSubscription();
    this._disposeSplitterReaction();
    this.cesiumWidget.destroy();
    destroyObject(this);
  }

  @computed
  get attributions() {
    return this.cesiumDataAttributions;
  }

  private get _allMappables() {
    const catalogItems = [
      ...this.terriaViewer.items.get(),
      this.terriaViewer.baseMap
    ];
    return flatten(
      filterOutUndefined(
        catalogItems.map((item) => {
          if (isDefined(item) && MappableMixin.isMixedInto(item))
            return item.mapItems.map((mapItem) => ({ mapItem, item }));
        })
      )
    );
  }

  @computed
  private get _allMapItems(): MapItem[] {
    return this._allMappables.map(({ mapItem }) => mapItem);
  }

  @computed
  private get availableDataSources(): DataSource[] {
    return this._allMapItems.filter(isDataSource);
  }

  /**
   * Syncs the `dataSources` collection against the latest `availableDataSources`.
   *
   * @return Promise for finishing the sync
   */
  private async syncDataSourceCollection(
    availableDataSources: DataSource[],
    dataSources: DataSourceCollection
  ): Promise<void> {
    // 1. Remove deleted data sources
    // Iterate backwards because we're removing items.
    for (let i = dataSources.length - 1; i >= 0; i--) {
      const d = dataSources.get(i);
      if (availableDataSources.indexOf(d) === -1) {
        dataSources.remove(d);
      }
    }

    // 2. Add new data sources
    for (const ds of availableDataSources) {
      if (!dataSources.contains(ds)) {
        await dataSources.add(ds);
      }
    }

    // 3. Ensure stacking order matches order in `availableDataSources` - first item appears on top.
    runInAction(() =>
      availableDataSources.forEach((ds) => {
        // There is a buggy/un-intended side-effect when calling raiseToTop() with
        // a source that doesn't exist in the collection. Doing this will replace
        // the last entry in the collection with the new one. So we should be
        // careful to raiseToTop() only if the DS already exists in the collection.
        // Relevant code:
        //   https://github.com/CesiumGS/cesium/blob/dbd452328a48bfc4e192146862a9f8fa15789dc8/packages/engine/Source/DataSources/DataSourceCollection.js#L298-L299
        dataSources.contains(ds) && dataSources.raiseToTop(ds);
      })
    );
  }

  private observeModelLayer() {
    // Setup reaction to sync datSources collection with availableDataSources
    //
    // To avoid buggy concurrent syncs, we have to ensure that even when
    // multiple sync reactions are triggered, we run them one after the
    // other. To do this, we make each run of the reaction wait for the
    // previous `syncDataSourcesPromise` to finish before starting itself.
    let syncDataSourcesPromise: Promise<void> = Promise.resolve();
    const reactionDisposer = reaction(
      () => this.availableDataSources,
      () => {
        syncDataSourcesPromise = syncDataSourcesPromise
          .then(async () => {
            await this.syncDataSourceCollection(
              this.availableDataSources,
              this.dataSources
            );
            this.notifyRepaintRequired();
          })
          .catch(console.error);
      },
      { fireImmediately: true }
    );

    let prevMapItems: MapItem[] = [];
    const autorunDisposer = autorun(() => {
      // TODO: Look up the type in a map and call the associated function.
      //       That way the supported types of map items is extensible.

      const allImageryParts = this._allMappables
        .map((m) =>
          ImageryParts.is(m.mapItem)
            ? this._makeImageryLayerFromParts(m.mapItem, m.item)
            : undefined
        )
        .filter(isDefined);

      // Delete imagery layers that are no longer in the model
      // Iterate backwards because we're removing items.
      for (let i = this.scene.imageryLayers.length - 1; i >= 0; i--) {
        const imageryLayer = this.scene.imageryLayers.get(i);
        if (allImageryParts.indexOf(imageryLayer) === -1) {
          this.scene.imageryLayers.remove(imageryLayer);
        }
      }
      // Iterate backwards so that adding multiple layers adds them in increasing cesium index order
      for (
        let modelIndex = allImageryParts.length - 1;
        modelIndex >= 0;
        modelIndex--
      ) {
        const mapItem = allImageryParts[modelIndex];

        const targetCesiumIndex = allImageryParts.length - modelIndex - 1;
        const currentCesiumIndex = this.scene.imageryLayers.indexOf(mapItem);
        if (currentCesiumIndex === -1) {
          this.scene.imageryLayers.add(mapItem, targetCesiumIndex);
        } else if (currentCesiumIndex > targetCesiumIndex) {
          for (let j = currentCesiumIndex; j > targetCesiumIndex; j--) {
            this.scene.imageryLayers.lower(mapItem);
          }
        } else if (currentCesiumIndex < targetCesiumIndex) {
          for (let j = currentCesiumIndex; j < targetCesiumIndex; j++) {
            this.scene.imageryLayers.raise(mapItem);
          }
        }
      }

      const allPrimitives = this._allMapItems.filter(isPrimitive);
      const prevPrimitives = prevMapItems.filter(isPrimitive);
      const primitives = this.scene.primitives;

      // Remove deleted primitives
      prevPrimitives.forEach((primitive) => {
        if (!allPrimitives.includes(primitive)) {
          if (isCesium3DTileset(primitive)) {
            // Remove all event listeners from any Cesium3DTilesets by running stored remover functions
            const fnArray = this._3dTilesetEventListeners.get(primitive);
            try {
              fnArray?.forEach((fn) => fn()); // Run the remover functions
            } catch (error) {
              /* TODO: handle error */
            }

            this._3dTilesetEventListeners.delete(primitive); // Remove the item for this tileset from our eventListener reference storage array
            this._updateTilesLoadingIndeterminate(false); // reset progress bar loading state to false. Any new tile loading event will restart it to account for multiple currently loading 3DTilesets.
          }
          primitives.remove(primitive);
        }
      });

      // Add new primitives
      allPrimitives.forEach((primitive) => {
        if (!primitives.contains(primitive)) {
          primitives.add(primitive);

          if (isCesium3DTileset(primitive)) {
            const startingListener = this._eventHelper.add(
              primitive.tileLoad,
              () => this._updateTilesLoadingIndeterminate(true)
            );

            //Add event listener for when tiles finished loading for current view. Infrequent.
            const finishedListener = this._eventHelper.add(
              primitive.allTilesLoaded,
              () => this._updateTilesLoadingIndeterminate(false)
            );

            // Push new item to eventListener reference storage
            this._3dTilesetEventListeners.set(primitive, [
              startingListener,
              finishedListener
            ]);
          }
        }
      });
      prevMapItems = this._allMapItems;
      this.notifyRepaintRequired();
    });

    return () => {
      reactionDisposer();
      autorunDisposer();
    };
  }

  stopObserving() {
    if (this._disposeWorkbenchMapItemsSubscription !== undefined) {
      this._disposeWorkbenchMapItemsSubscription();
    }
  }

  doZoomTo(target: any, flightDurationSeconds = 3.0): Promise<void> {
    this._lastZoomTarget = target;

    const _zoom: () => Promise<void> = async () => {
      const camera = this.scene.camera;

      if (target instanceof Rectangle) {
        // target is a Rectangle

        // Work out the destination that the camera would naturally fly to
        const destinationCartesian =
          camera.getRectangleCameraCoordinates(target);
        const destination =
          Ellipsoid.WGS84.cartesianToCartographic(destinationCartesian);
        const terrainProvider = this.scene.globe.terrainProvider;
        // A sufficiently coarse tile level that still has approximately accurate height
        const level = 6;
        const center = Rectangle.center(target);

        // Perform an elevation query at the centre of the rectangle
        let terrainSample: Cartographic;
        try {
          [terrainSample] = await sampleTerrain(terrainProvider, level, [
            center
          ]);
        } catch {
          // if the request fails just use center with height=0
          terrainSample = center;
        }

        if (this._lastZoomTarget !== target) {
          return;
        }

        const finalDestinationCartographic = new Cartographic(
          destination.longitude,
          destination.latitude,
          destination.height + terrainSample.height
        );

        const finalDestination = Ellipsoid.WGS84.cartographicToCartesian(
          finalDestinationCartographic
        );

        return flyToPromise(camera, {
          duration: flightDurationSeconds,
          destination: finalDestination
        });
      } else if (defined(target.entities)) {
        // target is some DataSource
        return waitForDataSourceToLoad(target).then(() => {
          if (this._lastZoomTarget === target) {
            return zoomToDataSource(this, target, flightDurationSeconds);
          }
        });
      } else if (
        // check for readyPromise first because cesium raises an exception when
        // accessing `.boundingSphere` before ready
        defined(target.readyPromise) ||
        defined(target.boundingSphere)
      ) {
        // target is some object like a Model with boundingSphere and possibly a readyPromise
        return Promise.resolve(target.readyPromise).then(() => {
          if (this._lastZoomTarget === target) {
            return flyToBoundingSpherePromise(camera, target.boundingSphere, {
              offset: new HeadingPitchRange(
                0,
                -0.5,
                // To avoid getting too close to models less than 100m radius, let
                // cesium calculate an appropriate zoom distance. For the rest
                // use the radius as the zoom distance because the offset
                // distance cesium calculates for large models is often too far away.
                target.boundingSphere.radius < 100
                  ? undefined
                  : target.boundingSphere.radius
              ),
              duration: flightDurationSeconds
            });
          }
        });
      } else if (target.position instanceof Cartesian3) {
        // target is a CameraView or an Entity
        return flyToPromise(camera, {
          duration: flightDurationSeconds,
          destination: target.position,
          orientation: {
            direction: target.direction,
            up: target.up
          }
        });
      } else if (MappableMixin.isMixedInto(target)) {
        // target is a Mappable
        if (isDefined(target.cesiumRectangle)) {
          return flyToPromise(camera, {
            duration: flightDurationSeconds,
            destination: target.cesiumRectangle
          });
        } else if (target.mapItems.length > 0) {
          // If our first item is of ImageryParts type then we can use the rectangle on the imageryProvider to zoom to.
          // TODO: This could be implemented at the top level of `doZoomTo()` so that `return this.doZoomTo(target.mapItems[0], flightDurationSeconds);` will work in both cases.
          if (ImageryParts.is(target.mapItems[0])) {
            //@ts-ignore
            await target.mapItems[0].imageryProvider?.readyPromise;
            return this.doZoomTo(
              target.mapItems[0].imageryProvider?.rectangle,
              flightDurationSeconds
            );
          }
          // Zoom to the first item!
          return this.doZoomTo(target.mapItems[0], flightDurationSeconds);
        } else {
          return Promise.resolve();
        }
      } else if (defined(target.rectangle)) {
        // target has a rectangle
        return flyToPromise(camera, {
          duration: flightDurationSeconds,
          destination: target.rectangle
        });
      } else {
        return Promise.resolve();
      }
    };

    // we call notifyRepaintRequired before and after the zoom
    // to wake the cesium render loop which might pause itself after
    // some idle time
    this.notifyRepaintRequired();
    return _zoom().finally(() => this.notifyRepaintRequired());
  }

  notifyRepaintRequired() {
    this.pauser.notifyRepaintRequired();
  }

  _reactToSplitterChanges() {
    const disposeSplitPositionChange = autorun(() => {
      if (this.scene) {
        this.scene.splitPosition = this.terria.splitPosition;
        this.notifyRepaintRequired();
      }
    });

    const disposeSplitDirectionChange = autorun(() => {
      const items = this.terriaViewer.items.get();
      const showSplitter = this.terria.showSplitter;
      items.forEach((item) => {
        if (
          MappableMixin.isMixedInto(item) &&
          hasTraits(item, SplitterTraits, "splitDirection")
        ) {
          const splittableItems = this.getSplittableMapItems(item);
          const splitDirection = item.splitDirection;

          splittableItems.forEach((splittableItem) => {
            if (showSplitter) {
              splittableItem.splitDirection = splitDirection;
            } else {
              splittableItem.splitDirection = SplitDirection.NONE;
            }
          });
        }
      });
      this.notifyRepaintRequired();
    });

    return function () {
      disposeSplitPositionChange();
      disposeSplitDirectionChange();
    };
  }

  /**
   * Helper method to clone a camera object
   * @param camera
   * @returns Camera
   */
  private cloneCamera(camera: Camera): Camera {
    const result = new Camera(this.scene);
    Cartesian3.clone(camera.position, result.position);
    Cartesian3.clone(camera.direction, result.direction);
    Cartesian3.clone(camera.up, result.up);
    Cartesian3.clone(camera.right, result.right);
    Matrix4.clone(camera.transform, result.transform);
    result.frustum = camera.frustum.clone();
    return result;
  }

  getCurrentCameraView(): CameraView {
    const scene = this.scene;
    const camera = scene.camera;

    const width = scene.canvas.clientWidth;
    const height = scene.canvas.clientHeight;

    const centerOfScreen = new Cartesian2(width / 2.0, height / 2.0);
    const pickRay = scene.camera.getPickRay(centerOfScreen);
    const center = isDefined(pickRay)
      ? scene.globe.pick(pickRay, scene) // will be undefined if we are facing above the horizon
      : undefined;

    if (!center) {
      /** In cases where the horizon is not visible, we cannot calculate a center using a pick ray,
      but we need to return a useful CameraView that works in 3D mode and 2D mode.
      In this case we can return the correct definition for the cesium camera, with position, direction, and up,
      but we need to calculate a bounding box on the ellipsoid too to be used in 2D mode.

      To do this we clone the camera, rotate it to point straight down, and project the camera view from that position onto the ellipsoid.
      **/

      // Clone the camera
      const cameraClone = this.cloneCamera(camera);

      // Rotate camera straight down
      cameraClone.setView({
        orientation: {
          heading: 0.0,
          pitch: -CesiumMath.PI_OVER_TWO,
          roll: 0.0
        }
      });

      // Compute the bounding box on the ellipsoid
      const rectangleFor2dView = cameraClone.computeViewRectangle(
        this.scene.globe.ellipsoid
      );

      // Return the combined CameraView object
      return new CameraView(
        rectangleFor2dView || this.terriaViewer.homeCamera.rectangle, //TODO: Is this fallback appropriate?
        camera.positionWC,
        camera.directionWC,
        camera.upWC
      );
    }

    const ellipsoid = this.scene.globe.ellipsoid;

    const frustrum = scene.camera.frustum as PerspectiveFrustum;

    const fovy = frustrum.fovy * 0.5;
    const fovx = Math.atan(Math.tan(fovy) * frustrum.aspectRatio);

    const cameraOffset = Cartesian3.subtract(
      camera.positionWC,
      center,
      cartesian3Scratch
    );
    const cameraHeight = Cartesian3.magnitude(cameraOffset);
    const xDistance = cameraHeight * Math.tan(fovx);
    const yDistance = cameraHeight * Math.tan(fovy);

    const southwestEnu = new Cartesian3(-xDistance, -yDistance, 0.0);
    const southeastEnu = new Cartesian3(xDistance, -yDistance, 0.0);
    const northeastEnu = new Cartesian3(xDistance, yDistance, 0.0);
    const northwestEnu = new Cartesian3(-xDistance, yDistance, 0.0);

    const enuToFixed = Transforms.eastNorthUpToFixedFrame(
      center,
      ellipsoid,
      enuToFixedScratch
    );
    const southwest = Matrix4.multiplyByPoint(
      enuToFixed,
      southwestEnu,
      southwestScratch
    );
    const southeast = Matrix4.multiplyByPoint(
      enuToFixed,
      southeastEnu,
      southeastScratch
    );
    const northeast = Matrix4.multiplyByPoint(
      enuToFixed,
      northeastEnu,
      northeastScratch
    );
    const northwest = Matrix4.multiplyByPoint(
      enuToFixed,
      northwestEnu,
      northwestScratch
    );

    const southwestCartographic = ellipsoid.cartesianToCartographic(
      southwest,
      southwestCartographicScratch
    );
    const southeastCartographic = ellipsoid.cartesianToCartographic(
      southeast,
      southeastCartographicScratch
    );
    const northeastCartographic = ellipsoid.cartesianToCartographic(
      northeast,
      northeastCartographicScratch
    );
    const northwestCartographic = ellipsoid.cartesianToCartographic(
      northwest,
      northwestCartographicScratch
    );

    // Account for date-line wrapping
    if (southeastCartographic.longitude < southwestCartographic.longitude) {
      southeastCartographic.longitude += CesiumMath.TWO_PI;
    }
    if (northeastCartographic.longitude < northwestCartographic.longitude) {
      northeastCartographic.longitude += CesiumMath.TWO_PI;
    }

    const rect = new Rectangle(
      CesiumMath.convertLongitudeRange(
        Math.min(
          southwestCartographic.longitude,
          northwestCartographic.longitude
        )
      ),
      Math.min(southwestCartographic.latitude, southeastCartographic.latitude),
      CesiumMath.convertLongitudeRange(
        Math.max(
          northeastCartographic.longitude,
          southeastCartographic.longitude
        )
      ),
      Math.max(northeastCartographic.latitude, northwestCartographic.latitude)
    );

    // center isn't a member variable and doesn't seem to be used anywhere else in Terria
    // rect.center = center;
    return new CameraView(
      rect,
      camera.positionWC,
      camera.directionWC,
      camera.upWC
    );
  }

  @computed
  private get _firstMapItemTerrainProvider(): TerrainProvider | undefined {
    // Get the top map item that is a terrain provider, if any are
    return this._allMapItems.find(isTerrainProvider);
  }

  // It's nice to co-locate creation of Ion TerrainProvider and Credit, but not necessary
  @computed
  private get _terrainWithCredits(): {
    terrainProviderPromise: Promise<TerrainProvider>;
    credit?: Credit;
  } {
    if (!this.terriaViewer.viewerOptions.useTerrain) {
      // Terrain mode is off, use the ellipsoidal terrain (aka 3d-smooth)
      return {
        terrainProviderPromise: Promise.resolve(new EllipsoidTerrainProvider())
      };
    } else if (this._firstMapItemTerrainProvider) {
      // If there's a TerrainProvider in map items/workbench then use it
      return {
        terrainProviderPromise: Promise.resolve(
          this._firstMapItemTerrainProvider
        )
      };
    } else if (
      this.terria.configParameters.cesiumTerrainAssetId !== undefined
    ) {
      // Load the terrain provider from Ion
      return {
        terrainProviderPromise: this.createTerrainProviderFromIonAssetId(
          this.terria.configParameters.cesiumTerrainAssetId,
          this.terria.configParameters.cesiumIonAccessToken
        )
      };
    } else if (this.terria.configParameters.cesiumTerrainUrl) {
      // Load the terrain provider from the given URL
      return {
        terrainProviderPromise: this.createTerrainProviderFromUrl(
          this.terria.configParameters.cesiumTerrainUrl
        )
      };
    } else if (this.terria.configParameters.useCesiumIonTerrain) {
      // Use Cesium ION world Terrain
      const logo = require("terriajs-cesium/Source/Assets/Images/ion-credit.png");
      const ionCredit = new Credit(
        '<a href="https://cesium.com/" target="_blank" rel="noopener noreferrer"><img src="' +
          logo +
          '" title="Cesium ion"/></a>',
        true
      );
      return {
        terrainProviderPromise: this.createWorldTerrain(),
        credit: ionCredit
      };
    } else {
      // Default to ellipsoid/3d-smooth
      return {
        terrainProviderPromise: Promise.resolve(new EllipsoidTerrainProvider())
      };
    }
  }

  /**
   * Returns terrainProvider from `configParameters.cesiumTerrainAssetId` when set or `undefined`.
   *
   * Used for spying in specs
   */
  private createTerrainProviderFromIonAssetId(
    assetId: number,
    accessToken?: string
  ): Promise<TerrainProvider> {
    const terrainProvider = CesiumTerrainProvider.fromUrl(
      IonResource.fromAssetId(assetId, {
        accessToken
      })
    );
    // Add the event handler to the TerrainProvider
    return this.catchTerrainProviderDown(terrainProvider);
  }

  /**
   * Returns terrainProvider from `configParameters.cesiumTerrainAssetId` when set or `undefined`.
   *
   * Used for spying in specs
   */
  private createTerrainProviderFromUrl(url: string): Promise<TerrainProvider> {
    return this.catchTerrainProviderDown(CesiumTerrainProvider.fromUrl(url));
  }

  /**
   * Creates cesium-world-terrain.
   *
   * Used for spying in specs
   */
  private createWorldTerrain(): Promise<TerrainProvider> {
    return this.catchTerrainProviderDown(createWorldTerrainAsync({}));
  }

  /**
   * An observable terrain provider promise
   */
  @computed
  private get observableTerrainProviderPromise(): IPromiseBasedObservable<TerrainProvider> {
    return fromPromise(this._terrainWithCredits.terrainProviderPromise);
  }

  /**
   * Returns the currently active TerrainProvider
   */
  @computed
  get terrainProvider(): TerrainProvider {
    return this.observableTerrainProviderPromise.case({
      // Return the current provider from the scene instance if the promise is pending or rejected
      pending: () => this.scene.terrainProvider,
      rejected: () => this.scene.terrainProvider,
      // When promise is fulfilled, return the new terrainProvider
      fulfilled: (terrainProvider) => terrainProvider
    });
  }

  /**
   * Returns `true` if loading of a new TerrainProvider is in progress
   *
   * Note that until the loading is fully complete, `this.terrainProvider` will
   * return the existing TerrainProvider.
   */
  @computed
  get isTerrainLoading(): boolean {
    return this.observableTerrainProviderPromise.state === "pending";
  }

  /**
   * Picks features based on coordinates relative to the Cesium window. Will draw a ray from the camera through the point
   * specified and set terria.pickedFeatures based on this.
   *
   */
  @action
  pickFromScreenPosition(screenPosition: Cartesian2, ignoreSplitter: boolean) {
    const pickRay = this.scene.camera.getPickRay(screenPosition);
    const pickPosition = isDefined(pickRay)
      ? this.scene.globe.pick(pickRay, this.scene)
      : undefined;
    const pickPositionCartographic =
      pickPosition && Ellipsoid.WGS84.cartesianToCartographic(pickPosition);

    const vectorFeatures = this.pickVectorFeatures(screenPosition);

    const providerCoords = this._attachProviderCoordHooks();
    const pickRasterPromise =
      this.terria.allowFeatureInfoRequests && isDefined(pickRay)
        ? this.scene.imageryLayers.pickImageryLayerFeatures(pickRay, this.scene)
        : undefined;

    const result = this._buildPickedFeatures(
      providerCoords,
      pickPosition,
      vectorFeatures,
      pickRasterPromise ? [pickRasterPromise] : [],
      pickPositionCartographic ? pickPositionCartographic.height : 0.0,
      ignoreSplitter
    );

    const mapInteractionModeStack = this.terria.mapInteractionModeStack;
    runInAction(() => {
      if (
        isDefined(mapInteractionModeStack) &&
        mapInteractionModeStack.length > 0
      ) {
        mapInteractionModeStack[
          mapInteractionModeStack.length - 1
        ].pickedFeatures = result;
      } else {
        this.terria.pickedFeatures = result;
      }
    });
  }

  pickFromLocation(
    latLngHeight: LatLonHeight,
    providerCoords: ProviderCoordsMap,
    existingFeatures: TerriaFeature[]
  ) {
    const pickPosition = this.scene.globe.ellipsoid.cartographicToCartesian(
      Cartographic.fromDegrees(
        latLngHeight.longitude,
        latLngHeight.latitude,
        latLngHeight.height
      )
    );
    const pickPositionCartographic =
      Ellipsoid.WGS84.cartesianToCartographic(pickPosition);

    const promises = this.terria.allowFeatureInfoRequests
      ? this.pickImageryLayerFeatures(pickPositionCartographic, providerCoords)
      : [];

    const pickedFeatures = this._buildPickedFeatures(
      providerCoords,
      pickPosition,
      existingFeatures,
      filterOutUndefined(promises),
      pickPositionCartographic.height,
      false
    );

    const mapInteractionModeStack = this.terria.mapInteractionModeStack;
    if (
      defined(mapInteractionModeStack) &&
      mapInteractionModeStack.length > 0
    ) {
      mapInteractionModeStack[
        mapInteractionModeStack.length - 1
      ].pickedFeatures = pickedFeatures;
    } else {
      this.terria.pickedFeatures = pickedFeatures;
    }
  }

  private pickImageryLayerFeatures(
    pickPosition: Cartographic,
    providerCoords: ProviderCoordsMap
  ) {
    const promises: (Promise<ImageryLayerFeatureInfo[]> | undefined)[] = [];
    function hasUrl(o: any): o is { url: string } {
      return typeof o?.url === "string";
    }

    for (let i = this.scene.imageryLayers.length - 1; i >= 0; i--) {
      const imageryLayer = this.scene.imageryLayers.get(i);
      const imageryProvider = imageryLayer.imageryProvider;

      if (hasUrl(imageryProvider) && providerCoords[imageryProvider.url]) {
        const coords = providerCoords[imageryProvider.url];
        promises.push(
          imageryProvider
            .pickFeatures(
              coords.x,
              coords.y,
              coords.level,
              pickPosition.longitude,
              pickPosition.latitude
            )
            // Make sure all features have imageryLayer
            ?.then((features) =>
              features.map((f) => {
                f.imageryLayer = imageryLayer;
                return f;
              })
            )
        );
      }
    }

    return filterOutUndefined(promises);
  }

  /**
   * Picks all *vector* features (e.g. GeoJSON) shown at a certain position on the screen, ignoring raster features
   * (e.g. WMS). Because all vector features are already in memory, this is synchronous.
   *
   * @param screenPosition position on the screen to look for features
   * @returns The features found.
   */
  private pickVectorFeatures(screenPosition: Cartesian2) {
    // Pick vector features
    const vectorFeatures = [];
    const pickedList = this.scene.drillPick(screenPosition);
    for (let i = 0; i < pickedList.length; ++i) {
      const picked = pickedList[i];
      let id = picked.id;

      if (
        id &&
        id.entityCollection &&
        id.entityCollection.owner &&
        id.entityCollection.owner.name === GlobeOrMap._featureHighlightName
      ) {
        continue;
      }

      if (!defined(id) && defined(picked.primitive)) {
        id = picked.primitive.id;
      }

      // Try to find catalogItem for picked feature, and use catalogItem.getFeaturesFromPickResult() if it exists - this is used by FeatureInfoUrlTemplateMixin
      const catalogItem = picked?.primitive?._catalogItem ?? id?._catalogItem;

      if (
        FeatureInfoUrlTemplateMixin.isMixedInto(catalogItem) &&
        typeof catalogItem?.getFeaturesFromPickResult === "function" &&
        this.terria.allowFeatureInfoRequests
      ) {
        const result = catalogItem.getFeaturesFromPickResult.bind(catalogItem)(
          screenPosition,
          picked,
          vectorFeatures.length < catalogItem.maxRequests
        );
        if (result) {
          if (Array.isArray(result)) {
            vectorFeatures.push(...result);
          } else {
            vectorFeatures.push(result);
          }
        }
      } else if (id instanceof Entity && vectorFeatures.indexOf(id) === -1) {
        const feature = TerriaFeature.fromEntityCollectionOrEntity(id);
        if (picked.primitive) {
          feature.cesiumPrimitive = picked.primitive;
        }
        vectorFeatures.push(feature);
      }
    }

    return vectorFeatures;
  }

  /**
   * Hooks into the {@link ImageryProvider#pickFeatures} method of every imagery provider in the scene - when this method is
   * evaluated (usually as part of feature picking), it will record the tile coordinates used against the url of the
   * imagery provider in an object that is returned by this method. Hooks are removed immediately after being executed once.
   *
   * returns {{x, y, level}} A map of urls to the coords used by the imagery provider when picking features. Will
   *     initially be empty but will be updated as the hooks are evaluated.

   */
  private _attachProviderCoordHooks() {
    const providerCoords: ProviderCoordsMap = {};

    const pickFeaturesHook = function (
      imageryProvider: ImageryProvider,
      oldPick: (
        x: number,
        y: number,
        level: number,
        longitude: number,
        latitiude: number
      ) => Promise<ImageryLayerFeatureInfo[]> | undefined,
      x: number,
      y: number,
      level: number,
      longitude: number,
      latitude: number
    ) {
<<<<<<< HEAD
      const url = (<any>imageryProvider).url;
=======
      const url = (imageryProvider as any).url;

>>>>>>> 30ae3e9e
      try {
        const featuresPromise = oldPick.call(
          imageryProvider,
          x,
          y,
          level,
          longitude,
          latitude
        );

        // Use url to uniquely identify providers because what else can we do?
        if (url) {
          providerCoords[url] = {
            x: x,
            y: y,
            level: level
          };
        }

        imageryProvider.pickFeatures = oldPick;
        return featuresPromise;
      } catch (e) {
        TerriaError.from(
          e,
          `An error ocurred while hooking into \`ImageryProvider#.pickFeatures\`. \`ImageryProvider.url = ${url}\``
        ).log();
      }
    };

    for (let j = 0; j < this.scene.imageryLayers.length; j++) {
      const imageryProvider = this.scene.imageryLayers.get(j).imageryProvider;
      imageryProvider.pickFeatures = pickFeaturesHook.bind(
        undefined,
        imageryProvider,
        imageryProvider.pickFeatures
      );
    }

    return providerCoords;
  }

  /**
   * Builds a {@link PickedFeatures} object from a number of inputs.
   *
   * @param providerCoords A map of imagery provider urls to the coords used to get features for that provider.
   * @param  pickPosition The position in the 3D model that has been picked.
   * @param existingFeatures Existing features - the results of feature promises will be appended to this.
   * @param featurePromises Zero or more promises that each resolve to a list of {@link ImageryLayerFeatureInfo}s
   *     (usually there will be one promise per ImageryLayer. These will be combined as part of
   *     {@link PickedFeatures#allFeaturesAvailablePromise} and their results used to build the final
   *     {@link PickedFeatures#features} array.
   * @param imageryLayers An array of ImageryLayers that should line up with the one passed as featurePromises.
   * @param defaultHeight The height to use for feature position heights if none is available when picking.
   * @returns A {@link PickedFeatures} object that is a combination of everything passed.
   */
  private _buildPickedFeatures(
    providerCoords: ProviderCoordsMap,
    pickPosition: Cartesian3 | undefined,
    existingFeatures: Entity[],
    featurePromises: Promise<ImageryLayerFeatureInfo[]>[],
    defaultHeight: number,
    ignoreSplitter: boolean
  ): PickedFeatures {
    const result = new PickedFeatures();

    result.providerCoords = providerCoords;
    result.pickPosition = pickPosition;

    result.allFeaturesAvailablePromise = Promise.all(featurePromises)
      .then((allFeatures) => {
        runInAction(() => {
          result.isLoading = false;
          result.features = allFeatures.reduce(
            (resultFeaturesSoFar, imageryLayerFeatures, i) => {
              if (!isDefined(imageryLayerFeatures)) {
                return resultFeaturesSoFar;
              }

              let features = imageryLayerFeatures.map((feature) => {
                if (!isDefined(feature.position)) {
                  feature.position =
                    pickPosition &&
                    Ellipsoid.WGS84.cartesianToCartographic(pickPosition);
                }

                // If the picked feature does not have a height, use the height of the picked location.
                // This at least avoids major parallax effects on the selection indicator.
                if (
                  isDefined(feature.position) &&
                  (!isDefined(feature.position.height) ||
                    feature.position.height === 0.0)
                ) {
                  feature.position.height = defaultHeight;
                }
                return this._createFeatureFromImageryLayerFeature(feature);
              });

              if (
                this.terria.showSplitter &&
                isDefined(result.pickPosition) &&
                ignoreSplitter === false
              ) {
                // Select only features that are active on the same side or
                // both sides of the splitter
                const screenPosition = this._computePositionOnScreen(
                  result.pickPosition
                );
                const pickedSide =
                  this._getSplitterSideForScreenPosition(screenPosition);

                features = features.filter((feature) => {
                  const splitDirection = feature.imageryLayer?.splitDirection;
                  return (
                    splitDirection === pickedSide ||
                    splitDirection === SplitDirection.NONE
                  );
                });
              }

              return resultFeaturesSoFar.concat(features);
            },
            defaultValue(existingFeatures, [])
          );
        });
      })
      .catch((e) => {
        console.log(TerriaError.from(e, "Failed to pick features"));
        runInAction(() => {
          result.isLoading = false;
          result.error = "An unknown error occurred while picking features.";
        });
      });

    return result;
  }

  getSplittableMapItems(
    item: MappableMixin.Instance
  ): (ImageryLayer | Cesium3DTileset)[] {
    return filterOutUndefined(
      item.mapItems.map((m) => {
        if (ImageryParts.is(m)) {
          return this._makeImageryLayerFromParts(m, item) as ImageryLayer;
        } else if (isCesium3DTileset(m)) {
          return m;
        }
        return undefined;
      })
    );
  }

  private _makeImageryLayerFromParts(
    parts: ImageryParts,
    item: MappableMixin.Instance
  ): ImageryLayer | undefined {
    if (parts.imageryProvider === undefined) return undefined;

    const layer = this._createImageryLayer(
      parts.imageryProvider,
      parts.clippingRectangle
    );
    if (TileErrorHandlerMixin.isMixedInto(item)) {
      // because this code path can run multiple times, make sure we remove the
      // handler if it is already registered
      parts.imageryProvider.errorEvent.removeEventListener(
        item.onTileLoadError,
        item
      );
      parts.imageryProvider.errorEvent.addEventListener(
        item.onTileLoadError,
        item
      );
    }

    layer.alpha = parts.alpha;
    layer.show = parts.show;
    return layer;
  }

  /**
   * Computes the screen position of a given world position.
   * @param position The world position in Earth-centered Fixed coordinates.
   * @param [result] The instance to which to copy the result.
   * @return The screen position, or undefined if the position is not on the screen.
   */
  private _computePositionOnScreen(position: Cartesian3, result?: Cartesian2) {
    return SceneTransforms.wgs84ToWindowCoordinates(
      this.scene,
      position,
      result
    );
  }

  _selectFeature() {
    const feature = this.terria.selectedFeature;

    this._highlightFeature(feature);

    if (isDefined(feature) && isDefined(feature.position)) {
      this._selectionIndicator.position = feature.position.getValue(
        this.terria.timelineClock.currentTime
      );
      this._selectionIndicator.animateAppear();
    } else {
      this._selectionIndicator.animateDepart();
    }

    this._selectionIndicator.update();
  }

  captureScreenshot(): Promise<string> {
    const deferred: Promise<string> = new Promise((resolve, reject) => {
      const removeCallback = this.scene.postRender.addEventListener(() => {
        removeCallback();
        try {
          const cesiumCanvas = this.scene.canvas;

          // If we're using the splitter, draw the split position as a vertical white line.
          let canvas = cesiumCanvas;
          if (this.terria.showSplitter) {
            canvas = document.createElement("canvas");
            canvas.width = cesiumCanvas.width;
            canvas.height = cesiumCanvas.height;

            const context = canvas.getContext("2d");
            if (context !== undefined && context !== null) {
              context.drawImage(cesiumCanvas, 0, 0);

              const x = this.terria.splitPosition * cesiumCanvas.width;
              context.strokeStyle = this.terria.baseMapContrastColor;
              context.beginPath();
              context.moveTo(x, 0);
              context.lineTo(x, cesiumCanvas.height);
              context.stroke();
            }
          }

          resolve(canvas.toDataURL("image/png"));
        } catch (e) {
          reject(e);
        }
      }, this);
    });

    // since we're hooking into the post-render event, we want to render **right now** to ensure that the screenshot
    // image gets created. This is particularly important when showing the print view in a new tab.
    this.scene.render(this.terria.timelineClock.currentTime);

    return deferred;
  }

  _addVectorTileHighlight(
    imageryProvider: MapboxVectorTileImageryProvider | ProtomapsImageryProvider,
    rectangle: Rectangle
  ): () => void {
    const result = new ImageryLayer(imageryProvider, {
      show: true,
      alpha: 1
    });
    const scene = this.scene;
    scene.imageryLayers.add(result);

    return function () {
      scene.imageryLayers.remove(result);
    };
  }
}

const boundingSphereScratch = new BoundingSphere();

function zoomToDataSource(
  cesium: Cesium,
  target: DataSource,
  flightDurationSeconds?: number
): Promise<void> {
  let flyToPromise: Promise<void> | undefined;
  const pollPromise = pollToPromise(
    function () {
      const dataSourceDisplay = cesium.dataSourceDisplay;
      if (dataSourceDisplay === undefined) {
        return false;
      }

      const entities = target.entities.values;

      const boundingSpheres = [];
      for (let i = 0, len = entities.length; i < len; i++) {
        let state = BoundingSphereState.PENDING;
        try {
          // TODO: missing Cesium type info
          state = (dataSourceDisplay as any).getBoundingSphere(
            entities[i],
            false,
            boundingSphereScratch
          );
        } catch (e) {
          /* TODO: handle error */
        }

        if (state === BoundingSphereState.PENDING) {
          return false;
        } else if (state !== BoundingSphereState.FAILED) {
          boundingSpheres.push(BoundingSphere.clone(boundingSphereScratch));
        }
      }

      const _lastZoomTarget = (cesium as any)._lastZoomTarget;

      // Test if boundingSpheres is empty to avoid zooming to nowhere
      if (boundingSpheres.length > 0 && _lastZoomTarget === target) {
        const boundingSphere =
          BoundingSphere.fromBoundingSpheres(boundingSpheres);
        flyToPromise = flyToBoundingSpherePromise(
          cesium.scene.camera,
          boundingSphere,
          {
            duration: flightDurationSeconds,
            offset: new HeadingPitchRange(
              0,
              -0.5,
              // To avoid getting too close to models less than 100m radius, let
              // cesium calculate an appropriate zoom distance. For the rest
              // use the radius as the zoom distance because the offset
              // distance cesium calculates for large models is often too far away.
              boundingSphere.radius < 100 ? undefined : boundingSphere.radius
            )
          }
        );
        cesium.scene.camera.lookAtTransform(Matrix4.IDENTITY);
      }
      return true;
    },
    {
      pollInterval: 100,
      timeout: 30000
    }
  );
  return pollPromise.then(() => flyToPromise);
}

type FlyToOptions = Parameters<InstanceType<typeof Camera>["flyTo"]>[0];

function flyToPromise(camera: Camera, options: FlyToOptions): Promise<void> {
  return new Promise((complete, cancel) => {
    camera.flyTo({
      ...options,
      complete,
      cancel
    });
  });
}

type FlyToBoundingSphereOptions = Parameters<
  InstanceType<typeof Camera>["flyToBoundingSphere"]
>[1];

function flyToBoundingSpherePromise(
  camera: Camera,
  boundingSphere: BoundingSphere,
  options: FlyToBoundingSphereOptions
): Promise<void> {
  return new Promise((complete, cancel) => {
    camera.flyToBoundingSphere(boundingSphere, {
      ...options,
      complete,
      cancel
    });
  });
}

function syncCesiumCreditsToAttributions(
  creditsElements: CreditDisplayElement[],
  dataAttributionsObservable: IObservableArray<string>
) {
  // sort credits by count (number of times they are added to map)
  const credits = creditsElements
    .sort((credit1, credit2) => {
      return credit2.count - credit1.count;
    })
    .map(({ credit }) => credit.html);

  if (isEqual(credits, toJS(dataAttributionsObservable))) return;

  // first remove ones that are not on the map anymore
  // Iterate backwards because we're removing items.
  for (let i = dataAttributionsObservable.length - 1; i >= 0; i--) {
    const attribution = dataAttributionsObservable[i];
    if (!credits.includes(attribution)) {
      dataAttributionsObservable.remove(attribution);
    }
  }

  // then go through all credits and add them or update their position
  for (const [index, credit] of credits.entries()) {
    const attributionIndex = dataAttributionsObservable.indexOf(credit);

    if (attributionIndex === index) {
      // it is already on correct position in the list
      continue;
    } else if (attributionIndex === -1) {
      // it is not on the list yet so we add it to the list
      dataAttributionsObservable.splice(index, 0, credit);
    } else {
      // it is on the list but not in the right place so we move it
      dataAttributionsObservable.splice(
        index,
        0,
        dataAttributionsObservable.splice(attributionIndex, 1)[0]
      );
    }
  }
}<|MERGE_RESOLUTION|>--- conflicted
+++ resolved
@@ -1497,12 +1497,8 @@
       longitude: number,
       latitude: number
     ) {
-<<<<<<< HEAD
-      const url = (<any>imageryProvider).url;
-=======
       const url = (imageryProvider as any).url;
 
->>>>>>> 30ae3e9e
       try {
         const featuresPromise = oldPick.call(
           imageryProvider,
