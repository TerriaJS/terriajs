--- conflicted
+++ resolved
@@ -42,30 +42,10 @@
 
     terria.analytics.logEvent("uploadFile", "browse", file.name);
 
-<<<<<<< HEAD
-        let loadPromise;
-        if (file.name.toUpperCase().indexOf('.JSON') !== -1) {
-            const promise = readJson(file).then(json => {
-                if (json.catalog || json.services || json.stories) {
-                    // This is an init file.
-                    return terria.addInitSource(json).then(() => {
-                        tempCatalogItem.isEnabled = false;
-                        tempCatalogItemList.splice(tempCatalogItemList.indexOf(tempCatalogItem), 1);
-                        terria.catalog.userAddedDataGroup.remove(tempCatalogItem);
-                    });
-                }
-                loadPromise = addUserCatalogMember(terria, createCatalogItemFromFileOrUrl(terria, viewState, file, dataType.value, true));
-            });
-            loadPromise = raiseErrorOnRejectedPromise(terria, promise);
-            promises.push(loadPromise);
-        } else {
-            loadPromise = addUserCatalogMember(terria, createCatalogItemFromFileOrUrl(terria, viewState, file, dataType.value, true));
-            promises.push(loadPromise);
-=======
     let loadPromise;
     if (file.name.toUpperCase().indexOf(".JSON") !== -1) {
       const promise = readJson(file).then(json => {
-        if (json.catalog || json.services) {
+        if (json.catalog || json.services || json.stories) {
           // This is an init file.
           return terria.addInitSource(json).then(() => {
             tempCatalogItem.isEnabled = false;
@@ -75,7 +55,6 @@
             );
             terria.catalog.userAddedDataGroup.remove(tempCatalogItem);
           });
->>>>>>> 1b40857d
         }
         loadPromise = addUserCatalogMember(
           terria,
