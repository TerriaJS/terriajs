import { ApiClient, fromCatalog } from "@opendatasoft/api-client";
import { Dataset } from "@opendatasoft/api-client/dist/client/types";
import i18next from "i18next";
import { computed, makeObservable, override, runInAction } from "mobx";
import ms from "ms";
import Mustache from "mustache";
import { JulianDate } from "cesium";
import { TimeInterval } from "cesium";
import filterOutUndefined from "../../../Core/filterOutUndefined";
import flatten from "../../../Core/flatten";
import isDefined from "../../../Core/isDefined";
import { isJsonObject, isJsonString } from "../../../Core/Json";
import TerriaError from "../../../Core/TerriaError";
import AutoRefreshingMixin from "../../../ModelMixins/AutoRefreshingMixin";
import TableMixin from "../../../ModelMixins/TableMixin";
import UrlMixin from "../../../ModelMixins/UrlMixin";
import TableAutomaticStylesStratum from "../../../Table/TableAutomaticStylesStratum";
import { MetadataUrlTraits } from "../../../Traits/TraitsClasses/CatalogMemberTraits";
import EnumDimensionTraits from "../../../Traits/TraitsClasses/DimensionTraits";
import OpenDataSoftCatalogItemTraits from "../../../Traits/TraitsClasses/OpenDataSoftCatalogItemTraits";
import TableColumnTraits from "../../../Traits/TraitsClasses/Table/ColumnTraits";
import TableStyleTraits from "../../../Traits/TraitsClasses/Table/StyleTraits";
import TableTimeStyleTraits from "../../../Traits/TraitsClasses/Table/TimeStyleTraits";
import CreateModel from "../../Definition/CreateModel";
import createStratumInstance from "../../Definition/createStratumInstance";
import LoadableStratum from "../../Definition/LoadableStratum";
import { BaseModel } from "../../Definition/Model";
import StratumOrder from "../../Definition/StratumOrder";
import SelectableDimensions, {
  SelectableDimension
} from "../../SelectableDimensions/SelectableDimensions";
import Terria from "../../Terria";
import {
  isValidDataset,
  ValidDataset
} from "../CatalogGroups/OpenDataSoftCatalogGroup";

type PointTimeSeries = {
  samples?: number;
  minTime?: Date;
  maxTime?: Date;
  /** Interval in seconds (in between maxTime and minTime) */
  intervalSec?: number;
};

// Column name to use for OpenDataSoft Record IDs
const RECORD_ID_COL = "record_id";

export class OpenDataSoftDatasetStratum extends LoadableStratum(
  OpenDataSoftCatalogItemTraits
) {
  static stratumName = "openDataSoftDataset";

  static async load(
    catalogItem: OpenDataSoftCatalogItem
  ): Promise<OpenDataSoftDatasetStratum> {
    if (!catalogItem.url) throw "`url` must be set";

    if (!catalogItem.datasetId) throw "`datasetId` must be set";

    const client = new ApiClient({
      domain: catalogItem.url
    });

    const response = await client.get(
      fromCatalog().dataset(catalogItem.datasetId).itself()
    );

    const dataset = response.dataset;

    if (!isValidDataset(dataset))
      throw `Could not find dataset \`${catalogItem.datasetId}\``;

    // Try to retrieve information about geo-referenced (point or polygon/region) time-series
    let pointTimeSeries: PointTimeSeries[] | undefined;

    const timeField = catalogItem.timeFieldName ?? getTimeField(dataset);
    const geoPointField =
      catalogItem.geoPoint2dFieldName ?? getGeoPointField(dataset);

    if (timeField && geoPointField) {
      // Get aggregation of time values for each feature (point/polygon)
      const counts = (
        await client.get(
          fromCatalog()
            .dataset(catalogItem.datasetId)
            .records()
            .select(
              `min(${timeField}) as min_time, max(${timeField}) as max_time, count(${timeField}) as num`
            )
            .groupBy(geoPointField)
            .limit(100)
        )
      ).records;

      if (counts) {
        pointTimeSeries = counts?.reduce<PointTimeSeries[]>((agg, current) => {
          const samples = current?.record?.fields?.num as number;
          const minTime = current?.record?.fields?.min_time
            ? new Date(current?.record?.fields?.min_time)
            : undefined;
          const maxTime = current?.record?.fields?.max_time
            ? new Date(current?.record?.fields?.max_time)
            : undefined;

          let intervalSec: number | undefined;

          if (minTime && maxTime && samples) {
            intervalSec =
              (maxTime.getTime() - minTime.getTime()) / (samples * 1000);
          }

          agg.push({
            samples,
            minTime,
            maxTime,
            intervalSec
          });
          return agg;
        }, []);
      }
    }

    return new OpenDataSoftDatasetStratum(
      catalogItem,
      dataset,
      pointTimeSeries
    );
  }

  duplicateLoadableStratum(model: BaseModel): this {
    return new OpenDataSoftDatasetStratum(
      model as OpenDataSoftCatalogItem,
      this.dataset,
      this.pointTimeSeries
    ) as this;
  }

  constructor(
    private readonly catalogItem: OpenDataSoftCatalogItem,
    private readonly dataset: ValidDataset,
    private readonly pointTimeSeries?: PointTimeSeries[]
  ) {
    super();
    makeObservable(this);
  }

  @computed override get name() {
    return this.dataset.metas?.default?.title ?? this.dataset.dataset_id;
  }

  @computed override get description() {
    return this.dataset.metas?.default?.description;
  }

  @computed override get metadataUrls() {
    return [
      createStratumInstance(MetadataUrlTraits, {
        title: i18next.t("models.openDataSoft.viewDatasetPage"),
        url: `${this.catalogItem.url}/explore/dataset/${this.dataset.dataset_id}/information/`
      })
    ];
  }

  /** Find field to visualise by default (i.e. colorColumn)
   *  It will find the field in this order:
   * - First of type "double"
   * - First of type "int"
   * - First of type "text"
   */
  @computed override get colorFieldName() {
    return (
      this.usefulFields.find((f) => f.type === "double") ??
      this.usefulFields.find((f) => f.type === "int") ??
      this.usefulFields.find((f) => f.type === "text")
    )?.name;
  }

  @computed override get geoPoint2dFieldName() {
    return getGeoPointField(this.dataset);
  }

  @computed override get timeFieldName() {
    return getTimeField(this.dataset);
  }

  @computed override get regionFieldName() {
    // Find first field which matches a region type
    return this.dataset.fields?.find(
      (f) =>
        this.catalogItem.matchRegionProvider(f.name)?.regionType ||
        this.catalogItem.matchRegionProvider(f.label)?.regionType
    )?.name;
  }

  @computed get recordsCount(): number | undefined {
    return this.dataset.metas?.default?.records_count;
  }

  /** Number of features in timeseries */
  @computed get pointsCount() {
    return this.pointTimeSeries?.length;
  }

  /** Get the maximum number of samples for a given point (or sensor) */
  @computed get maxPointSamples() {
    if (!this.pointTimeSeries) return;
    return Math.max(...this.pointTimeSeries.map((p) => p.samples ?? 0));
  }

  /** Should we select all fields (properties) in each record?
   * - Less than 10 fields
   * - Less than 10000 records
   * - There is no colorFieldName (no suitable default field - eg number - to visualise)
   * - There is no geoPoint and no time field
   *
   */
  @computed get selectAllFields() {
    return (
      (this.dataset.fields?.length ?? 0) <= 10 ||
      (isDefined(this.recordsCount) && this.recordsCount < 10000) ||
      !this.catalogItem.colorFieldName ||
      !(this.catalogItem.geoPoint2dFieldName || this.catalogItem.timeFieldName)
    );
  }

  @computed override get selectFields() {
    if (this.selectAllFields) {
      // Filter out fields with GeoJSON and fields which could be lat/lon as all point information is provided with field types "geo_point" (See `getGeoPointField()`)
      return filterOutUndefined(
        this.dataset.fields
          ?.filter(
            (f) =>
              f.type !== "geo_shape" &&
              !["lat", "lon", "long", "latitude", "longitude"].includes(
                f.name?.toLowerCase() ?? ""
              )
          )
          .map((f) => f.name) ?? []
      ).join(", ");
    }

    return filterOutUndefined([
      this.catalogItem.timeFieldName,
      // If aggregating time - average color field
      this.aggregateTime
        ? `avg(${this.catalogItem.colorFieldName}) as ${this.catalogItem.colorFieldName}`
        : this.catalogItem.colorFieldName,
      // Otherwise use region field or geopoint field (in that order)
      this.catalogItem.geoPoint2dFieldName,
      this.catalogItem.regionFieldName
    ]).join(", ");
  }

  @computed override get groupByFields() {
    // If aggregating time - use RANGE group by clause to average values over a date range (eg `aggregateTime = "1 day"`)
    // See https://help.opendatasoft.com/apis/ods-search-v2/#group-by-clause
    if (this.aggregateTime && this.timeFieldName && this.geoPoint2dFieldName) {
      return `${this.geoPoint2dFieldName},RANGE(${this.timeFieldName}, ${this.aggregateTime}) as ${this.timeFieldName}`;
    }
  }

  // Hide geopoint column
  @computed get geoPoint2dColumn() {
    if (this.catalogItem.geoPoint2dFieldName) {
      return createStratumInstance(TableColumnTraits, {
        name: this.catalogItem.geoPoint2dFieldName,
        type: "hidden"
      });
    }
  }

  // Set region column type
  @computed get regionColumn() {
    if (this.catalogItem.regionFieldName) {
      return createStratumInstance(TableColumnTraits, {
        name: this.catalogItem.regionFieldName,
        type: "region"
      });
    }
  }

  // Set colour column type and title
  @computed get colorColumn() {
    if (!this.catalogItem.colorFieldName) return;

    const f = this.dataset.fields?.find(
      (f) => f.name === this.catalogItem.colorFieldName
    );
    if (f) {
      return createStratumInstance(TableColumnTraits, {
        name: f.name,
        title: f.label,
        type: f.type === "double" || f.type === "int" ? "scalar" : undefined
      });
    }
  }

  // Set time column type and title
  @computed get timeColumn() {
    if (!this.catalogItem.timeFieldName) return;

    const f = this.dataset.fields?.find(
      (f) => f.name === this.catalogItem.timeFieldName
    );
    if (f) {
      return createStratumInstance(TableColumnTraits, {
        name: f.name,
        title: f.label,
        type: "time"
      });
    }
  }

  // Set all other column types and title
  @computed get otherColumns() {
    return (
      this.dataset.fields
        ?.filter(
          (f) =>
            f.name !== this.catalogItem.timeFieldName &&
            f.name !== this.catalogItem.colorFieldName &&
            f.name !== this.catalogItem.regionFieldName
        )
        ?.map((f) =>
          createStratumInstance(TableColumnTraits, {
            name: f.name,
            title: f.label,
            type: isIdField(f.name) ? "hidden" : undefined
          })
        ) ?? []
    );
  }

  @computed override get columns() {
    return filterOutUndefined([
      this.timeColumn,
      this.colorColumn,
      this.regionColumn,
      this.geoPoint2dColumn,
      ...(!this.selectAllFields ? [] : this.otherColumns)
    ]);
  }

  /** Set default style traits for points (lat/lon) and time */
  @computed
  override get defaultStyle() {
    return createStratumInstance(TableStyleTraits, {
      regionColumn: this.regionFieldName,
      latitudeColumn:
        this.catalogItem.geoPoint2dFieldName &&
        !this.catalogItem.regionFieldName
          ? "lat"
          : undefined,
      longitudeColumn:
        this.catalogItem.geoPoint2dFieldName &&
        !this.catalogItem.regionFieldName
          ? "lon"
          : undefined,

      time: createStratumInstance(TableTimeStyleTraits, {
        // If we are viewing a timeseries with only 1 sample per point - spreadStart/EndTime
        spreadStartTime:
          isDefined(this.maxPointSamples) && this.maxPointSamples === 1,
        spreadFinishTime:
          isDefined(this.maxPointSamples) && this.maxPointSamples === 1,
        timeColumn: this.timeColumn?.name,
        idColumns: this.catalogItem.geoPoint2dFieldName
          ? ["lat", "lon"]
          : undefined
      })
    });
  }

  /** Try to find a sensible currentTime based on the latest timeInterval which has values for all points
   * This is biased for real-time sensor data - where we would usually want to see the latest values.
   * As we are fetching the last 1000 records, there may be time intervals which are incomplete. Ideally we want to see all sensors with some data by default.
   */
  @computed
  override get currentTime() {
    if (!this.pointTimeSeries && this.catalogItem.geoPoint2dFieldName) return;

    const lastDate =
      this.catalogItem.activeTableStyle?.timeColumn?.valuesAsJulianDates
        .maximum;

    if (
      !this.catalogItem.activeTableStyle.timeIntervals ||
      !this.catalogItem.activeTableStyle.rowGroups ||
      !lastDate
    )
      return;

    // Group all time intervals for each row group (each Point feature)
    // This calculates the start/stop dates for each row group
    const groupIntervals = this.catalogItem.activeTableStyle.rowGroups.map(
      ([id, rows]) => {
        let start: JulianDate | undefined;
        let stop: JulianDate | undefined;

        rows.forEach((rowId) => {
          const interval =
            this.catalogItem.activeTableStyle.timeIntervals![rowId] ??
            undefined;

          if (interval?.start) {
            start =
              !start || JulianDate.lessThan(interval.start, start)
                ? interval.start
                : start;
          }

          if (interval?.stop) {
            stop =
              !stop || JulianDate.lessThan(stop, interval.stop)
                ? interval.stop
                : stop;
          }
        });

        return new TimeInterval({ start, stop });
      }
    );

    // Find intersection of groupIntervals - this will roughly estimate the time interval which is the "most complete" - that is to say, the time interval which has the most groups (or points) with data
    if (groupIntervals.length > 0) {
      const totalInterval = groupIntervals.reduce<TimeInterval | undefined>(
        (intersection, current) =>
          intersection
            ? TimeInterval.intersect(intersection, current)
            : current,
        undefined
      );

      // If intersection is found - use last date
      if (
        totalInterval &&
        !totalInterval.isEmpty &&
        !JulianDate.lessThan(lastDate, totalInterval.stop)
      ) {
        return totalInterval.stop.toString();
      }
    }

    // If no intersection is found - use last date for entire dataset
    return lastDate.toString();
  }

  @computed override get refreshInterval() {
    if (!this.catalogItem.refreshIntervalTemplate) return;

    try {
      const string = Mustache.render(
        this.catalogItem.refreshIntervalTemplate,
        this.dataset
      );
      if (isJsonString(string)) {
        const timeInSeconds = (ms(string) || 0) / 1000;
        // Only return refreshInterval if less than an hour
        if (timeInSeconds < 60 * 60) {
          return timeInSeconds;
        }
      }
    } catch (e) {
      TerriaError.from(
        e,
        `Failed to parse refreshInterval from template ${this.catalogItem.refreshIntervalTemplate}`
      ).log();
    }
  }

  /** Get fields with useful information (for visualisation). Eg numbers, text, not IDs, not region... */
  @computed get usefulFields() {
    return (
      this.dataset.fields?.filter(
        (f) =>
          ["double", "int", "text"].includes(f.type ?? "") &&
          !["lat", "lon", "long", "latitude", "longitude"].includes(
            f.name?.toLowerCase() ?? ""
          ) &&
          !isIdField(f.name) &&
          !isIdField(f.label) &&
          f.name !== this.catalogItem.regionFieldName &&
          !this.catalogItem.matchRegionProvider(f.name)?.regionType &&
          !this.catalogItem.matchRegionProvider(f.label)?.regionType
      ) ?? []
    );
  }

  /** Convert usefulFields to a Dimension (which gets turned into a SelectableDimension in OpenDataSoftCatalogItem).
   * This means we can chose which field to "select" when downloading data.
   */
  @computed override get availableFields() {
    if (!this.selectAllFields)
      return createStratumInstance(EnumDimensionTraits, {
        id: "available-fields",
        name: "Fields",
        selectedId: this.catalogItem.colorFieldName,
        options: this.usefulFields.map((f) => ({
          id: f.name,
          name: f.label,
          value: undefined
        }))
      });
  }

  @computed override get activeStyle() {
    return this.catalogItem.colorFieldName;
  }
}

/** Column is hidden if the name starts or ends with `id` */
function isIdField(...names: (string | undefined)[]) {
  return names
    .filter(isDefined)
    .reduce<boolean>(
      (hide, name) =>
        hide ||
        name.toLowerCase().startsWith("id") ||
        name.toLowerCase().endsWith("id"),
      false
    );
}

function getGeoPointField(dataset: Dataset) {
  return dataset.fields?.find((f) => f.type === "geo_point_2d")?.name;
}

function getTimeField(dataset: Dataset) {
  return dataset.fields?.find((f) => f.type === "datetime")?.name;
}

StratumOrder.addLoadStratum(OpenDataSoftDatasetStratum.stratumName);

export default class OpenDataSoftCatalogItem
  extends AutoRefreshingMixin(
    TableMixin(UrlMixin(CreateModel(OpenDataSoftCatalogItemTraits)))
  )
  implements SelectableDimensions
{
  static readonly type = "opendatasoft-item";

  constructor(
    id: string | undefined,
    terria: Terria,
    sourceReference: BaseModel | undefined
  ) {
    super(id, terria, sourceReference);
    makeObservable(this);
    this.strata.set(
      TableAutomaticStylesStratum.stratumName,
      new TableAutomaticStylesStratum(this)
    );
  }

  get type() {
    return OpenDataSoftCatalogItem.type;
  }

<<<<<<< HEAD
  async _protected_forceLoadMetadata(): Promise<void> {
=======
  protected override async forceLoadMetadata(): Promise<void> {
>>>>>>> 79821b5c
    if (!this.strata.has(OpenDataSoftDatasetStratum.stratumName)) {
      const stratum = await OpenDataSoftDatasetStratum.load(this);
      runInAction(() => {
        this.strata.set(OpenDataSoftDatasetStratum.stratumName, stratum);
      });
    }
  }

  @computed get apiClient() {
    return new ApiClient({
      domain: this.url
    });
  }

  async _protected_forceLoadTableData() {
    if (!this.datasetId || !this.url) return [];

    let data: string[][] = [];

    let q = fromCatalog().dataset(this.datasetId).records().limit(100);

    // If fetching time - order records by latest time
    if (this.timeFieldName) q = q.orderBy(`${this.timeFieldName} DESC`);

    if (this.selectFields) {
      q = q.select(this.selectFields);
    }

    if (this.groupByFields) {
      q = q.groupBy(this.groupByFields);
    }

    const stratum = this.strata.get(OpenDataSoftDatasetStratum.stratumName) as
      | OpenDataSoftDatasetStratum
      | undefined;
    // Fetch maximum of 1000 records
    const recordsToFetch = Math.min(1000, stratum?.recordsCount ?? 1000);

    // Get 1000 records (in chunks of 100)
    const records = flatten(
      await Promise.all(
        new Array(Math.ceil(recordsToFetch / 100))
          .fill(0)
          .map(
            async (v, index) =>
              (await this.apiClient.get(q.offset(index * 100))).records ?? []
          )
      )
    );

    if (records && records.length > 0) {
      // Set up columns object
      const cols: { [key: string]: string[] } = {};

      cols[RECORD_ID_COL] = new Array(records.length).fill("");

      if (this.geoPoint2dFieldName) {
        cols["lat"] = new Array(records.length).fill("");
        cols["lon"] = new Array(records.length).fill("");
      }
      if (this.timeFieldName) {
        cols[this.timeFieldName] = new Array(records.length).fill("");
      }

      records.forEach((record, index) => {
        if (!record.record?.id) return;
        // Manually add Record ID
        cols[RECORD_ID_COL][index] = record.record?.id;
        // Go through each field and set column value
        Object.entries(record.record?.fields ?? {}).forEach(
          ([field, value]) => {
            // geoPoint2dFieldName will return a JSON object - spilt lat/lon columns
            if (field === this.geoPoint2dFieldName && isJsonObject(value)) {
              cols.lat[index] = `${value.lat}` ?? "";
              cols.lon[index] = `${value.lon}` ?? "";
            } else {
              // Copy current field into columns object
              if (!Array.isArray(cols[field])) {
                cols[field] = new Array(records.length).fill("");
              }
              cols[field][index] = `${value}`;
            }
          }
        );
      });

      // Munge into dataColumnMajor format
      data = Object.entries(cols).map(([field, values]) => [field, ...values]);
    }

    return data;
  }

  refreshData(): void {
    this._protected_forceLoadMapItems();
  }

  // Convert availableFields DimensionTraits to SelectableDimension
  @computed get availableFieldsDimension(): SelectableDimension | undefined {
    if (this.availableFields?.options?.length ?? 0 > 0) {
      return {
        id: this.availableFields.id,
        name: this.availableFields.name,
        selectedId: this.availableFields.selectedId,
        options: this.availableFields.options,
        setDimensionValue: async (
          strataId: string,
          selectedId: string | undefined
        ) => {
          this.setTrait(strataId, "colorFieldName", selectedId);
          (await this.loadMapItems()).throwIfError();
        }
      };
    }
  }

  @override
  override get selectableDimensions() {
    return filterOutUndefined([
      this.availableFieldsDimension,
      ...super.selectableDimensions.filter(
        (s) => !this.availableFieldsDimension || s.id !== "activeStyle"
      )
    ]);
  }
}

StratumOrder.addLoadStratum(TableAutomaticStylesStratum.stratumName);<|MERGE_RESOLUTION|>--- conflicted
+++ resolved
@@ -557,11 +557,7 @@
     return OpenDataSoftCatalogItem.type;
   }
 
-<<<<<<< HEAD
-  async _protected_forceLoadMetadata(): Promise<void> {
-=======
-  protected override async forceLoadMetadata(): Promise<void> {
->>>>>>> 79821b5c
+  override async _protected_forceLoadMetadata(): Promise<void> {
     if (!this.strata.has(OpenDataSoftDatasetStratum.stratumName)) {
       const stratum = await OpenDataSoftDatasetStratum.load(this);
       runInAction(() => {
