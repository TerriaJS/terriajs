import { ApiClient, fromCatalog } from "@opendatasoft/api-client";
import { Dataset } from "@opendatasoft/api-client/dist/client/types";
import i18next from "i18next";
import { computed, runInAction } from "mobx";
<<<<<<< HEAD
import { Cartesian2 as Cartesian2 } from "cesium";
import { JulianDate as JulianDate } from "cesium";
import { TimeInterval as TimeInterval } from "cesium";
import { Entity as Entity } from "cesium";
=======
import ms from "ms";
import Mustache from "mustache";
import JulianDate from "terriajs-cesium/Source/Core/JulianDate";
import TimeInterval from "terriajs-cesium/Source/Core/TimeInterval";
>>>>>>> ce4fa218
import filterOutUndefined from "../../../Core/filterOutUndefined";
import flatten from "../../../Core/flatten";
import isDefined from "../../../Core/isDefined";
import { isJsonObject, isJsonString } from "../../../Core/Json";
import TerriaError from "../../../Core/TerriaError";
import AutoRefreshingMixin from "../../../ModelMixins/AutoRefreshingMixin";
import CatalogMemberMixin from "../../../ModelMixins/CatalogMemberMixin";
import TableMixin from "../../../ModelMixins/TableMixin";
import UrlMixin from "../../../ModelMixins/UrlMixin";
import TableAutomaticStylesStratum from "../../../Table/TableAutomaticStylesStratum";
import { MetadataUrlTraits } from "../../../Traits/TraitsClasses/CatalogMemberTraits";
import EnumDimensionTraits from "../../../Traits/TraitsClasses/DimensionTraits";
import OpenDataSoftCatalogItemTraits from "../../../Traits/TraitsClasses/OpenDataSoftCatalogItemTraits";
import TableColumnTraits from "../../../Traits/TraitsClasses/Table/ColumnTraits";
import TableStyleTraits from "../../../Traits/TraitsClasses/Table/StyleTraits";
import TableTimeStyleTraits from "../../../Traits/TraitsClasses/Table/TimeStyleTraits";
import CreateModel from "../../Definition/CreateModel";
import createStratumInstance from "../../Definition/createStratumInstance";
import LoadableStratum from "../../Definition/LoadableStratum";
import { BaseModel } from "../../Definition/Model";
import StratumOrder from "../../Definition/StratumOrder";
import SelectableDimensions, {
  SelectableDimension
} from "../../SelectableDimensions/SelectableDimensions";
import Terria from "../../Terria";
import {
  isValidDataset,
  ValidDataset
} from "../CatalogGroups/OpenDataSoftCatalogGroup";

type PointTimeSeries = {
  samples?: number;
  minTime?: Date;
  maxTime?: Date;
  /** Interval in seconds (in between maxTime and minTime) */
  intervalSec?: number;
};

// Column name to use for OpenDataSoft Record IDs
const RECORD_ID_COL = "record_id";

export class OpenDataSoftDatasetStratum extends LoadableStratum(
  OpenDataSoftCatalogItemTraits
) {
  static stratumName = "openDataSoftDataset";

  static async load(
    catalogItem: OpenDataSoftCatalogItem
  ): Promise<OpenDataSoftDatasetStratum> {
    if (!catalogItem.url) throw "`url` must be set";

    if (!catalogItem.datasetId) throw "`datasetId` must be set";

    const client = new ApiClient({
      domain: catalogItem.url
    });

    const response = await client.get(
      fromCatalog().dataset(catalogItem.datasetId).itself()
    );

    const dataset = response.dataset;

    if (!isValidDataset(dataset))
      throw `Could not find dataset \`${catalogItem.datasetId}\``;

    // Try to retrieve information about geo-referenced (point or polygon/region) time-series
    let pointTimeSeries: PointTimeSeries[] | undefined;

    const timeField = catalogItem.timeFieldName ?? getTimeField(dataset);
    const geoPointField =
      catalogItem.geoPoint2dFieldName ?? getGeoPointField(dataset);

    if (timeField && geoPointField) {
      // Get aggregation of time values for each feature (point/polygon)
      const counts = (
        await client.get(
          fromCatalog()
            .dataset(catalogItem.datasetId)
            .records()
            .select(
              `min(${timeField}) as min_time, max(${timeField}) as max_time, count(${timeField}) as num`
            )
            .groupBy(geoPointField)
            .limit(100)
        )
      ).records;

      if (counts) {
        pointTimeSeries = counts?.reduce<PointTimeSeries[]>((agg, current) => {
          const samples = current?.record?.fields?.num as number;
          const minTime = current?.record?.fields?.min_time
            ? new Date(current?.record?.fields?.min_time)
            : undefined;
          const maxTime = current?.record?.fields?.max_time
            ? new Date(current?.record?.fields?.max_time)
            : undefined;

          let intervalSec: number | undefined;

          if (minTime && maxTime && samples) {
            intervalSec =
              (maxTime.getTime() - minTime.getTime()) / (samples * 1000);
          }

          agg.push({
            samples,
            minTime,
            maxTime,
            intervalSec
          });
          return agg;
        }, []);
      }
    }

    return new OpenDataSoftDatasetStratum(
      catalogItem,
      dataset,
      pointTimeSeries
    );
  }

  duplicateLoadableStratum(model: BaseModel): this {
    return new OpenDataSoftDatasetStratum(
      model as OpenDataSoftCatalogItem,
      this.dataset,
      this.pointTimeSeries
    ) as this;
  }

  constructor(
    private readonly catalogItem: OpenDataSoftCatalogItem,
    private readonly dataset: ValidDataset,
    private readonly pointTimeSeries?: PointTimeSeries[]
  ) {
    super();
  }

  @computed get name() {
    return this.dataset.metas?.default?.title ?? this.dataset.dataset_id;
  }

  @computed get description() {
    return this.dataset.metas?.default?.description;
  }

  @computed get metadataUrls() {
    return [
      createStratumInstance(MetadataUrlTraits, {
        title: i18next.t("models.openDataSoft.viewDatasetPage"),
        url: `${this.catalogItem.url}/explore/dataset/${this.dataset.dataset_id}/information/`
      })
    ];
  }

  /** Find field to visualise by default (i.e. colorColumn)
   *  It will find the field in this order:
   * - First of type "double"
   * - First of type "int"
   * - First of type "text"
   */
  @computed get colorFieldName() {
    return (
      this.usefulFields.find((f) => f.type === "double") ??
      this.usefulFields.find((f) => f.type === "int") ??
      this.usefulFields.find((f) => f.type === "text")
    )?.name;
  }

  @computed get geoPoint2dFieldName() {
    return getGeoPointField(this.dataset);
  }

  @computed get timeFieldName() {
    return getTimeField(this.dataset);
  }

  @computed get regionFieldName() {
    // Find first field which matches a region type
    return this.dataset.fields?.find(
      (f) =>
        this.catalogItem.matchRegionProvider(f.name)?.regionType ||
        this.catalogItem.matchRegionProvider(f.label)?.regionType
    )?.name;
  }

  @computed get recordsCount(): number | undefined {
    return this.dataset.metas?.default?.records_count;
  }

  /** Number of features in timeseries */
  @computed get pointsCount() {
    return this.pointTimeSeries?.length;
  }

  /** Get the maximum number of samples for a given point (or sensor) */
  @computed get maxPointSamples() {
    if (!this.pointTimeSeries) return;
    return Math.max(...this.pointTimeSeries.map((p) => p.samples ?? 0));
  }

  /** Should we select all fields (properties) in each record?
   * - Less than 10 fields
   * - Less than 10000 records
   * - There is no colorFieldName (no suitable default field - eg number - to visualise)
   * - There is no geoPoint and no time field
   *
   */
  @computed get selectAllFields() {
    return (
      (this.dataset.fields?.length ?? 0) <= 10 ||
      (isDefined(this.recordsCount) && this.recordsCount < 10000) ||
      !this.catalogItem.colorFieldName ||
      !(this.catalogItem.geoPoint2dFieldName || this.catalogItem.timeFieldName)
    );
  }

  @computed get selectFields() {
    if (this.selectAllFields) {
      // Filter out fields with GeoJSON and fields which could be lat/lon as all point information is provided with field types "geo_point" (See `getGeoPointField()`)
      return filterOutUndefined(
        this.dataset.fields
          ?.filter(
            (f) =>
              f.type !== "geo_shape" &&
              !["lat", "lon", "long", "latitude", "longitude"].includes(
                f.name?.toLowerCase() ?? ""
              )
          )
          .map((f) => f.name) ?? []
      ).join(", ");
    }

    return filterOutUndefined([
      this.catalogItem.timeFieldName,
      // If aggregating time - average color field
      this.aggregateTime
        ? `avg(${this.catalogItem.colorFieldName}) as ${this.catalogItem.colorFieldName}`
        : this.catalogItem.colorFieldName,
      // Otherwise use region field or geopoint field (in that order)
      this.catalogItem.geoPoint2dFieldName,
      this.catalogItem.regionFieldName
    ]).join(", ");
  }

  @computed get groupByFields() {
    // If aggregating time - use RANGE group by clause to average values over a date range (eg `aggregateTime = "1 day"`)
    // See https://help.opendatasoft.com/apis/ods-search-v2/#group-by-clause
    if (this.aggregateTime && this.timeFieldName && this.geoPoint2dFieldName) {
      return `${this.geoPoint2dFieldName},RANGE(${this.timeFieldName}, ${this.aggregateTime}) as ${this.timeFieldName}`;
    }
  }

  // Hide geopoint column
  @computed get geoPoint2dColumn() {
    if (this.catalogItem.geoPoint2dFieldName) {
      return createStratumInstance(TableColumnTraits, {
        name: this.catalogItem.geoPoint2dFieldName,
        type: "hidden"
      });
    }
  }

  // Set region column type
  @computed get regionColumn() {
    if (this.catalogItem.regionFieldName) {
      return createStratumInstance(TableColumnTraits, {
        name: this.catalogItem.regionFieldName,
        type: "region"
      });
    }
  }

  // Set colour column type and title
  @computed get colorColumn() {
    if (!this.catalogItem.colorFieldName) return;

    const f = this.dataset.fields?.find(
      (f) => f.name === this.catalogItem.colorFieldName
    );
    if (f) {
      return createStratumInstance(TableColumnTraits, {
        name: f.name,
        title: f.label,
        type: f.type === "double" || f.type === "int" ? "scalar" : undefined
      });
    }
  }

  // Set time column type and title
  @computed get timeColumn() {
    if (!this.catalogItem.timeFieldName) return;

    const f = this.dataset.fields?.find(
      (f) => f.name === this.catalogItem.timeFieldName
    );
    if (f) {
      return createStratumInstance(TableColumnTraits, {
        name: f.name,
        title: f.label,
        type: "time"
      });
    }
  }

  // Set all other column types and title
  @computed get otherColumns() {
    return (
      this.dataset.fields
        ?.filter(
          (f) =>
            f.name !== this.catalogItem.timeFieldName &&
            f.name !== this.catalogItem.colorFieldName &&
            f.name !== this.catalogItem.regionFieldName
        )
        ?.map((f) =>
          createStratumInstance(TableColumnTraits, {
            name: f.name,
            title: f.label,
            type: isIdField(f.name) ? "hidden" : undefined
          })
        ) ?? []
    );
  }

  @computed get columns() {
    return filterOutUndefined([
      this.timeColumn,
      this.colorColumn,
      this.regionColumn,
      this.geoPoint2dColumn,
      ...(!this.selectAllFields ? [] : this.otherColumns)
    ]);
  }

  /** Set default style traits for points (lat/lon) and time */
  @computed
  get defaultStyle() {
    return createStratumInstance(TableStyleTraits, {
      regionColumn: this.regionFieldName,
      latitudeColumn:
        this.catalogItem.geoPoint2dFieldName &&
        !this.catalogItem.regionFieldName
          ? "lat"
          : undefined,
      longitudeColumn:
        this.catalogItem.geoPoint2dFieldName &&
        !this.catalogItem.regionFieldName
          ? "lon"
          : undefined,

      time: createStratumInstance(TableTimeStyleTraits, {
        // If we are viewing a timeseries with only 1 sample per point - spreadStart/EndTime
        spreadStartTime:
          isDefined(this.maxPointSamples) && this.maxPointSamples === 1,
        spreadFinishTime:
          isDefined(this.maxPointSamples) && this.maxPointSamples === 1,
        timeColumn: this.timeColumn?.name,
        idColumns: this.catalogItem.geoPoint2dFieldName
          ? ["lat", "lon"]
          : undefined
      })
    });
  }

  /** Try to find a sensible currentTime based on the latest timeInterval which has values for all points
   * This is biased for real-time sensor data - where we would usually want to see the latest values.
   * As we are fetching the last 1000 records, there may be time intervals which are incomplete. Ideally we want to see all sensors with some data by default.
   */
  @computed
  get currentTime() {
    if (!this.pointTimeSeries && this.catalogItem.geoPoint2dFieldName) return;

    const lastDate =
      this.catalogItem.activeTableStyle?.timeColumn?.valuesAsJulianDates
        .maximum;

    if (
      !this.catalogItem.activeTableStyle.timeIntervals ||
      !this.catalogItem.activeTableStyle.rowGroups ||
      !lastDate
    )
      return;

    // Group all time intervals for each row group (each Point feature)
    // This calculates the start/stop dates for each row group
    const groupIntervals = this.catalogItem.activeTableStyle.rowGroups.map(
      ([id, rows]) => {
        let start: JulianDate | undefined;
        let stop: JulianDate | undefined;

        rows.forEach((rowId) => {
          const interval =
            this.catalogItem.activeTableStyle.timeIntervals![rowId] ??
            undefined;

          if (interval?.start) {
            start =
              !start || JulianDate.lessThan(interval.start, start)
                ? interval.start
                : start;
          }

          if (interval?.stop) {
            stop =
              !stop || JulianDate.lessThan(stop, interval.stop)
                ? interval.stop
                : stop;
          }
        });

        return new TimeInterval({ start, stop });
      }
    );

    // Find intersection of groupIntervals - this will roughly estimate the time interval which is the "most complete" - that is to say, the time interval which has the most groups (or points) with data
    if (groupIntervals.length > 0) {
      const totalInterval = groupIntervals.reduce<TimeInterval | undefined>(
        (intersection, current) =>
          intersection
            ? TimeInterval.intersect(intersection, current)
            : current,
        undefined
      );

      // If intersection is found - use last date
      if (
        totalInterval &&
        !totalInterval.isEmpty &&
        !JulianDate.lessThan(lastDate, totalInterval.stop)
      ) {
        return totalInterval.stop.toString();
      }
    }

    // If no intersection is found - use last date for entire dataset
    return lastDate.toString();
  }

  @computed get refreshInterval() {
    if (!this.catalogItem.refreshIntervalTemplate) return;

    try {
      const string = Mustache.render(
        this.catalogItem.refreshIntervalTemplate,
        this.dataset
      );
      if (isJsonString(string)) {
        const timeInSeconds = (ms(string) || 0) / 1000;
        // Only return refreshInterval if less than an hour
        if (timeInSeconds < 60 * 60) {
          return timeInSeconds;
        }
      }
    } catch (e) {
      TerriaError.from(
        e,
        `Failed to parse refreshInterval from template ${this.catalogItem.refreshIntervalTemplate}`
      ).log();
    }
  }

  /** Get fields with useful information (for visualisation). Eg numbers, text, not IDs, not region... */
  @computed get usefulFields() {
    return (
      this.dataset.fields?.filter(
        (f) =>
          ["double", "int", "text"].includes(f.type ?? "") &&
          !["lat", "lon", "long", "latitude", "longitude"].includes(
            f.name?.toLowerCase() ?? ""
          ) &&
          !isIdField(f.name) &&
          !isIdField(f.label) &&
          f.name !== this.catalogItem.regionFieldName &&
          !this.catalogItem.matchRegionProvider(f.name)?.regionType &&
          !this.catalogItem.matchRegionProvider(f.label)?.regionType
      ) ?? []
    );
  }

  /** Convert usefulFields to a Dimension (which gets turned into a SelectableDimension in OpenDataSoftCatalogItem).
   * This means we can chose which field to "select" when downloading data.
   */
  @computed get availableFields() {
    if (!this.selectAllFields)
      return createStratumInstance(EnumDimensionTraits, {
        id: "available-fields",
        name: "Fields",
        selectedId: this.catalogItem.colorFieldName,
        options: this.usefulFields.map((f) => ({
          id: f.name,
          name: f.label,
          value: undefined
        }))
      });
  }

  @computed get activeStyle() {
    return this.catalogItem.colorFieldName;
  }
}

/** Column is hidden if the name starts or ends with `id` */
function isIdField(...names: (string | undefined)[]) {
  return names
    .filter(isDefined)
    .reduce<boolean>(
      (hide, name) =>
        hide ||
        name.toLowerCase().startsWith("id") ||
        name.toLowerCase().endsWith("id"),
      false
    );
}

function getGeoPointField(dataset: Dataset) {
  return dataset.fields?.find((f) => f.type === "geo_point_2d")?.name;
}

function getTimeField(dataset: Dataset) {
  return dataset.fields?.find((f) => f.type === "datetime")?.name;
}

StratumOrder.addLoadStratum(OpenDataSoftDatasetStratum.stratumName);

export default class OpenDataSoftCatalogItem
  extends TableMixin(
    AutoRefreshingMixin(UrlMixin(CreateModel(OpenDataSoftCatalogItemTraits)))
  )
  implements SelectableDimensions
{
  static readonly type = "opendatasoft-item";

  constructor(
    id: string | undefined,
    terria: Terria,
    sourceReference: BaseModel | undefined
  ) {
    super(id, terria, sourceReference);
    this.strata.set(
      TableAutomaticStylesStratum.stratumName,
      new TableAutomaticStylesStratum(this)
    );
  }

  get type() {
    return OpenDataSoftCatalogItem.type;
  }

  protected async forceLoadMetadata(): Promise<void> {
    if (!this.strata.has(OpenDataSoftDatasetStratum.stratumName)) {
      const stratum = await OpenDataSoftDatasetStratum.load(this);
      runInAction(() => {
        this.strata.set(OpenDataSoftDatasetStratum.stratumName, stratum);
      });
    }
  }

  @computed get apiClient() {
    return new ApiClient({
      domain: this.url
    });
  }

  protected async forceLoadTableData() {
    if (!this.datasetId || !this.url) return [];

    let data: string[][] = [];

    let q = fromCatalog().dataset(this.datasetId).records().limit(100);

    // If fetching time - order records by latest time
    if (this.timeFieldName) q = q.orderBy(`${this.timeFieldName} DESC`);

    if (this.selectFields) {
      q = q.select(this.selectFields);
    }

    if (this.groupByFields) {
      q = q.groupBy(this.groupByFields);
    }

    const stratum = this.strata.get(OpenDataSoftDatasetStratum.stratumName) as
      | OpenDataSoftDatasetStratum
      | undefined;
    // Fetch maximum of 1000 records
    const recordsToFetch = Math.min(1000, stratum?.recordsCount ?? 1000);

    // Get 1000 records (in chunks of 100)
    const records = flatten(
      await Promise.all(
        new Array(Math.ceil(recordsToFetch / 100))
          .fill(0)
          .map(
            async (v, index) =>
              (await this.apiClient.get(q.offset(index * 100))).records ?? []
          )
      )
    );

    if (records && records.length > 0) {
      // Set up columns object
      const cols: { [key: string]: string[] } = {};

      cols[RECORD_ID_COL] = new Array(records.length).fill("");

      if (this.geoPoint2dFieldName) {
        cols["lat"] = new Array(records.length).fill("");
        cols["lon"] = new Array(records.length).fill("");
      }
      if (this.timeFieldName) {
        cols[this.timeFieldName] = new Array(records.length).fill("");
      }

      records.forEach((record, index) => {
        if (!record.record?.id) return;
        // Manually add Record ID
        cols[RECORD_ID_COL][index] = record.record?.id;
        // Go through each field and set column value
        Object.entries(record.record?.fields ?? {}).forEach(
          ([field, value]) => {
            // geoPoint2dFieldName will return a JSON object - spilt lat/lon columns
            if (field === this.geoPoint2dFieldName && isJsonObject(value)) {
              cols.lat[index] = `${value.lat}` ?? "";
              cols.lon[index] = `${value.lon}` ?? "";
            } else {
              // Copy current field into columns object
              if (!Array.isArray(cols[field])) {
                cols[field] = new Array(records.length).fill("");
              }
              cols[field][index] = `${value}`;
            }
          }
        );
      });

      // Munge into dataColumnMajor format
      data = Object.entries(cols).map(([field, values]) => [field, ...values]);
    }

    return data;
  }

  refreshData(): void {
    this.forceLoadMapItems();
  }

  // Convert availableFields DimensionTraits to SelectableDimension
  @computed get availableFieldsDimension(): SelectableDimension | undefined {
    if (this.availableFields?.options?.length ?? 0 > 0) {
      return {
        id: this.availableFields.id,
        name: this.availableFields.name,
        selectedId: this.availableFields.selectedId,
        options: this.availableFields.options,
        setDimensionValue: async (
          strataId: string,
          selectedId: string | undefined
        ) => {
          this.setTrait(strataId, "colorFieldName", selectedId);
          (await this.loadMapItems()).throwIfError();
        }
      };
    }
  }

  @computed get selectableDimensions(): SelectableDimension[] {
    return filterOutUndefined([
      this.availableFieldsDimension,
      ...super.selectableDimensions.filter(
        (s) => !this.availableFieldsDimension || s.id !== "activeStyle"
      )
    ]);
  }
}

StratumOrder.addLoadStratum(TableAutomaticStylesStratum.stratumName);<|MERGE_RESOLUTION|>--- conflicted
+++ resolved
@@ -2,17 +2,10 @@
 import { Dataset } from "@opendatasoft/api-client/dist/client/types";
 import i18next from "i18next";
 import { computed, runInAction } from "mobx";
-<<<<<<< HEAD
-import { Cartesian2 as Cartesian2 } from "cesium";
+import ms from "ms";
+import Mustache from "mustache";
 import { JulianDate as JulianDate } from "cesium";
 import { TimeInterval as TimeInterval } from "cesium";
-import { Entity as Entity } from "cesium";
-=======
-import ms from "ms";
-import Mustache from "mustache";
-import JulianDate from "terriajs-cesium/Source/Core/JulianDate";
-import TimeInterval from "terriajs-cesium/Source/Core/TimeInterval";
->>>>>>> ce4fa218
 import filterOutUndefined from "../../../Core/filterOutUndefined";
 import flatten from "../../../Core/flatten";
 import isDefined from "../../../Core/isDefined";
