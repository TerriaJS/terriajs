import { ApiClient, fromCatalog } from "@opendatasoft/api-client";
import { Dataset } from "@opendatasoft/api-client/dist/client/types";
import i18next from "i18next";
import { computed, runInAction } from "mobx";
import Cartesian2 from "terriajs-cesium/Source/Core/Cartesian2";
import JulianDate from "terriajs-cesium/Source/Core/JulianDate";
import TimeInterval from "terriajs-cesium/Source/Core/TimeInterval";
import Entity from "terriajs-cesium/Source/DataSources/Entity";
import filterOutUndefined from "../../../Core/filterOutUndefined";
import flatten from "../../../Core/flatten";
import isDefined from "../../../Core/isDefined";
import { isJsonObject } from "../../../Core/Json";
import CatalogMemberMixin from "../../../ModelMixins/CatalogMemberMixin";
import FeatureInfoUrlTemplateMixin from "../../../ModelMixins/FeatureInfoUrlTemplateMixin";
import TableMixin from "../../../ModelMixins/TableMixin";
import UrlMixin from "../../../ModelMixins/UrlMixin";
import TableAutomaticStylesStratum from "../../../Table/TableAutomaticStylesStratum";
import { MetadataUrlTraits } from "../../../Traits/TraitsClasses/CatalogMemberTraits";
import EnumDimensionTraits from "../../../Traits/TraitsClasses/DimensionTraits";
import { FeatureInfoTemplateTraits } from "../../../Traits/TraitsClasses/FeatureInfoTraits";
import OpenDataSoftCatalogItemTraits from "../../../Traits/TraitsClasses/OpenDataSoftCatalogItemTraits";
import TableColumnTraits from "../../../Traits/TraitsClasses/TableColumnTraits";
import TableStyleTraits from "../../../Traits/TraitsClasses/TableStyleTraits";
import TableTimeStyleTraits from "../../../Traits/TraitsClasses/TableTimeStyleTraits";
import CreateModel from "../../Definition/CreateModel";
import createStratumInstance from "../../Definition/createStratumInstance";
import LoadableStratum from "../../Definition/LoadableStratum";
import { BaseModel } from "../../Definition/Model";
import StratumOrder from "../../Definition/StratumOrder";
import Feature from "../../Feature/Feature";
import SelectableDimensions, {
  SelectableDimension
} from "../../SelectableDimensions/SelectableDimensions";
import Terria from "../../Terria";
import {
  isValidDataset,
  ValidDataset
} from "../CatalogGroups/OpenDataSoftCatalogGroup";

type PointTimeSeries = {
  samples?: number;
  minTime?: Date;
  maxTime?: Date;
  /** Interval in seconds (in between maxTime and minTime) */
  intervalSec?: number;
};

// Column name to use for OpenDataSoft Record IDs
const RECORD_ID_COL = "record_id";

export class OpenDataSoftDatasetStratum extends LoadableStratum(
  OpenDataSoftCatalogItemTraits
) {
  static stratumName = "openDataSoftDataset";

  static async load(
    catalogItem: OpenDataSoftCatalogItem
  ): Promise<OpenDataSoftDatasetStratum> {
    if (!catalogItem.url) throw "`url` must be set";

    if (!catalogItem.datasetId) throw "`datasetId` must be set";

    const client = new ApiClient({
      domain: catalogItem.url
    });

    const response = await client.get(
      fromCatalog().dataset(catalogItem.datasetId).itself()
    );

    const dataset = response.dataset;

    if (!isValidDataset(dataset))
      throw `Could not find dataset \`${catalogItem.datasetId}\``;

    // Try to retrieve information about geo-referenced (point or polygon/region) time-series
    let pointTimeSeries: PointTimeSeries[] | undefined;

    const timeField = catalogItem.timeFieldName ?? getTimeField(dataset);
    const geoPointField =
      catalogItem.geoPoint2dFieldName ?? getGeoPointField(dataset);

    if (timeField && geoPointField) {
      // Get aggregation of time values for each feature (point/polygon)
      const counts = (
        await client.get(
          fromCatalog()
            .dataset(catalogItem.datasetId)
            .records()
            .select(
              `min(${timeField}) as min_time, max(${timeField}) as max_time, count(${timeField}) as num`
            )
            .groupBy(geoPointField)
            .limit(100)
        )
      ).records;

      if (counts) {
        pointTimeSeries = counts?.reduce<PointTimeSeries[]>((agg, current) => {
          const samples = current?.record?.fields?.num as number;
          const minTime = current?.record?.fields?.min_time
            ? new Date(current?.record?.fields?.min_time)
            : undefined;
          const maxTime = current?.record?.fields?.max_time
            ? new Date(current?.record?.fields?.max_time)
            : undefined;

          let intervalSec: number | undefined;

          if (minTime && maxTime && samples) {
            intervalSec =
              (maxTime.getTime() - minTime.getTime()) / (samples * 1000);
          }

          agg.push({
            samples,
            minTime,
            maxTime,
            intervalSec
          });
          return agg;
        }, []);
      }
    }

    return new OpenDataSoftDatasetStratum(
      catalogItem,
      dataset,
      pointTimeSeries
    );
  }

  duplicateLoadableStratum(model: BaseModel): this {
    return new OpenDataSoftDatasetStratum(
      model as OpenDataSoftCatalogItem,
      this.dataset,
      this.pointTimeSeries
    ) as this;
  }

  constructor(
    private readonly catalogItem: OpenDataSoftCatalogItem,
    private readonly dataset: ValidDataset,
    private readonly pointTimeSeries?: PointTimeSeries[]
  ) {
    super();
  }

  @computed get name() {
    return this.dataset.metas?.default?.title ?? this.dataset.dataset_id;
  }

  @computed get description() {
    return this.dataset.metas?.default?.description;
  }

  @computed get metadataUrls() {
    return [
      createStratumInstance(MetadataUrlTraits, {
        title: i18next.t("models.openDataSoft.viewDatasetPage"),
        url: `${this.catalogItem.url}/explore/dataset/${this.dataset.dataset_id}/information/`
      })
    ];
  }

  /** Find field to visualise by default (i.e. colorColumn)
   *  It will find the field in this order:
   * - First of type "double"
   * - First of type "int"
   * - First of type "text"
   */
  @computed get colorFieldName() {
    return (
      this.usefulFields.find((f) => f.type === "double") ??
      this.usefulFields.find((f) => f.type === "int") ??
      this.usefulFields.find((f) => f.type === "text")
    )?.name;
  }

  @computed get geoPoint2dFieldName() {
    return getGeoPointField(this.dataset);
  }

  @computed get timeFieldName() {
    return getTimeField(this.dataset);
  }

  @computed get regionFieldName() {
    // Find first field which matches a region type
    return this.dataset.fields?.find(
      (f) =>
        this.catalogItem.matchRegionProvider(f.name)?.regionType ||
        this.catalogItem.matchRegionProvider(f.label)?.regionType
    )?.name;
  }

  @computed get recordsCount(): number | undefined {
    return this.dataset.metas?.default?.records_count;
  }

  /** Number of features in timeseries */
  @computed get pointsCount() {
    return this.pointTimeSeries?.length;
  }

  /** Get the maximum number of samples for a given point (or sensor) */
  @computed get maxPointSamples() {
    if (!this.pointTimeSeries) return;
    return Math.max(...this.pointTimeSeries.map((p) => p.samples ?? 0));
  }

  /** Should we select all fields (properties) in each record?
   * - Less than 10 fields
   * - Less than 10000 records
   * - There is no colorFieldName (no suitable default field - eg number - to visualise)
   * - There is no geoPoint and no time field
   *
   */
  @computed get selectAllFields() {
    return (
      (this.dataset.fields?.length ?? 0) <= 10 ||
      (isDefined(this.recordsCount) && this.recordsCount < 10000) ||
      !this.catalogItem.colorFieldName ||
      !(this.catalogItem.geoPoint2dFieldName || this.catalogItem.timeFieldName)
    );
  }

  @computed get selectFields() {
    if (this.selectAllFields) {
      // Filter out fields with GeoJSON and fields which could be lat/lon as all point information is provided with field types "geo_point" (See `getGeoPointField()`)
      return filterOutUndefined(
        this.dataset.fields
          ?.filter(
            (f) =>
              f.type !== "geo_shape" &&
              !["lat", "lon", "long", "latitude", "longitude"].includes(
                f.name?.toLowerCase() ?? ""
              )
          )
          .map((f) => f.name) ?? []
      ).join(", ");
    }

    return filterOutUndefined([
      this.catalogItem.timeFieldName,
      // If aggregating time - average color field
      this.aggregateTime
        ? `avg(${this.catalogItem.colorFieldName}) as ${this.catalogItem.colorFieldName}`
        : this.catalogItem.colorFieldName,
      // Otherwise use region field or geopoint field (in that order)
      this.catalogItem.geoPoint2dFieldName,
      this.catalogItem.regionFieldName
    ]).join(", ");
  }

  @computed get groupByFields() {
    // If aggregating time - use RANGE group by clause to average values over a date range (eg `aggregateTime = "1 day"`)
    // See https://help.opendatasoft.com/apis/ods-search-v2/#group-by-clause
    if (this.aggregateTime && this.timeFieldName && this.geoPoint2dFieldName) {
      return `${this.geoPoint2dFieldName},RANGE(${this.timeFieldName}, ${this.aggregateTime}) as ${this.timeFieldName}`;
    }
  }

  // Hide geopoint column
  @computed get geoPoint2dColumn() {
    if (this.catalogItem.geoPoint2dFieldName) {
      return createStratumInstance(TableColumnTraits, {
        name: this.catalogItem.geoPoint2dFieldName,
        type: "hidden"
      });
    }
  }

  // Set region column type
  @computed get regionColumn() {
    if (this.catalogItem.regionFieldName) {
      return createStratumInstance(TableColumnTraits, {
        name: this.catalogItem.regionFieldName,
        type: "region"
      });
    }
  }

  // Set colour column type and title
  @computed get colorColumn() {
    if (!this.catalogItem.colorFieldName) return;

    const f = this.dataset.fields?.find(
      (f) => f.name === this.catalogItem.colorFieldName
    );
    if (f) {
      return createStratumInstance(TableColumnTraits, {
        name: f.name,
        title: f.label,
        type: f.type === "double" || f.type === "int" ? "scalar" : undefined
      });
    }
  }

  // Set time column type and title
  @computed get timeColumn() {
    if (!this.catalogItem.timeFieldName) return;

    const f = this.dataset.fields?.find(
      (f) => f.name === this.catalogItem.timeFieldName
    );
    if (f) {
      return createStratumInstance(TableColumnTraits, {
        name: f.name,
        title: f.label,
        type: "time"
      });
    }
  }

  // Set all other column types and title
  @computed get otherColumns() {
    return (
      this.dataset.fields
        ?.filter(
          (f) =>
            f.name !== this.catalogItem.timeFieldName &&
            f.name !== this.catalogItem.colorFieldName &&
            f.name !== this.catalogItem.regionFieldName
        )
        ?.map((f) =>
          createStratumInstance(TableColumnTraits, {
            name: f.name,
            title: f.label,
            type: isIdField(f.name) ? "hidden" : undefined
          })
        ) ?? []
    );
  }

  @computed get columns() {
    return filterOutUndefined([
      this.timeColumn,
      this.colorColumn,
      this.regionColumn,
      this.geoPoint2dColumn,
      ...(!this.selectAllFields ? [] : this.otherColumns)
    ]);
  }

  /** Set default style traits for points (lat/lon) and time */
  @computed
  get defaultStyle() {
    return createStratumInstance(TableStyleTraits, {
      regionColumn: this.regionFieldName,
      latitudeColumn:
        this.catalogItem.geoPoint2dFieldName &&
        !this.catalogItem.regionFieldName
          ? "lat"
          : undefined,
      longitudeColumn:
        this.catalogItem.geoPoint2dFieldName &&
        !this.catalogItem.regionFieldName
          ? "lon"
          : undefined,

      time: createStratumInstance(TableTimeStyleTraits, {
        // If we are viewing a timeseries with only 1 sample per point - spreadStart/EndTime
        spreadStartTime:
          isDefined(this.maxPointSamples) && this.maxPointSamples === 1,
        spreadFinishTime:
          isDefined(this.maxPointSamples) && this.maxPointSamples === 1,
        timeColumn: this.timeColumn?.name,
        idColumns: this.catalogItem.geoPoint2dFieldName
          ? ["lat", "lon"]
          : undefined
      })
    });
  }

<<<<<<< HEAD
=======
  /** If `selectAllFields` is false, we have to fetch record information with the Record API */
  @computed get featureInfoUrlTemplate() {
    if (
      !this.catalogItem.datasetId ||
      !this.catalogItem.url ||
      this.selectAllFields
    )
      return;

    return `${this.catalogItem.url}/api/v2/catalog/datasets/${this.catalogItem.datasetId}/records/{${RECORD_ID_COL}}`;
  }

  @computed
  get featureInfoTemplate() {
    if (
      !this.catalogItem.datasetId ||
      !this.catalogItem.url ||
      this.selectAllFields
    )
      return;

    let template = '<table class="cesium-infoBox-defaultTable">';

    // Function to format row with title and value
    const row = (title: string, value: string) =>
      `<tr><td style="vertical-align: middle">${title}</td><td>${value}</td></tr>`;

    // Add fields (except for geo_* fields)
    template += this.dataset.fields
      ?.filter(
        (field) => field.type !== "geo_point_2d" && field.type !== "geo_shape"
      )
      ?.map((field) =>
        row(field.label ?? field.name ?? "", `{{record.fields.${field.name}}}`)
      )
      .join("");

    // Add region mapping info
    const regionType =
      this.catalogItem.activeTableStyle.regionColumn?.regionType;

    if (regionType)
      template += row(regionType?.description, `{{${regionType?.nameProp}}}`);

    // Add timeSeries chart if more than one time observation
    if (
      this.catalogItem.discreteTimes &&
      this.catalogItem.discreteTimes.length > 1
    ) {
      const chartName = `${this.catalogItem.name}: {{${this.catalogItem.activeTableStyle.title}}}`;
      template += `</table><chart title="${chartName}" x-column="{{terria.timeSeries.xName}}" y-column="{{terria.timeSeries.yName}}" >{{terria.timeSeries.data}}</chart>`;
    }

    return createStratumInstance(FeatureInfoTemplateTraits, { template });
  }

>>>>>>> cad62a45
  /** Try to find a sensible currentTime based on the latest timeInterval which has values for all points
   * This is biased for real-time sensor data - where we would usually want to see the latest values.
   * As we are fetching the last 1000 records, there may be time intervals which are incomplete. Ideally we want to see all sensors with some data by default.
   */
  @computed
  get currentTime() {
    if (!this.pointTimeSeries && this.catalogItem.geoPoint2dFieldName) return;

    const lastDate =
      this.catalogItem.activeTableStyle?.timeColumn?.valuesAsJulianDates
        .maximum;

    if (
      !this.catalogItem.activeTableStyle.timeIntervals ||
      !this.catalogItem.activeTableStyle.rowGroups ||
      !lastDate
    )
      return;

    // Group all time intervals for each row group (each Point feature)
    // This calculates the start/stop dates for each row group
    const groupIntervals = this.catalogItem.activeTableStyle.rowGroups.map(
      ([id, rows]) => {
        let start: JulianDate | undefined;
        let stop: JulianDate | undefined;

        rows.forEach((rowId) => {
          const interval =
            this.catalogItem.activeTableStyle.timeIntervals![rowId] ??
            undefined;

          if (interval?.start) {
            start =
              !start || JulianDate.lessThan(interval.start, start)
                ? interval.start
                : start;
          }

          if (interval?.stop) {
            stop =
              !stop || JulianDate.lessThan(stop, interval.stop)
                ? interval.stop
                : stop;
          }
        });

        return new TimeInterval({ start, stop });
      }
    );

    // Find intersection of groupIntervals - this will roughly estimate the time interval which is the "most complete" - that is to say, the time interval which has the most groups (or points) with data
    if (groupIntervals.length > 0) {
      const totalInterval = groupIntervals.reduce<TimeInterval | undefined>(
        (intersection, current) =>
          intersection
            ? TimeInterval.intersect(intersection, current)
            : current,
        undefined
      );

      // If intersection is found - use last date
      if (
        totalInterval &&
        !totalInterval.isEmpty &&
        !JulianDate.lessThan(lastDate, totalInterval.stop)
      ) {
        return totalInterval.stop.toString();
      }
    }

    // If no intersection is found - use last date for entire dataset
    return lastDate.toString();
  }

  /** Get fields with useful information (for visualisation). Eg numbers, text, not IDs, not region... */
  @computed get usefulFields() {
    return (
      this.dataset.fields?.filter(
        (f) =>
          ["double", "int", "text"].includes(f.type ?? "") &&
          !["lat", "lon", "long", "latitude", "longitude"].includes(
            f.name?.toLowerCase() ?? ""
          ) &&
          !isIdField(f.name) &&
          !isIdField(f.label) &&
          f.name !== this.catalogItem.regionFieldName &&
          !this.catalogItem.matchRegionProvider(f.name)?.regionType &&
          !this.catalogItem.matchRegionProvider(f.label)?.regionType
      ) ?? []
    );
  }

  /** Convert usefulFields to a Dimension (which gets turned into a SelectableDimension in OpenDataSoftCatalogItem).
   * This means we can chose which field to "select" when downloading data.
   */
  @computed get availableFields() {
    if (!this.selectAllFields)
      return createStratumInstance(EnumDimensionTraits, {
        id: "available-fields",
        name: "Fields",
        selectedId: this.catalogItem.colorFieldName,
        options: this.usefulFields.map((f) => ({
          id: f.name,
          name: f.label,
          value: undefined
        }))
      });
  }

  @computed get activeStyle() {
    return this.catalogItem.colorFieldName;
  }
}

/** Column is hidden if the name starts or ends with `id` */
function isIdField(...names: (string | undefined)[]) {
  return names
    .filter(isDefined)
    .reduce<boolean>(
      (hide, name) =>
        hide ||
        name.toLowerCase().startsWith("id") ||
        name.toLowerCase().endsWith("id"),
      false
    );
}

function getGeoPointField(dataset: Dataset) {
  return dataset.fields?.find((f) => f.type === "geo_point_2d")?.name;
}

function getTimeField(dataset: Dataset) {
  return dataset.fields?.find((f) => f.type === "datetime")?.name;
}

StratumOrder.addLoadStratum(OpenDataSoftDatasetStratum.stratumName);

export default class OpenDataSoftCatalogItem
  extends TableMixin(
    UrlMixin(CatalogMemberMixin(CreateModel(OpenDataSoftCatalogItemTraits)))
  )
  implements SelectableDimensions
{
  static readonly type = "opendatasoft-item";

  constructor(
    id: string | undefined,
    terria: Terria,
    sourceReference: BaseModel | undefined
  ) {
    super(id, terria, sourceReference);
    this.strata.set(
      TableAutomaticStylesStratum.stratumName,
      new TableAutomaticStylesStratum(this)
    );
  }

  get type() {
    return OpenDataSoftCatalogItem.type;
  }

  protected async forceLoadMetadata(): Promise<void> {
    if (!this.strata.has(OpenDataSoftDatasetStratum.stratumName)) {
      const stratum = await OpenDataSoftDatasetStratum.load(this);
      runInAction(() => {
        this.strata.set(OpenDataSoftDatasetStratum.stratumName, stratum);
      });
    }
  }

  @computed get apiClient() {
    return new ApiClient({
      domain: this.url
    });
  }

  protected async forceLoadTableData() {
    if (!this.datasetId || !this.url) return [];

    let data: string[][] = [];

    let q = fromCatalog().dataset(this.datasetId).records().limit(100);

    // If fetching time - order records by latest time
    if (this.timeFieldName) q = q.orderBy(`${this.timeFieldName} DESC`);

    if (this.selectFields) {
      q = q.select(this.selectFields);
    }

    if (this.groupByFields) {
      q = q.groupBy(this.groupByFields);
    }

    const stratum = this.strata.get(OpenDataSoftDatasetStratum.stratumName) as
      | OpenDataSoftDatasetStratum
      | undefined;
    // Fetch maximum of 1000 records
    const recordsToFetch = Math.min(1000, stratum?.recordsCount ?? 1000);

    // Get 1000 records (in chunks of 100)
    const records = flatten(
      await Promise.all(
        new Array(Math.ceil(recordsToFetch / 100))
          .fill(0)
          .map(
            async (v, index) =>
              (await this.apiClient.get(q.offset(index * 100))).records ?? []
          )
      )
    );

    if (records && records.length > 0) {
      // Set up columns object
      const cols: { [key: string]: string[] } = {};

      cols[RECORD_ID_COL] = new Array(records.length).fill("");

      if (this.geoPoint2dFieldName) {
        cols["lat"] = new Array(records.length).fill("");
        cols["lon"] = new Array(records.length).fill("");
      }
      if (this.timeFieldName) {
        cols[this.timeFieldName] = new Array(records.length).fill("");
      }

      records.forEach((record, index) => {
        if (!record.record?.id) return;
        // Manually add Record ID
        cols[RECORD_ID_COL][index] = record.record?.id;
        // Go through each field and set column value
        Object.entries(record.record?.fields ?? {}).forEach(
          ([field, value]) => {
            // geoPoint2dFieldName will return a JSON object - spilt lat/lon columns
            if (field === this.geoPoint2dFieldName && isJsonObject(value)) {
              cols.lat[index] = `${value.lat}` ?? "";
              cols.lon[index] = `${value.lon}` ?? "";
            } else {
              // Copy current field into columns object
              if (!Array.isArray(cols[field])) {
                cols[field] = new Array(records.length).fill("");
              }
              cols[field][index] = `${value}`;
            }
          }
        );
      });

      // Munge into dataColumnMajor format
      data = Object.entries(cols).map(([field, values]) => [field, ...values]);
    }

    return data;
  }

  // Convert availableFields DimensionTraits to SelectableDimension
  @computed get availableFieldsDimension(): SelectableDimension | undefined {
    if (this.availableFields?.options?.length ?? 0 > 0) {
      return {
        id: this.availableFields.id,
        name: this.availableFields.name,
        selectedId: this.availableFields.selectedId,
        options: this.availableFields.options,
        setDimensionValue: async (
          strataId: string,
          selectedId: string | undefined
        ) => {
          this.setTrait(strataId, "colorFieldName", selectedId);
          (await this.loadMapItems()).throwIfError();
        }
      };
    }
  }

  @computed
  get selectableDimensions() {
    return filterOutUndefined([
      this.availableFieldsDimension,
      ...super.selectableDimensions.filter(
        (s) => !this.availableFieldsDimension || s.id !== "activeStyle"
      )
    ]);
  }
}

StratumOrder.addLoadStratum(TableAutomaticStylesStratum.stratumName);<|MERGE_RESOLUTION|>--- conflicted
+++ resolved
@@ -373,65 +373,6 @@
     });
   }
 
-<<<<<<< HEAD
-=======
-  /** If `selectAllFields` is false, we have to fetch record information with the Record API */
-  @computed get featureInfoUrlTemplate() {
-    if (
-      !this.catalogItem.datasetId ||
-      !this.catalogItem.url ||
-      this.selectAllFields
-    )
-      return;
-
-    return `${this.catalogItem.url}/api/v2/catalog/datasets/${this.catalogItem.datasetId}/records/{${RECORD_ID_COL}}`;
-  }
-
-  @computed
-  get featureInfoTemplate() {
-    if (
-      !this.catalogItem.datasetId ||
-      !this.catalogItem.url ||
-      this.selectAllFields
-    )
-      return;
-
-    let template = '<table class="cesium-infoBox-defaultTable">';
-
-    // Function to format row with title and value
-    const row = (title: string, value: string) =>
-      `<tr><td style="vertical-align: middle">${title}</td><td>${value}</td></tr>`;
-
-    // Add fields (except for geo_* fields)
-    template += this.dataset.fields
-      ?.filter(
-        (field) => field.type !== "geo_point_2d" && field.type !== "geo_shape"
-      )
-      ?.map((field) =>
-        row(field.label ?? field.name ?? "", `{{record.fields.${field.name}}}`)
-      )
-      .join("");
-
-    // Add region mapping info
-    const regionType =
-      this.catalogItem.activeTableStyle.regionColumn?.regionType;
-
-    if (regionType)
-      template += row(regionType?.description, `{{${regionType?.nameProp}}}`);
-
-    // Add timeSeries chart if more than one time observation
-    if (
-      this.catalogItem.discreteTimes &&
-      this.catalogItem.discreteTimes.length > 1
-    ) {
-      const chartName = `${this.catalogItem.name}: {{${this.catalogItem.activeTableStyle.title}}}`;
-      template += `</table><chart title="${chartName}" x-column="{{terria.timeSeries.xName}}" y-column="{{terria.timeSeries.yName}}" >{{terria.timeSeries.data}}</chart>`;
-    }
-
-    return createStratumInstance(FeatureInfoTemplateTraits, { template });
-  }
-
->>>>>>> cad62a45
   /** Try to find a sensible currentTime based on the latest timeInterval which has values for all points
    * This is biased for real-time sensor data - where we would usually want to see the latest values.
    * As we are fetching the last 1000 records, there may be time intervals which are incomplete. Ideally we want to see all sensors with some data by default.
