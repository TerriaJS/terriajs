import { computed, runInAction, makeObservable } from "mobx";
import loadJson from "../../../Core/loadJson";
import TerriaError from "../../../Core/TerriaError";
import CatalogMemberMixin from "../../../ModelMixins/CatalogMemberMixin";
import GeoJsonMixin, {
  toFeatureCollection
} from "../../../ModelMixins/GeojsonMixin";
import SocrataMapViewCatalogItemTraits from "../../../Traits/TraitsClasses/SocrataMapViewCatalogItemTraits";
import CreateModel from "../../Definition/CreateModel";
import LoadableStratum from "../../Definition/LoadableStratum";
import { BaseModel } from "../../Definition/Model";
import StratumOrder from "../../Definition/StratumOrder";
import proxyCatalogItemUrl from "../proxyCatalogItemUrl";

export interface View {
  id: string;
  name: string;
  assetType: string;
  attribution?: string;
  averageRating?: number;
  blobFilename?: string;
  blobFileSize?: number;
  blobId?: string;
  blobMimeType?: string;
  category?: string;
  createdAt?: number;
  description?: string;
  displayType: string;
  downloadCount?: number;
  hideFromCatalog?: boolean;
  hideFromDataJson?: boolean;
  indexUpdatedAt?: number;
  licenseId?: string;
  newBackend?: boolean;
  numberOfComments?: number;
  oid?: number;
  previewImageId?: string;
  provenance?: string;
  publicationAppendEnabled?: boolean;
  publicationDate?: number;
  publicationGroup?: number;
  publicationStage?: string;
  tableId?: number;
  totalTimesRated?: number;
  viewCount?: number;
  viewLastModified?: number;
  viewType?: string;
  approvals: unknown;
  childViews?: string[];
  columns: unknown;
  displayFormat: unknown;
  grants: unknown;
  license?: {
    name?: string;
    logoUrl?: string;
    termsLink?: string;
  };
  metadata: {
    geo: {
      bbox?: string;
      owsUrl?: string;
      namespace?: string;
      layer?: string;
      featureIdAttribute?: string;
      bboxCrs?: string;
      isNbe?: boolean;
    };
    custom_fields: unknown;
    availableDisplayTypes?: string[];
    renderTypeConfig: unknown;
  };
  owner: unknown;
  query: unknown;
  rights?: string[];
  tableAuthor: unknown;
  tags: string[];
  flags: string[];
}

/** This will fetch `views` for a given Socrata `resourceId`.
 * From the JSON response we get `childViews` - which can be used to generate a URL to fetch GeoJSON
 */
export class SocrataMapViewStratum extends LoadableStratum(
  SocrataMapViewCatalogItemTraits
) {
  static stratumName = "socrataMapView";

  static async load(
    catalogGroup: SocrataMapViewCatalogItem
  ): Promise<SocrataMapViewStratum> {
    if (!catalogGroup.url) throw "`url` must be set";
    if (!catalogGroup.resourceId) throw "`resourceId` must be set";

    const viewResponse = await loadJson(
      proxyCatalogItemUrl(
        catalogGroup,
        `${catalogGroup.url}/views/${catalogGroup.resourceId}`
      )
    );

    if (viewResponse.error) {
      throw viewResponse.message ?? viewResponse.error;
    }

    return new SocrataMapViewStratum(catalogGroup, viewResponse as View);
  }

  @computed override get geojsonUrl() {
    if (this.view?.childViews?.[0])
      return `${this.catalogItem.url}/resource/${this.view.childViews[0]}.geojson?$limit=10000`;
  }

  duplicateLoadableStratum(model: BaseModel): this {
    return new SocrataMapViewStratum(
      model as SocrataMapViewCatalogItem,
      this.view
    ) as this;
  }

  constructor(
    private readonly catalogItem: SocrataMapViewCatalogItem,
    private readonly view: View
  ) {
    super();
    makeObservable(this);
  }
}

StratumOrder.addLoadStratum(SocrataMapViewStratum.stratumName);

/**
 * Use the Socrata `views` API to fetch data.
 * This mimics how Socrata portal map visualisation works - it isn't an official API
 */
export default class SocrataMapViewCatalogItem extends GeoJsonMixin(
  CreateModel(SocrataMapViewCatalogItemTraits)
) {
  static readonly type = "socrata-map-item";

  get type() {
    return SocrataMapViewCatalogItem.type;
  }

<<<<<<< HEAD
  async _protected_forceLoadMetadata(): Promise<void> {
=======
  protected override async forceLoadMetadata(): Promise<void> {
>>>>>>> 79821b5c
    if (!this.strata.has(SocrataMapViewStratum.stratumName)) {
      const stratum = await SocrataMapViewStratum.load(this);
      runInAction(() => {
        this.strata.set(SocrataMapViewStratum.stratumName, stratum);
      });
    }
  }

  async _protected_forceLoadGeojsonData() {
    if (this.geojsonUrl) {
      const result = await loadJson(proxyCatalogItemUrl(this, this.geojsonUrl));

      const fc = toFeatureCollection(result);
      if (fc) return fc;
      else throw TerriaError.from("Failed to parse geoJSON");
    }

    throw TerriaError.from("Failed to fetch geoJSON - no URL was provided");
  }
}<|MERGE_RESOLUTION|>--- conflicted
+++ resolved
@@ -141,11 +141,7 @@
     return SocrataMapViewCatalogItem.type;
   }
 
-<<<<<<< HEAD
-  async _protected_forceLoadMetadata(): Promise<void> {
-=======
-  protected override async forceLoadMetadata(): Promise<void> {
->>>>>>> 79821b5c
+  override async _protected_forceLoadMetadata(): Promise<void> {
     if (!this.strata.has(SocrataMapViewStratum.stratumName)) {
       const stratum = await SocrataMapViewStratum.load(this);
       runInAction(() => {
