--- conflicted
+++ resolved
@@ -23,25 +23,18 @@
 import HasLocalData from "../../HasLocalData";
 import { ModelConstructorParameters } from "../../Definition/Model";
 import proxyCatalogItemUrl from "../proxyCatalogItemUrl";
-<<<<<<< HEAD
 import CesiumIonMixin from "../../../ModelMixins/CesiumIonMixin";
-=======
 import MeasurableGeometryMixin from "../../../ModelMixins/MeasurableGeometryMixin";
 import Entity from "terriajs-cesium/Source/DataSources/Entity";
->>>>>>> 53d4e2b8
 
 const kmzRegex = /\.kmz$/i;
 
 class KmlCatalogItem
-<<<<<<< HEAD
-  extends MappableMixin(
-    UrlMixin(
-      CesiumIonMixin(CatalogMemberMixin(CreateModel(KmlCatalogItemTraits)))
-=======
   extends MeasurableGeometryMixin(
     MappableMixin(
-      UrlMixin(CatalogMemberMixin(CreateModel(KmlCatalogItemTraits)))
->>>>>>> 53d4e2b8
+      UrlMixin(
+        CesiumIonMixin(CatalogMemberMixin(CreateModel(KmlCatalogItemTraits)))
+      )
     )
   )
   implements HasLocalData
