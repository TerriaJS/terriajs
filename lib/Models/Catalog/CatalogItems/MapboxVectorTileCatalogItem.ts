import bbox from "@turf/bbox";
import i18next from "i18next";
<<<<<<< HEAD
import { clone } from "lodash-es";
import { action, computed, observable, runInAction } from "mobx";
import { ImageryLayerFeatureInfo as ImageryLayerFeatureInfo } from "cesium";
=======
import { computed, observable, runInAction } from "mobx";
>>>>>>> ce4fa218
import {
  GeomType,
  json_style,
  LabelRule,
  LineSymbolizer,
  PolygonSymbolizer,
  Rule as PaintRule
} from "protomaps";
import { JsonObject } from "../../../Core/Json";
import loadJson from "../../../Core/loadJson";
import TerriaError from "../../../Core/TerriaError";
import ProtomapsImageryProvider, {
  GeojsonSource
} from "../../../Map/ImageryProvider/ProtomapsImageryProvider";
import CatalogMemberMixin from "../../../ModelMixins/CatalogMemberMixin";
import MappableMixin, { MapItem } from "../../../ModelMixins/MappableMixin";
import UrlMixin from "../../../ModelMixins/UrlMixin";
import LegendTraits, {
  LegendItemTraits
} from "../../../Traits/TraitsClasses/LegendTraits";
import MapboxVectorTileCatalogItemTraits from "../../../Traits/TraitsClasses/MapboxVectorTileCatalogItemTraits";
import { RectangleTraits } from "../../../Traits/TraitsClasses/MappableTraits";
import CreateModel from "../../Definition/CreateModel";
import createStratumInstance from "../../Definition/createStratumInstance";
import LoadableStratum from "../../Definition/LoadableStratum";
import { BaseModel } from "../../Definition/Model";
import StratumOrder from "../../Definition/StratumOrder";
import proxyCatalogItemUrl from "../proxyCatalogItemUrl";

class MapboxVectorTileLoadableStratum extends LoadableStratum(
  MapboxVectorTileCatalogItemTraits
) {
  static stratumName = "MapboxVectorTileLoadable";

  constructor(
    readonly item: MapboxVectorTileCatalogItem,
    readonly styleJson: JsonObject | undefined
  ) {
    super();
  }

  duplicateLoadableStratum(newModel: BaseModel): this {
    return new MapboxVectorTileLoadableStratum(
      newModel as MapboxVectorTileCatalogItem,
      this.styleJson
    ) as this;
  }

  static async load(item: MapboxVectorTileCatalogItem) {
    let styleJson: JsonObject | undefined;
    if (item.styleUrl) {
      try {
        styleJson = await loadJson(proxyCatalogItemUrl(item, item.styleUrl));
      } catch (e) {
        throw TerriaError.from(
          e,
          `Failed to load style JSON from url ${item.styleUrl}`
        );
      }
    }
    return new MapboxVectorTileLoadableStratum(item, styleJson);
  }

  get style() {
    return this.styleJson;
  }

  get opacity() {
    return 1;
  }

  @computed get legends() {
    if (!this.item.fillColor && !this.item.lineColor) return [];
    return [
      createStratumInstance(LegendTraits, {
        items: [
          createStratumInstance(LegendItemTraits, {
            color: this.item.fillColor,
            outlineColor: this.item.lineColor,
            outlineWidth: this.item.lineColor ? 1 : undefined,
            title: this.item.name
          })
        ]
      })
    ];
  }

  @computed
  get rectangle() {
    if (
      this.item.imageryProvider?.source instanceof GeojsonSource &&
      this.item.imageryProvider.source.geojsonObject
    ) {
      const geojsonBbox = bbox(this.item.imageryProvider.source.geojsonObject);
      return createStratumInstance(RectangleTraits, {
        west: geojsonBbox[0],
        south: geojsonBbox[1],
        east: geojsonBbox[2],
        north: geojsonBbox[3]
      });
    }
  }
}

StratumOrder.addLoadStratum(MapboxVectorTileLoadableStratum.stratumName);

class MapboxVectorTileCatalogItem extends MappableMixin(
  UrlMixin(CatalogMemberMixin(CreateModel(MapboxVectorTileCatalogItemTraits)))
) {
  @observable
  public readonly forceProxy = true;

  static readonly type = "mvt";

  get type() {
    return MapboxVectorTileCatalogItem.type;
  }

  get typeName() {
    return i18next.t("models.mapboxVectorTile.name");
  }

  async forceLoadMetadata() {
    const stratum = await MapboxVectorTileLoadableStratum.load(this);
    runInAction(() => {
      this.strata.set(MapboxVectorTileLoadableStratum.stratumName, stratum);
    });
  }

  @computed
  get parsedJsonStyle() {
    if (this.style) {
      return json_style(this.style, new Map());
    }
  }

  @computed
  /** Convert traits into paint rules:
   * - `layer` and `fillColor`/`lineColor` into simple rules
   * - `parsedJsonStyle`
   */
  get paintRules(): PaintRule[] {
    let rules: PaintRule[] = [];

    if (this.layer) {
      if (this.fillColor) {
        rules.push({
          dataLayer: this.layer,
          symbolizer: new PolygonSymbolizer({ fill: this.fillColor }),
          minzoom: this.minimumZoom,
          maxzoom: this.maximumZoom,
          // Only apply polygon/fill symbolizer to polygon features (otherwise it will also apply to line features)
          filter: (z, f) => f.geomType === GeomType.Polygon
        });
      }
      if (this.lineColor) {
        rules.push({
          dataLayer: this.layer,
          symbolizer: new LineSymbolizer({ color: this.lineColor }),
          minzoom: this.minimumZoom,
          maxzoom: this.maximumZoom
        });
      }
    }

    if (this.parsedJsonStyle) {
      rules.push(
        ...((<unknown>this.parsedJsonStyle.paint_rules) as PaintRule[])
      );
    }

    return rules;
  }

  @computed
  get labelRules(): LabelRule[] {
    if (this.parsedJsonStyle) {
      return (<unknown>this.parsedJsonStyle.label_rules) as LabelRule[];
    }
    return [];
  }

  @computed
  get imageryProvider(): ProtomapsImageryProvider | undefined {
    if (this.url === undefined) {
      return;
    }

    return new ProtomapsImageryProvider({
      terria: this.terria,
      data: this.url,
      minimumZoom: this.minimumZoom,
      maximumNativeZoom: this.maximumNativeZoom,
      maximumZoom: this.maximumZoom,
      credit: this.attribution,
      paintRules: this.paintRules,
      labelRules: this.labelRules,
      idProperty: this.idProperty
    });
  }

  protected forceLoadMapItems(): Promise<void> {
    return Promise.resolve();
  }

  @computed
  get mapItems(): MapItem[] {
    if (this.isLoadingMapItems || this.imageryProvider === undefined) {
      return [];
    }

    return [
      {
        imageryProvider: this.imageryProvider,
        show: this.show,
        alpha: this.opacity,
        clippingRectangle: this.clipToRectangle
          ? this.cesiumRectangle
          : undefined
      }
    ];
  }
}

export default MapboxVectorTileCatalogItem;<|MERGE_RESOLUTION|>--- conflicted
+++ resolved
@@ -1,12 +1,8 @@
 import bbox from "@turf/bbox";
 import i18next from "i18next";
-<<<<<<< HEAD
 import { clone } from "lodash-es";
-import { action, computed, observable, runInAction } from "mobx";
+import { computed, observable, runInAction } from "mobx";
 import { ImageryLayerFeatureInfo as ImageryLayerFeatureInfo } from "cesium";
-=======
-import { computed, observable, runInAction } from "mobx";
->>>>>>> ce4fa218
 import {
   GeomType,
   json_style,
