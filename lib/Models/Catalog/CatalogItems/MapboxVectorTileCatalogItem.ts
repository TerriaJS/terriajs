--- conflicted
+++ resolved
@@ -138,11 +138,7 @@
     return true;
   }
 
-<<<<<<< HEAD
-  async _protected_forceLoadMetadata() {
-=======
-  override async forceLoadMetadata() {
->>>>>>> 79821b5c
+  override async _protected_forceLoadMetadata() {
     const stratum = await MapboxVectorTileLoadableStratum.load(this);
     runInAction(() => {
       this.strata.set(MapboxVectorTileLoadableStratum.stratumName, stratum);
