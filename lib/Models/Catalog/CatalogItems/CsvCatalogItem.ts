--- conflicted
+++ resolved
@@ -64,11 +64,7 @@
   }
 
   @override
-<<<<<<< HEAD
-  get _protected_canExportData() {
-=======
-  override get _canExportData() {
->>>>>>> 79821b5c
+  override get _protected_canExportData() {
     return (
       isDefined(this._private_csvFile) ||
       isDefined(this.csvString) ||
@@ -81,13 +77,8 @@
     return super.cacheDuration || "1d";
   }
 
-<<<<<<< HEAD
-  async _protected_exportData() {
+  override async _protected_exportData() {
     if (isDefined(this._private_csvFile)) {
-=======
-  protected override async _exportData() {
-    if (isDefined(this._csvFile)) {
->>>>>>> 79821b5c
       return {
         name: (this.name || this.uniqueId)!,
         file: this._private_csvFile
