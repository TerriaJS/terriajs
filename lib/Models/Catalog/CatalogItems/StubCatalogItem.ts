/**
 * A catalog item to use when we get given a definition we cannot parse
 */
import CreateModel from "../../Definition/CreateModel";
import CatalogMemberMixin from "../../../ModelMixins/CatalogMemberMixin";
import mixTraits from "../../../Traits/mixTraits";
import CatalogMemberTraits from "../../../Traits/TraitsClasses/CatalogMemberTraits";
import primitiveTrait from "../../../Traits/Decorators/primitiveTrait";

export class StubCatalogItemTraits extends mixTraits(CatalogMemberTraits) {
  @primitiveTrait({
    type: "boolean",
    name: "Is experiencing issues",
    description:
      "Whether the catalog item is experiencing issues which may cause its data to be unavailable"
  })
  override isExperiencingIssues: boolean = true;
}

export default class StubCatalogItem extends CatalogMemberMixin(
  CreateModel(StubCatalogItemTraits)
) {
  static readonly type = "stub";
  get type() {
    return StubCatalogItem.type;
  }

<<<<<<< HEAD
  _protected_forceLoadMetadata() {
=======
  override forceLoadMetadata() {
>>>>>>> 79821b5c
    return Promise.resolve();
  }
}<|MERGE_RESOLUTION|>--- conflicted
+++ resolved
@@ -25,11 +25,7 @@
     return StubCatalogItem.type;
   }
 
-<<<<<<< HEAD
-  _protected_forceLoadMetadata() {
-=======
-  override forceLoadMetadata() {
->>>>>>> 79821b5c
+  override _protected_forceLoadMetadata() {
     return Promise.resolve();
   }
 }