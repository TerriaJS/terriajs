import * as geoJsonMerge from "@mapbox/geojson-merge";
import i18next from "i18next";
import { computed } from "mobx";
import * as shp from "shpjs";
import isDefined from "../../../Core/isDefined";
import JsonValue, { isJsonObject, JsonArray } from "../../../Core/Json";
<<<<<<< HEAD
import loadBlob from "../../../Core/loadBlob";
import makeRealPromise from "../../../Core/makeRealPromise";
=======
import loadBlob, { isZip } from "../../../Core/loadBlob";
>>>>>>> d2798f0b
import TerriaError from "../../../Core/TerriaError";
import CatalogMemberMixin from "../../../ModelMixins/CatalogMemberMixin";
import GeoJsonMixin, {
  FeatureCollectionWithCrs
} from "../../../ModelMixins/GeojsonMixin";
import ShapefileCatalogItemTraits from "../../../Traits/TraitsClasses/ShapefileCatalogItemTraits";
import CreateModel from "../../Definition/CreateModel";
<<<<<<< HEAD
import proxyCatalogItemUrl from "../proxyCatalogItemUrl";
=======
import { fileApiNotSupportedError } from "./GeoJsonCatalogItem";
>>>>>>> d2798f0b

export function isJsonArrayOrDeepArrayOfObjects(
  value: JsonValue | undefined
): value is JsonArray {
  return (
    Array.isArray(value) &&
    value.every(
      child => isJsonObject(child) || isJsonArrayOrDeepArrayOfObjects(child)
    )
  );
}

class ShapefileCatalogItem extends GeoJsonMixin(
  CatalogMemberMixin(CreateModel(ShapefileCatalogItemTraits))
) {
  static readonly type = "shp";
  get type() {
    return ShapefileCatalogItem.type;
  }

  get typeName() {
    return i18next.t("models.shapefile.name");
  }

  protected _file?: File;

  setFileInput(file: File) {
    this._file = file;
  }

  @computed get hasLocalData(): boolean {
    return isDefined(this._file);
  }
<<<<<<< HEAD
}
=======

  protected async forceLoadGeojsonData() {
    // ShapefileCatalogItem._file
    if (this._file) {
      return await parseShapefile(this._file);
    }
    // GeojsonTraits.url
    else if (this.url) {
      // URL to zipped fle
      if (isZip(this.url)) {
        if (typeof FileReader === "undefined") {
          throw fileApiNotSupportedError(this.terria);
        }
        const blob = await loadBlob(this.url);
        return await parseShapefile(blob);
      } else {
        throw TerriaError.from(
          "Invalid URL: Only zipped shapefiles are supported (the extension must be `.zip`)"
        );
      }
    }
>>>>>>> d2798f0b

    throw TerriaError.from(
      "Failed to load shapefile - no URL of file has been defined"
    );
  }
}

async function parseShapefile(blob: Blob): Promise<FeatureCollectionWithCrs> {
  let json: any;
  const asAb = await blob.arrayBuffer();
  json = await shp.parseZip(asAb);
  if (isJsonArrayOrDeepArrayOfObjects(json)) {
    // There were multiple shapefiles in this zip file. Merge them.
    json = geoJsonMerge.merge(json);
  }
  return json;
}

export default ShapefileCatalogItem;<|MERGE_RESOLUTION|>--- conflicted
+++ resolved
@@ -4,12 +4,7 @@
 import * as shp from "shpjs";
 import isDefined from "../../../Core/isDefined";
 import JsonValue, { isJsonObject, JsonArray } from "../../../Core/Json";
-<<<<<<< HEAD
-import loadBlob from "../../../Core/loadBlob";
-import makeRealPromise from "../../../Core/makeRealPromise";
-=======
 import loadBlob, { isZip } from "../../../Core/loadBlob";
->>>>>>> d2798f0b
 import TerriaError from "../../../Core/TerriaError";
 import CatalogMemberMixin from "../../../ModelMixins/CatalogMemberMixin";
 import GeoJsonMixin, {
@@ -17,11 +12,7 @@
 } from "../../../ModelMixins/GeojsonMixin";
 import ShapefileCatalogItemTraits from "../../../Traits/TraitsClasses/ShapefileCatalogItemTraits";
 import CreateModel from "../../Definition/CreateModel";
-<<<<<<< HEAD
-import proxyCatalogItemUrl from "../proxyCatalogItemUrl";
-=======
 import { fileApiNotSupportedError } from "./GeoJsonCatalogItem";
->>>>>>> d2798f0b
 
 export function isJsonArrayOrDeepArrayOfObjects(
   value: JsonValue | undefined
@@ -55,9 +46,6 @@
   @computed get hasLocalData(): boolean {
     return isDefined(this._file);
   }
-<<<<<<< HEAD
-}
-=======
 
   protected async forceLoadGeojsonData() {
     // ShapefileCatalogItem._file
@@ -79,7 +67,6 @@
         );
       }
     }
->>>>>>> d2798f0b
 
     throw TerriaError.from(
       "Failed to load shapefile - no URL of file has been defined"
