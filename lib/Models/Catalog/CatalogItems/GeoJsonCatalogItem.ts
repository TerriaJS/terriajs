--- conflicted
+++ resolved
@@ -1,13 +1,8 @@
 import i18next from "i18next";
 import { computed, toJS } from "mobx";
 import isDefined from "../../../Core/isDefined";
-<<<<<<< HEAD
-import JsonValue, { JsonObject } from "../../../Core/Json";
-import loadBlob from "../../../Core/loadBlob";
-=======
 import JsonValue, { isJsonObject } from "../../../Core/Json";
 import loadBlob, { parseZipJsonBlob, isZip } from "../../../Core/loadBlob";
->>>>>>> d2798f0b
 import loadJson from "../../../Core/loadJson";
 import readJson from "../../../Core/readJson";
 import TerriaError from "../../../Core/TerriaError";
@@ -31,19 +26,7 @@
     return i18next.t("models.geoJson.name");
   }
 
-<<<<<<< HEAD
-  protected async dataLoader(): Promise<JsonValue | undefined> {
-    if (isDefined(this.geoJsonData)) {
-      return Promise.resolve(toJS(this.geoJsonData));
-    } else if (isDefined(this.geoJsonString)) {
-      return Promise.resolve(<JsonObject>JSON.parse(this.geoJsonString));
-    } else {
-      return super.dataLoader();
-    }
-  }
-=======
   protected _file?: File;
->>>>>>> d2798f0b
 
   setFileInput(file: File) {
     this._file = file;
