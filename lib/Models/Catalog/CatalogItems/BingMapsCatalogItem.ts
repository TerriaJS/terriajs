import { computed, observable, makeObservable, runInAction } from "mobx";
import Credit from "terriajs-cesium/Source/Core/Credit";
import BingMapsImageryProvider from "terriajs-cesium/Source/Scene/BingMapsImageryProvider";
import CatalogMemberMixin from "../../../ModelMixins/CatalogMemberMixin";
import MappableMixin, { MapItem } from "../../../ModelMixins/MappableMixin";
import BingMapsCatalogItemTraits from "../../../Traits/TraitsClasses/BingMapsCatalogItemTraits";
import { ModelConstructorParameters } from "../../Definition/Model";
import CreateModel from "../../Definition/CreateModel";

export default class BingMapsCatalogItem extends MappableMixin(
  CatalogMemberMixin(CreateModel(BingMapsCatalogItemTraits))
) {
  static readonly type = "bing-maps";

  @observable _imageryProvider: BingMapsImageryProvider | undefined;

  constructor(...args: ModelConstructorParameters) {
    super(...args);
    makeObservable(this);
  }

  get type() {
    return BingMapsCatalogItem.type;
  }

  protected async forceLoadMapItems(): Promise<void> {
    const provider = await BingMapsImageryProvider.fromUrl(
      "//dev.virtualearth.net",
      {
        mapStyle: <any>this.mapStyle,
        key: this.key!
      }
    );
    runInAction(() => {
      this._imageryProvider = provider;
    });
  }

  @computed get mapItems(): MapItem[] {
    const imageryProvider = this._createImageryProvider();
    if (imageryProvider === undefined) return [];
    return [
      {
        imageryProvider,
        show: this.show,
        alpha: this.opacity,
        clippingRectangle: this.clipToRectangle
          ? this.cesiumRectangle
          : undefined
      }
    ];
  }

  _createImageryProvider() {
<<<<<<< HEAD
    const result = new BingMapsImageryProvider({
      url: "//dev.virtualearth.net",
      mapStyle: <any>this.mapStyle,
      key: this.key!,
      culture: this.culture
    });
=======
    const result = this._imageryProvider;
    if (result === undefined) return result;
>>>>>>> e652c918

    if (this.attribution) {
      (<any>result)._credit = this.attribution;
    } else {
      // open in a new window
      (<any>result)._credit = new Credit(
        '<a href="http://www.bing.com" target="_blank">Bing</a>'
      );
    }

    return result;
  }
}<|MERGE_RESOLUTION|>--- conflicted
+++ resolved
@@ -28,7 +28,8 @@
       "//dev.virtualearth.net",
       {
         mapStyle: <any>this.mapStyle,
-        key: this.key!
+        key: this.key!,
+        culture: this.culture
       }
     );
     runInAction(() => {
@@ -52,17 +53,8 @@
   }
 
   _createImageryProvider() {
-<<<<<<< HEAD
-    const result = new BingMapsImageryProvider({
-      url: "//dev.virtualearth.net",
-      mapStyle: <any>this.mapStyle,
-      key: this.key!,
-      culture: this.culture
-    });
-=======
     const result = this._imageryProvider;
     if (result === undefined) return result;
->>>>>>> e652c918
 
     if (this.attribution) {
       (<any>result)._credit = this.attribution;
