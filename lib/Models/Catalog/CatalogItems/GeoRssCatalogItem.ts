import i18next from "i18next";
import { computed, runInAction, makeObservable } from "mobx";
import { getFilenameFromUri } from "cesium";
import { RuntimeError } from "cesium";
import isDefined from "../../../Core/isDefined";
import { JsonObject } from "../../../Core/Json";
import loadXML from "../../../Core/loadXML";
import readXml from "../../../Core/readXml";
import replaceUnderscores from "../../../Core/replaceUnderscores";
import { networkRequestError } from "../../../Core/TerriaError";
import {
  geoRss2ToGeoJson,
  geoRssAtomToGeoJson
} from "../../../Map/Vector/geoRssConvertor";
import CatalogMemberMixin from "../../../ModelMixins/CatalogMemberMixin";
import GeoJsonMixin from "../../../ModelMixins/GeojsonMixin";
import UrlMixin from "../../../ModelMixins/UrlMixin";
import { InfoSectionTraits } from "../../../Traits/TraitsClasses/CatalogMemberTraits";
import GeoRssCatalogItemTraits from "../../../Traits/TraitsClasses/GeoRssCatalogItemTraits";
import CreateModel from "../../Definition/CreateModel";
import createStratumInstance from "../../Definition/createStratumInstance";
import LoadableStratum from "../../Definition/LoadableStratum";
import { BaseModel } from "../../Definition/Model";
import StratumOrder from "../../Definition/StratumOrder";
import HasLocalData from "../../HasLocalData";
import { ModelConstructorParameters } from "../../Definition/Model";
import proxyCatalogItemUrl from "../proxyCatalogItemUrl";

enum GeoRssFormat {
  RSS = "rss",
  ATOM = "feed"
}

interface Author {
  name?: string;
  email?: string;
  link?: string;
}

interface Feed {
  id?: string;
  title?: string;
  updated?: string;
  author?: Author;
  category?: string[];
  description?: string;
  contributor?: Author | Author[];
  generator?: string;
  link?: string[];
  copyright?: string;
  subtitle?: string;
}

class GeoRssStratum extends LoadableStratum(GeoRssCatalogItemTraits) {
  static stratumName = "georss";
  constructor(
    private readonly _item: GeoRssCatalogItem,
    private readonly _feed?: Feed
  ) {
    super();
    makeObservable(this);
  }

  duplicateLoadableStratum(newModel: BaseModel): this {
    return new GeoRssStratum(newModel as GeoRssCatalogItem, this._feed) as this;
  }

  @computed override get name(): string | undefined {
    if (this._feed && this._feed.title && this._feed.title.length > 0) {
      return replaceUnderscores(this._feed.title);
    }
    return super.name;
  }

  @computed override get dataCustodian(): string | undefined {
    if (
      this._feed &&
      this._feed.author &&
      this._feed.author.name &&
      this._feed.author.name.length > 0
    ) {
      return this._feed.author.name;
    }
  }

  @computed override get info() {
    if (!this._feed) {
      return [];
    }
    return [
      createStratumInstance(InfoSectionTraits, {
        name: i18next.t("models.georss.subtitle"),
        content: this._feed.subtitle
      }),
      createStratumInstance(InfoSectionTraits, {
        name: i18next.t("models.georss.updated"),
        content: this._feed.updated?.toString()
      }),
      createStratumInstance(InfoSectionTraits, {
        name: i18next.t("models.georss.category"),
        content: this._feed.category?.join(", ")
      }),
      createStratumInstance(InfoSectionTraits, {
        name: i18next.t("models.georss.description"),
        content: this._feed.description
      }),
      createStratumInstance(InfoSectionTraits, {
        name: i18next.t("models.georss.copyrightText"),
        content: this._feed.copyright
      }),
      createStratumInstance(InfoSectionTraits, {
        name: i18next.t("models.georss.author"),
        content: this._feed.author?.name
      }),
      createStratumInstance(InfoSectionTraits, {
        name: i18next.t("models.georss.link"),
        content:
          typeof this._feed.link === "string"
            ? this._feed.link
            : this._feed.link?.join(", ")
      })
    ];
  }
}

StratumOrder.addLoadStratum(GeoRssStratum.stratumName);

export default class GeoRssCatalogItem
  extends GeoJsonMixin(CreateModel(GeoRssCatalogItemTraits))
  implements HasLocalData
{
  static readonly type = "georss";

  constructor(...args: ModelConstructorParameters) {
    super(...args);
    makeObservable(this);
  }

  get type() {
    return GeoRssCatalogItem.type;
  }

  override get typeName() {
    return i18next.t("models.georss.name");
  }

  _private_georssFile?: File;

  setFileInput(file: File) {
    this._private_georssFile = file;
  }

  @computed
  get hasLocalData(): boolean {
    return isDefined(this._private_georssFile);
  }

  _private_parseGeorss(xmlData: Document): JsonObject | never {
    const documentElement = xmlData.documentElement;
    let json: JsonObject;
    let metadata: Feed;
    if (documentElement.localName.includes(GeoRssFormat.ATOM)) {
      metadata = parseMetadata(documentElement.childNodes, this);
      json = <any>geoRssAtomToGeoJson(xmlData);
    } else if (documentElement.localName === GeoRssFormat.RSS) {
      const element = documentElement.getElementsByTagName("channel")[0];
      metadata = parseMetadata(element.childNodes, this);
      json = <any>geoRss2ToGeoJson(xmlData);
    } else {
      throw new RuntimeError("document is not valid");
    }
    runInAction(() => {
      this.strata.set(
        GeoRssStratum.stratumName,
        new GeoRssStratum(this, metadata)
      );
    });
    return json;
  }

  async _protected_forceLoadGeojsonData(): Promise<any> {
    let data: Document | undefined;
    if (isDefined(this.geoRssString)) {
      const parser = new DOMParser();
      data = parser.parseFromString(this.geoRssString, "text/xml");
    } else if (isDefined(this._private_georssFile)) {
      data = await readXml(this._private_georssFile);
    } else if (isDefined(this.url)) {
      data = await loadXML(proxyCatalogItemUrl(this, this.url));
    }

    if (!data) {
      throw networkRequestError({
        sender: this,
        title: i18next.t("models.georss.errorLoadingTitle"),
        message: i18next.t("models.georss.errorLoadingMessage", {
          appName: this.terria.appName
        })
      });
    }

    return this._private_parseGeorss(data);
  }

<<<<<<< HEAD
  _protected_forceLoadMetadata(): Promise<void> {
=======
  protected override forceLoadMetadata(): Promise<void> {
>>>>>>> 79821b5c
    return Promise.resolve();
  }
}

function parseMetadata(
  xmlElements: NodeListOf<ChildNode>,
  item: GeoRssCatalogItem
) {
  const result: Feed = {};
  result.link = [];
  result.category = [];
  for (let i = 0; i < xmlElements.length; ++i) {
    const child = <Element>xmlElements[i];
    if (
      child.nodeType !== 1 ||
      child.localName === "item" ||
      child.localName === "entry"
    ) {
      continue;
    }
    if (child.localName === "id") {
      result.id = child.textContent || undefined;
    } else if (child.localName === "title") {
      result.title = child.textContent || undefined;
    } else if (child.localName === "subtitle") {
      result.subtitle = child.textContent || undefined;
    } else if (child.localName === "description") {
      result.description = child.textContent || undefined;
    } else if (child.localName === "category") {
      if (child.textContent) {
        result.category.push(child.textContent);
      }
    } else if (child.localName === "link") {
      if (child.textContent) {
        result.link.push(child.textContent);
      } else {
        const href = child.getAttribute("href");
        if (href) {
          result.link.push(href);
        }
      }
    } else if (child.localName === "updated") {
      result.updated = child.textContent || undefined;
    } else if (
      child.localName === "rights" ||
      child.localName === "copyright"
    ) {
      result.copyright = child.textContent || undefined;
    } else if (child.localName === "author") {
      const authorNode = child.childNodes;
      if (authorNode.length === 0) {
        result.author = {
          name: child.textContent || undefined
        };
      } else {
        let name, email, link;
        for (
          let authorIndex = 0;
          authorIndex < authorNode.length;
          ++authorIndex
        ) {
          const authorChild = <Element>authorNode[authorIndex];
          if (authorChild.nodeType === 1) {
            if (authorChild.localName === "name") {
              name = authorChild.textContent || undefined;
            } else if (authorChild.localName === "email") {
              email = authorChild.textContent || undefined;
            }
            if (authorChild.localName === "link") {
              link = authorChild.textContent || undefined;
            }
          }
        }
        result.author = {
          name: name,
          email: email,
          link: link
        };
      }
    }
  }
  if (item.url && (!isDefined(result.title) || result.title === item.url)) {
    result.title = getFilenameFromUri(item.url);
  }
  return result;
}<|MERGE_RESOLUTION|>--- conflicted
+++ resolved
@@ -202,11 +202,7 @@
     return this._private_parseGeorss(data);
   }
 
-<<<<<<< HEAD
-  _protected_forceLoadMetadata(): Promise<void> {
-=======
-  protected override forceLoadMetadata(): Promise<void> {
->>>>>>> 79821b5c
+  override _protected_forceLoadMetadata(): Promise<void> {
     return Promise.resolve();
   }
 }
