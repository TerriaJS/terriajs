import i18next from "i18next";
import { computed, runInAction } from "mobx";
import getFilenameFromUri from "terriajs-cesium/Source/Core/getFilenameFromUri";
import RuntimeError from "terriajs-cesium/Source/Core/RuntimeError";
import isDefined from "../../../Core/isDefined";
import { JsonObject } from "../../../Core/Json";
import loadXML from "../../../Core/loadXML";
import readXml from "../../../Core/readXml";
import replaceUnderscores from "../../../Core/replaceUnderscores";
import TerriaError, { networkRequestError } from "../../../Core/TerriaError";
import {
  geoRss2ToGeoJson,
  geoRssAtomToGeoJson
} from "../../../Map/geoRssConvertor";
import CatalogMemberMixin from "../../../ModelMixins/CatalogMemberMixin";
import GeoJsonMixin from "../../../ModelMixins/GeojsonMixin";
import { InfoSectionTraits } from "../../../Traits/TraitsClasses/CatalogMemberTraits";
import GeoRssCatalogItemTraits from "../../../Traits/TraitsClasses/GeoRssCatalogItemTraits";
import CreateModel from "../../Definition/CreateModel";
import createStratumInstance from "../../Definition/createStratumInstance";
import LoadableStratum from "../../Definition/LoadableStratum";
import { BaseModel } from "../../Definition/Model";
import StratumOrder from "../../Definition/StratumOrder";
import proxyCatalogItemUrl from "../proxyCatalogItemUrl";

enum GeoRssFormat {
  RSS = "rss",
  ATOM = "feed"
}

interface Author {
  name?: string;
  email?: string;
  link?: string;
}

interface Feed {
  id?: string;
  title?: string;
  updated?: string;
  author?: Author;
  category?: string[];
  description?: string;
  contributor?: Author | Author[];
  generator?: string;
  link?: string[];
  copyright?: string;
  subtitle?: string;
}

interface ConvertedJson {
  geoJsonData: any;
  metadata: Feed;
}

class GeoRssStratum extends LoadableStratum(GeoRssCatalogItemTraits) {
  static stratumName = "georss";
  constructor(
    private readonly _item: GeoRssCatalogItem,
    private readonly _feed?: Feed
  ) {
    super();
  }

  duplicateLoadableStratum(newModel: BaseModel): this {
<<<<<<< HEAD
    return new GeoRssStratum(newModel as GeoRssCatalogItem, this._feed) as this;
=======
    return new GeoRssStratum(
      newModel as GeoRssCatalogItem,
      this._geoJsonItem,
      this._feed
    ) as this;
  }

  get feedData(): Feed {
    return this._feed;
  }

  get geoJsonItem(): GeoJsonCatalogItem {
    return this._geoJsonItem;
  }

  static async load(item: GeoRssCatalogItem) {
    try {
      const geoJsonItem = new GeoJsonCatalogItem(
        createGuid(),
        item.terria,
        item
      );
      geoJsonItem.setTrait(
        CommonStrata.definition,
        "clampToGround",
        item.clampToGround
      );
      geoJsonItem.setTrait(
        CommonStrata.definition,
        "attribution",
        item.attribution
      );

      const json = await loadGeoRss(item);
      if (isDefined(json.geoJsonData)) {
        geoJsonItem.setTrait(
          CommonStrata.definition,
          "geoJsonData",
          json.geoJsonData
        );
      }
      const feed = json.metadata;
      (await geoJsonItem.loadMetadata()).throwIfError();

      return new GeoRssStratum(item, geoJsonItem, feed);
    } catch (e) {
      throw networkRequestError(
        TerriaError.from(e, {
          title: i18next.t("models.georss.errorLoadingTitle"),
          message: i18next.t("models.georss.errorLoadingMessage")
        })
      );
    }
>>>>>>> d2798f0b
  }

  @computed get name(): string | undefined {
    if (this._feed && this._feed.title && this._feed.title.length > 0) {
      return replaceUnderscores(this._feed.title);
    }
    return super.name;
  }

  @computed get dataCustodian(): string | undefined {
    if (
      this._feed &&
      this._feed.author &&
      this._feed.author.name &&
      this._feed.author.name.length > 0
    ) {
      return this._feed.author.name;
    }
  }

  @computed get info() {
    if (!this._feed) {
      return [];
    }
    return [
      createStratumInstance(InfoSectionTraits, {
        name: i18next.t("models.georss.subtitle"),
        content: this._feed.subtitle
      }),
      createStratumInstance(InfoSectionTraits, {
        name: i18next.t("models.georss.updated"),
        content: this._feed.updated?.toString()
      }),
      createStratumInstance(InfoSectionTraits, {
        name: i18next.t("models.georss.category"),
        content: this._feed.category?.join(", ")
      }),
      createStratumInstance(InfoSectionTraits, {
        name: i18next.t("models.georss.description"),
        content: this._feed.description
      }),
      createStratumInstance(InfoSectionTraits, {
        name: i18next.t("models.georss.copyrightText"),
        content: this._feed.copyright
      }),
      createStratumInstance(InfoSectionTraits, {
        name: i18next.t("models.georss.author"),
        content: this._feed.author?.name
      }),
      createStratumInstance(InfoSectionTraits, {
        name: i18next.t("models.georss.link"),
        content:
          typeof this._feed.link === "string"
            ? this._feed.link
            : this._feed.link?.join(", ")
      })
    ];
  }
}

StratumOrder.addLoadStratum(GeoRssStratum.stratumName);

export default class GeoRssCatalogItem extends GeoJsonMixin(
  CatalogMemberMixin(CreateModel(GeoRssCatalogItemTraits))
) {
  static readonly type = "georss";
  get type() {
    return GeoRssCatalogItem.type;
  }

  get typeName() {
    return i18next.t("models.georss.name");
  }

  private parseGeorss(xmlData: any): JsonObject | never {
    const documentElement = xmlData.documentElement;
    let json: JsonObject;
    let metadata: Feed;
    if (documentElement.localName.includes(GeoRssFormat.ATOM)) {
      metadata = parseMetadata(documentElement.childNodes, this);
      json = <any>geoRssAtomToGeoJson(xmlData);
    } else if (documentElement.localName === GeoRssFormat.RSS) {
      const element = documentElement.getElementsByTagName("channel")[0];
      metadata = parseMetadata(element.childNodes, this);
      json = <any>geoRss2ToGeoJson(xmlData);
    } else {
      throw new RuntimeError("document is not valid");
    }
    runInAction(() => {
      this.strata.set(
        GeoRssStratum.stratumName,
        new GeoRssStratum(this, metadata)
      );
    });
    return json;
  }

  protected async loadFromFile(file: File): Promise<JsonObject> {
    try {
      return this.parseGeorss(await readXml(file));
    } catch (e) {
      throw TerriaError.from(e, {
        title: i18next.t("models.georss.errorLoadingTitle"),
        message: i18next.t("models.georss.errorLoadingMessage")
      });
    }
  }

  protected async loadFromUrl(url: string): Promise<JsonObject> {
    try {
      return this.parseGeorss(await loadXML(proxyCatalogItemUrl(this, url)));
    } catch (e) {
      throw TerriaError.from(e, {
        title: i18next.t("models.georss.errorLoadingTitle"),
        message: i18next.t("models.georss.errorLoadingMessage")
      });
    }
  }

  protected async dataLoader(): Promise<any> {
    if (isDefined(this.geoRssString)) {
      const parser = new DOMParser();
      return parser.parseFromString(this.geoRssString, "text/xml");
    } else {
      return super.dataLoader();
    }
  }
}

function parseMetadata(
  xmlElements: NodeListOf<ChildNode>,
  item: GeoRssCatalogItem
) {
  const result: Feed = {};
  result.link = [];
  result.category = [];
  for (let i = 0; i < xmlElements.length; ++i) {
    const child = <Element>xmlElements[i];
    if (
      child.nodeType !== 1 ||
      child.localName === "item" ||
      child.localName === "entry"
    ) {
      continue;
    }
    if (child.localName === "id") {
      result.id = child.textContent || undefined;
    } else if (child.localName === "title") {
      result.title = child.textContent || undefined;
    } else if (child.localName === "subtitle") {
      result.subtitle = child.textContent || undefined;
    } else if (child.localName === "description") {
      result.description = child.textContent || undefined;
    } else if (child.localName === "category") {
      if (child.textContent) {
        result.category.push(child.textContent);
      }
    } else if (child.localName === "link") {
      if (child.textContent) {
        result.link.push(child.textContent);
      } else {
        const href = child.getAttribute("href");
        if (href) {
          result.link.push(href);
        }
      }
    } else if (child.localName === "updated") {
      result.updated = child.textContent || undefined;
    } else if (
      child.localName === "rights" ||
      child.localName === "copyright"
    ) {
      result.copyright = child.textContent || undefined;
    } else if (child.localName === "author") {
      const authorNode = child.childNodes;
      if (authorNode.length === 0) {
        result.author = {
          name: child.textContent || undefined
        };
      } else {
        let name, email, link;
        for (
          let authorIndex = 0;
          authorIndex < authorNode.length;
          ++authorIndex
        ) {
          const authorChild = <Element>authorNode[authorIndex];
          if (authorChild.nodeType === 1) {
            if (authorChild.localName === "name") {
              name = authorChild.textContent || undefined;
            } else if (authorChild.localName === "email") {
              email = authorChild.textContent || undefined;
            }
            if (authorChild.localName === "link") {
              link = authorChild.textContent || undefined;
            }
          }
        }
        result.author = {
          name: name,
          email: email,
          link: link
        };
      }
    }
  }
  if (item.url && (!isDefined(result.title) || result.title === item.url)) {
    result.title = getFilenameFromUri(item.url);
  }
  return result;
}<|MERGE_RESOLUTION|>--- conflicted
+++ resolved
@@ -13,7 +13,7 @@
   geoRssAtomToGeoJson
 } from "../../../Map/geoRssConvertor";
 import CatalogMemberMixin from "../../../ModelMixins/CatalogMemberMixin";
-import GeoJsonMixin from "../../../ModelMixins/GeojsonMixin";
+import GeoJsonMixin, { FeatureCollectionWithCrs } from "../../../ModelMixins/GeojsonMixin";
 import { InfoSectionTraits } from "../../../Traits/TraitsClasses/CatalogMemberTraits";
 import GeoRssCatalogItemTraits from "../../../Traits/TraitsClasses/GeoRssCatalogItemTraits";
 import CreateModel from "../../Definition/CreateModel";
@@ -22,6 +22,7 @@
 import { BaseModel } from "../../Definition/Model";
 import StratumOrder from "../../Definition/StratumOrder";
 import proxyCatalogItemUrl from "../proxyCatalogItemUrl";
+import UrlMixin from "../../../ModelMixins/UrlMixin";
 
 enum GeoRssFormat {
   RSS = "rss",
@@ -63,63 +64,7 @@
   }
 
   duplicateLoadableStratum(newModel: BaseModel): this {
-<<<<<<< HEAD
     return new GeoRssStratum(newModel as GeoRssCatalogItem, this._feed) as this;
-=======
-    return new GeoRssStratum(
-      newModel as GeoRssCatalogItem,
-      this._geoJsonItem,
-      this._feed
-    ) as this;
-  }
-
-  get feedData(): Feed {
-    return this._feed;
-  }
-
-  get geoJsonItem(): GeoJsonCatalogItem {
-    return this._geoJsonItem;
-  }
-
-  static async load(item: GeoRssCatalogItem) {
-    try {
-      const geoJsonItem = new GeoJsonCatalogItem(
-        createGuid(),
-        item.terria,
-        item
-      );
-      geoJsonItem.setTrait(
-        CommonStrata.definition,
-        "clampToGround",
-        item.clampToGround
-      );
-      geoJsonItem.setTrait(
-        CommonStrata.definition,
-        "attribution",
-        item.attribution
-      );
-
-      const json = await loadGeoRss(item);
-      if (isDefined(json.geoJsonData)) {
-        geoJsonItem.setTrait(
-          CommonStrata.definition,
-          "geoJsonData",
-          json.geoJsonData
-        );
-      }
-      const feed = json.metadata;
-      (await geoJsonItem.loadMetadata()).throwIfError();
-
-      return new GeoRssStratum(item, geoJsonItem, feed);
-    } catch (e) {
-      throw networkRequestError(
-        TerriaError.from(e, {
-          title: i18next.t("models.georss.errorLoadingTitle"),
-          message: i18next.t("models.georss.errorLoadingMessage")
-        })
-      );
-    }
->>>>>>> d2798f0b
   }
 
   @computed get name(): string | undefined {
@@ -183,7 +128,7 @@
 StratumOrder.addLoadStratum(GeoRssStratum.stratumName);
 
 export default class GeoRssCatalogItem extends GeoJsonMixin(
-  CatalogMemberMixin(CreateModel(GeoRssCatalogItemTraits))
+  UrlMixin(CatalogMemberMixin(CreateModel(GeoRssCatalogItemTraits)))
 ) {
   static readonly type = "georss";
   get type() {
@@ -194,7 +139,18 @@
     return i18next.t("models.georss.name");
   }
 
-  private parseGeorss(xmlData: any): JsonObject | never {
+  private _georssFile?: File;
+
+  setFileInput(file: File) {
+    this._georssFile = file;
+  }
+
+  @computed
+  get hasLocalData(): boolean {
+    return isDefined(this._georssFile);
+  }
+
+  private parseGeorss(xmlData: Document): JsonObject | never {
     const documentElement = xmlData.documentElement;
     let json: JsonObject;
     let metadata: Feed;
@@ -217,35 +173,32 @@
     return json;
   }
 
-  protected async loadFromFile(file: File): Promise<JsonObject> {
-    try {
-      return this.parseGeorss(await readXml(file));
-    } catch (e) {
-      throw TerriaError.from(e, {
-        title: i18next.t("models.georss.errorLoadingTitle"),
-        message: i18next.t("models.georss.errorLoadingMessage")
-      });
-    }
-  }
-
-  protected async loadFromUrl(url: string): Promise<JsonObject> {
-    try {
-      return this.parseGeorss(await loadXML(proxyCatalogItemUrl(this, url)));
-    } catch (e) {
-      throw TerriaError.from(e, {
-        title: i18next.t("models.georss.errorLoadingTitle"),
-        message: i18next.t("models.georss.errorLoadingMessage")
-      });
-    }
-  }
-
-  protected async dataLoader(): Promise<any> {
+  protected async forceLoadGeojsonData(): Promise<any>{
+    let data: Document | undefined;
     if (isDefined(this.geoRssString)) {
       const parser = new DOMParser();
-      return parser.parseFromString(this.geoRssString, "text/xml");
-    } else {
-      return super.dataLoader();
-    }
+      data = parser.parseFromString(this.geoRssString, "text/xml");
+    } else if(isDefined(this._georssFile)){
+      data = await readXml(this._georssFile);
+    } else if(isDefined(this.url)){
+      data = await loadXML(proxyCatalogItemUrl(this, this.url));
+    }
+
+    if(!data){
+      throw networkRequestError({
+        sender: this,
+        title: i18next.t("models.georss.errorLoadingTitle"),
+        message: i18next.t("models.georss.errorLoadingMessage", {
+          appName: this.terria.appName
+        })
+      })
+    }
+
+    return this.parseGeorss(data);
+  }
+
+  protected forceLoadMetadata(): Promise<void> {
+    return Promise.resolve();
   }
 }
 
