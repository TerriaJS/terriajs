import filterOutUndefined from "../../../Core/filterOutUndefined";
import flatten from "../../../Core/flatten";
import TerriaError from "../../../Core/TerriaError";
import GroupMixin from "../../../ModelMixins/GroupMixin";
import ReferenceMixin from "../../../ModelMixins/ReferenceMixin";
import CatalogIndexReferenceTraits from "../../../Traits/TraitsClasses/CatalogIndexReferenceTraits";
import CreateModel from "../../Definition/CreateModel";
import { BaseModel } from "../../Definition/Model";

/** The `CatalogIndexReference` is used to resolve items in the `catalogIndex` to actual models in terria.models.
 *
 * The `catalogIndex` is a "stripped-down" fully resolved tree of models generated using the `generateCatalogIndex` script.
 * An item in the `catalogIndex` will have `CatalogMemberReferenceTraits` with an additional `memberKnownContainerUniqueIds`.
 *
 * This means we can use the `catalogIndex` to search the entire catalog without loading models.
 *
 * When `loadReference` is called, it will attempt to load all parent models first (using `memberKnownContainerUniqueIds`)
 */
export default class CatalogIndexReference extends ReferenceMixin(
  CreateModel(CatalogIndexReferenceTraits)
) {
<<<<<<< HEAD
  readonly _protected_weakReference = true;
=======
  protected override readonly weakReference = true;
>>>>>>> 79821b5c
  static readonly type = "catalog-index-reference";

  override get type() {
    return CatalogIndexReference.type;
  }

  async _protected_forceLoadReference(
    previousTarget: BaseModel | undefined
  ): Promise<BaseModel | undefined> {
    if (this.uniqueId === undefined) {
      return;
    }

    // If member already exists - return it
    let member = this.terria.getModelById(BaseModel, this.uniqueId);
    if (member) {
      return member;
    }

    const errors: TerriaError[] = [];

    // No member exists, so try to load containers
    // Get full list of containers by recursively searching for parent models
    const findContainers = (model: CatalogIndexReference): string[] => [
      ...model.memberKnownContainerUniqueIds,
      ...flatten(
        filterOutUndefined(
          model.memberKnownContainerUniqueIds.map((parentId) => {
            const parent = model.terria.catalogIndex?.models?.get(parentId);
            if (parent) {
              return findContainers(parent);
            }
          })
        )
      )
    ];

    const containers = findContainers(this).reverse();

    // Load containers
    if (containers) {
      for (let i = 0; i < containers.length; i++) {
        const containerId = containers[i];
        let container = this.terria.getModelById(BaseModel, containerId);
        if (!container) {
          errors.push(
            TerriaError.from(`Failed to find containerID ${containerId}`)
          );
        }

        if (ReferenceMixin.isMixedInto(container)) {
          (await container.loadReference()).pushErrorTo(
            errors,
            `Failed to load reference ${container.uniqueId}`
          );
          container = container.target ?? container;
        }

        if (GroupMixin.isMixedInto(container)) {
          (await container.loadMembers()).pushErrorTo(
            errors,
            `Failed to load group ${container.uniqueId}`
          );
        }
      }
    }

    // Does member exist now? - return it
    member = this.terria.getModelById(BaseModel, this.uniqueId);
    if (member) {
      // member.sourceReference = target.sourceReference
      return member;
    }

    const parentErrorMessage = new TerriaError({
      title: `Failed to find dataset "${this.name ?? this.uniqueId}"`,
      message: {
        key: "core.terriaError.networkRequestMessage"
      },
      importance: 1
    });

    // No member exists - throw error
    throw TerriaError.combine(errors, parentErrorMessage) ?? parentErrorMessage;
  }
}<|MERGE_RESOLUTION|>--- conflicted
+++ resolved
@@ -19,11 +19,7 @@
 export default class CatalogIndexReference extends ReferenceMixin(
   CreateModel(CatalogIndexReferenceTraits)
 ) {
-<<<<<<< HEAD
-  readonly _protected_weakReference = true;
-=======
-  protected override readonly weakReference = true;
->>>>>>> 79821b5c
+  override readonly _protected_weakReference = true;
   static readonly type = "catalog-index-reference";
 
   override get type() {
