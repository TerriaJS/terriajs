--- conflicted
+++ resolved
@@ -354,11 +354,7 @@
     makeObservable(this);
   }
 
-<<<<<<< HEAD
-  _protected_forceLoadMetadata(): Promise<void> {
-=======
-  protected override forceLoadMetadata(): Promise<void> {
->>>>>>> 79821b5c
+  override _protected_forceLoadMetadata(): Promise<void> {
     return Promise.resolve();
   }
 
