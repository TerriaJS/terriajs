import i18next from "i18next";
import { action, computed, runInAction, makeObservable } from "mobx";
import URI from "urijs";
import isDefined from "../../../Core/isDefined";
import loadJson from "../../../Core/loadJson";
import runLater from "../../../Core/runLater";
import TerriaError, { networkRequestError } from "../../../Core/TerriaError";
import CatalogMemberMixin from "../../../ModelMixins/CatalogMemberMixin";
import GroupMixin from "../../../ModelMixins/GroupMixin";
import UrlMixin from "../../../ModelMixins/UrlMixin";
import ModelReference from "../../../Traits/ModelReference";
import {
  InfoSectionTraits,
  MetadataUrlTraits
} from "../../../Traits/TraitsClasses/CatalogMemberTraits";
import SocrataCatalogGroupTraits, {
  FacetFilterTraits
} from "../../../Traits/TraitsClasses/SocrataCatalogGroupTraits";
import CommonStrata from "../../Definition/CommonStrata";
import CreateModel from "../../Definition/CreateModel";
import createStratumInstance from "../../Definition/createStratumInstance";
import LoadableStratum from "../../Definition/LoadableStratum";
import { BaseModel } from "../../Definition/Model";
import StratumOrder from "../../Definition/StratumOrder";
import CatalogGroup from "../CatalogGroup";
import CsvCatalogItem from "../CatalogItems/CsvCatalogItem";
import GeoJsonCatalogItem from "../CatalogItems/GeoJsonCatalogItem";
import SocrataMapViewCatalogItem from "../CatalogItems/SocrataMapViewCatalogItem";
import proxyCatalogItemUrl from "../proxyCatalogItemUrl";

export interface Facet {
  facet: string;
  count: number;
  values: { value: string; count: number }[];
}

export interface ResultResponse {
  resultSetSize: number;
  timings: unknown;
  results: Result[];
}

export interface Result {
  resource: {
    name: string;
    id: string;
    parent_fxf: unknown;
    description?: string;
    attribution?: string;
    attribution_link?: string;
    contact_email?: string;
    type: "dataset" | "map" | undefined;
    updatedAt: string;
    createdAt: string;
    metadata_updated_at: string;
    data_updated_at: string;
    // publication_date: string; not sure if this is official
    page_views: {
      page_views_last_week: number;
      page_views_last_month: number;
      page_views_total: number;
      page_views_last_week_log: number;
      page_views_last_month_log: number;
      page_views_total_log: number;
    };
    columns_name: string[];
    columns_field_name: string[];
    columns_datatype: string[];
    columns_description: string[];
    columns_format: {
      precisionStyle?: string;
      noCommas?: string;
      align?: string;
    }[];
    download_count: number;
    provenance: string;
    lens_view_type:
      | "tabular"
      | "blobby"
      | "href"
      | "geo"
      | "story"
      | "measure"
      | "gateway_plugin"
      | undefined;
    blob_mime_type: null | string;
    hide_from_data_json: boolean;
  };
  classification: {
    categories: string[];
    tags: string[];
    domain_category: string;
    domain_tags: string[];
    domain_metadata: { key: string; value: string }[];
  };
  metadata: {
    domain: string;
    license: string;
  };
  permalink: string;
  link: string;
  owner?: {
    id: string;
    user_type?: string;
    display_name: string;
  };
  creator?: {
    id: string;
    user_type?: string;
    display_name: string;
  };
}

export interface SocrataError {
  code?: string;
  error: true | string;
  message?: string;
}

export class SocrataCatalogStratum extends LoadableStratum(
  SocrataCatalogGroupTraits
) {
  static stratumName = "socrataCatalog";

  static async load(
    catalogGroup: SocrataCatalogGroup
  ): Promise<SocrataCatalogStratum> {
    if (!catalogGroup.url) throw "`url` must be set";

    const filterQuery = Object.assign({}, catalogGroup.filterQuery, {
      only: "dataset,map"
    });

    const domain = URI(catalogGroup.url).hostname();

    let facets: Facet[] = [];
    let results: Result[] = [];

    // If not facet filters have been set - get facets
    if (
      !isDefined(catalogGroup.facetFilters) ||
      catalogGroup.facetFilters.length === 0
    ) {
      const facetsToUse = catalogGroup.facetGroups;

      const facetUri = URI(
        `${catalogGroup.url}/api/catalog/v1/domains/${domain}/facets`
      ).addQuery(filterQuery);

      const facetResponse = await loadJson(
        proxyCatalogItemUrl(catalogGroup, facetUri.toString())
      );

      if (facetResponse.error) {
        throw facetResponse.message ?? facetResponse.error;
      }

      facets = facetResponse;

      if (!Array.isArray(facets))
        throw `Could not fetch facets for domain ${domain}`;

      facets = facets.filter((f) => facetsToUse.includes(f.facet));

      if (facets.length === 0)
        throw `Could not find any facets for domain ${domain}`;
    }

    // If facetFilter is set, use it to search for datasets (aka resources)
    else {
      const resultsUri = URI(
        `${catalogGroup.url}/api/catalog/v1?search_context=${domain}`
      ).addQuery(filterQuery);

      catalogGroup.facetFilters.forEach(({ name, value }) =>
        name && isDefined(value) ? resultsUri.addQuery(name, value) : null
      );

      const resultsResponse = await loadJson(
        proxyCatalogItemUrl(catalogGroup, resultsUri.toString())
      );

      if (resultsResponse.error) {
        throw resultsResponse.message ?? resultsResponse.error;
      }

      results = (resultsResponse as ResultResponse).results;

      if (!Array.isArray(results) || results.length === 0)
        throw `Could not find any results for domain ${domain} and facets: ${catalogGroup.facetFilters
          .map(({ name, value }) => `${name} = ${value}`)
          .join(", ")}`;
    }

    return new SocrataCatalogStratum(catalogGroup, facets, results);
  }

  duplicateLoadableStratum(model: BaseModel): this {
    return new SocrataCatalogStratum(
      model as SocrataCatalogGroup,
      this.facets,
      this.results
    ) as this;
  }

  constructor(
    private readonly catalogGroup: SocrataCatalogGroup,
    private readonly facets: Facet[],
    private readonly results: Result[]
  ) {
    super();
    makeObservable(this);
  }

  @computed
  override get members(): ModelReference[] {
    // If we only have one facet, return it's children instead of a single facet group
    if (this.facets.length === 1)
      return this.facets[0].values.map(
        (facetValue) => `${this.getFacetId(this.facets[0])}/${facetValue.value}`
      );

    return [
      ...this.facets.map((f) => this.getFacetId(f)),
      ...this.results.map((r) => this.getResultId(r))
    ];
  }

  createMembers() {
    this.facets.forEach((facet) => this.createGroupFromFacet(facet));
    this.results.forEach((result) => this.createItemFromResult(result));
  }

  /** Turn facet into SocrataCatalogGroup */
  @action
  createGroupFromFacet(facet: Facet) {
    const facetGroupId = this.getFacetId(facet);

    // Create group for Facet
    let facetGroup = this.catalogGroup.terria.getModelById(
      CatalogGroup,
      facetGroupId
    );
    if (facetGroup === undefined) {
      facetGroup = new CatalogGroup(
        facetGroupId,
        this.catalogGroup.terria,
        undefined
      );
      this.catalogGroup.terria.addModel(facetGroup);
    }

    // Replace the stratum inherited from the parent group.
    facetGroup.strata.delete(CommonStrata.definition);

    facetGroup.setTrait(CommonStrata.definition, "name", facet.facet);

    // Create child groups for Facet values
    facet.values.forEach((facetValue) => {
      const facetValueId = `${facetGroupId}/${facetValue.value}`;

      let facetValueGroup = this.catalogGroup.terria.getModelById(
        SocrataCatalogGroup,
        facetValueId
      );
      if (facetValueGroup === undefined) {
        facetValueGroup = new SocrataCatalogGroup(
          facetValueId,
          this.catalogGroup.terria,
          undefined
        );
        this.catalogGroup.terria.addModel(facetValueGroup);
      }

      // Replace the stratum inherited from the parent group.
      facetValueGroup.strata.delete(CommonStrata.definition);

      facetValueGroup.setTrait(
        CommonStrata.definition,
        "name",
        `${facetValue.value}${
          facetValue.count ? ` (${facetValue.count ?? 0})` : ""
        }`
      );

      facetValueGroup.setTrait(
        CommonStrata.definition,
        "url",
        this.catalogGroup.url
      );

      facetValueGroup.setTrait(CommonStrata.definition, "facetFilters", [
        createStratumInstance(FacetFilterTraits, {
          name: facet.facet,
          value: facetValue.value
        })
      ]);

      facetGroup!.add(CommonStrata.definition, facetValueGroup);
    });
  }

  /** Turn Result into catalog item
   * If type is 'dataset':
   * - If has geometery -> create GeoJSONCatalogItem
   * - Otherwise -> create CsvCatalogItem
   * If type is 'map' -> SocrataMapViewCatalogItem
   * - Then the Socrata `views` API will be used to fetch data (this mimics how Socrata portal map visualisation works - it isn't an official API)
   */
  @action
  createItemFromResult(result: Result) {
    const resultId = this.getResultId(result);

    // Add share key for old ID which included parents ID
    this.catalogGroup.terria.addShareKey(
      resultId,
      `${this.catalogGroup.uniqueId}/${result.resource.id}`
    );

    let resultModel:
      | CsvCatalogItem
      | GeoJsonCatalogItem
      | SocrataMapViewCatalogItem
      | undefined;

    // If dataset resource
    // - If has geometry - create GeoJSONCatalogItem
    // - Otherwise - create CsvCatalogItem
    if (result.resource.type === "dataset") {
      if (
        result.resource.columns_datatype.find((type) =>
          [
            "Point",
            "Line",
            "Polygon",
            "MultiLine",
            "MultiPoint",
            "MultiPolygon",
            "Location"
          ].includes(type)
        )
      ) {
        resultModel = this.catalogGroup.terria.getModelById(
          GeoJsonCatalogItem,
          resultId
        );
        if (resultModel === undefined) {
          resultModel = new GeoJsonCatalogItem(
            resultId,
            this.catalogGroup.terria,
            undefined
          );
          this.catalogGroup.terria.addModel(resultModel);
        }

        // Replace the stratum inherited from the parent group.
        resultModel.strata.delete(CommonStrata.definition);

        resultModel.setTrait(
          CommonStrata.definition,
          "url",
          `${this.catalogGroup.url}/resource/${result.resource.id}.geojson?$limit=10000`
        );
      } else {
        resultModel = this.catalogGroup.terria.getModelById(
          CsvCatalogItem,
          resultId
        );
        if (resultModel === undefined) {
          resultModel = new CsvCatalogItem(
            resultId,
            this.catalogGroup.terria,
            undefined
          );
          this.catalogGroup.terria.addModel(resultModel);
        }

        // Replace the stratum inherited from the parent group.
        resultModel.strata.delete(CommonStrata.definition);

        resultModel.setTrait(
          CommonStrata.definition,
          "url",
          `${this.catalogGroup.url}/resource/${result.resource.id}.csv?$limit=10000`
        );
      }
      // If type is 'map' -> SocrataMapViewCatalogItem
    } else if (result.resource.type === "map") {
      resultModel = this.catalogGroup.terria.getModelById(
        SocrataMapViewCatalogItem,
        resultId
      );
      if (resultModel === undefined) {
        resultModel = new SocrataMapViewCatalogItem(
          resultId,
          this.catalogGroup.terria,
          undefined
        );
        this.catalogGroup.terria.addModel(resultModel);
      }

      // Replace the stratum inherited from the parent group.
      resultModel.strata.delete(CommonStrata.definition);

      resultModel.setTrait(
        CommonStrata.definition,
        "url",
        this.catalogGroup.url
      );
      resultModel.setTrait(
        CommonStrata.definition,
        "resourceId",
        result.resource.id
      );
    }

    if (resultModel) {
      resultModel.setTrait(
        CommonStrata.definition,
        "name",
        result.resource.name
      );
      resultModel.setTrait(
        CommonStrata.definition,
        "description",
        result.resource.description
      );
      resultModel.setTrait(
        CommonStrata.definition,
        "attribution",
        result.resource.attribution
      );
      resultModel.setTrait(CommonStrata.definition, "info", [
        createStratumInstance(InfoSectionTraits, {
          name: i18next.t("models.socrataServer.licence"),
          content: result.metadata.license
        }),
        createStratumInstance(InfoSectionTraits, {
          name: i18next.t("models.socrataServer.tags"),
          content: result.classification.tags.join(", ")
        }),
        createStratumInstance(InfoSectionTraits, {
          name: i18next.t("models.socrataServer.attributes"),
          content: result.resource.columns_name.join(", ")
        })
      ]);

      resultModel.setTrait(CommonStrata.definition, "metadataUrls", [
        createStratumInstance(MetadataUrlTraits, {
          title: i18next.t("models.openDataSoft.viewDatasetPage"),
          url: result.permalink
        })
      ]);
    }
  }

  getFacetId(facet: Facet) {
    return `${this.catalogGroup.uniqueId}/${facet.facet}`;
  }

  getResultId(result: Result) {
    // Use Socrata server hostname for datasets, so we don't create multiple across facets
    return `${
      this.catalogGroup.url
        ? URI(this.catalogGroup.url ?? "").hostname()
        : this.catalogGroup.uniqueId
    }/${result.resource.id}`;
  }
}

StratumOrder.addLoadStratum(SocrataCatalogStratum.stratumName);

export default class SocrataCatalogGroup extends UrlMixin(
  GroupMixin(CatalogMemberMixin(CreateModel(SocrataCatalogGroupTraits)))
) {
  static readonly type = "socrata-group";

  get type() {
    return SocrataCatalogGroup.type;
  }

<<<<<<< HEAD
  async _protected_forceLoadMetadata(): Promise<void> {
=======
  protected override async forceLoadMetadata(): Promise<void> {
>>>>>>> 79821b5c
    try {
      if (!this.strata.has(SocrataCatalogStratum.stratumName)) {
        const stratum = await SocrataCatalogStratum.load(this);
        runInAction(() => {
          this.strata.set(SocrataCatalogStratum.stratumName, stratum);
        });
      }
    } catch (e) {
      networkRequestError(
        TerriaError.from(e, {
          message: { key: "models.socrataServer.retrieveErrorMessage" }
        })
      );
    }
  }

  async _protected_forceLoadMembers() {
    const socrataServerStratum = <SocrataCatalogStratum | undefined>(
      this.strata.get(SocrataCatalogStratum.stratumName)
    );
    if (socrataServerStratum) {
      await runLater(() => socrataServerStratum.createMembers());
    }
  }
}<|MERGE_RESOLUTION|>--- conflicted
+++ resolved
@@ -479,11 +479,7 @@
     return SocrataCatalogGroup.type;
   }
 
-<<<<<<< HEAD
-  async _protected_forceLoadMetadata(): Promise<void> {
-=======
-  protected override async forceLoadMetadata(): Promise<void> {
->>>>>>> 79821b5c
+  override async _protected_forceLoadMetadata(): Promise<void> {
     try {
       if (!this.strata.has(SocrataCatalogStratum.stratumName)) {
         const stratum = await SocrataCatalogStratum.load(this);
