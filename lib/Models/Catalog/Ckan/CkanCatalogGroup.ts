--- conflicted
+++ resolved
@@ -2,24 +2,20 @@
 import {
   action,
   computed,
+  isObservableArray,
+  makeObservable,
   observable,
-  runInAction,
-<<<<<<< HEAD
-  makeObservable,
-  override
-} from "mobx";
-=======
-  isObservableArray
+  override,
+  runInAction
 } from "mobx";
 import Mustache from "mustache";
->>>>>>> 37adc370
 import URI from "urijs";
+import { JsonObject } from "../../../Core/Json";
+import { networkRequestError } from "../../../Core/TerriaError";
 import flatten from "../../../Core/flatten";
 import isDefined from "../../../Core/isDefined";
-import { JsonObject } from "../../../Core/Json";
 import loadJson from "../../../Core/loadJson";
 import runLater from "../../../Core/runLater";
-import { networkRequestError } from "../../../Core/TerriaError";
 import CatalogMemberMixin from "../../../ModelMixins/CatalogMemberMixin";
 import GroupMixin from "../../../ModelMixins/GroupMixin";
 import UrlMixin from "../../../ModelMixins/UrlMixin";
@@ -44,9 +40,9 @@
 } from "./CkanDefinitions";
 import CkanItemReference, {
   CkanResourceWithFormat,
+  PreparedSupportedFormat,
   getCkanItemName,
   getSupportedFormats,
-  PreparedSupportedFormat,
   prepareSupportedFormat
 } from "./CkanItemReference";
 
