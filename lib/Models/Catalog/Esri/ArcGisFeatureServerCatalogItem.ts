import { Geometry, GeometryCollection, Properties } from "@turf/helpers";
import i18next from "i18next";
import { computed, runInAction, makeObservable } from "mobx";
import { Color } from "cesium";
import URI from "urijs";
import isDefined from "../../../Core/isDefined";
import loadJson from "../../../Core/loadJson";
import replaceUnderscores from "../../../Core/replaceUnderscores";
import { networkRequestError } from "../../../Core/TerriaError";
import featureDataToGeoJson from "../../../Map/PickedFeatures/featureDataToGeoJson";
import proj4definitions from "../../../Map/Vector/Proj4Definitions";
import CatalogMemberMixin from "../../../ModelMixins/CatalogMemberMixin";
import GeoJsonMixin, {
  FeatureCollectionWithCrs
} from "../../../ModelMixins/GeojsonMixin";
import UrlMixin from "../../../ModelMixins/UrlMixin";
import ArcGisFeatureServerCatalogItemTraits from "../../../Traits/TraitsClasses/ArcGisFeatureServerCatalogItemTraits";
import { InfoSectionTraits } from "../../../Traits/TraitsClasses/CatalogMemberTraits";
import { RectangleTraits } from "../../../Traits/TraitsClasses/MappableTraits";
import TableColorStyleTraits, {
  EnumColorTraits
} from "../../../Traits/TraitsClasses/Table/ColorStyleTraits";
import TableOutlineStyleTraits, {
  BinOutlineSymbolTraits,
  EnumOutlineSymbolTraits,
  OutlineSymbolTraits
} from "../../../Traits/TraitsClasses/Table/OutlineStyleTraits";
import TablePointSizeStyleTraits from "../../../Traits/TraitsClasses/Table/PointSizeStyleTraits";
import TablePointStyleTraits, {
  BinPointSymbolTraits,
  EnumPointSymbolTraits,
  PointSymbolTraits
} from "../../../Traits/TraitsClasses/Table/PointStyleTraits";
import TableStyleTraits from "../../../Traits/TraitsClasses/Table/StyleTraits";
import CreateModel from "../../Definition/CreateModel";
import createStratumInstance from "../../Definition/createStratumInstance";
import LoadableStratum from "../../Definition/LoadableStratum";
import { BaseModel } from "../../Definition/Model";
import StratumFromTraits from "../../Definition/StratumFromTraits";
import StratumOrder from "../../Definition/StratumOrder";
import { ModelConstructorParameters } from "../../Definition/Model";
import proxyCatalogItemUrl from "../proxyCatalogItemUrl";
import proj4 from "proj4";

interface DocumentInfo {
  Author?: string;
}

type EsriStyleTypes =
  | "esriPMS" // simple picture style
  | "esriSMS" // simple marker style
  | "esriSLS" // simple line style
  | "esriSFS"; // simple fill style

//as defined https://developers.arcgis.com/web-map-specification/objects/esriSLS_symbol/

type SupportedFillStyle =
  | "esriSFSSolid" // fill line with color
  | "esriSFSNull"; // no fill

// as defined https://developers.arcgis.com/web-map-specification/objects/esriSMS_symbol/
type SupportedSimpleMarkerStyle =
  | "esriSMSCircle"
  | "esriSMSCross"
  | "esriSMSDiamond"
  | "esriSMSSquare"
  | "esriSMSTriangle"
  | "esriSMSX";

/** Terria only supports solid lines at the moment*/
export type SupportedLineStyle =
  | "esriSLSSolid" // solid line
  | "esriSLSDash" // dashes (-----)
  | "esriSLSDashDot" // line (-.-.-)
  | "esriSLSDashDotDot" // line (-..-..-)
  | "esriSLSDot" // dotted line (.....)
  | "esriSLSLongDash"
  | "esriSLSLongDashDot"
  | "esriSLSShortDash"
  | "esriSLSShortDashDot"
  | "esriSLSShortDashDotDot"
  | "esriSLSShortDot"
  | "esriSLSNull";

// See actual Symbol at https://developers.arcgis.com/web-map-specification/objects/symbol/
interface Symbol {
  contentType: string;
  color?: number[];
  outline?: Outline;
  imageData?: any;
  xoffset?: number;
  yoffset?: number;
  width?: number;
  height?: number;
  angle?: number;
  size?: number;
  type: EsriStyleTypes;
  url?: string;
  style?: SupportedSimpleMarkerStyle | SupportedLineStyle | SupportedFillStyle;
}

interface Outline {
  type: EsriStyleTypes;
  color: number[];
  width: number;
  style?: SupportedLineStyle;
}

interface Renderer {
  type: "simple" | "uniqueValue" | "classBreaks";
}

interface ClassBreakInfo extends SimpleRenderer {
  classMaxValue: number;
  classMinValue?: number;
}

interface ClassBreaksRenderer extends Renderer {
  field: string;
  classBreakInfos: ClassBreakInfo[];
  defaultSymbol: Symbol | null;
}

interface UniqueValueInfo extends SimpleRenderer {
  value: string;
}

/** Terria only supports `field1`, not multiple fields (`field2` or `field3`).
 * See https://developers.arcgis.com/web-map-specification/objects/uniqueValueRenderer/
 */
interface UniqueValueRenderer extends Renderer {
  field1: string;
  field2?: string;
  field3?: string;
  fieldDelimiter?: string;
  uniqueValueInfos: UniqueValueInfo[];
  defaultSymbol: Symbol | null;
}

interface SimpleRenderer extends Renderer {
  label?: string;
  symbol: Symbol | null;
}

interface DrawingInfo {
  renderer: Renderer;
}

interface FeatureServer {
  documentInfo?: DocumentInfo;
  name?: string;
  description?: string;
  copyrightText?: string;
  drawingInfo?: DrawingInfo;
  extent?: Extent;
  maxScale?: number;
  advancedQueryCapabilities?: {
    supportsPagination: boolean;
  };
}

interface SpatialReference {
  wkid?: string;
  latestWkid?: string;
}

interface Extent {
  xmin: number;
  ymin: number;
  xmax: number;
  ymax: number;
  spatialReference?: SpatialReference;
}

class FeatureServerStratum extends LoadableStratum(
  ArcGisFeatureServerCatalogItemTraits
) {
  static stratumName = "featureServer";

  constructor(
    private readonly _item: ArcGisFeatureServerCatalogItem,
    private readonly _featureServer?: FeatureServer,
    private _esriJson?: any
  ) {
    super();
    makeObservable(this);
  }

  duplicateLoadableStratum(newModel: BaseModel): this {
    return new FeatureServerStratum(
      newModel as ArcGisFeatureServerCatalogItem,
      this._esriJson
    ) as this;
  }

  @computed
  get featureServerData(): FeatureServer | undefined {
    return this._featureServer;
  }

  static async load(
    item: ArcGisFeatureServerCatalogItem
  ): Promise<FeatureServerStratum> {
    if (item.url === undefined) {
      new FeatureServerStratum(item, undefined, undefined);
    }
    const metaUrl = buildMetadataUrl(item);
    const featureServer = await loadJson(metaUrl);

    const stratum = new FeatureServerStratum(item, featureServer, undefined);

    return stratum;
  }

  @computed
  override get shortReport(): string | undefined {
    // Show notice if reached
    if (
      this._item.readyData?.features !== undefined &&
      this._item.readyData!.features.length >= this._item.maxFeatures
    ) {
      return i18next.t(
        "models.arcGisFeatureServerCatalogItem.reachedMaxFeatureLimit",
        this._item
      );
    }
    return undefined;
  }

  @computed get maximumScale(): number | undefined {
    return this._featureServer?.maxScale;
  }

  @computed override get name(): string | undefined {
    if (
      this._featureServer?.name !== undefined &&
      this._featureServer.name.length > 0
    ) {
      return replaceUnderscores(this._featureServer.name);
    }
  }

  @computed override get dataCustodian(): string | undefined {
    if (
      this._featureServer?.documentInfo &&
      this._featureServer?.documentInfo.Author &&
      this._featureServer?.documentInfo.Author.length > 0
    ) {
      return this._featureServer.documentInfo.Author;
    }
  }

  @computed override get rectangle(): StratumFromTraits<RectangleTraits> | undefined {
    const extent = this._featureServer?.extent;
    const wkidCode =
      extent?.spatialReference?.latestWkid ?? extent?.spatialReference?.wkid;

    if (isDefined(extent) && isDefined(wkidCode)) {
      const wkid = "EPSG:" + wkidCode;
      if (!isDefined((proj4definitions as any)[wkid])) {
        return undefined;
      }

      const source = proj4.Proj((proj4definitions as any)[wkid]);
      const dest = proj4.Proj("EPSG:4326");

      let p = proj4.transform(source, dest, [extent.xmin, extent.ymin]);

      const west = p[0];
      const south = p[1];

      p = proj4.transform(source, dest, [extent.xmax, extent.ymax]);

      const east = p[0];
      const north = p[1];

      const rectangle = { west: west, south: south, east: east, north: north };
      return createStratumInstance(RectangleTraits, rectangle);
    }

    return undefined;
  }

  @computed override get info() {
    return [
      createStratumInstance(InfoSectionTraits, {
        name: i18next.t("models.arcGisMapServerCatalogItem.dataDescription"),
        content: this._featureServer?.description
      }),
      createStratumInstance(InfoSectionTraits, {
        name: i18next.t("models.arcGisMapServerCatalogItem.copyrightText"),
        content: this._featureServer?.copyrightText
      })
    ];
  }

  @computed override get supportsPagination(): boolean {
    if (
      this._featureServer === undefined ||
      this._featureServer.advancedQueryCapabilities === undefined
    ) {
      return false;
    }

    return !!this._featureServer.advancedQueryCapabilities.supportsPagination;
  }

  @computed override get activeStyle() {
    return "ESRI";
  }

  @computed override get styles() {
    const renderer = this._featureServer?.drawingInfo?.renderer;

    if (!renderer) return [];

    const rendererType = renderer.type;

    if (rendererType === "simple") {
      const simpleRenderer = <SimpleRenderer>renderer;
      const symbol = simpleRenderer.symbol;

      if (!symbol) return [];

      const symbolStyle = esriSymbolToTableStyle(symbol, simpleRenderer.label);
      return [
        createStratumInstance(TableStyleTraits, {
          id: "ESRI",
          hidden: false,
          color: createStratumInstance(TableColorStyleTraits, {
            nullColor: symbolStyle.color ?? "#ffffff"
          }),
          pointSize: symbolStyle.pointSize,
          point: createStratumInstance(TablePointStyleTraits, {
            null: symbolStyle.point
          }),
          outline: createStratumInstance(TableOutlineStyleTraits, {
            null: symbolStyle.outline
          })
        })
      ];
    } else if (rendererType === "uniqueValue") {
      const uniqueValueRenderer = <UniqueValueRenderer>renderer;

      const symbolStyles = uniqueValueRenderer.uniqueValueInfos.map((v) => {
        return esriSymbolToTableStyle(v.symbol, v.label);
      });

      const defaultSymbolStyle = esriSymbolToTableStyle(
        uniqueValueRenderer.defaultSymbol
      );

      // Only include color if there are any styles which aren't esriPMS
      const includeColor = !!uniqueValueRenderer.uniqueValueInfos.find(
        (u) => u.symbol?.type !== "esriPMS"
      );

      if (uniqueValueRenderer.field2 || uniqueValueRenderer.field3) {
        console.log(
          `WARNING: Terria only supports ArcGisFeatureService UniqueValueRenderers with a single field (\`field1\`), not multiple fields (\`field2\` or \`field3\`)`
        );
      }

      return [
        createStratumInstance(TableStyleTraits, {
          id: "ESRI",
          hidden: false,
          color: includeColor
            ? createStratumInstance(TableColorStyleTraits, {
                colorColumn: uniqueValueRenderer.field1,
                enumColors: uniqueValueRenderer.uniqueValueInfos.map((v, i) =>
                  createStratumInstance(EnumColorTraits, {
                    value: v.value,
                    color: symbolStyles[i].color ?? "#ffffff"
                  })
                ),
                nullColor: defaultSymbolStyle.color
              })
            : createStratumInstance(TableColorStyleTraits, {
                nullColor: "#FFFFFF"
              }),
          pointSize: createStratumInstance(TablePointSizeStyleTraits, {}),
          point: createStratumInstance(TablePointStyleTraits, {
            column: uniqueValueRenderer.field1,
            enum: uniqueValueRenderer.uniqueValueInfos.map((v, i) =>
              createStratumInstance(EnumPointSymbolTraits, {
                value: v.value,
                ...symbolStyles[i].point
              })
            ),
            null: defaultSymbolStyle.point
          }),
          outline: createStratumInstance(TableOutlineStyleTraits, {
            column: uniqueValueRenderer.field1,
            enum: uniqueValueRenderer.uniqueValueInfos.map((v, i) =>
              createStratumInstance(EnumOutlineSymbolTraits, {
                value: v.value,
                ...symbolStyles[i].outline
              })
            ),

            null: defaultSymbolStyle.outline
          })
        })
      ];
    } else {
      const classBreaksRenderer = <ClassBreaksRenderer>renderer;

      const symbolStyles = classBreaksRenderer.classBreakInfos.map((c) =>
        esriSymbolToTableStyle(c.symbol, c.label)
      );

      const defaultSymbolStyle = esriSymbolToTableStyle(
        classBreaksRenderer.defaultSymbol
      );

      // Only include color if there are any styles which aren't esriPMS
      const includeColor = !!classBreaksRenderer.classBreakInfos.find(
        (u) => u.symbol?.type !== "esriPMS"
      );

      return [
        createStratumInstance(TableStyleTraits, {
          id: "ESRI",
          hidden: false,
          color: includeColor
            ? createStratumInstance(TableColorStyleTraits, {
                colorColumn: classBreaksRenderer.field,
                binColors: symbolStyles.map((s) => s.color ?? ""),
                binMaximums: classBreaksRenderer.classBreakInfos.map(
                  (c) => c.classMaxValue
                ),
                nullColor: defaultSymbolStyle.color
              })
            : createStratumInstance(TableColorStyleTraits, {
                nullColor: "#FFFFFF"
              }),
          pointSize: createStratumInstance(TablePointSizeStyleTraits, {}),
          point: createStratumInstance(TablePointStyleTraits, {
            column: classBreaksRenderer.field,
            bin: classBreaksRenderer.classBreakInfos.map((c, i) =>
              createStratumInstance(BinPointSymbolTraits, {
                maxValue: c.classMaxValue,
                ...symbolStyles[i].point
              })
            ),
            null: defaultSymbolStyle.point
          }),
          outline: createStratumInstance(TableOutlineStyleTraits, {
            column: classBreaksRenderer.field,
            bin: classBreaksRenderer.classBreakInfos.map((c, i) =>
              createStratumInstance(BinOutlineSymbolTraits, {
                maxValue: c.classMaxValue,
                ...symbolStyles[i].outline
              })
            ),
            null: defaultSymbolStyle.outline
          })
        })
      ];
    }
  }
}

StratumOrder.addLoadStratum(FeatureServerStratum.stratumName);

export default class ArcGisFeatureServerCatalogItem extends GeoJsonMixin(
  CreateModel(ArcGisFeatureServerCatalogItemTraits)
) {
  static readonly type = "esri-featureServer";

  constructor(...args: ModelConstructorParameters) {
    super(...args);
    makeObservable(this);
  }

  get type(): string {
    return ArcGisFeatureServerCatalogItem.type;
  }

  override get typeName(): string {
    return i18next.t("models.arcGisFeatureServerCatalogItem.name");
  }

<<<<<<< HEAD
  async _protected_forceLoadMetadata(): Promise<void> {
=======
  protected override async forceLoadMetadata(): Promise<void> {
>>>>>>> 79821b5c
    if (this.strata.get(FeatureServerStratum.stratumName) === undefined) {
      const stratum = await FeatureServerStratum.load(this);
      runInAction(() => {
        this.strata.set(FeatureServerStratum.stratumName, stratum);
      });
    }
  }

  async _protected_forceLoadGeojsonData(): Promise<
    FeatureCollectionWithCrs<Geometry | GeometryCollection, Properties>
  > {
    const getEsriLayerJson = async (resultOffset?: number) =>
      await loadJson(this.buildEsriJsonUrl(resultOffset));

    if (!this.supportsPagination) {
      // Make a single request without pagination
      return (
        featureDataToGeoJson(await getEsriLayerJson()) ?? {
          type: "FeatureCollection",
          features: []
        }
      );
    }

    // Esri Feature Servers have a maximum limit to how many features they'll return at once, so for a service with many
    // features, we have to make multiple requests. We can't figure out how many features we need to request ahead of
    // time (there's an API for it but it times out for services with thousands of features), so we just keep trying
    // until we run out of features or hit the limit
    const featuresPerRequest = this.featuresPerRequest;
    const maxFeatures = this.maxFeatures;
    let combinedEsriLayerJson = await getEsriLayerJson(0);

    const mapObjectIds = (features: any) =>
      features.map(
        (feature: any) =>
          feature.attributes.OBJECTID ?? feature.attributes.objectid
      );
    const seenIDs: Set<string> = new Set(
      mapObjectIds(combinedEsriLayerJson.features)
    );

    let currentOffset = 0;
    let exceededTransferLimit = combinedEsriLayerJson.exceededTransferLimit;
    while (
      combinedEsriLayerJson.features.length <= maxFeatures &&
      exceededTransferLimit === true
    ) {
      currentOffset += featuresPerRequest;
      const newEsriLayerJson = await getEsriLayerJson(currentOffset);
      if (
        newEsriLayerJson.features === undefined ||
        newEsriLayerJson.features.length === 0
      ) {
        break;
      }

      const newIds: string[] = mapObjectIds(newEsriLayerJson.features);

      if (newIds.every((id: string) => seenIDs.has(id))) {
        // We're getting data that we've received already, assume have everything we need and stop fetching
        break;
      }

      newIds.forEach((id) => seenIDs.add(id));
      combinedEsriLayerJson.features = combinedEsriLayerJson.features.concat(
        newEsriLayerJson.features
      );
      exceededTransferLimit = newEsriLayerJson.exceededTransferLimit;
    }

    return (
      featureDataToGeoJson(combinedEsriLayerJson) ?? {
        type: "FeatureCollection",
        features: []
      }
    );
  }

  @computed get featureServerData(): FeatureServer | undefined {
    const stratum = <FeatureServerStratum>(
      this.strata.get(FeatureServerStratum.stratumName)
    );
    return isDefined(stratum) ? stratum.featureServerData : undefined;
  }

  /**
   * Constructs the url for a request to a feature server
   * @param resultOffset Allows for pagination of results.
   *  See https://developers.arcgis.com/rest/services-reference/enterprise/query-feature-service-layer-.htm
   */
  buildEsriJsonUrl(resultOffset?: number) {
    const url = cleanUrl(this.url || "0d");
    const urlComponents = splitLayerIdFromPath(url);
    const layerId = urlComponents.layerId;

    if (!isDefined(layerId)) {
      throw networkRequestError({
        title: i18next.t(
          "models.arcGisFeatureServerCatalogItem.invalidServiceTitle"
        ),
        message: i18next.t(
          "models.arcGisFeatureServerCatalogItem.invalidServiceMessage"
        )
      });
    }

    // We used to make a call to a different ArcGIS API endpoint
    // (https://developers.arcgis.com/rest/services-reference/enterprise/query-feature-service-.htm) which took a
    // `layerdef` parameter, which is more or less equivalent to `where`. To avoid breaking old catalog items, we need
    // to use `layerDef` if `where` hasn't been set
    const where = this.where === "1=1" ? this.layerDef : this.where;

    const uri = new URI(url)
      .segment("query")
      .addQuery("f", "json")
      .addQuery("where", where)
      .addQuery("outFields", "*")
      .addQuery("outSR", "4326");

    if (resultOffset !== undefined) {
      // Pagination specific parameters
      uri
        .addQuery("resultRecordCount", this.featuresPerRequest)
        .addQuery("resultOffset", resultOffset);
    }

    return proxyCatalogItemUrl(this, uri.toString());
  }
}

export function convertEsriColorToCesiumColor(
  esriColor?: null | number[] | undefined
): Color | undefined {
  if (!esriColor) return;
  return Color.fromBytes(
    esriColor[0],
    esriColor[1],
    esriColor[2],
    esriColor[3]
  );
}

// ESRI uses points for styling while cesium uses pixels
export function convertEsriPointSizeToPixels(pointSize?: number) {
  if (!isDefined(pointSize)) return undefined;
  // 1 px = 0.75 point
  // 1 point = 4/3 point
  return (pointSize * 4) / 3;
}

function buildMetadataUrl(catalogItem: ArcGisFeatureServerCatalogItem) {
  return proxyCatalogItemUrl(
    catalogItem,
    new URI(catalogItem.url).addQuery("f", "json").toString()
  );
}

function splitLayerIdFromPath(url: string) {
  const regex = /^(.*FeatureServer)\/(\d+)/;
  const matches = url.match(regex);
  if (isDefined(matches) && matches !== null && matches.length > 2) {
    return {
      layerId: matches[2],
      urlWithoutLayerId: matches[1]
    };
  }
  return {
    urlWithoutLayerId: url
  };
}

function cleanUrl(url: string): string {
  // Strip off the search portion of the URL
  const uri = new URI(url);
  uri.search("");
  return uri.toString();
}

function esriSymbolToTableStyle(
  symbol?: Symbol | null,
  label?: string | undefined
) {
  if (!symbol) return {};
  return {
    // For esriPMS - just use white color
    // This is so marker icons aren't colored by default
    color:
      symbol.type === "esriPMS"
        ? "#FFFFFF"
        : convertEsriColorToCesiumColor(symbol.color)?.toCssColorString(),
    pointSize: createStratumInstance(TablePointSizeStyleTraits, {}),
    point: createStratumInstance(PointSymbolTraits, {
      marker:
        symbol.type === "esriPMS"
          ? `data:${symbol.contentType};base64,${symbol.imageData}`
          : convertEsriMarkerToMaki(symbol.style),
      // symbol.size is used by "esriSMS"
      // height and width is used by "esriPMS"
      height:
        convertEsriPointSizeToPixels(symbol.size) ??
        convertEsriPointSizeToPixels(symbol.height),
      width:
        convertEsriPointSizeToPixels(symbol.size) ??
        convertEsriPointSizeToPixels(symbol.width),
      rotation: symbol.angle,
      pixelOffset: [symbol.xoffset ?? 0, symbol.yoffset ?? 0],
      legendTitle: label || undefined
    }),
    outline:
      symbol.outline?.style !== "esriSLSNull"
        ? createStratumInstance(OutlineSymbolTraits, {
            color: convertEsriColorToCesiumColor(
              symbol.outline?.color
            )?.toCssColorString(),
            // Use width if Line style
            width:
              symbol.type === "esriSLS"
                ? convertEsriPointSizeToPixels(symbol.width)
                : convertEsriPointSizeToPixels(symbol.outline?.width),
            legendTitle: label || undefined
          })
        : undefined
  };
}

function convertEsriMarkerToMaki(
  esri: SupportedSimpleMarkerStyle | string | undefined
): string {
  switch (esri) {
    case "esriSMSCross":
      return "hospital";
    case "esriSMSDiamond":
      return "diamond";
    case "esriSMSSquare":
      return "square";
    case "esriSMSTriangle":
      return "triangle";
    case "esriSMSX":
      return "cross";
    case "esriSMSCircle":
    default:
      return "point";
  }
}<|MERGE_RESOLUTION|>--- conflicted
+++ resolved
@@ -250,7 +250,9 @@
     }
   }
 
-  @computed override get rectangle(): StratumFromTraits<RectangleTraits> | undefined {
+  @computed override get rectangle():
+    | StratumFromTraits<RectangleTraits>
+    | undefined {
     const extent = this._featureServer?.extent;
     const wkidCode =
       extent?.spatialReference?.latestWkid ?? extent?.spatialReference?.wkid;
@@ -482,11 +484,7 @@
     return i18next.t("models.arcGisFeatureServerCatalogItem.name");
   }
 
-<<<<<<< HEAD
-  async _protected_forceLoadMetadata(): Promise<void> {
-=======
-  protected override async forceLoadMetadata(): Promise<void> {
->>>>>>> 79821b5c
+  override async _protected_forceLoadMetadata(): Promise<void> {
     if (this.strata.get(FeatureServerStratum.stratumName) === undefined) {
       const stratum = await FeatureServerStratum.load(this);
       runInAction(() => {
