--- conflicted
+++ resolved
@@ -372,11 +372,7 @@
     return "0d";
   }
 
-<<<<<<< HEAD
-  _protected_forceLoadMetadata(): Promise<void> {
-=======
-  protected override forceLoadMetadata(): Promise<void> {
->>>>>>> 79821b5c
+  override _protected_forceLoadMetadata(): Promise<void> {
     const portalStratum = <ArcGisPortalStratum | undefined>(
       this.strata.get(ArcGisPortalStratum.stratumName)
     );
