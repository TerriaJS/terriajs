import i18next from "i18next";
import { action, computed, runInAction, makeObservable } from "mobx";
import URI from "urijs";
import filterOutUndefined from "../../../Core/filterOutUndefined";
import isDefined from "../../../Core/isDefined";
import loadJson from "../../../Core/loadJson";
import replaceUnderscores from "../../../Core/replaceUnderscores";
import runLater from "../../../Core/runLater";
import TerriaError, { networkRequestError } from "../../../Core/TerriaError";
import CatalogMemberMixin from "../../../ModelMixins/CatalogMemberMixin";
import GroupMixin from "../../../ModelMixins/GroupMixin";
import UrlMixin from "../../../ModelMixins/UrlMixin";
import ArcGisFeatureServerCatalogGroupTraits from "../../../Traits/TraitsClasses/ArcGisFeatureServerCatalogGroupTraits";
import { InfoSectionTraits } from "../../../Traits/TraitsClasses/CatalogMemberTraits";
import ModelReference from "../../../Traits/ModelReference";
import ArcGisCatalogGroup from "./ArcGisCatalogGroup";
import ArcGisFeatureServerCatalogItem from "./ArcGisFeatureServerCatalogItem";
import CommonStrata from "../../Definition/CommonStrata";
import CreateModel from "../../Definition/CreateModel";
import createStratumInstance from "../../Definition/createStratumInstance";
import LoadableStratum from "../../Definition/LoadableStratum";
import { BaseModel } from "../../Definition/Model";
import proxyCatalogItemUrl from "../proxyCatalogItemUrl";
import StratumOrder from "../../Definition/StratumOrder";

interface DocumentInfo {
  Title?: string;
  Author?: string;
}
interface Layer {
  id: number;
  name?: string;
  description?: string;
  copyrightText?: string;
}

interface FeatureServer {
  documentInfo?: DocumentInfo;
  name?: string;
  serviceDescription?: string;
  description?: string;
  copyrightText?: string;
  layers: Layer[];
}

export class FeatureServerStratum extends LoadableStratum(
  ArcGisFeatureServerCatalogGroupTraits
) {
  static stratumName = "featureServer";

  constructor(
    private readonly _catalogGroup:
      | ArcGisFeatureServerCatalogGroup
      | ArcGisCatalogGroup,
    private readonly _featureServer: FeatureServer
  ) {
    super();
    makeObservable(this);
  }

  duplicateLoadableStratum(model: BaseModel): this {
    return new FeatureServerStratum(
      model as ArcGisFeatureServerCatalogGroup,
      this._featureServer
    ) as this;
  }

  get featureServerData() {
    return this._featureServer;
  }

  @computed override get name() {
    if (
      this._featureServer.documentInfo &&
      this._featureServer.documentInfo.Title &&
      this._featureServer.documentInfo.Title.length > 0
    ) {
      return replaceUnderscores(this._featureServer.documentInfo.Title);
    }
  }

  @computed override get info() {
    return [
      createStratumInstance(InfoSectionTraits, {
        name: i18next.t(
          "models.arcGisFeatureServerCatalogGroup.serviceDescription"
        ),
        content: this._featureServer.serviceDescription
      }),
      createStratumInstance(InfoSectionTraits, {
        name: i18next.t(
          "models.arcGisFeatureServerCatalogGroup.dataDescription"
        ),
        content: this._featureServer.description
      }),
      createStratumInstance(InfoSectionTraits, {
        name: i18next.t("models.arcGisFeatureServerCatalogGroup.copyrightText"),
        content: this._featureServer.copyrightText
      })
    ];
  }

  @computed override get cacheDuration(): string {
    if (isDefined(super.cacheDuration)) {
      return super.cacheDuration;
    }
    return "1d";
  }

  @computed override get dataCustodian() {
    if (
      this._featureServer.documentInfo &&
      this._featureServer.documentInfo.Author &&
      this._featureServer.documentInfo.Author.length > 0
    ) {
      return this._featureServer.documentInfo.Author;
    }
  }

  static async load(
    catalogGroup: ArcGisFeatureServerCatalogGroup | ArcGisCatalogGroup
  ): Promise<FeatureServerStratum> {
    var terria = catalogGroup.terria;
    var uri = new URI(catalogGroup.url).addQuery("f", "json");

    return loadJson(proxyCatalogItemUrl(catalogGroup, uri.toString()))
      .then((featureServer: FeatureServer) => {
        // Is this really a FeatureServer REST response?
        if (!featureServer || !featureServer.layers) {
          throw networkRequestError({
            title: i18next.t(
              "models.arcGisFeatureServerCatalogGroup.invalidServiceTitle"
            ),
            message: i18next.t(
              "models.arcGisFeatureServerCatalogGroup.invalidServiceMessage"
            )
          });
        }

        const stratum = new FeatureServerStratum(catalogGroup, featureServer);
        return stratum;
      })
      .catch(() => {
        throw networkRequestError({
          sender: catalogGroup,
          title: i18next.t(
            "models.arcGisFeatureServerCatalogGroup.groupNotAvailableTitle"
          ),
          message: i18next.t(
            "models.arcGisFeatureServerCatalogGroup.groupNotAvailableMessage"
          )
        });
      });
  }

  @computed
  override get members(): ModelReference[] {
    return filterOutUndefined(
      this.layers.map((layer) => {
        if (!isDefined(layer.id)) {
          return undefined;
        }
        return this._catalogGroup.uniqueId + "/" + layer.id;
      })
    );
  }

  @computed
  get layers(): readonly Layer[] {
    return this._featureServer.layers;
  }

  @action
  createMembersFromLayers() {
    this.layers.forEach((layer) => this.createMemberFromLayer(layer));
  }

  @action
  createMemberFromLayer(layer: Layer) {
    if (!isDefined(layer.id)) {
      return;
    }

    const id = this._catalogGroup.uniqueId;
    const layerId = id + "/" + layer.id;
    const existingModel = this._catalogGroup.terria.getModelById(
      ArcGisFeatureServerCatalogItem,
      layerId
    );

    let model: ArcGisFeatureServerCatalogItem;
    if (existingModel === undefined) {
      model = new ArcGisFeatureServerCatalogItem(
        layerId,
        this._catalogGroup.terria
      );
      this._catalogGroup.terria.addModel(model);
    } else {
      model = existingModel;
    }

    // Replace the stratum inherited from the parent group.
    model.strata.delete(CommonStrata.definition);

    model.setTrait(
      CommonStrata.definition,
      "name",
      replaceUnderscores(layer.name)
    );

    var uri = new URI(this._catalogGroup.url).segment(layer.id + ""); // Convert layer id to string as segment(0) means sthg different.
    model.setTrait(CommonStrata.definition, "url", uri.toString());
  }
}

StratumOrder.addLoadStratum(FeatureServerStratum.stratumName);

export default class ArcGisFeatureServerCatalogGroup extends UrlMixin(
  GroupMixin(
    CatalogMemberMixin(CreateModel(ArcGisFeatureServerCatalogGroupTraits))
  )
) {
  static readonly type = "esri-featureServer-group";

  get type() {
    return ArcGisFeatureServerCatalogGroup.type;
  }

  override get typeName() {
    return i18next.t("models.arcGisFeatureServerCatalogGroup.name");
  }

<<<<<<< HEAD
  _protected_forceLoadMetadata(): Promise<void> {
=======
  protected override forceLoadMetadata(): Promise<void> {
>>>>>>> 79821b5c
    return FeatureServerStratum.load(this).then((stratum) => {
      runInAction(() => {
        this.strata.set(FeatureServerStratum.stratumName, stratum);
      });
    });
  }

  async _protected_forceLoadMembers() {
    const featureServerStratum = <FeatureServerStratum | undefined>(
      this.strata.get(FeatureServerStratum.stratumName)
    );
    if (featureServerStratum) {
      await runLater(() => featureServerStratum.createMembersFromLayers());
    }
  }
}<|MERGE_RESOLUTION|>--- conflicted
+++ resolved
@@ -230,11 +230,7 @@
     return i18next.t("models.arcGisFeatureServerCatalogGroup.name");
   }
 
-<<<<<<< HEAD
-  _protected_forceLoadMetadata(): Promise<void> {
-=======
-  protected override forceLoadMetadata(): Promise<void> {
->>>>>>> 79821b5c
+  override _protected_forceLoadMetadata(): Promise<void> {
     return FeatureServerStratum.load(this).then((stratum) => {
       runInAction(() => {
         this.strata.set(FeatureServerStratum.stratumName, stratum);
