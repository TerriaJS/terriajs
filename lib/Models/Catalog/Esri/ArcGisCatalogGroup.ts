import i18next from "i18next";
import { action, computed, makeObservable, override, runInAction } from "mobx";
import URI from "urijs";
import filterOutUndefined from "../../../Core/filterOutUndefined";
import isDefined from "../../../Core/isDefined";
import loadJson from "../../../Core/loadJson";
import replaceUnderscores from "../../../Core/replaceUnderscores";
import runLater from "../../../Core/runLater";
import { networkRequestError } from "../../../Core/TerriaError";
import CatalogMemberMixin from "../../../ModelMixins/CatalogMemberMixin";
import GroupMixin from "../../../ModelMixins/GroupMixin";
import UrlMixin from "../../../ModelMixins/UrlMixin";
import ModelReference from "../../../Traits/ModelReference";
import ArcGisCatalogGroupTraits from "../../../Traits/TraitsClasses/ArcGisMapServerCatalogGroupTraits";
import CommonStrata from "../../Definition/CommonStrata";
import CreateModel from "../../Definition/CreateModel";
import LoadableStratum from "../../Definition/LoadableStratum";
import { BaseModel, ModelConstructorParameters } from "../../Definition/Model";
import StratumOrder from "../../Definition/StratumOrder";
import proxyCatalogItemUrl from "../proxyCatalogItemUrl";
import ArcGisFeatureServerCatalogGroup, {
  FeatureServerStratum
} from "./ArcGisFeatureServerCatalogGroup";
import ArcGisMapServerCatalogGroup, {
  MapServerStratum
} from "./ArcGisMapServerCatalogGroup";

interface DocumentInfo {
  Title?: string;
  Author?: string;
}

interface Service {
  name: string;
  type: string;
}

interface ArcGisServer {
  name?: string;
  folders: string[];
  services: Service[];
}

const validServerTypes = ["MapServer", "FeatureServer"];

class ArcGisServerStratum extends LoadableStratum(ArcGisCatalogGroupTraits) {
  static stratumName = "arcgisServer";

  constructor(
    private readonly _catalogGroup: ArcGisCatalogGroup,
    private readonly _arcgisServer: ArcGisServer
  ) {
    super();
    makeObservable(this);
  }

  duplicateLoadableStratum(model: BaseModel): this {
    return new ArcGisServerStratum(
      model as ArcGisCatalogGroup,
      this._arcgisServer
    ) as this;
  }

  get arcgisServerData() {
    return this._arcgisServer;
  }

  static async load(
    catalogGroup: ArcGisCatalogGroup
  ): Promise<ArcGisServerStratum> {
    var terria = catalogGroup.terria;
    var uri = new URI(catalogGroup.url).addQuery("f", "json");
    return loadJson(proxyCatalogItemUrl(catalogGroup, uri.toString()))
      .then((arcgisServer: ArcGisServer) => {
        // Is this really a ArcGisServer REST response?
        if (
          !arcgisServer ||
          (!arcgisServer.folders && !arcgisServer.services)
        ) {
          throw networkRequestError({
            title: i18next.t("models.arcGisService.invalidServiceTitle"),
            message: i18next.t("models.arcGisService.invalidServiceMessage")
          });
        }

        const stratum = new ArcGisServerStratum(catalogGroup, arcgisServer);
        return stratum;
      })
      .catch(() => {
        throw networkRequestError({
          sender: catalogGroup,
          title: i18next.t("models.arcGisService.groupNotAvailableTitle"),
          message: i18next.t("models.arcGisService.groupNotAvailableMessage")
        });
      });
  }

  @computed
  override get members(): ModelReference[] {
    return filterOutUndefined(
      this.folders
        .map((folder) => {
          return (
            this._catalogGroup.uniqueId +
            "/" +
            removePathFromName(getBasePath(this._catalogGroup), folder)
          );
        })
        .concat(
          this.services
            .filter((service) => {
              return validServerTypes.indexOf(service.type) !== -1;
            })
            .map((service) => {
              return (
                this._catalogGroup.uniqueId +
                "/" +
                removePathFromName(
                  getBasePath(this._catalogGroup),
                  service.name
                ) +
                "/" +
                service.type
              );
            })
        )
    );
  }

  @computed
  get folders(): readonly string[] {
    return this._arcgisServer.folders ? this._arcgisServer.folders : [];
  }

  @computed
  get services(): readonly Service[] {
    return this._arcgisServer.services ? this._arcgisServer.services : [];
  }

  @action
  createMembersFromFolders() {
    this.folders.forEach((folder) => this.createMemberFromFolder(folder));
  }

  @action
  createMemberFromFolder(folder: string) {
    const localName = removePathFromName(
      getBasePath(this._catalogGroup),
      folder
    );

    const id = this._catalogGroup.uniqueId;
    const layerId = id + "/" + localName;
    const existingModel = this._catalogGroup.terria.getModelById(
      ArcGisCatalogGroup,
      layerId
    );

    let model: ArcGisCatalogGroup;
    if (existingModel === undefined) {
      model = new ArcGisCatalogGroup(layerId, this._catalogGroup.terria);
      this._catalogGroup.terria.addModel(model);
    } else {
      model = existingModel;
    }

    // Replace the stratum inherited from the parent group.
    model.strata.delete(CommonStrata.definition);

    model.setTrait(CommonStrata.definition, "name", replaceUnderscores(folder));

    var uri = new URI(this._catalogGroup.url).segment(folder);
    model.setTrait(CommonStrata.definition, "url", uri.toString());
  }

  @action
  createMembersFromServices() {
    this.services.forEach((service) => this.createMemberFromService(service));
  }

  @action
  createMemberFromService(service: Service) {
    const localName = removePathFromName(
      getBasePath(this._catalogGroup),
      service.name
    );
    const serverTypeIndex = validServerTypes.indexOf(service.type);
    if (serverTypeIndex < 0) {
      return;
    }
    const id = this._catalogGroup.uniqueId;
    const layerId = id + "/" + localName + "/" + service.type;
    let model: ArcGisMapServerCatalogGroup | ArcGisFeatureServerCatalogGroup;
    if (serverTypeIndex === 0) {
      const existingModel = this._catalogGroup.terria.getModelById(
        ArcGisMapServerCatalogGroup,
        layerId
      );
      if (existingModel === undefined) {
        model = new ArcGisMapServerCatalogGroup(
          layerId,
          this._catalogGroup.terria
        );
        this._catalogGroup.terria.addModel(model);
      } else {
        model = existingModel;
      }
    } else {
      const existingModel = this._catalogGroup.terria.getModelById(
        ArcGisFeatureServerCatalogGroup,
        layerId
      );
      if (existingModel === undefined) {
        model = new ArcGisFeatureServerCatalogGroup(
          layerId,
          this._catalogGroup.terria
        );
        this._catalogGroup.terria.addModel(model);
      } else {
        model = existingModel;
      }
    }

    // Replace the stratum inherited from the parent group.
    model.strata.delete(CommonStrata.definition);

    model.setTrait(
      CommonStrata.definition,
      "name",
      replaceUnderscores(localName)
    );

    var uri = new URI(this._catalogGroup.url)
      .segment(localName)
      .segment(service.type);
    model.setTrait(CommonStrata.definition, "url", uri.toString());
  }
}

StratumOrder.addLoadStratum(ArcGisServerStratum.stratumName);

export default class ArcGisCatalogGroup extends UrlMixin(
  GroupMixin(CatalogMemberMixin(CreateModel(ArcGisCatalogGroupTraits)))
) {
  static readonly type = "esri-group";

  constructor(...args: ModelConstructorParameters) {
    super(...args);
    makeObservable(this);
  }

  get type() {
    return ArcGisCatalogGroup.type;
  }

  override get typeName() {
    return i18next.t("models.arcGisService.name");
  }

  @override
  override get cacheDuration(): string {
    if (isDefined(super.cacheDuration)) {
      return super.cacheDuration;
    }
    return "1d";
  }

<<<<<<< HEAD
  _protected_forceLoadMetadata(): Promise<void> {
=======
  protected override forceLoadMetadata(): Promise<void> {
>>>>>>> 79821b5c
    const url = this.url || "";
    if (/\/MapServer(\/?.*)?$/i.test(url)) {
      return MapServerStratum.load(this).then((stratum) => {
        runInAction(() => {
          this.strata.set(MapServerStratum.stratumName, stratum);
        });
      });
    } else if (/\/FeatureServer(\/.*)?$/i.test(url)) {
      return FeatureServerStratum.load(this).then((stratum) => {
        runInAction(() => {
          this.strata.set(FeatureServerStratum.stratumName, stratum);
        });
      });
    } else {
      return ArcGisServerStratum.load(this).then((stratum) => {
        runInAction(() => {
          this.strata.set(ArcGisServerStratum.stratumName, stratum);
        });
      });
    }
  }

  async _protected_forceLoadMembers() {
    const arcgisServerStratum = <
      ArcGisServerStratum | MapServerStratum | FeatureServerStratum | undefined
    >(this.strata.get(ArcGisServerStratum.stratumName) ||
      this.strata.get(MapServerStratum.stratumName) ||
      this.strata.get(FeatureServerStratum.stratumName));

    await runLater(() => {
      if (arcgisServerStratum instanceof ArcGisServerStratum) {
        arcgisServerStratum.createMembersFromFolders();
        arcgisServerStratum.createMembersFromServices();
      } else if (
        arcgisServerStratum instanceof MapServerStratum ||
        arcgisServerStratum instanceof FeatureServerStratum
      ) {
        arcgisServerStratum.createMembersFromLayers();
      }
    });
  }
}

function removePathFromName(basePath: string, name: string) {
  if (!basePath && basePath.length === 0) {
    return name;
  }

  var index = name.indexOf(basePath);
  if (index === 0) {
    return name.substring(basePath.length + 1);
  } else {
    return name;
  }
}

function getBasePath(catalogGroup: ArcGisCatalogGroup) {
  var match = /rest\/services\/(.*)/i.exec(catalogGroup.url || "");
  if (match && match.length > 1) {
    return match[1];
  } else {
    return "";
  }
}<|MERGE_RESOLUTION|>--- conflicted
+++ resolved
@@ -265,11 +265,7 @@
     return "1d";
   }
 
-<<<<<<< HEAD
-  _protected_forceLoadMetadata(): Promise<void> {
-=======
-  protected override forceLoadMetadata(): Promise<void> {
->>>>>>> 79821b5c
+  override _protected_forceLoadMetadata(): Promise<void> {
     const url = this.url || "";
     if (/\/MapServer(\/?.*)?$/i.test(url)) {
       return MapServerStratum.load(this).then((stratum) => {
