import i18next from "i18next";
import uniqWith from "lodash-es/uniqWith";
import { computed, makeObservable, override, runInAction } from "mobx";
import { WebMercatorTilingScheme } from "cesium";
import { ArcGisMapServerImageryProvider } from "cesium";
import URI from "urijs";
import createDiscreteTimesFromIsoSegments from "../../../Core/createDiscreteTimes";
import createTransformerAllowUndefined from "../../../Core/createTransformerAllowUndefined";
import filterOutUndefined from "../../../Core/filterOutUndefined";
import isDefined from "../../../Core/isDefined";
import loadJson from "../../../Core/loadJson";
import replaceUnderscores from "../../../Core/replaceUnderscores";
import { scaleDenominatorToLevel } from "../../../Core/scaleToDenominator";
import TerriaError, { networkRequestError } from "../../../Core/TerriaError";
import Proj4Definitions from "../../../Map/Vector/Proj4Definitions";
import CatalogMemberMixin from "../../../ModelMixins/CatalogMemberMixin";
import DiscretelyTimeVaryingMixin from "../../../ModelMixins/DiscretelyTimeVaryingMixin";
import MappableMixin, {
  ImageryParts
} from "../../../ModelMixins/MappableMixin";
import UrlMixin from "../../../ModelMixins/UrlMixin";
import ArcGisMapServerCatalogItemTraits from "../../../Traits/TraitsClasses/ArcGisMapServerCatalogItemTraits";
import { InfoSectionTraits } from "../../../Traits/TraitsClasses/CatalogMemberTraits";
import DiscreteTimeTraits from "../../../Traits/TraitsClasses/DiscreteTimeTraits";
import LegendTraits, {
  LegendItemTraits
} from "../../../Traits/TraitsClasses/LegendTraits";
import { RectangleTraits } from "../../../Traits/TraitsClasses/MappableTraits";
import CreateModel from "../../Definition/CreateModel";
import createStratumInstance from "../../Definition/createStratumInstance";
import LoadableStratum from "../../Definition/LoadableStratum";
import { BaseModel, ModelConstructorParameters } from "../../Definition/Model";
import StratumFromTraits from "../../Definition/StratumFromTraits";
import StratumOrder from "../../Definition/StratumOrder";
import getToken from "../../getToken";
import proxyCatalogItemUrl from "../proxyCatalogItemUrl";
import MinMaxLevelMixin from "./../../../ModelMixins/MinMaxLevelMixin";
import { Extent, Layer, MapServer } from "./ArcGisInterfaces";
import proj4 from "proj4";

interface RectangleExtent {
  east: number;
  south: number;
  west: number;
  north: number;
}

interface Legend {
  label?: string;
  contentType: string;
  imageData: string;
  width: number;
  height: number;
}

interface Legends {
  layers?: { layerId: number; layerName: string; legend?: Legend[] }[];
}

class MapServerStratum extends LoadableStratum(
  ArcGisMapServerCatalogItemTraits
) {
  static stratumName = "mapServer";

  constructor(
    private readonly _item: ArcGisMapServerCatalogItem,
    readonly mapServer: MapServer,
    readonly allLayers: Layer[],
    private readonly _legends: Legends | undefined,
    readonly token: string | undefined
  ) {
    super();
    makeObservable(this);
  }

  duplicateLoadableStratum(newModel: BaseModel): this {
    return new MapServerStratum(
      newModel as ArcGisMapServerCatalogItem,
      this.mapServer,
      this.allLayers,
      this._legends,
      this.token
    ) as this;
  }

  static async load(item: ArcGisMapServerCatalogItem) {
    if (!isDefined(item.uri)) {
      throw new TerriaError({
        title: i18next.t("models.arcGisMapServerCatalogItem.invalidUrlTitle"),
        message: i18next.t(
          "models.arcGisMapServerCatalogItem.invalidUrlMessage"
        )
      });
    }

    let token: string | undefined;
    if (isDefined(item.tokenUrl)) {
      token = await getToken(item.terria, item.tokenUrl, item.url);
    }

    let layerId;
    const lastSegment = item.uri.segment(-1);
    if (lastSegment && lastSegment.match(/\d+/)) {
      // URL is a single REST layer, like .../arcgis/rest/services/Society/Society_SCRC/MapServer/16
      layerId = lastSegment;
    }

    let serviceUri = getBaseURI(item);
    let layersUri = getBaseURI(item).segment(layerId || "layers"); // either 'layers' or a number
    let legendUri = getBaseURI(item).segment("legend");

    if (isDefined(token)) {
      serviceUri = serviceUri.addQuery("token", token);
      layersUri = layersUri.addQuery("token", token);
      legendUri = legendUri.addQuery("token", token);
    }

    // TODO: if tokenUrl, fetch and pass token as parameter
    const serviceMetadata: MapServer | undefined = await getJson(
      item,
      serviceUri
    );

    if (!isDefined(serviceMetadata)) {
      throw networkRequestError({
        title: i18next.t("models.arcGisService.invalidServerTitle"),
        message: i18next.t("models.arcGisService.invalidServerMessage")
      });
    }

    const legendMetadata: Legends | undefined = await getJson(item, legendUri);
    let layers: Layer[] = [];

    // If this MapServer is a single fused map cache - we can't request individual layers
    // If it is not - we request layer metadata

    if (
      !(
        serviceMetadata.singleFusedMapCache &&
        serviceMetadata.capabilities?.includes("TilesOnly")
      )
    ) {
      const layersMetadataResponse = await getJson(item, layersUri);

      // Use the slightly more basic layer metadata
      if (isDefined(serviceMetadata.layers)) {
        layers = serviceMetadata.layers;
      }

      if (isDefined(layersMetadataResponse?.layers)) {
        layers = layersMetadataResponse.layers;
        // If layersMetadata is only a single layer -> shove into an array
      } else if (isDefined(layersMetadataResponse?.id)) {
        layers = [layersMetadataResponse];
      }

      if (!isDefined(layers) || layers.length === 0) {
        throw networkRequestError({
          title: i18next.t(
            "models.arcGisMapServerCatalogItem.noLayersFoundTitle"
          ),
          message: i18next.t(
            "models.arcGisMapServerCatalogItem.noLayersFoundMessage",
            item
          )
        });
      }
    }

    const stratum = new MapServerStratum(
      item,
      serviceMetadata,
      layers,
      legendMetadata,
      token
    );
    return stratum;
  }

  @computed override get maximumScale() {
    if (this._item.layersArray.length === 0) {
      return this.mapServer.maxScale;
    }

    return Math.min(
      ...filterOutUndefined(
        this._item.layersArray.map(({ maxScale }) => maxScale)
      )
    );
  }

  @computed override get layers() {
    /** Try to pull out MapServer layer from URL
     * eg https://exmaple.com/arcgis/rest/services/MapServer/{layer}
     */
    if (isDefined(this._item.uri)) {
      const lastSegment = this._item.uri.segment(-1);
      if (isDefined(lastSegment) && lastSegment.match(/\d+/)) {
        return lastSegment;
      }
    }
  }

  @computed override get name() {
    // single layer
    if (
      this._item.layersArray.length === 1 &&
      this._item.layersArray[0].name &&
      this._item.layersArray[0].name.length > 0
    ) {
      return replaceUnderscores(this._item.layersArray[0].name);
    }

    // group of layers (or single fused map cache)
    else if (
      this.mapServer.documentInfo &&
      this.mapServer.documentInfo.Title &&
      this.mapServer.documentInfo.Title.length > 0
    ) {
      return replaceUnderscores(this.mapServer.documentInfo.Title);
    } else if (this.mapServer.mapName && this.mapServer.mapName.length > 0) {
      return replaceUnderscores(this.mapServer.mapName);
    }
  }

  @computed override get dataCustodian() {
    if (
      this.mapServer.documentInfo &&
      this.mapServer.documentInfo.Author &&
      this.mapServer.documentInfo.Author.length > 0
    ) {
      return this.mapServer.documentInfo.Author;
    }
  }

  @computed override get rectangle() {
    const rectangle: RectangleExtent = {
      west: Infinity,
      south: Infinity,
      east: -Infinity,
      north: -Infinity
    };

    // If we only have the summary layer info
    if (
      this._item.layersArray.length === 0 ||
      !("extent" in this._item.layersArray[0])
    ) {
      getRectangleFromLayer(this.mapServer.fullExtent, rectangle);
    } else {
      getRectangleFromLayers(rectangle, this._item.layersArray);
    }

    if (rectangle.west === Infinity) return;
    return createStratumInstance(RectangleTraits, rectangle);
  }

  @computed override get info() {
    // If we are requesting a single layer, use it to populate InfoSections
    // If we are requesting multiple layers - we only show MapServer metadata (not metadata per layer)
    const singleLayer =
      this._item.layersArray.length === 1
        ? this._item.layersArray[0]
        : undefined;

    return filterOutUndefined([
      singleLayer
        ? createStratumInstance(InfoSectionTraits, {
            name: i18next.t(
              "models.arcGisMapServerCatalogItem.dataDescription"
            ),
            content: singleLayer.description
          })
        : undefined,
      createStratumInstance(InfoSectionTraits, {
        name: i18next.t("models.arcGisMapServerCatalogItem.serviceDescription"),
        content: this.mapServer.description
      }),
      createStratumInstance(InfoSectionTraits, {
        name: i18next.t("models.arcGisMapServerCatalogItem.copyrightText"),
        content: singleLayer?.copyrightText ?? this.mapServer.copyrightText
      })
    ]);
  }

  @computed override get legends() {
    const layers = this._item.layersArray;
    const noDataRegex = /^No[\s_-]?Data$/i;
    const labelsRegex = /_Labels$/;

    let items: StratumFromTraits<LegendItemTraits>[] = [];

    (this._legends?.layers || []).forEach((l) => {
      if (noDataRegex.test(l.layerName) || labelsRegex.test(l.layerName)) {
        return;
      }
      if (
        layers.length > 0 &&
        !layers.find((layer) => layer.id === l.layerId) &&
        !layers.find((layer) => layer.name === l.layerName)
      ) {
        // layer not selected
        return;
      }

      l.legend?.forEach((leg) => {
        const title = replaceUnderscores(
          leg.label !== "" ? leg.label : l.layerName
        );
        const dataUrl = "data:" + leg.contentType + ";base64," + leg.imageData;
        items.push(
          createStratumInstance(LegendItemTraits, {
            title,
            imageUrl: dataUrl,
            imageWidth: leg.width,
            imageHeight: leg.height
          })
        );
      });
    });

    items = uniqWith(items, (a, b) => a.imageUrl === b.imageUrl);

    return [createStratumInstance(LegendTraits, { items })];
  }
}

StratumOrder.addLoadStratum(MapServerStratum.stratumName);

export default class ArcGisMapServerCatalogItem extends UrlMixin(
  DiscretelyTimeVaryingMixin(
    MinMaxLevelMixin(
      CatalogMemberMixin(
        MappableMixin(CreateModel(ArcGisMapServerCatalogItemTraits))
      )
    )
  )
) {
  static readonly type = "esri-mapServer";

  constructor(...args: ModelConstructorParameters) {
    super(...args);
    makeObservable(this);
  }

  override get typeName() {
    return i18next.t("models.arcGisMapServerCatalogItem.name");
  }

  get type() {
    return ArcGisMapServerCatalogItem.type;
  }

<<<<<<< HEAD
  async _protected_forceLoadMetadata(): Promise<void> {
=======
  protected override async forceLoadMetadata(): Promise<void> {
>>>>>>> 79821b5c
    const stratum = await MapServerStratum.load(this);
    runInAction(() => {
      this.strata.set(MapServerStratum.stratumName, stratum);
    });
  }

  override _protected_forceLoadMapItems(): Promise<void> {
    return this._protected_forceLoadMetadata();
  }

  @override
  override get cacheDuration(): string {
    if (isDefined(super.cacheDuration)) {
      return super.cacheDuration;
    }
    return "1d";
  }

  @computed
  get discreteTimes() {
    const mapServerStratum: MapServerStratum | undefined = this.strata.get(
      MapServerStratum.stratumName
    ) as MapServerStratum | undefined;

    if (mapServerStratum?.mapServer.timeInfo === undefined) return undefined;
    // Add union type - as `time` is always defined
    const result: (StratumFromTraits<DiscreteTimeTraits> & {
      time: string;
    })[] = [];

    createDiscreteTimesFromIsoSegments(
      result,
      new Date(mapServerStratum.mapServer.timeInfo.timeExtent[0]).toISOString(),
      new Date(mapServerStratum.mapServer.timeInfo.timeExtent[1]).toISOString(),
      undefined,
      this.maxRefreshIntervals
    );
    return result;
  }

  @computed
  get _private_currentImageryParts(): ImageryParts | undefined {
    const dateAsUnix: string | undefined =
      this.currentDiscreteTimeTag === undefined
        ? undefined
        : new Date(this.currentDiscreteTimeTag).getTime().toString();

    const imageryProvider = this._private_createImageryProvider(dateAsUnix);
    if (imageryProvider === undefined) {
      return undefined;
    }
    return {
      imageryProvider,
      alpha: this.opacity,
      show: this.show,
      clippingRectangle: this.clipToRectangle ? this.cesiumRectangle : undefined
    };
  }

  @computed
  get _private_nextImageryParts(): ImageryParts | undefined {
    if (
      this.terria.timelineStack.contains(this) &&
      !this.isPaused &&
      this.nextDiscreteTimeTag
    ) {
      const dateAsUnix: number = new Date(this.nextDiscreteTimeTag).getTime();
      const imageryProvider = this._private_createImageryProvider(
        dateAsUnix.toString()
      );
      if (imageryProvider === undefined) {
        return undefined;
      }

      imageryProvider.enablePickFeatures = false;

      return {
        imageryProvider,
        alpha: 0.0,
        show: true,
        clippingRectangle: this.clipToRectangle
          ? this.cesiumRectangle
          : undefined
      };
    } else {
      return undefined;
    }
  }

  _private_createImageryProvider = createTransformerAllowUndefined(
    (time: string | undefined): ArcGisMapServerImageryProvider | undefined => {
      const stratum = <MapServerStratum>(
        this.strata.get(MapServerStratum.stratumName)
      );

      if (!isDefined(this.url) || !isDefined(stratum)) {
        return;
      }

      const params: any = Object.assign({}, this.parameters);
      if (time !== undefined) {
        params.time = time;
      }

      const maximumLevel = scaleDenominatorToLevel(
        this.maximumScale,
        true,
        false
      );

      const imageryProvider = new ArcGisMapServerImageryProvider({
        url: cleanAndProxyUrl(this, getBaseURI(this).toString()),
        layers: this.layersArray.map((l) => l.id).join(","),
        tilingScheme: new WebMercatorTilingScheme(),
        maximumLevel: maximumLevel,
        tileHeight: this.tileHeight,
        tileWidth: this.tileWidth,
        // TODO: bring over parameters option from terriajs-cesium
        //parameters: params,
        enablePickFeatures: this.allowFeaturePicking,
        /** Only used "pre-cached" tiles if we aren't requesting any specific layers
         * If the `layersArray` property is specified, we request individual dynamic layers and ignore the fused map cache.
         */
        usePreCachedTilesIfAvailable: this.layersArray.length == 0,
        // TODO: bring over mapServerData option from terriajs-cesium
        //mapServerData: stratum.mapServer,
        token: stratum.token,
        credit: this.attribution
      });

      return this._protected_updateRequestImage(imageryProvider, false);
    }
  );

  @computed
  get mapItems() {
    const result = [];

    const current = this._private_currentImageryParts;
    if (current) {
      result.push(current);
    }

    const next = this._private_nextImageryParts;
    if (next) {
      result.push(next);
    }

    return result;
  }

  /** Return array of MapServer layers from `layers` trait (which is CSV of layer IDs) - this will only return **valid** MapServer layers.*/
  @computed get layersArray() {
    const stratum = <MapServerStratum | undefined>(
      this.strata.get(MapServerStratum.stratumName)
    );
    if (!stratum) return [];

    return filterOutUndefined(findLayers(stratum.allLayers, this.layers));
  }
}

function getBaseURI(item: ArcGisMapServerCatalogItem) {
  const uri = new URI(item.url);
  const lastSegment = uri.segment(-1);
  if (lastSegment && lastSegment.match(/\d+/)) {
    uri.segment(-1, "");
  }
  return uri;
}

async function getJson(item: ArcGisMapServerCatalogItem, uri: any) {
  try {
    const response = await loadJson(
      proxyCatalogItemUrl(item, uri.addQuery("f", "json").toString())
    );
    return response;
  } catch (err) {
    console.log(err);
    return undefined;
  }
}

/* Given a comma-separated string of layer names, returns the layer objects corresponding to them. */
function findLayers(layers: Layer[], names: string | undefined) {
  function findLayer(layers: Layer[], id: string) {
    var idLowerCase = id.toLowerCase();
    var foundByName;
    for (var i = 0; i < layers.length; ++i) {
      var layer = layers[i];
      if (layer.id.toString() === id) {
        return layer;
      } else if (
        isDefined(layer.name) &&
        layer.name.toLowerCase() === idLowerCase
      ) {
        foundByName = layer;
      }
    }
    return foundByName;
  }

  if (!isDefined(names)) {
    // If a list of layers is not specified, we're using all layers.
    return layers;
  }
  return names.split(",").map(function (id) {
    return findLayer(layers, id);
  });
}

function updateBbox(extent: Extent, rectangle: RectangleExtent) {
  if (extent.xmin < rectangle.west) rectangle.west = extent.xmin;
  if (extent.ymin < rectangle.south) rectangle.south = extent.ymin;
  if (extent.xmax > rectangle.east) rectangle.east = extent.xmax;
  if (extent.ymax > rectangle.north) rectangle.north = extent.ymax;
}

function getRectangleFromLayer(extent: Extent, rectangle: RectangleExtent) {
  const wkidCode =
    extent?.spatialReference?.latestWkid ?? extent?.spatialReference?.wkid;

  if (isDefined(extent) && isDefined(wkidCode)) {
    if (wkidCode === 4326) {
      return updateBbox(extent, rectangle);
    }

    const wkid = "EPSG:" + wkidCode;

    if (!isDefined(Proj4Definitions[wkid])) {
      return;
    }

    const source = proj4.Proj(Proj4Definitions[wkid]);
    const dest = proj4.Proj("EPSG:4326");

    let p = proj4.transform(source, dest, [extent.xmin, extent.ymin]);

    const west = p[0];
    const south = p[1];

    p = proj4.transform(source, dest, [extent.xmax, extent.ymax]);

    const east = p[0];
    const north = p[1];

    return updateBbox(
      { xmin: west, ymin: south, xmax: east, ymax: north },
      rectangle
    );
  }
}

function getRectangleFromLayers(rectangle: RectangleExtent, layers: Layer[]) {
  layers.forEach(function (item) {
    item.extent && getRectangleFromLayer(item.extent, rectangle);
  });
}

function cleanAndProxyUrl(
  catalogItem: ArcGisMapServerCatalogItem,
  url: string
) {
  return proxyCatalogItemUrl(catalogItem, cleanUrl(url));
}

function cleanUrl(url: string) {
  // Strip off the search portion of the URL
  var uri = new URI(url);
  uri.search("");
  return uri.toString();
}<|MERGE_RESOLUTION|>--- conflicted
+++ resolved
@@ -351,11 +351,7 @@
     return ArcGisMapServerCatalogItem.type;
   }
 
-<<<<<<< HEAD
-  async _protected_forceLoadMetadata(): Promise<void> {
-=======
-  protected override async forceLoadMetadata(): Promise<void> {
->>>>>>> 79821b5c
+  override async _protected_forceLoadMetadata(): Promise<void> {
     const stratum = await MapServerStratum.load(this);
     runInAction(() => {
       this.strata.set(MapServerStratum.stratumName, stratum);
