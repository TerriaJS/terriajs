import i18next from "i18next";
import uniqWith from "lodash-es/uniqWith";
<<<<<<< HEAD
import { computed, makeObservable, override, runInAction } from "mobx";
=======
import { computed, runInAction } from "mobx";
>>>>>>> e408c168
import WebMercatorTilingScheme from "terriajs-cesium/Source/Core/WebMercatorTilingScheme";
import ArcGisMapServerImageryProvider from "terriajs-cesium/Source/Scene/ArcGisMapServerImageryProvider";
import URI from "urijs";
import createDiscreteTimesFromIsoSegments from "../../../Core/createDiscreteTimes";
import createTransformerAllowUndefined from "../../../Core/createTransformerAllowUndefined";
import filterOutUndefined from "../../../Core/filterOutUndefined";
import isDefined from "../../../Core/isDefined";
import loadJson from "../../../Core/loadJson";
import replaceUnderscores from "../../../Core/replaceUnderscores";
import { scaleDenominatorToLevel } from "../../../Core/scaleToDenominator";
import TerriaError, { networkRequestError } from "../../../Core/TerriaError";
import proj4definitions from "../../../Map/Vector/Proj4Definitions";
import CatalogMemberMixin from "../../../ModelMixins/CatalogMemberMixin";
import DiscretelyTimeVaryingMixin from "../../../ModelMixins/DiscretelyTimeVaryingMixin";
import { ImageryParts } from "../../../ModelMixins/MappableMixin";
import UrlMixin from "../../../ModelMixins/UrlMixin";
import ArcGisMapServerCatalogItemTraits from "../../../Traits/TraitsClasses/ArcGisMapServerCatalogItemTraits";
import { InfoSectionTraits } from "../../../Traits/TraitsClasses/CatalogMemberTraits";
import DiscreteTimeTraits from "../../../Traits/TraitsClasses/DiscreteTimeTraits";
import LegendTraits, {
  LegendItemTraits
} from "../../../Traits/TraitsClasses/LegendTraits";
import { RectangleTraits } from "../../../Traits/TraitsClasses/MappableTraits";
import CreateModel from "../../Definition/CreateModel";
import createStratumInstance from "../../Definition/createStratumInstance";
import LoadableStratum from "../../Definition/LoadableStratum";
<<<<<<< HEAD
import { BaseModel, ModelConstructorParameters } from "../../Definition/Model";
=======
import { BaseModel } from "../../Definition/Model";
>>>>>>> e408c168
import StratumFromTraits from "../../Definition/StratumFromTraits";
import StratumOrder from "../../Definition/StratumOrder";
import getToken from "../../getToken";
import proxyCatalogItemUrl from "../proxyCatalogItemUrl";
import MinMaxLevelMixin from "./../../../ModelMixins/MinMaxLevelMixin";
<<<<<<< HEAD
=======
import { Extent, Layer, MapServer } from "./ArcGisInterfaces";
>>>>>>> e408c168

const proj4 = require("proj4").default;

interface RectangleExtent {
  east: number;
  south: number;
  west: number;
  north: number;
}

interface Legend {
  label?: string;
  contentType: string;
  imageData: string;
  width: number;
  height: number;
}

interface Legends {
  layers?: { layerId: number; layerName: string; legend?: Legend[] }[];
}

class MapServerStratum extends LoadableStratum(
  ArcGisMapServerCatalogItemTraits
) {
  static stratumName = "mapServer";

  constructor(
    private readonly _item: ArcGisMapServerCatalogItem,
    readonly mapServer: MapServer,
    readonly allLayers: Layer[],
    private readonly _legends: Legends | undefined,
    readonly token: string | undefined
  ) {
    super();
    makeObservable(this);
  }

  duplicateLoadableStratum(newModel: BaseModel): this {
    return new MapServerStratum(
      newModel as ArcGisMapServerCatalogItem,
      this.mapServer,
      this.allLayers,
      this._legends,
      this.token
    ) as this;
  }

  static async load(item: ArcGisMapServerCatalogItem) {
    if (!isDefined(item.uri)) {
      throw new TerriaError({
        title: i18next.t("models.arcGisMapServerCatalogItem.invalidUrlTitle"),
        message: i18next.t(
          "models.arcGisMapServerCatalogItem.invalidUrlMessage"
        )
      });
    }

    let token: string | undefined;
    if (isDefined(item.tokenUrl)) {
      token = await getToken(item.terria, item.tokenUrl, item.url);
    }

    let layerId;
    const lastSegment = item.uri.segment(-1);
    if (lastSegment && lastSegment.match(/\d+/)) {
      // URL is a single REST layer, like .../arcgis/rest/services/Society/Society_SCRC/MapServer/16
      layerId = lastSegment;
    }

    let serviceUri = getBaseURI(item);
    let layersUri = getBaseURI(item).segment(layerId || "layers"); // either 'layers' or a number
    let legendUri = getBaseURI(item).segment("legend");

    if (isDefined(token)) {
      serviceUri = serviceUri.addQuery("token", token);
      layersUri = layersUri.addQuery("token", token);
      legendUri = legendUri.addQuery("token", token);
    }

    // TODO: if tokenUrl, fetch and pass token as parameter
    const serviceMetadata: MapServer | undefined = await getJson(
      item,
      serviceUri
    );

    if (!isDefined(serviceMetadata)) {
      throw networkRequestError({
        title: i18next.t("models.arcGisService.invalidServerTitle"),
        message: i18next.t("models.arcGisService.invalidServerMessage")
      });
    }

    const legendMetadata: Legends | undefined = await getJson(item, legendUri);
    let layers: Layer[] = [];

    // If this MapServer is a single fused map cache - we can't request individual layers
    // If it is not - we request layer metadata

    if (
      !(
        serviceMetadata.singleFusedMapCache &&
        serviceMetadata.capabilities?.includes("TilesOnly")
      )
    ) {
      const layersMetadataResponse = await getJson(item, layersUri);

      // Use the slightly more basic layer metadata
      if (isDefined(serviceMetadata.layers)) {
        layers = serviceMetadata.layers;
      }

      if (isDefined(layersMetadataResponse?.layers)) {
        layers = layersMetadataResponse.layers;
        // If layersMetadata is only a single layer -> shove into an array
      } else if (isDefined(layersMetadataResponse?.id)) {
        layers = [layersMetadataResponse];
      }

      if (!isDefined(layers) || layers.length === 0) {
        throw networkRequestError({
          title: i18next.t(
            "models.arcGisMapServerCatalogItem.noLayersFoundTitle"
          ),
          message: i18next.t(
            "models.arcGisMapServerCatalogItem.noLayersFoundMessage",
            item
          )
        });
      }
    }

    const stratum = new MapServerStratum(
      item,
      serviceMetadata,
      layers,
      legendMetadata,
      token
    );
    return stratum;
  }

  @computed get maximumScale() {
    if (this._item.layersArray.length === 0) {
      return this.mapServer.maxScale;
    }

    return Math.min(
      ...filterOutUndefined(
        this._item.layersArray.map(({ maxScale }) => maxScale)
      )
    );
  }

  @computed get layers() {
    /** Try to pull out MapServer layer from URL
     * eg https://exmaple.com/arcgis/rest/services/MapServer/{layer}
     */
    if (isDefined(this._item.uri)) {
      const lastSegment = this._item.uri.segment(-1);
      if (isDefined(lastSegment) && lastSegment.match(/\d+/)) {
        return lastSegment;
      }
    }
  }

  @computed get name() {
    // single layer
    if (
      this._item.layersArray.length === 1 &&
      this._item.layersArray[0].name &&
      this._item.layersArray[0].name.length > 0
    ) {
      return replaceUnderscores(this._item.layersArray[0].name);
    }

    // group of layers (or single fused map cache)
    else if (
      this.mapServer.documentInfo &&
      this.mapServer.documentInfo.Title &&
      this.mapServer.documentInfo.Title.length > 0
    ) {
      return replaceUnderscores(this.mapServer.documentInfo.Title);
    } else if (this.mapServer.mapName && this.mapServer.mapName.length > 0) {
      return replaceUnderscores(this.mapServer.mapName);
    }
  }

  @computed get dataCustodian() {
    if (
      this.mapServer.documentInfo &&
      this.mapServer.documentInfo.Author &&
      this.mapServer.documentInfo.Author.length > 0
    ) {
      return this.mapServer.documentInfo.Author;
    }
  }

  @computed get rectangle() {
    const rectangle: RectangleExtent = {
      west: Infinity,
      south: Infinity,
      east: -Infinity,
      north: -Infinity
    };

    // If we only have the summary layer info
    if (
      this._item.layersArray.length === 0 ||
      !("extent" in this._item.layersArray[0])
    ) {
      getRectangleFromLayer(this.mapServer.fullExtent, rectangle);
    } else {
      getRectangleFromLayers(rectangle, this._item.layersArray);
    }

    if (rectangle.west === Infinity) return;
    return createStratumInstance(RectangleTraits, rectangle);
  }

  @computed get info() {
    // If we are requesting a single layer, use it to populate InfoSections
    // If we are requesting multiple layers - we only show MapServer metadata (not metadata per layer)
    const singleLayer =
      this._item.layersArray.length === 1
        ? this._item.layersArray[0]
        : undefined;

    return filterOutUndefined([
      singleLayer
        ? createStratumInstance(InfoSectionTraits, {
            name: i18next.t(
              "models.arcGisMapServerCatalogItem.dataDescription"
            ),
            content: singleLayer.description
          })
        : undefined,
      createStratumInstance(InfoSectionTraits, {
        name: i18next.t("models.arcGisMapServerCatalogItem.serviceDescription"),
        content: this.mapServer.description
      }),
      createStratumInstance(InfoSectionTraits, {
        name: i18next.t("models.arcGisMapServerCatalogItem.copyrightText"),
        content: singleLayer?.copyrightText ?? this.mapServer.copyrightText
      })
    ]);
  }

  @computed get legends() {
    const layers = this._item.layersArray;
    const noDataRegex = /^No[\s_-]?Data$/i;
    const labelsRegex = /_Labels$/;

    let items: StratumFromTraits<LegendItemTraits>[] = [];

    (this._legends?.layers || []).forEach((l) => {
      if (noDataRegex.test(l.layerName) || labelsRegex.test(l.layerName)) {
        return;
      }
      if (
        layers.length > 0 &&
        !layers.find((layer) => layer.id === l.layerId) &&
        !layers.find((layer) => layer.name === l.layerName)
      ) {
        // layer not selected
        return;
      }

      l.legend?.forEach((leg) => {
        const title = replaceUnderscores(
          leg.label !== "" ? leg.label : l.layerName
        );
        const dataUrl = "data:" + leg.contentType + ";base64," + leg.imageData;
        items.push(
          createStratumInstance(LegendItemTraits, {
            title,
            imageUrl: dataUrl,
            imageWidth: leg.width,
            imageHeight: leg.height
          })
        );
      });
    });

    items = uniqWith(items, (a, b) => a.imageUrl === b.imageUrl);

    return [createStratumInstance(LegendTraits, { items })];
  }
}

StratumOrder.addLoadStratum(MapServerStratum.stratumName);

export default class ArcGisMapServerCatalogItem extends UrlMixin(
  DiscretelyTimeVaryingMixin(
    MinMaxLevelMixin(
      CatalogMemberMixin(
        MappableMixin(CreateModel(ArcGisMapServerCatalogItemTraits))
      )
    )
  )
) {
  static readonly type = "esri-mapServer";

  constructor(...args: ModelConstructorParameters) {
    super(...args);
    makeObservable(this);
  }

  get typeName() {
    return i18next.t("models.arcGisMapServerCatalogItem.name");
  }

  get type() {
    return ArcGisMapServerCatalogItem.type;
  }

  protected async forceLoadMetadata(): Promise<void> {
    const stratum = await MapServerStratum.load(this);
    runInAction(() => {
      this.strata.set(MapServerStratum.stratumName, stratum);
    });
  }

  protected forceLoadMapItems(): Promise<void> {
    return Promise.resolve();
  }

  @override
  get cacheDuration(): string {
    if (isDefined(super.cacheDuration)) {
      return super.cacheDuration;
    }
    return "1d";
  }

  @computed
  get discreteTimes() {
    const mapServerStratum: MapServerStratum | undefined = this.strata.get(
      MapServerStratum.stratumName
    ) as MapServerStratum | undefined;

    if (mapServerStratum?.mapServer.timeInfo === undefined) return undefined;
    // Add union type - as `time` is always defined
    const result: (StratumFromTraits<DiscreteTimeTraits> & {
      time: string;
    })[] = [];

    createDiscreteTimesFromIsoSegments(
      result,
      new Date(mapServerStratum.mapServer.timeInfo.timeExtent[0]).toISOString(),
      new Date(mapServerStratum.mapServer.timeInfo.timeExtent[1]).toISOString(),
      undefined,
      this.maxRefreshIntervals
    );
    return result;
  }

  @computed
  private get _currentImageryParts(): ImageryParts | undefined {
    const dateAsUnix: string | undefined =
      this.currentDiscreteTimeTag === undefined
        ? undefined
        : new Date(this.currentDiscreteTimeTag).getTime().toString();

    const imageryProvider = this._createImageryProvider(dateAsUnix);
    if (imageryProvider === undefined) {
      return undefined;
    }
    return {
      imageryProvider,
      alpha: this.opacity,
      show: this.show,
      clippingRectangle: this.clipToRectangle ? this.cesiumRectangle : undefined
    };
  }

  @computed
  private get _nextImageryParts(): ImageryParts | undefined {
    if (
      this.terria.timelineStack.contains(this) &&
      !this.isPaused &&
      this.nextDiscreteTimeTag
    ) {
      const dateAsUnix: number = new Date(this.nextDiscreteTimeTag).getTime();
      const imageryProvider = this._createImageryProvider(
        dateAsUnix.toString()
      );
      if (imageryProvider === undefined) {
        return undefined;
      }

      imageryProvider.enablePickFeatures = false;

      return {
        imageryProvider,
        alpha: 0.0,
        show: true,
        clippingRectangle: this.clipToRectangle
          ? this.cesiumRectangle
          : undefined
      };
    } else {
      return undefined;
    }
  }

  private _createImageryProvider = createTransformerAllowUndefined(
    (time: string | undefined): ArcGisMapServerImageryProvider | undefined => {
      const stratum = <MapServerStratum>(
        this.strata.get(MapServerStratum.stratumName)
      );

      if (!isDefined(this.url) || !isDefined(stratum)) {
        return;
      }

      const params: any = Object.assign({}, this.parameters);
      if (time !== undefined) {
        params.time = time;
      }

      const maximumLevel = scaleDenominatorToLevel(
        this.maximumScale,
        true,
        false
      );

      const imageryProvider = new ArcGisMapServerImageryProvider({
        url: cleanAndProxyUrl(this, getBaseURI(this).toString()),
        layers: this.layersArray.map((l) => l.id).join(","),
        tilingScheme: new WebMercatorTilingScheme(),
        maximumLevel: maximumLevel,
        tileHeight: this.tileHeight,
        tileWidth: this.tileWidth,
        parameters: params,
        enablePickFeatures: this.allowFeaturePicking,
        /** Only used "pre-cached" tiles if we aren't requesting any specific layers
         * If the `layersArray` property is specified, we request individual dynamic layers and ignore the fused map cache.
         */
        usePreCachedTilesIfAvailable: this.layersArray.length == 0,
        mapServerData: stratum.mapServer,
        token: stratum.token,
        credit: this.attribution
      });

      return this.updateRequestImage(imageryProvider, false);
    }
  );

  @computed
  get mapItems() {
    const result = [];

    const current = this._currentImageryParts;
    if (current) {
      result.push(current);
    }

    const next = this._nextImageryParts;
    if (next) {
      result.push(next);
    }

    return result;
  }

<<<<<<< HEAD
  @override
  get layers() {
    if (super.layers) {
      return super.layers;
    }

    if (isDefined(this.uri)) {
      const lastSegment = this.uri.segment(-1);
      if (isDefined(lastSegment) && lastSegment.match(/\d+/)) {
        return lastSegment;
      }
    }
  }

  @computed
  get layerIds(): string | undefined {
    const stratum = <MapServerStratum>(
      this.strata.get(MapServerStratum.stratumName)
    );
    const ids = stratum ? stratum.allLayers.map((l) => l.id) : [];
    return ids.length === 0 ? undefined : ids.join(",");
  }

  @computed get allSelectedLayers() {
    const stratum = <MapServerStratum>(
=======
  /** Return array of MapServer layers from `layers` trait (which is CSV of layer IDs) - this will only return **valid** MapServer layers.*/
  @computed get layersArray() {
    const stratum = <MapServerStratum | undefined>(
>>>>>>> e408c168
      this.strata.get(MapServerStratum.stratumName)
    );
    if (!stratum) return [];

    return filterOutUndefined(findLayers(stratum.allLayers, this.layers));
  }
}

function getBaseURI(item: ArcGisMapServerCatalogItem) {
  const uri = new URI(item.url);
  const lastSegment = uri.segment(-1);
  if (lastSegment && lastSegment.match(/\d+/)) {
    uri.segment(-1, "");
  }
  return uri;
}

async function getJson(item: ArcGisMapServerCatalogItem, uri: any) {
  try {
    const response = await loadJson(
      proxyCatalogItemUrl(item, uri.addQuery("f", "json").toString())
    );
    return response;
  } catch (err) {
    console.log(err);
    return undefined;
  }
}

/* Given a comma-separated string of layer names, returns the layer objects corresponding to them. */
function findLayers(layers: Layer[], names: string | undefined) {
  function findLayer(layers: Layer[], id: string) {
    var idLowerCase = id.toLowerCase();
    var foundByName;
    for (var i = 0; i < layers.length; ++i) {
      var layer = layers[i];
      if (layer.id.toString() === id) {
        return layer;
      } else if (
        isDefined(layer.name) &&
        layer.name.toLowerCase() === idLowerCase
      ) {
        foundByName = layer;
      }
    }
    return foundByName;
  }

  if (!isDefined(names)) {
    // If a list of layers is not specified, we're using all layers.
    return layers;
  }
  return names.split(",").map(function (id) {
    return findLayer(layers, id);
  });
}

function updateBbox(extent: Extent, rectangle: RectangleExtent) {
  if (extent.xmin < rectangle.west) rectangle.west = extent.xmin;
  if (extent.ymin < rectangle.south) rectangle.south = extent.ymin;
  if (extent.xmax > rectangle.east) rectangle.east = extent.xmax;
  if (extent.ymax > rectangle.north) rectangle.north = extent.ymax;
}

function getRectangleFromLayer(extent: Extent, rectangle: RectangleExtent) {
  const wkidCode =
    extent?.spatialReference?.latestWkid ?? extent?.spatialReference?.wkid;

  if (isDefined(extent) && isDefined(wkidCode)) {
    if (wkidCode === 4326) {
      return updateBbox(extent, rectangle);
    }

    const wkid = "EPSG:" + wkidCode;

    if (!isDefined((proj4definitions as any)[wkid])) {
      return;
    }

    const source = new proj4.Proj((proj4definitions as any)[wkid]);
    const dest = new proj4.Proj("EPSG:4326");

    let p = proj4(source, dest, [extent.xmin, extent.ymin]);

    const west = p[0];
    const south = p[1];

    p = proj4(source, dest, [extent.xmax, extent.ymax]);

    const east = p[0];
    const north = p[1];

    return updateBbox(
      { xmin: west, ymin: south, xmax: east, ymax: north },
      rectangle
    );
  }
}

function getRectangleFromLayers(rectangle: RectangleExtent, layers: Layer[]) {
  layers.forEach(function (item) {
    item.extent && getRectangleFromLayer(item.extent, rectangle);
  });
}

function cleanAndProxyUrl(
  catalogItem: ArcGisMapServerCatalogItem,
  url: string
) {
  return proxyCatalogItemUrl(catalogItem, cleanUrl(url));
}

function cleanUrl(url: string) {
  // Strip off the search portion of the URL
  var uri = new URI(url);
  uri.search("");
  return uri.toString();
}<|MERGE_RESOLUTION|>--- conflicted
+++ resolved
@@ -1,10 +1,6 @@
 import i18next from "i18next";
 import uniqWith from "lodash-es/uniqWith";
-<<<<<<< HEAD
 import { computed, makeObservable, override, runInAction } from "mobx";
-=======
-import { computed, runInAction } from "mobx";
->>>>>>> e408c168
 import WebMercatorTilingScheme from "terriajs-cesium/Source/Core/WebMercatorTilingScheme";
 import ArcGisMapServerImageryProvider from "terriajs-cesium/Source/Scene/ArcGisMapServerImageryProvider";
 import URI from "urijs";
@@ -19,7 +15,9 @@
 import proj4definitions from "../../../Map/Vector/Proj4Definitions";
 import CatalogMemberMixin from "../../../ModelMixins/CatalogMemberMixin";
 import DiscretelyTimeVaryingMixin from "../../../ModelMixins/DiscretelyTimeVaryingMixin";
-import { ImageryParts } from "../../../ModelMixins/MappableMixin";
+import MappableMixin, {
+  ImageryParts
+} from "../../../ModelMixins/MappableMixin";
 import UrlMixin from "../../../ModelMixins/UrlMixin";
 import ArcGisMapServerCatalogItemTraits from "../../../Traits/TraitsClasses/ArcGisMapServerCatalogItemTraits";
 import { InfoSectionTraits } from "../../../Traits/TraitsClasses/CatalogMemberTraits";
@@ -31,20 +29,13 @@
 import CreateModel from "../../Definition/CreateModel";
 import createStratumInstance from "../../Definition/createStratumInstance";
 import LoadableStratum from "../../Definition/LoadableStratum";
-<<<<<<< HEAD
 import { BaseModel, ModelConstructorParameters } from "../../Definition/Model";
-=======
-import { BaseModel } from "../../Definition/Model";
->>>>>>> e408c168
 import StratumFromTraits from "../../Definition/StratumFromTraits";
 import StratumOrder from "../../Definition/StratumOrder";
 import getToken from "../../getToken";
 import proxyCatalogItemUrl from "../proxyCatalogItemUrl";
 import MinMaxLevelMixin from "./../../../ModelMixins/MinMaxLevelMixin";
-<<<<<<< HEAD
-=======
 import { Extent, Layer, MapServer } from "./ArcGisInterfaces";
->>>>>>> e408c168
 
 const proj4 = require("proj4").default;
 
@@ -511,37 +502,9 @@
     return result;
   }
 
-<<<<<<< HEAD
-  @override
-  get layers() {
-    if (super.layers) {
-      return super.layers;
-    }
-
-    if (isDefined(this.uri)) {
-      const lastSegment = this.uri.segment(-1);
-      if (isDefined(lastSegment) && lastSegment.match(/\d+/)) {
-        return lastSegment;
-      }
-    }
-  }
-
-  @computed
-  get layerIds(): string | undefined {
-    const stratum = <MapServerStratum>(
-      this.strata.get(MapServerStratum.stratumName)
-    );
-    const ids = stratum ? stratum.allLayers.map((l) => l.id) : [];
-    return ids.length === 0 ? undefined : ids.join(",");
-  }
-
-  @computed get allSelectedLayers() {
-    const stratum = <MapServerStratum>(
-=======
   /** Return array of MapServer layers from `layers` trait (which is CSV of layer IDs) - this will only return **valid** MapServer layers.*/
   @computed get layersArray() {
     const stratum = <MapServerStratum | undefined>(
->>>>>>> e408c168
       this.strata.get(MapServerStratum.stratumName)
     );
     if (!stratum) return [];
