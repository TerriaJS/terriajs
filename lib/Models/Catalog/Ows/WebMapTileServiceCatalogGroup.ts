import i18next from "i18next";
import { action, computed, runInAction, makeObservable } from "mobx";
import containsAny from "../../../Core/containsAny";
import filterOutUndefined from "../../../Core/filterOutUndefined";
import isDefined from "../../../Core/isDefined";
import replaceUnderscores from "../../../Core/replaceUnderscores";
import runLater from "../../../Core/runLater";
import TerriaError, { networkRequestError } from "../../../Core/TerriaError";
import CatalogMemberMixin from "../../../ModelMixins/CatalogMemberMixin";
import GetCapabilitiesMixin from "../../../ModelMixins/GetCapabilitiesMixin";
import GroupMixin from "../../../ModelMixins/GroupMixin";
import UrlMixin from "../../../ModelMixins/UrlMixin";
import { InfoSectionTraits } from "../../../Traits/TraitsClasses/CatalogMemberTraits";
import ModelReference from "../../../Traits/ModelReference";
import WebMapTileServiceCatalogGroupTraits from "../../../Traits/TraitsClasses/WebMapTileServiceCatalogGroupTraits";
import CommonStrata from "../../Definition/CommonStrata";
import CreateModel from "../../Definition/CreateModel";
import createStratumInstance from "../../Definition/createStratumInstance";
import LoadableStratum from "../../Definition/LoadableStratum";
import { BaseModel } from "../../Definition/Model";
import proxyCatalogItemUrl from "../proxyCatalogItemUrl";
import StratumFromTraits from "../../Definition/StratumFromTraits";
import WebMapTileServiceCapabilities, {
  WmtsLayer
} from "./WebMapTileServiceCapabilities";
import WebMapTileServiceCatalogItem from "./WebMapTileServiceCatalogItem";

class GetCapabilitiesStratum extends LoadableStratum(
  WebMapTileServiceCatalogGroupTraits
) {
  static async load(
    catalogItem: WebMapTileServiceCatalogGroup
  ): Promise<GetCapabilitiesStratum> {
    if (catalogItem.getCapabilitiesUrl === undefined) {
      throw networkRequestError({
        title: i18next.t(
          "models.webMapTileServiceCatalogGroup.invalidWMTSServerTitle"
        ),
        message: i18next.t(
          "models.webMapTileServiceCatalogGroup.invalidWMTSServerMessage",
          this
        )
      });
    }

    const capabilities = await WebMapTileServiceCapabilities.fromUrl(
      proxyCatalogItemUrl(
        catalogItem,
        catalogItem.getCapabilitiesUrl,
        catalogItem.getCapabilitiesCacheDuration
      )
    );
    return new GetCapabilitiesStratum(catalogItem, capabilities);
  }

  constructor(
    readonly catalogGroup: WebMapTileServiceCatalogGroup,
    readonly capabilities: WebMapTileServiceCapabilities
  ) {
    super();
    makeObservable(this);
  }

  duplicateLoadableStratum(model: BaseModel): this {
    return new GetCapabilitiesStratum(
      model as WebMapTileServiceCatalogGroup,
      this.capabilities
    ) as this;
  }

  @computed
  override get name() {
    if (
      this.capabilities &&
      this.capabilities.ServiceIdentification &&
      this.capabilities.ServiceIdentification.Title
    ) {
      return replaceUnderscores(this.capabilities.ServiceIdentification.Title);
    }
  }

  @computed
  override get info() {
    const result: StratumFromTraits<InfoSectionTraits>[] = [];
    const service = this.capabilities.ServiceIdentification;
    if (!isDefined(service)) {
      return result;
    }
    if (
      service.Abstract &&
      !containsAny(
        service.Abstract,
        WebMapTileServiceCatalogItem.abstractsToIgnore
      )
    ) {
      result.push(
        createStratumInstance(InfoSectionTraits, {
          name: i18next.t("models.webMapTileServiceCatalogGroup.abstract"),
          content: service.Abstract
        })
      );
    }

    if (
      service.AccessConstraints &&
      !/^none$/i.test(service.AccessConstraints)
    ) {
      result.push(
        createStratumInstance(InfoSectionTraits, {
          name: i18next.t(
            "models.webMapTileServiceCatalogGroup.accessConstraints"
          ),
          content: service.AccessConstraints
        })
      );
    }

    // Show the Fees if it isn't "none".
    if (service.Fees && !/^none$/i.test(service.Fees)) {
      result.push(
        createStratumInstance(InfoSectionTraits, {
          name: i18next.t("models.webMapTileServiceCatalogGroup.fees"),
          content: service.Fees
        })
      );
    }

    return result;
  }

  // Show the Access Constraints if it isn't "none" (because that's the default, and usually a lie).

  @computed
  override get members(): ModelReference[] {
    return filterOutUndefined(
      this.capabilities.layers.map((layer) => this.getLayerId(layer))
    );
  }

  @action
  createMembersFromLayers() {
    this.capabilities.layers.forEach((layer) =>
      this.createMemberFromLayer(layer)
    );
  }

  @action
  createMemberFromLayer(layer: WmtsLayer) {
    const layerId = this.getLayerId(layer);
    if (!layerId) {
      return;
    }

    // Create model for WMTSCatalogItem
    const existingModel = this.catalogGroup.terria.getModelById(
      WebMapTileServiceCatalogItem,
      layerId
    );

    let model: WebMapTileServiceCatalogItem;

    if (existingModel === undefined) {
      model = new WebMapTileServiceCatalogItem(
        layerId,
        this.catalogGroup.terria
      );

      this.catalogGroup.terria.addModel(model);
    } else {
      model = existingModel;
    }

    // Replace the stratum inherited from the parent group.
    model.strata.delete(CommonStrata.definition);

    model.setTrait(CommonStrata.definition, "name", layer.Title);

    model.setTrait(CommonStrata.definition, "url", this.catalogGroup.url);
    model.setTrait(
      CommonStrata.definition,
      "getCapabilitiesUrl",
      this.catalogGroup.getCapabilitiesUrl
    );
    model.setTrait(
      CommonStrata.definition,
      "getCapabilitiesCacheDuration",
      this.catalogGroup.getCapabilitiesCacheDuration
    );
    model.setTrait(CommonStrata.definition, "layer", layer.Title);
    model.setTrait(
      CommonStrata.definition,
      "hideSource",
      this.catalogGroup.hideSource
    );
    model.setTrait(
      CommonStrata.definition,
      "isOpenInWorkbench",
      this.catalogGroup.isOpenInWorkbench
    );
    model.setTrait(
      CommonStrata.definition,
      "isExperiencingIssues",
      this.catalogGroup.isExperiencingIssues
    );
    model.createGetCapabilitiesStratumFromParent(this.capabilities);
  }

  getLayerId(layer: WmtsLayer) {
    if (!isDefined(this.catalogGroup.uniqueId)) {
      return;
    }
    return `${this.catalogGroup.uniqueId}/${layer.Title || layer.Identifier}`;
  }
}

export default class WebMapTileServiceCatalogGroup extends GetCapabilitiesMixin(
  UrlMixin(
    GroupMixin(
      CatalogMemberMixin(CreateModel(WebMapTileServiceCatalogGroupTraits))
    )
  )
) {
  static readonly type = "wmts-group";

  get type() {
    return WebMapTileServiceCatalogGroup.type;
  }

<<<<<<< HEAD
  async _protected_forceLoadMetadata() {
=======
  protected override async forceLoadMetadata() {
>>>>>>> 79821b5c
    if (
      this.strata.get(GetCapabilitiesMixin.getCapabilitiesStratumName) !==
      undefined
    )
      return;
    const stratum = await GetCapabilitiesStratum.load(this);
    runInAction(() => {
      this.strata.set(GetCapabilitiesMixin.getCapabilitiesStratumName, stratum);
    });
  }

  async _protected_forceLoadMembers(): Promise<void> {
    const getCapabilitiesStratum = <GetCapabilitiesStratum | undefined>(
      this.strata.get(GetCapabilitiesMixin.getCapabilitiesStratumName)
    );
    if (getCapabilitiesStratum) {
      await runLater(() => getCapabilitiesStratum.createMembersFromLayers());
    }
  }

  get _protected_defaultGetCapabilitiesUrl(): string | undefined {
    if (this.uri) {
      return this.uri
        .clone()
        .setSearch({
          service: "WMTS",
          version: "1.0.0",
          request: "GetCapabilities"
        })
        .toString();
    } else {
      return undefined;
    }
  }
}<|MERGE_RESOLUTION|>--- conflicted
+++ resolved
@@ -226,11 +226,7 @@
     return WebMapTileServiceCatalogGroup.type;
   }
 
-<<<<<<< HEAD
-  async _protected_forceLoadMetadata() {
-=======
-  protected override async forceLoadMetadata() {
->>>>>>> 79821b5c
+  override async _protected_forceLoadMetadata() {
     if (
       this.strata.get(GetCapabilitiesMixin.getCapabilitiesStratumName) !==
       undefined
