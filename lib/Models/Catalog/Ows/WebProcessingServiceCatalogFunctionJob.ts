--- conflicted
+++ resolved
@@ -396,13 +396,8 @@
     return [];
   }
 
-<<<<<<< HEAD
-  async _protected_forceLoadMetadata() {
+  override async _protected_forceLoadMetadata() {
     await super._protected_forceLoadMetadata();
-=======
-  protected override async forceLoadMetadata() {
-    await super.forceLoadMetadata();
->>>>>>> 79821b5c
     const stratum = await WpsLoadableStratum.load(this);
     runInAction(() => {
       this.strata.set(WpsLoadableStratum.stratumName, stratum);
