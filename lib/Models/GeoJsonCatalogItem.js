--- conflicted
+++ resolved
@@ -473,16 +473,6 @@
       return undefined;
     }
 
-<<<<<<< HEAD
-    return dataSource.load(geoJsonItem._readyData, options).then(function() {
-        var entities = dataSource.entities.values;
-
-
-        for (var i = 0; i < entities.length; ++i) {
-            var entity = entities[i];
-
-            /* If no marker symbol was provided but Cesium has generated one for a point, then turn it into
-=======
     if (sizes[sizeString]) {
       return sizes[sizeString];
     }
@@ -522,7 +512,6 @@
       var entity = entities[i];
 
       /* If no marker symbol was provided but Cesium has generated one for a point, then turn it into
->>>>>>> 1b40857d
                a filled circle instead of the default marker. */
       var properties = entity.properties || {};
       if (
