--- conflicted
+++ resolved
@@ -2,37 +2,6 @@
 
 /*global require*/
 
-<<<<<<< HEAD
-var Cartesian3 = require('terriajs-cesium/Source/Core/Cartesian3');
-var Color = require('terriajs-cesium/Source/Core/Color');
-var ColorMaterialProperty = require('terriajs-cesium/Source/DataSources/ColorMaterialProperty');
-var defined = require('terriajs-cesium/Source/Core/defined');
-var defineProperties = require('terriajs-cesium/Source/Core/defineProperties');
-var DeveloperError = require('terriajs-cesium/Source/Core/DeveloperError');
-var Entity = require('terriajs-cesium/Source/DataSources/Entity');
-var HeightReference = require('terriajs-cesium/Source/Scene/HeightReference');
-var knockout = require('terriajs-cesium/Source/ThirdParty/knockout');
-var loadBlob = require('../Core/loadBlob');
-var loadJson = require('../Core/loadJson');
-var PolylineGraphics = require('terriajs-cesium/Source/DataSources/PolylineGraphics');
-var when = require('terriajs-cesium/Source/ThirdParty/when');
-var defaultValue = require('terriajs-cesium/Source/Core/defaultValue');
-var zip = require('terriajs-cesium/Source/ThirdParty/zip');
-
-var PointGraphics = require('terriajs-cesium/Source/DataSources/PointGraphics');
-
-var DataSourceCatalogItem = require('./DataSourceCatalogItem');
-var standardCssColors = require('../Core/standardCssColors');
-var formatPropertyValue = require('../Core/formatPropertyValue');
-var hashFromString = require('../Core/hashFromString');
-var inherit = require('../Core/inherit');
-var Metadata = require('./Metadata');
-var promiseFunctionToExplicitDeferred = require('../Core/promiseFunctionToExplicitDeferred');
-var proxyCatalogItemUrl = require('./proxyCatalogItemUrl');
-var readJson = require('../Core/readJson');
-var TerriaError = require('../Core/TerriaError');
-var Reproject = require('../Map/Reproject');
-=======
 var Cartesian3 = require("terriajs-cesium/Source/Core/Cartesian3");
 var Color = require("terriajs-cesium/Source/Core/Color");
 var ColorMaterialProperty = require("terriajs-cesium/Source/DataSources/ColorMaterialProperty");
@@ -40,6 +9,7 @@
 var defineProperties = require("terriajs-cesium/Source/Core/defineProperties");
 var DeveloperError = require("terriajs-cesium/Source/Core/DeveloperError");
 var Entity = require("terriajs-cesium/Source/DataSources/Entity");
+var HeightReference = require("terriajs-cesium/Source/Scene/HeightReference");
 var knockout = require("terriajs-cesium/Source/ThirdParty/knockout");
 var loadBlob = require("../Core/loadBlob");
 var loadJson = require("../Core/loadJson");
@@ -61,7 +31,6 @@
 var readJson = require("../Core/readJson");
 var TerriaError = require("../Core/TerriaError");
 var Reproject = require("../Map/Reproject");
->>>>>>> 1b40857d
 
 /**
  * A {@link CatalogItem} representing GeoJSON feature data.
@@ -73,51 +42,6 @@
  * @param {Terria} terria The Terria instance.
  * @param {String} [url] The URL from which to retrieve the GeoJSON data.
  */
-<<<<<<< HEAD
-var GeoJsonCatalogItem =  function(terria, url) {
-    DataSourceCatalogItem.call(this, terria);
-
-    this._dataSource = undefined;
-    this._readyData = undefined;
-
-    this.url = url;
-
-    /**
-     * Gets or sets the GeoJSON data, represented as a binary blob, object literal, or a Promise for one of those things.
-     * If this property is set, {@link CatalogItem#url} is ignored.
-     * This property is observable.
-     * @type {Blob|Object|Promise}
-     */
-    this.data = undefined;
-
-    /**
-     * Gets or sets the URL from which the {@link GeoJsonCatalogItem#data} was obtained.  This will be used
-     * to resolve any resources linked in the GeoJSON file, if any.
-     * @type {String}
-     */
-    this.dataSourceUrl = undefined;
-
-    /**
-     * Gets or sets an object of style information which will be used instead of the default, but won't override
-     * styles set on individual GeoJSON features. Styles follow the SimpleStyle spec: https://github.com/mapbox/simplestyle-spec/tree/master/1.1.0
-     * `marker-opacity` and numeric values for `marker-size` are also supported.
-     * @type {Object}
-     */
-    this.style = undefined;
-
-    /**
-     * Gets or sets a value indicating whether the features in this GeoJSON should be clamped to the terrain surface.
-     * @type {Boolean}
-     */
-    this.clampToGround = undefined;
-
-    this.heightReference = HeightReference.RELATIVE_TO_GROUND;
-
-    this.heightProperty = undefined;
-    this.extrudedHeightProperty = undefined;
-
-    knockout.track(this, ['data', 'dataSourceUrl', 'style', 'clampToGround']);
-=======
 var GeoJsonCatalogItem = function(terria, url) {
   DataSourceCatalogItem.call(this, terria);
 
@@ -155,8 +79,12 @@
    */
   this.clampToGround = undefined;
 
+  this.heightReference = HeightReference.RELATIVE_TO_GROUND;
+
+  this.heightProperty = undefined;
+  this.extrudedHeightProperty = undefined;
+
   knockout.track(this, ["data", "dataSourceUrl", "style", "clampToGround"]);
->>>>>>> 1b40857d
 };
 
 inherit(DataSourceCatalogItem, GeoJsonCatalogItem);
@@ -540,31 +468,11 @@
     }
   }
 
-<<<<<<< HEAD
-    var dataSource = geoJsonItem._dataSource;
-
-    var style = defaultValue(geoJsonItem.style, {});
-
-    var options = {
-        describe: describeWithoutUnderscores,
-        markerSize : defaultValue(parseMarkerSize(style['marker-size']), 20),
-        markerSymbol: style['marker-symbol'], // and undefined if none
-        markerColor : defaultColor(style['marker-color'], geoJsonItem.name),
-        strokeWidth : defaultValue(style['stroke-width'], 2),
-        polygonStroke: getColor(defaultValue(style.stroke, '#000000')),
-        polylineStroke: defaultColor(style.stroke, geoJsonItem.name),
-        markerOpacity: style['marker-opacity'], // not in SimpleStyle spec or supported by Cesium but see below
-        clampToGround: geoJsonItem.clampToGround,
-        heightReference: geoJsonItem.heightReference,
-        heightProperty: geoJsonItem.heightProperty,
-        extrudedHeightProperty: geoJsonItem.extrudedHeightProperty
-=======
   function parseMarkerSize(sizeString) {
     var sizes = {
       small: 24,
       medium: 48,
       large: 64
->>>>>>> 1b40857d
     };
 
     if (sizeString === undefined) {
@@ -590,7 +498,10 @@
     polygonStroke: getColor(defaultValue(style.stroke, "#000000")),
     polylineStroke: defaultColor(style.stroke, geoJsonItem.name),
     markerOpacity: style["marker-opacity"], // not in SimpleStyle spec or supported by Cesium but see below
-    clampToGround: geoJsonItem.clampToGround
+    clampToGround: geoJsonItem.clampToGround,
+    heightReference: geoJsonItem.heightReference,
+    heightProperty: geoJsonItem.heightProperty,
+    extrudedHeightProperty: geoJsonItem.extrudedHeightProperty
   };
 
   options.fill = defaultColor(style.fill, (geoJsonItem.name || "") + " fill");
