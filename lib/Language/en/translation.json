--- conflicted
+++ resolved
@@ -1,5 +1,4 @@
 {
-<<<<<<< HEAD
   "general": {
     "close": "Close",
     "open": "Open",
@@ -18,7 +17,7 @@
     "browserCannotProvide": "Your browser cannot provide your location.",
     "myLocation": "My Location",
     "location": "Location",
-    "originError": "Your browser can only provide your location when using https. You may be able to use {{secureUrl}} instead.",
+    "originError": "Your browser can only provide your location when using HTTPS. You may be able to use {{secureUrl}} instead.",
     "centreMap": "Centre map at your current location"
   },
   "splitterTool": {
@@ -50,7 +49,7 @@
     "manualAlignmentTitle": "Manual Alignment",
     "manualAlignmentMessage": "Align your mobile device so that it corresponds with the maps current alignment, then click the blinking compass. If no landmarks to align with are currently visible on the map, you can move the map using drag and pinch actions until a recognisable landmark is visible before aligning the device with the map. <br /><div>{{img}}</div> <br />Tip: The sun or moon are often good landmarks to align with if you are in a location you aren't familiar with (be careful not to look at the sun - it can hurt your eyes).",
     "resetAlignmentTitle": "Reset Alignment",
-    "resetAlignmentMessage": "Resetting to compass alignment. If the alignment doesn't match the real world try waving your device in a figure 8 motion to recalibrate device. This can be done at any time.<br /> <br />Avoid locations with magnetic fields or metal objects as these may disorient the devices compass.",
+    "resetAlignmentMessage": "Resetting to compass alignment. If the alignment doesn't match the real world, try waving your device in a figure-eight motion to recalibrate it. This can be done at any time.<br /><br />Avoid magnetic fields and metal objects, as these may disorient your device compass.",
     "arTool": "augmented reality tool",
     "btnHover": "toggle hover height",
     "btnRealign": "toggle manual alignment",
@@ -66,15 +65,15 @@
   },
   "share": {
     "browserPrint": "For better printed results, please use {{appName}}'s Print button instead of your web browser's print feature.",
-    "shortLinkShortening": "Shortening...",
+    "shortLinkShortening": "Shortening…",
     "shortLinkError": "An error occurred while attempting to shorten the URL.  Please check your internet connection and try again.",
-    "localDataNote": "<0><0>Note:</0></0><1>The following data sources will NOT be shared because they include data from this local system. To share these data sources, publish their data on a web server and <2>add them using a url</2>.</1>",
-    "generatingUrl": "Generating share URL...",
+    "localDataNote": "<0><0>Note:</0></0><1>The following data sources will NOT be shared because they include data from this local system. To share these data sources, publish their data on a web server and <2>add them using a URL</2>.</1>",
+    "generatingUrl": "Generating share URL…",
     "printTitle": "Print Map",
     "printExplanation": "Open a printable version of this map.",
     "printButton": "Print",
     "printViewButton": "Show Print View",
-    "creatingPrintView": "Creating print view...",
+    "creatingPrintView": "Creating print view…",
     "btnAdvanced": "Advanced options",
     "embedTitle": "To embed, copy this code to embed this map into an HTML page:",
     "shortenUsingService": "Shorten the share URL using a web service",
@@ -88,7 +87,7 @@
   "countDatasets": {
     "btnText": "Start",
     "loadError": "failed to load.",
-    "countingMessage": "Counting, please wait...",
+    "countingMessage": "Counting, please wait…",
     "totals": "<div>The catalog contains {{items}} items in {{groups}} groups.</div>",
     "subTotals": "<div> {{name}}: {{items}} items / {{groups}} groups</div>",
     "recount": "Recount",
@@ -134,7 +133,7 @@
     "shareWithDevelopers": "Share my map view with {{appName}} developers",
     "captionText": "This helps us to troubleshoot issues by letting us see what you're seeing",
     "cancel": "Cancel",
-    "sending": "Sending...",
+    "sending": "Sending…",
     "send": "Send",
     "feedbackBtnText": "Give Feedback"
   },
@@ -242,7 +241,7 @@
     "titleIII": "Loading historical imagery",
     "bodyIII": "In your data workbench, click on the capture date dropdown and select from available times to load historical imagery.",
     "titleIV": "Filtering imagery by location",
-    "bodyIV": "Satellite imagery may not always be available at your preferred time and location. If you only want to view imagery for a particular location, click ‘filter by location’ in your data workbench.",
+    "bodyIV": "Satellite imagery may be unavailable for your preferred time and location. If you only want it for a particular location, click ‘Filter by location’ in your data workbench.",
     "titleV": "How do I view false-colour imagery?",
     "bodyV": "You can apply a range of styles, such as false-colour, to satellite imagery by clicking on the styles dropdown in your data workbench."
   },
@@ -263,7 +262,7 @@
     "webFileType": "<0>Step 1:</0> Select file type (optional)",
     "webFile": "<0>Step 2:</0> Enter the URL of the data file or web service",
     "urlInputBtn": "Add",
-    "browse": "Browse...",
+    "browse": "Browse…",
     "localTitle": "Add Local Data",
     "webTitle": "Add Web Data",
     "dragDrop": "Drag and Drop",
@@ -287,7 +286,7 @@
   "preview": {
     "doesNotContainGeospatialData": "This file does not contain geospatial data.",
     "selectToPreview": "<0>Select a dataset to see a preview </0><1>- OR -</1><2>Go to the map</2>",
-    "loading": "PREVIEW LOADING...",
+    "loading": "PREVIEW LOADING…",
     "preview": "{{appName}} preview",
     "noPreviewAvailable": "NO PREVIEW AVAILABLE",
     "dataPreviewLoading": "DATA PREVIEW LOADING...",
@@ -321,7 +320,7 @@
     "dataUrl": "Data URL",
     "useLinkBelow": "Use the link below to download the data. See the {{link}} for more information on customising URL query parameters.",
     "downloadInFormat": "Download the currently selected data in {{format}} format",
-    "downloadNotSupported": "Unfortunately your browser does not support the functionality needed to download this data as a file. Please use Chrome, Firefox or Safari to download this data.",
+    "downloadNotSupported": "Unfortunately your web browser does not support the functionality needed to download this data as a file. Please use Chromium, Firefox or Safari to download this data.",
     "useTheLinkToDownload": "Use the link below to download the data directly.",
     "downloadData": "Download Data",
     "dataSourceDetails": "Data Source Details",
@@ -369,11 +368,11 @@
       "playSlower": "Play Slower",
       "playFaster": "Play Faster"
     },
-    "time": "Time" 
+    "time": "Time"
   },
   "satellite": {
     "pickPoint": "Select a point by clicking on the map.",
-    "querying": "Querying position...",
+    "querying": "Querying position…",
     "filterByLocation": "Filter by location",
     "infoGroup": "Only showing available capture times for:",
     "removeFilter": "Remove filter",
@@ -400,7 +399,7 @@
   },
   "clipboard": {
     "success": "Copied to clipboard",
-    "unsuccessful": "Copy unsuccessful...",
+    "unsuccessful": "Copy unsuccessful…",
     "shareURL": "Share URL",
     "shareExplanation": "Anyone with this URL will be able to access this map.",
     "copy": "Copy"
@@ -412,13 +411,13 @@
   "loader": {
     "loadingMessage": "Loading"
   },
-  "emptyWorkbenchMessage": "<0><0>Your workbench is empty</0><1><strong>Click '$t(addData.addDataBtnText)' above to </strong></1><2><0>Browse the Data Catalogue</0><1>Load your own data onto the map</1></2><3><0></0><strong>TIP.</strong><2>All your active data sets will be listed here</2></3></0>",
+  "emptyWorkbenchMessage": "<0><0>Your workbench is empty</0><1><strong>Click '$t(addData.addDataBtnText)' above to </strong></1><2><0>Browse the Data Catalogue</0><1>Load your own data onto the map</1></2><3><0></0><strong>Tip: </strong><2>All your active data sets will be listed here</2></3></0>",
   "dataCatalog": {
     "groupRemove": "remove this group",
     "groupEmpty": "This group is empty"
   },
   "catalogItem": {
-    "loading": "Loading...",
+    "loading": "Loading…",
     "remove": "Remove",
     "add": "Add",
     "trash": "Remove from catalogue",
@@ -444,28 +443,28 @@
   },
   "terriaViewer": {
     "slowWebGLAvailableTitle": "Poor WebGL performance",
-    "slowWebGLAvailableMessage": "Your web browser reports that it has performance issues displaying {{appName}} in 3D, so you will see a limited, 2D-only experience. For the full 3D experience, please try using a different web browser, upgrading your video drivers, or upgrading your operating system.",
-    "slowWebGLAvailableMessageII": "{{appName}}  works best with a web browser that supports {{webGL}} including the latest versions of {{chrome}}, {{firefox}}, {{safari}} , and {{internetExplorer}}. Your web browser does not appear to support WebGL, so you will see a limited, 2D-only experience.",
+    "slowWebGLAvailableMessage": "Showing a limited 2D-only view because your web browser has trouble displaying {{appName}} in 3D. For the full 3D experience, please try using a different web browser; upgrading your video drivers, operating system, and/or computer.",
+    "slowWebGLAvailableMessageII": "{{appName}} works better with a web browser that supports {{webGL}}, including the latest versions of {{chrome}}, {{firefox}}, {{safari}} , and {{internetExplorer}}. Your web browser has no WebGL support, so you will get a limited 2D-only experience.",
     "internetExplorer": "Internet Explorer 11",
     "chrome": "Google Chrome",
     "firefox": "Mozilla Firefox",
     "safari": "Apple Safari",
     "webGLNotSupportedTitle": "WebGL not supported",
     "webGLNotSupportedOrSlowTitle": "WebGL not supported or too slow",
-    "webGLNotSupportedOrSlowMessage": "Your web browser cannot display the map in 3D, either because it does not support WebGL or because your web browser has reported that WebGL will be extremely slow. Please try a different web browser, such as the latest version of {{chrome}}, {{firefox}}, {{safari}}, {{internetExplorer}}.In some cases, you may need to upgrade your computer's video driver or operating system in order to get the 3D view in {{appName}}."
+    "webGLNotSupportedOrSlowMessage": "Your web browser cannot display the map in 3D, either because it does not support WebGL or because your web browser has reported that WebGL will be extremely slow. Please try a different web browser, such as the latest version of {{chrome}}, {{firefox}}, {{safari}}, {{internetExplorer}}. In some cases, you may need to upgrade your computer's video driver or operating system in order to get the 3D view in {{appName}}."
   },
   "analytics": {
     "selectLocation": "Select Location",
     "point": "Point (lat/lon)",
     "polygon": "Polygon",
     "existingPolygon": "Existing Polygon",
-    "nothingSelected": "Nothing has been selected, please use the buttons above to make a selection.",
+    "nothingSelected": "Nothing has been selected. Please use the buttons above to make a selection.",
     "runAnalysis": "Run Analysis",
     "clickToDrawLine": "Click to draw line",
     "enterValidCoords": "Please enter valid coordinates (e.g. 131.0361, -25.3450).",
     "selectPoint": "Select a point by clicking on the map.",
     "clickToDrawPolygon": "Click to draw polygon",
-    "shiftToDrawRectangle": "Press the SHIFT key and hold down the left mouse button to draw a rectangle",
+    "shiftToDrawRectangle": "Press the Shift key and hold down the left mouse button to draw a rectangle",
     "clickToDrawRectangle": "Click to draw rectangle",
     "selectedPolygon": "Selected Polygon",
     "regionName": "Region name",
@@ -475,8 +474,8 @@
     "userAddedData": "User-Added Data",
     "chartData": "Chart Data",
     "dataUri": {
-      "errorTitle": "Browser Does Not Support Data Download",
-      "errorMessage": "Unfortunately Microsoft browsers (including all versions of Internet Explorer and Edge) do not support the data uri functionality needed to download data as a file. To download, copy the following uri into another browser such as Chrome, Firefox or Safari: {{href}}"
+      "errorTitle": "Web Browser Does Not Support Data Download",
+      "errorMessage": "There is no support for the URI functionality needed to download data as a file in Internet Explorer or Edge. Copy the following URI into another web browser (such as Chromium or Firefox): {{href}}"
     },
     "findIndex": {
       "nullUndefined": "findIndex called on null or undefined",
@@ -491,7 +490,7 @@
       "esri-group": "Esri ArcGIS Server",
       "esri-mapServer": "Esri ArcGIS MapServer (single layer)",
       "esri-featureServer": "Esri ArcGIS FeatureServer (single layer)",
-      "open-street-map": "Open Street Map Server",
+      "open-street-map": "OpenStreetMap Server",
       "geojson": "GeoJSON",
       "geoRss": "GeoRSS",
       "kml": "KML or KMZ",
@@ -513,13 +512,13 @@
       "log": "Google Analytics tracking is disabled because terria.configParameters.googleAnalyticsKey is not specified"
     },
     "readText": {
-      "fileRequired": "file is require"
+      "fileRequired": "file is required"
     },
     "readXml": {
       "xmlError": "The file does not contain valid XML."
     },
     "serverConfig": {
-      "failedToGet": "Failed to get server config from {{serverConfigUrl}}. This means services such as proxy, convert and URL shortening may not work."
+      "failedToGet": "Could not get server config from {{serverConfigUrl}}. Services such as proxying, convertion and URL shortening may not work."
     },
     "terriaError": {
       "defaultValue": "An error occurred"
@@ -582,7 +581,7 @@
       "requireLayerName": "MapboxVectorTileImageryProvider requires a layer name passed as options.layerName",
       "requireStyles": "MapboxVectorTileImageryProvider requires a styling function passed as options.styleFunc",
       "moreThanFourTiles": "The imagery provider's rectangle and minimumLevel indicate that there are {{tileCount}} tiles at the minimum level. Imagery providers with more than four tiles at the minimum level are not supported.",
-      "maxLevelError": "Maximum level too high for data set"
+      "maxLevelError": "Maximum level too high for dataset"
     },
     "regionProvider": {
       "csvRegionMappingTitle": "CSV region mapping",
@@ -608,7 +607,7 @@
       "addingDataErrorTitle": "Data could not be added",
       "addingDataErrorMessage": "The specified data could not be added because it is invalid or does not have the expected format.",
       "fileApiNotSupportedTitle": "File API not supported",
-      "fileApiNotSupportedMessage": "Sorry, your web browser does not support the File API, which {{appName}} requires in order to add data from a file on your system.  Please upgrade your web browser.  For the best experience, we recommend {{internetExplorer}} or the latest version of {{chrome}} or {{firefox}}.",
+      "fileApiNotSupportedMessage": "Sorry, your web browser does not support the File API {{appName}} required to add data from a file on your system. Please upgrade your web browser to the latest  {{chrome}}, {{firefox}} or {{internetExplorer}}.",
       "internetExplorer": "Internet Explorer 11",
       "chrome": "Google Chrome",
       "firefox": "Mozilla Firefox"
@@ -665,7 +664,7 @@
       "errorRenderingMessage": "<p>An error occurred while rendering in 3D.  This probably indicates a bug in {{appName}} or an incompatibility with your system or web browser.  We'll now switch you to 2D so that you can continue your work. We would appreciate it if you report this error by sending an email to {{email}} with the technical details below.  Thank you!</p>"
     },
     "ckan": {
-      "nameServer": "ckanServer",
+      "nameServer": "CKAN Server",
       "errorLoadingTitle": "Error loading CKAN catalogue",
       "errorLoadingMessage": "The definition for this CKAN catalogue does not have a valid filter query.",
       "corsErrorMessage": "Couldn't retrieve packages from this CKAN server.<br/><br/>If you entered the URL manually, please double-check it.<br/><br/>If it's your server, make sure {{corsLink}} is enabled.<br/><br/> Otherwise, if reloading doesn't fix it, please report the problem by sending an email to {{email}} with the technical details below.  Thank you!<br/><br/>",
@@ -694,10 +693,10 @@
     "catalog": {
       "name": "Unnamed Item",
       "group": "Group",
-      "idForMatchingError": "A catalog member must have a name or a id for matching.",
+      "idForMatchingError": "A catalog member must have a name or an ID for matching.",
       "catalogMemberMustHaveName": "A newly created catalog member must have a name.",
       "catalogMemberMustHaveType": "A catalog member must have a type.",
-      "userAddedDataGroup": "The group for data that was added by the user via the Add Data panel.",
+      "userAddedDataGroup": "The group for data added by the user via the \"Add Data\" panel.",
       "chartDataGroup": "A group for chart data.",
       "dataSourceErrorMessage": "This data source does not have any details available.",
       "serviceErrorMessage": "This service does not have any details available.",
@@ -706,7 +705,7 @@
       "unsupportedFileTypeTitle": "Unsupported file type",
       "unsupportedFileTypeMessage": "This file format is not supported by {{appName}}. Supported file formats include: <ul><li>.geojson</li><li>.kml, .kmz</li><li>.csv (in {{link}})</li></ul>",
       "unsupportedFileTypeMessageII": "This file format is not supported by {{appName}}. Directly supported file formats include: <ul><li>.geojson</li><li>.kml, .kmz</li><li>.csv (in {{link}})</li></ul>  File formats supported through the online conversion service include: <ul><li>Shapefile (.zip)</li><li>MapInfo TAB (.zip)</li><li>Possibly other {{linkII}}</li></ul>",
-      "getConfirmationMessage": "This file is not directly supported by {{appName}}.\n\nDo you want to try uploading it to the {{appName}} conversion service? This may work for small, zipped Esri Shapefiles or MapInfo TAB files.",
+      "getConfirmationMessage": "This file is not directly supported by {{appName}}.\n\nDo you want to try uploading it to the {{appName}} conversion service? This may work for small, zipped Esri Shapefile, or MapInfo TAB files.",
       "readyToUpload": "Ready to upload your file to the {{appName}} conversion service?",
       "upload": "Upload",
       "cancel": "Cancel",
@@ -727,7 +726,7 @@
       "unableToLoadTitle": "Unable to load CSV file",
       "unableToLoadMessage": "See the <a href=\"https://github.com/TerriaJS/nationalmap/wiki/csv-geo-au\">csv-geo-au</a> specification for supported CSV formats.\n\n {{message}}",
       "unableToLoadItemTitle": "Unable to load CSV Catalog Item",
-      "unableToLoadItemMessage": "CSV did not have data or url to load from."
+      "unableToLoadItemMessage": "CSV did not have any data or URL to load from."
     },
     "csw": {
       "name": "Catalogue Service (CSW)",
@@ -752,7 +751,7 @@
     },
     "function": {
       "unknownFormaterTitle": "Unknown formatter",
-      "unknownFormaterMessage": "The function parameter formatter {{formatter}} is unknown.\n\nValid formatters are:\n\n"
+      "unknownFormaterMessage": "The function parameter formatter \"{{formatter}}\" is unknown.\n\nValid formatters are:\n\n"
     },
     "geoJson": {
       "name": "GeoJSON",
@@ -784,7 +783,7 @@
       "unableToRetrieve": "Unable to retrieve feature details from:\n\n{{url}}"
     },
     "googleUrlShortener": {
-      "unexpectedResult": "Unexpected url shortening result",
+      "unexpectedResult": "Unexpected URL shortening result",
       "urlNotLocatedTitle": "Shortened start URL was not located",
       "urlNotLocatedMessage": "The shortened share URL used to launch {{appName}} was not located. This may indicate an error in the link or that the shortening service is unavailable at this time. If you believe it is a bug in {{appName}} , please report it by emailing {{email}}"
     },
@@ -798,14 +797,14 @@
     "imageryLayer": {
       "intervalSupportErrorTitle": "Intervals not supported",
       "intervalSupportErrorMessage": "Sorry, {{typeName}} ({{type}}) catalog items cannot currently be made time-varying by specifying the \"intervals\" property.",
-      "resolvingAvailability": "Resolving availability at a location...",
+      "resolvingAvailability": "Resolving availability at a location…",
       "accessingBaseMapErrorTitle": "Error accessing base map",
       "accessingBaseMapErrorMessage": "An error occurred while attempting to download tiles for base map:<p><center>{{name}} </center></p> This may indicate that there is a problem with your internet connection, that the base map is temporarily unavailable, or that the base map is invalid.  Please select a different base map using the Map button in the top-right corner.  Further technical details may be found below.<br/><br/>",
       "accessingCatalogItemErrorTitle": "Error accessing catalogue item",
       "accessingCatalogItemErrorMessage": "An error occurred while attempting to download tiles for catalogue item:<p><center>{{name}}</center></p> This may indicate that there is a problem with your internet connection, that the catalogue item is temporarily unavailable, or that the catalogue item is invalid.  The catalogue item has been hidden from the map.  You may re-show it in the Now Viewing panel to try again.  Further technical details may be found below.<br/><br/>",
       "tileErrorTitle": "Tile Error",
       "tileErrorMessage": "The tile with the URL:\n{{url}}\n succeeded when loaded with XMLHttpRequest but failed multiple times when loaded directly by Cesium or Leaflet.\n This may indicate that the server is very sensitive to the request headers provided or is simply unreliable.",
-      "tileErrorMessageII": "Got a 200 (OK) response from URL:\n{{url}}\nbut it could not be loaded as an image.",
+      "tileErrorMessageII": "Got a 200 (OK) response from URL:\n{{url}}\n, but it could not be loaded as an image.",
       "unknownTileErrorTitle": "Unknown Tile Error",
       "unknownTileErrorMessage": "While accessing URL:\n{{url}}\nThis probably indicates one of the following:\n* The server hostname could not be resolved,\n* The server did not respond to the request, or\n* The server denied Cross-Origin Resource Sharing (CORS) access to this URL (See https://docs.terria.io/guide/connecting-to-data/cross-origin-resource-sharing/).",
       "unableToDisplayTitle": "Unable to display dataset",
@@ -834,12 +833,12 @@
       "dataSourceErrorMessage": "This data source does not have any details available.",
       "serviceErrorMessage": "This service does not have any details available.",
       "distributionDesc": "Distribution Description",
-      "idsNotSpecifiedTitle": "distributionId or datasetId must be specified",
+      "idsNotSpecifiedTitle": "\"distributionId\" or \"datasetId\" must be specified",
       "idsNotSpecifiedMessage": "MagdaCatalogItem requires that either distributionId or datasetId be specified.",
       "retrieveErrorTitle": "Error retrieving MAGDA record",
       "retrieveErrorMessage": "No distribution or dataset ID provided",
       "notCompatibleTitle": "No compatible distributions found",
-      "notCompatibleMessageI": "The MAGDA dataset does not have a distribution with the ID {{distributionId}} or it does not have a supported format.",
+      "notCompatibleMessageI": "The MAGDA dataset does not have a distribution with the ID \"{{distributionId}}\", or it isn't in a supported format.",
       "notCompatibleMessageII": "The MAGDA dataset does not have any distributions with a supported format."
     },
     "mapboxMap": {
@@ -864,12 +863,12 @@
       "unsupportedFileTzpe": "Unsupported file type",
       "loadError": "The file size is greater than the {{maxConversionSizeMB}} MB limit of the {{appName}} conversion service",
       "invalidFile": "This may indicate that the file is invalid or that it is not supported by the {{appName}} conversion service.",
-      "errorConvertingToGeoJsonTitle": "Error converting file to GeoJson",
-      "errorConvertingToGeoJsonMessage": "An error occurred while attempting to convert this file to GeoJson. ",
+      "errorConvertingToGeoJsonTitle": "Error converting file to GeoJSON",
+      "errorConvertingToGeoJsonMessage": "An error occurred while attempting to convert this file to GeoJSON. ",
       "emailUs": "If you would like assistance or further information, please email us at {{email}}"
     },
     "openStreetMap": {
-      "name": "Open Street Map"
+      "name": "OpenStreetMap"
     },
     "placesLikeMe": {
       "regionsLikeThisName": "Regions like this",
@@ -888,15 +887,15 @@
     },
     "raiseError": {
       "errorTitle": "An error occurred",
-      "errorMessage": "{{appName}}  experienced an error.  Please report this by emailing {{email}}. Details of the error are below."
+      "errorMessage": "{{appName}} experienced an error. Please report this by emailing {{email}}. Details of the error are to be found below."
     },
     "regionMapping": {
       "noDataForDate": "No data for the selected date.",
       "noDataForRegion": "No data for the selected region.",
       "outdatedBrowserTitle": "Outdated Web Browser",
-      "outdatedBrowserMessage": "You are using a very old web browser that cannot display \"region mapped\" datasets such as this one.  Please upgrade to the latest version of Google Chrome, Mozilla Firefox, Microsoft Edge, Microsoft Internet Explorer 11, or Apple Safari as soon as possible.  Please contact us at {{email}} if you have any concerns.",
+      "outdatedBrowserMessage": "You are using a very old web browser that cannot display \"region mapped\" datasets such as this.  Please upgrade to the latest version of Chromium, Firefox, Edge, or Safari as soon as possible.  Please contact {{email}} if you have any concerns.",
       "invalidServerTypeTitle": "Invalid serverType {{serverType}} in regionMapping.json",
-      "invalidServerTypeMessage": "Expected serverType to be \"WMS\" or \"vector\" but got \"{{serverType}}\"",
+      "invalidServerTypeMessage": "Expected \"serverType\" to be \"WMS\" or \"vector\", but got \"{{serverType}}\".",
       "notRecognised": "These region names were {{notRecognisedText}} ",
       "notRecognisedText": "not recognised",
       "moreThanOneValue": "These regions had {{moreThanOneValueText}}",
@@ -904,1124 +903,221 @@
       "msg": "Consult the {{link}} to see how to format the file.",
       "csvSpecification": "CSV-geo-au specification",
       "issuesLoadingTitle": "Issues loading {{name}}"
-=======
-    "general": {
-        "close": "Close",
-        "open": "Open",
-        "prev": "Prev",
-        "next": "Next",
-        "skip": "Skip",
-        "delete": "Delete",
-        "cancel": "Cancel"
-    },
-    "measure": {
-        "measureTool": "Measure Tool",
-        "measureDistance": "Measure distance between locations"
-    },
-    "location": {
-        "errorGettingLocation": "Error getting location",
-        "browserCannotProvide": "Your browser cannot provide your location.",
-        "myLocation": "My Location",
-        "location": "Location",
-        "originError": "Your browser can only provide your location when using HTTPS. You may be able to use {{secureUrl}} instead.",
-        "centreMap": "Centre map at your current location"
-    },
-    "splitterTool": {
-        "toggleSplitterTool": "Enable side-by-side comparison between two different sets of data",
-        "title": "Drag left or right to adjust views",
-        "workbench": {
-            "goleftTitle": "Show on the left side",
-            "goleft": "Left",
-            "bothTitle": "Show on both sides",
-            "both": "Both",
-            "gorightTitle": "Show on the right side",
-            "goright": "Right",
-            "copyName": "{{name}} (copy)"
-        }
-    },
-    "zoomCotrol": {
-        "zoomIn": "Zoom in",
-        "zoomReset": "Reset zoom",
-        "zoomOut": "Zoom out"
-    },
-    "compass": {
-        "description": "Drag outer ring: rotate view.\nDrag inner gyroscope: free orbit.\nDouble-click: reset view.\nTIP: You can also free orbit by holding the CTRL key and dragging the map.",
-        "title": "Click and drag to rotate the camera"
-    },
-    "AR": {
-        "title": "Experimental Feature: Augmented Reality",
-        "experimentalFeatureMessage": "Augmented Reality mode is currently in beta. This mode is only designed for use on the latest high end mobile devices. <br /><br />WARNING: This mode can consume a lot of data, please be mindful of data usage charges from your network provider. <br /><br />The accuracy of this mode depends on the accuracy of your mobile devices internal compass.",
-        "confirmText": "Got it",
-        "manualAlignmentTitle": "Manual Alignment",
-        "manualAlignmentMessage": "Align your mobile device so that it corresponds with the maps current alignment, then click the blinking compass. If no landmarks to align with are currently visible on the map, you can move the map using drag and pinch actions until a recognisable landmark is visible before aligning the device with the map. <br /><div>{{img}}</div> <br />Tip: The sun or moon are often good landmarks to align with if you are in a location you aren't familiar with (be careful not to look at the sun - it can hurt your eyes).",
-        "resetAlignmentTitle": "Reset Alignment",
-        "resetAlignmentMessage": "Resetting to compass alignment. If the alignment doesn't match the real world, try waving your device in a figure-eight motion to recalibrate it. This can be done at any time.<br /><br />Avoid magnetic fields and metal objects, as these may disorient your device compass.",
-        "arTool": "augmented reality tool",
-        "btnHover": "toggle hover height",
-        "btnRealign": "toggle manual alignment",
-        "btnResetRealign": "reset compass alignment"
-    },
-    "legend": {
-        "lat": "Lat",
-        "lon": "Lon",
-        "zone": "ZONE",
-        "e": "E",
-        "n": "N",
-        "elev": "Elev"
-    },
-    "share": {
-        "browserPrint": "For better printed results, please use {{appName}}'s Print button instead of your web browser's print feature.",
-        "shortLinkShortening": "Shortening…",
-        "shortLinkError": "An error occurred while attempting to shorten the URL.  Please check your internet connection and try again.",
-        "localDataNote": "<0><0>Note:</0></0><1>The following data sources will NOT be shared because they include data from this local system. To share these data sources, publish their data on a web server and <2>add them using a URL</2>.</1>",
-        "generatingUrl": "Generating share URL…",
-        "printTitle": "Print Map",
-        "printExplanation": "Open a printable version of this map.",
-        "printButton": "Print",
-        "printViewButton": "Show Print View",
-        "creatingPrintView": "Creating print view…",
-        "btnAdvanced": "Advanced options",
-        "embedTitle": "To embed, copy this code to embed this map into an HTML page:",
-        "shortenUsingService": "Shorten the share URL using a web service",
-        "btnCatalogShareText": "Share",
-        "btnStoryShareText": "Share",
-        "btnMapShareText": "Share / Print",
-        "btnCatalogShareTitle": "Share your catalogue with others",
-        "btnStoryShareTitle": "Share your story with others",
-        "btnMapShareTitle": "Share your map with others"
-    },
-    "countDatasets": {
-        "btnText": "Start",
-        "loadError": "failed to load.",
-        "countingMessage": "Counting, please wait…",
-        "totals": "<div>The catalog contains {{items}} items in {{groups}} groups.</div>",
-        "subTotals": "<div> {{name}}: {{items}} items / {{groups}} groups</div>",
-        "recount": "Recount",
-        "title": "Count Datasets",
-        "btnCount": "Count datasets"
-    },
-    "toolsPanel": {
-        "btnText": "Tool",
-        "btnTitle": "Advanced toolbox"
-    },
-    "settingPanel": {
-        "none": "(None)",
-        "viewerModeLabels": {
-            "CesiumTerrain": "3D Terrain",
-            "CesiumEllipsoid": "3D Smooth",
-            "Leaflet": "2D"
-        },
-        "qualityLabels": {
-            "maximumPerformance": "Maximum performance, lower quality",
-            "balancedPerformance": "Balanced performance & quality",
-            "lowerPerformance": "Maximum quality, lower performance"
-        },
-        "nativeResolutionLabel": "Press to stop using {{resolution1}} resolution and start using {{resolution2}} resolution",
-        "native": "native",
-        "screen": "screen",
-        "btnTitle": "Change view",
-        "btnText": "Map",
-        "mapView": "Map View",
-        "baseMap": "Base Map",
-        "imageOptimisation": "Image Optimisation",
-        "nativeResolutionHeader": "Use native device resolution",
-        "mapQuality": "Raster Map Quality:",
-        "qualityLabel": "Quality",
-        "performanceLabel": "Performance"
->>>>>>> ff79e7ed
     },
     "feedback": {
-        "feedbackPreamble": "We would love to hear from you!",
-        "title": "Feedback",
-        "close": "close feedback",
-        "yourName": "Your name (optional)",
-        "email": "Email address (optional)<br/><2>We can't follow up without it!</2>",
-        "commentQuestion": "Comment or question",
-        "shareWithDevelopers": "Share my map view with {{appName}} developers",
-        "captionText": "This helps us to troubleshoot issues by letting us see what you're seeing",
-        "cancel": "Cancel",
-        "sending": "Sending…",
-        "send": "Send",
-        "feedbackBtnText": "Give Feedback"
-    },
-    "helpMenu": {
-        "btnText": "Help",
-        "btnTitle": "get help",
-        "helpMenuHeader": "What would you like to do?",
-        "helpMenuOpenWelcome": "Show welcome message",
-        "helpMenuSatelliteGuideTitle": "View satellite imagery guide",
-        "helpMenuMoreHelpTitle": "More help",
-        "done": "DONE",
-        "next": "NEXT"
-    },
-    "sui": {
-        "notifications": {
-            "title": "This map contains a story",
-            "message": "Would you like to view it now?",
-            "confirmText": "Yes",
-            "denyText": "Maybe later"
-        },
-        "showWorkbench": "Show Workbench",
-        "hideWorkbench": "Hide Workbench"
-    },
-    "featureInfo": {
-        "catalogItem": {
-            "moreThanMax": "More than {{maximum}} {{catalogItemName}} features were found.",
-            "featuresFound": "{{featCount}} {catalogItemName} features were found.",
-            "featureInfoShown": "The first {{maximum}} are shown below."
-        },
-        "download": "Download this Table",
-        "pickLocation": "Pick Location",
-        "clickMap": "Click on the map to learn more about a location",
-        "noDataAvailable": "No data is available here - try another location.",
-        "clickToAddData": "Click '$t(addData.addDataBtnText)' to add data to the map.",
-        "userSelection": "User Selection",
-        "panelHeading": "Feature Information",
-        "btnCloseFeature": "Close data panel",
-        "satelliteSuggestionBtn": "Show {{catalogItemName}} at this location",
-        "locationMarker": "Location Marker",
-        "noInfoAvailable": "No information available",
-        "siteData": "Site Data",
-        "latLon": "Lat / Lon "
-    },
-    "welcomeMessage": {
-        "title": "Spatial data made <2>easy.</2>",
-        "WelcomeMessage": "Access rich spatial data from multiple data sources, all from one convenient location.",
-        "WelcomeMessagePrimaryBtn": "Explore Data",
-        "WelcomeMessageSecondaryBtn": "Take a tour",
-        "WelcomeMessageDissmissText": "Don't show me this again"
-    },
-    "story": {
-        "viewStory": "view",
-        "view": "View",
-        "editStory": "edit",
-        "edit": "Edit",
-        "recaptureStory": "re-capture",
-        "recapture": "Recapture",
-        "deleteStory": "delete",
-        "delete": "Delete",
-        "untitledScene": "untitled scene",
-        "doesNotExist": "Story does not exist",
-        "message": "<2>This is your story editor</2><1>Create and share interactive stories directly from your map<1><0><0></0>Getting Started </0></1></1>",
-        "removeAllStories": "Remove All",
-        "removeStoriesPanel": "Are you sure you wish to delete {{ count }} scene?",
-        "removeStoriesPanel_plural": "Are you sure you wish to delete {{ count }} scenes?",
-        "confirmRemove": "Delete",
-        "cancelRemove": "Cancel",
-        "preview": "preview stories",
-        "play": "Play Story",
-        "captureSceneTitle": "capture current scene",
-        "captureScene": "Capture Scene",
-        "editor": {
-            "placeholder": "Enter a title here",
-            "cancelBtn": "cancel",
-            "cancelEditing": "Cancel",
-            "saveBtn": "save",
-            "saveStory": "Save"
-        },
-        "locationBtn": "center scene",
-        "exitBtn": "exit story",
-        "previousBtn": "go to previous scene",
-        "untitled": "untitled scene",
-        "navBtn": "go to story {{title}}",
-        "nextBtn": "go to next scene",
-        "navBtnMobile": "go to story {{title}}",
-        "promptHtml1": "<0>You can view and create stories at any time by clicking here.</0>",
-        "promptHtml2": "<0><0>INTRODUCING</0><1>Data Stories</1><2>Create and share interactive stories directly from your map.</2></0>",
-        "story": "Story",
-        "dismissText": "Got it, thanks!",
-        "mobileViewStory": "View Stories {{storiesLength}}",
-        "storyEditor": "Story Editor",
-        "hideStoryPanel": "hide story builder"
-    },
-    "satelliteGuidance": {
-        "menuTitle": "You can access map guides at any time by looking in the <2>help menu</2>.",
-        "dismissText": "Got it, thanks!",
-        "titleI": "Satellite Imagery: How do I…?",
-        "bodyI": "A super-quick guide to getting the most out of historical satellite imagery.",
-        "prevI": "No thanks",
-        "nextI": "View guide",
-        "titleII": "Where is my satellite imagery?",
-        "bodyII": "You may need to adjust your zoom level to make satellite imagery visible on the map.",
-        "titleIII": "Loading historical imagery",
-        "bodyIII": "In your data workbench, click on the capture date dropdown and select from available times to load historical imagery.",
-        "titleIV": "Filtering imagery by location",
-        "bodyIV": "Satellite imagery may be unavailable for your preferred time and location. If you only want it for a particular location, click ‘Filter by location’ in your data workbench.",
-        "titleV": "How do I view false-colour imagery?",
-        "bodyV": "You can apply a range of styles, such as false-colour, to satellite imagery by clicking on the styles dropdown in your data workbench."
-    },
-    "addData": {
-        "addDataBtnText": "Add Data",
-        "btnHide": "Hide",
-        "load": "Load local/web data",
-        "closeDataPanel": "Close data panel",
-        "done": "Done",
-        "myData": "My Data",
-        "dataCatalogue": "Data Catalogue",
-        "searchPlaceholderWhole": "Search whole catalogue",
-        "searchPlaceholder": "Search the catalogue",
-        "localAdd": "Add local file",
-        "localFileType": "<0>Step 1:</0> Select file type (optional)",
-        "localFile": "<0>Step 2:</0> Select file",
-        "webAdd": "Add web data",
-        "webFileType": "<0>Step 1:</0> Select file type (optional)",
-        "webFile": "<0>Step 2:</0> Enter the URL of the data file or web service",
-        "urlInputBtn": "Add",
-        "browse": "Browse…",
-        "localTitle": "Add Local Data",
-        "webTitle": "Add Web Data",
-        "dragDrop": "Drag and Drop",
-        "infoText": "<0>Drag and drop a file here to view it locally on the map</0><1>(it won’t be saved or uploaded to the internet)</1>",
-        "back": "Back",
-        "note": "<0>Note: </0>Data added in this way is not saved or made visible to others."
-    },
-    "search": {
-        "resultsLabel": "Search Results",
-        "done": "Done",
-        "data": "Data",
-        "search": "Search for '{{searchText}}' in the Data Catalogue",
-        "viewLess": "View less {{name}} results",
-        "viewMore": "View more {{name}} results",
-        "placeholder": "Search for locations",
-        "searchCatalogue": "Search the catalogue"
-    },
-    "mobile": {
-        "toggleNavigation": "toggle navigation"
-    },
-    "preview": {
-        "doesNotContainGeospatialData": "This file does not contain geospatial data.",
-        "selectToPreview": "<0>Select a dataset to see a preview </0><1>- OR -</1><2>Go to the map</2>",
-        "loading": "PREVIEW LOADING…",
-        "preview": "{{appName}} preview",
-        "noPreviewAvailable": "NO PREVIEW AVAILABLE",
-        "dataPreviewLoading": "DATA PREVIEW LOADING...",
-        "dataPreview": "DATA PREVIEW",
-        "dataPreviewError": "DATA PREVIEW ERROR",
-        "removeFromMap": "Remove from the map",
-        "addToMap": "Add to the map",
-        "disclaimer": "Disclaimer",
-        "dataDescription": "Data Description",
-        "datasetDescription": "Dataset Description",
-        "serviceDescription": "Service Description",
-        "resourceDescription": "Resource Description",
-        "licence": "Licence",
-        "accessConstraints": "Access Constraints",
-        "author": "Author",
-        "contact": "Contact",
-        "created": "Created",
-        "modified": "Modified",
-        "updateFrequency": "Update Frequency",
-        "dataCustodian": "Data Custodian"
-    },
-    "description": {
-        "name": "Description",
-        "dataLocal": "This file only exists in your browser. To share it, you must load it onto a public web server.",
-        "dataNotLocal": "Please contact the provider of this data for more information, including information about usage rights and constraints.",
-        "wms": "This is a <1>WMS service</1>, which generates map images on request. It can be used in GIS software with this URL:",
-        "wfs": "This is a <1>WFS service</1>, which transfers raw spatial data on request. It can be used in GIS software with this URL:",
-        "layerName": "Layer name",
-        "typeName": "Type name",
-        "metadataUrl": "Metadata URL",
-        "dataUrl": "Data URL",
-        "useLinkBelow": "Use the link below to download the data. See the {{link}} for more information on customising URL query parameters.",
-        "downloadInFormat": "Download the currently selected data in {{format}} format",
-        "downloadNotSupported": "Unfortunately your web browser does not support the functionality needed to download this data as a file. Please use Chromium, Firefox or Safari to download this data.",
-        "useTheLinkToDownload": "Use the link below to download the data directly.",
-        "downloadData": "Download Data",
-        "dataSourceDetails": "Data Source Details",
-        "dataServiceDetails": "Data Service Details",
-        "dataCustodian": "Data Custodian"
-    },
-    "workbench": {
-        "colorScaleRangeTitle": "Invalid color scale range",
-        "colorScaleRangeMin": "The minimum value must be a number.",
-        "colorScaleRangeMax": "The maximum value must be a number.",
-        "colorScaleRangeMinSmallerThanMax": "The minimum value of the color scale range must be less than the maximum value.",
-        "colorScaleRange": "Color Scale Range",
-        "rangeMax": "Maximum:",
-        "rangeMin": "Minimum:",
-        "colorScaleUpdateRange": "Update Range",
-        "displayPercent": "Display as a percentage of regional total",
-        "opacity": "Opacity: {{opacity}} %",
-        "zoomToTitle": "Zoom to extent",
-        "zoomTo": "Zoom To Extent",
-        "openFeatureTitle": "Zoom to data",
-        "openFeature": "Zoom to",
-        "previewItemTitle": "info",
-        "previewItem": "About This Data",
-        "splitItemTitle": "Duplicate and show splitter",
-        "splitItem": "Split",
-        "exportDataTitle": "Export map data",
-        "exportData": "Export",
-        "removeFromMapTitle": "Remove this data",
-        "removeFromMap": "Remove",
-        "label": "Data Sets",
-        "removeAll": "Remove All",
-        "toggleVisibility": "Data show/hide"
-    },
-    "dateTime": {
-        "previous": "Previous time",
-        "selectTime": "Select a time",
-        "outOfRange": "Currently out of range.",
-        "next": "Next time",
-        "useTimeline": "Use timeline",
-        "availableTimeChart": "Show available times on chart",
-        "timeline": {
-            "textCell": "Name of the dataset whose time range is shown",
-            "gotoStart": "Go to beginning",
-            "togglePlay": "Play",
-            "playSlower": "Play Slower",
-            "playFaster": "Play Faster"
-        }
-    },
-    "satellite": {
-        "pickPoint": "Select a point by clicking on the map.",
-        "querying": "Querying position…",
-        "filterByLocation": "Filter by location",
-        "infoGroup": "Only showing available capture times for:",
-        "removeFilter": "Remove filter",
-        "zoomTo": "Zoom to",
-        "newLocation": "New location"
-    },
-    "timer": {
-        "nextScheduledUpdateTime": "Next data update at {{scheduledUpdateTime}}",
-        "nextScheduledUpdateCountdown": "Next data update in {{timeCountdown}}"
-    },
-    "concept": {
-        "active": {
-            "edit": "Edit condition",
-            "remove": "Remove condition"
-        },
-        "inactive": {
-            "cancel": "Cancel",
-            "newText": "New condition"
-        },
-        "summary": {
-            "addMoreText": "Add a condition",
-            "addFirstText": "Add new condition"
-        }
-    },
-    "clipboard": {
-        "success": "Copied to clipboard",
-        "unsuccessful": "Copy unsuccessful…",
-        "shareURL": "Share URL",
-        "shareExplanation": "Anyone with this URL will be able to access this map.",
-        "copy": "Copy"
-    },
-    "dragDrop": {
-        "text": "<0>Drag & Drop</0><1>Your data anywhere to view on the map<1>",
-        "not": "<0>bbbb</0>"
-    },
-    "loader": {
-        "loadingMessage": "Loading"
-    },
-    "emptyWorkbenchMessage": "<0><0>Your workbench is empty</0><1><strong>Click '$t(addData.addDataBtnText)' above to </strong></1><2><0>Browse the Data Catalogue</0><1>Load your own data onto the map</1></2><3><0></0><strong>Tip: </strong><2>All your active data sets will be listed here</2></3></0>",
-    "dataCatalog": {
-        "groupRemove": "remove this group",
-        "groupEmpty": "This group is empty"
+      "thanksTitle": "Thank you for your feedback!",
+      "thanksMessage": "Your feedback helps make {{appName}} better",
+      "unableToSendTitle": "Unable to send feedback",
+      "unableToSendMessage": "Could not send your feedback. Please email it to {{email}} instead."
+    },
+    "resultPending": {
+      "name": "Result Pending"
+    },
+    "sensorObservationService": {
+      "procedure": "Procedure",
+      "property": "Property",
+      "sos": "SOS",
+      "alreadyLoadingTitle": "Data already loading",
+      "alreadyLoadingMessage": "Your data is still loading. You will be able to change the display once it has loaded",
+      "unknownError": "The server reported an unknown error.",
+      "exceptionMessage": "The server reported an error: \n\n {{exceptionText}}",
+      "missingBody": "The server responded with missing body.",
+      "noFeatures": "There are no features matching your query.",
+      "unknownFormat": "The server responded with an unknown feature format.",
+      "noMatchingFeatures": "The Sensor Observation Service did not return any features matching your query."
+    },
+    "time": {
+      "invalidDate": "Invalid Date",
+      "invalidInitialTimeSource": "Invalid initialTimeSource specified in config file: {{initialTimeSource}}"
+    },
+    "shareData": {
+      "generateErrorTitle": "Couldn't generate short URL.",
+      "generateErrorMessage": "Something went wrong when trying to use the share data service to generate a short URL. If you believe it is a bug in {{appName}}, please report it by emailing {{email}}.",
+      "expandErrorTitle": "Couldn't expand URL.",
+      "expandErrorMessage": "The share data service used to launch {{appName}} was not located. This may indicate an error in the link or that the service is unavailable at this time. If you believe it is a bug in {{appName}}, please report it by emailing {{email}}"
+    },
+    "socrataServer": {
+      "name": "Socrata Server",
+      "retrieveErrorMessage": "Couldn't retrieve packages from this Socrata server.<br/><br/>If you entered the URL manually, please double-check it.<br/><br/> Otherwise, if reloading doesn't fix it, please report the problem by sending an email to {{email}} with the technical details below.  Thank you!<br/><br/><pre> {{formatError}}</pre>",
+      "description": "Description",
+      "licence": "Licence",
+      "attributes": "Attributes",
+      "tags": "Tags"
+    },
+    "spatialDetailing": {
+      "name": "Spatial Detailing",
+      "description": "Predicts the characteristics of fine-grained regions by learning and exploiting correlations of coarse-grained data with Census characteristics.",
+      "regionTypeToPredictName": "Region Type to Predict",
+      "regionTypeToPredictDescription": "The type of region for which to predict characteristics.",
+      "coarseDataRegionTypeName": "Coarse Data Region Type",
+      "coarseDataRegionTypeDescription": "The type of region with which the coarse-grained input characteristics are associated.",
+      "aggregationName": "Aggregation",
+      "aggregationDescription": "Specifies how coarse region values were aggregated.  True if the value is the mean of the values across the region, or False if the value is the sum of the values across the region.",
+      "aggregationTrueName": "Mean Aggregation",
+      "aggregationTrueDescription": "Coarse region values are the mean of samples in the region.  For example, average household income.",
+      "aggregationFalseName": "Sum Aggregation",
+      "aggregationFalseDescription": "Coarse region values are the sum of samples in the region.  For example, total population.",
+      "characteristicToPredictName": "Characteristic to Predict",
+      "characteristicToPredictDescription": "The characteristic to predict for each region.",
+      "spatialDetailingOf": "Spatial detailing of {{of}} at {{at}}",
+      "wrongNumberOfElements": "The list of values and the list of region codes do not contain the same number of elements"
+    },
+    "tableData": {
+      "unsupportedCharactersTitle": "Invalid characters in latitude and longitude columns",
+      "unsupportedCharactersMessage": "Could not interpret latitude and longitude pair {{longitude}}, {{latitude}}",
+      "bulkGeocoderInfoTitle": "Bulk Geocoder Information",
+      "bulkGeocoderInfoMessage": "The CSV contains addresses, but {{number}} can't be located on the map: ",
+      "bulkGeocoderInfo2Message": "{{nullAddresses}} addresses are missing from the CSV.",
+      "bulkGeocoderErrorTitle": "Bulk Geocoder Error",
+      "bulkGeocoderErrorMessage": "Unable to map addresses to lat-long coordinates, as an error occurred while retrieving address coordinates. Please check your internet connection or try again later."
+    },
+    "terrainCatalog": {
+      "notSupportedErrorTitle": "Not supported in 2D",
+      "notSupportedErrorMessage": "{{name}} cannot be show in the 2D view.  Switch to 3D and try again"
+    },
+    "terria": {
+      "initErrorTitle": "Failed to initialize services",
+      "initErrorMessage": "A problem occurred with the Terria server. This may cause some layers or the conversion service to be unavailable.",
+      "urlLoadErrorTitle": "Problem loading URL",
+      "urlLoadErrorMessage": "A problem occurred while initialising Terria with URL parameters.",
+      "loadingInitSourceErrorTitle": "Error loading initialization source",
+      "loadingInitSourceErrorMessage": "Could not load initialization information from {{fragment}} because no initFragmentPaths are defined.",
+      "loadingInitSourceError2Message": "An error occurred while loading initialization information from {{loadSource}}.  This may indicate that you followed an invalid link or that there is a problem with your Internet connection.",
+      "disclaimer": "Disclaimer",
+      "buttonTitleConfirm": "I Agree"
+    },
+    "terriaJSONcatalog": {
+      "name": "Terria JSON Catalog Function",
+      "misconfiguredErrorTitle": "Misconfigured init file",
+      "misconfiguredErrorMessage": "Service not configured for TerriaJsonCatalogFunction HTTP 202.",
+      "misconfiguredError2Message": "HTTP 202 configuration {{url}} not present in response {{xhr}}",
+      "serviceResponseErrorTitle": "Service response not JSON string",
+      "serviceResponseErrorMessage": "TerriaJsonCatalogFunction was supposed to receive a JSON string, received {{xhr}}",
+      "requestFailedTitle": "Request Failed",
+      "requestFailedMessage": "Request failed with status code {{status}}.",
+      "asyncResultDescription": "This is the result of invoking the {{name}} process or service at {{timestamp}} with the input parameters below.",
+      "loadingInitSourceErrorTitle": "Error loading initialization source",
+      "loadingInitSourceErrorMessage": "Error loading initialization source {{fragment}} because no initFragmentPaths are defined.",
+      "loadingInitSourceError2Message": "An error occurred while loading initialization information from {{loadSource}}. This may indicate that you followed an invalid link or that there is a problem with your Internet connection.",
+      "disclaimer": "Disclaimer",
+      "buttonTitleConfirm": "I Agree"
+    },
+    "urlTemplateMapServer": {
+      "name": "URL Template Map Server"
+    },
+    "userDrawing": {
+      "devError": "Terria instance is required.",
+      "messageHeader": "Draw on Map",
+      "pointEntities": "Points",
+      "otherEntities": "Lines and polygons",
+      "line": "Line",
+      "firstPoint": "First Point",
+      "btnCancel": "Cancel",
+      "btnDone": "Done",
+      "clickToAddFirstPoint": "Click to add a point",
+      "clickToAddAnotherPoint": "Click to add another point",
+      "anotherPoint": "Another Point",
+      "userPolygon": "User polygon"
+    },
+    "webFeatureServiceCatalogGroup": {
+      "wfsServer": "Web Feature Service (WFS) Server",
+      "invalidWFSServerTitle": "Invalid WFS server",
+      "invalidWFSServerMessage": "An error occurred while invoking GetCapabilities on the WFS server.  The server's response does not appear to be a valid GetCapabilities document. <p>If you entered the link manually, please verify that the link is correct.</p> <p>If you did not enter this link manually, this error may indicate that the group you opened is temporarily unavailable or there is a problem with your internet connection. Try opening the group again, and if the problem persists, please report it by sending an email to {{email}}.</p>",
+      "groupNotAvailableTitle": "Group is not available",
+      "groupNotAvailableMessage": "An error occurred while invoking GetCapabilities on the WFS server. <p>If you entered the link manually, please verify that the link is correct.</p> <p>This error may also indicate that the server does not support <a href=\"http://enable-cors.org/\" target=\"_blank\">CORS</a>.  If this is your server, verify that CORS is enabled and enable it if it is not.  If you do not control the server, please contact the administrator of the server and ask them to enable CORS.  Or, contact the '{{appName}}' Map team by emailing {{email}} and ask us to add this server to the list of non-CORS-supporting servers that may be proxied by '{{appName}}' itself.</p> <p>If you did not enter this link manually, this error may indicate that the group you opened is temporarily unavailable or there is a problem with your internet connection. Try opening the group again, and if the problem persists, please report it by sending an email to {{email}}.</p>"
+    },
+    "webFeatureServiceCatalogItem": {
+      "wfs": "Web Feature Service (WFS)"
+    },
+    "webMapServiceCatalogGroup": {
+      "wmsServer": "Web Map Service (WMS) Server",
+      "invalidWMSServerTitle": "Invalid WMS server",
+      "invalidWMSServerMessage": "An error occurred while invoking GetCapabilities on the WMS server. The server's response does not appear to be a valid GetCapabilities document. <p>If you entered the link manually, please verify that the link is correct.</p> <p>If you did not enter this link manually, this error may indicate that the group you opened is temporarily unavailable or there is a problem with your internet connection.  Try opening the group again, and if the problem persists, please report it by sending an email to {{email}}.</p>",
+      "groupNotAvailableTitle": "Group is not available",
+      "groupNotAvailableMessage": "An error occurred while invoking GetCapabilities on the WMS server. <p>If you entered the link manually, please verify that the link is correct.</p> <p>This error may also indicate that the server does not support <a href=\"http://enable-cors.org/\" target=\"_blank\">CORS</a>.  If this is your server, verify that CORS is enabled and enable it if it is not.  If you do not control the server, please contact the administrator of the server and ask them to enable CORS.  Or, contact the '{{appName}}' Map team by emailing {{email}} and ask us to add this server to the list of non-CORS-supporting servers that may be proxied by '{{appName}}' itself.</p> <p>If you did not enter this link manually, this error may indicate that the group you opened is temporarily unavailable or there is a problem with your internet connection. Try opening the group again, and if the problem persists, please report it by sending an email to {{email}}.</p>"
+    },
+    "webMapServiceCatalogItem": {
+      "wms": "Web Map Service (WMS)",
+      "dataDescription": "Data Description",
+      "serviceDescription": "Service Description",
+      "metadataUrls": "Metadata Links",
+      "accessConstraints": "Access Constraints",
+      "serviceContact": "Service Contact",
+      "getCapabilitiesUrl": "GetCapabilities URL",
+      "noLayerFoundTitle": "No layer found",
+      "noLayerFoundMessage": "The WMS dataset '{{name}}' has no layers matching '{{layers}}'. {{suggested}} {{line}}{{line}}Either the catalog file has been set up incorrectly, or the WMS server has changed.{{line}}{{line}}Please report this error by sending an email to {{email}}.",
+      "datasetScaleErrorTitle": "Dataset will not be shown at this scale",
+      "datasetScaleErrorMessage": "The {{name}} dataset will not be shown when zoomed in this close to the map because the data custodian has indicated that the data is not intended or suitable for display at this scale.  Click the dataset's Info button on the Now Viewing tab for more information about the dataset and the data custodian.",
+      "badlyFormatedTitle": "Badly formatted periodicity",
+      "badlyFormatedMessage": "The '{{name}}' dataset has a badly formed periodicity, '{{isoSegments}}'. Click the dataset's Info button for more information about the dataset and the data custodian.",
+      "missingDataTitle": "Missing data",
+      "missingDataMessage": "The WMS dataset '{{name}}' did not return any data.{{line}}{{line}}Either the catalog file has been set up incorrectly, or the server address has changed.{{line}}{{line}}Please report this error by emailing {{email}}."
+    },
+    "webMapTileServiceCatalogGroup": {
+      "wmtsServer": "Web Map Tile Service (WMTS) Server",
+      "invalidWMTSServerTitle": "Invalid WMTS server",
+      "invalidWMTSServerMessage": "An error occurred while invoking GetCapabilities on the WMS server. The server's response does not appear to be a valid GetCapabilities document. <p>If you entered the link manually, please verify that the link is correct.</p> <p>If you did not enter this link manually, this error may indicate that the group you opened is temporarily unavailable or there is a problem with your internet connection.  Try opening the group again, and if the problem persists, please report it by sending an email to {{email}}.</p>",
+      "groupNotAvailableTitle": "Group is not available",
+      "groupNotAvailableMessage": "An error occurred while invoking GetCapabilities on the WMTS server. <p>If you entered the link manually, please verify that the link is correct.</p> <p>This error may also indicate that the server does not support <a href=\"http://enable-cors.org/\" target=\"_blank\">CORS</a>.  If this is your server, verify that CORS is enabled and enable it if it is not.  If you do not control the server, please contact the administrator of the server and ask them to enable CORS.  Or, contact the '{{appName}}' Map team by emailing {{email}} and ask us to add this server to the list of non-CORS-supporting servers that may be proxied by '{{appName}}' itself.</p> <p>If you did not enter this link manually, this error may indicate that the group you opened is temporarily unavailable or there is a problem with your internet connection. Try opening the group again, and if the problem persists, please report it by sending an email to {{email}}.</p>"
+    },
+    "webMapTileServiceCatalogItem": {
+      "wmts": "Web Map Tile Service (WMTS)",
+      "dataDescription": "Data Description",
+      "serviceDescription": "Service Description",
+      "accessConstraints": "Access Constraints"
+    },
+    "webProcessingService": {
+      "wps": "Web Processing Service (WPS)",
+      "invalidWPSServerTitle": "Invalid WPS server",
+      "invalidWPSServerMessage": "An error occurred while invoking DescribeProcess on the WPS server for process name {{name}}.  The server's response does not appear to be a valid DescribeProcess document. <p>This error may also indicate that the processing server you specified is temporarily unavailable or there is a problem with your internet connection.  Try opening the processing server again, and if the problem persists, please report it by sending an email to {{email}}.</p>",
+      "processDescriptionErrorTitle": "The process does not have a process description",
+      "processDescriptionErrorMessage": "The WPS DescribeProcess for this process does not include a ProcessDescription.",
+      "processInputErrorTitle": "The process does not have any inputs",
+      "processInputErrorMessage": "This WPS process does not specify any inputs.",
+      "unsupportedParameterErrorTitle": "Unsupported parameter type",
+      "unsupportedParameterErrorMessage": "The parameter {{identifier}} is not a supported parameter type.",
+      "invalidResponseErrorTitle": "Invalid WPS server response",
+      "invalidResponseErrorMessage": "An error occurred while accessing the status location on the WPS server for process name {{name}}.  The server's response does not appear to be a valid ExecuteResponse document. <p>This error may also indicate that the processing server you specified is temporarily unavailable or there is a problem with your internet connection.  If the problem persists, please report it by sending an email to {{email}}.</p>",
+      "invalidResponseError2Title": "Invalid response from WPS server",
+      "invalidResponseError2Message": "The response from the WPS server does not include a Status element.",
+      "failureReasonUnknowError": "The reason for failure is unknown.",
+      "asyncShortReportFailed": "Web Processing Service invocation failed.  More details are available on the Info panel.",
+      "errorDetails": "Error Details",
+      "resultPendingDescription": "This is the result of invoking the {{name}} process or service at {{timestamp}} with the input parameters below.",
+      "regionTypeDescription": "The type of region to analyze.",
+      "regionTypeName": "Region Type",
+      "regionParameterName": "Region Parameter",
+      "wpsServer": "Web Processing Service (WPS) Server",
+      "wpsResult": "Web Processing Service Result"
+    },
+    "wfsFeatures": {
+      "featuresGroup": "Group of features in a Web Feature Service (WFS) Server",
+      "queryErrorTitle": "Error querying WFS server",
+      "queryErrorMessage": "An error occurred while invoking GetFeature on the WFS server. The server's response does not appear to be a valid GeoJSON document. <p>If you entered the link manually, please verify that the link is correct.</p><p>If you did not enter this link manually, this error may indicate that the group you opened is temporarily unavailable or there is a problem with your internet connection.  Try opening the group again, and if the problem persists, please report it by sending an email to {{email}}.</p>",
+      "groupNotAvailableTitle": "Group is not available",
+      "groupNotAvailableMessage": "An error occurred while invoking GetFeature on the WFS server. <p>If you entered the link manually, please verify that the link is correct.</p><p>This error may also indicate that the server does not support <a href=\"http://enable-cors.org/\" target=\"_blank\">CORS</a>.  If this is your server, verify that CORS is enabled and enable it if it is not. If you do not control the server, please contact the administrator of the server and ask them to enable CORS.  Or, contact the '{{appName}}' Map team by emailing {{email}} and ask us to add this server to the list of non-CORS-supporting servers that may be proxied by '{{appName}}' itself.</p><p>If you did not enter this link manually, this error may indicate that the group you opened is temporarily unavailable or there is a problem with your internet connection.  Try opening the group again, and if the problem persists, please report it by sending an email to {{email}}.</p>"
+    }
+  },
+  "deltaTool": {
+    "titlePrefix": "Change Detection",
+    "description": "This tool visualizes the difference between imagery captured at two discrete points in time.",
+    "pickLocation": "To view available imagery, please select your location of interest on the map opposite.",
+    "cancelBtn": "Cancel",
+    "generateDeltaBtn": "Generate Difference Map",
+    "selectedLocation": "Selected Location",
+    "primaryImage": "Primary Image",
+    "secondaryImage": "Secondary Image",
+    "pickerMessage": {
+      "pickFirst": "Select a point by clicking on the map",
+      "pickAnother": "Click another point to change the selection",
+      "pickError": "Error when trying to resolve imagery at location! Please select a point again by clicking on the map."
     },
     "catalogItem": {
-        "loading": "Loading…",
-        "remove": "Remove",
-        "add": "Add",
-        "trash": "Remove from catalogue",
-        "removeFromMap": "Remove from map"
-    },
-    "chart": {
-        "sectionLabel": "Charts",
-        "closePanel": "Close Panel",
-        "expand": "Expand",
-        "download": "Download"
-    },
-    "viewModels": {
-        "searchNoLocations": "Sorry, no locations match your search query.",
-        "searchErrorOccurred": "An error occurred while searching.  Please check your internet connection or try again later.",
-        "searchAddresses": "Addresses",
-        "searchPlaceNames": "Official Place Names",
-        "searchNoPlaceNames": "Sorry, no official place names match your search query",
-        "searchLocations": "Locations",
-        "searchCatalogueItem": "Catalogue Items",
-        "searchNoCatalogueItem": "Sorry, no catalogue items match your search query.",
-        "inMultipleLocations": "In multiple locations including: ",
-        "inDataCatalogue": "In Data Catalogue"
-    },
-    "terriaViewer": {
-        "slowWebGLAvailableTitle": "Poor WebGL performance",
-        "slowWebGLAvailableMessage": "Showing a limited 2D-only view because your web browser has trouble displaying {{appName}} in 3D. For the full 3D experience, please try using a different web browser; upgrading your video drivers, operating system, and/or computer.",
-        "slowWebGLAvailableMessageII": "{{appName}} works better with a web browser that supports {{webGL}}, including the latest versions of {{chrome}}, {{firefox}}, {{safari}} , and {{internetExplorer}}. Your web browser has no WebGL support, so you will get a limited 2D-only experience.",
-        "internetExplorer": "Internet Explorer 11",
-        "chrome": "Google Chrome",
-        "firefox": "Mozilla Firefox",
-        "safari": "Apple Safari",
-        "webGLNotSupportedTitle": "WebGL not supported",
-        "webGLNotSupportedOrSlowTitle": "WebGL not supported or too slow",
-        "webGLNotSupportedOrSlowMessage": "Your web browser cannot display the map in 3D, either because it does not support WebGL or because your web browser has reported that WebGL will be extremely slow. Please try a different web browser, such as the latest version of {{chrome}}, {{firefox}}, {{safari}}, {{internetExplorer}}. In some cases, you may need to upgrade your computer's video driver or operating system in order to get the 3D view in {{appName}}."
-    },
-    "analytics": {
-        "selectLocation": "Select Location",
-        "point": "Point (lat/lon)",
-        "polygon": "Polygon",
-        "existingPolygon": "Existing Polygon",
-        "nothingSelected": "Nothing has been selected. Please use the buttons above to make a selection.",
-        "runAnalysis": "Run Analysis",
-        "clickToDrawLine": "Click to draw line",
-        "enterValidCoords": "Please enter valid coordinates (e.g. 131.0361, -25.3450).",
-        "selectPoint": "Select a point by clicking on the map.",
-        "clickToDrawPolygon": "Click to draw polygon",
-        "shiftToDrawRectangle": "Press the Shift key and hold down the left mouse button to draw a rectangle",
-        "clickToDrawRectangle": "Click to draw rectangle",
-        "selectedPolygon": "Selected Polygon",
-        "regionName": "Region name",
-        "selectExistingPolygon": "Select existing polygon"
-    },
-    "core": {
-        "userAddedData": "User-Added Data",
-        "chartData": "Chart Data",
-        "dataUri": {
-            "errorTitle": "Web Browser Does Not Support Data Download",
-            "errorMessage": "There is no support for the URI functionality needed to download data as a file in Internet Explorer or Edge. Copy the following URI into another web browser (such as Chromium or Firefox): {{href}}"
-        },
-        "findIndex": {
-            "nullUndefined": "findIndex called on null or undefined",
-            "array": "findIndex only works on array",
-            "function": "findIndex predicate must be a function"
-        },
-        "dataType": {
-            "auto": "Auto-detect (recommended)",
-            "wms-getCapabilities": "Web Map Service (WMS) Server",
-            "wmts-getCapabilities": "Web Map Tile Service (WMTS) Server",
-            "wfs-getCapabilities": "Web Feature Service (WFS) Server",
-            "esri-group": "Esri ArcGIS Server",
-            "esri-mapServer": "Esri ArcGIS MapServer (single layer)",
-            "esri-featureServer": "Esri ArcGIS FeatureServer (single layer)",
-            "open-street-map": "OpenStreetMap Server",
-            "geojson": "GeoJSON",
-            "geoRss": "GeoRSS",
-            "kml": "KML or KMZ",
-            "csv": "CSV",
-            "czml": "CZML",
-            "gpx": "GPX",
-            "json": "JSON",
-            "other": "Other (use conversion service)"
-        },
-        "printWindow": {
-            "errorTitle": "Error printing",
-            "errorMessage": "Printing did not start within 10 seconds. Maybe this web browser does not support printing?",
-            "printMediaStart": "print media start",
-            "printMediaEnd": "print media end",
-            "onbeforeprint": "onbeforeprint",
-            "onafterprint": "onafterprint"
-        },
-        "googleAnalytics": {
-            "log": "Google Analytics tracking is disabled because terria.configParameters.googleAnalyticsKey is not specified"
-        },
-        "readText": {
-            "fileRequired": "file is required"
-        },
-        "readXml": {
-            "xmlError": "The file does not contain valid XML."
-        },
-        "serverConfig": {
-            "failedToGet": "Could not get server config from {{serverConfigUrl}}. Services such as proxying, convertion and URL shortening may not work."
-        },
-        "terriaError": {
-            "defaultValue": "An error occurred"
-        }
-    },
-    "map": {
-        "addressGeocoder": {
-            "devError": "bulkConvertAddresses must be implemented in the derived class."
-        },
-        "cesium": {
-            "devError": "cesium is required.",
-            "failedToObtain": "Failed to obtain image tile X: {{x}} Y: {{y}} Level: {{level}}.",
-            "notWebMercatorTilingScheme": "This dataset cannot be displayed on the 2D map because it does not support the Web Mercator (EPSG:3857) projection.",
-            "unusalTilingScheme": "This dataset cannot be displayed on the 2D map because it uses an unusual tiling scheme that is not supported."
-        },
-        "computeRingWindingOrder": {
-            "devError": "Expected points of type {x:number, y:number}"
-        },
-        "displayVariablesConcept": {
-            "defaultName": "Display Variable"
-        },
-        "drawExtentHelper": {
-            "drawExtent": "Draw Extent",
-            "extent": "Extent"
-        },
-        "gmlToGeoJson": {
-            "missingPos": "GML point element is missing a pos element.",
-            "missingExteriorRing": "GML polygon is missing its exterior ring.",
-            "missingPosList": "GML polygon's exterior ring is missing a posList.",
-            "containsUnsupportedFeatureType": "GML contains unsupported feature type: {{type}}"
-        },
-        "geoRssToGeoJson": {
-            "containsUnsupportedFeatureType": "GeoRSS contains unsupported feature type: {{type}}"
-        },
-        "w3cToGeoJson": {
-            "containsUnsupportedFeatureType": "GeoRSS with W3C geometry contains unsupported feature type: {{type}}"
-        },
-        "gnafAddressGeocoder": {
-            "noAddresses": "This tableStructure has no addresses!",
-            "noAddresses2": "Even though the tableStructure reports it has an address column, it has no addresses",
-            "suburb": "Suburb",
-            "state": "State",
-            "postcode": "Postcode",
-            "matchedAddresses": "Matched Address",
-            "lon": "Lon",
-            "lat": "Lat",
-            "score": "Score",
-            "poBox": "po box",
-            "postOfficeBox": "post office box"
-        },
-        "imageryProviderHooks": {
-            "devError": "No context for image recoloring."
-        },
-        "leafletVisualizer": {
-            "devError1": "leafletScene is required.",
-            "devError2": "entityCollection is required.",
-            "devError3": "time is required."
-        },
-        "mapboxVectorTileImageryProvider": {
-            "requireLayerName": "MapboxVectorTileImageryProvider requires a layer name passed as options.layerName",
-            "requireStyles": "MapboxVectorTileImageryProvider requires a styling function passed as options.styleFunc",
-            "moreThanFourTiles": "The imagery provider's rectangle and minimumLevel indicate that there are {{tileCount}} tiles at the minimum level. Imagery providers with more than four tiles at the minimum level are not supported.",
-            "maxLevelError": "Maximum level too high for dataset"
-        },
-        "regionProvider": {
-            "csvRegionMappingTitle": "CSV region mapping",
-            "csvRegionMappingMessageZeroFound": "Zero region names found for region type {{regionType}}",
-            "csvRegionMappingMessageZeroBoundariesFound": "Zero region boundaries found for region {{regionName}}",
-            "csvRegionMappingMessageLoadError": "Couldn't load region boundaries for region {{regionName}} {{exception}}"
-        }
-    },
-    "models": {
-        "abs": {
-            "name": "ABS.Stat",
-            "nameGroup": "ABS.Stat Dataset List",
-            "itemNotAvailableTitle": "Item is not available",
-            "itemNotAvailableMessage": "An error occurred while invoking {{methodName}} on the ABS ITT server. <p>This error may indicate that the item you opened is temporarily unavailable or there is a problem with your internet connection.  Try opening the group again, and if the problem persists, please report it by sending an email to {{email}}.</p>",
-            "unexpectedFormatTitle": "Unexpected data format",
-            "unexpectedFormtMessage": "An error occurred while invoking GetGenericData on the ABS ITT server: the data format has changed. <p>Please report this error by sending an email to {{email}}.</p>",
-            "dataMergeErrorTitle": "Data cannot be merged",
-            "dataMergeErrorMessage": "An error occurred while invoking GetGenericData on the ABS ITT server: the individual data files cannot be merged. <p>Please report this error by sending an email to {{email}}.</p>",
-            "groupNotAvailableTitle": "Group is not available",
-            "groupNotAvailableMessage": "An error occurred while invoking GetCodeListValue on the ABS ITT server. <p>This error may indicate that the group you opened is temporarily unavailable or there is a problem with your internet connection.  Try opening the group again, and if the problem persists, please report it by sending an email to {{email}}.</p>"
-        },
-        "userData": {
-            "addingDataErrorTitle": "Data could not be added",
-            "addingDataErrorMessage": "The specified data could not be added because it is invalid or does not have the expected format.",
-            "fileApiNotSupportedTitle": "File API not supported",
-            "fileApiNotSupportedMessage": "Sorry, your web browser does not support the File API {{appName}} required to add data from a file on your system. Please upgrade your web browser to the latest  {{chrome}}, {{firefox}} or {{internetExplorer}}.",
-            "internetExplorer": "Internet Explorer 11",
-            "chrome": "Google Chrome",
-            "firefox": "Mozilla Firefox"
-        },
-        "arcGisService": {
-            "name": "ArcGIS Service Group",
-            "invalidServerTitle": "Invalid ArcGIS Server",
-            "invalidServerMessage": "An error occurred while invoking the ArcGIS REST service.  The server's response does not appear to be a valid ArcGIS REST document. <p>If you entered the link manually, please verify that the link is correct.</p> <p>If you did not enter this link manually, this error may indicate that the group you opened is temporarily unavailable or there is a problem with your internet connection.  Try opening the group again, and if the problem persists, please report it by sending an email to {{email}}.</p>",
-            "groupNotAvailableTitle": "Group is not available",
-            "groupNotAvailableMessage": "An error occurred while invoking the ArcGIS REST service. <p>If you entered the link manually, please verify that the link is correct.</p><p>This error may also indicate that the server does not support {{cors}} .  If this is your server, verify that CORS is enabled and enable it if it is not.  If you do not control the server, please contact the administrator of the server and ask them to enable CORS.  Or, contact the {{appName}} team by emailing {{email}} and ask us to add this server to the list of non-CORS-supporting servers that may be proxied by {{appName}} itself. <p>If you did not enter this link manually, this error may indicate that the group you opened is temporarily unavailable or there is a problem with your internet connection.  Try opening the group again, and if the problem persists, please report it by sending an email to {{email}}.</p>"
-        },
-        "arcGisFeatureServer": {
-            "name": "ArcGIS Feature Server",
-            "nameGroup": "ArcGIS Feature Server Group",
-            "invalidServiceTitle": "Invalid ArcGIS Feature Service",
-            "invalidServiceMessage": "An error occurred while invoking the ArcGIS Feature Service.  The server's response does not appear to be a valid Feature Service document. <p>If you entered the link manually, please verify that the link is correct.</p> <p>If you did not enter this link manually, this error may indicate that the group you opened is temporarily unavailable or there is a problem with your internet connection.  Try opening the group again, and if the problem persists, please report it by sending an email to {{email}}.</p>",
-            "groupNotAvailableTitle": "Group is not available",
-            "groupNotAvailableMessage": "An error occurred while invoking the ArcGIS Feature Service. <p>If you entered the link manually, please verify that the link is correct.</p> <p>This error may also indicate that the server does not support {{cors}}.  If this is your server, verify that CORS is enabled and enable it if it is not.  If you do not control the server, please contact the administrator of the server and ask them to enable CORS.  Or, contact the {{appName}} team by emailing {email} and ask us to add this server to the list of non-CORS-supporting servers that may be proxied by {{appName}} itself. <p>If you did not enter this link manually, this error may indicate that the group you opened is temporarily unavailable or there is a problem with your internet connection.  Try opening the group again, and if the problem persists, please report it by sending an email to {{email}}.</p>"
-        },
-        "arcGisMapServerCatalogGroup": {
-            "name": "ArcGIS Map Server Group",
-            "invalidServiceTitle": "Invalid ArcGIS Map Service",
-            "invalidServiceMessage": "An error occurred while invoking the ArcGIS Map Service.  The server's response does not appear to be a valid Map Service document. <p>If you entered the link manually, please verify that the link is correct.</p> <p>If you did not enter this link manually, this error may indicate that the group you opened is temporarily unavailable or there is a problem with your internet connection.  Try opening the group again, and if the problem persists, please report it by sending an email to {{email}}.</p>",
-            "groupNotAvailableTitle": "Group is not available",
-            "groupNotAvailableMessage": "An error occurred while invoking the ArcGIS Map Service. <p>If you entered the link manually, please verify that the link is correct.</p> <p>This error may also indicate that the server does not support {{cors}}. If this is your server, verify that CORS is enabled and enable it if it is not.  If you do not control the server, please contact the administrator of the server and ask them to enable CORS.  Or, contact the {{appName}} team by emailing {{email}} and ask us to add this server to the list of non-CORS-supporting servers that may be proxied by {{appName}} itself. <p>If you did not enter this link manually, this error may indicate that the group you opened is temporarily unavailable or there is a problem with your internet connection.  Try opening the group again, and if the problem persists, please report it by sending an email to {{email}}.</p>",
-            "cors": "CORS"
-        },
-        "arcGisMapServerCatalogItem": {
-            "name": "Esri ArcGIS MapServer",
-            "dataDescription": "Data Description",
-            "serviceDescription": "Service Description",
-            "copyrightText": "Copyright Text"
-        },
-        "bing": {
-            "name": "Bing Maps"
-        },
-        "wcs": {
-            "asyncResultDescription": "This is the result of exporting data from {{name}} service at {{timestamp}} with the input parameters below.",
-            "exportFailedTitle": "Data export failed",
-            "exportFailedMessage": "The Web Coverage Service failed",
-            "exportFailedMessageII": "The Web Coverage Service failed: {{error}}"
-        },
-        "cartoMap": {
-            "name": "Carto Map",
-            "noUrlTitle": "No URL",
-            "noUrlMessage": "Unable to find a usable URL for the Carto Map layer."
-        },
-        "cesiumTerrain": {
-            "name": "Cesium Terrain",
-            "name3D": "Cesium 3D Tiles",
-            "notSupportedErrorTitle": "Not supported in 2D",
-            "notSupportedErrorMessage": "\"{{name}}\" cannot be show in the 2D view.  Switch to 3D and try again.",
-            "errorRenderingTitle": "Error rendering in 3D",
-            "errorRenderingMessage": "<p>An error occurred while rendering in 3D.  This probably indicates a bug in {{appName}} or an incompatibility with your system or web browser.  We'll now switch you to 2D so that you can continue your work. We would appreciate it if you report this error by sending an email to {{email}} with the technical details below.  Thank you!</p>"
-        },
-        "ckan": {
-            "nameServer": "CKAN Server",
-            "errorLoadingTitle": "Error loading CKAN catalogue",
-            "errorLoadingMessage": "The definition for this CKAN catalogue does not have a valid filter query.",
-            "corsErrorMessage": "Couldn't retrieve packages from this CKAN server.<br/><br/>If you entered the URL manually, please double-check it.<br/><br/>If it's your server, make sure {{corsLink}} is enabled.<br/><br/> Otherwise, if reloading doesn't fix it, please report the problem by sending an email to {{email}} with the technical details below.  Thank you!<br/><br/>",
-            "name": "CKAN Resource",
-            "dataSourceErrorMessage": "This data source does not have any details available.",
-            "serviceErrorMessage": "This service does not have any details available.",
-            "datasetDescription": "Dataset Description",
-            "dataDescription": "Data Description",
-            "resourceDescription": "Resource Description",
-            "licence": "Licence",
-            "author": "Author",
-            "contact_point": "Contact",
-            "metadata_created": "Created",
-            "metadata_modified": "Modified",
-            "update_freq": "Update Frequency",
-            "idsNotSpecifiedTitle": "resourceId or datasetId must be specified",
-            "idsNotSpecifiedMessage": "CkanCatalogItem requires that either resourceId or datasetId be specified.",
-            "errorRetrievingUrlTitle": "Error retrieving CKAN URL",
-            "errorRetrievingUrlMessage": "Could not retrieve URL as JSON: {{url}}.",
-            "invalidCkanTitle": "Invalid CKAN resource JSON",
-            "invalidCkanMessage": "The resource returned from the CKAN server does not appear to have a package_id.",
-            "notCompatibleTitle": "No compatible resources found",
-            "notCompatibleMessageI": "The CKAN dataset does not have a resource with the ID {{resourceId}} or it does not have a supported format.",
-            "notCompatibleMessageII": "The CKAN dataset does not have any resources with a supported format."
-        },
-        "catalog": {
-            "name": "Unnamed Item",
-            "group": "Group",
-            "idForMatchingError": "A catalog member must have a name or an ID for matching.",
-            "catalogMemberMustHaveName": "A newly created catalog member must have a name.",
-            "catalogMemberMustHaveType": "A catalog member must have a type.",
-            "userAddedDataGroup": "The group for data added by the user via the \"Add Data\" panel.",
-            "chartDataGroup": "A group for chart data.",
-            "dataSourceErrorMessage": "This data source does not have any details available.",
-            "serviceErrorMessage": "This service does not have any details available.",
-            "unsupportedTypeTitle": "Unsupported catalogue item type",
-            "unsupportedTypeMessage": "Unknown catalogue item type: {{type}}. If you are loading your own catalogue, please verify that it is correct. This error may also indicate an attempt to load a newer catalogue file in an older version of {{appName}}.",
-            "unsupportedFileTypeTitle": "Unsupported file type",
-            "unsupportedFileTypeMessage": "This file format is not supported by {{appName}}. Supported file formats include: <ul><li>.geojson</li><li>.kml, .kmz</li><li>.csv (in {{link}})</li></ul>",
-            "unsupportedFileTypeMessageII": "This file format is not supported by {{appName}}. Directly supported file formats include: <ul><li>.geojson</li><li>.kml, .kmz</li><li>.csv (in {{link}})</li></ul>  File formats supported through the online conversion service include: <ul><li>Shapefile (.zip)</li><li>MapInfo TAB (.zip)</li><li>Possibly other {{linkII}}</li></ul>",
-            "getConfirmationMessage": "This file is not directly supported by {{appName}}.\n\nDo you want to try uploading it to the {{appName}} conversion service? This may work for small, zipped Esri Shapefile, or MapInfo TAB files.",
-            "readyToUpload": "Ready to upload your file to the {{appName}} conversion service?",
-            "upload": "Upload",
-            "cancel": "Cancel",
-            "useConversion": "Use conversion service?",
-            "mustHaveType": "Each item must have a type.",
-            "compositesError": "Composites cannot include composite items."
-        },
-        "createParameter": {
-            "unsupportedErrorTitle": "Unsupported function parameter type",
-            "unsupportedErrorMessage": "Unknown function parameter type: {{type}}."
-        },
-        "csv": {
-            "name": "Comma-Separated Values (CSV)",
-            "dataSourceErrorMessage": "This data source does not have any details available.",
-            "serviceErrorMessage": "This service does not have any details available.",
-            "unexpectedTypeTitle": "Unexpected type of CSV data",
-            "unexpectedTypeMessage": "CsvCatalogItem data is expected to be a Blob, File, or String, but it was not any of these. This may indicate a bug in terriajs or incorrect use of the terriajs API. If you believe it is a bug in {{appName}} please report it by emailing ",
-            "unableToLoadTitle": "Unable to load CSV file",
-            "unableToLoadMessage": "See the <a href=\"https://github.com/TerriaJS/nationalmap/wiki/csv-geo-au\">csv-geo-au</a> specification for supported CSV formats.\n\n {{message}}",
-            "unableToLoadItemTitle": "Unable to load CSV Catalog Item",
-            "unableToLoadItemMessage": "CSV did not have any data or URL to load from."
-        },
-        "csw": {
-            "name": "Catalogue Service (CSW)",
-            "unknownError": "The CSW server reported an unknown error.",
-            "exceptionMessage": "The CSW server reported an error:\n\n {{exceptionText}}",
-            "notUseableTitle": "Catalogue service is not useable",
-            "notUseableMessage": "Invalid response obtained when invoking GetDomain on the CSW server. <p>This error may indicate that the catalogue server you specified is temporarily unavailable or there is a problem with your internet connection.  Try opening the processing server again, and if the problem persists, please report it by sending an email to ",
-            "checkCORSDomain": "Couldn't execute GetDomain on this CSW server.<br/><br/> If you entered the URL manually, please double-check it.<br/><br/> If it's your server, make sure <a href=\"http://enable-cors.org/\" target=\"_blank\">CORS</a> is enabled.<br/><br/> Otherwise, if reloading doesn't fix it, please report the problem by sending an email to {{email}} with the technical details below.  Thank you!",
-            "checkCORSRecords": "Couldn't execute GetRecords on this CSW server.<br/><br/> If it's your server, make sure <a href=\"http://enable-cors.org/\" target=\"_blank\">CORS</a> is enabled.<br/><br/> Otherwise, if reloading doesn't fix it, please report the problem by sending an email to {{email}} with the technical details below.  Thank you!",
-            "dataResponsibility": "Data Responsibility",
-            "links": "Links",
-            "metadataURL": "Metadata Record URL",
-            "checkCORS": "Couldn't execute GetRecords on this CSW server.<br/><br/> If you entered the URL manually, please double-check it.<br/><br/> If it's your server, make sure {{cors}} is enabled.<br/><br/> Otherwise, if reloading doesn't fix it, please report the problem by sending an email to {{email}}",
-            "cors": "CORS"
-        },
-        "czml": {
-            "name": "Cesium Language (CZML)",
-            "dataSourceErrorMessage": "This data source does not have any details available.",
-            "serviceErrorMessage": "This service does not have any details available.",
-            "errorLoadingTitle": "Error loading CZML",
-            "errorLoadingMessage": "An error occurred while loading a CZML file.  This may indicate that the file is invalid or that it is not supported by {{appName}} .  If you would like assistance or further information, please email us at {{email}}"
-        },
-        "function": {
-            "unknownFormaterTitle": "Unknown formatter",
-            "unknownFormaterMessage": "The function parameter formatter \"{{formatter}}\" is unknown.\n\nValid formatters are:\n\n"
-        },
-        "geoJson": {
-            "name": "GeoJSON",
-            "dataSourceErrorMessage": "This data source does not have any details available.",
-            "serviceErrorMessage": "This service does not have any details available.",
-            "errorLoadingTitle": "Error loading GeoJSON",
-            "errorParsingMessage": "An error occurred parsing the provided data as JSON.  This may indicate that the file is invalid or that it is not supported by {{appName}}. If you would like assistance or further information, please email us at {{email}}",
-            "errorLoadingMessage": "An error occurred while loading a GeoJSON file.  This may indicate that the file is invalid or that it is not supported by {{appName}}. If you would like assistance or further information, please email us at {{email}}",
-            "couldNotLoadTitle": "Could not load JSON",
-            "couldNotLoadMessage": "An error occurred while retrieving JSON data from the provided link. <p>If you entered the link manually, please verify that the link is correct.</p><p>This error may also indicate that the server does not support {{cors}}.  If this is your server, verify that CORS is enabled and enable it if it is not.  If you do not control the server, please contact the administrator of the server and ask them to enable CORS.  Or, contact the '{{appName}}' team by emailing {{email}} and ask us to add this server to the list of non-CORS-supporting servers that may be proxied by 'appName' itself. <p>If you did not enter this link manually, this error may indicate that the data source you're trying to add is temporarily unavailable or there is a problem with your internet connection.  Try adding the data source again, and if the problem persists, please report it by sending an email to {{email}}.</p>",
-            "unsupportedBrowserTitle": "Unsupported web browser",
-            "unsupportedBrowserMessage": "Sorry, your web browser does not support the File API, which {{appName}} requires in order to load this dataset.  Please upgrade your web browser.  For the best experience, we recommend the latest versions of {{chrome}} or {{firefox}} or {{internetExplorer}}.",
-            "internetExplorer": "Internet Explorer 11",
-            "chrome": "Google Chrome",
-            "firefox": "Mozilla Firefox"
-        },
-        "getToken": {
-            "errorTitle": "Token Error",
-            "invalidToken": "<p>The token server responded with an invalid token.</p><p>Please report it by sending an email to {{email}}</p>",
-            "unableToRequest": "<p>Unable to request a token from the token server.</p><p>Please report it by sending an email to {{email}}</p>"
-        },
-        "gltf": {
-            "name": "GL Transmission Format (glTF)",
-            "dataSourceErrorMessage": "This data source does not have any details available.",
-            "serviceErrorMessage": "This service does not have any details available.",
-            "notSupportedErrorTitle": "Not supported in 2D",
-            "notSupportedErrorMessage": "\"{{name}}\" cannot be show in the 2D view.  Switch to 3D and try again.",
-            "error": "Error",
-            "unableToRetrieve": "Unable to retrieve feature details from:\n\n{{url}}"
-        },
-        "googleUrlShortener": {
-            "unexpectedResult": "Unexpected URL shortening result",
-            "urlNotLocatedTitle": "Shortened start URL was not located",
-            "urlNotLocatedMessage": "The shortened share URL used to launch {{appName}} was not located. This may indicate an error in the link or that the shortening service is unavailable at this time. If you believe it is a bug in {{appName}} , please report it by emailing {{email}}"
-        },
-        "gpx": {
-            "name": "GPX",
-            "dataSourceErrorMessage": "This data source does not have any details available.",
-            "serviceErrorMessage": "This service does not have any details available.",
-            "errorLoadingTitle": "Error loading GPX",
-            "errorLoadingMessage": "An error occurred while loading a GPX file.  This may indicate that the file is invalid or that it is not supported by {{appName}}. If you would like assistance or further information, please email us at {{email}}"
-        },
-        "imageryLayer": {
-            "intervalSupportErrorTitle": "Intervals not supported",
-            "intervalSupportErrorMessage": "Sorry, {{typeName}} ({{type}}) catalog items cannot currently be made time-varying by specifying the \"intervals\" property.",
-            "resolvingAvailability": "Resolving availability at a location…",
-            "accessingBaseMapErrorTitle": "Error accessing base map",
-            "accessingBaseMapErrorMessage": "An error occurred while attempting to download tiles for base map:<p><center>{{name}} </center></p> This may indicate that there is a problem with your internet connection, that the base map is temporarily unavailable, or that the base map is invalid.  Please select a different base map using the Map button in the top-right corner.  Further technical details may be found below.<br/><br/>",
-            "accessingCatalogItemErrorTitle": "Error accessing catalogue item",
-            "accessingCatalogItemErrorMessage": "An error occurred while attempting to download tiles for catalogue item:<p><center>{{name}}</center></p> This may indicate that there is a problem with your internet connection, that the catalogue item is temporarily unavailable, or that the catalogue item is invalid.  The catalogue item has been hidden from the map.  You may re-show it in the Now Viewing panel to try again.  Further technical details may be found below.<br/><br/>",
-            "tileErrorTitle": "Tile Error",
-            "tileErrorMessage": "The tile with the URL:\n{{url}}\n succeeded when loaded with XMLHttpRequest but failed multiple times when loaded directly by Cesium or Leaflet.\n This may indicate that the server is very sensitive to the request headers provided or is simply unreliable.",
-            "tileErrorMessageII": "Got a 200 (OK) response from URL:\n{{url}}\n, but it could not be loaded as an image.",
-            "unknownTileErrorTitle": "Unknown Tile Error",
-            "unknownTileErrorMessage": "While accessing URL:\n{{url}}\nThis probably indicates one of the following:\n* The server hostname could not be resolved,\n* The server did not respond to the request, or\n* The server denied Cross-Origin Resource Sharing (CORS) access to this URL (See https://docs.terria.io/guide/connecting-to-data/cross-origin-resource-sharing/).",
-            "unableToDisplayTitle": "Unable to display dataset",
-            "unableToDisplayMessage": "{{name}} cannot be shown in 2D because it does not support the standard Web Mercator (EPSG:3857) projection. Please switch to 3D if it is supported on your system, update the dataset to support the projection, or use a different dataset.",
-            "unableToShowLocTitle": "Unable to show at this location",
-            "unableToShowLocMessage": "{{name}} cannot be shown at this location because the available capture times are unknown. The {{featureTimesProperty}} property was not found."
-        },
-        "invokeAnalyticsService": {
-            "invocationFailedTitle": "Service invocation failed",
-            "invocationFailedMessage": "An error occurred on the server while computing {{invocationName}}."
-        },
-        "ionImagery": {
-            "name": "Cesium Ion Imagery"
-        },
-        "kml": {
-            "name": "KML or KMZ",
-            "dataSourceErrorMessage": "This data source does not have any details available.",
-            "serviceErrorMessage": "This service does not have any details available.",
-            "unexpectedTypeTitle": "Unexpected type of KML data",
-            "unexpectedTypeMessage": "KmlCatalogItem.data is expected to be an XML Document, Blob, or File, but it was none of these. This may indicate a bug in {{appName}} or incorrect use of the {{appName}} API. If you believe it is a bug in {{appName}}, please report it by emailing {{email}}.",
-            "errorLoadingTitle": "Error loading KML or KMZ",
-            "errorLoadingMessage": "An error occurred while loading a KML or KMZ file.  This may indicate that the file is invalid or that it is not supported by {{appName}}. If you would like assistance or further information, please email us at {{email}}."
-        },
-        "magda": {
-            "name": "MAGDA Distribution",
-            "dataSourceErrorMessage": "This data source does not have any details available.",
-            "serviceErrorMessage": "This service does not have any details available.",
-            "distributionDesc": "Distribution Description",
-            "idsNotSpecifiedTitle": "\"distributionId\" or \"datasetId\" must be specified",
-            "idsNotSpecifiedMessage": "MagdaCatalogItem requires that either distributionId or datasetId be specified.",
-            "retrieveErrorTitle": "Error retrieving MAGDA record",
-            "retrieveErrorMessage": "No distribution or dataset ID provided",
-            "notCompatibleTitle": "No compatible distributions found",
-            "notCompatibleMessageI": "The MAGDA dataset does not have a distribution with the ID \"{{distributionId}}\", or it isn't in a supported format.",
-            "notCompatibleMessageII": "The MAGDA dataset does not have any distributions with a supported format."
-        },
-        "mapboxMap": {
-            "name": "Mapbox Map"
-        },
-        "mapboxVectorTile": {
-            "name": "Mapbox Vector Tile"
-        },
-        "mapboxStyle": {
-            "name": "Mapbox Style"
-        },
-        "ogr": {
-            "name": "Unknown / Converted to GeoJSON",
-            "dataSourceErrorMessage": "This data source does not have any details available.",
-            "serviceErrorMessage": "This service does not have any details available.",
-            "legacyBrowserTitle": "Legacy browser not supported",
-            "legacyBrowserMessage": "Sorry, your web browser does not support the \"FormData\" type, which is required by the '{{appName}}' conversion service.  We recommend you upgrade to the latest version of {{chrome}}, {{firefox}}, {{safari}} or {{internetExplorer}}.",
-            "internetExplorer": "Internet Explorer 11",
-            "chrome": "Google Chrome",
-            "firefox": "Mozilla Firefox",
-            "safari": "Apple Safari",
-            "unsupportedFileTzpe": "Unsupported file type",
-            "loadError": "The file size is greater than the {{maxConversionSizeMB}} MB limit of the {{appName}} conversion service",
-            "invalidFile": "This may indicate that the file is invalid or that it is not supported by the {{appName}} conversion service.",
-            "errorConvertingToGeoJsonTitle": "Error converting file to GeoJSON",
-            "errorConvertingToGeoJsonMessage": "An error occurred while attempting to convert this file to GeoJSON. ",
-            "emailUs": "If you would like assistance or further information, please email us at {{email}}"
-        },
-        "openStreetMap": {
-            "name": "OpenStreetMap"
-        },
-        "placesLikeMe": {
-            "regionsLikeThisName": "Regions like this",
-            "regionsLikeThisDescription": "Identifies regions that are _most like_ a given region according to a given set of characteristics.",
-            "regionTypeName": "Region Type",
-            "regionTypeDescription": "The type of region to analyze.",
-            "regionName": "Region",
-            "regionDescription": "The region to analyze.  The analysis will determine which regions are most similar to this one.",
-            "characteristics": "Characteristics",
-            "characteristicsDescription": "The region characteristics to include in the analysis.",
-            "name": "Places Like Me",
-            "regioNotSelectedName": "Region not selected",
-            "regioNotSelectedDescription": "You must select a Region.",
-            "placesLike": "Places like {{regionName}}",
-            "likenessesError": "The list of likenesses and the list of region codes do not contain the same number of elements."
-        },
-        "raiseError": {
-            "errorTitle": "An error occurred",
-            "errorMessage": "{{appName}} experienced an error. Please report this by emailing {{email}}. Details of the error are to be found below."
-        },
-        "regionMapping": {
-            "noDataForDate": "No data for the selected date.",
-            "noDataForRegion": "No data for the selected region.",
-            "outdatedBrowserTitle": "Outdated Web Browser",
-            "outdatedBrowserMessage": "You are using a very old web browser that cannot display \"region mapped\" datasets such as this.  Please upgrade to the latest version of Chromium, Firefox, Edge, or Safari as soon as possible.  Please contact {{email}} if you have any concerns.",
-            "invalidServerTypeTitle": "Invalid serverType {{serverType}} in regionMapping.json",
-            "invalidServerTypeMessage": "Expected \"serverType\" to be \"WMS\" or \"vector\", but got \"{{serverType}}\".",
-            "notRecognised": "These region names were {{notRecognisedText}} ",
-            "notRecognisedText": "not recognised",
-            "moreThanOneValue": "These regions had {{moreThanOneValueText}}",
-            "moreThanOneValueText": "more than one value",
-            "msg": "Consult the {{link}} to see how to format the file.",
-            "csvSpecification": "CSV-geo-au specification",
-            "issuesLoadingTitle": "Issues loading {{name}}"
-        },
-        "feedback": {
-            "thanksTitle": "Thank you for your feedback!",
-            "thanksMessage": "Your feedback helps make {{appName}} better",
-            "unableToSendTitle": "Unable to send feedback",
-            "unableToSendMessage": "Could not send your feedback. Please email it to {{email}} instead."
-        },
-        "resultPending": {
-            "name": "Result Pending"
-        },
-        "sensorObservationService": {
-            "procedure": "Procedure",
-            "property": "Property",
-            "sos": "SOS",
-            "alreadyLoadingTitle": "Data already loading",
-            "alreadyLoadingMessage": "Your data is still loading. You will be able to change the display once it has loaded",
-            "unknownError": "The server reported an unknown error.",
-            "exceptionMessage": "The server reported an error: \n\n {{exceptionText}}",
-            "missingBody": "The server responded with missing body.",
-            "noFeatures": "There are no features matching your query.",
-            "unknownFormat": "The server responded with an unknown feature format.",
-            "noMatchingFeatures": "The Sensor Observation Service did not return any features matching your query."
-        },
-        "time": {
-            "invalidDate": "Invalid Date",
-            "invalidInitialTimeSource": "Invalid initialTimeSource specified in config file: {{initialTimeSource}}"
-        },
-        "shareData": {
-            "generateErrorTitle": "Couldn't generate short URL.",
-            "generateErrorMessage": "Something went wrong when trying to use the share data service to generate a short URL. If you believe it is a bug in {{appName}}, please report it by emailing {{email}}.",
-            "expandErrorTitle": "Couldn't expand URL.",
-            "expandErrorMessage": "The share data service used to launch {{appName}} was not located. This may indicate an error in the link or that the service is unavailable at this time. If you believe it is a bug in {{appName}}, please report it by emailing {{email}}"
-        },
-        "socrataServer": {
-            "name": "Socrata Server",
-            "retrieveErrorMessage": "Couldn't retrieve packages from this Socrata server.<br/><br/>If you entered the URL manually, please double-check it.<br/><br/> Otherwise, if reloading doesn't fix it, please report the problem by sending an email to {{email}} with the technical details below.  Thank you!<br/><br/><pre> {{formatError}}</pre>",
-            "description": "Description",
-            "licence": "Licence",
-            "attributes": "Attributes",
-            "tags": "Tags"
-        },
-        "spatialDetailing": {
-            "name": "Spatial Detailing",
-            "description": "Predicts the characteristics of fine-grained regions by learning and exploiting correlations of coarse-grained data with Census characteristics.",
-            "regionTypeToPredictName": "Region Type to Predict",
-            "regionTypeToPredictDescription": "The type of region for which to predict characteristics.",
-            "coarseDataRegionTypeName": "Coarse Data Region Type",
-            "coarseDataRegionTypeDescription": "The type of region with which the coarse-grained input characteristics are associated.",
-            "aggregationName": "Aggregation",
-            "aggregationDescription": "Specifies how coarse region values were aggregated.  True if the value is the mean of the values across the region, or False if the value is the sum of the values across the region.",
-            "aggregationTrueName": "Mean Aggregation",
-            "aggregationTrueDescription": "Coarse region values are the mean of samples in the region.  For example, average household income.",
-            "aggregationFalseName": "Sum Aggregation",
-            "aggregationFalseDescription": "Coarse region values are the sum of samples in the region.  For example, total population.",
-            "characteristicToPredictName": "Characteristic to Predict",
-            "characteristicToPredictDescription": "The characteristic to predict for each region.",
-            "spatialDetailingOf": "Spatial detailing of {{of}} at {{at}}",
-            "wrongNumberOfElements": "The list of values and the list of region codes do not contain the same number of elements"
-        },
-        "tableData": {
-            "unsupportedCharactersTitle": "Invalid characters in latitude and longitude columns",
-            "unsupportedCharactersMessage": "Could not interpret latitude and longitude pair {{longitude}}, {{latitude}}",
-            "bulkGeocoderInfoTitle": "Bulk Geocoder Information",
-            "bulkGeocoderInfoMessage": "The CSV contains addresses, but {{number}} can't be located on the map: ",
-            "bulkGeocoderInfo2Message": "{{nullAddresses}} addresses are missing from the CSV.",
-            "bulkGeocoderErrorTitle": "Bulk Geocoder Error",
-            "bulkGeocoderErrorMessage": "Unable to map addresses to lat-long coordinates, as an error occurred while retrieving address coordinates. Please check your internet connection or try again later."
-        },
-        "terrainCatalog": {
-            "notSupportedErrorTitle": "Not supported in 2D",
-            "notSupportedErrorMessage": "{{name}} cannot be show in the 2D view.  Switch to 3D and try again"
-        },
-        "terria": {
-            "initErrorTitle": "Failed to initialize services",
-            "initErrorMessage": "A problem occurred with the Terria server. This may cause some layers or the conversion service to be unavailable.",
-            "urlLoadErrorTitle": "Problem loading URL",
-            "urlLoadErrorMessage": "A problem occurred while initialising Terria with URL parameters.",
-            "loadingInitSourceErrorTitle": "Error loading initialization source",
-            "loadingInitSourceErrorMessage": "Could not load initialization information from {{fragment}} because no initFragmentPaths are defined.",
-            "loadingInitSourceError2Message": "An error occurred while loading initialization information from {{loadSource}}.  This may indicate that you followed an invalid link or that there is a problem with your Internet connection.",
-            "disclaimer": "Disclaimer",
-            "buttonTitleConfirm": "I Agree"
-        },
-        "terriaJSONcatalog": {
-            "name": "Terria JSON Catalog Function",
-            "misconfiguredErrorTitle": "Misconfigured init file",
-            "misconfiguredErrorMessage": "Service not configured for TerriaJsonCatalogFunction HTTP 202.",
-            "misconfiguredError2Message": "HTTP 202 configuration {{url}} not present in response {{xhr}}",
-            "serviceResponseErrorTitle": "Service response not JSON string",
-            "serviceResponseErrorMessage": "TerriaJsonCatalogFunction was supposed to receive a JSON string, received {{xhr}}",
-            "requestFailedTitle": "Request Failed",
-            "requestFailedMessage": "Request failed with status code {{status}}.",
-            "asyncResultDescription": "This is the result of invoking the {{name}} process or service at {{timestamp}} with the input parameters below.",
-            "loadingInitSourceErrorTitle": "Error loading initialization source",
-            "loadingInitSourceErrorMessage": "Error loading initialization source {{fragment}} because no initFragmentPaths are defined.",
-            "loadingInitSourceError2Message": "An error occurred while loading initialization information from {{loadSource}}. This may indicate that you followed an invalid link or that there is a problem with your Internet connection.",
-            "disclaimer": "Disclaimer",
-            "buttonTitleConfirm": "I Agree"
-        },
-        "urlTemplateMapServer": {
-            "name": "URL Template Map Server"
-        },
-        "userDrawing": {
-            "devError": "Terria instance is required.",
-            "messageHeader": "Draw on Map",
-            "pointEntities": "Points",
-            "otherEntities": "Lines and polygons",
-            "line": "Line",
-            "firstPoint": "First Point",
-            "btnCancel": "Cancel",
-            "btnDone": "Done",
-            "clickToAddFirstPoint": "Click to add a point",
-            "clickToAddAnotherPoint": "Click to add another point",
-            "anotherPoint": "Another Point",
-            "userPolygon": "User polygon"
-        },
-        "webFeatureServiceCatalogGroup": {
-            "wfsServer": "Web Feature Service (WFS) Server",
-            "invalidWFSServerTitle": "Invalid WFS server",
-            "invalidWFSServerMessage": "An error occurred while invoking GetCapabilities on the WFS server.  The server's response does not appear to be a valid GetCapabilities document. <p>If you entered the link manually, please verify that the link is correct.</p> <p>If you did not enter this link manually, this error may indicate that the group you opened is temporarily unavailable or there is a problem with your internet connection. Try opening the group again, and if the problem persists, please report it by sending an email to {{email}}.</p>",
-            "groupNotAvailableTitle": "Group is not available",
-            "groupNotAvailableMessage": "An error occurred while invoking GetCapabilities on the WFS server. <p>If you entered the link manually, please verify that the link is correct.</p> <p>This error may also indicate that the server does not support <a href=\"http://enable-cors.org/\" target=\"_blank\">CORS</a>.  If this is your server, verify that CORS is enabled and enable it if it is not.  If you do not control the server, please contact the administrator of the server and ask them to enable CORS.  Or, contact the '{{appName}}' Map team by emailing {{email}} and ask us to add this server to the list of non-CORS-supporting servers that may be proxied by '{{appName}}' itself.</p> <p>If you did not enter this link manually, this error may indicate that the group you opened is temporarily unavailable or there is a problem with your internet connection. Try opening the group again, and if the problem persists, please report it by sending an email to {{email}}.</p>"
-        },
-        "webFeatureServiceCatalogItem": {
-            "wfs": "Web Feature Service (WFS)"
-        },
-        "webMapServiceCatalogGroup": {
-            "wmsServer": "Web Map Service (WMS) Server",
-            "invalidWMSServerTitle": "Invalid WMS server",
-            "invalidWMSServerMessage": "An error occurred while invoking GetCapabilities on the WMS server. The server's response does not appear to be a valid GetCapabilities document. <p>If you entered the link manually, please verify that the link is correct.</p> <p>If you did not enter this link manually, this error may indicate that the group you opened is temporarily unavailable or there is a problem with your internet connection.  Try opening the group again, and if the problem persists, please report it by sending an email to {{email}}.</p>",
-            "groupNotAvailableTitle": "Group is not available",
-            "groupNotAvailableMessage": "An error occurred while invoking GetCapabilities on the WMS server. <p>If you entered the link manually, please verify that the link is correct.</p> <p>This error may also indicate that the server does not support <a href=\"http://enable-cors.org/\" target=\"_blank\">CORS</a>.  If this is your server, verify that CORS is enabled and enable it if it is not.  If you do not control the server, please contact the administrator of the server and ask them to enable CORS.  Or, contact the '{{appName}}' Map team by emailing {{email}} and ask us to add this server to the list of non-CORS-supporting servers that may be proxied by '{{appName}}' itself.</p> <p>If you did not enter this link manually, this error may indicate that the group you opened is temporarily unavailable or there is a problem with your internet connection. Try opening the group again, and if the problem persists, please report it by sending an email to {{email}}.</p>"
-        },
-        "webMapServiceCatalogItem": {
-            "wms": "Web Map Service (WMS)",
-            "dataDescription": "Data Description",
-            "serviceDescription": "Service Description",
-            "metadataUrls": "Metadata Links",
-            "accessConstraints": "Access Constraints",
-            "serviceContact": "Service Contact",
-            "getCapabilitiesUrl": "GetCapabilities URL",
-            "noLayerFoundTitle": "No layer found",
-            "noLayerFoundMessage": "The WMS dataset '{{name}}' has no layers matching '{{layers}}'. {{suggested}} {{line}}{{line}}Either the catalog file has been set up incorrectly, or the WMS server has changed.{{line}}{{line}}Please report this error by sending an email to {{email}}.",
-            "datasetScaleErrorTitle": "Dataset will not be shown at this scale",
-            "datasetScaleErrorMessage": "The {{name}} dataset will not be shown when zoomed in this close to the map because the data custodian has indicated that the data is not intended or suitable for display at this scale.  Click the dataset's Info button on the Now Viewing tab for more information about the dataset and the data custodian.",
-            "badlyFormatedTitle": "Badly formatted periodicity",
-            "badlyFormatedMessage": "The '{{name}}' dataset has a badly formed periodicity, '{{isoSegments}}'. Click the dataset's Info button for more information about the dataset and the data custodian.",
-            "missingDataTitle": "Missing data",
-            "missingDataMessage": "The WMS dataset '{{name}}' did not return any data.{{line}}{{line}}Either the catalog file has been set up incorrectly, or the server address has changed.{{line}}{{line}}Please report this error by emailing {{email}}."
-        },
-        "webMapTileServiceCatalogGroup": {
-            "wmtsServer": "Web Map Tile Service (WMTS) Server",
-            "invalidWMTSServerTitle": "Invalid WMTS server",
-            "invalidWMTSServerMessage": "An error occurred while invoking GetCapabilities on the WMS server. The server's response does not appear to be a valid GetCapabilities document. <p>If you entered the link manually, please verify that the link is correct.</p> <p>If you did not enter this link manually, this error may indicate that the group you opened is temporarily unavailable or there is a problem with your internet connection.  Try opening the group again, and if the problem persists, please report it by sending an email to {{email}}.</p>",
-            "groupNotAvailableTitle": "Group is not available",
-            "groupNotAvailableMessage": "An error occurred while invoking GetCapabilities on the WMTS server. <p>If you entered the link manually, please verify that the link is correct.</p> <p>This error may also indicate that the server does not support <a href=\"http://enable-cors.org/\" target=\"_blank\">CORS</a>.  If this is your server, verify that CORS is enabled and enable it if it is not.  If you do not control the server, please contact the administrator of the server and ask them to enable CORS.  Or, contact the '{{appName}}' Map team by emailing {{email}} and ask us to add this server to the list of non-CORS-supporting servers that may be proxied by '{{appName}}' itself.</p> <p>If you did not enter this link manually, this error may indicate that the group you opened is temporarily unavailable or there is a problem with your internet connection. Try opening the group again, and if the problem persists, please report it by sending an email to {{email}}.</p>"
-        },
-        "webMapTileServiceCatalogItem": {
-            "wmts": "Web Map Tile Service (WMTS)",
-            "dataDescription": "Data Description",
-            "serviceDescription": "Service Description",
-            "accessConstraints": "Access Constraints"
-        },
-        "webProcessingService": {
-            "wps": "Web Processing Service (WPS)",
-            "invalidWPSServerTitle": "Invalid WPS server",
-            "invalidWPSServerMessage": "An error occurred while invoking DescribeProcess on the WPS server for process name {{name}}.  The server's response does not appear to be a valid DescribeProcess document. <p>This error may also indicate that the processing server you specified is temporarily unavailable or there is a problem with your internet connection.  Try opening the processing server again, and if the problem persists, please report it by sending an email to {{email}}.</p>",
-            "processDescriptionErrorTitle": "The process does not have a process description",
-            "processDescriptionErrorMessage": "The WPS DescribeProcess for this process does not include a ProcessDescription.",
-            "processInputErrorTitle": "The process does not have any inputs",
-            "processInputErrorMessage": "This WPS process does not specify any inputs.",
-            "unsupportedParameterErrorTitle": "Unsupported parameter type",
-            "unsupportedParameterErrorMessage": "The parameter {{identifier}} is not a supported parameter type.",
-            "invalidResponseErrorTitle": "Invalid WPS server response",
-            "invalidResponseErrorMessage": "An error occurred while accessing the status location on the WPS server for process name {{name}}.  The server's response does not appear to be a valid ExecuteResponse document. <p>This error may also indicate that the processing server you specified is temporarily unavailable or there is a problem with your internet connection.  If the problem persists, please report it by sending an email to {{email}}.</p>",
-            "invalidResponseError2Title": "Invalid response from WPS server",
-            "invalidResponseError2Message": "The response from the WPS server does not include a Status element.",
-            "failureReasonUnknowError": "The reason for failure is unknown.",
-            "asyncShortReportFailed": "Web Processing Service invocation failed.  More details are available on the Info panel.",
-            "errorDetails": "Error Details",
-            "resultPendingDescription": "This is the result of invoking the {{name}} process or service at {{timestamp}} with the input parameters below.",
-            "regionTypeDescription": "The type of region to analyze.",
-            "regionTypeName": "Region Type",
-            "regionParameterName": "Region Parameter",
-            "wpsServer": "Web Processing Service (WPS) Server",
-            "wpsResult": "Web Processing Service Result"
-        },
-        "wfsFeatures": {
-            "featuresGroup": "Group of features in a Web Feature Service (WFS) Server",
-            "queryErrorTitle": "Error querying WFS server",
-            "queryErrorMessage": "An error occurred while invoking GetFeature on the WFS server. The server's response does not appear to be a valid GeoJSON document. <p>If you entered the link manually, please verify that the link is correct.</p><p>If you did not enter this link manually, this error may indicate that the group you opened is temporarily unavailable or there is a problem with your internet connection.  Try opening the group again, and if the problem persists, please report it by sending an email to {{email}}.</p>",
-            "groupNotAvailableTitle": "Group is not available",
-            "groupNotAvailableMessage": "An error occurred while invoking GetFeature on the WFS server. <p>If you entered the link manually, please verify that the link is correct.</p><p>This error may also indicate that the server does not support <a href=\"http://enable-cors.org/\" target=\"_blank\">CORS</a>.  If this is your server, verify that CORS is enabled and enable it if it is not. If you do not control the server, please contact the administrator of the server and ask them to enable CORS.  Or, contact the '{{appName}}' Map team by emailing {{email}} and ask us to add this server to the list of non-CORS-supporting servers that may be proxied by '{{appName}}' itself.</p><p>If you did not enter this link manually, this error may indicate that the group you opened is temporarily unavailable or there is a problem with your internet connection.  Try opening the group again, and if the problem persists, please report it by sending an email to {{email}}.</p>"
-        }
-    },
-    "deltaTool": {
-        "titlePrefix": "Change Detection",
-        "description": "This tool visualizes the difference between imagery captured at two discrete points in time.",
-        "pickLocation": "To view available imagery, please select your location of interest on the map opposite.",
-        "cancelBtn": "Cancel",
-        "generateDeltaBtn": "Generate Difference Map",
-        "selectedLocation": "Selected Location",
-        "primaryImage": "Primary Image",
-        "secondaryImage": "Secondary Image",
-        "pickerMessage": {
-            "pickFirst": "Select a point by clicking on the map",
-            "pickAnother": "Click another point to change the selection",
-            "pickError": "Error when trying to resolve imagery at location! Please select a point again by clicking on the map."
-        },
-        "catalogItem": {
-            "description": "This layer visualizes the difference between imagery captured at two discrete points in time."
-        },
-        "loadingError": {
-            "title": "Error loading Delta Tool",
-            "message": "An error occurred while trying to load the delta tool from the server. Please try again."
-        }
+      "description": "This layer visualizes the difference between imagery captured at two discrete points in time."
+    },
+    "loadingError": {
+      "title": "Error loading Delta Tool",
+      "message": "An error occurred while trying to load the delta tool from the server. Please try again."
     }
+  }
 }