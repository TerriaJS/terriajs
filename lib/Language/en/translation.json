{
  "general": {
    "close": "Close",
    "open": "Open",
    "prev": "Prev",
    "next": "Next",
    "skip": "Skip",
    "back": "Back",
    "delete": "Delete",
    "cancel": "Cancel",
    "confirm": "Confirm"
  },
  "trainer": {
    "expandTrainer": "Show more step detail",
    "collapseTrainer": "Hide step detail",
    "showAllSteps": "Show all steps",
    "hideAllSteps": "Hide all steps"
  },
  "tour": {
    "preface": {
      "title": "Take the tour",
      "content": "Unsure of where to begin? Take a quick tour of the main features of our software, and learn about some of the key functions to help you get on your way.",
      "close": "Maybe later",
      "start": "Start tour"
    },
    "end": "End tour",
    "finish": "Finish",
    "previous": "Previous",
    "locationSearchInput": {
      "content": "## Location search\n\nEnter a locality or address to easily locate a point of interest on the map."
    },
    "exploreMapDataButton": {
      "content": "## Explore map data\n\nBrowse the catalogue of available data and add it to the map here. You can add multiple datasets at any one time, and you’ll see them listed down below in the Workbench."
    },
    "sidePanelUploadButton": {
      "content": "## Upload Data\n\nYou can upload your own data to the map to view it with other data sets. Upload a file or link to an existing online data set or data service. Supported data formats include CSV, GeoJSON, KML, GPX and CZML."
    },
    "menuBarMapSettingsButton": {
      "content": "## Map Settings\n\nCustomise map settings such as base maps, 2D/3D Terrain, and map image quality for improved performance."
    },
    "menuBarStoryButton": {
      "content": "## Stories\n\nStories allow you to add contextual information to a dataset to bring a narrative to life. Create your own data story using the Story Editor, and share it via the ‘Share’ panel once you’re done."
    },
    "mapNavigationCompassOuterRing": {
      "content": "## View controls\n\nHere you can change the view of the map. You can change the orientation of your view by using the outer ring, and you can tilt the camera angle using the inner ring. Double click to reset the view."
    },
    "mapNavigationSplitterIcon": {
      "content": "## Compare\n\nA powerful feature of Terria is the ability to compare datasets using a split screen view. For datasets with a time-series component, such as satellite images, you can compare dates backwards and forwards in time by clicking on the date picker/selector."
    }
  },
  "measure": {
    "measureTool": "Measure Tool",
    "measureToolTitle": "Line Measure",
    "measureDistance": "Measure distance between locations"
  },
  "location": {
    "errorGettingLocation": "Error getting location",
    "browserCannotProvide": "Your browser cannot provide your location.",
    "myLocation": "My Location",
    "location": "Location",
    "originError": "Your browser can only provide your location when using https. You may be able to use {{secureUrl}} instead.",
    "centreMap": "Centre map at your current location"
  },
  "splitterTool": {
    "toggleSplitterToolTitle": "Compare",
    "toggleSplitterTool": "Enable side-by-side comparison between two different sets of data",
    "toggleSplitterToolDisabled": "Please disable other side-by-side comparison features in order to enable standard compare",
    "title": "Drag left or right to adjust views",
    "workbench": {
      "goleftTitle": "Show on the left side",
      "goleft": "Left",
      "bothTitle": "Show on both sides",
      "both": "Both",
      "gorightTitle": "Show on the right side",
      "goright": "Right",
      "copyName": "{{name}} (copy)"
    }
  },
  "zoomCotrol": {
    "zoomIn": "Zoom in",
    "zoomReset": "Reset zoom",
    "zoomOut": "Zoom out"
  },
  "compass": {
    "description": "Drag outer ring: rotate view.\nDrag inner gyroscope: free orbit.\nDouble-click: reset view.\nTIP: You can also free orbit by holding the CTRL key and dragging the map.",
    "title": "Click and drag to rotate the camera",
    "guidanceBtnTitle": "Gyroscope Guidance",
    "guidanceBtnText": "View detailed instructions on how to use the compass",
    "guidance": {
      "title": "Gyroscope Controls",
      "outerRingTitle": "Outer Ring",
      "outerRingDescription": "Drag the outer ring in a circular motion to rotate the map view 360˚.",
      "innerCircleTitle": "Inner Circle",
      "innerCircleDescription1": "Click in the centre and slowly drag up, down, left or right to tilt and rotate the map at the same time.",
      "innerCircleDescription2": "Double click in here to reset view to its default state.",
      "ctrlDragDescription": "You can also tilt and rotate the map by holding the CTRL key and dragging the map.",
      "dismissText": "Close and don't show again"
    }
  },
  "AR": {
    "title": "Experimental Feature: Augmented Reality",
    "experimentalFeatureMessage": "Augmented Reality mode is currently in beta. This mode is only designed for use on the latest high end mobile devices. <br /><br />WARNING: This mode can consume a lot of data, please be mindful of data usage charges from your network provider. <br /><br />The accuracy of this mode depends on the accuracy of your mobile devices internal compass.",
    "confirmText": "Got it",
    "manualAlignmentTitle": "Manual Alignment",
    "manualAlignmentMessage": "Align your mobile device so that it corresponds with the maps current alignment, then click the blinking compass. If no landmarks to align with are currently visible on the map, you can move the map using drag and pinch actions until a recognisable landmark is visible before aligning the device with the map. <br /><div>{{img}}</div> <br />Tip: The sun or moon are often good landmarks to align with if you are in a location you aren't familiar with (be careful not to look at the sun - it can hurt your eyes).",
    "resetAlignmentTitle": "Reset Alignment",
    "resetAlignmentMessage": "Resetting to compass alignment. If the alignment doesn't match the real world try waving your device in a figure 8 motion to recalibrate device. This can be done at any time.<br /> <br />Avoid locations with magnetic fields or metal objects as these may disorient the devices compass.",
    "arTool": "augmented reality tool",
    "btnHover": "toggle hover height",
    "btnRealign": "toggle manual alignment",
    "btnResetRealign": "reset compass alignment"
  },
  "tool": {
    "closeButtonTitle": "Close {{toolName}} Tool",
    "loadingError": {
      "title": "Error Loading {{toolName}} Tool",
      "message": "An error occurred while trying to load the this tool from the server. Please try again."
    },
    "exitBtnTitle": "Exit",
    "button": {
      "open": "Exit {{toolNameLowerCase}}",
      "closed": "{{toolName}}"
    }
  },
  "diffTool": {
    "title": "Difference",
    "exit": "Exit",
    "instructions": {
      "setDateA": "Set date A",
      "setDateB": "Set date B",
      "changeDates": "Change dates",
      "paneDescription": "Visualise and compare the difference of data between two dates at one location."
    },
    "choosePreview": "Choose a preview style",
    "chooseDifference": "Choose a difference output",
    "differenceResultsTitle": "Change detection results",
    "labels": {
      "area": "Area",
      "dates": "Dates",
      "dateComparisonA": "Date Comparison A",
      "dateComparisonB": "Date Comparison B",
      "sourceDataset": "Source dataset",
      "previewStyle": "Preview style",
      "differenceOutput": "Difference output",
      "generateDiffButtonText": "Generate change detection",
      "disabledButtonPrompt": "Please note: A location and dates must be selected to proceed with change detection",
      "areaFilterSelection": "Area filter selection"
    },
    "locationDisplay": {
      "noLocationSelected": {
        "title": "No location selected",
        "description": "To filter image date picker by location, please select a point on the map"
      },
      "locationSelected": {
        "title": "Location selected & dates filtered",
        "description": "To change, click another point on the map"
      }
    },
    "locationPicker": {
      "initialMessages": {
        "title": "Select a precise location",
        "beforePick": "We need this to run our change detection process.",
        "afterPick": "Click another point to change the selected region"
      },
      "nextMessages": {
        "title": "You have selected the location {{latitude}} {{longitude}}",
        "beforePick": "Click another point to change the selection",
        "afterPick": "Click another point to change the selection"
      },
      "errorMessages": {
        "title": "Select a precise location",
        "beforePick": "Failed to resolve imagery at location! Please choose a different location or zoom-level.",
        "afterPick": "Click another point to change the selection"
      }
    },
    "datePicker": {
      "back": "Go back",
      "previousDateTitle": "Previous date",
      "nextDateTitle": "Next date",
      "dateButtonTitle": "Select a date",
      "dateOutOfRange": "Currently out of range"
    }
  },
  "legend": {
    "lat": "Lat",
    "lon": "Lon",
    "zone": "ZONE",
    "e": "E",
    "n": "N",
    "elev": "Elev"
  },
  "languagePanel": {
    "changeLanguage": "Change Language"
  },
  "share": {
    "browserPrint": "For better printed results, please use {{appName}}'s Print button instead of your web browser's print feature.",
    "shortLinkShortening": "Shortening...",
    "shortLinkError": "An error occurred while attempting to shorten the URL.  Please check your internet connection and try again.",
    "localDataNote": "<0><0>Note:</0></0><1>The following data sources will NOT be shared because they include data from this local system. To share these data sources, publish their data on a web server and <2>add them using a url</2>.</1>",
    "generatingUrl": "Generating share URL...",
    "printTitle": "Print Map",
    "printExplanation": "Open a printable version of this map.",
    "printButton": "Print",
    "downloadMap": "Download map (png)",
    "printViewButton": "Show Print View",
    "creatingPrintView": "Creating print view...",
    "btnAdvanced": "Advanced options",
    "embedTitle": "To embed, copy this code to embed this map into an HTML page:",
    "shortenUsingService": "Shorten the share URL using a web service",
    "btnCatalogShareText": "Share",
    "btnStoryShareText": "Share",
    "btnMapShareText": "Share / Print",
    "btnCatalogShareTitle": "Share your catalogue with others",
    "btnStoryShareTitle": "Share your story with others",
    "btnMapShareTitle": "Share your map with others",
    "convertNotificationTitle": "Notice: share link upgraded",
    "convertNotificationMessage": "This share link is based on an older version of TerriaJS - the software powering this web map. While best efforts are made to preserve the link, you might encounter issues with visualising the data.  \n\nIf you're a user of the share link, click OK to make the warning message disappear and continue with accessing the data.",
    "convertNotificationHelp": "If you have created the share link, check the Help menu to see tips on updating the share link.",
    "convertNotificationFeedback": "For questions or feedback, click here.",
    "convertNotificationWarningsTitle": "Technical details",
    "convertErrorTitle": "Could not upgrade share link to V8",
    "convertErrorMessage": "This share link is based on an older version of TerriaJS - the software powering this web map. An error has occurred trying to upgrade the share data."
  },
  "countDatasets": {
    "btnText": "Start",
    "loadError": "failed to load.",
    "countingMessage": "Counting, please wait...",
    "totals": "<div>The catalog contains {{items}} items in {{groups}} groups.</div>",
    "subTotals": "<div> {{name}}: {{items}} items / {{groups}} groups</div>",
    "recount": "Recount",
    "title": "Count Datasets",
    "btnCount": "Count datasets",
    "noMapDataEnabled": "No map data enabled",
    "mapDataState": "{{count}} dataset enabled on map",
    "mapDataState_plural": "{{count}} datasets enabled on map"
  },
  "toolsPanel": {
    "btnText": "Tool",
    "btnTitle": "Advanced toolbox"
  },
  "settingPanel": {
    "none": "(None)",
    "viewerModeLabels": {
      "CesiumTerrain": "3D Terrain",
      "CesiumEllipsoid": "3D Smooth",
      "Leaflet": "2D"
    },
    "qualityLabels": {
      "maximumPerformance": "Maximum performance, lower quality",
      "balancedPerformance": "Balanced performance & quality",
      "lowerPerformance": "Maximum quality, lower performance"
    },
    "nativeResolutionLabel": "Press to stop using {{resolution1}} resolution and start using {{resolution2}} resolution",
    "native": "native",
    "screen": "screen",
    "btnTitle": "Change view",
    "btnText": "Map Settings",
    "mapView": "Map View",
    "baseMap": "Base Map",
    "imageOptimisation": "Image Optimisation",
    "nativeResolutionHeader": "Use native device resolution",
    "mapQuality": "Raster Map Quality:",
    "qualityLabel": "Quality",
    "performanceLabel": "Performance",
    "timeline": {
      "title": "Timeline",
      "alwaysShowLabel": "Press to start only showing the timeline when there are time-varying datasets on the workbench",
      "hideLabel": "Press to start always showing the timeline, even when no time-varying datasets are on the workbench",
      "alwaysShow": "Always show"
    },
    "terrain": {
      "hideUnderground": "Terrain hides underground features",
      "showUndergroundFeatures": "Press to start showing features that are underneath the terrain surface",
      "hideUndergroundFeatures": "Press to start hiding features that are underneath the terrain surface",
      "sideLabel": "Show Terrain on the",
      "left": "Left",
      "both": "Both",
      "right": "Right"
    }
  },
  "feedback": {
    "feedbackPreamble": "We would love to hear from you!",
    "title": "Feedback",
    "close": "close feedback",
    "yourName": "Your name (optional)",
    "email": "Email address (optional)<br/><em>We can't follow up without it!</em>",
    "commentQuestion": "Comment or question",
    "shareWithDevelopers": "Share my map view with {{appName}} developers",
    "captionText": "This helps us to troubleshoot issues by letting us see what you're seeing",
    "cancel": "Cancel",
    "sending": "Sending...",
    "send": "Send",
    "feedbackBtnText": "Give Feedback",
    "minLength": "Minimum length of feedback comment is {{minLength}}"
  },
  "helpPanel": {
    "btnText": "Help",
    "menuPaneTitle": "We're here to help",
    "menuPaneBody": "Find useful tips on how to use TerriaJS by either checking the guides below or by contacting the team at [{{supportEmail}}]({{supportEmail}})",
    "promptMessage": "Find the Tour, how-to videos & other help content here",
    "dismissText": "Got it, thanks!",
    "takeTour": "Take the tour",
    "mapUserGuide": "Map user guide"
  },
  "helpMenu": {
    "btnText": "Help",
    "btnTitle": "get help",
    "helpMenuHeader": "What would you like to do?",
    "helpMenuOpenWelcome": "Show welcome message",
    "helpMenuSatelliteGuideTitle": "View satellite imagery guide",
    "helpMenuMoreHelpTitle": "More help",
    "done": "DONE",
    "next": "NEXT"
  },
  "sui": {
    "notifications": {
      "title": "This map contains a story",
      "message": "Would you like to view it now?",
      "confirmText": "Yes",
      "denyText": "Maybe later"
    },
    "showWorkbench": "Show Workbench",
    "hideWorkbench": "Hide Workbench"
  },
  "featureInfo": {
    "catalogItem": {
      "moreThanMax": "More than {{maximum}} {{catalogItemName}} features were found.",
      "featuresFound": "{{featCount}} {catalogItemName} features were found.",
      "featureInfoShown": "The first {{maximum}} are shown below."
    },
    "download": "Download this Table",
    "pickLocation": "Pick Location",
    "clickMap": "Click on the map to learn more about a location",
    "noDataAvailable": "No data is available here - try another location.",
    "clickToAddData": "Click '$t(addData.addDataBtnText)' to add data to the map.",
    "userSelection": "User Selection",
    "panelHeading": "Feature Information",
    "btnCloseFeature": "Close data panel",
    "satelliteSuggestionBtn": "Show {{catalogItemName}} at this location",
    "locationMarker": "Location Marker",
    "noInfoAvailable": "No information available",
    "siteData": "Site Data",
    "latLon": "Lat / Lon ",
    "showRawData": "Show Raw Data",
    "showCuratedData": "Show Curated Data"
  },
  "welcomeMessage": {
    "title": "Let's get you started",
    "welcomeMessage": "Interested in data discovery and exploration?<br/>Dive right in and get started or check the following help guide options.",
    "welcomeMessageOnMobile": "Interested in data discovery and exploration?",
    "tourBtnText": "Take the tour",
    "helpBtnText": "I'll need some help",
    "exploreDataBtnText": "Explore map data",
    "searchBtnText": "Search for a location",
    "dismissText": "Close message and don't show me this again"
  },
  "story": {
    "panelTitle": "Story editor",
    "panelBody": "Create and share interactive stories directly from your map",
    "gettingStarted": "Getting started",
    "gettingStartedTitle": "Getting started",
    "badgeBarLabel": "Scenes",
    "share": "Share",
    "shareTitle": "share stories",
    "viewStory": "view",
    "view": "View",
    "editStory": "edit",
    "edit": "Edit",
    "recaptureStory": "re-capture",
    "recapture": "Recapture",
    "deleteStory": "delete",
    "delete": "Delete",
    "untitledScene": "untitled scene",
    "doesNotExist": "Story does not exist",
    "message": "<2>This is your story editor</2><1>Create and share interactive stories directly from your map<1><0><0></0>Getting Started </0></1></1>",
    "removeAllStories": "Remove All",
    "removeAllStoriesDialog": "Are you sure you wish to delete {{ count }} scene?",
    "removeAllStoriesDialog_plural": "Are you sure you wish to delete {{ count }} scenes?",
    "removeStoryDialog": "Are you sure you wish to delete '<1>{{storyName}}</1>'?",
    "preview": "preview stories",
    "play": "Play",
    "captureSceneTitle": "capture current scene",
    "captureScene": "Capture Scene",
    "editor": {
      "placeholder": "Enter a title here",
      "cancelBtn": "cancel",
      "cancelEditing": "Cancel",
      "saveBtn": "save",
      "saveStory": "Save"
    },
    "locationBtn": "center scene",
    "exitBtn": "exit story",
    "previousBtn": "go to previous scene",
    "untitled": "untitled scene",
    "navBtn": "go to story {{title}}",
    "nextBtn": "go to next scene",
    "navBtnMobile": "go to story {{title}}",
    "promptHtml1": "<0>You can view and create stories at any time by clicking here.</0>",
    "promptHtml2": "<0><0>INTRODUCING</0><1>Data Stories</1><2>Create and share interactive stories directly from your map.</2></0>",
    "story": "Story",
    "dismissText": "Got it, thanks!",
    "mobileViewStory": "View Stories {{storiesLength}}",
    "storyEditor": "Story Editor",
    "hideStoryPanel": "hide story builder",
    "loadSceneErrorTitle": "Error loading Story Scene",
    "loadSceneErrorMessage": "An error occurred while loading data for story scene: `{{title}}`."
  },
  "satelliteGuidance": {
    "menuTitle": "You can access map guides at any time by looking in the <2>help menu</2>.",
    "dismissText": "Got it, thanks!",
    "titleI": "Satellite Imagery: How do I…?",
    "bodyI": "A super-quick guide to getting the most out of historical satellite imagery.",
    "prevI": "No thanks",
    "nextI": "View guide",
    "titleII": "Where is my satellite imagery?",
    "bodyII": "You may need to adjust your zoom level to make satellite imagery visible on the map.",
    "titleIII": "Loading historical imagery",
    "bodyIII": "In your data workbench, click on the capture date dropdown and select from available times to load historical imagery.",
    "titleIV": "Filtering imagery by location",
    "bodyIV": "Satellite imagery may not always be available at your preferred time and location. If you only want to view imagery for a particular location, click ‘filter by location’ in your data workbench.",
    "titleV": "How do I view false-colour imagery?",
    "bodyV": "You can apply a range of styles, such as false-colour, to satellite imagery by clicking on the styles dropdown in your data workbench."
  },
  "addData": {
    "addDataBtnText": "Explore map data",
    "btnHide": "Hide",
    "load": "Load local/web data",
    "closeDataPanel": "Close data panel",
    "done": "Done",
    "myData": "My Data",
    "dataCatalogue": "Data Catalogue",
    "searchPlaceholderWhole": "Search whole catalogue",
    "searchPlaceholder": "Search the catalogue",
    "localAdd": "Add local file",
    "localFileType": "<0>Step 1:</0> Select file type (optional)",
    "localFile": "<0>Step 2:</0> Select file",
    "webAdd": "Add web data",
    "webFileType": "<0>Step 1:</0> Select file type (optional)",
    "webFile": "<0>Step 2:</0> Enter the URL of the data file or web service",
    "urlInputBtn": "Add",
    "browse": "Browse...",
    "localTitle": "Add Local Data",
    "webTitle": "Add Web Data",
    "dragDrop": "Drag and Drop",
    "infoText": "<0>Drag and drop a file here to view it locally on the map</0><1>(it won’t be saved or uploaded to the internet)</1>",
    "back": "Back",
    "note": "<0>Note: </0>Data added in this way is not saved or made visible to others."
  },
  "search": {
    "resultsLabel": "Search Results",
    "done": "Done",
    "data": "Data",
    "searchInDataCatalog": "Search <1>'{{locationSearchText}}'</1> in the Data Catalogue",
    "search": "Search '{{searchText}}' in the Data Catalogue",
    "viewLess": "View less {{name}} results",
    "viewMore": "View more {{name}} results",
    "placeholder": "Search for locations",
    "searchCatalogue": "Search the catalogue"
  },
  "mobile": {
    "toggleNavigation": "toggle navigation",
    "addDataBtnText": "Data",
    "doneBtnText": "Done"
  },
  "preview": {
    "doesNotContainGeospatialData": "This file does not contain geospatial data.",
    "selectToPreview": "<0>Select a dataset to see a preview </0><1>- OR -</1><2>Go to the map</2>",
    "loading": "PREVIEW LOADING...",
    "preview": "{{appName}} preview",
    "previewItemErrorTitle": "Catalog item could not be previewed.",
    "previewItemErrorMessage": "An error occurred while loading the catalog item.",
    "noPreviewAvailable": "NO PREVIEW AVAILABLE",
    "dataPreviewLoading": "DATA PREVIEW LOADING...",
    "dataPreview": "DATA PREVIEW",
    "dataPreviewError": "DATA PREVIEW ERROR",
    "removeFromMap": "Remove from the map",
    "addToMap": "Add to the map",
    "disclaimer": "Disclaimer",
    "dataDescription": "Data Description",
    "datasetDescription": "Dataset Description",
    "serviceDescription": "Service Description",
    "resourceDescription": "Resource Description",
    "licence": "Licence",
    "accessConstraints": "Access Constraints",
    "fees": "Fees",
    "author": "Author",
    "contact": "Contact",
    "created": "Created",
    "modified": "Modified",
    "updateFrequency": "Update Frequency",
    "dataCustodian": "Data Custodian",
    "mayBeExperiencingIssues": "This dataset may currently be experiencing issues"
  },
  "description": {
    "name": "Description",
    "dataLocal": "This file only exists in your browser. To share it, you must load it onto a public web server.",
    "dataNotLocal": "Please contact the provider of this data for more information, including information about usage rights and constraints.",
    "wms": "This is a <1>WMS service</1>, which generates map images on request. It can be used in GIS software with this URL:",
    "wfs": "This is a <1>WFS service</1>, which transfers raw spatial data on request. It can be used in GIS software with this URL:",
    "layerName": "Layer name",
    "typeName": "Type name",
    "metadataUrls": "Metadata Links",
    "dataUrl": "Data Links",
    "useLinkBelow": "Use the link below to download the data. See the {{link}} for more information on customising URL query parameters.",
    "downloadInFormat": "Download the currently selected data in {{format}} format",
    "downloadNotSupported": "Unfortunately your browser does not support the functionality needed to download this data as a file. Please use Chrome, Firefox or Safari to download this data.",
    "useTheLinkToDownload": "Use the link below to download the data directly.",
    "downloadData": "Download Data",
    "dataSourceDetails": "Data Source Details",
    "dataServiceDetails": "Data Service Details",
    "dataCustodian": "Data Custodian"
  },
  "workbench": {
    "colorScaleRangeTitle": "Invalid color scale range",
    "colorScaleRangeMin": "The minimum value must be a number.",
    "colorScaleRangeMax": "The maximum value must be a number.",
    "colorScaleRangeMinSmallerThanMax": "The minimum value of the color scale range must be less than the maximum value.",
    "colorScaleRange": "Color Scale Range",
    "rangeMax": "Maximum:",
    "rangeMin": "Minimum:",
    "colorScaleUpdateRange": "Update Range",
    "displayPercent": "Display as a percentage of regional total",
    "opacity": "Opacity: {{opacity}} %",
    "zoomToTitle": "Zoom to extent",
    "zoomTo": "Ideal Zoom",
    "openFeatureTitle": "Zoom to data",
    "openFeature": "Zoom to",
    "previewItemTitle": "About this data",
    "showMoreActionsTitle": "Show more actions",
    "previewItem": "About Data",
    "splitItemTitle": "Duplicate and show splitter",
    "splitItem": "Compare",
    "diffImageTitle": "View image differences between two dates",
    "diffImage": "Difference",
    "exportDataTitle": "Export map data",
    "exportData": "Export",
    "removeFromMapTitle": "Remove this data",
    "removeFromMap": "Remove",
    "label": "Data sets",
    "removeAll": "Remove All",
    "collapseAll": "Collapse All",
    "expandAll": "Expand All",
    "toggleVisibility": "Data show/hide",
    "addItemErrorTitle": "Catalog item could not be added to workbench.",
    "addItemErrorMessage": "An error occurred while loading the catalog item.",
    "dimensionsSelector": {
      "undefinedLabel": "Not specified"
    },
    "searchItem": "Search",
    "searchItemTitle": "Search"
  },
  "dateTime": {
    "selectorLabel": "Time:",
    "back": "Go back",
    "previous": "Previous time",
    "selectTime": "Select a time",
    "outOfRange": "Currently out of range.",
    "next": "Next time",
    "useTimeline": "Use timeline",
    "availableTimeChart": "Show available times on chart",
    "timeline": {
      "textCell": "Name of the dataset whose time range is shown",
      "gotoStart": "Go to beginning",
      "togglePlay": "Play",
      "playSlower": "Play Slower",
      "playFaster": "Play Faster"
    }
  },
  "satellite": {
    "pickPoint": "Select a point by clicking on the map.",
    "querying": "Querying position...",
    "filterByLocation": "Filter by location",
    "infoGroup": "Only showing available capture times for:",
    "removeFilter": "Remove filter",
    "zoomTo": "Zoom to",
    "newLocation": "New location"
  },
  "timer": {
    "nextScheduledUpdateTime": "Next data update at {{scheduledUpdateTime}}",
    "nextScheduledUpdateCountdown": "Next data update in {{timeCountdown}}"
  },
  "concept": {
    "active": {
      "edit": "Edit condition",
      "remove": "Remove condition"
    },
    "inactive": {
      "cancel": "Cancel",
      "newText": "New condition"
    },
    "summary": {
      "addMoreText": "Add a condition",
      "addFirstText": "Add new condition"
    }
  },
  "clipboard": {
    "success": "Copied to clipboard",
    "unsuccessful": "Copy unsuccessful...",
    "shareURL": "Share URL",
    "shareExplanation": "Anyone with this URL will be able to access this map.",
    "copy": "Copy"
  },
  "dragDrop": {
    "text": "<0>Drag & Drop</0><1>Your data anywhere to view on the map<1>",
    "not": "<0>bbbb</0>"
  },
  "loader": {
    "loadingMessage": "Loading"
  },
  "emptyWorkbenchMessage": "<0><0>Your workbench is empty</0><1><strong>Click '$t(addData.addDataBtnText)' above to </strong></1><2><0>Browse the Data Catalogue</0><1>Load your own data onto the map</1></2><3><0></0><strong>TIP.</strong><2>All your active data sets will be listed here</2></3></0>",
  "emptyWorkbench": {
    "emptyArea": "Your workbench is empty",
    "helpfulHints": "Helpful hints",
    "helpfulHintsOne": "Browse available data by selecting ‘Explore map data’ or click ‘Upload’ to add your own data to the map.",
    "helpfulHintsTwo": "Once you’ve added data to the map, your active data sets are listed here in your workbench. The workbench will help you to interact with the data.",
    "helpfulHintsThree": "In the workbench you can toggle data sets on and off, change their opacity, activate the split screen comparison, change styles, and navigate through dates and times, if the data supports this functionality."
  },
  "dataCatalog": {
    "groupRemove": "remove this group",
    "groupEmpty": "This group is empty"
  },
  "catalogItem": {
    "privateIndicatorTitle": "Private Dataset",
    "loading": "Loading...",
    "remove": "Remove",
    "add": "Add",
    "trash": "Remove from catalogue",
    "removeFromMap": "Remove from map",
    "preview": "Preview"
  },
  "chart": {
    "sectionLabel": "Charts",
    "closePanel": "Close Panel",
    "expand": "Expand",
    "download": "Download",
    "loading": "Loading chart data...",
    "noData": "No chartable data found."
  },
  "viewModels": {
    "searchNoLocations": "Sorry, no locations match your search query.",
    "searchErrorOccurred": "An error occurred while searching.  Please check your internet connection or try again later.",
    "searchAddresses": "Addresses",
    "searchPlaceNames": "Official Place Names",
    "searchNoPlaceNames": "Sorry, no official place names match your search query.",
    "searchLocations": "Locations",
    "searchCatalogueItem": "Catalogue Items",
    "searchNoCatalogueItem": "Sorry, no catalogue items match your search query.",
    "inMultipleLocations": "In multiple locations including: ",
    "inDataCatalogue": "In Data Catalogue"
  },
  "terriaViewer": {
    "slowWebGLAvailableTitle": "Poor WebGL performance",
    "slowWebGLAvailableMessage": "Your web browser reports that it has performance issues displaying {{appName}} in 3D, so you will see a limited, 2D-only experience. For the full 3D experience, please try using a different web browser, upgrading your video drivers, or upgrading your operating system.",
    "slowWebGLAvailableMessageII": "{{appName}}  works best with a web browser that supports {{webGL}} including the latest versions of {{chrome}}, {{firefox}}, {{safari}} , and {{internetExplorer}}. Your web browser does not appear to support WebGL, so you will see a limited, 2D-only experience.",
    "internetExplorer": "Internet Explorer 11",
    "chrome": "Google Chrome",
    "firefox": "Mozilla Firefox",
    "safari": "Apple Safari",
    "webGLNotSupportedTitle": "WebGL not supported",
    "webGLNotSupportedOrSlowTitle": "WebGL not supported or too slow",
    "webGLNotSupportedOrSlowMessage": "Your web browser cannot display the map in 3D, either because it does not support WebGL or because your web browser has reported that WebGL will be extremely slow. Please try a different web browser, such as the latest version of {{chrome}}, {{firefox}}, {{safari}}, {{internetExplorer}}.In some cases, you may need to upgrade your computer's video driver or operating system in order to get the 3D view in {{appName}}."
  },
  "analytics": {
    "selectLocation": "Select Location",
    "point": "Point (lat/lon)",
    "polygon": "Polygon",
    "existingPolygon": "Existing Polygon",
    "nothingSelected": "Nothing has been selected, please use the buttons above to make a selection.",
    "runAnalysis": "Run Analysis",
    "clickToDrawLine": "Click to draw line",
    "enterValidCoords": "Please enter valid coordinates (e.g. 131.0361, -25.3450).",
    "selectPoint": "Select a point by clicking on the map.",
    "clickToDrawPolygon": "Click to draw polygon",
    "shiftToDrawRectangle": "Press the SHIFT key and hold down the left mouse button to draw a rectangle",
    "clickToDrawRectangle": "Click to draw rectangle",
    "selectedPolygon": "Selected Polygon",
    "regionName": "Region name",
    "selectExistingPolygon": "Select existing polygon"
  },
  "core": {
    "errors": {
      "tooDeepAddedByUser": "Reached 100 catalog items when checking addedByUser and landing on ID: \"{{memberId}}\"? Check that you haven't got a recursive catalog group."
    },
    "userAddedData": "User-Added Data",
    "chartData": "Chart Data",
    "dataUri": {
      "errorTitle": "Browser Does Not Support Data Download",
      "errorMessage": "Unfortunately Microsoft browsers (including all versions of Internet Explorer and Edge) do not support the data uri functionality needed to download data as a file. To download, copy the following uri into another browser such as Chrome, Firefox or Safari: {{href}}"
    },
    "dataType": {
      "auto": "Auto-detect (recommended)",
      "wms-group": "Web Map Service (WMS) Server",
      "wmts-group": "Web Map Tile Service (WMTS) Server",
      "wfs-group": "Web Feature Service (WFS) Server",
      "wps-getCapabilities": "Web Processing Service (WPS) Server",
      "esri-group": "Esri ArcGIS Server",
      "esri-mapServer": "Esri ArcGIS MapServer (single layer)",
      "esri-featureServer": "Esri ArcGIS FeatureServer (single layer)",
      "3d-tiles": "3D Tiles",
      "open-street-map": "Open Street Map Server",
      "sdmx-group": "SDMX-JSON",
      "opendatasoft-group": "Opendatasoft Portal",
      "geojson": "GeoJSON",
      "geoRss": "GeoRSS",
      "kml": "KML or KMZ",
      "csv": "CSV",
      "czml": "CZML",
      "gpx": "GPX",
      "json": "JSON",
      "carto": "Carto",
      "gltf": "GLTF",
      "shp": "Shapefile (zip)",
      "other": "Other (use conversion service)"
    },
    "printWindow": {
      "errorTitle": "Error printing",
      "errorMessage": "Printing did not start within 10 seconds. Maybe this web browser does not support printing?",
      "printMediaStart": "print media start",
      "printMediaEnd": "print media end",
      "onbeforeprint": "onbeforeprint",
      "onafterprint": "onafterprint"
    },
    "consoleAnalytics": {
      "started": "ConsoleAnalytics was started.",
      "startedNoLogToConsole": "ConsoleAnalytics was started, however `userParameters.logToConsole` was not defined or set to false.",
      "logStartedWithGAParameters": "ConsoleAnalytics was started but a `googleAnalyticsKey` or `googleAnalyticsOptions` key was observed on `userParameters`"
    },
    "googleAnalytics": {
      "log": "Google Analytics tracking is disabled because terria.configParameters.googleAnalyticsKey is not specified",
      "logEnabledOnDevelopment": "Google Analytics was initialised in a `development` environment"
    },
    "readText": {
      "fileRequired": "file is require"
    },
    "readXml": {
      "xmlError": "The file does not contain valid XML."
    },
    "serverConfig": {
      "failedToGet": "Failed to get server config from {{serverConfigUrl}}. This means services such as proxy, convert and URL shortening may not work."
    },
    "terriaError": {
      "defaultTitle": "An error occurred",
      "defaultMessage": "Unknown error",
      "defaultCombineTitle": "Multiple errors occurred",
      "defaultCombineMessage": "Details of the errors are below",
      "networkRequestTitle": "A network request error occurred",
      "networkRequestMessage": "Data may not be available or display correctly due to data custodian's service outage. Please try reloading the map, accessing the data at a later stage, or selecting a different dataset. <feedbacklink feedback-message='If the problem persists, please submit feedback here.' email-message='If the problem persists, please report to {{email}}'/>",
      "networkRequestMessageDetailed": "This may indicate one of the following:\n\n* The server hostname could not be resolved\n* The server did not respond to the request - or is temporarily unavailable\n* The server denied [Cross-Origin Resource Sharing (CORS)](https://docs.terria.io/guide/connecting-to-data/cross-origin-resource-sharing/) access to this URL\n* There is a problem with your internet connection\n\nIf you entered the link manually, please verify that the link is correct."
    }
  },
  "map": {
    "addressGeocoder": {
      "devError": "bulkConvertAddresses must be implemented in the derived class."
    },
    "cesium": {
      "devError": "cesium is required.",
      "failedToObtain": "Failed to obtain image tile X: {{x}} Y: {{y}} Level: {{level}}.",
      "notWebMercatorTilingScheme": "This dataset cannot be displayed on the 2D map because it does not support the Web Mercator (EPSG:3857) projection.",
      "unusalTilingScheme": "This dataset cannot be displayed on the 2D map because it uses an unusual tiling scheme that is not supported."
    },
    "computeRingWindingOrder": {
      "devError": "Expected points of type {x:number, y:number}"
    },
    "displayVariablesConcept": {
      "defaultName": "Display Variable"
    },
    "drawExtentHelper": {
      "drawExtent": "Draw Extent",
      "extent": "Extent"
    },
    "gmlToGeoJson": {
      "missingPos": "GML point element is missing a pos element.",
      "missingExteriorRing": "GML polygon is missing its exterior ring.",
      "missingPosList": "GML polygon's exterior ring is missing a posList.",
      "containsUnsupportedFeatureType": "GML contains unsupported feature type: {{type}}"
    },
    "geoRssToGeoJson": {
      "containsUnsupportedFeatureType": "GeoRSS contains unsupported feature type: {{type}}"
    },
    "w3cToGeoJson": {
      "containsUnsupportedFeatureType": "GeoRSS with W3C geometry contains unsupported feature type: {{type}}"
    },
    "gnafAddressGeocoder": {
      "noAddresses": "This tableStructure has no addresses!",
      "noAddresses2": "Even though the tableStructure reports it has an address column, it has no addresses",
      "suburb": "Suburb",
      "state": "State",
      "postcode": "Postcode",
      "matchedAddresses": "Matched Address",
      "lon": "Lon",
      "lat": "Lat",
      "score": "Score",
      "poBox": "po box",
      "postOfficeBox": "post office box"
    },
    "imageryProviderHooks": {
      "devError": "No context for image recoloring."
    },
    "mapboxVectorTileImageryProvider": {
      "requireLayerName": "MapboxVectorTileImageryProvider requires a layer name passed as options.layerName",
      "requireStyles": "MapboxVectorTileImageryProvider requires a styling function passed as options.styleFunc",
      "moreThanFourTiles": "The imagery provider's rectangle and minimumLevel indicate that there are {{tileCount}} tiles at the minimum level. Imagery providers with more than four tiles at the minimum level are not supported.",
      "maxLevelError": "Maximum level too high for data set"
    },
    "regionProvider": {
      "csvRegionMappingTitle": "CSV region mapping",
      "csvRegionMappingMessageZeroFound": "Zero region names found for region type {{regionType}}",
      "csvRegionMappingMessageZeroBoundariesFound": "Zero region boundaries found for region {{regionName}}",
      "csvRegionMappingMessageLoadError": "Couldn't load region boundaries for region {{regionName}} {{exception}}"
    },
    "extraCreditLinks": {
      "dataAttribution": "Data attribution",
      "disclaimer": "Disclaimer",
      "basemap": "Basemap"
    }
  },
  "models": {
    "userData": {
      "addingDataErrorTitle": "Data could not be added",
      "addingDataErrorMessage": "The specified data could not be added because it is invalid or does not have the expected format.",
      "fileApiNotSupportedTitle": "File API not supported",
      "fileApiNotSupportedMessage": "Sorry, your web browser does not support the File API, which {{appName}} requires in order to add data from a file on your system.  Please upgrade your web browser.  For the best experience, we recommend the latest version of {{chrome}}, {{firefox}} or {{edge}}.",
      "internetExplorer": "Internet Explorer 11",
      "edge": "Microsoft Edge",
      "chrome": "Google Chrome",
      "firefox": "Mozilla Firefox"
    },
    "arcGisService": {
      "name": "ArcGIS Service Group",
      "invalidServerTitle": "Invalid ArcGIS Server",
      "invalidServerMessage": "An error occurred while invoking the ArcGIS REST service.  The server's response does not appear to be a valid ArcGIS REST document.",
      "groupNotAvailableTitle": "Group is not available",
      "groupNotAvailableMessage": "An error occurred while invoking the ArcGIS REST service."
    },
    "arcGisFeatureServer": {
      "name": "ArcGIS Feature Server",
      "nameGroup": "ArcGIS Feature Server Group",
      "invalidServiceTitle": "Invalid ArcGIS Feature Service",
      "invalidServiceMessage": "An error occurred while invoking the ArcGIS Feature Service.  The server's response does not appear to be a valid Feature Service document.",
      "groupNotAvailableTitle": "Group is not available",
      "groupNotAvailableMessage": "An error occurred while invoking the ArcGIS Feature Service."
    },
    "arcGisFeatureServerCatalogGroup": {
      "name": "ArcGIS Feature Server Group",
      "dataDescription": "Data Description",
      "serviceDescription": "Service Description",
      "copyrightText": "Copyright Text",
      "invalidServiceTitle": "Invalid ArcGIS Feature Service",
      "invalidServiceMessage": "An error occurred while invoking the ArcGIS Feature Service.  The server's response does not appear to be a valid Feature Service document.",
      "groupNotAvailableTitle": "Group is not available",
      "groupNotAvailableMessage": "An error occurred while invoking the ArcGIS Feature Service."
    },
    "arcGisFeatureServerCatalogItem": {
      "name": "Esri ArcGIS FeatureServer",
      "dataDescription": "Data Description",
      "serviceDescription": "Service Description",
      "copyrightText": "Copyright Text",
      "missingUrlTitle": "Unable to load FeatureServer",
      "missingUrlMessage": "Could not load the ArcGis FeatureServer endpoint because the catalog item does not have a `url`.",
      "invalidServiceTitle": "Invalid ArcGIS Feature Service layer",
      "invalidServiceMessage": "An error occurred while invoking the ArcGIS Feature Service.  The server's response does not appear to be a valid Feature Service layer.",
      "reachedMaxFeatureLimit": "Warning: This layer has reached the FeatureService feature limit."
    },
    "arcGisMapServerCatalogGroup": {
      "name": "ArcGIS Map Server Group",
      "dataDescription": "Data Description",
      "serviceDescription": "Service Description",
      "copyrightText": "Copyright Text",
      "invalidServiceTitle": "Invalid ArcGIS Map Service",
      "invalidServiceMessage": "An error occurred while invoking the ArcGIS Map Service.  The server's response does not appear to be a valid Map Service document.",
      "groupNotAvailableTitle": "Group is not available",
      "groupNotAvailableMessage": "An error occurred while invoking the ArcGIS Map Service."
    },
    "arcGisMapServerCatalogItem": {
      "name": "Esri ArcGIS MapServer",
      "dataDescription": "Data Description",
      "serviceDescription": "Service Description",
      "copyrightText": "Copyright Text",
      "invalidUrlTitle": "Unable to load MapServer",
      "invalidUrlMessage": "Could not load the ArcGis MapServer endpoint because the catalog item does not have a `url`.",
      "noLayersFoundTitle": "Could not load ArcGIS MapServer.",
      "noLayersFoundMessage": "The Esri ArcGIS MapServer '{{name}}' has no layers to show."
    },
    "bing": {
      "name": "Bing Maps"
    },
    "wcs": {
      "asyncResultLoadingMetadata": "WCS loading:\n{{name}} service at {{timestamp}}.\n\n*Loading metadata (`DescribeCoverage`)*",
      "asyncResultDescription": "This is the result of exporting data from {{name}} service at {{timestamp}} with the input parameters below.",
      "asyncPendingDescription": "WCS loading:\n{{name}} service at {{timestamp}}.\n\n*Downloading coverage*",
      "exportFailedTitle": "Data export failed",
      "exportFailedMessage": "The Web Coverage Service failed",
      "exportFailedMessageII": "The Web Coverage Service failed: {{error}}"
    },
    "cartoMap": {
      "name": "Carto Map",
      "noUrlTitle": "No URL",
      "noUrlMessage": "Unable to find a usable URL for the Carto Map layer."
    },
    "cesiumTerrain": {
      "name": "Cesium Terrain",
      "name3D": "Cesium 3D Tiles",
      "notSupportedErrorTitle": "Not supported in 2D",
      "notSupportedErrorMessage": "\"{{name}}\" cannot be show in the 2D view. Switch to 3D and try again.",
      "errorRenderingTitle": "Error rendering in 3D",
      "errorRenderingMessage": "An error occurred while rendering in 3D.  This probably indicates a bug in {{appName}} or an incompatibility with your system or web browser.  We'll now switch you to 2D so that you can continue your work."
    },
    "ckan": {
      "nameServer": "CKAN Server",
      "errorLoadingTitle": "Error loading CKAN catalogue",
      "errorLoadingMessage": "The definition for this CKAN catalogue does not have a valid filter query.",
      "corsErrorMessage": "Couldn't retrieve packages from this CKAN server.",
      "name": "CKAN Resource",
      "dataSourceErrorMessage": "This data source does not have any details available.",
      "serviceErrorMessage": "This service does not have any details available.",
      "datasetDescription": "Dataset Description",
      "dataDescription": "Data Description",
      "resourceDescription": "Resource Description",
      "datasetCustodian": "Dataset Custodian",
      "licence": "Licence",
      "author": "Author",
      "contact_point": "Contact",
      "metadata_created": "Created",
      "metadata_modified": "Modified",
      "update_freq": "Update Frequency",
      "idsNotSpecifiedTitle": "resourceId or datasetId must be specified",
      "idsNotSpecifiedMessage": "CkanCatalogItem requires that either resourceId or datasetId be specified.",
      "errorRetrievingUrlTitle": "Error retrieving CKAN URL",
      "errorRetrievingUrlMessage": "Could not retrieve URL as JSON: {{url}}.",
      "invalidCkanTitle": "Invalid CKAN resource JSON",
      "invalidCkanMessage": "The resource returned from the CKAN server does not appear to have a package_id.",
      "notCompatibleTitle": "No compatible resources found",
      "notCompatibleMessageI": "The CKAN dataset does not have a resource with the ID {{resourceId}} or it does not have a supported format.",
      "notCompatibleMessageII": "The CKAN dataset does not have any resources with a supported format."
    },
    "arcgisPortal": {
      "nameGroup": "ArcGIS Portal Group",
      "errorLoadingTitle": "Error loading ArcGIS Portal catalogue",
      "errorLoadingMessage": "The definition for this ArcGIS Portal catalogue does not have a valid filter query.",
      "corsErrorMessage": "Couldn't retrieve packages from this ArcGIS Portal server. ",
      "name": "ArcGIS Portal Item",
      "dataSourceErrorMessage": "This data source does not have any details available.",
      "serviceErrorMessage": "This service does not have any details available.",
      "datasetDescription": "Dataset Description",
      "licence": "Licence",
      "openInPortal": "Open in ArcGIS Portal",
      "idsNotSpecifiedTitle": "resourceId or datasetId must be specified",
      "idsNotSpecifiedMessage": "ArcGIS Portal Item requires an itemId to be specified.",
      "errorRetrievingUrlTitle": "Error retrieving ArcGIS Portal URL",
      "errorRetrievingUrlMessage": "Could not retrieve URL as JSON: {{url}}."
    },
    "catalog": {
      "name": "Unnamed Item",
      "group": "Group",
      "idForMatchingErrorTitle": "Missing property",
      "idForMatchingErrorMessage": "Model objects must have an `id`, `localId`, or `name` property.",
      "catalogMemberMustHaveName": "A newly created catalog member must have a name.",
      "catalogMemberMustHaveType": "A catalog member must have a type.",
      "userAddedDataGroup": "The group for data that was added by the user via the Add Data panel.",
      "chartDataGroup": "A group for chart data.",
      "dataSourceErrorMessage": "This data source does not have any details available.",
      "serviceErrorMessage": "This service does not have any details available.",
      "stubCreationFailure": "Could not stub out catalog item {{item}}",
      "unsupportedTypeTitle": "Unknown type",
      "unsupportedTypeMessage": "Could not create unknown model type {{type}}.",
      "unsupportedFileTypeTitle": "Unsupported file type",
      "unsupportedFileTypeMessage": "This file format is not supported by {{appName}}. Supported file formats include: <ul><li>.geojson</li><li>.kml, .kmz</li><li>.csv (in {{link}})</li></ul>",
      "unsupportedFileTypeMessageII": "This file format is not supported by {{appName}}. Directly supported file formats include: <ul><li>.geojson</li><li>.kml, .kmz</li><li>.csv (in {{link}})</li></ul>  File formats supported through the online conversion service include: <ul><li>Shapefile (.zip)</li><li>MapInfo TAB (.zip)</li><li>Possibly other {{linkII}}</li></ul>",
      "getConfirmationMessage": "This file is not directly supported by {{appName}}.\n\nDo you want to try uploading it to the {{appName}} conversion service? This may work for small, zipped Esri Shapefiles or MapInfo TAB files.",
      "readyToUpload": "Ready to upload your file to the {{appName}} conversion service?",
      "upload": "Upload",
      "cancel": "Cancel",
      "useConversion": "Use conversion service?",
      "mustHaveType": "Each item must have a type.",
      "compositesError": "Composites cannot include composite items.",
      "convertErrorTitle": "Could not upgrade catalog to V8",
      "convertErrorMessage": "This catalog file is based on an older version of TerriaJS - the software powering this web map. An error has occurred trying to upgrade the catalog data for {{url}}."
    },
    "createParameter": {
      "unsupportedErrorTitle": "Unsupported function parameter type",
      "unsupportedErrorMessage": "Unknown function parameter type: {{type}}."
    },
    "csv": {
      "name": "Comma-Separated Values (CSV)",
      "dataSourceErrorMessage": "This data source does not have any details available.",
      "serviceErrorMessage": "This service does not have any details available.",
      "unexpectedTypeTitle": "Unexpected type of CSV data",
      "unexpectedTypeMessage": "CsvCatalogItem data is expected to be a Blob, File, or String, but it was not any of these.",
      "unableToLoadTitle": "Unable to load CSV file",
      "unableToLoadMessage": "See the <a href=\"https://github.com/TerriaJS/nationalmap/wiki/csv-geo-au\">csv-geo-au</a> specification for supported CSV formats.\n\n {{message}}",
      "unableToLoadItemTitle": "No CSV available",
      "unableToLoadItemMessage": "The CSV catalog item cannot be loaded because it was not configured with a `url` or `csvString` property."
    },
    "csw": {
      "name": "Catalogue Service (CSW)",
      "unknownError": "The CSW server reported an unknown error.",
      "exceptionMessage": "The CSW server reported an error:\n\n {{exceptionText}}",
      "errorLoadingTitle": "Could not load CSW",
      "notUseableTitle": "Catalogue service is not usable.  \n\n {{message}}",
      "notUseableMessage": "Invalid response obtained when invoking GetDomain on the CSW server.",
      "errorLoadingRecordsTitle": "Failed to load CSW records.",
      "errorLoadingRecordsMessage": "Invalid response obtained when invoking GetRecords on the CSW",
      "checkCORSDomain": "Couldn't execute GetDomain on this CSW server.",
      "checkCORSRecords": "Couldn't execute GetRecords on this CSW server.",
      "dataResponsibility": "Data Responsibility",
      "links": "Links",
      "metadataURL": "Metadata Record URL",
      "checkCORS": "Couldn't execute GetRecords on this CSW server.",
      "cors": "CORS",
      "missingUrlTitle": "Unable to load Catalogue Service (CSW)",
      "missingUrlMessage": "Could not load the Catalogue Service (CSW) because the catalog group does not have a `url`."
    },
    "czml": {
      "name": "Cesium Language (CZML)",
      "dataSourceErrorMessage": "This data source does not have any details available.",
      "serviceErrorMessage": "This service does not have any details available.",
      "errorLoadingTitle": "Could not load CZML",
      "errorLoadingMessage": "An error occurred while loading a CZML file.",
      "unableToLoadItemTitle": "No CZML available",
      "unableToLoadItemMessage": "The CZML catalog item cannot be loaded because it was not configured with a `url`, `czmlData`, or `czmlString` property."
    },
    "function": {
      "unknownFormaterTitle": "Unknown formatter",
      "unknownFormaterMessage": "The function parameter formatter {{formatter}} is unknown.\n\nValid formatters are:\n\n"
    },
    "geoJson": {
      "name": "GeoJSON",
      "dataSourceErrorMessage": "This data source does not have any details available.",
      "serviceErrorMessage": "This service does not have any details available.",
      "errorLoadingTitle": "Error loading GeoJSON",
      "errorParsingMessage": "An error occurred parsing the provided data as JSON.  This may indicate that the file is invalid or that it is not supported.",
      "errorLoadingMessage": "An error occurred while loading a GeoJSON file.  This may indicate that the file is invalid or that it is not supported.",
      "couldNotLoadTitle": "Could not load JSON",
      "couldNotLoadMessage": "An error occurred while retrieving JSON data from the provided link.CORS",
      "unableToLoadItemTitle": "No GeoJSON available",
      "unableToLoadItemMessage": "The GeoJSON catalog item cannot be loaded because it was not configured with a `url`, `geoJsonData`, or `geoJsonString` property.",
      "unsupportedBrowserTitle": "Unsupported web browser",
      "unsupportedBrowserMessage": "Sorry, your web browser does not support the File API, which {{appName}} requires in order to load this dataset.  Please upgrade your web browser.  For the best experience, we recommend the latest versions of {{chrome}} or {{firefox}} or {{internetExplorer}}.",
      "internetExplorer": "Internet Explorer 11",
      "chrome": "Google Chrome",
      "firefox": "Mozilla Firefox"
    },
    "shapefile": {
      "name": "Shapefile"
    },
    "getToken": {
      "errorTitle": "Token Error",
      "invalidToken": "<p>The token server responded with an invalid token.</p><p>Please report it by sending an email to {{email}}</p>",
      "unableToRequest": "<p>Unable to request a token from the token server.</p><p>Please report it by sending an email to {{email}}</p>"
    },
    "gltf": {
      "name": "GL Transmission Format (glTF)",
      "dataSourceErrorMessage": "This data source does not have any details available.",
      "serviceErrorMessage": "This service does not have any details available.",
      "notSupportedErrorTitle": "Not supported in 2D",
      "notSupportedErrorMessage": "\"{{name}}\" cannot be show in the 2D view.  Switch to 3D and try again.",
      "error": "Error",
      "unableToRetrieve": "Unable to retrieve feature details from:\n\n{{url}}"
    },
    "gpx": {
      "name": "GPX",
      "dataSourceErrorMessage": "This data source does not have any details available.",
      "serviceErrorMessage": "This service does not have any details available.",
      "errorLoadingTitle": "Error loading GPX",
      "errorLoadingMessage": "An error occurred while loading a GPX file.  This may indicate that the file is invalid or that it is not supported by {{appName}}."
    },
    "georss": {
      "name": "GeoRSS",
      "subtitle": "Subtitle",
      "updated": "Updated",
      "category": "Category",
      "description": "Description",
      "copyrightText": "Copyright Text",
      "link": "Link",
      "author": "Author",
      "errorLoadingTitle": "Could not load GeoRSS",
      "errorLoadingMessage": "An error occurred while loading a GeoRSS file.",
      "unableToLoadItemTitle": "No GeoRSS available",
      "unableToLoadItemMessage": "The GeoRSS catalog item cannot be loaded because it was not configured with a `url`, or `geoRss` property."
    },
    "imageryLayer": {
      "intervalSupportErrorTitle": "Intervals not supported",
      "intervalSupportErrorMessage": "Sorry, {{typeName}} ({{type}}) catalog items cannot currently be made time-varying by specifying the \"intervals\" property.",
      "resolvingAvailability": "Resolving availability at a location...",
      "accessingBaseMapErrorTitle": "Error accessing base map",
      "accessingBaseMapErrorMessage": "An error occurred while attempting to download tiles for base map:<p><center>{{name}} </center></p> Please select a different base map using the Map button in the top-right corner.",
      "accessingCatalogItemErrorTitle": "Error accessing catalogue item",
      "accessingCatalogItemErrorMessage": "An error occurred while attempting to download tiles for catalogue item:<p><center>{{name}}</center></p> The catalogue item has been hidden from the map.  You may re-show it in the Now Viewing panel to try again.",
      "tileErrorTitle": "Tile Error",
      "tileErrorMessage": "The tile with the URL:\n{{url}}\n succeeded when loaded with XMLHttpRequest but failed multiple times when loaded directly by Cesium or Leaflet.\n This may indicate that the server is very sensitive to the request headers provided or is simply unreliable.",
      "tileErrorMessageII": "Got a 200 (OK) response from URL:\n{{url}}\nbut it could not be loaded as an image.",
      "unknownTileErrorTitle": "Unknown Tile Error",
      "unknownTileErrorMessage": "While accessing URL:\n{{url}}\nThis probably indicates one of the following:\n* The server hostname could not be resolved,\n* The server did not respond to the request, or\n* The server denied Cross-Origin Resource Sharing (CORS) access to this URL (See https://docs.terria.io/guide/connecting-to-data/cross-origin-resource-sharing/).",
      "unableToDisplayTitle": "Unable to display dataset",
      "unableToDisplayMessage": "{{name}} cannot be shown in 2D because it does not support the standard Web Mercator (EPSG:3857) projection. Please switch to 3D if it is supported on your system, update the dataset to support the projection, or use a different dataset.",
      "unableToShowLocTitle": "Unable to show at this location",
      "unableToShowLocMessage": "{{name}} cannot be shown at this location because the available capture times are unknown. The {{featureTimesProperty}} property was not found."
    },
    "invokeAnalyticsService": {
      "invocationFailedTitle": "Service invocation failed",
      "invocationFailedMessage": "An error occurred on the server while computing {{invocationName}}."
    },
    "ionImagery": {
      "name": "Cesium Ion Imagery"
    },
    "kml": {
      "name": "KML or KMZ",
      "dataSourceErrorMessage": "This data source does not have any details available.",
      "serviceErrorMessage": "This service does not have any details available.",
      "unexpectedTypeTitle": "Unexpected type of KML data",
      "unexpectedTypeMessage": "KmlCatalogItem.data is expected to be an XML Document, Blob, or File, but it was none of these. This may indicate a bug in {{appName}} or incorrect use of the {{appName}} API.",
      "errorLoadingTitle": "Error loading KML or KMZ",
      "errorLoadingMessage": "An error occurred while loading a KML or KMZ file.  This may indicate that the file is invalid or that it is not supported by {{appName}}.",
      "unableToLoadItemTitle": "No KML available",
      "unableToLoadItemMessage": "The KML/KMZ catalog item cannot be loaded because it was not configured with a `url`, `kmlData` or `kmlString` property."
    },
    "magda": {
      "name": "MAGDA Distribution",
      "dataSourceErrorMessage": "This data source does not have any details available.",
      "serviceErrorMessage": "This service does not have any details available.",
      "distributionDesc": "Distribution Description",
      "idsNotSpecifiedTitle": "recordId must be specified",
      "idsNotSpecifiedMessage": "MagdaReference requires that recordId be specified.",
      "retrieveErrorTitle": "Error retrieving MAGDA record",
      "retrieveErrorMessage": "No distribution or dataset ID provided",
      "notCompatibleTitle": "No compatible distributions found",
      "notCompatibleMessageI": "The MAGDA dataset does not have a distribution with the ID {{distributionId}} or it does not have a supported format.",
      "notCompatibleMessageII": "The MAGDA dataset does not have any distributions with a supported format."
    },
    "terria-reference": {
      "failedToLoadTarget": "Failed to load member from external catalog"
    },
    "mapboxMap": {
      "name": "Mapbox Map"
    },
    "mapboxVectorTile": {
      "name": "Mapbox Vector Tile"
    },
    "mapboxStyle": {
      "name": "Mapbox Style"
    },
    "senaps": {
      "name": "Senaps Locations",
      "retrieveErrorTitle": "Error processing Senaps Catalog Item",
      "generalErrorMessage": "Encountered an error processing Senaps data",
      "missingKeyErrorMessage": "A Senaps API Key should be added to the terriajs-server config using the appendParamToQueryString option",
      "locationHeadingFeatureInfo": "Location",
      "availableStreamsHeadingFeatureInfo": "Available Streams",
      "noStreamsMessageFeatureInfo": "No streams at this location.",
      "missingSenapsBaseUrl": "Senaps base url not provided. Have you logged in?"
    },
    "ogr": {
      "name": "Unknown / Converted to GeoJSON",
      "dataSourceErrorMessage": "This data source does not have any details available.",
      "serviceErrorMessage": "This service does not have any details available.",
      "legacyBrowserTitle": "Legacy browser not supported",
      "legacyBrowserMessage": "Sorry, your web browser does not support the \"FormData\" type, which is required by the '{{appName}}' conversion service.  We recommend you upgrade to the latest version of {{chrome}}, {{firefox}}, {{safari}} or {{internetExplorer}}.",
      "internetExplorer": "Internet Explorer 11",
      "chrome": "Google Chrome",
      "firefox": "Mozilla Firefox",
      "safari": "Apple Safari",
      "unsupportedFileTzpe": "Unsupported file type",
      "loadError": "The file size is greater than the {{maxConversionSizeMB}} MB limit of the {{appName}} conversion service",
      "invalidFile": "This may indicate that the file is invalid or that it is not supported by the {{appName}} conversion service.",
      "errorConvertingToGeoJsonTitle": "Error converting file to GeoJson",
      "errorConvertingToGeoJsonMessage": "An error occurred while attempting to convert this file to GeoJson. ",
      "emailUs": "If you would like assistance or further information, please email us at {{email}}"
    },
    "openStreetMap": {
      "name": "Open Street Map"
    },
    "placesLikeMe": {
      "regionsLikeThisName": "Regions like this",
      "regionsLikeThisDescription": "Identifies regions that are _most like_ a given region according to a given set of characteristics.",
      "regionTypeName": "Region Type",
      "regionTypeDescription": "The type of region to analyze.",
      "regionName": "Region",
      "regionDescription": "The region to analyze.  The analysis will determine which regions are most similar to this one.",
      "characteristics": "Characteristics",
      "characteristicsDescription": "The region characteristics to include in the analysis.",
      "name": "Places Like Me",
      "regioNotSelectedName": "Region not selected",
      "regioNotSelectedDescription": "You must select a Region.",
      "placesLike": "Places like {{regionName}}",
      "likenessesError": "The list of likenesses and the list of region codes do not contain the same number of elements."
    },
    "raiseError": {
      "errorTitle": "An error occurred",
      "notificationFeedback": "For questions or feedback, click here.",
      "notificationFeedbackEmail": "For questions or feedback, please contact {{email}}",
      "developerDetails": "Developer details"
    },
    "regionMapping": {
      "noDataForDate": "No data for the selected date.",
      "noDataForRegion": "No data for the selected region.",
      "outdatedBrowserTitle": "Outdated Web Browser",
      "outdatedBrowserMessage": "You are using a very old web browser that cannot display \"region mapped\" datasets such as this one.  Please upgrade to the latest version of Google Chrome, Mozilla Firefox, Microsoft Edge, Microsoft Internet Explorer 11, or Apple Safari as soon as possible.",
      "invalidServerTypeTitle": "Invalid serverType {{serverType}} in regionMapping.json",
      "invalidServerTypeMessage": "Expected serverType to be \"WMS\" or \"vector\" but got \"{{serverType}}\"",
      "notRecognised": "These region names were {{notRecognisedText}} ",
      "notRecognisedText": "not recognised",
      "moreThanOneValue": "These regions had {{moreThanOneValueText}}",
      "moreThanOneValueText": "more than one value",
      "msg": "Consult the {{link}} to see how to format the file.",
      "csvSpecification": "CSV-geo-au specification",
      "issuesLoadingTitle": "Issues loading {{name}}"
    },
    "feedback": {
      "thanksTitle": "Thank you for your feedback!",
      "thanksMessage": "Your feedback helps make {{appName}} better",
      "unableToSendTitle": "Unable to send feedback",
      "unableToSendMessage": "This is really embarrassing, but an error occurred while attempting to send your feedback.  Please email it to {{email}} instead."
    },
    "resultPending": {
      "name": "Result Pending"
    },
    "sensorObservationService": {
      "procedure": "Procedure",
      "property": "Property",
      "sos": "SOS",
      "alreadyLoadingTitle": "Data already loading",
      "alreadyLoadingMessage": "Your data is still loading. You will be able to change the display once it has loaded",
      "unknownError": "The server reported an unknown error.",
      "exceptionMessage": "The server reported an error: \n\n {{exceptionText}}",
      "missingBody": "The server responded with missing body.",
      "noFeatures": "There are no features matching your query.",
      "unknownFormat": "The server responded with an unknown feature format.",
      "noMatchingFeatures": "The Sensor Observation Service did not return any features matching your query."
    },
    "openDataSoft": {
      "viewDatasetPage": "View dataset page"
    },
    "sdmxServerStratum": {
      "sdmxStructureLoadErrorTitle": "SDMX structure request failed",
      "loadDataErrorTitle": "Failed to load SDMX group",
      "loadDataErrorMessage": "The server has no dataflows"
    },
    "sdmxJsonDataflowStratum": {
      "loadDataErrorTitle": "Could not load SDMX dataflow",
      "loadDataErrorMessage": {
        "invalidResponse": "Invalid JSON object",
        "noDatastructure": "No data structures could be found for dataflow {{catalogItem.dataflowId}}",
        "noDataflow": "Dataflow {{catalogItem.dataflowId}} is invalid"
      },
      "defaultUnitMeasure": "Units"
    },
    "sdmxCatalogItem": {
      "viewBy": {
        "title": "View by",
        "time": "Time-series",
        "region": "Region"
      },
      "loadDataErrorTitle": "Failed to load SDMX data for {{name}}",
      "loadDataErrorMessage": "Invalid response from {{csvUrl}}",
      "noResultsWithDimensions": "No results have been found. Please select different dimension values in the workbench than the following:  \n\n{{dimensions}}"
    },
    "time": {
      "invalidDate": "Invalid Date",
      "invalidInitialTimeSource": "Invalid initialTimeSource specified in config file: {{initialTimeSource}}"
    },
    "shareData": {
      "generateErrorTitle": "Couldn't generate short URL.",
      "generateErrorMessage": "Something went wrong when trying to use the share data service to generate a short URL.",
      "expandErrorTitle": "Couldn't expand URL",
      "expandErrorMessage": "The share data service used to launch {{appName}} was not located. This may indicate an error in the link or that the service is unavailable at this time."
    },
    "socrataServer": {
      "name": "Socrata Server",
      "retrieveErrorMessage": "Couldn't retrieve packages from this Socrata server.",
      "description": "Description",
      "licence": "Licence",
      "attributes": "Attributes",
      "tags": "Tags"
    },
    "spatialDetailing": {
      "name": "Spatial Detailing",
      "description": "Predicts the characteristics of fine-grained regions by learning and exploiting correlations of coarse-grained data with Census characteristics.",
      "regionTypeToPredictName": "Region Type to Predict",
      "regionTypeToPredictDescription": "The type of region for which to predict characteristics.",
      "coarseDataRegionTypeName": "Coarse Data Region Type",
      "coarseDataRegionTypeDescription": "The type of region with which the coarse-grained input characteristics are associated.",
      "aggregationName": "Aggregation",
      "aggregationDescription": "Specifies how coarse region values were aggregated.  True if the value is the mean of the values across the region, or False if the value is the sum of the values across the region.",
      "aggregationTrueName": "Mean Aggregation",
      "aggregationTrueDescription": "Coarse region values are the mean of samples in the region.  For example, average household income.",
      "aggregationFalseName": "Sum Aggregation",
      "aggregationFalseDescription": "Coarse region values are the sum of samples in the region.  For example, total population.",
      "characteristicToPredictName": "Characteristic to Predict",
      "characteristicToPredictDescription": "The characteristic to predict for each region.",
      "spatialDetailingOf": "Spatial detailing of {{of}} at {{at}}",
      "wrongNumberOfElements": "The list of values and the list of region codes do not contain the same number of elements"
    },
    "tableData": {
      "noData": "No data to show",
      "unsupportedCharactersTitle": "Invalid characters in latitude and longitude columns",
      "unsupportedCharactersMessage": "Could not interpret latitude and longitude pair {{longitude}}, {{latitude}}",
      "bulkGeocoderInfoTitle": "Bulk Geocoder Information",
      "bulkGeocoderInfoMessage": "The CSV contains addresses, but {{number}} can't be located on the map: ",
      "bulkGeocoderInfo2Message": "{{nullAddresses}} addresses are missing from the CSV.",
      "bulkGeocoderErrorTitle": "Bulk Geocoder Error",
      "bulkGeocoderErrorMessage": "Unable to map addresses to lat-long coordinates, as an error occurred while retrieving address coordinates. Please check your internet connection or try again later.",
      "legendZFilterLabel": "Extreme values",
      "legendNullLabel": "(No value)",
      "styleDisabledLabel": "Disable style",
      "zFilterEnabled": "Extreme values hidden (click to show)",
      "zFilterDisabled": "Extreme values detected (click to hide)",
      "timeDimensionEnabled": "Time enabled (click to disable)",
      "timeDimensionDisabled": "Time disabled (click to enable)"
    },
    "terrainCatalog": {
      "notSupportedErrorTitle": "Not supported in 2D",
      "notSupportedErrorMessage": "{{name}} cannot be shown in the 2D view. Switch to 3D and try again"
    },
    "terria": {
      "loadConfigErrorTitle": "Failed to load Terria Map config",
      "proxyableDomainsDeprecation": "`proxyableDomainsUrl` is no longer supported in v8",
      "initErrorTitle": "Failed to initialize services",
      "initErrorMessage": "A problem occurred with the Terria server. This may cause some layers or the conversion service to be unavailable.",
      "urlLoadErrorTitle": "Problem loading URL",
      "urlLoadErrorMessage": "A problem occurred while initialising Terria with URL parameters.",
      "loadModelErrorMessage": "An error occurred while loading model `{{model}}`.",
      "loadingMagdaInitSourceErrorTitle": "Error loading Magda initialization source",
      "loadingMagdaInitSourceErrorMessage": "An error occurred while loading initialization information from Magda record `{{url}}`.",
      "loadingInitSourcesErrorTitle": "Error loading map configuration",
      "loadingInitSourcesErrorMessage": "An error occurred while loading {{appName}} map configuration &mdash; it may not display correctly. Please try reloading the map, and if the problem persists, please report it by sending an email to {{email}}, or you can press the button below.",
      "loadingInitSourceErrorTitle": "Error loading initialization source",
      "loadingInitSourceErrorMessage": "Could not load initialization information from `{{fragment}}` because no initFragmentPaths are defined.",
      "loadingInitSourceError2Message": "An error occurred while loading initialization information from:  \n*`{{loadSource}}`*.",
      "loadingInitJsonMessage": "An error occurred while loading JSON file {{url}}.",
      "loadingBaseMapsErrorTitle": "Error loading basemaps",
      "loadingBaseMapErrorTitle": "Error loading basemap: `{{name}}`",
      "loadingShareDataErrorTitle": "Error loading share data",
      "parsingStartDataErrorMessage": "An error occurred while parsing start data JSON.",
      "loadingWorkbenchItemErrorTitle": "Error loading item in workbench: `{{name}}`",
      "disclaimer": "Disclaimer",
      "buttonTitleConfirm": "I Agree"
    },
    "terriaJSONcatalog": {
      "name": "Terria JSON Catalog Function",
      "misconfiguredErrorTitle": "Misconfigured init file",
      "misconfiguredErrorMessage": "Service not configured for TerriaJsonCatalogFunction HTTP 202.",
      "misconfiguredError2Message": "HTTP 202 configuration {{url}} not present in response {{xhr}}",
      "serviceResponseErrorTitle": "Service response not JSON string",
      "serviceResponseErrorMessage": "TerriaJsonCatalogFunction was supposed to receive a JSON string, received {{xhr}}",
      "requestFailedTitle": "Request Failed",
      "requestFailedMessage": "Request failed with status code {{status}}.",
      "asyncResultDescription": "This is the result of invoking the {{name}} process or service at {{timestamp}} with the input parameters below.",
      "loadingInitSourceErrorTitle": "Error loading initialization source",
      "loadingInitSourceErrorMessage": "Error loading initialization source {{fragment}} because no initFragmentPaths are defined.",
      "loadingInitSourceError2Message": "An error occurred while loading initialization information from:  \n*`{{loadSource}}`*.",
      "disclaimer": "Disclaimer",
      "buttonTitleConfirm": "I Agree"
    },
    "thredds": {
      "nameGroup": "THREDDS Catalog Group"
    },
    "threddsItem": {
      "name": "THREDDS Item Reference"
    },
    "urlTemplateMapServer": {
      "name": "URL Template Map Server"
    },
    "userDrawing": {
      "devError": "Terria instance is required.",
      "messageHeader": "Draw on Map",
      "pointEntities": "Points",
      "otherEntities": "Lines and polygons",
      "line": "Line",
      "firstPoint": "First Point",
      "btnCancel": "Cancel",
      "btnDone": "Done",
      "clickToAddFirstPoint": "Click to add a point",
      "clickToAddAnotherPoint": "Click to add another point",
      "anotherPoint": "Another Point",
      "userPolygon": "User polygon"
    },
    "webFeatureServiceCatalogGroup": {
      "wfsServer": "Web Feature Service (WFS) Server",
      "invalidWFSServerTitle": "Invalid WFS server",
      "invalidWFSServerMessage": "An error occurred while invoking GetCapabilities on the WFS server.  The server's response does not appear to be a valid GetCapabilities document.",
      "groupNotAvailableTitle": "Group is not available",
      "groupNotAvailableMessage": "An error occurred while invoking GetCapabilities on the WFS server.",
      "abstract": "Web Feature Service Description",
      "accessConstraints": "Web Feature Service Access Constraints",
      "fees": "Web Feature Service Fees"
    },
    "webFeatureServiceCatalogItem": {
      "wfs": "Web Feature Service (WFS)",
      "dataDescription": "Data Description",
      "abstract": "Web Feature Service Description",
      "serviceDescription": "Service Description",
      "metadataUrls": "Metadata Links",
      "accessConstraints": "Access Constraints",
      "serviceContact": "Service Contact",
      "getCapabilitiesUrl": "GetCapabilities URL",
      "noLayerFoundTitle": "No layer found",
      "noLayerFoundMessage": "The WFS dataset '{{name}}' has no layers matching '{{typeNames}}'. {{suggested}} {{line}}{{line}}Either the catalog file has been set up incorrectly, or the WFS server has changed.",
      "missingDataTitle": "Missing data",
      "missingDataMessage": "The WFS dataset '{{name}}' did not return any data.{{line}}{{line}}Either the catalog file has been set up incorrectly, or the server address has changed.",
      "missingUrlTitle": "Unable to load GetCapabilities",
      "missingUrlMessage": "Could not load the Web Feature Service (WFS) GetCapabilities document because the catalog item does not have a `url`.",
      "reachedMaxFeatureLimit": "Warning: This layer has reached the WFS feature limit ({{maxFeatures}})"
    },
    "webMapServiceCatalogGroup": {
      "wmsServer": "Web Map Service (WMS) Server",
      "invalidWMSServerTitle": "Invalid WMS server",
      "invalidWMSServerMessage": "An error occurred while invoking GetCapabilities on the WMS server. The server's response does not appear to be a valid GetCapabilities document.",
      "groupNotAvailableTitle": "Group is not available",
      "groupNotAvailableMessage": "An error occurred while invoking GetCapabilities on the WMS server.",
      "missingUrlTitle": "Unable to load GetCapabilities",
      "missingUrlMessage": "Could not load the Web Map Service (WMS) GetCapabilities document because the catalog item does not have a `url`.",
      "abstract": "Web Map Service Description",
      "accessConstraints": "Web Map Service Access Constraints",
      "fees": "Web Map Service Fees"
    },
    "webMapServiceCatalogItem": {
      "wms": "Web Map Service (WMS)",
      "dataDescription": "Data Description",
      "serviceDescription": "Service Description",
      "metadataUrls": "Metadata Links",
      "accessConstraints": "Access Constraints",
      "serviceContact": "Service Contact",
      "getCapabilitiesUrl": "GetCapabilities URL",
      "defaultStyleLabel": "Default style",
      "noLayerFoundTitle": "No layer found",
      "noLayerFoundMessage": "The WMS dataset '{{name}}' has no layers matching '{{layers}}'. {{suggested}} {{line}}{{line}}Either the catalog file has been set up incorrectly, or the WMS server has changed.",
      "badlyFormatedTitle": "Badly formatted periodicity",
      "badlyFormatedMessage": "The '{{name}}' dataset has a badly formed periodicity, '{{isoSegments}}'. Click the dataset's Info button for more information about the dataset and the data custodian.",
      "missingDataTitle": "Missing data",
      "missingDataMessage": "The WMS dataset '{{name}}' did not return any data.{{line}}{{line}}Either the catalog file has been set up incorrectly, or the server address has changed.",
      "missingUrlTitle": "Unable to load GetCapabilities",
      "missingUrlMessage": "Could not load the Web Map Service (WMS) GetCapabilities document because the catalog item does not have a `url`."
    },
    "webMapTileServiceCatalogGroup": {
      "wmtsServer": "Web Map Tile Service (WMTS) Server",
      "invalidWMTSServerTitle": "Invalid WMTS server",
      "invalidWMTSServerMessage": "An error occurred while invoking GetCapabilities on the WMTS server. The server's response does not appear to be a valid GetCapabilities document.",
      "groupNotAvailableTitle": "Group is not available",
      "groupNotAvailableMessage": "An error occurred while invoking GetCapabilities on the WMTS server.",
      "abstract": "Web Map Service Description",
      "accessConstraints": "Web Map Service Access Constraints",
      "fees": "Web Map Service Fees",
      "invalidCapabilitiesTitle": "Invalid GetCapabilities",
      "invalidCapabilitiesMessage": "The URL {{url}} was retrieved successfully but it does not appear to be a valid Web Map Tile Service (WMTS) GetCapabilities document. \n\nEither the catalog file has been set up incorrectly, or the server address has changed."
    },
    "webMapTileServiceCatalogItem": {
      "wmts": "Web Map Tile Service (WMTS)",
      "dataDescription": "Data Description",
      "serviceDescription": "Service Description",
      "accessConstraints": "Access Constraints",
      "fees": "Web Map Tile Service Fees",
      "serviceContact": "Service Contact",
      "getCapabilitiesUrl": "GetCapabilities URL",
      "missingUrlTitle": "Unable to load GetCapabilities",
      "missingUrlMessage": "Could not load the Web Map Tile Service (WMTS) GetCapabilities document because the catalog item does not have a `url`.",
      "noUsableTileMatrixTitle": "Warning",
      "noUsableTileMatrixMessage": "This WMTS layer has no Web Mercator tile matrix set - it may not display correctly"
    },
    "webProcessingService": {
      "wps": "Web Processing Service (WPS)",
      "invalidWPSServerTitle": "Invalid WPS server",
      "invalidWPSServerMessage": "An error occurred while invoking {{endpoint}} on the WPS server for process name {{name}}. The server's response does not appear to be a valid {{endpoint}} document.",
      "processDescriptionErrorTitle": "Process does not have a process description",
      "processDescriptionErrorMessage": "The WPS DescribeProcess for this process does not include a ProcessDescription.",
      "processInputErrorTitle": "Process does not have any inputs",
      "processInputErrorMessage": "This WPS process does not specify any inputs.",
      "unsupportedParameterErrorTitle": "Unsupported parameter type",
      "unsupportedParameterErrorMessage": "The parameter {{identifier}} is not a supported type of parameter.",
      "invalidResponseErrorTitle": "Invalid WPS server response",
      "invalidResponseErrorMessage": "An error occurred while accessing the status location on the WPS server for process name {{name}}.",
      "invalidResponseError2Title": "Invalid response from WPS server",
      "invalidResponseError2Message": "The response from the WPS server does not include a Status element.",
      "failureReasonUnknowError": "The reason for failure is unknown.",
      "asyncShortReportFailed": "Web Processing Service invocation failed.  More details are available on the Info panel.",
      "errorDetails": "Error Details",
      "resultPendingDescription": "This is the result of invoking the {{name}} process or service at {{timestamp}} with the input parameters below.",
      "regionTypeDescription": "The type of region to analyze.",
      "regionTypeName": "Region Type",
      "regionParameterName": "Region Parameter",
      "wpsServer": "Web Processing Service (WPS) Server",
      "wpsResult": "Web Processing Service Result"
    },
    "webProcessingServiceCatalogGroup": {
      "typeName": "Web Processing Service (WPS) Server",
      "missingUrlTitle": "Unable to load GetCapabilities",
      "missingUrlMessage": "Could not load the Web Processing Service (WPS) GetCapabilities document because the catalog item does not have a `url`.",
      "invalidCapabilitiesTitle": "Invalid GetCapabilities",
      "invalidCapabilitiesMessage": "The URL {{url}} was retrieved successfully but it does not appear to be a valid Web Processing Service (WPS) GetCapabilities document. \n\nEither the catalog file has been set up incorrectly, or the server address has changed.",
      "invalidServerTitle": "Invalid WPS server",
      "invalidServerMessage": "An error occurred while invoking GetCapabilities on the WPS server. The server's response does not appear to be a valid GetCapabilities document.",
      "abstract": "Web Processing Service Description",
      "accessConstraints": "Web Processing Service Access Constraints",
      "fees": "Web Processing Service Fees",
      "providerName": "Web Processing Service Provider Name",
      "providerSite": "Web Processing Service Provider Site"
    },
    "wfsFeatures": {
      "featuresGroup": "Group of features in a Web Feature Service (WFS) Server",
      "queryErrorTitle": "Error querying WFS server",
      "queryErrorMessage": "An error occurred while invoking GetFeature on the WFS server. The server's response does not appear to be a valid GeoJSON document.",
      "groupNotAvailableTitle": "Group is not available",
      "groupNotAvailableMessage": "An error occurred while invoking GetFeature on the WFS server."
    },
    "shadow": {
      "name": "Shadows",
      "options": {
        "none": "None",
        "cast": "Cast Only",
        "receive": "Receive Only",
        "both": "Cast and Receive"
      }
    },
    "commonModelErrors": {
      "3dTypeIn2dMode": "**Note:** This dataset can not be displayed in the 2D viewer. Switch to one of the 3D map modes."
    },
    "scaleDatasetNotVisible": {
      "scaleZoomIn": "Dataset is not available at this scale, zoom in to see it",
      "scaleZoomOut": "Dataset is not available at this scale, zoom out to see it"
    }
  },
  "deltaTool": {
    "titlePrefix": "Change Detection",
    "description": "This tool visualizes the difference between imagery captured at two discrete points in time.",
    "pickLocation": "To view available imagery, please select your location of interest on the map opposite.",
    "cancelBtn": "Cancel",
    "generateDeltaBtn": "Generate Difference Map",
    "selectedLocation": "Selected Location",
    "primaryImage": "Primary Image",
    "secondaryImage": "Secondary Image",
    "pickerMessage": {
      "pickFirst": "Select a point by clicking on the map",
      "pickAnother": "Click another point to change the selection",
      "pickError": "Error when trying to resolve imagery at location! Please select a point again by clicking on the map."
    },
    "catalogItem": {
      "description": "This layer visualizes the difference between imagery captured at two discrete points in time"
    },
    "loadingError": {
      "title": "Error loading Delta Tool",
      "message": "An error occurred while trying to load the delta tool from the server. Please try again."
    }
  },
  "term": {
    "missingContent": "missing content"
  },
  "mapNavigation": {
    "additionalTools": "Additional tools",
    "additionalToolsTitle": "Open additional tools"
  },
  "itemSearchTool": {
    "toolLoadError": "Error loading search tool.",
    "title": "Search {{itemName}}",
    "loading": "Loading search parameters",
    "loadError": "Error loading search parameters. Check console for detailed errors.",
    "noParameters": "No searchable parameters found",
    "searching": "Searching",
    "searchError": "Search failed. Check console for detailed errors.",
    "numericParameter": {
      "minimum": "Minimum",
      "maximum": "Maximum"
    },
    "searchBtnText": "Search",
    "resetBtnText": "Clear input",
    "backBtnText": "Search again",
    "resultsCount": "{{count}} match found",
    "resultsCount_plural": "{{count}} matches found",
    "actions": {
      "highlightAll": "Highlight all",
      "showMatchingOnly": "Show matching only"
    }
  },
  "indexedItemSearchProvider": {
    "missingOptionIndexRootUrl": "Option `indexRootUrl` is missing in the item's search configuration.",
    "errorParsingIndexRoot": "Error parsing indexRoot file: {{indexRootUrl}}."
  },
  "pedestrianMode": {
    "toolButtonTitle": "Pedestrian Mode",
    "dropPedestrianTooltipMessage": "<b>Left click</b> to select drop location<br /><b>Right click / Esc</b> to cancel",
    "controls": {
      "title": "Controls"
    }
  },
  "notification": {
    "title": "Message"
  },
  "toast": {
    "mapIsZooming": "Loading ideal zoom..."
  },
<<<<<<< HEAD
  "printView": {
    "loading": "Creating print view..."
=======
  "compare": {
    "title": "Compare",
    "done": "Done",
    "leftPanel": "Left panel",
    "rightPanel": "Right panel",
    "entireMap": {
      "title": "Entire map",
      "emptyText": "Add new data to show across the entire map via the dotted menu above."
    },
    "entireMapMenu": {
      "browse": "Browse map data",
      "sendAllToFront": "Send all to front",
      "sendAllToBack": "Send all to back",
      "hideAll": "Hide all"
    },
    "info": "Compare spatial datasets from your workbench side-by-side on the map.",
    "dataset": {
      "label": "Dataset",
      "selectOne": "Select one"
    },
    "dimensionSelector": {
      "undefinedLabel": "Not specified"
    },
    "dateButton": {
      "left": "Left",
      "right": "Right",
      "select": "Select a date"
    },
    "dateLocationFilter": {
      "filter": "Filter date by location",
      "loading": "Loading filter...",
      "cancel": "Cancel",
      "location": "Now showing available imagery for {{latitude}}, {{longitude}}",
      "mouseTooltipTitle": "Select location",
      "mouseTooltipMessage": "Right click to cancel"
    }
>>>>>>> 5dbbe31a
  }
}<|MERGE_RESOLUTION|>--- conflicted
+++ resolved
@@ -1586,10 +1586,9 @@
   "toast": {
     "mapIsZooming": "Loading ideal zoom..."
   },
-<<<<<<< HEAD
   "printView": {
     "loading": "Creating print view..."
-=======
+  },
   "compare": {
     "title": "Compare",
     "done": "Done",
@@ -1626,6 +1625,5 @@
       "mouseTooltipTitle": "Select location",
       "mouseTooltipMessage": "Right click to cancel"
     }
->>>>>>> 5dbbe31a
   }
 }