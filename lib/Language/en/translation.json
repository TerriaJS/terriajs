{
  "general": {
    "close": "Close",
    "open": "Open",
    "prev": "Prev",
    "next": "Next",
    "skip": "Skip",
<<<<<<< HEAD
    "back": "Back",
    "cancel": "Cancel",
    "confirm": "Confirm"
=======
    "delete": "Delete",
    "cancel": "Cancel",
    "back": "Back"
>>>>>>> 38988a29
  },
  "trainer": {
    "expandTrainer": "Show more step detail",
    "collapseTrainer": "Hide step detail",
    "showAllSteps": "Show all steps",
    "hideAllSteps": "Hide all steps"
  },
  "tour": {
    "preface": {
      "title": "Take the tour",
      "content": "Unsure of where to begin? Take a quick tour of the main features of our software, and learn about some of the key functions to help you get on your way.",
      "close": "Maybe later",
      "start": "Start tour"
    },
    "end": "End tour",
    "finish": "Finish",
    "previous": "Previous"
  },
  "measure": {
    "measureTool": "Measure Tool",
    "measureToolTitle": "Line Measure",
    "measureDistance": "Measure distance between locations"
  },
  "location": {
    "errorGettingLocation": "Error getting location",
    "browserCannotProvide": "Your browser cannot provide your location.",
    "myLocation": "My Location",
    "location": "Location",
    "originError": "Your browser can only provide your location when using https. You may be able to use {{secureUrl}} instead.",
    "centreMap": "Centre map at your current location"
  },
  "splitterTool": {
    "toggleSplitterToolTitle": "Compare",
    "toggleSplitterTool": "Enable side-by-side comparison between two different sets of data",
    "title": "Drag left or right to adjust views",
    "workbench": {
      "goleftTitle": "Show on the left side",
      "goleft": "Left",
      "bothTitle": "Show on both sides",
      "both": "Both",
      "gorightTitle": "Show on the right side",
      "goright": "Right",
      "copyName": "{{name}} (copy)"
    }
  },
  "zoomCotrol": {
    "zoomIn": "Zoom in",
    "zoomReset": "Reset zoom",
    "zoomOut": "Zoom out"
  },
  "compass": {
    "description": "Drag outer ring: rotate view.\nDrag inner gyroscope: free orbit.\nDouble-click: reset view.\nTIP: You can also free orbit by holding the CTRL key and dragging the map.",
    "title": "Click and drag to rotate the camera"
  },
  "AR": {
    "title": "Experimental Feature: Augmented Reality",
    "experimentalFeatureMessage": "Augmented Reality mode is currently in beta. This mode is only designed for use on the latest high end mobile devices. <br /><br />WARNING: This mode can consume a lot of data, please be mindful of data usage charges from your network provider. <br /><br />The accuracy of this mode depends on the accuracy of your mobile devices internal compass.",
    "confirmText": "Got it",
    "manualAlignmentTitle": "Manual Alignment",
    "manualAlignmentMessage": "Align your mobile device so that it corresponds with the maps current alignment, then click the blinking compass. If no landmarks to align with are currently visible on the map, you can move the map using drag and pinch actions until a recognisable landmark is visible before aligning the device with the map. <br /><div>{{img}}</div> <br />Tip: The sun or moon are often good landmarks to align with if you are in a location you aren't familiar with (be careful not to look at the sun - it can hurt your eyes).",
    "resetAlignmentTitle": "Reset Alignment",
    "resetAlignmentMessage": "Resetting to compass alignment. If the alignment doesn't match the real world try waving your device in a figure 8 motion to recalibrate device. This can be done at any time.<br /> <br />Avoid locations with magnetic fields or metal objects as these may disorient the devices compass.",
    "arTool": "augmented reality tool",
    "btnHover": "toggle hover height",
    "btnRealign": "toggle manual alignment",
    "btnResetRealign": "reset compass alignment"
  },
  "tool": {
    "closeButtonTitle": "Close {{toolName}} Tool",
    "loadingError": {
      "title": "Error Loading {{toolName}} Tool",
      "message": "An error occurred while trying to load the this tool from the server. Please try again."
    }
  },
  "diffTool": {
    "title": "Difference",
    "exit": "Exit",
    "instructions": {
      "setDateA": "Set date A",
      "setDateB": "Set date B",
      "changeDates": "Change dates",
      "paneDescription": "Visualise and compare the difference of data between two dates at one location."
    },
    "choosePreview": "Choose a preview style",
    "chooseDifference": "Choose a difference output",
    "differenceResultsTitle": "Change detection results",
    "labels": {
      "area": "Area",
      "dates": "Dates",
      "dateComparisonA": "Date Comparison A",
      "dateComparisonB": "Date Comparison B",
      "sourceDataset": "Source dataset",
      "previewStyle": "Preview style",
      "differenceOutput": "Difference output",
      "generateDiffButtonText": "Generate change detection",
      "disabledButtonPrompt": "Please note: A location and dates must be selected to proceed with change detection",
      "areaFilterSelection": "Area filter selection"
    },
    "locationDisplay": {
      "noLocationSelected": {
        "title": "No location selected",
        "description": "To filter image date picker by location, please select a point on the map"
      },
      "locationSelected": {
        "title": "Location selected & dates filtered",
        "description": "To change, click another point on the map"
      }
    },
    "locationPicker": {
      "initialMessages": {
        "title": "Select a precise location",
        "beforePick": "We need this to run our change detection process.",
        "afterPick": "Click another point to change the selected region"
      },
      "nextMessages": {
        "title": "You have selected the location {{latitude}} {{longitude}}",
        "beforePick": "Click another point to change the selection",
        "afterPick": "Click another point to change the selection"
      },
      "errorMessages": {
        "title": "Select a precise location",
        "beforePick": "Failed to resolve imagery at location! Please choose a different location or zoom-level.",
        "afterPick": "Click another point to change the selection"
      }
    },
    "datePicker": {
      "previousDateTitle": "Previous date",
      "nextDateTitle": "Next date",
      "dateButtonTitle": "Select a date",
      "dateOutOfRange": "Currently out of range"
    }
  },
  "legend": {
    "lat": "Lat",
    "lon": "Lon",
    "zone": "ZONE",
    "e": "E",
    "n": "N",
    "elev": "Elev"
  },
  "share": {
    "browserPrint": "For better printed results, please use {{appName}}'s Print button instead of your web browser's print feature.",
    "shortLinkShortening": "Shortening...",
    "shortLinkError": "An error occurred while attempting to shorten the URL.  Please check your internet connection and try again.",
    "localDataNote": "<0><0>Note:</0></0><1>The following data sources will NOT be shared because they include data from this local system. To share these data sources, publish their data on a web server and <2>add them using a url</2>.</1>",
    "generatingUrl": "Generating share URL...",
    "printTitle": "Print Map",
    "printExplanation": "Open a printable version of this map.",
    "printButton": "Print",
    "printViewButton": "Show Print View",
    "creatingPrintView": "Creating print view...",
    "btnAdvanced": "Advanced options",
    "embedTitle": "To embed, copy this code to embed this map into an HTML page:",
    "shortenUsingService": "Shorten the share URL using a web service",
    "btnCatalogShareText": "Share",
    "btnStoryShareText": "Share",
    "btnMapShareText": "Share / Print",
    "btnCatalogShareTitle": "Share your catalogue with others",
    "btnStoryShareTitle": "Share your story with others",
    "btnMapShareTitle": "Share your map with others"
  },
  "countDatasets": {
    "btnText": "Start",
    "loadError": "failed to load.",
    "countingMessage": "Counting, please wait...",
    "totals": "<div>The catalog contains {{items}} items in {{groups}} groups.</div>",
    "subTotals": "<div> {{name}}: {{items}} items / {{groups}} groups</div>",
    "recount": "Recount",
    "title": "Count Datasets",
    "btnCount": "Count datasets",
    "enabledOnMap": "enabled on map",
    "noMapDataEnabled": "No map data enabled",
    "datasetSingular": "dataset",
    "datasetPlural": "datasets",
    "mapDataState": "{{numberOfDatasets}} {{singularOrPlural}} $t(countDatasets.enabledOnMap)"
  },
  "toolsPanel": {
    "btnText": "Tool",
    "btnTitle": "Advanced toolbox"
  },
  "settingPanel": {
    "none": "(None)",
    "viewerModeLabels": {
      "CesiumTerrain": "3D Terrain",
      "CesiumEllipsoid": "3D Smooth",
      "Leaflet": "2D"
    },
    "qualityLabels": {
      "maximumPerformance": "Maximum performance, lower quality",
      "balancedPerformance": "Balanced performance & quality",
      "lowerPerformance": "Maximum quality, lower performance"
    },
    "nativeResolutionLabel": "Press to stop using {{resolution1}} resolution and start using {{resolution2}} resolution",
    "native": "native",
    "screen": "screen",
    "btnTitle": "Change view",
    "btnText": "Map Settings",
    "mapView": "Map View",
    "baseMap": "Base Map",
    "imageOptimisation": "Image Optimisation",
    "nativeResolutionHeader": "Use native device resolution",
    "mapQuality": "Raster Map Quality:",
    "qualityLabel": "Quality",
    "performanceLabel": "Performance"
  },
  "feedback": {
    "feedbackPreamble": "We would love to hear from you!",
    "title": "Feedback",
    "close": "close feedback",
    "yourName": "Your name (optional)",
    "email": "Email address (optional)<br/><2>We can't follow up without it!</2>",
    "commentQuestion": "Comment or question",
    "shareWithDevelopers": "Share my map view with {{appName}} developers",
    "captionText": "This helps us to troubleshoot issues by letting us see what you're seeing",
    "cancel": "Cancel",
    "sending": "Sending...",
    "send": "Send",
    "feedbackBtnText": "Give Feedback"
  },
  "helpPanel": {
    "menuPaneTitle": "We're here to help",
    "menuPaneBody": "Find useful tips on how to use TerriaJS by either checking the guides below or by contacting the team at [info@terria.io](mailto:info@terria.io)",
    "promptMessage": "Find the Tour, how-to videos & other help content here",
    "dismissText": "Got it, thanks!"
  },
  "helpMenu": {
    "btnText": "Help",
    "btnTitle": "get help",
    "helpMenuHeader": "What would you like to do?",
    "helpMenuOpenWelcome": "Show welcome message",
    "helpMenuSatelliteGuideTitle": "View satellite imagery guide",
    "helpMenuMoreHelpTitle": "More help",
    "done": "DONE",
    "next": "NEXT"
  },
  "sui": {
    "notifications": {
      "title": "This map contains a story",
      "message": "Would you like to view it now?",
      "confirmText": "Yes",
      "denyText": "Maybe later"
    },
    "showWorkbench": "Show Workbench",
    "hideWorkbench": "Hide Workbench"
  },
  "featureInfo": {
    "catalogItem": {
      "moreThanMax": "More than {{maximum}} {{catalogItemName}} features were found.",
      "featuresFound": "{{featCount}} {catalogItemName} features were found.",
      "featureInfoShown": "The first {{maximum}} are shown below."
    },
    "download": "Download this Table",
    "pickLocation": "Pick Location",
    "clickMap": "Click on the map to learn more about a location",
    "noDataAvailable": "No data is available here - try another location.",
    "clickToAddData": "Click '$t(addData.addDataBtnText)' to add data to the map.",
    "userSelection": "User Selection",
    "panelHeading": "Feature Information",
    "btnCloseFeature": "Close data panel",
    "satelliteSuggestionBtn": "Show {{catalogItemName}} at this location",
    "locationMarker": "Location Marker",
    "noInfoAvailable": "No information available",
    "siteData": "Site Data",
    "latLon": "Lat / Lon "
  },
  "welcomeMessage": {
    "title": "Let's get you started",
    "welcomeMessage": "Interested in data discovery and exploration?<br/>Dive right in and get started or check the following help guide options.",
    "tourBtnText": "Take the tour",
    "helpBtnText": "I'll need some help",
    "exploreDataBtnText": "Explore map data",
    "dismissText": "Close message and don't show me this again"
  },
  "story": {
    "panelTitle": "Story editor",
    "panelBody": "Create and share interactive stories directly from your map",
    "gettingStarted": "Getting started",
    "gettingStartedTitle": "Getting started",
    "badgeBarLabel": "Scenes",
    "share": "Share",
    "shareTitle": "share stories",
    "viewStory": "view",
    "view": "View",
    "editStory": "edit",
    "edit": "Edit",
    "recaptureStory": "re-capture",
    "recapture": "Recapture",
    "deleteStory": "delete",
    "delete": "Delete",
    "untitledScene": "untitled scene",
    "doesNotExist": "Story does not exist",
    "message": "<2>This is your story editor</2><1>Create and share interactive stories directly from your map<1><0><0></0>Getting Started </0></1></1>",
    "removeAllStories": "Remove All",
<<<<<<< HEAD
    "removeAllStoriesDialog": "Are you sure you wish to delete {{ count }} scene?",
    "removeAllStoriesDialog_plural": "Are you sure you wish to delete {{ count }} scenes?",
    "removeStoryDialog": "Are you sure you wish to delete '<1>{{storyName}}</1>'?",
=======
    "removeStoriesPanel": "Are you sure you wish to delete {{ count }} scene?",
    "removeStoriesPanel_plural": "Are you sure you wish to delete {{ count }} scenes?",
    "confirmRemove": "Delete",
    "cancelRemove": "Cancel",
>>>>>>> 38988a29
    "preview": "preview stories",
    "play": "Play",
    "captureSceneTitle": "capture current scene",
    "captureScene": "Capture Scene",
    "editor": {
      "placeholder": "Enter a title here",
      "cancelBtn": "cancel",
      "cancelEditing": "Cancel",
      "saveBtn": "save",
      "saveStory": "Save"
    },
    "locationBtn": "center scene",
    "exitBtn": "exit story",
    "previousBtn": "go to previous scene",
    "untitled": "untitled scene",
    "navBtn": "go to story {{title}}",
    "nextBtn": "go to next scene",
    "navBtnMobile": "go to story {{title}}",
    "promptHtml1": "<0>You can view and create stories at any time by clicking here.</0>",
    "promptHtml2": "<0><0>INTRODUCING</0><1>Data Stories</1><2>Create and share interactive stories directly from your map.</2></0>",
    "story": "Story",
    "dismissText": "Got it, thanks!",
    "mobileViewStory": "View Stories {{storiesLength}}",
    "storyEditor": "Story Editor",
    "hideStoryPanel": "hide story builder"
  },
  "satelliteGuidance": {
    "menuTitle": "You can access map guides at any time by looking in the <0>help menu</0>.",
    "dismissText": "Got it, thanks!",
    "titleI": "Satellite Imagery: How do I…?",
    "bodyI": "A super-quick guide to getting the most out of historical satellite imagery.",
    "prevI": "No thanks",
    "nextI": "View guide",
    "titleII": "Where is my satellite imagery?",
    "bodyII": "You may need to adjust your zoom level to make satellite imagery visible on the map.",
    "titleIII": "Loading historical imagery",
    "bodyIII": "In your data workbench, click on the capture date dropdown and select from available times to load historical imagery.",
    "titleIV": "Filtering imagery by location",
    "bodyIV": "Satellite imagery may not always be available at your preferred time and location. If you only want to view imagery for a particular location, click ‘filter by location’ in your data workbench.",
    "titleV": "How do I view false-colour imagery?",
    "bodyV": "You can apply a range of styles, such as false-colour, to satellite imagery by clicking on the styles dropdown in your data workbench."
  },
  "addData": {
    "addDataBtnText": "Explore map data",
    "btnHide": "Hide",
    "load": "Load local/web data",
    "closeDataPanel": "Close data panel",
    "done": "Done",
    "myData": "My Data",
    "dataCatalogue": "Data Catalogue",
    "searchPlaceholderWhole": "Search whole catalogue",
    "searchPlaceholder": "Search the catalogue",
    "localAdd": "Add local file",
    "localFileType": "<0>Step 1:</0> Select file type (optional)",
    "localFile": "<0>Step 2:</0> Select file",
    "webAdd": "Add web data",
    "webFileType": "<0>Step 1:</0> Select file type (optional)",
    "webFile": "<0>Step 2:</0> Enter the URL of the data file or web service",
    "urlInputBtn": "Add",
    "browse": "Browse...",
    "localTitle": "Add Local Data",
    "webTitle": "Add Web Data",
    "dragDrop": "Drag and Drop",
    "infoText": "<0>Drag and drop a file here to view it locally on the map</0><1>(it won’t be saved or uploaded to the internet)</1>",
    "back": "Back",
    "note": "<0>Note: </0>Data added in this way is not saved or made visible to others."
  },
  "search": {
    "resultsLabel": "Search Results",
    "done": "Done",
    "data": "Data",
    "searchInDataCatalog": "Search <1>'{{locationSearchText}}'</1> in the Data Catalogue",
    "search": "Search '{{searchText}}' in the Data Catalogue",
    "viewLess": "View less {{name}} results",
    "viewMore": "View more {{name}} results",
    "placeholder": "Search for locations",
    "searchCatalogue": "Search the catalogue"
  },
  "mobile": {
    "toggleNavigation": "toggle navigation"
  },
  "preview": {
    "doesNotContainGeospatialData": "This file does not contain geospatial data.",
    "selectToPreview": "<0>Select a dataset to see a preview </0><1>- OR -</1><2>Go to the map</2>",
    "loading": "PREVIEW LOADING...",
    "preview": "{{appName}} preview",
    "noPreviewAvailable": "NO PREVIEW AVAILABLE",
    "dataPreviewLoading": "DATA PREVIEW LOADING...",
    "dataPreview": "DATA PREVIEW",
    "dataPreviewError": "DATA PREVIEW ERROR",
    "removeFromMap": "Remove from the map",
    "addToMap": "Add to the map",
    "disclaimer": "Disclaimer",
    "dataDescription": "Data Description",
    "datasetDescription": "Dataset Description",
    "serviceDescription": "Service Description",
    "resourceDescription": "Resource Description",
    "licence": "Licence",
    "accessConstraints": "Access Constraints",
    "fees": "Fees",
    "author": "Author",
    "contact": "Contact",
    "created": "Created",
    "modified": "Modified",
    "updateFrequency": "Update Frequency",
    "dataCustodian": "Data Custodian",
    "mayBeExperiencingIssues": "<0>This dataset may currently be experiencing issues</0>"
  },
  "description": {
    "name": "Description",
    "dataLocal": "This file only exists in your browser. To share it, you must load it onto a public web server.",
    "dataNotLocal": "Please contact the provider of this data for more information, including information about usage rights and constraints.",
    "wms": "This is a <1>WMS service</1>, which generates map images on request. It can be used in GIS software with this URL:",
    "wfs": "This is a <1>WFS service</1>, which transfers raw spatial data on request. It can be used in GIS software with this URL:",
    "layerName": "Layer name",
    "typeName": "Type name",
    "metadataUrl": "Metadata URL",
    "dataUrl": "Data URL",
    "useLinkBelow": "Use the link below to download the data. See the {{link}} for more information on customising URL query parameters.",
    "downloadInFormat": "Download the currently selected data in {{format}} format",
    "downloadNotSupported": "Unfortunately your browser does not support the functionality needed to download this data as a file. Please use Chrome, Firefox or Safari to download this data.",
    "useTheLinkToDownload": "Use the link below to download the data directly.",
    "downloadData": "Download Data",
    "dataSourceDetails": "Data Source Details",
    "dataServiceDetails": "Data Service Details",
    "dataCustodian": "Data Custodian"
  },
  "workbench": {
    "colorScaleRangeTitle": "Invalid color scale range",
    "colorScaleRangeMin": "The minimum value must be a number.",
    "colorScaleRangeMax": "The maximum value must be a number.",
    "colorScaleRangeMinSmallerThanMax": "The minimum value of the color scale range must be less than the maximum value.",
    "colorScaleRange": "Color Scale Range",
    "rangeMax": "Maximum:",
    "rangeMin": "Minimum:",
    "colorScaleUpdateRange": "Update Range",
    "displayPercent": "Display as a percentage of regional total",
    "opacity": "Opacity: {{opacity}} %",
    "zoomToTitle": "Zoom to extent",
    "zoomTo": "Ideal Zoom",
    "openFeatureTitle": "Zoom to data",
    "openFeature": "Zoom to",
    "previewItemTitle": "About this data",
    "showMoreActionsTitle": "Show more actions",
    "previewItem": "About Data",
    "splitItemTitle": "Duplicate and show splitter",
    "splitItem": "Compare",
    "diffImageTitle": "View image differences between two dates",
    "diffImage": "Difference",
    "exportDataTitle": "Export map data",
    "exportData": "Export",
    "removeFromMapTitle": "Remove this data",
    "removeFromMap": "Remove",
    "label": "Data sets",
    "removeAll": "Remove All",
    "collapseAll": "Collapse All",
    "expandAll": "Expand All",
    "toggleVisibility": "Data show/hide",
    "addItemErrorTitle": "Catalog item could not be added to workbench.",
    "addItemErrorMessage": "An error occurred while loading the catalog item."
  },
  "dateTime": {
    "previous": "Previous time",
    "selectTime": "Select a time",
    "outOfRange": "Currently out of range.",
    "next": "Next time",
    "useTimeline": "Use timeline",
    "availableTimeChart": "Show available times on chart",
    "timeline": {
      "textCell": "Name of the dataset whose time range is shown",
      "gotoStart": "Go to beginning",
      "togglePlay": "Play",
      "playSlower": "Play Slower",
      "playFaster": "Play Faster"
    }
  },
  "satellite": {
    "pickPoint": "Select a point by clicking on the map.",
    "querying": "Querying position...",
    "filterByLocation": "Filter by location",
    "infoGroup": "Only showing available capture times for:",
    "removeFilter": "Remove filter",
    "zoomTo": "Zoom to",
    "newLocation": "New location"
  },
  "timer": {
    "nextScheduledUpdateTime": "Next data update at {{scheduledUpdateTime}}",
    "nextScheduledUpdateCountdown": "Next data update in {{timeCountdown}}"
  },
  "concept": {
    "active": {
      "edit": "Edit condition",
      "remove": "Remove condition"
    },
    "inactive": {
      "cancel": "Cancel",
      "newText": "New condition"
    },
    "summary": {
      "addMoreText": "Add a condition",
      "addFirstText": "Add new condition"
    }
  },
  "clipboard": {
    "success": "Copied to clipboard",
    "unsuccessful": "Copy unsuccessful...",
    "shareURL": "Share URL",
    "shareExplanation": "Anyone with this URL will be able to access this map.",
    "copy": "Copy"
  },
  "dragDrop": {
    "text": "<0>Drag & Drop</0><1>Your data anywhere to view on the map<1>",
    "not": "<0>bbbb</0>"
  },
  "loader": {
    "loadingMessage": "Loading"
  },
  "emptyWorkbenchMessage": "<0><0>Your workbench is empty</0><1><strong>Click '$t(addData.addDataBtnText)' above to </strong></1><2><0>Browse the Data Catalogue</0><1>Load your own data onto the map</1></2><3><0></0><strong>TIP.</strong><2>All your active data sets will be listed here</2></3></0>",
  "emptyWorkbench": {
    "emptyArea": "Your workbench is empty",
    "helpfulHints": "Helpful hints",
    "helpfulHintsOne": "Browse available data by selecting ‘Explore map data’ or click ‘Upload’ to add your own data to the map.",
    "helpfulHintsTwo": "Once you’ve added data to the map, your active data sets are listed here in your workbench. The workbench will help you to interact with the data.",
    "helpfulHintsThree": "In the workbench you can toggle data sets on and off, change their opacity, activate the split screen comparison, change styles, and navigate through dates and times, if the data supports this functionality."
  },
  "dataCatalog": {
    "groupRemove": "remove this group",
    "groupEmpty": "This group is empty"
  },
  "catalogItem": {
    "privateIndicatorTitle": "Private Dataset",
    "loading": "Loading...",
    "remove": "Remove",
    "add": "Add",
    "trash": "Remove from catalogue",
    "removeFromMap": "Remove from map"
  },
  "chart": {
    "sectionLabel": "Charts",
    "closePanel": "Close Panel",
    "expand": "Expand",
    "download": "Download"
  },
  "viewModels": {
    "searchNoLocations": "Sorry, no locations match your search query.",
    "searchErrorOccurred": "An error occurred while searching.  Please check your internet connection or try again later.",
    "searchAddresses": "Addresses",
    "searchPlaceNames": "Official Place Names",
    "searchNoPlaceNames": "Sorry, no official place names match your search query",
    "searchLocations": "Locations",
    "searchCatalogueItem": "Catalogue Items",
    "searchNoCatalogueItem": "Sorry, no catalogue items match your search query.",
    "inMultipleLocations": "In multiple locations including: ",
    "inDataCatalogue": "In Data Catalogue"
  },
  "terriaViewer": {
    "slowWebGLAvailableTitle": "Poor WebGL performance",
    "slowWebGLAvailableMessage": "Your web browser reports that it has performance issues displaying {{appName}} in 3D, so you will see a limited, 2D-only experience. For the full 3D experience, please try using a different web browser, upgrading your video drivers, or upgrading your operating system.",
    "slowWebGLAvailableMessageII": "{{appName}}  works best with a web browser that supports {{webGL}} including the latest versions of {{chrome}}, {{firefox}}, {{safari}} , and {{internetExplorer}}. Your web browser does not appear to support WebGL, so you will see a limited, 2D-only experience.",
    "internetExplorer": "Internet Explorer 11",
    "chrome": "Google Chrome",
    "firefox": "Mozilla Firefox",
    "safari": "Apple Safari",
    "webGLNotSupportedTitle": "WebGL not supported",
    "webGLNotSupportedOrSlowTitle": "WebGL not supported or too slow",
    "webGLNotSupportedOrSlowMessage": "Your web browser cannot display the map in 3D, either because it does not support WebGL or because your web browser has reported that WebGL will be extremely slow. Please try a different web browser, such as the latest version of {{chrome}}, {{firefox}}, {{safari}}, {{internetExplorer}}.In some cases, you may need to upgrade your computer's video driver or operating system in order to get the 3D view in {{appName}}."
  },
  "analytics": {
    "selectLocation": "Select Location",
    "point": "Point (lat/lon)",
    "polygon": "Polygon",
    "existingPolygon": "Existing Polygon",
    "nothingSelected": "Nothing has been selected, please use the buttons above to make a selection.",
    "runAnalysis": "Run Analysis",
    "clickToDrawLine": "Click to draw line",
    "enterValidCoords": "Please enter valid coordinates (e.g. 131.0361, -25.3450).",
    "selectPoint": "Select a point by clicking on the map.",
    "clickToDrawPolygon": "Click to draw polygon",
    "shiftToDrawRectangle": "Press the SHIFT key and hold down the left mouse button to draw a rectangle",
    "clickToDrawRectangle": "Click to draw rectangle",
    "selectedPolygon": "Selected Polygon",
    "regionName": "Region name",
    "selectExistingPolygon": "Select existing polygon"
  },
  "core": {
    "errors": {
      "tooDeepAddedByUser": "Reached 100 catalog items when checking addedByUser and landing on ID: \"{{memberId}}\"? Check that you haven't got a recursive catalog group."
    },
    "userAddedData": "User-Added Data",
    "chartData": "Chart Data",
    "dataUri": {
      "errorTitle": "Browser Does Not Support Data Download",
      "errorMessage": "Unfortunately Microsoft browsers (including all versions of Internet Explorer and Edge) do not support the data uri functionality needed to download data as a file. To download, copy the following uri into another browser such as Chrome, Firefox or Safari: {{href}}"
    },
    "dataType": {
      "auto": "Auto-detect (recommended)",
      "wms-group": "Web Map Service (WMS) Server",
      "wmts-group": "Web Map Tile Service (WMTS) Server",
      "wfs-group": "Web Feature Service (WFS) Server",
      "esri-group": "Esri ArcGIS Server",
      "esri-mapServer": "Esri ArcGIS MapServer (single layer)",
      "esri-featureServer": "Esri ArcGIS FeatureServer (single layer)",
      "open-street-map": "Open Street Map Server",
      "geojson": "GeoJSON",
      "geoRss": "GeoRSS",
      "kml": "KML or KMZ",
      "csv": "CSV",
      "czml": "CZML",
      "gpx": "GPX",
      "json": "JSON",
      "carto": "Carto",
      "gltf": "GLTF",
      "other": "Other (use conversion service)"
    },
    "printWindow": {
      "errorTitle": "Error printing",
      "errorMessage": "Printing did not start within 10 seconds. Maybe this web browser does not support printing?",
      "printMediaStart": "print media start",
      "printMediaEnd": "print media end",
      "onbeforeprint": "onbeforeprint",
      "onafterprint": "onafterprint"
    },
    "consoleAnalytics": {
      "started": "ConsoleAnalytics was started.",
      "startedNoLogToConsole": "ConsoleAnalytics was started, however `userParameters.logToConsole` was not defined or set to false.",
      "logStartedWithGAParameters": "ConsoleAnalytics was started but a `googleAnalyticsKey` or `googleAnalyticsOptions` key was observed on `userParameters`"
    },
    "googleAnalytics": {
      "log": "Google Analytics tracking is disabled because terria.configParameters.googleAnalyticsKey is not specified",
      "logEnabledOnDevelopment": "Google Analytics was initialised in a `development` environment"
    },
    "readText": {
      "fileRequired": "file is require"
    },
    "readXml": {
      "xmlError": "The file does not contain valid XML."
    },
    "serverConfig": {
      "failedToGet": "Failed to get server config from {{serverConfigUrl}}. This means services such as proxy, convert and URL shortening may not work."
    },
    "terriaError": {
      "defaultValue": "An error occurred"
    }
  },
  "map": {
    "addressGeocoder": {
      "devError": "bulkConvertAddresses must be implemented in the derived class."
    },
    "cesium": {
      "devError": "cesium is required.",
      "failedToObtain": "Failed to obtain image tile X: {{x}} Y: {{y}} Level: {{level}}.",
      "notWebMercatorTilingScheme": "This dataset cannot be displayed on the 2D map because it does not support the Web Mercator (EPSG:3857) projection.",
      "unusalTilingScheme": "This dataset cannot be displayed on the 2D map because it uses an unusual tiling scheme that is not supported."
    },
    "computeRingWindingOrder": {
      "devError": "Expected points of type {x:number, y:number}"
    },
    "displayVariablesConcept": {
      "defaultName": "Display Variable"
    },
    "drawExtentHelper": {
      "drawExtent": "Draw Extent",
      "extent": "Extent"
    },
    "gmlToGeoJson": {
      "missingPos": "GML point element is missing a pos element.",
      "missingExteriorRing": "GML polygon is missing its exterior ring.",
      "missingPosList": "GML polygon's exterior ring is missing a posList.",
      "containsUnsupportedFeatureType": "GML contains unsupported feature type: {{type}}"
    },
    "geoRssToGeoJson": {
      "containsUnsupportedFeatureType": "GeoRSS contains unsupported feature type: {{type}}"
    },
    "w3cToGeoJson": {
      "containsUnsupportedFeatureType": "GeoRSS with W3C geometry contains unsupported feature type: {{type}}"
    },
    "gnafAddressGeocoder": {
      "noAddresses": "This tableStructure has no addresses!",
      "noAddresses2": "Even though the tableStructure reports it has an address column, it has no addresses",
      "suburb": "Suburb",
      "state": "State",
      "postcode": "Postcode",
      "matchedAddresses": "Matched Address",
      "lon": "Lon",
      "lat": "Lat",
      "score": "Score",
      "poBox": "po box",
      "postOfficeBox": "post office box"
    },
    "imageryProviderHooks": {
      "devError": "No context for image recoloring."
    },
    "mapboxVectorTileImageryProvider": {
      "requireLayerName": "MapboxVectorTileImageryProvider requires a layer name passed as options.layerName",
      "requireStyles": "MapboxVectorTileImageryProvider requires a styling function passed as options.styleFunc",
      "moreThanFourTiles": "The imagery provider's rectangle and minimumLevel indicate that there are {{tileCount}} tiles at the minimum level. Imagery providers with more than four tiles at the minimum level are not supported.",
      "maxLevelError": "Maximum level too high for data set"
    },
    "regionProvider": {
      "csvRegionMappingTitle": "CSV region mapping",
      "csvRegionMappingMessageZeroFound": "Zero region names found for region type {{regionType}}",
      "csvRegionMappingMessageZeroBoundariesFound": "Zero region boundaries found for region {{regionName}}",
      "csvRegionMappingMessageLoadError": "Couldn't load region boundaries for region {{regionName}} {{exception}}"
    }
  },
  "models": {
    "abs": {
      "name": "ABS.Stat",
      "nameGroup": "ABS.Stat Dataset List",
      "itemNotAvailableTitle": "Item is not available",
      "itemNotAvailableMessage": "An error occurred while invoking {{methodName}} on the ABS ITT server. <p>This error may indicate that the item you opened is temporarily unavailable or there is a problem with your internet connection.  Try opening the group again, and if the problem persists, please report it by sending an email to {{email}}.</p>",
      "unexpectedFormatTitle": "Unexpected data format",
      "unexpectedFormtMessage": "An error occurred while invoking GetGenericData on the ABS ITT server: the data format has changed. <p>Please report this error by sending an email to {{email}}.</p>",
      "dataMergeErrorTitle": "Data cannot be merged",
      "dataMergeErrorMessage": "An error occurred while invoking GetGenericData on the ABS ITT server: the individual data files cannot be merged. <p>Please report this error by sending an email to {{email}}.</p>",
      "groupNotAvailableTitle": "Group is not available",
      "groupNotAvailableMessage": "An error occurred while invoking GetCodeListValue on the ABS ITT server. <p>This error may indicate that the group you opened is temporarily unavailable or there is a problem with your internet connection.  Try opening the group again, and if the problem persists, please report it by sending an email to {{email}}.</p>"
    },
    "userData": {
      "addingDataErrorTitle": "Data could not be added",
      "addingDataErrorMessage": "The specified data could not be added because it is invalid or does not have the expected format.",
      "fileApiNotSupportedTitle": "File API not supported",
      "fileApiNotSupportedMessage": "Sorry, your web browser does not support the File API, which {{appName}} requires in order to add data from a file on your system.  Please upgrade your web browser.  For the best experience, we recommend {{internetExplorer}} or the latest version of {{chrome}} or {{firefox}}.",
      "internetExplorer": "Internet Explorer 11",
      "chrome": "Google Chrome",
      "firefox": "Mozilla Firefox"
    },
    "arcGisService": {
      "name": "ArcGIS Service Group",
      "invalidServerTitle": "Invalid ArcGIS Server",
      "invalidServerMessage": "An error occurred while invoking the ArcGIS REST service.  The server's response does not appear to be a valid ArcGIS REST document. <p>If you entered the link manually, please verify that the link is correct.</p> <p>If you did not enter this link manually, this error may indicate that the group you opened is temporarily unavailable or there is a problem with your internet connection.  Try opening the group again, and if the problem persists, please report it by sending an email to {{email}}.</p>",
      "groupNotAvailableTitle": "Group is not available",
      "groupNotAvailableMessage": "An error occurred while invoking the ArcGIS REST service. <p>If you entered the link manually, please verify that the link is correct.</p><p>This error may also indicate that the server does not support {{cors}} .  If this is your server, verify that CORS is enabled and enable it if it is not.  If you do not control the server, please contact the administrator of the server and ask them to enable CORS.  Or, contact the {{appName}} team by emailing {{email}} and ask us to add this server to the list of non-CORS-supporting servers that may be proxied by {{appName}} itself. <p>If you did not enter this link manually, this error may indicate that the group you opened is temporarily unavailable or there is a problem with your internet connection.  Try opening the group again, and if the problem persists, please report it by sending an email to {{email}}.</p>"
    },
    "arcGisFeatureServer": {
      "name": "ArcGIS Feature Server",
      "nameGroup": "ArcGIS Feature Server Group",
      "invalidServiceTitle": "Invalid ArcGIS Feature Service",
      "invalidServiceMessage": "An error occurred while invoking the ArcGIS Feature Service.  The server's response does not appear to be a valid Feature Service document. <p>If you entered the link manually, please verify that the link is correct.</p> <p>If you did not enter this link manually, this error may indicate that the group you opened is temporarily unavailable or there is a problem with your internet connection.  Try opening the group again, and if the problem persists, please report it by sending an email to {{email}}.</p>",
      "groupNotAvailableTitle": "Group is not available",
      "groupNotAvailableMessage": "An error occurred while invoking the ArcGIS Feature Service. <p>If you entered the link manually, please verify that the link is correct.</p> <p>This error may also indicate that the server does not support {{cors}}.  If this is your server, verify that CORS is enabled and enable it if it is not.  If you do not control the server, please contact the administrator of the server and ask them to enable CORS.  Or, contact the {{appName}} team by emailing {email} and ask us to add this server to the list of non-CORS-supporting servers that may be proxied by {{appName}} itself. <p>If you did not enter this link manually, this error may indicate that the group you opened is temporarily unavailable or there is a problem with your internet connection.  Try opening the group again, and if the problem persists, please report it by sending an email to {{email}}.</p>"
    },
    "arcGisFeatureServerCatalogGroup": {
      "name": "ArcGIS Feature Server Group",
      "dataDescription": "Data Description",
      "serviceDescription": "Service Description",
      "copyrightText": "Copyright Text",
      "invalidServiceTitle": "Invalid ArcGIS Feature Service",
      "invalidServiceMessage": "An error occurred while invoking the ArcGIS Feature Service.  The server's response does not appear to be a valid Feature Service document. <p>If you entered the link manually, please verify that the link is correct.</p> <p>If you did not enter this link manually, this error may indicate that the group you opened is temporarily unavailable or there is a problem with your internet connection.  Try opening the group again, and if the problem persists, please report it by sending an email to {{email}}.</p>",
      "groupNotAvailableTitle": "Group is not available",
      "groupNotAvailableMessage": "An error occurred while invoking the ArcGIS Feature Service. <p>If you entered the link manually, please verify that the link is correct.</p> <p>This error may also indicate that the server does not support {{cors}}. If this is your server, verify that CORS is enabled and enable it if it is not.  If you do not control the server, please contact the administrator of the server and ask them to enable CORS.  Or, contact the {{appName}} team by emailing {{email}} and ask us to add this server to the list of non-CORS-supporting servers that may be proxied by {{appName}} itself. <p>If you did not enter this link manually, this error may indicate that the group you opened is temporarily unavailable or there is a problem with your internet connection.  Try opening the group again, and if the problem persists, please report it by sending an email to {{email}}.</p>",
      "cors": "CORS"
    },
    "arcGisFeatureServerCatalogItem": {
      "name": "Esri ArcGIS FeatureServer",
      "dataDescription": "Data Description",
      "serviceDescription": "Service Description",
      "copyrightText": "Copyright Text",
      "missingUrlTitle": "Unable to load FeatureServer",
      "missingUrlMessage": "Could not load the ArcGis FeatureServer endpoint because the catalog item does not have a `url`.",
      "invalidServiceTitle": "Invalid ArcGIS Feature Service layer",
      "invalidServiceMessage": "An error occurred while invoking the ArcGIS Feature Service.  The server's response does not appear to be a valid Feature Service layer.",
      "unusableMetadataTitle": "ArcGIS FeatureServer Error",
      "unusableMetadataDefaultMessage": "This dataset returned unusable metadata."
    },
    "arcGisMapServerCatalogGroup": {
      "name": "ArcGIS Map Server Group",
      "dataDescription": "Data Description",
      "serviceDescription": "Service Description",
      "copyrightText": "Copyright Text",
      "invalidServiceTitle": "Invalid ArcGIS Map Service",
      "invalidServiceMessage": "An error occurred while invoking the ArcGIS Map Service.  The server's response does not appear to be a valid Map Service document. <p>If you entered the link manually, please verify that the link is correct.</p> <p>If you did not enter this link manually, this error may indicate that the group you opened is temporarily unavailable or there is a problem with your internet connection.  Try opening the group again, and if the problem persists, please report it by sending an email to {{email}}.</p>",
      "groupNotAvailableTitle": "Group is not available",
      "groupNotAvailableMessage": "An error occurred while invoking the ArcGIS Map Service. <p>If you entered the link manually, please verify that the link is correct.</p> <p>This error may also indicate that the server does not support {{cors}}. If this is your server, verify that CORS is enabled and enable it if it is not.  If you do not control the server, please contact the administrator of the server and ask them to enable CORS.  Or, contact the {{appName}} team by emailing {{email}} and ask us to add this server to the list of non-CORS-supporting servers that may be proxied by {{appName}} itself. <p>If you did not enter this link manually, this error may indicate that the group you opened is temporarily unavailable or there is a problem with your internet connection.  Try opening the group again, and if the problem persists, please report it by sending an email to {{email}}.</p>",
      "cors": "CORS"
    },
    "arcGisMapServerCatalogItem": {
      "name": "Esri ArcGIS MapServer",
      "dataDescription": "Data Description",
      "serviceDescription": "Service Description",
      "copyrightText": "Copyright Text",
      "invalidUrlTitle": "Unable to load MapServer",
      "invalidUrlMessage": "Could not load the ArcGis MapServer endpoint because the catalog item does not have a `url`.",
      "unusableMetadataTitle": "ArcGIS Mapserver Error",
      "unusableMetadataDefaultMessage": "This dataset returned unusable metadata."
    },
    "bing": {
      "name": "Bing Maps"
    },
    "wcs": {
      "asyncResultDescription": "This is the result of exporting data from {{name}} service at {{timestamp}} with the input parameters below.",
      "asyncPendingDescription": "WCS loading:<br/>{{name}} service at {{timestamp}}.",
      "exportFailedTitle": "Data export failed",
      "exportFailedMessage": "The Web Coverage Service failed",
      "exportFailedMessageII": "The Web Coverage Service failed: {{error}}"
    },
    "cartoMap": {
      "name": "Carto Map",
      "noUrlTitle": "No URL",
      "noUrlMessage": "Unable to find a usable URL for the Carto Map layer."
    },
    "cesiumTerrain": {
      "name": "Cesium Terrain",
      "name3D": "Cesium 3D Tiles",
      "notSupportedErrorTitle": "Not supported in 2D",
      "notSupportedErrorMessage": "\"{{name}}\" cannot be show in the 2D view.  Switch to 3D and try again.",
      "errorRenderingTitle": "Error rendering in 3D",
      "errorRenderingMessage": "<p>An error occurred while rendering in 3D.  This probably indicates a bug in {{appName}} or an incompatibility with your system or web browser.  We'll now switch you to 2D so that you can continue your work. We would appreciate it if you report this error by sending an email to {{email}} with the technical details below.  Thank you!</p>"
    },
    "ckan": {
      "nameServer": "CKAN Server",
      "errorLoadingTitle": "Error loading CKAN catalogue",
      "errorLoadingMessage": "The definition for this CKAN catalogue does not have a valid filter query.",
      "corsErrorMessage": "Couldn't retrieve packages from this CKAN server.<br/><br/>If you entered the URL manually, please double-check it.<br/><br/>If it's your server, make sure {{corsLink}} is enabled.<br/><br/> Otherwise, if reloading doesn't fix it, please report the problem by sending an email to {{email}} with the technical details below.  Thank you!<br/><br/>",
      "name": "CKAN Resource",
      "dataSourceErrorMessage": "This data source does not have any details available.",
      "serviceErrorMessage": "This service does not have any details available.",
      "datasetDescription": "Dataset Description",
      "dataDescription": "Data Description",
      "resourceDescription": "Resource Description",
      "datasetCustodian": "Dataset Custodian",
      "licence": "Licence",
      "author": "Author",
      "contact_point": "Contact",
      "metadata_created": "Created",
      "metadata_modified": "Modified",
      "update_freq": "Update Frequency",
      "idsNotSpecifiedTitle": "resourceId or datasetId must be specified",
      "idsNotSpecifiedMessage": "CkanCatalogItem requires that either resourceId or datasetId be specified.",
      "errorRetrievingUrlTitle": "Error retrieving CKAN URL",
      "errorRetrievingUrlMessage": "Could not retrieve URL as JSON: {{url}}.",
      "invalidCkanTitle": "Invalid CKAN resource JSON",
      "invalidCkanMessage": "The resource returned from the CKAN server does not appear to have a package_id.",
      "notCompatibleTitle": "No compatible resources found",
      "notCompatibleMessageI": "The CKAN dataset does not have a resource with the ID {{resourceId}} or it does not have a supported format.",
      "notCompatibleMessageII": "The CKAN dataset does not have any resources with a supported format."
    },
    "catalog": {
      "name": "Unnamed Item",
      "group": "Group",
      "idForMatchingErrorTitle": "Missing property",
      "idForMatchingErrorMessage": "Model objects must have an `id`, `localId`, or `name` property.",
      "catalogMemberMustHaveName": "A newly created catalog member must have a name.",
      "catalogMemberMustHaveType": "A catalog member must have a type.",
      "userAddedDataGroup": "The group for data that was added by the user via the Add Data panel.",
      "chartDataGroup": "A group for chart data.",
      "dataSourceErrorMessage": "This data source does not have any details available.",
      "serviceErrorMessage": "This service does not have any details available.",
      "stubCreationFailure": "Could not stub out catalog item {{item}}",
      "unsupportedTypeTitle": "Unknown type",
      "unsupportedTypeMessage": "Could not create unknown model type {{type}}.",
      "unsupportedFileTypeTitle": "Unsupported file type",
      "unsupportedFileTypeMessage": "This file format is not supported by {{appName}}. Supported file formats include: <ul><li>.geojson</li><li>.kml, .kmz</li><li>.csv (in {{link}})</li></ul>",
      "unsupportedFileTypeMessageII": "This file format is not supported by {{appName}}. Directly supported file formats include: <ul><li>.geojson</li><li>.kml, .kmz</li><li>.csv (in {{link}})</li></ul>  File formats supported through the online conversion service include: <ul><li>Shapefile (.zip)</li><li>MapInfo TAB (.zip)</li><li>Possibly other {{linkII}}</li></ul>",
      "getConfirmationMessage": "This file is not directly supported by {{appName}}.\n\nDo you want to try uploading it to the {{appName}} conversion service? This may work for small, zipped Esri Shapefiles or MapInfo TAB files.",
      "readyToUpload": "Ready to upload your file to the {{appName}} conversion service?",
      "upload": "Upload",
      "cancel": "Cancel",
      "useConversion": "Use conversion service?",
      "mustHaveType": "Each item must have a type.",
      "compositesError": "Composites cannot include composite items."
    },
    "createParameter": {
      "unsupportedErrorTitle": "Unsupported function parameter type",
      "unsupportedErrorMessage": "Unknown function parameter type: {{type}}."
    },
    "csv": {
      "name": "Comma-Separated Values (CSV)",
      "dataSourceErrorMessage": "This data source does not have any details available.",
      "serviceErrorMessage": "This service does not have any details available.",
      "unexpectedTypeTitle": "Unexpected type of CSV data",
      "unexpectedTypeMessage": "CsvCatalogItem data is expected to be a Blob, File, or String, but it was not any of these. This may indicate a bug in terriajs or incorrect use of the terriajs API. If you believe it is a bug in {{appName}} please report it by emailing ",
      "unableToLoadTitle": "Unable to load CSV file",
      "unableToLoadMessage": "See the <a href=\"https://github.com/TerriaJS/nationalmap/wiki/csv-geo-au\">csv-geo-au</a> specification for supported CSV formats.\n\n {{message}}",
      "unableToLoadItemTitle": "No CSV available",
      "unableToLoadItemMessage": "The CSV catalog item cannot be loaded because it was not configured with a `url` or `csvString` property."
    },
    "csw": {
      "name": "Catalogue Service (CSW)",
      "unknownError": "The CSW server reported an unknown error.",
      "exceptionMessage": "The CSW server reported an error:\n\n {{exceptionText}}",
      "notUseableTitle": "Catalogue service is not useable",
      "notUseableMessage": "Invalid response obtained when invoking GetDomain on the CSW server. <p>This error may indicate that the catalogue server you specified is temporarily unavailable or there is a problem with your internet connection.  Try opening the processing server again, and if the problem persists, please report it by sending an email to ",
      "checkCORSDomain": "Couldn't execute GetDomain on this CSW server.<br/><br/> If you entered the URL manually, please double-check it.<br/><br/> If it's your server, make sure <a href=\"http://enable-cors.org/\" target=\"_blank\">CORS</a> is enabled.<br/><br/> Otherwise, if reloading doesn't fix it, please report the problem by sending an email to {{email}} with the technical details below.  Thank you!",
      "checkCORSRecords": "Couldn't execute GetRecords on this CSW server.<br/><br/> If it's your server, make sure <a href=\"http://enable-cors.org/\" target=\"_blank\">CORS</a> is enabled.<br/><br/> Otherwise, if reloading doesn't fix it, please report the problem by sending an email to {{email}} with the technical details below.  Thank you!",
      "dataResponsibility": "Data Responsibility",
      "links": "Links",
      "metadataURL": "Metadata Record URL",
      "checkCORS": "Couldn't execute GetRecords on this CSW server.<br/><br/> If you entered the URL manually, please double-check it.<br/><br/> If it's your server, make sure {{cors}} is enabled.<br/><br/> Otherwise, if reloading doesn't fix it, please report the problem by sending an email to {{email}}",
      "cors": "CORS"
    },
    "czml": {
      "name": "Cesium Language (CZML)",
      "dataSourceErrorMessage": "This data source does not have any details available.",
      "serviceErrorMessage": "This service does not have any details available.",
      "errorLoadingTitle": "Could not load CZML",
      "errorLoadingMessage": "An error occurred while loading a CZML file. <p>If you entered the link manually, please verify that the link is correct.</p><p>This error may also indicate that the server does not support {{cors}}.  If this is your server, verify that CORS is enabled and enable it if it is not.  If you do not control the server, please contact the administrator of the server and ask them to enable CORS.  Or, contact the '{{appName}}' team by emailing {{email}} and ask us to add this server to the list of non-CORS-supporting servers that may be proxied by 'appName' itself. <p>If you did not enter this link manually, this error may indicate that the data source you're trying to add is temporarily unavailable or there is a problem with your internet connection.  Try adding the data source again, and if the problem persists, please report it by sending an email to {{email}}. See the technical details below.</p>\n<pre>${stackTrace}</pre>",
      "unableToLoadItemTitle": "No CZML available",
      "unableToLoadItemMessage": "The CZML catalog item cannot be loaded because it was not configured with a `url`, `czmlData`, or `czmlString` property."
    },
    "function": {
      "unknownFormaterTitle": "Unknown formatter",
      "unknownFormaterMessage": "The function parameter formatter {{formatter}} is unknown.\n\nValid formatters are:\n\n"
    },
    "geoJson": {
      "name": "GeoJSON",
      "dataSourceErrorMessage": "This data source does not have any details available.",
      "serviceErrorMessage": "This service does not have any details available.",
      "errorLoadingTitle": "Error loading GeoJSON",
      "errorParsingMessage": "An error occurred parsing the provided data as JSON.  This may indicate that the file is invalid or that it is not supported by {{appName}}. If you would like assistance or further information, please email us at {{email}}",
      "errorLoadingMessage": "An error occurred while loading a GeoJSON file.  This may indicate that the file is invalid or that it is not supported by {{appName}}. If you would like assistance or further information, please email us at {{email}}",
      "couldNotLoadTitle": "Could not load JSON",
      "couldNotLoadMessage": "An error occurred while retrieving JSON data from the provided link. <p>If you entered the link manually, please verify that the link is correct.</p><p>This error may also indicate that the server does not support {{cors}}.  If this is your server, verify that CORS is enabled and enable it if it is not.  If you do not control the server, please contact the administrator of the server and ask them to enable CORS.  Or, contact the '{{appName}}' team by emailing {{email}} and ask us to add this server to the list of non-CORS-supporting servers that may be proxied by 'appName' itself. <p>If you did not enter this link manually, this error may indicate that the data source you're trying to add is temporarily unavailable or there is a problem with your internet connection.  Try adding the data source again, and if the problem persists, please report it by sending an email to {{email}}.</p>",
      "unableToLoadItemTitle": "No GeoJSON available",
      "unableToLoadItemMessage": "The GeoJSON catalog item cannot be loaded because it was not configured with a `url`, `geoJsonData`, or `geoJsonString` property.",
      "unsupportedBrowserTitle": "Unsupported web browser",
      "unsupportedBrowserMessage": "Sorry, your web browser does not support the File API, which {{appName}} requires in order to load this dataset.  Please upgrade your web browser.  For the best experience, we recommend the latest versions of {{chrome}} or {{firefox}} or {{internetExplorer}}.",
      "internetExplorer": "Internet Explorer 11",
      "chrome": "Google Chrome",
      "firefox": "Mozilla Firefox"
    },
    "getToken": {
      "errorTitle": "Token Error",
      "invalidToken": "<p>The token server responded with an invalid token.</p><p>Please report it by sending an email to {{email}}</p>",
      "unableToRequest": "<p>Unable to request a token from the token server.</p><p>Please report it by sending an email to {{email}}</p>"
    },
    "gltf": {
      "name": "GL Transmission Format (glTF)",
      "dataSourceErrorMessage": "This data source does not have any details available.",
      "serviceErrorMessage": "This service does not have any details available.",
      "notSupportedErrorTitle": "Not supported in 2D",
      "notSupportedErrorMessage": "\"{{name}}\" cannot be show in the 2D view.  Switch to 3D and try again.",
      "error": "Error",
      "unableToRetrieve": "Unable to retrieve feature details from:\n\n{{url}}"
    },
    "googleUrlShortener": {
      "unexpectedResult": "Unexpected url shortening result",
      "urlNotLocatedTitle": "Shortened start URL was not located",
      "urlNotLocatedMessage": "The shortened share URL used to launch {{appName}} was not located. This may indicate an error in the link or that the shortening service is unavailable at this time. If you believe it is a bug in {{appName}} , please report it by emailing {{email}}"
    },
    "gpx": {
      "name": "GPX",
      "dataSourceErrorMessage": "This data source does not have any details available.",
      "serviceErrorMessage": "This service does not have any details available.",
      "errorLoadingTitle": "Error loading GPX",
      "errorLoadingMessage": "An error occurred while loading a GPX file.  This may indicate that the file is invalid or that it is not supported by {{appName}}. If you would like assistance or further information, please email us at {{email}}"
    },
    "georss": {
      "name": "GeoRSS",
      "subtitle": "Subtitle",
      "updated": "Updated",
      "category": "Category",
      "description": "Description",
      "copyrightText": "Copyright Text",
      "link": "Link",
      "author": "Author",
      "errorLoadingTitle": "Could not load GeoRSS",
      "errorLoadingMessage": "An error occurred while loading a GeoRSS file. <p>If you entered the link manually, please verify that the link is correct.</p><p>This error may also indicate that the server does not support {{cors}}.  If this is your server, verify that CORS is enabled and enable it if it is not.  If you do not control the server, please contact the administrator of the server and ask them to enable CORS.  Or, contact the '{{appName}}' team by emailing {{email}} and ask us to add this server to the list of non-CORS-supporting servers that may be proxied by 'appName' itself. <p>If you did not enter this link manually, this error may indicate that the data source you're trying to add is temporarily unavailable or there is a problem with your internet connection.  Try adding the data source again, and if the problem persists, please report it by sending an email to {{email}}.",
      "unableToLoadItemTitle": "No GeoRSS available",
      "unableToLoadItemMessage": "The GeoRSS catalog item cannot be loaded because it was not configured with a `url`, or `geoRss` property."
    },
    "imageryLayer": {
      "intervalSupportErrorTitle": "Intervals not supported",
      "intervalSupportErrorMessage": "Sorry, {{typeName}} ({{type}}) catalog items cannot currently be made time-varying by specifying the \"intervals\" property.",
      "resolvingAvailability": "Resolving availability at a location...",
      "accessingBaseMapErrorTitle": "Error accessing base map",
      "accessingBaseMapErrorMessage": "An error occurred while attempting to download tiles for base map:<p><center>{{name}} </center></p> This may indicate that there is a problem with your internet connection, that the base map is temporarily unavailable, or that the base map is invalid.  Please select a different base map using the Map button in the top-right corner.  Further technical details may be found below.<br/><br/>",
      "accessingCatalogItemErrorTitle": "Error accessing catalogue item",
      "accessingCatalogItemErrorMessage": "An error occurred while attempting to download tiles for catalogue item:<p><center>{{name}}</center></p> This may indicate that there is a problem with your internet connection, that the catalogue item is temporarily unavailable, or that the catalogue item is invalid.  The catalogue item has been hidden from the map.  You may re-show it in the Now Viewing panel to try again.  Further technical details may be found below.<br/><br/>",
      "tileErrorTitle": "Tile Error",
      "tileErrorMessage": "The tile with the URL:\n{{url}}\n succeeded when loaded with XMLHttpRequest but failed multiple times when loaded directly by Cesium or Leaflet.\n This may indicate that the server is very sensitive to the request headers provided or is simply unreliable.",
      "tileErrorMessageII": "Got a 200 (OK) response from URL:\n{{url}}\nbut it could not be loaded as an image.",
      "unknownTileErrorTitle": "Unknown Tile Error",
      "unknownTileErrorMessage": "While accessing URL:\n{{url}}\nThis probably indicates one of the following:\n* The server hostname could not be resolved,\n* The server did not respond to the request, or\n* The server denied Cross-Origin Resource Sharing (CORS) access to this URL (See https://docs.terria.io/guide/connecting-to-data/cross-origin-resource-sharing/).",
      "unableToDisplayTitle": "Unable to display dataset",
      "unableToDisplayMessage": "{{name}} cannot be shown in 2D because it does not support the standard Web Mercator (EPSG:3857) projection. Please switch to 3D if it is supported on your system, update the dataset to support the projection, or use a different dataset.",
      "unableToShowLocTitle": "Unable to show at this location",
      "unableToShowLocMessage": "{{name}} cannot be shown at this location because the available capture times are unknown. The {{featureTimesProperty}} property was not found."
    },
    "invokeAnalyticsService": {
      "invocationFailedTitle": "Service invocation failed",
      "invocationFailedMessage": "An error occurred on the server while computing {{invocationName}}."
    },
    "ionImagery": {
      "name": "Cesium Ion Imagery"
    },
    "kml": {
      "name": "KML or KMZ",
      "dataSourceErrorMessage": "This data source does not have any details available.",
      "serviceErrorMessage": "This service does not have any details available.",
      "unexpectedTypeTitle": "Unexpected type of KML data",
      "unexpectedTypeMessage": "KmlCatalogItem.data is expected to be an XML Document, Blob, or File, but it was none of these. This may indicate a bug in {{appName}} or incorrect use of the {{appName}} API. If you believe it is a bug in {{appName}}, please report it by emailing {{email}}.",
      "errorLoadingTitle": "Error loading KML or KMZ",
      "errorLoadingMessage": "An error occurred while loading a KML or KMZ file.  This may indicate that the file is invalid or that it is not supported by {{appName}}. If you would like assistance or further information, please email us at {{email}}.",
      "unableToLoadItemTitle": "No KML available",
      "unableToLoadItemMessage": "The KML/KMZ catalog item cannot be loaded because it was not configured with a `url`, `kmlData` or `kmlString` property."
    },
    "magda": {
      "name": "MAGDA Distribution",
      "dataSourceErrorMessage": "This data source does not have any details available.",
      "serviceErrorMessage": "This service does not have any details available.",
      "distributionDesc": "Distribution Description",
      "idsNotSpecifiedTitle": "distributionId or datasetId must be specified",
      "idsNotSpecifiedMessage": "MagdaCatalogItem requires that either distributionId or datasetId be specified.",
      "retrieveErrorTitle": "Error retrieving MAGDA record",
      "retrieveErrorMessage": "No distribution or dataset ID provided",
      "notCompatibleTitle": "No compatible distributions found",
      "notCompatibleMessageI": "The MAGDA dataset does not have a distribution with the ID {{distributionId}} or it does not have a supported format.",
      "notCompatibleMessageII": "The MAGDA dataset does not have any distributions with a supported format."
    },
    "mapboxMap": {
      "name": "Mapbox Map"
    },
    "mapboxVectorTile": {
      "name": "Mapbox Vector Tile"
    },
    "mapboxStyle": {
      "name": "Mapbox Style"
    },
    "senaps": {
      "name": "Senaps Locations",
      "retrieveErrorTitle": "Error processing Senaps Catalog Item",
      "generalErrorMessage": "Encountered an error processing Senaps data",
      "missingKeyErrorMessage": "A Senaps API Key should be added to the terriajs-server config using the appendParamToQueryString option",
      "locationHeadingFeatureInfo": "Location",
      "availableStreamsHeadingFeatureInfo": "Available Streams",
      "noStreamsMessageFeatureInfo": "No streams at this location."
    },
    "ogr": {
      "name": "Unknown / Converted to GeoJSON",
      "dataSourceErrorMessage": "This data source does not have any details available.",
      "serviceErrorMessage": "This service does not have any details available.",
      "legacyBrowserTitle": "Legacy browser not supported",
      "legacyBrowserMessage": "Sorry, your web browser does not support the \"FormData\" type, which is required by the '{{appName}}' conversion service.  We recommend you upgrade to the latest version of {{chrome}}, {{firefox}}, {{safari}} or {{internetExplorer}}.",
      "internetExplorer": "Internet Explorer 11",
      "chrome": "Google Chrome",
      "firefox": "Mozilla Firefox",
      "safari": "Apple Safari",
      "unsupportedFileTzpe": "Unsupported file type",
      "loadError": "The file size is greater than the {{maxConversionSizeMB}} MB limit of the {{appName}} conversion service",
      "invalidFile": "This may indicate that the file is invalid or that it is not supported by the {{appName}} conversion service.",
      "errorConvertingToGeoJsonTitle": "Error converting file to GeoJson",
      "errorConvertingToGeoJsonMessage": "An error occurred while attempting to convert this file to GeoJson. ",
      "emailUs": "If you would like assistance or further information, please email us at {{email}}"
    },
    "openStreetMap": {
      "name": "Open Street Map"
    },
    "placesLikeMe": {
      "regionsLikeThisName": "Regions like this",
      "regionsLikeThisDescription": "Identifies regions that are _most like_ a given region according to a given set of characteristics.",
      "regionTypeName": "Region Type",
      "regionTypeDescription": "The type of region to analyze.",
      "regionName": "Region",
      "regionDescription": "The region to analyze.  The analysis will determine which regions are most similar to this one.",
      "characteristics": "Characteristics",
      "characteristicsDescription": "The region characteristics to include in the analysis.",
      "name": "Places Like Me",
      "regioNotSelectedName": "Region not selected",
      "regioNotSelectedDescription": "You must select a Region.",
      "placesLike": "Places like {{regionName}}",
      "likenessesError": "The list of likenesses and the list of region codes do not contain the same number of elements."
    },
    "raiseError": {
      "errorTitle": "An error occurred",
      "errorMessage": "{{appName}}  experienced an error.  Please report this by emailing {{email}}. Details of the error are below."
    },
    "regionMapping": {
      "noDataForDate": "No data for the selected date.",
      "noDataForRegion": "No data for the selected region.",
      "outdatedBrowserTitle": "Outdated Web Browser",
      "outdatedBrowserMessage": "You are using a very old web browser that cannot display \"region mapped\" datasets such as this one.  Please upgrade to the latest version of Google Chrome, Mozilla Firefox, Microsoft Edge, Microsoft Internet Explorer 11, or Apple Safari as soon as possible.  Please contact us at {{email}} if you have any concerns.",
      "invalidServerTypeTitle": "Invalid serverType {{serverType}} in regionMapping.json",
      "invalidServerTypeMessage": "Expected serverType to be \"WMS\" or \"vector\" but got \"{{serverType}}\"",
      "notRecognised": "These region names were {{notRecognisedText}} ",
      "notRecognisedText": "not recognised",
      "moreThanOneValue": "These regions had {{moreThanOneValueText}}",
      "moreThanOneValueText": "more than one value",
      "msg": "Consult the {{link}} to see how to format the file.",
      "csvSpecification": "CSV-geo-au specification",
      "issuesLoadingTitle": "Issues loading {{name}}"
    },
    "feedback": {
      "thanksTitle": "Thank you for your feedback!",
      "thanksMessage": "Your feedback helps make {{appName}} better",
      "unableToSendTitle": "Unable to send feedback",
      "unableToSendMessage": "This is really embarrassing, but an error occurred while attempting to send your feedback.  Please email it to {{email}} instead."
    },
    "resultPending": {
      "name": "Result Pending"
    },
    "sensorObservationService": {
      "procedure": "Procedure",
      "property": "Property",
      "sos": "SOS",
      "alreadyLoadingTitle": "Data already loading",
      "alreadyLoadingMessage": "Your data is still loading. You will be able to change the display once it has loaded",
      "unknownError": "The server reported an unknown error.",
      "exceptionMessage": "The server reported an error: \n\n {{exceptionText}}",
      "missingBody": "The server responded with missing body.",
      "noFeatures": "There are no features matching your query.",
      "unknownFormat": "The server responded with an unknown feature format.",
      "noMatchingFeatures": "The Sensor Observation Service did not return any features matching your query."
    },
    "time": {
      "invalidDate": "Invalid Date",
      "invalidInitialTimeSource": "Invalid initialTimeSource specified in config file: {{initialTimeSource}}"
    },
    "shareData": {
      "generateErrorTitle": "Couldn't generate short URL.",
      "generateErrorMessage": "Something went wrong when trying to use the share data service to generate a short URL. If you believe it is a bug in {{appName}}, please report it by emailing {{email}}.",
      "expandErrorTitle": "Couldn't expand URL",
      "expandErrorMessage": "The share data service used to launch {{appName}} was not located. This may indicate an error in the link or that the service is unavailable at this time. If you believe it is a bug in {{appName}}, please report it by emailing {{email}}"
    },
    "socrataServer": {
      "name": "Socrata Server",
      "retrieveErrorMessage": "Couldn't retrieve packages from this Socrata server.<br/><br/>If you entered the URL manually, please double-check it.<br/><br/> Otherwise, if reloading doesn't fix it, please report the problem by sending an email to {{email}} with the technical details below.  Thank you!<br/><br/><pre> {{formatError}}</pre>",
      "description": "Description",
      "licence": "Licence",
      "attributes": "Attributes",
      "tags": "Tags"
    },
    "spatialDetailing": {
      "name": "Spatial Detailing",
      "description": "Predicts the characteristics of fine-grained regions by learning and exploiting correlations of coarse-grained data with Census characteristics.",
      "regionTypeToPredictName": "Region Type to Predict",
      "regionTypeToPredictDescription": "The type of region for which to predict characteristics.",
      "coarseDataRegionTypeName": "Coarse Data Region Type",
      "coarseDataRegionTypeDescription": "The type of region with which the coarse-grained input characteristics are associated.",
      "aggregationName": "Aggregation",
      "aggregationDescription": "Specifies how coarse region values were aggregated.  True if the value is the mean of the values across the region, or False if the value is the sum of the values across the region.",
      "aggregationTrueName": "Mean Aggregation",
      "aggregationTrueDescription": "Coarse region values are the mean of samples in the region.  For example, average household income.",
      "aggregationFalseName": "Sum Aggregation",
      "aggregationFalseDescription": "Coarse region values are the sum of samples in the region.  For example, total population.",
      "characteristicToPredictName": "Characteristic to Predict",
      "characteristicToPredictDescription": "The characteristic to predict for each region.",
      "spatialDetailingOf": "Spatial detailing of {{of}} at {{at}}",
      "wrongNumberOfElements": "The list of values and the list of region codes do not contain the same number of elements"
    },
    "tableData": {
      "unsupportedCharactersTitle": "Invalid characters in latitude and longitude columns",
      "unsupportedCharactersMessage": "Could not interpret latitude and longitude pair {{longitude}}, {{latitude}}",
      "bulkGeocoderInfoTitle": "Bulk Geocoder Information",
      "bulkGeocoderInfoMessage": "The CSV contains addresses, but {{number}} can't be located on the map: ",
      "bulkGeocoderInfo2Message": "{{nullAddresses}} addresses are missing from the CSV.",
      "bulkGeocoderErrorTitle": "Bulk Geocoder Error",
      "bulkGeocoderErrorMessage": "Unable to map addresses to lat-long coordinates, as an error occurred while retrieving address coordinates. Please check your internet connection or try again later."
    },
    "terrainCatalog": {
      "notSupportedErrorTitle": "Not supported in 2D",
      "notSupportedErrorMessage": "{{name}} cannot be show in the 2D view.  Switch to 3D and try again"
    },
    "terria": {
      "initErrorTitle": "Failed to initialize services",
      "initErrorMessage": "A problem occurred with the Terria server. This may cause some layers or the conversion service to be unavailable.",
      "urlLoadErrorTitle": "Problem loading URL",
      "urlLoadErrorMessage": "A problem occurred while initialising Terria with URL parameters.",
      "loadingInitSourceErrorTitle": "Error loading initialization source",
      "loadingInitSourceErrorMessage": "Could not load initialization information from {{fragment}} because no initFragmentPaths are defined.",
      "loadingInitSourceError2Message": "An error occurred while loading initialization information from {{loadSource}}.  This may indicate that you followed an invalid link or that there is a problem with your Internet connection.",
      "disclaimer": "Disclaimer",
      "buttonTitleConfirm": "I Agree"
    },
    "terriaJSONcatalog": {
      "name": "Terria JSON Catalog Function",
      "misconfiguredErrorTitle": "Misconfigured init file",
      "misconfiguredErrorMessage": "Service not configured for TerriaJsonCatalogFunction HTTP 202.",
      "misconfiguredError2Message": "HTTP 202 configuration {{url}} not present in response {{xhr}}",
      "serviceResponseErrorTitle": "Service response not JSON string",
      "serviceResponseErrorMessage": "TerriaJsonCatalogFunction was supposed to receive a JSON string, received {{xhr}}",
      "requestFailedTitle": "Request Failed",
      "requestFailedMessage": "Request failed with status code {{status}}.",
      "asyncResultDescription": "This is the result of invoking the {{name}} process or service at {{timestamp}} with the input parameters below.",
      "loadingInitSourceErrorTitle": "Error loading initialization source",
      "loadingInitSourceErrorMessage": "Error loading initialization source {{fragment}} because no initFragmentPaths are defined.",
      "loadingInitSourceError2Message": "An error occurred while loading initialization information from {{loadSource}}. This may indicate that you followed an invalid link or that there is a problem with your Internet connection.",
      "disclaimer": "Disclaimer",
      "buttonTitleConfirm": "I Agree"
    },
    "urlTemplateMapServer": {
      "name": "URL Template Map Server"
    },
    "userDrawing": {
      "devError": "Terria instance is required.",
      "messageHeader": "Draw on Map",
      "pointEntities": "Points",
      "otherEntities": "Lines and polygons",
      "line": "Line",
      "firstPoint": "First Point",
      "btnCancel": "Cancel",
      "btnDone": "Done",
      "clickToAddFirstPoint": "Click to add a point",
      "clickToAddAnotherPoint": "Click to add another point",
      "anotherPoint": "Another Point",
      "userPolygon": "User polygon"
    },
    "webFeatureServiceCatalogGroup": {
      "wfsServer": "Web Feature Service (WFS) Server",
      "invalidWFSServerTitle": "Invalid WFS server",
      "invalidWFSServerMessage": "An error occurred while invoking GetCapabilities on the WFS server.  The server's response does not appear to be a valid GetCapabilities document. <p>If you entered the link manually, please verify that the link is correct.</p> <p>If you did not enter this link manually, this error may indicate that the group you opened is temporarily unavailable or there is a problem with your internet connection. Try opening the group again, and if the problem persists, please report it by sending an email to {{email}}.</p>",
      "groupNotAvailableTitle": "Group is not available",
      "groupNotAvailableMessage": "An error occurred while invoking GetCapabilities on the WFS server. <p>If you entered the link manually, please verify that the link is correct.</p> <p>This error may also indicate that the server does not support <a href=\"http://enable-cors.org/\" target=\"_blank\">CORS</a>.  If this is your server, verify that CORS is enabled and enable it if it is not.  If you do not control the server, please contact the administrator of the server and ask them to enable CORS.  Or, contact the '{{appName}}' Map team by emailing {{email}} and ask us to add this server to the list of non-CORS-supporting servers that may be proxied by '{{appName}}' itself.</p> <p>If you did not enter this link manually, this error may indicate that the group you opened is temporarily unavailable or there is a problem with your internet connection. Try opening the group again, and if the problem persists, please report it by sending an email to {{email}}.</p>"
    },
    "webFeatureServiceCatalogItem": {
      "wfs": "Web Feature Service (WFS)"
    },
    "webMapServiceCatalogGroup": {
      "wmsServer": "Web Map Service (WMS) Server",
      "invalidWMSServerTitle": "Invalid WMS server",
      "invalidWMSServerMessage": "An error occurred while invoking GetCapabilities on the WMS server. The server's response does not appear to be a valid GetCapabilities document. <p>If you entered the link manually, please verify that the link is correct.</p> <p>If you did not enter this link manually, this error may indicate that the group you opened is temporarily unavailable or there is a problem with your internet connection.  Try opening the group again, and if the problem persists, please report it by sending an email to {{email}}.</p>",
      "groupNotAvailableTitle": "Group is not available",
      "groupNotAvailableMessage": "An error occurred while invoking GetCapabilities on the WMS server. <p>If you entered the link manually, please verify that the link is correct.</p> <p>This error may also indicate that the server does not support <a href=\"http://enable-cors.org/\" target=\"_blank\">CORS</a>.  If this is your server, verify that CORS is enabled and enable it if it is not.  If you do not control the server, please contact the administrator of the server and ask them to enable CORS.  Or, contact the '{{appName}}' Map team by emailing {{email}} and ask us to add this server to the list of non-CORS-supporting servers that may be proxied by '{{appName}}' itself.</p> <p>If you did not enter this link manually, this error may indicate that the group you opened is temporarily unavailable or there is a problem with your internet connection. Try opening the group again, and if the problem persists, please report it by sending an email to {{email}}.</p>",
      "missingUrlTitle": "Unable to load GetCapabilities",
      "missingUrlMessage": "Could not load the Web Map Service (WMS) GetCapabilities document because the catalog item does not have a `url`.",
      "abstract": "Web Map Service Description",
      "accessConstraints": "Web Map Service Access Constraints",
      "fees": "Web Map Service Fees"
    },
    "webMapServiceCatalogItem": {
      "wms": "Web Map Service (WMS)",
      "dataDescription": "Data Description",
      "serviceDescription": "Service Description",
      "metadataUrls": "Metadata Links",
      "accessConstraints": "Access Constraints",
      "serviceContact": "Service Contact",
      "getCapabilitiesUrl": "GetCapabilities URL",
      "noLayerFoundTitle": "No layer found",
      "noLayerFoundMessage": "The WMS dataset '{{name}}' has no layers matching '{{layers}}'. {{suggested}} {{line}}{{line}}Either the catalog file has been set up incorrectly, or the WMS server has changed.{{line}}{{line}}Please report this error by sending an email to {{email}}.",
      "datasetScaleErrorTitle": "Dataset will not be shown at this scale",
      "datasetScaleErrorMessage": "The {{name}} dataset will not be shown when zoomed in this close to the map because the data custodian has indicated that the data is not intended or suitable for display at this scale.  Click the dataset's Info button on the Now Viewing tab for more information about the dataset and the data custodian.",
      "badlyFormatedTitle": "Badly formatted periodicity",
      "badlyFormatedMessage": "The '{{name}}' dataset has a badly formed periodicity, '{{isoSegments}}'. Click the dataset's Info button for more information about the dataset and the data custodian.",
      "missingDataTitle": "Missing data",
      "missingDataMessage": "The WMS dataset '{{name}}' did not return any data.{{line}}{{line}}Either the catalog file has been set up incorrectly, or the server address has changed.{{line}}{{line}}Please report this error by emailing {{email}}.",
      "missingUrlTitle": "Unable to load GetCapabilities",
      "missingUrlMessage": "Could not load the Web Map Service (WMS) GetCapabilities document because the catalog item does not have a `url`."
    },
    "webMapTileServiceCatalogGroup": {
      "wmtsServer": "Web Map Tile Service (WMTS) Server",
      "invalidWMTSServerTitle": "Invalid WMTS server",
      "invalidWMTSServerMessage": "An error occurred while invoking GetCapabilities on the WMS server. The server's response does not appear to be a valid GetCapabilities document. <p>If you entered the link manually, please verify that the link is correct.</p> <p>If you did not enter this link manually, this error may indicate that the group you opened is temporarily unavailable or there is a problem with your internet connection.  Try opening the group again, and if the problem persists, please report it by sending an email to {{email}}.</p>",
      "groupNotAvailableTitle": "Group is not available",
      "groupNotAvailableMessage": "An error occurred while invoking GetCapabilities on the WMTS server. <p>If you entered the link manually, please verify that the link is correct.</p> <p>This error may also indicate that the server does not support <a href=\"http://enable-cors.org/\" target=\"_blank\">CORS</a>.  If this is your server, verify that CORS is enabled and enable it if it is not.  If you do not control the server, please contact the administrator of the server and ask them to enable CORS.  Or, contact the '{{appName}}' Map team by emailing {{email}} and ask us to add this server to the list of non-CORS-supporting servers that may be proxied by '{{appName}}' itself.</p> <p>If you did not enter this link manually, this error may indicate that the group you opened is temporarily unavailable or there is a problem with your internet connection. Try opening the group again, and if the problem persists, please report it by sending an email to {{email}}.</p>"
    },
    "webMapTileServiceCatalogItem": {
      "wmts": "Web Map Tile Service (WMTS)",
      "dataDescription": "Data Description",
      "serviceDescription": "Service Description",
      "accessConstraints": "Access Constraints"
    },
    "webProcessingService": {
      "wps": "Web Processing Service (WPS)",
      "invalidWPSServerTitle": "Invalid WPS server",
      "invalidWPSServerMessage": "An error occurred while invoking {{endpoint}} on the WPS server for process name {{name}}. The server's response does not appear to be a valid {{endpoint}} document. <p>This error may also indicate that the processing server you specified is temporarily unavailable or there is a problem with your internet connection.  Try opening the processing server again, and if the problem persists, please report it by sending an email to {{email}}.</p>",
      "processDescriptionErrorTitle": "Process does not have a process description",
      "processDescriptionErrorMessage": "The WPS DescribeProcess for this process does not include a ProcessDescription.",
      "processInputErrorTitle": "Process does not have any inputs",
      "processInputErrorMessage": "This WPS process does not specify any inputs.",
      "unsupportedParameterErrorTitle": "Unsupported parameter type",
      "unsupportedParameterErrorMessage": "The parameter {{identifier}} is not a supported type of parameter.",
      "invalidResponseErrorTitle": "Invalid WPS server response",
      "invalidResponseErrorMessage": "An error occurred while accessing the status location on the WPS server for process name {{name}}.  The server's response does not appear to be a valid ExecuteResponse document. <p>This error may also indicate that the processing server you specified is temporarily unavailable or there is a problem with your internet connection.  If the problem persists, please report it by sending an email to {{email}}.</p>",
      "invalidResponseError2Title": "Invalid response from WPS server",
      "invalidResponseError2Message": "The response from the WPS server does not include a Status element.",
      "failureReasonUnknowError": "The reason for failure is unknown.",
      "asyncShortReportFailed": "Web Processing Service invocation failed.  More details are available on the Info panel.",
      "errorDetails": "Error Details",
      "resultPendingDescription": "This is the result of invoking the {{name}} process or service at {{timestamp}} with the input parameters below.",
      "regionTypeDescription": "The type of region to analyze.",
      "regionTypeName": "Region Type",
      "regionParameterName": "Region Parameter",
      "wpsServer": "Web Processing Service (WPS) Server",
      "wpsResult": "Web Processing Service Result"
    },
    "wfsFeatures": {
      "featuresGroup": "Group of features in a Web Feature Service (WFS) Server",
      "queryErrorTitle": "Error querying WFS server",
      "queryErrorMessage": "An error occurred while invoking GetFeature on the WFS server. The server's response does not appear to be a valid GeoJSON document. <p>If you entered the link manually, please verify that the link is correct.</p><p>If you did not enter this link manually, this error may indicate that the group you opened is temporarily unavailable or there is a problem with your internet connection.  Try opening the group again, and if the problem persists, please report it by sending an email to {{email}}.</p>",
      "groupNotAvailableTitle": "Group is not available",
      "groupNotAvailableMessage": "An error occurred while invoking GetFeature on the WFS server. <p>If you entered the link manually, please verify that the link is correct.</p><p>This error may also indicate that the server does not support <a href=\"http://enable-cors.org/\" target=\"_blank\">CORS</a>.  If this is your server, verify that CORS is enabled and enable it if it is not. If you do not control the server, please contact the administrator of the server and ask them to enable CORS.  Or, contact the '{{appName}}' Map team by emailing {{email}} and ask us to add this server to the list of non-CORS-supporting servers that may be proxied by '{{appName}}' itself.</p><p>If you did not enter this link manually, this error may indicate that the group you opened is temporarily unavailable or there is a problem with your internet connection.  Try opening the group again, and if the problem persists, please report it by sending an email to {{email}}.</p>"
    },
    "commonModelErrors": {
      "datasetScaleErrorTitle": "Dataset will not be shown at this scale",
      "datasetScaleErrorMessage": "The {{name}} dataset will not be shown when zoomed in this close to the map because the data custodian has indicated that the data is not intended or suitable for display at this scale.  Click the dataset's Info button on the Now Viewing tab for more information about the dataset and the data custodian."
    }
  },
  "deltaTool": {
    "titlePrefix": "Change Detection",
    "description": "This tool visualizes the difference between imagery captured at two discrete points in time.",
    "pickLocation": "To view available imagery, please select your location of interest on the map opposite.",
    "cancelBtn": "Cancel",
    "generateDeltaBtn": "Generate Difference Map",
    "selectedLocation": "Selected Location",
    "primaryImage": "Primary Image",
    "secondaryImage": "Secondary Image",
    "pickerMessage": {
      "pickFirst": "Select a point by clicking on the map",
      "pickAnother": "Click another point to change the selection",
      "pickError": "Error when trying to resolve imagery at location! Please select a point again by clicking on the map."
    },
    "catalogItem": {
      "description": "This layer visualizes the difference between imagery captured at two discrete points in time"
    },
    "loadingError": {
      "title": "Error loading Delta Tool",
      "message": "An error occurred while trying to load the delta tool from the server. Please try again."
    }
  }
}<|MERGE_RESOLUTION|>--- conflicted
+++ resolved
@@ -5,15 +5,10 @@
     "prev": "Prev",
     "next": "Next",
     "skip": "Skip",
-<<<<<<< HEAD
     "back": "Back",
+    "delete": "Delete",
     "cancel": "Cancel",
     "confirm": "Confirm"
-=======
-    "delete": "Delete",
-    "cancel": "Cancel",
-    "back": "Back"
->>>>>>> 38988a29
   },
   "trainer": {
     "expandTrainer": "Show more step detail",
@@ -307,16 +302,9 @@
     "doesNotExist": "Story does not exist",
     "message": "<2>This is your story editor</2><1>Create and share interactive stories directly from your map<1><0><0></0>Getting Started </0></1></1>",
     "removeAllStories": "Remove All",
-<<<<<<< HEAD
     "removeAllStoriesDialog": "Are you sure you wish to delete {{ count }} scene?",
     "removeAllStoriesDialog_plural": "Are you sure you wish to delete {{ count }} scenes?",
     "removeStoryDialog": "Are you sure you wish to delete '<1>{{storyName}}</1>'?",
-=======
-    "removeStoriesPanel": "Are you sure you wish to delete {{ count }} scene?",
-    "removeStoriesPanel_plural": "Are you sure you wish to delete {{ count }} scenes?",
-    "confirmRemove": "Delete",
-    "cancelRemove": "Cancel",
->>>>>>> 38988a29
     "preview": "preview stories",
     "play": "Play",
     "captureSceneTitle": "capture current scene",
