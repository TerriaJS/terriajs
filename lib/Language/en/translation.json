--- conflicted
+++ resolved
@@ -40,24 +40,10 @@
     "description": "Drag outer ring: rotate view.\nDrag inner gyroscope: free orbit.\nDouble-click: reset view.\nTIP: You can also free orbit by holding the CTRL key and dragging the map.",
     "title": "Click and drag to rotate the camera"
   },
-<<<<<<< HEAD
-  "historyControl" : {
-    "back" : "Back to previous view",
-    "forward" : "Forward to next view"
-  },
-  "AR" : {
-    "title" : "Experimental Feature: Augmented Reality",
-    "experimentalFeatureMessage" : "Augmented Reality mode is currently in beta. This mode is only designed for use on the latest high end mobile devices. <br /><br />WARNING: This mode can consume a lot of data, please be mindful of data usage charges from your network provider. <br /><br />The accuracy of this mode depends on the accuracy of your mobile devices internal compass.",
-    "confirmText" : "Got it",
-    "manualAlignmentTitle" : "Manual Alignment",
-    "manualAlignmentMessage" : "Align your mobile device so that it corresponds with the maps current alignment, then click the blinking compass. If no landmarks to align with are currently visible on the map, you can move the map using drag and pinch actions until a recognisable landmark is visible before aligning the device with the map. <br /><div>{{img}}</div> <br />Tip: The sun or moon are often good landmarks to align with if you are in a location you aren't familiar with (be careful not to look at the sun - it can hurt your eyes).",
-    "resetAlignmentTitle" : "Reset Alignment",
-    "resetAlignmentMessage" : "Resetting to compass alignment. If the alignment doesn't match the real world try waving your device in a figure 8 motion to recalibrate device. This can be done at any time.<br /> <br />Avoid locations with magnetic fields or metal objects as these may disorient the devices compass.",
-    "arTool" : "augmented reality tool",
-    "btnHover" : "toggle hover height",
-    "btnRealign" : "toggle manual alignment",
-    "btnResetRealign" : "reset compass alignment"
-=======
+  "historyControl": {
+    "back": "Back to previous view",
+    "forward": "Forward to next view"
+  },
   "AR": {
     "title": "Experimental Feature: Augmented Reality",
     "experimentalFeatureMessage": "Augmented Reality mode is currently in beta. This mode is only designed for use on the latest high end mobile devices. <br /><br />WARNING: This mode can consume a lot of data, please be mindful of data usage charges from your network provider. <br /><br />The accuracy of this mode depends on the accuracy of your mobile devices internal compass.",
@@ -70,7 +56,6 @@
     "btnHover": "toggle hover height",
     "btnRealign": "toggle manual alignment",
     "btnResetRealign": "reset compass alignment"
->>>>>>> 601afe4e
   },
   "legend": {
     "lat": "Lat",
