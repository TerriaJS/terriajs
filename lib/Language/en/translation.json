--- conflicted
+++ resolved
@@ -70,7 +70,12 @@
   "tool": {
     "closeButtonTitle": "Close {{toolName}} Tool"
   },
-<<<<<<< HEAD
+  "tool": {
+    "loadingError": {
+      "title": "Error Loading {{toolName}} Tool",
+      "message": "An error occurred while trying to load the this tool from the server. Please try again."
+    }
+  },
   "diffTool": {
     "title": "Difference",
     "exit": "Exit",
@@ -79,15 +84,6 @@
     "choosePreview": "Choose a preview style",
     "chooseDifference": "Choose a difference style",
     "differenceResultsTitle": "Change detection results",
-=======
-  "tool": {
-    "loadingError": {
-      "title": "Error Loading {{toolName}} Tool",
-      "message": "An error occurred while trying to load the this tool from the server. Please try again."
-    }
-  },
-  "diffTool": {
->>>>>>> 800e7261
     "locationPicker": {
       "initialMessages": {
         "beforePick": "Select a point in the region where you want to see the difference",
@@ -108,11 +104,7 @@
       "dateButtonTitle": "Select a date",
       "dateOutOfRange": "Currently out of range"
     },
-<<<<<<< HEAD
     "generateDiffButtonText": "Generate change detection"
-=======
-    "generateDiffButtonText": "Generate Difference Map"
->>>>>>> 800e7261
   },
   "legend": {
     "lat": "Lat",
