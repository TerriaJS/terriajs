--- conflicted
+++ resolved
@@ -15,11 +15,6 @@
 } from "mobx";
 import { BaseModel } from "../Models/Model";
 import PickedFeatures from "../Map/PickedFeatures";
-<<<<<<< HEAD
-import isDefined from "../Core/isDefined";
-=======
-import { language } from "../Language/defaults";
->>>>>>> 88f250b5
 
 export const DATA_CATALOG_NAME = "data-catalog";
 export const USER_DATA_NAME = "my-data";
