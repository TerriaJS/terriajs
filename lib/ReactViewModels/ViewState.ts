import {
  action,
  computed,
  IReactionDisposer,
  observable,
  reaction,
  runInAction,
  makeObservable
} from "mobx";
import React, { Ref } from "react";
import defined from "terriajs-cesium/Source/Core/defined";
import addedByUser from "../Core/addedByUser";
import {
  Category,
  HelpAction,
  StoryAction
} from "../Core/AnalyticEvents/analyticEvents";
import Result from "../Core/Result";
import triggerResize from "../Core/triggerResize";
import PickedFeatures from "../Map/PickedFeatures/PickedFeatures";
import CatalogMemberMixin, { getName } from "../ModelMixins/CatalogMemberMixin";
import GroupMixin from "../ModelMixins/GroupMixin";
import MappableMixin from "../ModelMixins/MappableMixin";
import ReferenceMixin from "../ModelMixins/ReferenceMixin";
import CommonStrata from "../Models/Definition/CommonStrata";
import { BaseModel } from "../Models/Definition/Model";
import getAncestors from "../Models/getAncestors";
import { SelectableDimension } from "../Models/SelectableDimensions/SelectableDimensions";
import Terria from "../Models/Terria";
import { ViewingControl } from "../Models/ViewingControls";
import { SATELLITE_HELP_PROMPT_KEY } from "../ReactViews/HelpScreens/SatelliteHelpPrompt";
import { animationDuration } from "../ReactViews/StandardUserInterface/StandardUserInterface";
import { FeatureInfoPanelButtonGenerator } from "../ViewModels/FeatureInfoPanel";
import {
  defaultTourPoints,
  RelativePosition,
  TourPoint
} from "./defaultTourPoints";
import SearchState from "./SearchState";
import CatalogSearchProviderMixin from "../ModelMixins/SearchProviders/CatalogSearchProviderMixin";
import { getMarkerCatalogItem } from "../Models/LocationMarkerUtils";
import CzmlCatalogItem from "../Models/Catalog/CatalogItems/CzmlCatalogItem";

export const DATA_CATALOG_NAME = "data-catalog";
export const USER_DATA_NAME = "my-data";

// check showWorkbenchButton delay and transforms
// export const WORKBENCH_RESIZE_ANIMATION_DURATION = 250;
export const WORKBENCH_RESIZE_ANIMATION_DURATION = 500;

interface ViewStateOptions {
  terria: Terria;
  catalogSearchProvider: CatalogSearchProviderMixin.Instance | undefined;
  errorHandlingProvider?: any;
}

/**
 * Root of a global view model. Presumably this should get nested as more stuff goes into it. Basically this belongs to
 * the root of the UI and then it can choose to pass either the whole thing or parts down as props to its children.
 */

export default class ViewState {
  readonly mobileViewOptions = Object.freeze({
    addData: "addData",
    data: "data",
    preview: "preview",
    nowViewing: "nowViewing",
    locationSearchResults: "locationSearchResults"
  });
  readonly searchState: SearchState;
  readonly terria: Terria;
  readonly relativePosition = RelativePosition;

  @observable private _previewedItem: BaseModel | undefined;
  get previewedItem() {
    return this._previewedItem;
  }
  @observable userDataPreviewedItem: BaseModel | undefined;
  @observable explorerPanelIsVisible: boolean = false;
  @observable activeTabCategory: string = DATA_CATALOG_NAME;
  @observable activeTabIdInCategory: string | undefined = undefined;
  @observable isDraggingDroppingFile: boolean = false;
  @observable mobileView: string | null = null;
  @observable isMapFullScreen: boolean = false;
  @observable myDataIsUploadView: boolean = true;
  @observable mobileMenuVisible: boolean = false;
  @observable explorerPanelAnimating: boolean = false;
  @observable topElement: string = "FeatureInfo";
  // Map for storing react portal containers created by <Portal> component.
  @observable portals: Map<string, HTMLElement | null> = new Map();
  @observable lastUploadedFiles: any[] = [];
  @observable storyBuilderShown: boolean = false;

  // Flesh out later
  @observable showHelpMenu: boolean = false;
  @observable showSatelliteGuidance: boolean = false;
  @observable showWelcomeMessage: boolean = false;
  @observable selectedHelpMenuItem: string = "";
  @observable helpPanelExpanded: boolean = false;
  @observable disclaimerSettings: any | undefined = undefined;
  @observable disclaimerVisible: boolean = false;
  @observable videoGuideVisible: string = "";

  @observable trainerBarVisible: boolean = false;
  @observable trainerBarExpanded: boolean = false;
  @observable trainerBarShowingAllSteps: boolean = false;
  @observable selectedTrainerItem: string = "";
  @observable currentTrainerItemIndex: number = 0;
  @observable currentTrainerStepIndex: number = 0;

  @observable printWindow: Window | null = null;

  /**
   * The currently-selected web service type on the My Data -> Add web data panel.
   */
  @observable remoteDataType: any | undefined = undefined;

  /**
   * The ID of the Cesium ion token that is currently selected on the
   * My Data -> Add web data -> Cesium ion panel.
   */
  @observable currentCesiumIonToken: string | undefined = undefined;

  /**
   * Toggles ActionBar visibility. Do not set manually, it is
   * automatically set when rendering <ActionBar>
   */
  @observable isActionBarVisible = false;

  /**
   * A global list of functions that generate a {@link ViewingControl} option
   * for the given catalog item instance.  This is useful for plugins to extend
   * the viewing control menu across catalog items.
   *
   * Use {@link ViewingControlsMenu.addMenuItem} instead of updating directly.
   */
  @observable
  readonly globalViewingControlOptions: ((
    item: CatalogMemberMixin.Instance
  ) => ViewingControl | undefined)[] = [];

  /**
   * A global list of hooks for generating input controls for items in the workbench.
   * The hooks in this list gets called once for each item in shown in the workbench.
   * This is a mechanism for plugins to extend workbench input controls by adding new ones.
   *
   * Use {@link WorkbenchItem.Inputs.addInput} instead of updating directly.
   */
  @observable
  readonly workbenchItemInputGenerators: ((
    item: BaseModel
  ) => SelectableDimension | undefined)[] = [];

  /**
   * A global list of generator functions for showing buttons in feature info panel.
   * Use {@link FeatureInfoPanelButton.addButton} instead of updating directly.
   */
  @observable
  readonly featureInfoPanelButtonGenerators: FeatureInfoPanelButtonGenerator[] =
    [];

  @action
  setSelectedTrainerItem(trainerItem: string) {
    this.selectedTrainerItem = trainerItem;
  }
  @action
  setTrainerBarVisible(bool: boolean) {
    this.trainerBarVisible = bool;
  }
  @action
  setTrainerBarShowingAllSteps(bool: boolean) {
    this.trainerBarShowingAllSteps = bool;
  }
  @action
  setTrainerBarExpanded(bool: boolean) {
    this.trainerBarExpanded = bool;
    // if collapsing trainer bar, also hide steps
    if (!bool) {
      this.trainerBarShowingAllSteps = bool;
    }
  }
  @action
  setCurrentTrainerItemIndex(index: number) {
    this.currentTrainerItemIndex = index;
    this.currentTrainerStepIndex = 0;
  }
  @action
  setCurrentTrainerStepIndex(index: number) {
    this.currentTrainerStepIndex = index;
  }

  @action
  setActionBarVisible(visible: boolean) {
    this.isActionBarVisible = visible;
  }

  /**
   * Bottom dock state & action
   */
  @observable bottomDockHeight: number = 0;
  @action
  setBottomDockHeight(height: number) {
    if (this.bottomDockHeight !== height) {
      this.bottomDockHeight = height;
    }
  }

  /**
   * ID of the workbench item whose ViewingControls menu is currently open.
   */
  @observable
  workbenchItemWithOpenControls: string | undefined = undefined;

  errorProvider: any | null = null;

  // default value is null, because user has not made decision to show or
  // not show story
  // will be explicitly set to false when user 1. dismiss story
  // notification or 2. close a story
  @observable storyShown: boolean | null = null;

  @observable currentStoryId: number = 0;
  @observable featurePrompts: any[] = [];

  /**
   * we need a layering system for touring the app, but also a way for it to be
   * chopped and changed from a terriamap
   *
   * this will be slightly different to the help sequences that were done in
   * the past, but may evolve to become a "sequence" (where the UI gets
   * programatically toggled to delve deeper into the app, e.g. show the user
   * how to add data via the data catalog window)
   *
   * rough points
   * - "all guide points visible"
   * -
   *

   * draft structure(?):
   *
   * maybe each "guide" item will have
   * {
   *  ref: (react ref object)
   *  dotOffset: (which way the dot and guide should be positioned relative to the ref component)
   *  content: (component, more flexibility than a string)
   * ...?
   * }
   * and guide props?
   * {
   *  enabled: parent component to decide this based on active index
   * ...?
   * }
   *  */

  @observable tourPoints: TourPoint[] = defaultTourPoints;
  @observable showTour: boolean = false;
  @observable appRefs: Map<string, Ref<HTMLElement>> = new Map();
  @observable currentTourIndex: number = -1;
  @observable showCollapsedNavigation: boolean = false;

  @computed
  get tourPointsWithValidRefs() {
    // should viewstate.ts reach into document? seems unavoidable if we want
    // this to be the true source of tourPoints.
    // update: well it turns out you can be smarter about it and actually
    // properly clean up your refs - so we'll leave that up to the UI to
    // provide valid refs
    return this.tourPoints
      .slice()
      .sort((a, b) => {
        return a.priority - b.priority;
      })
      .filter(
        (tourPoint) => (this.appRefs as any).get(tourPoint.appRefName)?.current
      );
  }
  @action
  setTourIndex(index: number) {
    this.currentTourIndex = index;
  }
  @action
  setShowTour(bool: boolean) {
    this.showTour = bool;
    // If we're enabling the tour, make sure the trainer is collapsed
    if (bool) {
      this.setTrainerBarExpanded(false);
    }
  }
  @action
  closeTour() {
    this.currentTourIndex = -1;
    this.showTour = false;
  }
  @action
  previousTourPoint() {
    const currentIndex = this.currentTourIndex;
    if (currentIndex !== 0) {
      this.currentTourIndex = currentIndex - 1;
    }
  }
  @action
  nextTourPoint() {
    const totalTourPoints = this.tourPointsWithValidRefs.length;
    const currentIndex = this.currentTourIndex;
    if (currentIndex >= totalTourPoints - 1) {
      this.closeTour();
    } else {
      this.currentTourIndex = currentIndex + 1;
    }
  }
  @action
  closeCollapsedNavigation() {
    this.showCollapsedNavigation = false;
  }

  @action
  updateAppRef(refName: string, ref: Ref<HTMLElement>) {
    if (!this.appRefs.get(refName) || this.appRefs.get(refName) !== ref) {
      this.appRefs.set(refName, ref);
    }
  }
  @action
  deleteAppRef(refName: string) {
    this.appRefs.delete(refName);
  }

  /**
   * Gets or sets a value indicating whether the small screen (mobile) user interface should be used.
   * @type {Boolean}
   */
  @observable useSmallScreenInterface: boolean = false;

  /**
   * Gets or sets a value indicating whether the feature info panel is visible.
   * @type {Boolean}
   */
  @observable featureInfoPanelIsVisible: boolean = false;

  /**
   * Gets or sets a value indicating whether the feature info panel is collapsed.
   * When it's collapsed, only the title bar is visible.
   * @type {Boolean}
   */
  @observable featureInfoPanelIsCollapsed: boolean = false;

  /**
   * Gets or sets a value indicating whether the ElevationPanel is visible.
   * @type {Boolean}
   */
  @observable measurablePanelIsVisible: boolean = false;
  /**
   * Gets or sets a value indicating whether the ElevationPanel is collapsed.
   * @type {Boolean}
   */
  @observable measurablePanelIsCollapsed: boolean = false;

  /**
   * Gets or sets a value indicating whether the ElevationChart is visible.
   * @type {Boolean}
   */
  @observable measurableChartIsVisible: boolean = false;

  /**
   * True if this is (or will be) the first time the user has added data to the map.
   * @type {Boolean}
   */
  @observable firstTimeAddingData: boolean = true;

  /**
   * Gets or sets a value indicating whether the feedback form is visible.
   * @type {Boolean}
   */
  @observable feedbackFormIsVisible: boolean = false;

  /**
   * Gets or sets a value indicating whether the catalog's modal share panel
   * is currently visible.
   */
  @observable shareModalIsVisible: boolean = false; // Small share modal inside StoryEditor

  /**
   * Used to indicate that the Share Panel should stay open even if it loses focus.
   * This is used when clicking a help link in the Share Panel - The Help Panel will open, and when it is closed, the Share Panel should still be visible for the user to continue their task.
   */
  @observable retainSharePanel: boolean = false; // The large share panel accessed via Share/Print button

  /**
   * The currently open tool
   */
  @observable currentTool?: Tool;

  @observable panel: React.ReactNode;

  private _pickedFeaturesSubscription: IReactionDisposer;
  private _disclaimerVisibleSubscription: IReactionDisposer;
  private _isMapFullScreenSubscription: IReactionDisposer;
  private _showStoriesSubscription: IReactionDisposer;
  private _mobileMenuSubscription: IReactionDisposer;
  private _storyPromptSubscription: IReactionDisposer;
  private _previewedItemIdSubscription: IReactionDisposer;
  private _locationMarkerSubscription: IReactionDisposer;
  private _workbenchHasTimeWMSSubscription: IReactionDisposer;
  private _storyBeforeUnloadSubscription: IReactionDisposer;
  private _measurablePanelIsVisibleSubscription: IReactionDisposer;
  private _disposeSamplingPathStep: IReactionDisposer;

  constructor(options: ViewStateOptions) {
    makeObservable(this);
    const terria = options.terria;
    this.searchState = new SearchState({
      terria,
      catalogSearchProvider: options.catalogSearchProvider
    });

    this.errorProvider = options.errorHandlingProvider
      ? options.errorHandlingProvider
      : null;
    this.terria = terria;

    // When features are picked, show the feature info panel.
    this._pickedFeaturesSubscription = reaction(
      () => this.terria.pickedFeatures,
      (pickedFeatures: PickedFeatures | undefined) => {
<<<<<<< HEAD
        if (this.terria.isPickInfoEnabled) {
          if (defined(pickedFeatures)) {
            this.featureInfoPanelIsVisible = true;
            this.featureInfoPanelIsCollapsed = false;
          } else {
            this.featureInfoPanelIsVisible = false;
          }
=======
        console.log("qqqq");

        if (defined(pickedFeatures)) {
          this.featureInfoPanelIsVisible = true;
          this.featureInfoPanelIsCollapsed = false;
        } else {
          this.featureInfoPanelIsVisible = false;
>>>>>>> 53d4e2b8
        }
      }
    );
    // When disclaimer is shown, ensure fullscreen
    // unsure about this behaviour because it nudges the user off center
    // of the original camera set from config once they acknowdge
    this._disclaimerVisibleSubscription = reaction(
      () => this.disclaimerVisible,
      (disclaimerVisible) => {
        this.isMapFullScreen =
          disclaimerVisible ||
          terria.userProperties.get("hideWorkbench") === "1" ||
          terria.userProperties.get("hideExplorerPanel") === "1";
      }
    );

    this._isMapFullScreenSubscription = reaction(
      () =>
        terria.userProperties.get("hideWorkbench") === "1" ||
        terria.userProperties.get("hideExplorerPanel") === "1",
      (isMapFullScreen: boolean) => {
        this.isMapFullScreen = isMapFullScreen;

        // if /#hideWorkbench=1 exists in url onload, show stories directly
        // any show/hide workbench will not automatically show story
        if (!defined(this.storyShown)) {
          // why only check config params here? because terria.stories are not
          // set at the moment, and that property will be checked in rendering
          // Here are all are checking are: is terria story enabled in this app?
          // if so we should show it when app first load, if workbench is hidden
          this.storyShown = terria.configParameters.storyEnabled;
        }
      }
    );

    this._showStoriesSubscription = reaction(
      () => Boolean(terria.userProperties.get("playStory")),
      (playStory: boolean) => {
        this.storyShown = terria.configParameters.storyEnabled && playStory;
      }
    );

    this._mobileMenuSubscription = reaction(
      () => this.mobileMenuVisible,
      (mobileMenuVisible: boolean) => {
        if (mobileMenuVisible) {
          this.explorerPanelIsVisible = false;
          this.switchMobileView(null);
        }
      }
    );

    this._workbenchHasTimeWMSSubscription = reaction(
      () => this.terria.workbench.hasTimeWMS,
      (hasTimeWMS: boolean) => {
        if (
          this.terria.configParameters.showInAppGuides &&
          hasTimeWMS === true &&
          // // only show it once
          !this.terria.getLocalProperty(`${SATELLITE_HELP_PROMPT_KEY}Prompted`)
        ) {
          this.setShowSatelliteGuidance(true);
          this.toggleFeaturePrompt(SATELLITE_HELP_PROMPT_KEY, true, true);
        }
      }
    );

    this._storyPromptSubscription = reaction(
      () => this.storyShown,
      (storyShown: boolean | null) => {
        if (storyShown === false) {
          // only show it once
          if (!this.terria.getLocalProperty("storyPrompted")) {
            this.toggleFeaturePrompt("story", true, false);
          }
        }
      }
    );

    this._locationMarkerSubscription = reaction(
      () => getMarkerCatalogItem(this.terria),
      (item: CzmlCatalogItem | undefined) => {
        if (item) {
          terria.overlays.add(item);
          /* dispose subscription after init */
          this._locationMarkerSubscription();
        }
      }
    );

    this._previewedItemIdSubscription = reaction(
      () => this.terria.previewedItemId,
      async (previewedItemId: string | undefined) => {
        if (previewedItemId === undefined) {
          return;
        }

        try {
          const result = await this.terria.getModelByIdShareKeyOrCatalogIndex(
            previewedItemId
          );
          result.throwIfError();
          const model = result.throwIfUndefined();
          this.viewCatalogMember(model);
        } catch (e) {
          terria.raiseErrorToUser(e, {
            message: `Couldn't find model \`${previewedItemId}\` for preview`
          });
        }
      }
    );

    this._measurablePanelIsVisibleSubscription = reaction(
      () => this.terria.measurableGeom,
      (geom) => {
        this.measurablePanelIsVisible =
          !!geom && geom.stopPoints && geom.stopPoints.length > 0;
      }
    );

    this._disposeSamplingPathStep = reaction(
      () => this.terria.measurableGeomSamplingStep,
      () => {
        this.terria.measurableGeometryManager.resample();
      }
    );

    const handleWindowClose = (e: BeforeUnloadEvent) => {
      // Cancel the event
      e.preventDefault(); // If you prevent default behavior in Mozilla Firefox prompt will always be shown
      // Chrome requires returnValue to be set
      e.returnValue = "";
    };

    this._storyBeforeUnloadSubscription = reaction(
      () => this.terria.stories.length > 0,
      (hasScenes) => {
        if (hasScenes) {
          window.addEventListener("beforeunload", handleWindowClose);
        } else {
          window.removeEventListener("beforeunload", handleWindowClose);
        }
      }
    );
  }

  dispose() {
    this._pickedFeaturesSubscription();
    this._disclaimerVisibleSubscription();
    this._mobileMenuSubscription();
    this._isMapFullScreenSubscription();
    this._showStoriesSubscription();
    this._storyPromptSubscription();
    this._previewedItemIdSubscription();
    this._workbenchHasTimeWMSSubscription();
    this._locationMarkerSubscription();
<<<<<<< HEAD
    this._storyBeforeUnloadSubscription();
=======
    this._measurablePanelIsVisibleSubscription();
    this._disposeSamplingPathStep();

>>>>>>> 53d4e2b8
    this.searchState.dispose();
  }

  @action
  triggerResizeEvent() {
    triggerResize();
  }

  @action
  setIsMapFullScreen(
    bool: boolean,
    animationDuration = WORKBENCH_RESIZE_ANIMATION_DURATION
  ) {
    this.isMapFullScreen = bool;
    // Allow any animations to finish, then trigger a resize.

    // (wing): much better to do by listening for transitionend, but will leave
    // this as is until that's in place
    setTimeout(function () {
      // should we do this here in viewstate? it pulls in browser dependent things,
      // and (defensively) calls it.
      // but only way to ensure we trigger this resize, by standardising fullscreen
      // toggle through an action.
      triggerResize();
    }, animationDuration);
  }

  @action
  toggleStoryBuilder() {
    this.storyBuilderShown = !this.storyBuilderShown;
  }

  @action
  setTopElement(key: string) {
    this.topElement = key;
  }

  @action
  openAddData() {
    this.explorerPanelIsVisible = true;
    this.activeTabCategory = DATA_CATALOG_NAME;
    this.switchMobileView(this.mobileViewOptions.data);
  }

  @action
  openUserData() {
    this.explorerPanelIsVisible = true;
    this.activeTabCategory = USER_DATA_NAME;
  }

  @action
  closeCatalog() {
    this.explorerPanelIsVisible = false;
    this.switchMobileView(null);
    this.clearPreviewedItem();
  }

  @action
  searchInCatalog(query: string) {
    this.openAddData();
    this.searchState.catalogSearchText = query;
    this.searchState.searchCatalog();
  }

  @action
  clearPreviewedItem() {
    this.userDataPreviewedItem = undefined;
    this._previewedItem = undefined;
  }

  /**
   * Views a model in the catalog. If model is a
   *
   * - `Reference` - it will be dereferenced first.
   * - `CatalogMember` - `loadMetadata` will be called
   * - `Group` - its `isOpen` trait will be set according to the value of the `isOpen` parameter in the `stratum` indicated.
   *   - If after doing this the group is open, its members will be loaded with a call to `loadMembers`.
   * - `Mappable` - `loadMapItems` will be called
   *
   * Then (if no errors have occurred) it will open the catalog.
   * Note - `previewItem` is set at the start of the function, regardless of errors.
   *
   * @param item The model to view in catalog.
   * @param [isOpen=true] True if the group should be opened. False if it should be closed.
   * @param stratum The stratum in which to mark the group opened or closed.
   * @param openAddData True if data catalog window should be opened.
   */
  async viewCatalogMember(
    item: BaseModel,
    isOpen: boolean = true,
    stratum: string = CommonStrata.user,
    openAddData = true
  ): Promise<Result<void>> {
    // Set preview item before loading - so we can see loading indicator and errors in DataPreview panel.
    runInAction(() => (this._previewedItem = item));

    try {
      // If item is a Reference - recursively load and call viewCatalogMember on the target
      if (ReferenceMixin.isMixedInto(item)) {
        (await item.loadReference()).throwIfError();
        if (item.target) {
          return this.viewCatalogMember(item.target);
        } else {
          return Result.error(`Could not view catalog member ${getName(item)}`);
        }
      }

      // Open "Add Data"
      if (openAddData) {
        if (addedByUser(item)) {
          runInAction(() => (this.userDataPreviewedItem = item));

          this.openUserData();
        } else {
          runInAction(() => {
            this.openAddData();
            if (this.terria.configParameters.tabbedCatalog) {
              const parentGroups = getAncestors(item);
              if (parentGroups.length > 0) {
                // Go to specific tab
                this.activeTabIdInCategory = parentGroups[0].uniqueId;
              }
            }
          });
        }

        // mobile switch to now viewing if not viewing a group
        if (!GroupMixin.isMixedInto(item)) {
          this.switchMobileView(this.mobileViewOptions.preview);
        }
      }

      if (GroupMixin.isMixedInto(item)) {
        item.setTrait(stratum, "isOpen", isOpen);
        if (item.isOpen) {
          (await item.loadMembers()).throwIfError();
        }
      } else if (MappableMixin.isMixedInto(item))
        (await item.loadMapItems()).throwIfError();
      else if (CatalogMemberMixin.isMixedInto(item))
        (await item.loadMetadata()).throwIfError();
    } catch (e) {
      return Result.error(e, `Could not view catalog member ${getName(item)}`);
    }
    return Result.none();
  }

  @action
  switchMobileView(viewName: string | null) {
    this.mobileView = viewName;
  }

  @action
  showHelpPanel() {
    this.terria.analytics?.logEvent(Category.help, HelpAction.panelOpened);
    this.showHelpMenu = true;
    this.helpPanelExpanded = false;
    this.selectedHelpMenuItem = "";
    this.setTopElement("HelpPanel");
  }

  @action
  openHelpPanelItemFromSharePanel(
    evt: React.MouseEvent<HTMLDivElement>,
    itemName: string
  ) {
    evt.preventDefault();
    evt.stopPropagation();
    this.setRetainSharePanel(true);
    this.showHelpPanel();
    this.selectHelpMenuItem(itemName);
  }

  @action
  selectHelpMenuItem(key: string) {
    this.selectedHelpMenuItem = key;
    this.helpPanelExpanded = true;
  }

  @action
  hideHelpPanel() {
    this.showHelpMenu = false;
  }

  @action
  setRetainSharePanel(retain: boolean) {
    this.retainSharePanel = retain;
  }

  @action
  changeSearchState(newText: string) {
    this.searchState.catalogSearchText = newText;
  }

  @action
  setDisclaimerVisible(bool: boolean) {
    this.disclaimerVisible = bool;
  }

  @action
  hideDisclaimer() {
    this.setDisclaimerVisible(false);
  }

  @action
  setShowSatelliteGuidance(showSatelliteGuidance: boolean) {
    this.showSatelliteGuidance = showSatelliteGuidance;
  }

  @action
  setShowWelcomeMessage(welcomeMessageShown: boolean) {
    this.showWelcomeMessage = welcomeMessageShown;
  }

  @action
  setVideoGuideVisible(videoName: string) {
    this.videoGuideVisible = videoName;
  }

  /**
   * Removes references of a model from viewState
   */
  @action
  removeModelReferences(model: BaseModel) {
    if (this._previewedItem === model) this._previewedItem = undefined;
    if (this.userDataPreviewedItem === model)
      this.userDataPreviewedItem = undefined;
  }

  @action
  toggleFeaturePrompt(
    feature: string,
    state: boolean,
    persistent: boolean = false
  ) {
    const featureIndexInPrompts = this.featurePrompts.indexOf(feature);
    if (
      state &&
      featureIndexInPrompts < 0 &&
      !this.terria.getLocalProperty(`${feature}Prompted`)
    ) {
      this.featurePrompts.push(feature);
    } else if (!state && featureIndexInPrompts >= 0) {
      this.featurePrompts.splice(featureIndexInPrompts, 1);
    }
    if (persistent) {
      this.terria.setLocalProperty(`${feature}Prompted`, true);
    }
  }

  viewingUserData() {
    return this.activeTabCategory === USER_DATA_NAME;
  }

  afterTerriaStarted() {
    if (this.terria.configParameters.openAddData) {
      this.openAddData();
    }
  }

  @action
  openTool(tool: Tool) {
    this.currentTool = tool;
  }

  @action
  closeTool() {
    this.currentTool = undefined;
  }

  @action setPrintWindow(window: Window | null) {
    if (this.printWindow) {
      this.printWindow.close();
    }
    this.printWindow = window;
  }

  @action
  toggleMobileMenu() {
    this.setTopElement("mobileMenu");
    this.mobileMenuVisible = !this.mobileMenuVisible;
  }

  @action
  runStories() {
    this.storyBuilderShown = false;
    this.storyShown = true;

    setTimeout(function () {
      triggerResize();
    }, animationDuration || 1);

    this.terria.currentViewer.notifyRepaintRequired();

    this.terria.analytics?.logEvent(Category.story, StoryAction.runStory);
  }

  @computed
  get breadcrumbsShown() {
    return (
      this.previewedItem !== undefined ||
      this.userDataPreviewedItem !== undefined
    );
  }

  @computed
  get isToolOpen() {
    return this.currentTool !== undefined;
  }

  @computed
  get hideMapUi() {
    return (
      this.terria.notificationState.currentNotification !== undefined &&
      this.terria.notificationState.currentNotification!.hideUi
    );
  }

  get isMapZooming() {
    return this.terria.currentViewer.isMapZooming;
  }

  /**
   * Returns true if the user is currently interacting with the map - like
   * picking a point or drawing a shape.
   */
  @computed
  get isMapInteractionActive() {
    return this.terria.mapInteractionModeStack.length > 0;
  }
}

interface Tool {
  toolName: string;
  getToolComponent: () =>
    | React.ComponentType<any>
    | Promise<React.ComponentType<any>>;

  showCloseButton: boolean;
  params?: any;
}<|MERGE_RESOLUTION|>--- conflicted
+++ resolved
@@ -421,7 +421,6 @@
     this._pickedFeaturesSubscription = reaction(
       () => this.terria.pickedFeatures,
       (pickedFeatures: PickedFeatures | undefined) => {
-<<<<<<< HEAD
         if (this.terria.isPickInfoEnabled) {
           if (defined(pickedFeatures)) {
             this.featureInfoPanelIsVisible = true;
@@ -429,15 +428,6 @@
           } else {
             this.featureInfoPanelIsVisible = false;
           }
-=======
-        console.log("qqqq");
-
-        if (defined(pickedFeatures)) {
-          this.featureInfoPanelIsVisible = true;
-          this.featureInfoPanelIsCollapsed = false;
-        } else {
-          this.featureInfoPanelIsVisible = false;
->>>>>>> 53d4e2b8
         }
       }
     );
@@ -594,13 +584,10 @@
     this._previewedItemIdSubscription();
     this._workbenchHasTimeWMSSubscription();
     this._locationMarkerSubscription();
-<<<<<<< HEAD
     this._storyBeforeUnloadSubscription();
-=======
     this._measurablePanelIsVisibleSubscription();
     this._disposeSamplingPathStep();
 
->>>>>>> 53d4e2b8
     this.searchState.dispose();
   }
 
