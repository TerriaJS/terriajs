import {
  action,
  computed,
  IReactionDisposer,
  observable,
  reaction,
  runInAction,
  makeObservable
} from "mobx";
import { ReactNode, MouseEvent, ComponentType, Ref } from "react";
import defined from "terriajs-cesium/Source/Core/defined";
import addedByUser from "../Core/addedByUser";
import {
  Category,
  HelpAction,
  StoryAction
} from "../Core/AnalyticEvents/analyticEvents";
import Result from "../Core/Result";
import triggerResize from "../Core/triggerResize";
import PickedFeatures from "../Map/PickedFeatures/PickedFeatures";
import CatalogMemberMixin, { getName } from "../ModelMixins/CatalogMemberMixin";
import GroupMixin from "../ModelMixins/GroupMixin";
import MappableMixin from "../ModelMixins/MappableMixin";
import ReferenceMixin from "../ModelMixins/ReferenceMixin";
import CommonStrata from "../Models/Definition/CommonStrata";
import { BaseModel } from "../Models/Definition/Model";
import getAncestors from "../Models/getAncestors";
import { SelectableDimension } from "../Models/SelectableDimensions/SelectableDimensions";
import Terria from "../Models/Terria";
import { ViewingControl } from "../Models/ViewingControls";
import { SATELLITE_HELP_PROMPT_KEY } from "../ReactViews/HelpScreens/SatelliteHelpPrompt";
import { animationDuration } from "../ReactViews/StandardUserInterface/StandardUserInterface";
import { FeatureInfoPanelButtonGenerator } from "../ViewModels/FeatureInfoPanel";
import {
  defaultTourPoints,
  RelativePosition,
  TourPoint
} from "./defaultTourPoints";
import SearchState from "./SearchState";
import CatalogSearchProviderMixin from "../ModelMixins/SearchProviders/CatalogSearchProviderMixin";
import { getMarkerCatalogItem } from "../Models/LocationMarkerUtils";
import CzmlCatalogItem from "../Models/Catalog/CatalogItems/CzmlCatalogItem";

export const DATA_CATALOG_NAME = "data-catalog";
export const USER_DATA_NAME = "my-data";

// check showWorkbenchButton delay and transforms
// export const WORKBENCH_RESIZE_ANIMATION_DURATION = 250;
export const WORKBENCH_RESIZE_ANIMATION_DURATION = 500;

interface ViewStateOptions {
  terria: Terria;
  catalogSearchProvider: CatalogSearchProviderMixin.Instance | undefined;
  errorHandlingProvider?: any;
}

/**
 * Root of a global view model. Presumably this should get nested as more stuff goes into it. Basically this belongs to
 * the root of the UI and then it can choose to pass either the whole thing or parts down as props to its children.
 */

export default class ViewState {
  readonly mobileViewOptions = Object.freeze({
    data: "data",
    preview: "preview",
    nowViewing: "nowViewing",
    locationSearchResults: "locationSearchResults"
  });
  readonly searchState: SearchState;
  readonly terria: Terria;
  readonly relativePosition = RelativePosition;

  @observable private _previewedItem: BaseModel | undefined;
  get previewedItem() {
    return this._previewedItem;
  }
  @observable userDataPreviewedItem: BaseModel | undefined;
  @observable explorerPanelIsVisible: boolean = false;
  @observable activeTabCategory: string = DATA_CATALOG_NAME;
  @observable activeTabIdInCategory: string | undefined = undefined;
  @observable isDraggingDroppingFile: boolean = false;
  @observable mobileView: string | null = null;
  @observable isMapFullScreen: boolean = false;
  @observable myDataIsUploadView: boolean = true;
  @observable mobileMenuVisible: boolean = false;
  @observable explorerPanelAnimating: boolean = false;
  @observable topElement: string = "FeatureInfo";
  // Map for storing react portal containers created by <Portal> component.
  @observable portals: Map<string, HTMLElement | null> = new Map();
  @observable lastUploadedFiles: any[] = [];
  @observable storyBuilderShown: boolean = false;

  // Flesh out later
  @observable showHelpMenu: boolean = false;
  @observable showSatelliteGuidance: boolean = false;
  @observable showWelcomeMessage: boolean = false;
  @observable selectedHelpMenuItem: string = "";
  @observable helpPanelExpanded: boolean = false;
  @observable disclaimerSettings: any | undefined = undefined;
  @observable disclaimerVisible: boolean = false;
  @observable videoGuideVisible: string = "";

  @observable trainerBarVisible: boolean = false;
  @observable trainerBarExpanded: boolean = false;
  @observable trainerBarShowingAllSteps: boolean = false;
  @observable selectedTrainerItem: string = "";
  @observable currentTrainerItemIndex: number = 0;
  @observable currentTrainerStepIndex: number = 0;

  @observable printWindow: Window | null = null;

  /**
   * The currently-selected web service type on the My Data -> Add web data panel.
   */
  @observable remoteDataType: any | undefined = undefined;

  /**
   * The ID of the Cesium ion token that is currently selected on the
   * My Data -> Add web data -> Cesium ion panel.
   */
  @observable currentCesiumIonToken: string | undefined = undefined;

  /**
   * Toggles ActionBar visibility. Do not set manually, it is
   * automatically set when rendering <ActionBar>
   */
  @observable isActionBarVisible = false;

  /**
   * A global list of functions that generate a {@link ViewingControl} option
   * for the given catalog item instance.  This is useful for plugins to extend
   * the viewing control menu across catalog items.
   *
   * Use {@link ViewingControlsMenu.addMenuItem} instead of updating directly.
   */
  @observable
  readonly globalViewingControlOptions: ((
    item: CatalogMemberMixin.Instance
  ) => ViewingControl | undefined)[] = [];

  /**
   * A global list of hooks for generating input controls for items in the workbench.
   * The hooks in this list gets called once for each item in shown in the workbench.
   * This is a mechanism for plugins to extend workbench input controls by adding new ones.
   *
   * Use {@link WorkbenchItem.Inputs.addInput} instead of updating directly.
   */
  @observable
  readonly workbenchItemInputGenerators: ((
    item: BaseModel
  ) => SelectableDimension | undefined)[] = [];

  /**
   * A global list of generator functions for showing buttons in feature info panel.
   * Use {@link FeatureInfoPanelButton.addButton} instead of updating directly.
   */
  @observable
  readonly featureInfoPanelButtonGenerators: FeatureInfoPanelButtonGenerator[] =
    [];

  @action
  setSelectedTrainerItem(trainerItem: string): void {
    this.selectedTrainerItem = trainerItem;
  }
  @action
  setTrainerBarVisible(bool: boolean): void {
    this.trainerBarVisible = bool;
  }
  @action
  setTrainerBarShowingAllSteps(bool: boolean): void {
    this.trainerBarShowingAllSteps = bool;
  }
  @action
  setTrainerBarExpanded(bool: boolean): void {
    this.trainerBarExpanded = bool;
    // if collapsing trainer bar, also hide steps
    if (!bool) {
      this.trainerBarShowingAllSteps = bool;
    }
  }
  @action
  setCurrentTrainerItemIndex(index: number): void {
    this.currentTrainerItemIndex = index;
    this.currentTrainerStepIndex = 0;
  }
  @action
  setCurrentTrainerStepIndex(index: number): void {
    this.currentTrainerStepIndex = index;
  }

  @action
  setActionBarVisible(visible: boolean): void {
    this.isActionBarVisible = visible;
  }

  /**
   * Bottom dock state & action
   */
  @observable bottomDockHeight: number = 0;
  @action
  setBottomDockHeight(height: number): void {
    if (this.bottomDockHeight !== height) {
      this.bottomDockHeight = height;
    }
  }

  /**
   * ID of the workbench item whose ViewingControls menu is currently open.
   */
  @observable
  workbenchItemWithOpenControls: string | undefined = undefined;

  errorProvider: any | null = null;

  // default value is null, because user has not made decision to show or
  // not show story
  // will be explicitly set to false when user 1. dismiss story
  // notification or 2. close a story
  @observable storyShown: boolean | null = null;

  @observable currentStoryId: number = 0;
  @observable featurePrompts: any[] = [];

  /**
   * we need a layering system for touring the app, but also a way for it to be
   * chopped and changed from a terriamap
   *
   * this will be slightly different to the help sequences that were done in
   * the past, but may evolve to become a "sequence" (where the UI gets
   * programatically toggled to delve deeper into the app, e.g. show the user
   * how to add data via the data catalog window)
   *
   * rough points
   * - "all guide points visible"
   * -
   *

   * draft structure(?):
   *
   * maybe each "guide" item will have
   * {
   *  ref: (react ref object)
   *  dotOffset: (which way the dot and guide should be positioned relative to the ref component)
   *  content: (component, more flexibility than a string)
   * ...?
   * }
   * and guide props?
   * {
   *  enabled: parent component to decide this based on active index
   * ...?
   * }
   *  */

  @observable tourPoints: TourPoint[] = defaultTourPoints;
  @observable showTour: boolean = false;
  @observable appRefs: Map<string, Ref<HTMLElement>> = new Map();
  @observable currentTourIndex: number = -1;
  @observable showCollapsedNavigation: boolean = false;

  @computed
  get tourPointsWithValidRefs() {
    // should viewstate.ts reach into document? seems unavoidable if we want
    // this to be the true source of tourPoints.
    // update: well it turns out you can be smarter about it and actually
    // properly clean up your refs - so we'll leave that up to the UI to
    // provide valid refs
    return this.tourPoints
      .slice()
      .sort((a, b) => {
        return a.priority - b.priority;
      })
      .filter(
        (tourPoint) => (this.appRefs as any).get(tourPoint.appRefName)?.current
      );
  }
  @action
  setTourIndex(index: number): void {
    this.currentTourIndex = index;
  }
  @action
  setShowTour(bool: boolean): void {
    // If we're enabling the tour, make sure the trainer is collapsed
    if (bool) {
      this.setTrainerBarExpanded(false);
      // Ensure workbench is shown
      this.setIsMapFullScreen(false);
      setTimeout(() => {
        runInAction(() => {
          this.showTour = bool;
        });
      }, animationDuration || 1);
    } else {
      this.showTour = bool;
    }
  }
  @action
  closeTour(): void {
    this.currentTourIndex = -1;
    this.showTour = false;
  }
  @action
  previousTourPoint(): void {
    const currentIndex = this.currentTourIndex;
    if (currentIndex !== 0) {
      this.currentTourIndex = currentIndex - 1;
    }
  }
  @action
  nextTourPoint(): void {
    const totalTourPoints = this.tourPointsWithValidRefs.length;
    const currentIndex = this.currentTourIndex;
    if (currentIndex >= totalTourPoints - 1) {
      this.closeTour();
    } else {
      this.currentTourIndex = currentIndex + 1;
    }
  }
  @action
  closeCollapsedNavigation(): void {
    this.showCollapsedNavigation = false;
  }

  @action
  updateAppRef(refName: string, ref: Ref<HTMLElement>): void {
    if (!this.appRefs.get(refName) || this.appRefs.get(refName) !== ref) {
      this.appRefs.set(refName, ref);
    }
  }
  @action
  deleteAppRef(refName: string): void {
    this.appRefs.delete(refName);
  }

  /**
   * Gets or sets a value indicating whether the small screen (mobile) user interface should be used.
   * @type {Boolean}
   */
  @observable useSmallScreenInterface: boolean = false;

  /**
   * Gets or sets a value indicating whether the feature info panel is visible.
   * @type {Boolean}
   */
  @observable featureInfoPanelIsVisible: boolean = false;

  /**
   * Gets or sets a value indicating whether the feature info panel is collapsed.
   * When it's collapsed, only the title bar is visible.
   * @type {Boolean}
   */
  @observable featureInfoPanelIsCollapsed: boolean = false;

  /**
   * True if this is (or will be) the first time the user has added data to the map.
   * @type {Boolean}
   */
  @observable firstTimeAddingData: boolean = true;

  /**
   * Gets or sets a value indicating whether the feedback form is visible.
   * @type {Boolean}
   */
  @observable feedbackFormIsVisible: boolean = false;

  /**
   * Gets or sets a value indicating whether the catalog's modal share panel
   * is currently visible.
   */
  @observable shareModalIsVisible: boolean = false; // Small share modal inside StoryEditor

  /**
   * Used to indicate that the Share Panel should stay open even if it loses focus.
   * This is used when clicking a help link in the Share Panel - The Help Panel will open, and when it is closed, the Share Panel should still be visible for the user to continue their task.
   */
  @observable retainSharePanel: boolean = false; // The large share panel accessed via Share/Print button

  /**
   * The currently open tool
   */
  @observable currentTool?: Tool;

  @observable panel: ReactNode;

  private _pickedFeaturesSubscription: IReactionDisposer;
  private _disclaimerVisibleSubscription: IReactionDisposer;
  private _isMapFullScreenSubscription: IReactionDisposer;
  private _showStoriesSubscription: IReactionDisposer;
  private _mobileMenuSubscription: IReactionDisposer;
  private _storyPromptSubscription: IReactionDisposer;
  private _previewedItemIdSubscription: IReactionDisposer;
  private _locationMarkerSubscription: IReactionDisposer;
  private _workbenchHasTimeWMSSubscription: IReactionDisposer;
  private _storyBeforeUnloadSubscription: IReactionDisposer;

  constructor(options: ViewStateOptions) {
    makeObservable(this);
    const terria = options.terria;
    this.searchState = new SearchState({
      terria,
      catalogSearchProvider: options.catalogSearchProvider
    });

    this.errorProvider = options.errorHandlingProvider
      ? options.errorHandlingProvider
      : null;
    this.terria = terria;

    // When features are picked, show the feature info panel.
    this._pickedFeaturesSubscription = reaction(
      () => this.terria.pickedFeatures,
      (pickedFeatures: PickedFeatures | undefined) => {
        if (defined(pickedFeatures)) {
          this.featureInfoPanelIsVisible = true;
          this.featureInfoPanelIsCollapsed = false;
        } else {
          this.featureInfoPanelIsVisible = false;
        }
      }
    );
    // When disclaimer is shown, ensure fullscreen
    // unsure about this behaviour because it nudges the user off center
    // of the original camera set from config once they acknowdge
    this._disclaimerVisibleSubscription = reaction(
      () => this.disclaimerVisible,
      (disclaimerVisible) => {
        this.isMapFullScreen =
          disclaimerVisible ||
          terria.userProperties.get("hideWorkbench") === "1" ||
          terria.userProperties.get("hideExplorerPanel") === "1";
      }
    );

    this._isMapFullScreenSubscription = reaction(
      () =>
        terria.userProperties.get("hideWorkbench") === "1" ||
        terria.userProperties.get("hideExplorerPanel") === "1",
      (isMapFullScreen: boolean) => {
        this.isMapFullScreen = isMapFullScreen;

        // if /#hideWorkbench=1 exists in url onload, show stories directly
        // any show/hide workbench will not automatically show story
        if (!defined(this.storyShown)) {
          // why only check config params here? because terria.stories are not
          // set at the moment, and that property will be checked in rendering
          // Here are all are checking are: is terria story enabled in this app?
          // if so we should show it when app first load, if workbench is hidden
          this.storyShown = terria.configParameters.storyEnabled;
        }
      }
    );

    this._showStoriesSubscription = reaction(
      () => Boolean(terria.userProperties.get("playStory")),
      (playStory: boolean) => {
        this.storyShown = terria.configParameters.storyEnabled && playStory;
      }
    );

    this._mobileMenuSubscription = reaction(
      () => this.mobileMenuVisible,
      (mobileMenuVisible: boolean) => {
        if (mobileMenuVisible) {
          this.explorerPanelIsVisible = false;
          this.switchMobileView(null);
        }
      }
    );

    this._workbenchHasTimeWMSSubscription = reaction(
      () => this.terria.workbench.hasTimeWMS,
      (hasTimeWMS: boolean) => {
        if (
          this.terria.configParameters.showInAppGuides &&
          hasTimeWMS === true &&
          // // only show it once
          !this.terria.getLocalProperty(`${SATELLITE_HELP_PROMPT_KEY}Prompted`)
        ) {
          this.setShowSatelliteGuidance(true);
          this.toggleFeaturePrompt(SATELLITE_HELP_PROMPT_KEY, true, true);
        }
      }
    );

    this._storyPromptSubscription = reaction(
      () => this.storyShown,
      (storyShown: boolean | null) => {
        if (storyShown === false) {
          // only show it once
          if (!this.terria.getLocalProperty("storyPrompted")) {
            this.toggleFeaturePrompt("story", true, false);
          }
        }
      }
    );

    this._locationMarkerSubscription = reaction(
      () => getMarkerCatalogItem(this.terria),
      (item: CzmlCatalogItem | undefined) => {
        if (item) {
          terria.overlays.add(item);
          /* dispose subscription after init */
          this._locationMarkerSubscription();
        }
      }
    );

    this._previewedItemIdSubscription = reaction(
      () => this.terria.previewedItemId,
      async (previewedItemId: string | undefined) => {
        if (previewedItemId === undefined) {
          return;
        }

        try {
          const result = await this.terria.getModelByIdShareKeyOrCatalogIndex(
            previewedItemId
          );
          result.throwIfError();
          const model = result.throwIfUndefined();
          this.viewCatalogMember(model);
        } catch (e) {
          terria.raiseErrorToUser(e, {
            message: `Couldn't find model \`${previewedItemId}\` for preview`
          });
        }
      }
    );

    const handleWindowClose = (e: BeforeUnloadEvent) => {
      // Cancel the event
      e.preventDefault(); // If you prevent default behavior in Mozilla Firefox prompt will always be shown
      // Chrome requires returnValue to be set
      e.returnValue = "";
    };

    this._storyBeforeUnloadSubscription = reaction(
      () => this.terria.stories.length > 0,
      (hasScenes) => {
        if (hasScenes) {
          window.addEventListener("beforeunload", handleWindowClose);
        } else {
          window.removeEventListener("beforeunload", handleWindowClose);
        }
      }
    );
  }

  dispose(): void {
    this._pickedFeaturesSubscription();
    this._disclaimerVisibleSubscription();
    this._mobileMenuSubscription();
    this._isMapFullScreenSubscription();
    this._showStoriesSubscription();
    this._storyPromptSubscription();
    this._previewedItemIdSubscription();
    this._workbenchHasTimeWMSSubscription();
    this._locationMarkerSubscription();
    this._storyBeforeUnloadSubscription();
    this.searchState.dispose();
  }

  @action
  triggerResizeEvent(): void {
    triggerResize();
  }

  @action
  setIsMapFullScreen(
    bool: boolean,
    animationDuration = WORKBENCH_RESIZE_ANIMATION_DURATION
  ): void {
    this.isMapFullScreen = bool;
    // Allow any animations to finish, then trigger a resize.

    // (wing): much better to do by listening for transitionend, but will leave
    // this as is until that's in place
    setTimeout(function () {
      // should we do this here in viewstate? it pulls in browser dependent things,
      // and (defensively) calls it.
      // but only way to ensure we trigger this resize, by standardising fullscreen
      // toggle through an action.
      triggerResize();
    }, animationDuration);
  }

  @action
  toggleStoryBuilder(): void {
    this.storyBuilderShown = !this.storyBuilderShown;
  }

  @action
  setTopElement(key: string): void {
    this.topElement = key;
  }

  @action
  openAddData(): void {
    this.explorerPanelIsVisible = true;
    this.activeTabCategory = DATA_CATALOG_NAME;
    this.switchMobileView(this.mobileViewOptions.data);
  }

  @action
  openUserData(): void {
    this.explorerPanelIsVisible = true;
    this.activeTabCategory = USER_DATA_NAME;
  }

  @action
  closeCatalog(): void {
    this.explorerPanelIsVisible = false;
    this.switchMobileView(null);
    this.clearPreviewedItem();
  }

  @action
  searchInCatalog(query: string): void {
    this.openAddData();
    this.searchState.catalogSearchText = query;
    this.searchState.searchCatalog();
  }

  @action
  clearPreviewedItem(): void {
    this.userDataPreviewedItem = undefined;
    this._previewedItem = undefined;
  }

  /**
   * Views a model in the catalog. If model is a
   *
   * - `Reference` - it will be dereferenced first.
   * - `CatalogMember` - `loadMetadata` will be called
   * - `Group` - its `isOpen` trait will be set according to the value of the `isOpen` parameter in the `stratum` indicated.
   *   - If after doing this the group is open, its members will be loaded with a call to `loadMembers`.
   * - `Mappable` - `loadMapItems` will be called
   *
   * Then (if no errors have occurred) it will open the catalog.
   * Note - `previewItem` is set at the start of the function, regardless of errors.
   *
   * @param item The model to view in catalog.
   * @param [isOpen=true] True if the group should be opened. False if it should be closed.
   * @param stratum The stratum in which to mark the group opened or closed.
   * @param openAddData True if data catalog window should be opened.
   */
  async viewCatalogMember(
    item: BaseModel,
    isOpen: boolean = true,
    stratum: string = CommonStrata.user,
    openAddData = true
  ): Promise<Result<void>> {
    // Set preview item before loading - so we can see loading indicator and errors in DataPreview panel.
    runInAction(() => (this._previewedItem = item));

    try {
      // If item is a Reference - recursively load and call viewCatalogMember on the target
      if (ReferenceMixin.isMixedInto(item)) {
        (await item.loadReference()).throwIfError();
        if (item.target) {
          return this.viewCatalogMember(item.target);
        } else {
          return Result.error(`Could not view catalog member ${getName(item)}`);
        }
      }

      // Open "Add Data"
      if (openAddData) {
        if (addedByUser(item)) {
          runInAction(() => (this.userDataPreviewedItem = item));

          this.openUserData();
        } else {
          runInAction(() => {
            this.openAddData();
            if (this.terria.configParameters.tabbedCatalog) {
              const parentGroups = getAncestors(item);
              if (parentGroups.length > 0) {
                // Go to specific tab
                this.activeTabIdInCategory = parentGroups[0].uniqueId;
              }
            }
          });
        }

        // mobile switch to now viewing if not viewing a group
        if (!GroupMixin.isMixedInto(item)) {
          this.switchMobileView(this.mobileViewOptions.preview);
        }
      }

      if (GroupMixin.isMixedInto(item)) {
        item.setTrait(stratum, "isOpen", isOpen);
        if (item.isOpen) {
          (await item.loadMembers()).throwIfError();
        }
      } else if (MappableMixin.isMixedInto(item))
        (await item.loadMapItems()).throwIfError();
      else if (CatalogMemberMixin.isMixedInto(item))
        (await item.loadMetadata()).throwIfError();
    } catch (e) {
      return Result.error(e, `Could not view catalog member ${getName(item)}`);
    }
    return Result.none();
  }

  @action
  switchMobileView(viewName: string | null): void {
    this.mobileView = viewName;
  }

  @action
  showHelpPanel(): void {
    this.terria.analytics?.logEvent(Category.help, HelpAction.panelOpened);
    this.showHelpMenu = true;
    this.helpPanelExpanded = false;
    this.selectedHelpMenuItem = "";
    this.setTopElement("HelpPanel");
  }

  @action
  openHelpPanelItemFromSharePanel(
    evt: MouseEvent<HTMLDivElement>,
    itemName: string
  ): void {
    evt.preventDefault();
    evt.stopPropagation();
    this.setRetainSharePanel(true);
    this.showHelpPanel();
    this.selectHelpMenuItem(itemName);
  }

  @action
  selectHelpMenuItem(key: string): void {
    this.selectedHelpMenuItem = key;
    this.helpPanelExpanded = true;
  }

  @action
  hideHelpPanel(): void {
    this.showHelpMenu = false;
  }

  @action
  setRetainSharePanel(retain: boolean): void {
    this.retainSharePanel = retain;
  }

  @action
  changeSearchState(newText: string): void {
    this.searchState.catalogSearchText = newText;
  }

  @action
  setDisclaimerVisible(bool: boolean): void {
    this.disclaimerVisible = bool;
  }

  @action
  hideDisclaimer(): void {
    this.setDisclaimerVisible(false);
  }

  @action
  setShowSatelliteGuidance(showSatelliteGuidance: boolean): void {
    this.showSatelliteGuidance = showSatelliteGuidance;
  }

  @action
  setShowWelcomeMessage(welcomeMessageShown: boolean): void {
    this.showWelcomeMessage = welcomeMessageShown;
  }

  @action
  setVideoGuideVisible(videoName: string): void {
    this.videoGuideVisible = videoName;
  }

  /**
   * Removes references of a model from viewState
   */
  @action
  removeModelReferences(model: BaseModel): void {
    if (this._previewedItem === model) this._previewedItem = undefined;
    if (this.userDataPreviewedItem === model)
      this.userDataPreviewedItem = undefined;
  }

  @action
  toggleFeaturePrompt(
    feature: string,
    state: boolean,
    persistent: boolean = false
  ): void {
    const featureIndexInPrompts = this.featurePrompts.indexOf(feature);
    if (
      state &&
      featureIndexInPrompts < 0 &&
      !this.terria.getLocalProperty(`${feature}Prompted`)
    ) {
      this.featurePrompts.push(feature);
    } else if (!state && featureIndexInPrompts >= 0) {
      this.featurePrompts.splice(featureIndexInPrompts, 1);
    }
    if (persistent) {
      this.terria.setLocalProperty(`${feature}Prompted`, true);
    }
  }

  viewingUserData(): boolean {
    return this.activeTabCategory === USER_DATA_NAME;
  }

  afterTerriaStarted(): void {
    if (this.terria.configParameters.openAddData) {
      this.openAddData();
    }
  }

  @action
  openTool(tool: Tool): void {
    this.currentTool = tool;
  }

  @action
  closeTool(): void {
    this.currentTool = undefined;
  }

  @action setPrintWindow(window: Window | null): void {
    if (this.printWindow) {
      this.printWindow.close();
    }
    this.printWindow = window;
  }

  @action
  toggleMobileMenu(): void {
    this.setTopElement("mobileMenu");
    this.mobileMenuVisible = !this.mobileMenuVisible;
  }

  @action
  runStories(): void {
    this.storyBuilderShown = false;
    this.storyShown = true;

    setTimeout(function () {
      triggerResize();
    }, animationDuration || 1);

    this.terria.currentViewer.notifyRepaintRequired();

    this.terria.analytics?.logEvent(Category.story, StoryAction.runStory);
  }

  @computed
  get breadcrumbsShown() {
    return (
      this.previewedItem !== undefined ||
      this.userDataPreviewedItem !== undefined
    );
  }

  @computed
  get isToolOpen() {
    return this.currentTool !== undefined;
  }

  @computed
  get hideMapUi() {
    return (
      this.terria.notificationState.currentNotification !== undefined &&
      this.terria.notificationState.currentNotification!.hideUi
    );
  }

  get isMapZooming() {
    return this.terria.currentViewer.isMapZooming;
  }

  /**
   * Returns true if the user is currently interacting with the map - like
   * picking a point or drawing a shape.
   */
  @computed
  get isMapInteractionActive() {
    return this.terria.mapInteractionModeStack.length > 0;
  }
}

interface Tool {
  toolName: string;
<<<<<<< HEAD
  getToolComponent: () =>
    | React.ComponentType<any>
    | Promise<React.ComponentType<any>>;
=======
  getToolComponent: () => ComponentType<any> | Promise<ComponentType<any>>;

  showCloseButton: boolean;
>>>>>>> 411d35e1
  params?: any;
}<|MERGE_RESOLUTION|>--- conflicted
+++ resolved
@@ -890,14 +890,6 @@
 
 interface Tool {
   toolName: string;
-<<<<<<< HEAD
-  getToolComponent: () =>
-    | React.ComponentType<any>
-    | Promise<React.ComponentType<any>>;
-=======
   getToolComponent: () => ComponentType<any> | Promise<ComponentType<any>>;
-
-  showCloseButton: boolean;
->>>>>>> 411d35e1
   params?: any;
 }