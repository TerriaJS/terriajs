--- conflicted
+++ resolved
@@ -7,12 +7,8 @@
   runInAction
 } from "mobx";
 import { Ref } from "react";
-<<<<<<< HEAD
 import { History } from "history";
 
-import clone from "terriajs-cesium/Source/Core/clone";
-=======
->>>>>>> c3666de7
 import defined from "terriajs-cesium/Source/Core/defined";
 import CesiumEvent from "terriajs-cesium/Source/Core/Event";
 import addedByUser from "../Core/addedByUser";
