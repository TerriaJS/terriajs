--- conflicted
+++ resolved
@@ -123,14 +123,13 @@
   ) => ViewingControl | undefined)[] = [];
 
   /**
-<<<<<<< HEAD
    * A global list of generator functions for showing buttons in feature info panel.
    * Use {@link FeatureInfoPanelButton.addButton} instead of updating directly.
    */
   @observable
   readonly featureInfoPanelButtonGenerators: FeatureInfoPanelButtonGenerator[] =
     [];
-=======
+
    * A global ist of functions to dynamically generate {@link
    * SelectableDimension} for items in the workbench. This is useful for
    * plugins to extend the workbench controls from outside.
@@ -141,7 +140,6 @@
   readonly workbenchItemControlGenerators: ((
     item: BaseModel
   ) => SelectableDimension | undefined)[] = [];
->>>>>>> eba9d77f
 
   @action
   setSelectedTrainerItem(trainerItem: string) {
