--- conflicted
+++ resolved
@@ -48,15 +48,6 @@
     Cancelable;
   tileRequestInFlight?: unknown;
 
-<<<<<<< HEAD
-  @observable elevation?: string;
-  @observable utmZone?: string;
-  @observable latitude?: string;
-  @observable longitude?: string;
-  @observable north?: string;
-  @observable east?: string;
-  @observable cartographic?: Cartographic;
-=======
   elevation?: string;
   utmZone?: string;
   latitude?: string;
@@ -65,7 +56,6 @@
   east?: string;
   cartographic?: Cartographic;
 
->>>>>>> 6d0d4ed3
   @observable useProjection = false;
 
   updateEvent = new CesiumEvent();
