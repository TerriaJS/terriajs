--- conflicted
+++ resolved
@@ -1,14 +1,10 @@
 import {
   action,
   computed,
-<<<<<<< HEAD
   IReactionDisposer,
   observable,
-  reaction
-=======
-  action,
+  reaction,
   makeObservable
->>>>>>> 7ced602c
 } from "mobx";
 import filterOutUndefined from "../Core/filterOutUndefined";
 import LocationSearchProviderMixin from "../ModelMixins/SearchProviders/LocationSearchProviderMixin";
