import clone from "terriajs-cesium/Source/Core/clone";
import defined from "terriajs-cesium/Source/Core/defined";
import DisclaimerHandler from "./DisclaimerHandler";
import getAncestors from "../Models/getAncestors";
import addedByUser from "../Core/addedByUser";
import knockout from "terriajs-cesium/Source/ThirdParty/knockout";
import MouseCoords from "./MouseCoords";
import SearchState from "./SearchState";

/**
 * Root of a global view model. Presumably this should get nested as more stuff goes into it. Basically this belongs to
 * the root of the UI and then it can choose to pass either the whole thing or parts down as props to its children.
 */

export default class ViewState {
<<<<<<< HEAD
    constructor(options) {
        const terria = options.terria;

        this.mobileViewOptions = Object.freeze({
            data: 'data',
            preview: 'preview',
            nowViewing: 'nowViewing',
            locationSearchResults: 'locationSearchResults'
        });

        this.searchState = new SearchState({
            terria: terria,
            catalogSearchProvider: options.catalogSearchProvider,
            locationSearchProviders: options.locationSearchProviders
        });

        this.terria = terria;
        this.previewedItem = undefined;
        this.userDataPreviewedItem = undefined;
        this.explorerPanelIsVisible = false;
        this.activeTabCategory = 'data-catalog';
        this.activeTabSubCategory = null; // Used to refer to an individual data-catalog tab
        this.isDraggingDroppingFile = false;
        this.mobileView = null;
        this.isMapFullScreen = false;
        this.myDataIsUploadView = true;

        /**
         * Gets or sets a value indicating whether the small screen (mobile) user interface should be used.
         * @type {Boolean}
         */
        this.useSmallScreenInterface = false;

        /**
         * Gets or sets a value indicating whether the feature info panel is visible.
         * @type {Boolean}
         */
        this.featureInfoPanelIsVisible = false;

        /**
         * Gets or sets a value indicating whether the feature info panel is collapsed.
         * When it's collapsed, only the title bar is visible.
         * @type {Boolean}
         */
        this.featureInfoPanelIsCollapsed = false;

        /**
         * True if this is (or will be) the first time the user has added data to the map.
         * @type {Boolean}
         */
        this.firstTimeAddingData = true;

        this.notifications = [];

        /**
         * Gets or sets a value indicating whether the feedback form is visible.
         * @type {Boolean}
         */
        this.feedbackFormIsVisible = false;

        this.myDataIsUploadView = true;

        this.mouseCoords = new MouseCoords();

        this.mobileMenuVisible = false;

        this.panelVisible = undefined;

        this.explorerPanelAnimating = false;

        this.topElement = 'FeatureInfo';
        // recently uploaded files via drag and drop interface
        this.lastUploadedFiles = [];

        // this.storyProgress = 0;
        this.storyEnabled = true;
        this.storyBuilderShown = false;
        this.storyShown = false;
        
        this.chartIsOpen = false;
        this.currentStoryId = 0;

        knockout.track(this, [
            'previewedItem',
            'catalogSearch',
            'explorerPanelIsVisible',
            'activeTabCategory',
            'activeTabIdInCategory',
            'userDataPreviewedItem',
            'isDraggingDroppingFile',
            'mobileView',
            'useSmallScreenInterface',
            'featureInfoPanelIsVisible',
            'featureInfoPanelIsCollapsed',
            'notifications',
            'isMapFullScreen',
            'feedbackFormIsVisible',
            'myDataIsUploadView',
            'mobileMenuVisible',
            'panelVisible',
            'explorerPanelAnimating',
            'topElement',
            'lastUploadedFiles',
            'storyEnabled',
            'storyBuilderShown',
            'storyShown',
            'chartIsOpen', 
            'currentStoryId'
        ]);

        // Show errors to the user as notifications.
        this._unsubscribeErrorListener = terria.error.addEventListener(e => {
            // Only add this error if an identical one doesn't already exist.
            if (this.notifications.filter(item => item.title === e.title && item.message === e.message).length === 0) {
                this.notifications.push(clone(e));
            }
        });

        // When features are picked, show the feature info panel.
        this._pickedFeaturesSubscription = knockout.getObservable(terria, 'pickedFeatures').subscribe(pickedFeatures => {
            if (defined(pickedFeatures)) {
                this.featureInfoPanelIsVisible = true;
                this.featureInfoPanelIsCollapsed = false;
            }
        }, this);

        const updateIsMapFullscreen = () => {
            this.isMapFullScreen = (terria.userProperties.hideWorkbench === '1' || terria.userProperties.hideExplorerPanel === '1');
        };
        this.terria.getUserProperty('hideWorkbench');
        this.terria.getUserProperty('hideExplorerPanel');

        this._userPropertiesHideWorkbenchSubscription = knockout.getObservable(terria.userProperties, 'hideWorkbench').subscribe(updateIsMapFullscreen);
        this._userPropertiesHideEPSubscription = knockout.getObservable(terria.userProperties, 'hideExplorerPanel').subscribe(updateIsMapFullscreen);


        this._mobileMenuSubscription = knockout.getObservable(this, 'mobileMenuVisible').subscribe(mobileMenuVisible => {
            if (mobileMenuVisible) {
                this.explorerPanelIsVisible = false;
                this.switchMobileView(null);
            }
        });

        this._disclaimerHandler = new DisclaimerHandler(terria, this);
    }

    dispose() {
        this._pickedFeaturesSubscription.dispose();
        this._unsubscribeErrorListener();
        this._mobileMenuSubscription.dispose();
        this._userPropertiesHideWorkbenchSubscription.dispose();
        this._userPropertiesHideEPSubscription.dispose();
        this._disclaimerHandler.dispose();
    }

    openAddData() {
        this.explorerPanelIsVisible = true;
        this.activeTabCategory = 'data-catalog';
    }

    openUserData() {
        this.explorerPanelIsVisible = true;
        this.activeTabCategory = 'my-data';
    }

    closeCatalog() {
        this.explorerPanelIsVisible = false;
    }

    searchInCatalog(query) {
        this.openAddData();
        this.searchState.catalogSearchText = query;
        this.searchState.searchCatalog();
    }

    viewCatalogMember(catalogMember) {
        if (addedByUser(catalogMember)) {
            this.userDataPreviewedItem = catalogMember;
            this.openUserData();
        } else {
            this.previewedItem = catalogMember;
            this.openAddData();
            if (this.terria.configParameters.tabbedCatalog) {
                // Go to specific tab
                this.activeTabIdInCategory = getAncestors(catalogMember)[0].name;
            }
=======
  constructor(options) {
    const terria = options.terria;

    this.mobileViewOptions = Object.freeze({
      data: "data",
      preview: "preview",
      nowViewing: "nowViewing",
      locationSearchResults: "locationSearchResults"
    });

    this.searchState = new SearchState({
      terria: terria,
      catalogSearchProvider: options.catalogSearchProvider,
      locationSearchProviders: options.locationSearchProviders
    });

    this.terria = terria;
    this.previewedItem = undefined;
    this.userDataPreviewedItem = undefined;
    this.explorerPanelIsVisible = false;
    this.activeTabCategory = "data-catalog";
    this.activeTabSubCategory = null; // Used to refer to an individual data-catalog tab
    this.isDraggingDroppingFile = false;
    this.mobileView = null;
    this.isMapFullScreen = false;
    this.myDataIsUploadView = true;

    /**
     * Gets or sets a value indicating whether the small screen (mobile) user interface should be used.
     * @type {Boolean}
     */
    this.useSmallScreenInterface = false;

    /**
     * Gets or sets a value indicating whether the feature info panel is visible.
     * @type {Boolean}
     */
    this.featureInfoPanelIsVisible = false;

    /**
     * Gets or sets a value indicating whether the feature info panel is collapsed.
     * When it's collapsed, only the title bar is visible.
     * @type {Boolean}
     */
    this.featureInfoPanelIsCollapsed = false;

    /**
     * True if this is (or will be) the first time the user has added data to the map.
     * @type {Boolean}
     */
    this.firstTimeAddingData = true;

    this.notifications = [];

    /**
     * Gets or sets a value indicating whether the feedback form is visible.
     * @type {Boolean}
     */
    this.feedbackFormIsVisible = false;

    this.myDataIsUploadView = true;

    this.mouseCoords = new MouseCoords();

    this.mobileMenuVisible = false;

    this.panelVisible = undefined;

    this.explorerPanelAnimating = false;

    this.topElement = "FeatureInfo";
    // recently uploaded files via drag and drop interface
    this.lastUploadedFiles = [];

    knockout.track(this, [
      "previewedItem",
      "catalogSearch",
      "explorerPanelIsVisible",
      "activeTabCategory",
      "activeTabIdInCategory",
      "userDataPreviewedItem",
      "isDraggingDroppingFile",
      "mobileView",
      "useSmallScreenInterface",
      "featureInfoPanelIsVisible",
      "featureInfoPanelIsCollapsed",
      "notifications",
      "isMapFullScreen",
      "feedbackFormIsVisible",
      "myDataIsUploadView",
      "mobileMenuVisible",
      "panelVisible",
      "explorerPanelAnimating",
      "topElement",
      "lastUploadedFiles"
    ]);

    // Show errors to the user as notifications.
    this._unsubscribeErrorListener = terria.error.addEventListener(e => {
      // Only add this error if an identical one doesn't already exist.
      if (
        this.notifications.filter(
          item => item.title === e.title && item.message === e.message
        ).length === 0
      ) {
        this.notifications.push(clone(e));
      }
    });

    // When features are picked, show the feature info panel.
    this._pickedFeaturesSubscription = knockout
      .getObservable(terria, "pickedFeatures")
      .subscribe(pickedFeatures => {
        if (defined(pickedFeatures)) {
          this.featureInfoPanelIsVisible = true;
          this.featureInfoPanelIsCollapsed = false;
>>>>>>> 1b40857d
        }
      }, this);

    const updateIsMapFullscreen = () => {
      this.isMapFullScreen =
        terria.userProperties.hideWorkbench === "1" ||
        terria.userProperties.hideExplorerPanel === "1";
    };
    this.terria.getUserProperty("hideWorkbench");
    this.terria.getUserProperty("hideExplorerPanel");

    this._userPropertiesHideWorkbenchSubscription = knockout
      .getObservable(terria.userProperties, "hideWorkbench")
      .subscribe(updateIsMapFullscreen);
    this._userPropertiesHideEPSubscription = knockout
      .getObservable(terria.userProperties, "hideExplorerPanel")
      .subscribe(updateIsMapFullscreen);

    this._mobileMenuSubscription = knockout
      .getObservable(this, "mobileMenuVisible")
      .subscribe(mobileMenuVisible => {
        if (mobileMenuVisible) {
          this.explorerPanelIsVisible = false;
          this.switchMobileView(null);
        }
      });

    this._disclaimerHandler = new DisclaimerHandler(terria, this);
  }

  dispose() {
    this._pickedFeaturesSubscription.dispose();
    this._unsubscribeErrorListener();
    this._mobileMenuSubscription.dispose();
    this._userPropertiesHideWorkbenchSubscription.dispose();
    this._userPropertiesHideEPSubscription.dispose();
    this._disclaimerHandler.dispose();
  }

  openAddData() {
    this.explorerPanelIsVisible = true;
    this.activeTabCategory = "data-catalog";
  }

  openUserData() {
    this.explorerPanelIsVisible = true;
    this.activeTabCategory = "my-data";
  }

  closeCatalog() {
    this.explorerPanelIsVisible = false;
  }

  searchInCatalog(query) {
    this.openAddData();
    this.searchState.catalogSearchText = query;
    this.searchState.searchCatalog();
  }

  viewCatalogMember(catalogMember) {
    if (addedByUser(catalogMember)) {
      this.userDataPreviewedItem = catalogMember;
      this.openUserData();
    } else {
      this.previewedItem = catalogMember;
      this.openAddData();
      if (this.terria.configParameters.tabbedCatalog) {
        // Go to specific tab
        this.activeTabIdInCategory = getAncestors(catalogMember)[0].name;
      }
    }
  }

  switchMobileView(viewName) {
    this.mobileView = viewName;
  }

  getNextNotification() {
    return this.notifications[0];
  }

  hideMapUi() {
    return this.getNextNotification() && this.getNextNotification().hideUi;
  }
}<|MERGE_RESOLUTION|>--- conflicted
+++ resolved
@@ -13,194 +13,6 @@
  */
 
 export default class ViewState {
-<<<<<<< HEAD
-    constructor(options) {
-        const terria = options.terria;
-
-        this.mobileViewOptions = Object.freeze({
-            data: 'data',
-            preview: 'preview',
-            nowViewing: 'nowViewing',
-            locationSearchResults: 'locationSearchResults'
-        });
-
-        this.searchState = new SearchState({
-            terria: terria,
-            catalogSearchProvider: options.catalogSearchProvider,
-            locationSearchProviders: options.locationSearchProviders
-        });
-
-        this.terria = terria;
-        this.previewedItem = undefined;
-        this.userDataPreviewedItem = undefined;
-        this.explorerPanelIsVisible = false;
-        this.activeTabCategory = 'data-catalog';
-        this.activeTabSubCategory = null; // Used to refer to an individual data-catalog tab
-        this.isDraggingDroppingFile = false;
-        this.mobileView = null;
-        this.isMapFullScreen = false;
-        this.myDataIsUploadView = true;
-
-        /**
-         * Gets or sets a value indicating whether the small screen (mobile) user interface should be used.
-         * @type {Boolean}
-         */
-        this.useSmallScreenInterface = false;
-
-        /**
-         * Gets or sets a value indicating whether the feature info panel is visible.
-         * @type {Boolean}
-         */
-        this.featureInfoPanelIsVisible = false;
-
-        /**
-         * Gets or sets a value indicating whether the feature info panel is collapsed.
-         * When it's collapsed, only the title bar is visible.
-         * @type {Boolean}
-         */
-        this.featureInfoPanelIsCollapsed = false;
-
-        /**
-         * True if this is (or will be) the first time the user has added data to the map.
-         * @type {Boolean}
-         */
-        this.firstTimeAddingData = true;
-
-        this.notifications = [];
-
-        /**
-         * Gets or sets a value indicating whether the feedback form is visible.
-         * @type {Boolean}
-         */
-        this.feedbackFormIsVisible = false;
-
-        this.myDataIsUploadView = true;
-
-        this.mouseCoords = new MouseCoords();
-
-        this.mobileMenuVisible = false;
-
-        this.panelVisible = undefined;
-
-        this.explorerPanelAnimating = false;
-
-        this.topElement = 'FeatureInfo';
-        // recently uploaded files via drag and drop interface
-        this.lastUploadedFiles = [];
-
-        // this.storyProgress = 0;
-        this.storyEnabled = true;
-        this.storyBuilderShown = false;
-        this.storyShown = false;
-        
-        this.chartIsOpen = false;
-        this.currentStoryId = 0;
-
-        knockout.track(this, [
-            'previewedItem',
-            'catalogSearch',
-            'explorerPanelIsVisible',
-            'activeTabCategory',
-            'activeTabIdInCategory',
-            'userDataPreviewedItem',
-            'isDraggingDroppingFile',
-            'mobileView',
-            'useSmallScreenInterface',
-            'featureInfoPanelIsVisible',
-            'featureInfoPanelIsCollapsed',
-            'notifications',
-            'isMapFullScreen',
-            'feedbackFormIsVisible',
-            'myDataIsUploadView',
-            'mobileMenuVisible',
-            'panelVisible',
-            'explorerPanelAnimating',
-            'topElement',
-            'lastUploadedFiles',
-            'storyEnabled',
-            'storyBuilderShown',
-            'storyShown',
-            'chartIsOpen', 
-            'currentStoryId'
-        ]);
-
-        // Show errors to the user as notifications.
-        this._unsubscribeErrorListener = terria.error.addEventListener(e => {
-            // Only add this error if an identical one doesn't already exist.
-            if (this.notifications.filter(item => item.title === e.title && item.message === e.message).length === 0) {
-                this.notifications.push(clone(e));
-            }
-        });
-
-        // When features are picked, show the feature info panel.
-        this._pickedFeaturesSubscription = knockout.getObservable(terria, 'pickedFeatures').subscribe(pickedFeatures => {
-            if (defined(pickedFeatures)) {
-                this.featureInfoPanelIsVisible = true;
-                this.featureInfoPanelIsCollapsed = false;
-            }
-        }, this);
-
-        const updateIsMapFullscreen = () => {
-            this.isMapFullScreen = (terria.userProperties.hideWorkbench === '1' || terria.userProperties.hideExplorerPanel === '1');
-        };
-        this.terria.getUserProperty('hideWorkbench');
-        this.terria.getUserProperty('hideExplorerPanel');
-
-        this._userPropertiesHideWorkbenchSubscription = knockout.getObservable(terria.userProperties, 'hideWorkbench').subscribe(updateIsMapFullscreen);
-        this._userPropertiesHideEPSubscription = knockout.getObservable(terria.userProperties, 'hideExplorerPanel').subscribe(updateIsMapFullscreen);
-
-
-        this._mobileMenuSubscription = knockout.getObservable(this, 'mobileMenuVisible').subscribe(mobileMenuVisible => {
-            if (mobileMenuVisible) {
-                this.explorerPanelIsVisible = false;
-                this.switchMobileView(null);
-            }
-        });
-
-        this._disclaimerHandler = new DisclaimerHandler(terria, this);
-    }
-
-    dispose() {
-        this._pickedFeaturesSubscription.dispose();
-        this._unsubscribeErrorListener();
-        this._mobileMenuSubscription.dispose();
-        this._userPropertiesHideWorkbenchSubscription.dispose();
-        this._userPropertiesHideEPSubscription.dispose();
-        this._disclaimerHandler.dispose();
-    }
-
-    openAddData() {
-        this.explorerPanelIsVisible = true;
-        this.activeTabCategory = 'data-catalog';
-    }
-
-    openUserData() {
-        this.explorerPanelIsVisible = true;
-        this.activeTabCategory = 'my-data';
-    }
-
-    closeCatalog() {
-        this.explorerPanelIsVisible = false;
-    }
-
-    searchInCatalog(query) {
-        this.openAddData();
-        this.searchState.catalogSearchText = query;
-        this.searchState.searchCatalog();
-    }
-
-    viewCatalogMember(catalogMember) {
-        if (addedByUser(catalogMember)) {
-            this.userDataPreviewedItem = catalogMember;
-            this.openUserData();
-        } else {
-            this.previewedItem = catalogMember;
-            this.openAddData();
-            if (this.terria.configParameters.tabbedCatalog) {
-                // Go to specific tab
-                this.activeTabIdInCategory = getAncestors(catalogMember)[0].name;
-            }
-=======
   constructor(options) {
     const terria = options.terria;
 
@@ -274,6 +86,14 @@
     this.topElement = "FeatureInfo";
     // recently uploaded files via drag and drop interface
     this.lastUploadedFiles = [];
+
+    // this.storyProgress = 0;
+    this.storyEnabled = true;
+    this.storyBuilderShown = false;
+    this.storyShown = false;
+
+    this.chartIsOpen = false;
+    this.currentStoryId = 0;
 
     knockout.track(this, [
       "previewedItem",
@@ -295,7 +115,12 @@
       "panelVisible",
       "explorerPanelAnimating",
       "topElement",
-      "lastUploadedFiles"
+      "lastUploadedFiles",
+      "storyEnabled",
+      "storyBuilderShown",
+      "storyShown",
+      "chartIsOpen",
+      "currentStoryId"
     ]);
 
     // Show errors to the user as notifications.
@@ -317,7 +142,6 @@
         if (defined(pickedFeatures)) {
           this.featureInfoPanelIsVisible = true;
           this.featureInfoPanelIsCollapsed = false;
->>>>>>> 1b40857d
         }
       }, this);
 
