--- conflicted
+++ resolved
@@ -9,24 +9,18 @@
         <span class="feature-info-panel-section-label" data-bind="text: catalogItemName"></span>
         <span class="feature-info-panel-section-label" data-bind="text: name"></span>
     </div>
-<<<<<<< HEAD
-    <!-- ko if: feature == terria.selectedFeature -->
-    <div class="feature-info-panel-section-content" data-bind="style: { css: { 'feature-info-panel-section-content-white-background': useWhiteBackground }">
-        <div data-bind="markdown: infoHtml"></div>
-        <div data-bind="foreach: chartViewModels">
-            <div data-bind="embeddedComponent: $data">
+    <div class="feature-info-panel-section-content-wrapper" data-bind ="css:feature == terria.selectedFeature ?'open': 'closed'">
+        <div class="feature-info-panel-section-content" data-bind="style: { css: { 'feature-info-panel-section-content-white-background': useWhiteBackground }">
+            <div data-bind="markdown: infoHtml"></div>
+            <div data-bind="foreach: chartViewModels">
+                <div data-bind="embeddedComponent: $data">
+                </div>
+                <!-- ko if: $parent.featureInfoPanelViewModel.chartPanelViewModel -->
+                <button class="expand-chart-button" data-bind="click: $parent.expandChart.bind($parent, $data)">Expand</button>
+                <!-- /ko -->
+                <a class="download-chart-data" data-bind="attr: { 'href': options.src }">Download</a>
+                <div class="download-chart-data-clear"></div>
             </div>
-            <!-- ko if: $parent.featureInfoPanelViewModel.chartPanelViewModel -->
-            <button class="expand-chart-button" data-bind="click: $parent.expandChart.bind($parent, $data)">Expand</button>
-            <!-- /ko -->
-            <a class="download-chart-data" data-bind="attr: { 'href': options.src }">Download</a>
-            <div class="download-chart-data-clear"></div>
         </div>
     </div>
-    <!-- /ko -->
-=======
-    <div class="feature-info-panel-section-content-wrapper" data-bind ="css:feature == terria.selectedFeature ?'open': 'closed'">
-    <div class="feature-info-panel-section-content" data-bind="markdown: info, css: { 'feature-info-panel-section-content-white-background': useWhiteBackground }"></div>
-    </div>
->>>>>>> 16cc2cb5
 </div>