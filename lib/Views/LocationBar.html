<div class="location-bar clickable" data-bind="visible: latitude && longitude, click: toggleProjection">
    <!-- ko if: !useProjection -->
    <div class="location-bar-label">LAT</div>
    <div class="location-bar-value" data-bind="text: longitude"></div>
<<<<<<< HEAD
    <div class="location-bar-label">LON</div>
    <div class="location-bar-value" data-bind="text: latitude"></div>
=======
>>>>>>> 998d9fcc
    <!-- /ko -->

    <!-- ko if: useProjection -->
    <div class="location-bar-label">ZONE</div>
    <div class="location-bar-value" data-bind="text: utmZone"></div>
    <div class="location-bar-label">E</div>
    <div class="location-bar-value" data-bind="text: easting"></div>
    <div class="location-bar-label">N</div>
    <div class="location-bar-value" data-bind="text: northing"></div>
    <!-- /ko -->

    <!-- ko if: elevation -->
    <div class="location-bar-label">ELEV</div>
    <div class="location-bar-value" data-bind="text: elevation"></div>
    <!-- /ko -->
</div><|MERGE_RESOLUTION|>--- conflicted
+++ resolved
@@ -1,12 +1,9 @@
 <div class="location-bar clickable" data-bind="visible: latitude && longitude, click: toggleProjection">
     <!-- ko if: !useProjection -->
     <div class="location-bar-label">LAT</div>
+    <div class="location-bar-value" data-bind="text: latitude"></div>
+    <div class="location-bar-label">LON</div>
     <div class="location-bar-value" data-bind="text: longitude"></div>
-<<<<<<< HEAD
-    <div class="location-bar-label">LON</div>
-    <div class="location-bar-value" data-bind="text: latitude"></div>
-=======
->>>>>>> 998d9fcc
     <!-- /ko -->
 
     <!-- ko if: useProjection -->
