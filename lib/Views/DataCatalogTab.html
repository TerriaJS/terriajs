<script type="text/html" id="data-catalog-item-template">
    <!-- ko if: !isHidden && typeof items === 'undefined' -->
        <div class="data-catalog-member" data-bind="css: 'data-catalog-indent' + ($parents.length - 2)">
            <div class="data-catalog-member-top-row">
                <div class="data-catalog-icon-holder clickable" data-bind="click: $root.clickEnabled, style: { visibility: isMappable ? '' : 'hidden' }">
                    <div class="data-catalog-item-checkbox" data-bind="cesiumSvgPath: { path: isEnabled ? $root.svgCheckboxChecked : $root.svgCheckboxUnchecked, width: 32, height: 32 }, css: { 'data-catalog-enabled-item': isEnabled }"></div>
                </div>
                <!-- ko foreach: $root.getLeftSideItemControls($data) -->
                    <div class="data-catalog-left-side-control">
                        <div class="clickable" data-bind="click: activate, cesiumSvgPath: { path: $data.svgIcon, width: $data.svgWidth, height: $data.svgHeight }, css: $data.cssClass"></div>
                    </div>
                <!-- /ko -->
                <div class="data-catalog-item-label data-catalog-enabled-item clickable" data-bind="visible: isEnabled, text: name, click: zoomToAndUseClock" title="Change the map view to show the full extent of this data item."></div>
                <div class="data-catalog-item-label" data-bind="visible: !isEnabled, text: name"></div>
<<<<<<< HEAD
                <!-- ko foreach: rightSideControls -->
=======
                <!-- ko foreach: $root.getRightSideItemControls($data) -->
>>>>>>> 0f341928
                    <div class="data-catalog-right-side-control">
                        <div class="clickable" data-bind="click: activate, cesiumSvgPath: { path: $data.svgIcon, width: $data.svgWidth, height: $data.svgHeight }, css: $data.cssClass"></div>
                    </div>
                <!-- /ko -->
                <!-- ko if: showsInfo -->
                <div class="data-catalog-item-info">
                    <div class="data-catalog-info-icon clickable" data-bind="click: $root.showInfo.bind($root), cesiumSvgPath: { path: $root.svgInfo, width: 18, height: 18, 'fill-rule': 'evenodd' }"></div>
                </div>
                <!-- /ko -->
            </div>
        </div>
    <!-- /ko -->

    <!-- ko if: !isHidden && typeof items !== 'undefined' -->
        <div class="data-catalog-member" data-bind="css: 'data-catalog-indent' + ($parents.length - 2)">
            <div class="data-catalog-member-top-row">
                <div class="data-catalog-icon-holder clickable" data-bind="click: $root.clickOpen">
                    <div class="data-catalog-arrow" data-bind="cesiumSvgPath: { path: isOpen ? $root.svgArrowDown : $root.svgArrowRight, width: 32, height: 32 }, css: { 'data-catalog-opened-group': isOpen }"></div>
                </div>
                <div class="data-catalog-group-label clickable" data-bind="click: $root.clickOpen, text: name, css: { 'data-catalog-opened-group': isOpen }"></div>
            </div>

            <!-- ko if: isOpen && (isLoading || items.length === 0) -->
                <div class="data-catalog-group-contents">
                    <div class="data-catalog-member" data-bind="css: 'data-catalog-indent' + ($parents.length - 1)">
                        <div class="data-catalog-member-top-row">
                            <div class="data-catalog-item-label" data-bind="visible: isLoading">Loading...</div>
                            <div class="data-catalog-item-label" data-bind="visible: !isLoading">This group does not contain any items.</div>
                        </div>
                    </div>
                </div>
            <!-- /ko -->

            <!-- ko if: isOpen -->
                <div class="data-catalog-group-contents" data-bind="template: { name: 'data-catalog-item-template', foreach: items }"></div>
            <!-- /ko -->
        </div>
    <!-- /ko -->
</script>

<div class="data-catalog-top-group" data-bind="foreach: catalog.group.items">
    <!-- ko if: !isHidden -->
        <div class="data-catalog-top-group-header" data-bind="click: $root.clickOpen">
            <div class="data-catalog-top-group-label" data-bind="text: name"></div>
            <div class="data-catalog-icon-holder">
                <div class="data-catalog-top-group-icon" data-bind="cesiumSvgPath: { path: isOpen ? $root.svgArrowDown : $root.svgArrowRight, width: 32, height: 32 }"></div>
            </div>
        </div>
        <!-- ko if: isLoading -->
            <div class="data-catalog-top-group-contents">
                <div class="data-catalog-member data-catalog-indent0">
                    <div class="data-catalog-member-top-row">
                        <div class="data-catalog-item-label">Loading...</div>
                    </div>
                </div>
            </div>
        <!-- /ko -->
        <!-- ko if: typeof items !== 'undefined' && isOpen -->
            <div class="data-catalog-top-group-contents" data-bind="visible: items.length === 0 && !isLoading">
                <div class="data-catalog-member data-catalog-indent0">
                    <div class="data-catalog-member-top-row">
                        <div class="data-catalog-item-label">This group does not contain any items.</div>
                    </div>
                </div>
            </div>
            <div class="data-catalog-top-group-contents" data-bind="template: { name: 'data-catalog-item-template', foreach: items }"></div>
        <!-- /ko -->
    <!-- /ko -->
</div><|MERGE_RESOLUTION|>--- conflicted
+++ resolved
@@ -12,11 +12,7 @@
                 <!-- /ko -->
                 <div class="data-catalog-item-label data-catalog-enabled-item clickable" data-bind="visible: isEnabled, text: name, click: zoomToAndUseClock" title="Change the map view to show the full extent of this data item."></div>
                 <div class="data-catalog-item-label" data-bind="visible: !isEnabled, text: name"></div>
-<<<<<<< HEAD
-                <!-- ko foreach: rightSideControls -->
-=======
                 <!-- ko foreach: $root.getRightSideItemControls($data) -->
->>>>>>> 0f341928
                     <div class="data-catalog-right-side-control">
                         <div class="clickable" data-bind="click: activate, cesiumSvgPath: { path: $data.svgIcon, width: $data.svgWidth, height: $data.svgHeight }, css: $data.cssClass"></div>
                     </div>
