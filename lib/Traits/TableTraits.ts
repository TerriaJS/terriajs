import CatalogMemberTraits from "./CatalogMemberTraits";
import DiscretelyTimeVaryingTraits from "./DiscretelyTimeVaryingTraits";
import ExportableTraits from "./ExportableTraits";
import LayerOrderingTraits from "./LayerOrderingTraits";
import MappableTraits from "./MappableTraits";
import mixTraits from "./mixTraits";
import objectArrayTrait from "./objectArrayTrait";
import objectTrait from "./objectTrait";
import primitiveTrait from "./primitiveTrait";
import RasterLayerTraits from "./RasterLayerTraits";
<<<<<<< HEAD
import TimeVaryingTraits from "./TimeVaryingTraits";
import LayerOrderingTraits from "./LayerOrderingTraits";
import primitiveArrayTrait from "./primitiveArrayTrait";
=======
import SplitterTraits from "./SplitterTraits";
import TableColumnTraits from "./TableColumnTraits";
import TableStyleTraits from "./TableStyleTraits";
>>>>>>> c31e23fa

export default class TableTraits extends mixTraits(
  SplitterTraits,
  DiscretelyTimeVaryingTraits,
  ExportableTraits,
  LayerOrderingTraits,
  CatalogMemberTraits,
  MappableTraits,
  RasterLayerTraits
) {
  @primitiveTrait({
    name: "Show Warning for Unmatched Regions",
    description:
      "True to show a warning when some of the region IDs in the CSV file could not be matched to a region. False to silently ignore unmatched regions.",
    type: "boolean"
  })
  showUnmatchedRegionsWarning: boolean = true;

  @objectArrayTrait({
    name: "Columns",
    description: "Options for individual columns in the CSV.",
    type: TableColumnTraits,
    idProperty: "name"
  })
  columns?: TableColumnTraits[];

  @objectTrait({
    name: "Default Column",
    description: "The default settings to use for all columns",
    type: TableColumnTraits
  })
  defaultColumn?: TableColumnTraits;

  @objectArrayTrait({
    name: "Styles",
    description:
      "The set of styles that can be used to visualize this dataset.",
    type: TableStyleTraits,
    idProperty: "id"
  })
  styles?: TableStyleTraits[];

  @objectTrait({
    name: "Default Style",
    description:
      "The default style to apply when visualizing any column in this CSV.",
    type: TableStyleTraits
  })
  defaultStyle?: TableStyleTraits;

  @primitiveTrait({
    name: "Selected Style",
    description: "The ID of the currently-selected style.",
    type: "string"
  })
  activeStyle?: string;

<<<<<<< HEAD
  @primitiveArrayTrait({
    name: "Exclude Styles",
    description:
      "The set of styles which are excluded. This can be used to exclude columns from layers which use automatic styles.",
    type: "string"
  })
  excludeStyles?: string[];

=======
>>>>>>> c31e23fa
  @primitiveTrait({
    name: "Enable manual region mapping",
    description:
      "If enabled, there will be controls to set region column and region type.",
    type: "boolean"
  })
  enableManualRegionMapping?: boolean;
}<|MERGE_RESOLUTION|>--- conflicted
+++ resolved
@@ -8,15 +8,9 @@
 import objectTrait from "./objectTrait";
 import primitiveTrait from "./primitiveTrait";
 import RasterLayerTraits from "./RasterLayerTraits";
-<<<<<<< HEAD
-import TimeVaryingTraits from "./TimeVaryingTraits";
-import LayerOrderingTraits from "./LayerOrderingTraits";
-import primitiveArrayTrait from "./primitiveArrayTrait";
-=======
 import SplitterTraits from "./SplitterTraits";
 import TableColumnTraits from "./TableColumnTraits";
 import TableStyleTraits from "./TableStyleTraits";
->>>>>>> c31e23fa
 
 export default class TableTraits extends mixTraits(
   SplitterTraits,
@@ -74,17 +68,6 @@
   })
   activeStyle?: string;
 
-<<<<<<< HEAD
-  @primitiveArrayTrait({
-    name: "Exclude Styles",
-    description:
-      "The set of styles which are excluded. This can be used to exclude columns from layers which use automatic styles.",
-    type: "string"
-  })
-  excludeStyles?: string[];
-
-=======
->>>>>>> c31e23fa
   @primitiveTrait({
     name: "Enable manual region mapping",
     description:
