import primitiveTrait from "../Decorators/primitiveTrait";
import mixTraits from "../mixTraits";
<<<<<<< HEAD
import { GeoJsonTraits } from "./GeoJsonTraits";

export default class GpxCatalogItemTraits extends mixTraits(GeoJsonTraits) {
=======
import CatalogMemberTraits from "./CatalogMemberTraits";
import { GeoJsonTraits } from "./GeoJsonTraits";

export default class GpxCatalogItemTraits extends mixTraits(
  GeoJsonTraits,
  CatalogMemberTraits
) {
>>>>>>> d2798f0b
  @primitiveTrait({
    type: "string",
    name: "GPX String",
    description: "A GPX string."
  })
  gpxString?: string;
}<|MERGE_RESOLUTION|>--- conflicted
+++ resolved
@@ -1,10 +1,5 @@
 import primitiveTrait from "../Decorators/primitiveTrait";
 import mixTraits from "../mixTraits";
-<<<<<<< HEAD
-import { GeoJsonTraits } from "./GeoJsonTraits";
-
-export default class GpxCatalogItemTraits extends mixTraits(GeoJsonTraits) {
-=======
 import CatalogMemberTraits from "./CatalogMemberTraits";
 import { GeoJsonTraits } from "./GeoJsonTraits";
 
@@ -12,7 +7,6 @@
   GeoJsonTraits,
   CatalogMemberTraits
 ) {
->>>>>>> d2798f0b
   @primitiveTrait({
     type: "string",
     name: "GPX String",
