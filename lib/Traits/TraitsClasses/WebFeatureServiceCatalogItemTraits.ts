import { JsonObject } from "../../Core/Json";
import anyTrait from "../Decorators/anyTrait";
import objectTrait from "../Decorators/objectTrait";
import primitiveTrait from "../Decorators/primitiveTrait";
import { traitClass } from "../Trait";
import mixTraits from "../mixTraits";
import { GeoJsonTraits } from "./GeoJsonTraits";
import GetCapabilitiesTraits from "./GetCapabilitiesTraits";
import StyleTraits from "./StyleTraits";

// TODO: this is repeated in two files, WMS and WFS. In a global config somewhere?
export const SUPPORTED_CRS_4326 = [
  "EPSG:4326",
  "urn:ogc:def:crs:EPSG::4326",
  "urn:x-ogc:def:crs:EPSG:4326",
  "CRS:84",
  "EPSG:4283"
];

export const SUPPORTED_CRS_3857 = [
  "EPSG:3857",
  "urn:ogc:def:crs:EPSG::3857",
  "urn:x-ogc:def:crs:EPSG:3857",
  "EPSG:900913",
  "urn:ogc:def:crs:EPSG::900913",
  "urn:x-ogc:def:crs:EPSG:900913"
];

@traitClass({
<<<<<<< HEAD
  description: `Creates a single item in the catalog from url that points to a WFS service.
=======
  description: `Creates a single item in the catalog from url that points to WFS service.
>>>>>>> 13907451

  <strong>Note:</strong> <i>Must specify property <b>typeNames</b>.</i>`,
  example: {
    type: "wfs",
    name: "wfs example",
    url: "https://warehouse.ausseabed.gov.au/geoserver/ows",
    typeNames: "ausseabed:AHO_Reference_Surface__Broome__2023_0_5m_L0_Coverage",
    id: "some unique id for wfs example"
  }
})
export default class WebFeatureServiceCatalogItemTraits extends mixTraits(
  GeoJsonTraits,
  GetCapabilitiesTraits
) {
  @primitiveTrait({
    type: "string",
    name: "Type Name(s)",
    description: "The type name or names to display."
  })
  typeNames?: string;

  @primitiveTrait({
    type: "number",
    name: "Max features",
    description: "Maximum number of features to display."
  })
  maxFeatures = 1000;

  @primitiveTrait({
    type: "string",
    name: "Srs Name",
    description: `Spatial Reference System to use. For WFS we prefer WGS 84 (${SUPPORTED_CRS_4326.join(
      ", "
    )}). With WFS requests it is best to use the urn identifier for the srsName, to enforce lat,long order in returned results.`
  })
  srsName?: string;

  @primitiveTrait({
    type: "string",
    name: "Output Format",
    description:
      "Output format to request for WFS requests. We prefer GeoJSON. We support gml3 and gml3.1.1 but only in EPSG:4326 projection or similar."
  })
  outputFormat?: string;

  @anyTrait({
    name: "Parameters",
    description:
      "Additional parameters to pass to the WFS Server when requesting features."
  })
  parameters?: JsonObject;

  @objectTrait({
    type: StyleTraits,
    name: "Style",
    description:
      "Styling rules that follow [simplestyle-spec](https://github.com/mapbox/simplestyle-spec)"
  })
  style?: StyleTraits = undefined;
}<|MERGE_RESOLUTION|>--- conflicted
+++ resolved
@@ -27,12 +27,7 @@
 ];
 
 @traitClass({
-<<<<<<< HEAD
   description: `Creates a single item in the catalog from url that points to a WFS service.
-=======
-  description: `Creates a single item in the catalog from url that points to WFS service.
->>>>>>> 13907451
-
   <strong>Note:</strong> <i>Must specify property <b>typeNames</b>.</i>`,
   example: {
     type: "wfs",
