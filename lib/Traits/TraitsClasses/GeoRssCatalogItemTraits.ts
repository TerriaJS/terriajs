import primitiveTrait from "../Decorators/primitiveTrait";
<<<<<<< HEAD
import mixTraits from "../mixTraits";
import { GeoJsonTraits } from "./GeoJsonTraits";

export default class GeoRssCatalogItemTraits extends mixTraits(GeoJsonTraits) {
=======
import LegendOwnerTraits from "./LegendOwnerTraits";

export default class GeoRssCatalogItemTraits extends mixTraits(
  FeatureInfoTraits,
  UrlTraits,
  MappableTraits,
  CatalogMemberTraits,
  LegendOwnerTraits
) {
  @primitiveTrait({
    type: "boolean",
    name: "Clamp to Ground",
    description:
      "Whether the features in this service should be clamped to the terrain surface."
  })
  clampToGround: boolean = true;
>>>>>>> bcdbb8b6
  @primitiveTrait({
    type: "string",
    name: "geoRssString",
    description: "A GeoRSSstring"
  })
  geoRssString?: string;
}<|MERGE_RESOLUTION|>--- conflicted
+++ resolved
@@ -1,17 +1,18 @@
 import primitiveTrait from "../Decorators/primitiveTrait";
-<<<<<<< HEAD
 import mixTraits from "../mixTraits";
+import CatalogMemberTraits from "./CatalogMemberTraits";
+import FeatureInfoTraits from "./FeatureInfoTraits";
 import { GeoJsonTraits } from "./GeoJsonTraits";
-
-export default class GeoRssCatalogItemTraits extends mixTraits(GeoJsonTraits) {
-=======
 import LegendOwnerTraits from "./LegendOwnerTraits";
+import MappableTraits from "./MappableTraits";
+import UrlTraits from "./UrlTraits";
 
 export default class GeoRssCatalogItemTraits extends mixTraits(
   FeatureInfoTraits,
   UrlTraits,
   MappableTraits,
   CatalogMemberTraits,
+  GeoJsonTraits,
   LegendOwnerTraits
 ) {
   @primitiveTrait({
@@ -21,7 +22,6 @@
       "Whether the features in this service should be clamped to the terrain surface."
   })
   clampToGround: boolean = true;
->>>>>>> bcdbb8b6
   @primitiveTrait({
     type: "string",
     name: "geoRssString",
