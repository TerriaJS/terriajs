import CatalogMemberTraits from "./CatalogMemberTraits";
import GetCapabilitiesTraits from "./GetCapabilitiesTraits";
import GroupTraits from "./GroupTraits";
import mixTraits from "../mixTraits";
import UrlTraits from "./UrlTraits";
import LegendOwnerTraits from "./LegendOwnerTraits";

<<<<<<< HEAD
@traitClass({
  description: `Creates a group of all layers in the catalog from a url that points to a WFS service.`,
  example: {
    type: "wfs-group",
    name: "wfs-group example",
    url: "https://warehouse.ausseabed.gov.au/geoserver/ows",
    id: "some unique id for wfs-group example"
  }
})
=======
>>>>>>> 13907451
export default class WebFeatureServiceCatalogGroupTraits extends mixTraits(
  GetCapabilitiesTraits,
  GroupTraits,
  UrlTraits,
  CatalogMemberTraits,
  LegendOwnerTraits
) {}<|MERGE_RESOLUTION|>--- conflicted
+++ resolved
@@ -5,7 +5,6 @@
 import UrlTraits from "./UrlTraits";
 import LegendOwnerTraits from "./LegendOwnerTraits";
 
-<<<<<<< HEAD
 @traitClass({
   description: `Creates a group of all layers in the catalog from a url that points to a WFS service.`,
   example: {
@@ -15,8 +14,6 @@
     id: "some unique id for wfs-group example"
   }
 })
-=======
->>>>>>> 13907451
 export default class WebFeatureServiceCatalogGroupTraits extends mixTraits(
   GetCapabilitiesTraits,
   GroupTraits,
