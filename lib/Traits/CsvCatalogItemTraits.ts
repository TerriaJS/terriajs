import FeatureInfoTraits from "./FeatureInfoTraits";
import mixTraits from "./mixTraits";
import ModelTraits from "./ModelTraits";
import objectTrait from "./objectTrait";
import primitiveTrait from "./primitiveTrait";
import TableTraits from "./TableTraits";
import UrlTraits from "./UrlTraits";
import AutoRefreshingTraits from "./AutoRefreshingTraits";
<<<<<<< HEAD
=======
import ExportableTraits from "./ExportableTraits";
>>>>>>> c31e23fa

class PollingTraits extends ModelTraits {
  @primitiveTrait({
    name: "Seconds",
    description: "Time in seconds to wait before polling for new data.",
    type: "number"
  })
  seconds?: number;

  @primitiveTrait({
    name: "url",
    description:
      "The URL to poll for new data. If undefined, uses the catalog item `url` if there is one.",
    type: "string"
  })
  url?: string;

  @primitiveTrait({
    name: "shouldReplaceData",
    description:
      "If true, the new data replaces the existing data, otherwise the new data will be appended to the old data.",
    type: "boolean"
  })
  shouldReplaceData = true;
}

export default class CsvCatalogItemTraits extends mixTraits(
  ExportableTraits,
  AutoRefreshingTraits,
  FeatureInfoTraits,
  UrlTraits,
  TableTraits,
  AutoRefreshingTraits
) {
  @primitiveTrait({
    name: "Character Set",
    description:
      "The character set of the CSV data, overriding the information provided by the server, if any.",
    type: "string"
  })
  characterSet?: string;

  @primitiveTrait({
    name: "CSV Data",
    description: "The actual CSV data, represented as a string.",
    type: "string"
  })
  csvString?: string;

  @objectTrait({
    name: "Polling",
    description: "Polling configuration",
    type: PollingTraits
  })
  polling?: PollingTraits;
}<|MERGE_RESOLUTION|>--- conflicted
+++ resolved
@@ -6,10 +6,7 @@
 import TableTraits from "./TableTraits";
 import UrlTraits from "./UrlTraits";
 import AutoRefreshingTraits from "./AutoRefreshingTraits";
-<<<<<<< HEAD
-=======
 import ExportableTraits from "./ExportableTraits";
->>>>>>> c31e23fa
 
 class PollingTraits extends ModelTraits {
   @primitiveTrait({
