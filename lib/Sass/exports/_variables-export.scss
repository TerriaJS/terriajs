// We reimport variables and then export it here so that it doesn't get consumed
// in variables and update type files every time we make something accessible via JS

// This is the webpack-aliased-and-overriden-from-TerriaMap one, otherwise
// resolves back to our base one provided in terriajs
@import "~terriajs-variables";

:export {
  // TODO: find a better solution for this - some of these we need to provide as
  // numbers only so we can do math on them and add the unit afterwards 😵
  // screen sizes for media queries
  // mobile: $mobile;
  // sm: $sm;
  // md: $md;
  // lg: $lg;
  mobile: 767;
  sm: 768;
  md: 992;
  lg: 1300;

  // Compass styles
  // compassWidth: $compass-width;
  // We have to deviate from our "divide by 5" here, due to 55 being an odd number
  // and thus meaning some things will scale to contain half pixels
  // bumped up to 56 to hit an even number
  compassWidth: 56;
  ringWidth: 10;

  spacing: 5;

  frontComponentZIndex: $front-component-z-index;

  // ..radius? (no standardised radius at the moment, pull in as needed from variables
  radius40Button: 20;
  radiusLarge: $radius-large;
  radiusSmall: $radius-small;

  overlay: $overlay;
  overlayInvert: $overlay-invert;

  // Colours
  colorPrimary: $color-primary;
  colorSplitter: $color-splitter;
  textLight: $text-light; // essentially #fff until we sort out the colour palette from vic
  textLightTranslucent: rgba($text-light, 0.5);
  textLightDimmed: $text-light-dimmed;
  textDark: $text-dark;
  textDarker: $text-darker;
  textBlack: $text-black;
  dark: $dark;
  darkWithOverlay: $dark-with-overlay;
  darkLighter: $dark-lighter;
  grey: $grey;
  greyLighter: $grey-lighter;
  greyLighter2: $grey-lighter2;
  greyLightest: $grey-lightest;
  charcoalGrey: $charcoal-grey;

  // Fonts
  fontPop: $font-pop;
  fontBase: $font-base;
  fontMono: $font-mono;
  fontFeatureInfo: $font-feature-info;
  font: $font;

  modalBg: $modal-bg;
  modalText: $modal-text;
  modalHighlight: $modal-highlight;

  // TODO: fix, these are stopgaps & should get merged in with something else(?)
  mapButtonColor: $map-button-color;
  mapButtonTop: 18;
  mapNavigationTop: 80;

  trainerHeight: 64;
  workbenchWidth: 350;

  toolPrimaryColor: $tool-primary-color;

<<<<<<< HEAD
  inputHeight: $input-height;
  inputHeightLarge: $input-height-large;
=======
  // Branding
  logoHeight: $logo-height;
  logoPaddingVertical: 15px;
  logoPaddingHorizontal: 5px;

  logoSmallHeight: $input-height;
  logoSmallPaddingHorizontal: 0;
  logoSmallPaddingVertical: 5px;

  inputHeight: $input-height;
>>>>>>> 773cd86e
}<|MERGE_RESOLUTION|>--- conflicted
+++ resolved
@@ -77,10 +77,6 @@
 
   toolPrimaryColor: $tool-primary-color;
 
-<<<<<<< HEAD
-  inputHeight: $input-height;
-  inputHeightLarge: $input-height-large;
-=======
   // Branding
   logoHeight: $logo-height;
   logoPaddingVertical: 15px;
@@ -91,5 +87,5 @@
   logoSmallPaddingVertical: 5px;
 
   inputHeight: $input-height;
->>>>>>> 773cd86e
+  inputHeightLarge: $input-height-large;
 }