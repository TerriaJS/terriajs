import styled from "styled-components";

// should it be a span or inline-block-div? - leaning to div
export const Text = styled.div`
  ${props => props.displayBlock && `display: block;`}

  // Unsure about this one, as we don't have react-router / "actual links" at
  // the moment, no present way to distinguish external links, etc
  ${props => props.isLink && `text-decoration: underline;`}

  // TODO: themeify family
  font-family: "Nunito", sans-serif;
  ${props => props.nunito && `font-family: "Nunito", sans-serif;`}
  // ${props => props.openSans && `font-family: "Nunito", sans-serif;`}

  ${props =>
    props.breakWord &&
    `
    overflow-wrap: break-word;
    word-wrap: break-word;
  `}

  font-weight: 400;
  ${props => props.bold && `font-weight: bold;`}
  ${props => props.semiBold && `font-weight: 600;`}
  ${props => props.extraBold && `font-weight: 800;`}
  ${props => props.uppercase && `text-transform: uppercase;`}

  ${props => props.textAlignLeft && `text-align: left;`}
  ${props => props.textAlignCenter && `text-align: center;`}
  ${props =>
    props.primary &&
    `
    color: ${props.theme.colorPrimary};
  `}
  ${props =>
    props.textLight &&
    `
    color: ${props.theme.textLight};
  `}
  ${props =>
    props.textLightDimmed &&
    `
    color: ${props.theme.textLightDimmed};
  `}
  ${props =>
    props.textDark &&
    `
    color: ${props.theme.textDark};
  `}
  ${props =>
    props.textDarker &&
    `
    color: ${props.theme.textDarker};
  `}
  ${props =>
    props.color &&
    `
    color: ${props.color};
  `}

  ${props => props.fullWidth && `width: 100%;`}
  ${props => props.noWrap && `white-space: nowrap;`}

  ${props => !props.noFontSize && `font-size: 13px;`}
  line-height: 20px;

  ${props =>
    props.small &&
    `
    font-size: 12px;
  `}

  ${props =>
    props.medium &&
    `
    // terrace designed ~h4 equivalent?
    font-size: 14px;
  `}
  ${props =>
    props.large &&
    `
    font-size: 15px;
  `}
  ${props =>
    props.extraLarge &&
    `
    font-size: 16px;
  `}
  ${props =>
    props.subHeading &&
    `
    font-size: 23px;
    line-height: 31px;
  `}
  ${props =>
    props.heading &&
    `
    font-weight: 800;
    font-size: 26px;
    line-height: 32px;
  `}
  ${props =>
<<<<<<< HEAD
    props.styledFontSize &&
    `
    font-size: ${props.styledFontSize};
  `}
  ${props =>
    props.styledLineHeight &&
    `
    line-height: ${props.styledLineHeight};
  `}
  
=======
    props.highlightLinks &&
    `
    a {
      color: ${props.theme.colorPrimary};
    }
  `}
>>>>>>> 7f4ed1f5
`;

export const TextSpan = styled(Text).attrs({
  as: "span"
})``;

export default Text;<|MERGE_RESOLUTION|>--- conflicted
+++ resolved
@@ -101,7 +101,6 @@
     line-height: 32px;
   `}
   ${props =>
-<<<<<<< HEAD
     props.styledFontSize &&
     `
     font-size: ${props.styledFontSize};
@@ -112,14 +111,13 @@
     line-height: ${props.styledLineHeight};
   `}
   
-=======
+  ${props =>
     props.highlightLinks &&
     `
     a {
       color: ${props.theme.colorPrimary};
     }
   `}
->>>>>>> 7f4ed1f5
 `;
 
 export const TextSpan = styled(Text).attrs({
