--- conflicted
+++ resolved
@@ -3,16 +3,17 @@
 import { BoxSpan } from "./Box";
 import { TextSpan } from "./Text";
 
-<<<<<<< HEAD
-const Icon = styled.span`
-  margin-right: 8px;
-  [dir="rtl"] & {
-    margin-left: 8px;
-  }
-=======
 const Icon = styled.span<{ rightIcon?: boolean }>`
-  ${p => (p.rightIcon ? `margin-left: 8px` : `margin-right: 8px`)};
->>>>>>> 04806c3b
+  margin: 8px;
+  ${p =>
+    p.rightIcon
+      ? `margin-left: 8px`
+      : `
+          margin-right: 8px;
+          [dir="rtl"] & {
+            margin-left: 8px;
+          }
+        `};
 `;
 
 export interface IButtonProps {
