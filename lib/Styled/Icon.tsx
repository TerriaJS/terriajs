import React from "react";
import styled from "styled-components";
import classNames from "classnames";

// Icon
export const GLYPHS = {
  calendar: require("../../wwwroot/images/icons/calendar.svg"),
  calendar2: require("../../wwwroot/images/icons/calendar2.svg"),
  about: require("../../wwwroot/images/icons/about.svg"),
  add: require("../../wwwroot/images/icons/add.svg"),
  arHover0: require("../../wwwroot/images/icons/ar-hover0.svg"),
  arHover1: require("../../wwwroot/images/icons/ar-hover1.svg"),
  arHover2: require("../../wwwroot/images/icons/ar-hover2.svg"),
  arOff: require("../../wwwroot/images/icons/ar-off.svg"),
  arOn: require("../../wwwroot/images/icons/ar-on.svg"),
  arRealign: require("../../wwwroot/images/icons/ar-realign.svg"),
  arResetAlignment: require("../../wwwroot/images/icons/ar-reset-alignment.svg"),
  arrowDown: require("../../wwwroot/images/icons/arrow-down.svg"),
  backToStart: require("../../wwwroot/images/icons/back-to-start.svg"),
  backward: require("../../wwwroot/images/icons/backward.svg"),
  barChart: require("../../wwwroot/images/icons/bar-chart.svg"),
  bulb: require("../../wwwroot/images/icons/bulb.svg"),
  controls: require("../../wwwroot/images/icons/controls.svg"),
  checkboxIndeterminate: require("../../wwwroot/images/icons/checkbox-indeterminate.svg"),
  checkboxOff: require("../../wwwroot/images/icons/checkbox-off.svg"),
  checkboxOn: require("../../wwwroot/images/icons/checkbox-on.svg"),
  close: require("../../wwwroot/images/icons/close.svg"),
  closeLight: require("../../wwwroot/images/icons/close-light.svg"),
  closed: require("../../wwwroot/images/icons/closed.svg"),
  decrease: require("../../wwwroot/images/icons/decrease.svg"),
  download: require("../../wwwroot/images/icons/download.svg"),
  downloadNew: require("../../wwwroot/images/icons/download-new.svg"),
  expand: require("../../wwwroot/images/icons/expand.svg"),
  eye: require("../../wwwroot/images/icons/eye.svg"),
  externalLink: require("../../wwwroot/images/icons/external-link.svg"),
  feedback: require("../../wwwroot/images/icons/feedback.svg"),
  folder: require("../../wwwroot/images/icons/folder.svg"),
  folderOpen: require("../../wwwroot/images/icons/folder-open.svg"),
  forward: require("../../wwwroot/images/icons/forward.svg"),
  geolocation: require("../../wwwroot/images/icons/geolocation.svg"),
  gallery: require("../../wwwroot/images/icons/gallery.svg"),
  help: require("../../wwwroot/images/icons/help.svg"),
  helpThick: require("../../wwwroot/images/icons/help-thick.svg"),
  increase: require("../../wwwroot/images/icons/increase.svg"),
  left: require("../../wwwroot/images/icons/left.svg"),
  lineChart: require("../../wwwroot/images/icons/line-chart.svg"),
  link: require("../../wwwroot/images/icons/link.svg"),
  loader: require("../../wwwroot/images/icons/loader.svg"),
  location: require("../../wwwroot/images/icons/location.svg"),
  location2: require("../../wwwroot/images/icons/location2.svg"),
  lock: require("../../wwwroot/images/icons/lock.svg"),
  loop: require("../../wwwroot/images/icons/loop.svg"),
  menu: require("../../wwwroot/images/icons/menu.svg"),
  measure: require("../../wwwroot/images/icons/measure.svg"),
  opened: require("../../wwwroot/images/icons/opened.svg"),
  pause: require("../../wwwroot/images/icons/pause.svg"),
  play: require("../../wwwroot/images/icons/play.svg"),
  radioOff: require("../../wwwroot/images/icons/radio-off.svg"),
  radioOn: require("../../wwwroot/images/icons/radio-on.svg"),
  refresh: require("../../wwwroot/images/icons/refresh.svg"),
  remove: require("../../wwwroot/images/icons/remove.svg"),
  right: require("../../wwwroot/images/icons/right.svg"),
  right2: require("../../wwwroot/images/icons/right2.svg"),
  search: require("../../wwwroot/images/icons/search.svg"),
  selected: require("../../wwwroot/images/icons/selected.svg"),
  settings: require("../../wwwroot/images/icons/settings.svg"),
  share: require("../../wwwroot/images/icons/share.svg"),
  showLess: require("../../wwwroot/images/icons/show-less.svg"),
  showMore: require("../../wwwroot/images/icons/show-more.svg"),
  sphere: require("../../wwwroot/images/icons/sphere.svg"),
  map: require("../../wwwroot/images/icons/map.svg"),
  splitter: require("../../wwwroot/images/icons/splitter.svg"),
  splitterOn: require("../../wwwroot/images/icons/splitterOn.svg"),
  splitterOff: require("../../wwwroot/images/icons/splitterOff.svg"),
  difference: require("../../wwwroot/images/icons/difference.svg"),
  diffImage: require("../../wwwroot/images/icons/splitter.svg"),
  previous: require("../../wwwroot/images/icons/previous.svg"),
  next: require("../../wwwroot/images/icons/next.svg"),
  timeline: require("../../wwwroot/images/icons/timeline.svg"),
  data: require("../../wwwroot/images/icons/data.svg"),
  dataCatalog: require("../../wwwroot/images/icons/dataCatalog.svg"),
  upload: require("../../wwwroot/images/icons/upload.svg"),
  trashcan: require("../../wwwroot/images/icons/trashcan.svg"),
  local: require("../../wwwroot/images/icons/localfile.svg"),
  web: require("../../wwwroot/images/icons/remotefile.svg"),
  compassInner: require("../../wwwroot/images/icons/compass-inner.svg"),
  compassInnerArrows: require("../../wwwroot/images/icons/compass-inner-arrows.svg"),
  compassOuter: require("../../wwwroot/images/icons/compass-outer.svg"),
  compassOuterSkeleton: require("../../wwwroot/images/icons/compass-outer-skeleton.svg"),
  compassOuterEnlarged: require("../../wwwroot/images/icons/compass-outer-enlarged.svg"),
  compassRotationMarker: require("../../wwwroot/images/icons/compass-rotation-marker.svg"),
  circleFull: require("../../wwwroot/images/icons/circlef-full.svg"),
  circleEmpty: require("../../wwwroot/images/icons/circle-empty.svg"),
  story: require("../../wwwroot/images/icons/story.svg"),
  recapture: require("../../wwwroot/images/icons/recapture.svg"),
  menuDotted: require("../../wwwroot/images/icons/menu-dotted.svg"),
  cancel: require("../../wwwroot/images/icons/cancel.svg"),
  user: require("../../wwwroot/images/icons/user.svg"),
  datePicker: require("../../wwwroot/images/icons/date-picker-icon.svg"),
  tour: require("../../wwwroot/images/icons/take-the-tour-icon.svg"),
  layers: require("../../wwwroot/images/icons/pulling-away-layers-icon.svg"),
  start: require("../../wwwroot/images/icons/getting-started-icon.svg"),
  cube: require("../../wwwroot/images/icons/interact.svg"),
  globe: require("../../wwwroot/images/icons/globe.svg"),
  playInverted: require("../../wwwroot/images/icons/play-inverted.svg"),
  video: require("../../wwwroot/images/icons/video.svg"),
  compare: require("../../wwwroot/images/icons/compare.svg"),
  lifesaver: require("../../wwwroot/images/icons/help-2.svg"),
  geolocationThick: require("../../wwwroot/images/icons/location-thick.svg"),
  minusThick: require("../../wwwroot/images/icons/zoom-minus.svg"),
  plusThick: require("../../wwwroot/images/icons/zoom-plus.svg"),
  refreshThick: require("../../wwwroot/images/icons/zoom-refresh.svg"),
  satellite: require("../../wwwroot/images/icons/satellite.svg"),
  mapDataActive: require("../../wwwroot/images/icons/map-data-active.svg"),
  mapDataInactive: require("../../wwwroot/images/icons/map-data-inactive.svg"),
  uploadThin: require("../../wwwroot/images/icons/upload-thin.svg"),
  oneTwoThree: require("../../wwwroot/images/icons/one-two-three.svg"),
  accordionOpen: require("../../wwwroot/images/icons/accordion-open.svg"),
  accordionClose: require("../../wwwroot/images/icons/accordion-close.svg"),
  editor: require("../../wwwroot/images/icons/editor.svg"),
  viewStory: require("../../wwwroot/images/icons/view-story.svg"),
  editStory: require("../../wwwroot/images/icons/edit-story.svg"),
  questionMark: require("../../wwwroot/images/icons/questionmark.svg"),
  pedestrian: require("../../wwwroot/images/icons/pedestrian.svg"),
  minimize: require("../../wwwroot/images/icons/minimize.svg"),
  maximize: require("../../wwwroot/images/icons/maximize.svg"),
  closeTool: require("../../wwwroot/images/icons/close-tool.svg"),
<<<<<<< HEAD
  leftSmall: require("../../wwwroot/images/icons/left-small.svg"),
  rightSmall: require("../../wwwroot/images/icons/right-small.svg"),
  bothPanels: require("../../wwwroot/images/icons/both-panels.svg"),
  closeCircle: require("../../wwwroot/images/icons/close-circle.svg")
=======
  moreItems: require("../../wwwroot/images/icons/more-items.svg")
>>>>>>> b7a88fb9
};

export interface IconProps {
  glyph: { id: string };
  style?: any;
  className?: string;
  rotation?: number;
}
export const Icon: React.FC<IconProps> = (props: IconProps) => {
  return (
    <svg
      viewBox="0 0 100 100"
      className={classNames("icon", props.className)}
      style={props.style}
      transform={`rotate(${props.rotation ?? 0})`}
    >
      <use xlinkHref={"#" + props.glyph.id} />
    </svg>
  );
};

interface IStyledIconProps {
  displayInline?: boolean;
  styledWidth?: string;
  styledHeight?: string;
  light?: boolean;
  dark?: boolean;
  realDark?: boolean;
  fillColor?: string;
  opacity?: number;
}

export const StyledIcon = styled(Icon)<IStyledIconProps>`
  display: ${props => (props.displayInline ? `inline` : `block`)};
  ${props =>
<<<<<<< HEAD
    props.displayInline &&
    `
  display: inline;
  vertical-align: middle;
  `}
=======
    props.displayInline
      ? `
  display: inline;
  vertical-align: middle;`
      : `
  display: block;`}
>>>>>>> b7a88fb9

  flex-shrink: 0;
  ${props => props.styledWidth && `width: ${props.styledWidth};`}
  ${props => props.styledHeight && `height: ${props.styledHeight};`}

  ${props => props.light && `fill: ${props.theme.textLight};`}
  ${props => props.dark && `fill: ${props.theme.textDark};`}

  // Until we sort out what "light / dark" means for components that have both
  // modes, use "realDark" to get real
  ${props => props.realDark && `fill: ${props.theme.dark};`}

  ${props => props.fillColor && `fill: ${props.fillColor};`}

  ${props => props.opacity && `opacity: ${props.opacity};`}
`;

export default Object.assign(Icon, { GLYPHS });<|MERGE_RESOLUTION|>--- conflicted
+++ resolved
@@ -1,6 +1,6 @@
+import classNames from "classnames";
 import React from "react";
 import styled from "styled-components";
-import classNames from "classnames";
 
 // Icon
 export const GLYPHS = {
@@ -125,14 +125,11 @@
   minimize: require("../../wwwroot/images/icons/minimize.svg"),
   maximize: require("../../wwwroot/images/icons/maximize.svg"),
   closeTool: require("../../wwwroot/images/icons/close-tool.svg"),
-<<<<<<< HEAD
   leftSmall: require("../../wwwroot/images/icons/left-small.svg"),
   rightSmall: require("../../wwwroot/images/icons/right-small.svg"),
   bothPanels: require("../../wwwroot/images/icons/both-panels.svg"),
-  closeCircle: require("../../wwwroot/images/icons/close-circle.svg")
-=======
+  closeCircle: require("../../wwwroot/images/icons/close-circle.svg"),
   moreItems: require("../../wwwroot/images/icons/more-items.svg")
->>>>>>> b7a88fb9
 };
 
 export interface IconProps {
@@ -168,20 +165,12 @@
 export const StyledIcon = styled(Icon)<IStyledIconProps>`
   display: ${props => (props.displayInline ? `inline` : `block`)};
   ${props =>
-<<<<<<< HEAD
-    props.displayInline &&
-    `
-  display: inline;
-  vertical-align: middle;
-  `}
-=======
     props.displayInline
       ? `
   display: inline;
   vertical-align: middle;`
       : `
   display: block;`}
->>>>>>> b7a88fb9
 
   flex-shrink: 0;
   ${props => props.styledWidth && `width: ${props.styledWidth};`}
