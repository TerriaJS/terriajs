import React from "react";
import styled from "styled-components";
import classNames from "classnames";

// Icon
export const GLYPHS = {
  calendar: require("../../wwwroot/images/icons/calendar.svg"),
  calendar2: require("../../wwwroot/images/icons/calendar2.svg"),
  about: require("../../wwwroot/images/icons/about.svg"),
  add: require("../../wwwroot/images/icons/add.svg"),
  arHover0: require("../../wwwroot/images/icons/ar-hover0.svg"),
  arHover1: require("../../wwwroot/images/icons/ar-hover1.svg"),
  arHover2: require("../../wwwroot/images/icons/ar-hover2.svg"),
  arOff: require("../../wwwroot/images/icons/ar-off.svg"),
  arOn: require("../../wwwroot/images/icons/ar-on.svg"),
  arRealign: require("../../wwwroot/images/icons/ar-realign.svg"),
  arResetAlignment: require("../../wwwroot/images/icons/ar-reset-alignment.svg"),
  arrowDown: require("../../wwwroot/images/icons/arrow-down.svg"),
  backToStart: require("../../wwwroot/images/icons/back-to-start.svg"),
  backward: require("../../wwwroot/images/icons/backward.svg"),
  barChart: require("../../wwwroot/images/icons/bar-chart.svg"),
  bulb: require("../../wwwroot/images/icons/bulb.svg"),
  controls: require("../../wwwroot/images/icons/controls.svg"),
  checkboxIndeterminate: require("../../wwwroot/images/icons/checkbox-indeterminate.svg"),
  checkboxOff: require("../../wwwroot/images/icons/checkbox-off.svg"),
  checkboxOn: require("../../wwwroot/images/icons/checkbox-on.svg"),
  close: require("../../wwwroot/images/icons/close.svg"),
  closeLight: require("../../wwwroot/images/icons/close-light.svg"),
  closed: require("../../wwwroot/images/icons/closed.svg"),
  decrease: require("../../wwwroot/images/icons/decrease.svg"),
  download: require("../../wwwroot/images/icons/download.svg"),
  downloadNew: require("../../wwwroot/images/icons/download-new.svg"),
  expand: require("../../wwwroot/images/icons/expand.svg"),
  eye: require("../../wwwroot/images/icons/eye.svg"),
  externalLink: require("../../wwwroot/images/icons/external-link.svg"),
  feedback: require("../../wwwroot/images/icons/feedback.svg"),
  folder: require("../../wwwroot/images/icons/folder.svg"),
  folderOpen: require("../../wwwroot/images/icons/folder-open.svg"),
  forward: require("../../wwwroot/images/icons/forward.svg"),
  geolocation: require("../../wwwroot/images/icons/geolocation.svg"),
  gallery: require("../../wwwroot/images/icons/gallery.svg"),
  help: require("../../wwwroot/images/icons/help.svg"),
  helpThick: require("../../wwwroot/images/icons/help-thick.svg"),
  increase: require("../../wwwroot/images/icons/increase.svg"),
  left: require("../../wwwroot/images/icons/left.svg"),
  lineChart: require("../../wwwroot/images/icons/line-chart.svg"),
  link: require("../../wwwroot/images/icons/link.svg"),
  loader: require("../../wwwroot/images/icons/loader.svg"),
  location: require("../../wwwroot/images/icons/location.svg"),
  location2: require("../../wwwroot/images/icons/location2.svg"),
  lock: require("../../wwwroot/images/icons/lock.svg"),
  loop: require("../../wwwroot/images/icons/loop.svg"),
  menu: require("../../wwwroot/images/icons/menu.svg"),
  measure: require("../../wwwroot/images/icons/measure.svg"),
  opened: require("../../wwwroot/images/icons/opened.svg"),
  pause: require("../../wwwroot/images/icons/pause.svg"),
  play: require("../../wwwroot/images/icons/play.svg"),
  radioOff: require("../../wwwroot/images/icons/radio-off.svg"),
  radioOn: require("../../wwwroot/images/icons/radio-on.svg"),
  refresh: require("../../wwwroot/images/icons/refresh.svg"),
  remove: require("../../wwwroot/images/icons/remove.svg"),
  right: require("../../wwwroot/images/icons/right.svg"),
  right2: require("../../wwwroot/images/icons/right2.svg"),
  search: require("../../wwwroot/images/icons/search.svg"),
  selected: require("../../wwwroot/images/icons/selected.svg"),
  settings: require("../../wwwroot/images/icons/settings.svg"),
  share: require("../../wwwroot/images/icons/share.svg"),
  showLess: require("../../wwwroot/images/icons/show-less.svg"),
  showMore: require("../../wwwroot/images/icons/show-more.svg"),
  sphere: require("../../wwwroot/images/icons/sphere.svg"),
  map: require("../../wwwroot/images/icons/map.svg"),
  splitter: require("../../wwwroot/images/icons/splitter.svg"),
  splitterOn: require("../../wwwroot/images/icons/splitterOn.svg"),
  splitterOff: require("../../wwwroot/images/icons/splitterOff.svg"),
  difference: require("../../wwwroot/images/icons/difference.svg"),
  diffImage: require("../../wwwroot/images/icons/splitter.svg"),
  previous: require("../../wwwroot/images/icons/previous.svg"),
  next: require("../../wwwroot/images/icons/next.svg"),
  timeline: require("../../wwwroot/images/icons/timeline.svg"),
  data: require("../../wwwroot/images/icons/data.svg"),
  dataCatalog: require("../../wwwroot/images/icons/dataCatalog.svg"),
  upload: require("../../wwwroot/images/icons/upload.svg"),
  trashcan: require("../../wwwroot/images/icons/trashcan.svg"),
  local: require("../../wwwroot/images/icons/localfile.svg"),
  web: require("../../wwwroot/images/icons/remotefile.svg"),
  compassInner: require("../../wwwroot/images/icons/compass-inner.svg"),
  compassInnerArrows: require("../../wwwroot/images/icons/compass-inner-arrows.svg"),
  compassOuter: require("../../wwwroot/images/icons/compass-outer.svg"),
  compassOuterSkeleton: require("../../wwwroot/images/icons/compass-outer-skeleton.svg"),
  compassOuterEnlarged: require("../../wwwroot/images/icons/compass-outer-enlarged.svg"),
  compassRotationMarker: require("../../wwwroot/images/icons/compass-rotation-marker.svg"),
  circleFull: require("../../wwwroot/images/icons/circlef-full.svg"),
  circleEmpty: require("../../wwwroot/images/icons/circle-empty.svg"),
  story: require("../../wwwroot/images/icons/story.svg"),
  recapture: require("../../wwwroot/images/icons/recapture.svg"),
  menuDotted: require("../../wwwroot/images/icons/menu-dotted.svg"),
  cancel: require("../../wwwroot/images/icons/cancel.svg"),
  user: require("../../wwwroot/images/icons/user.svg"),
  datePicker: require("../../wwwroot/images/icons/date-picker-icon.svg"),
  tour: require("../../wwwroot/images/icons/take-the-tour-icon.svg"),
  layers: require("../../wwwroot/images/icons/pulling-away-layers-icon.svg"),
  start: require("../../wwwroot/images/icons/getting-started-icon.svg"),
  cube: require("../../wwwroot/images/icons/interact.svg"),
  globe: require("../../wwwroot/images/icons/globe.svg"),
  playInverted: require("../../wwwroot/images/icons/play-inverted.svg"),
  video: require("../../wwwroot/images/icons/video.svg"),
  compare: require("../../wwwroot/images/icons/compare.svg"),
  lifesaver: require("../../wwwroot/images/icons/help-2.svg"),
  geolocationThick: require("../../wwwroot/images/icons/location-thick.svg"),
  minusThick: require("../../wwwroot/images/icons/zoom-minus.svg"),
  plusThick: require("../../wwwroot/images/icons/zoom-plus.svg"),
  refreshThick: require("../../wwwroot/images/icons/zoom-refresh.svg"),
  satellite: require("../../wwwroot/images/icons/satellite.svg"),
  mapDataActive: require("../../wwwroot/images/icons/map-data-active.svg"),
  mapDataInactive: require("../../wwwroot/images/icons/map-data-inactive.svg"),
  uploadThin: require("../../wwwroot/images/icons/upload-thin.svg"),
  oneTwoThree: require("../../wwwroot/images/icons/one-two-three.svg"),
  accordionOpen: require("../../wwwroot/images/icons/accordion-open.svg"),
  accordionClose: require("../../wwwroot/images/icons/accordion-close.svg"),
  editor: require("../../wwwroot/images/icons/editor.svg"),
  viewStory: require("../../wwwroot/images/icons/view-story.svg"),
  editStory: require("../../wwwroot/images/icons/edit-story.svg"),
  questionMark: require("../../wwwroot/images/icons/questionmark.svg"),
  pedestrian: require("../../wwwroot/images/icons/pedestrian.svg"),
  minimize: require("../../wwwroot/images/icons/minimize.svg"),
  maximize: require("../../wwwroot/images/icons/maximize.svg"),
  closeTool: require("../../wwwroot/images/icons/close-tool.svg"),
  moreItems: require("../../wwwroot/images/icons/more-items.svg")
};

interface IconProps {
  glyph: { id: string };
  style?: any;
  className?: string;
  rotation?: number;
}
export const Icon: React.FC<IconProps> = (props: IconProps) => {
  return (
    <svg
      viewBox="0 0 100 100"
      className={classNames("icon", props.className)}
      style={props.style}
      transform={`rotate(${props.rotation ?? 0})`}
    >
      <use xlinkHref={"#" + props.glyph.id} />
    </svg>
  );
};

interface IStyledIconProps {
  displayInline?: boolean;
  styledWidth?: string;
  styledHeight?: string;
  light?: boolean;
  dark?: boolean;
  realDark?: boolean;
<<<<<<< HEAD
  fillColor?: boolean | string;
=======
  fillColor?: string;
>>>>>>> 62c69365
  opacity?: number;
}

export const StyledIcon = styled(Icon)<IStyledIconProps>`
  display: ${props => (props.displayInline ? `inline` : `block`)};
  ${props =>
    props.displayInline
      ? `
  display: inline;
  vertical-align: middle;`
      : `
  display: block;`}

  flex-shrink: 0;
  ${props => props.styledWidth && `width: ${props.styledWidth};`}
  ${props => props.styledHeight && `height: ${props.styledHeight};`}

  ${props => props.light && `fill: ${props.theme.textLight};`}
  ${props => props.dark && `fill: ${props.theme.textDark};`}

  // Until we sort out what "light / dark" means for components that have both
  // modes, use "realDark" to get real
  ${props => props.realDark && `fill: ${props.theme.dark};`}

  ${props => props.fillColor && `fill: ${props.fillColor};`}

  ${props => props.opacity && `opacity: ${props.opacity};`}
`;

export default Object.assign(Icon, { GLYPHS });<|MERGE_RESOLUTION|>--- conflicted
+++ resolved
@@ -154,11 +154,7 @@
   light?: boolean;
   dark?: boolean;
   realDark?: boolean;
-<<<<<<< HEAD
-  fillColor?: boolean | string;
-=======
   fillColor?: string;
->>>>>>> 62c69365
   opacity?: number;
 }
 
