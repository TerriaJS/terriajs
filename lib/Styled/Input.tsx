import React from "react";
<<<<<<< HEAD
import styled, { DefaultTheme, useTheme } from "styled-components";
import Box from "./Box";
=======
import styled, { css, DefaultTheme, useTheme } from "styled-components";
import Box, { IBoxProps } from "./Box";
>>>>>>> ae1fb8f6

export interface CommonProps {
  boxProps?: IBoxProps;
  fieldBorder?: string;
  large?: boolean;
  white?: boolean;
  dark?: boolean;
  light?: boolean;
  border?: boolean;
  fullHeight?: boolean;
  rounded?: boolean;
  invalidValue?: boolean;
  styledWidth?: string;
  styledHeight?: string;
  styledMinHeight?: string;
  styledMaxHeight?: string;
}

type InputProps = React.InputHTMLAttributes<HTMLInputElement> & CommonProps;
type TextAreaProps = React.InputHTMLAttributes<HTMLTextAreaElement> &
  CommonProps & {
    lineHeight?: string;
  };

const commonStyles = css<InputProps | TextAreaProps>`
-moz-appearance: none;
-webkit-appearance: none;

display: block;
box-sizing: border-box;
height: ${p => p.theme.inputHeight};
width: 100%;
border: none;
border-radius: ${p => p.theme.radiusSmall};

${props =>
  props.border &&
  `
  border-style: solid;
  border-width: 1px;
  border-color: ${props.fieldBorder};
`}
margin-top: 0;
margin-bottom: 0;
padding: 0px;
padding-left: 10px;
padding-right: 10px;
color: ${p => p.theme.textDark};
background: ${p => p.theme.overlayInvert};
${props =>
  props.light &&
  `
  color: ${props.theme.textBlack};
  background: ${props.theme.overlayInvert};
  ${props.border &&
    `border-color: transparent;
  &:focus {
    border-color: transparent;
  }`}
`}
${props =>
  props.dark &&
  `
  color: ${props.theme.textLight};
  background: ${props.theme.overlay};
  ${props.border &&
    `border-color: ${props.fieldBorder};
  `};
`}
${props =>
  props.white &&
  `
  color: ${props.theme.textDark};
  background: #FFFFFF;
`}
${props => props.fullHeight && `height: 100%;`}
${props => props.styledWidth && `width: ${props.styledWidth};`}
${props => props.styledHeight && `height: ${props.styledHeight};`}
${props => props.styledMinHeight && `min-height: ${props.styledMinHeight};`}
${props => props.styledMaxHeight && `max-height: ${props.styledMaxHeight};`}
${props => props.large && `height: ${props.theme.inputHeightLarge};`}
${props => props.rounded && `border-radius: 30px;`}
${props => props.disabled && `opacity: 0.3;`}
${props =>
  props.invalidValue &&
  `
  border-color: #d60000;
  background-color: #fdf2f2;
`}
`;

export const StyledTextArea = styled.textarea<TextAreaProps>`
${commonStyles}
  line-height: ${props => props.lineHeight};
  padding-top: 5px;
  padding-bottom: 5px;
  cursor: auto;
  -webkit-overflow-scrolling: touch;
  min-width: 100%;
  max-width: 100%;

  &::-webkit-scrollbar {
    width: 10px; /* for vertical scrollbars */
    height: 8px; /* for horizontal scrollbars */
  }

  &::-webkit-scrollbar-track {
    background: rgba(136, 136, 136, 0.1);
  }

  &::-webkit-scrollbar-thumb {
    background: rgba(136, 136, 136, 0.6);
  }
`;

export const StyledInput = styled.input<InputProps>`
  ${commonStyles}
`;

const Input: React.FC<InputProps> = (props: InputProps) => {
  const { boxProps, ...rest }: InputProps = props;
  const theme: DefaultTheme = useTheme();
  return (
    <Box fullWidth {...boxProps}>
      <StyledInput {...rest}></StyledInput>
    </Box>
  );
};

export default Input;<|MERGE_RESOLUTION|>--- conflicted
+++ resolved
@@ -1,11 +1,6 @@
 import React from "react";
-<<<<<<< HEAD
-import styled, { DefaultTheme, useTheme } from "styled-components";
-import Box from "./Box";
-=======
 import styled, { css, DefaultTheme, useTheme } from "styled-components";
 import Box, { IBoxProps } from "./Box";
->>>>>>> ae1fb8f6
 
 export interface CommonProps {
   boxProps?: IBoxProps;
