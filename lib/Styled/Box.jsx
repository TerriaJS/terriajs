--- conflicted
+++ resolved
@@ -22,10 +22,7 @@
   ${props => props.fullWidth && `width: 100%;`}
   ${props => props.styledWidth && `width: ${props.styledWidth};`}
   ${props => props.styledHeight && `height: ${props.styledHeight};`}
-<<<<<<< HEAD
-=======
   ${props => props.styledMinHeight && `min-height: ${props.styledMinHeight};`}
->>>>>>> 052f1752
   
   ${props =>
     props.col &&
@@ -75,13 +72,9 @@
   ${props =>
     props.charcoalGreyBg && `background-color: ${props.theme.charcoalGrey};`}
 
-<<<<<<< HEAD
-  ${props => props.bgColor && `background-color: ${props.bgColor};`}
-=======
   /* background color can be set on box or passed in through props read via theme...? */
   ${props =>
     props.backgroundColor && `background-color: ${props.backgroundColor};`}
->>>>>>> 052f1752
 
 
   /* Unsure of padding API as yet */
