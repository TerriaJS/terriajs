--- conflicted
+++ resolved
@@ -170,15 +170,10 @@
     },
 
     pickFeatures: function(map, longitudeRadians, latitudeRadians) {
-<<<<<<< HEAD
-        function mod(x, n) { return ((x % n) + n) % n; } // Fix JS weird modulo operator
-        longitudeRadians = mod(longitudeRadians + Math.PI/2, Math.PI) - Math.PI;
-=======
         // Limit longitudeRadians to the range [-pi, pi)
         function mod(x, n) { return ((x % n) + n) % n; } // Fix JS weird modulo operator
         longitudeRadians = mod(longitudeRadians + Math.PI, 2*Math.PI) - Math.PI;
 
->>>>>>> 65ddeb5e
         var ll = new Cartographic(longitudeRadians, latitudeRadians, 0.0);
 
         var level = map.getZoom();
