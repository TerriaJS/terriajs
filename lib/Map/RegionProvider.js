'use strict';

/*global require*/
var defined = require('terriajs-cesium/Source/Core/defined');
var defaultValue = require('terriajs-cesium/Source/Core/defaultValue');
var DeveloperError = require('terriajs-cesium/Source/Core/DeveloperError');
var loadJson = require('terriajs-cesium/Source/Core/loadJson');
var loadText = require('terriajs-cesium/Source/Core/loadText');
var when = require('terriajs-cesium/Source/ThirdParty/when');

var ModelError = require('../Models/ModelError');
var xml2json = require('../ThirdParty/xml2json');
var URI = require('urijs');


/*
Encapsulates one entry in regionMapping.json
Responsibilities:
- communicate with WFS server
- provide region IDs for a given region type
- determine whether a given column name matches
- identify region and disambiguation columns
- provide a lookup function for a given column of data
*/

/**
 * Instantiate a region provider by giving it an entry from the region mapping JSON file.
 * 
 * @alias RegionProvider
 * @constructor
 * @param {String} regionType Unique text identifier.
 * @param {Object} properties Properties as given in configuration file.
 */
var RegionProvider = function(regionType, properties) {
    /**
     * String uniquely identifying this type of region (eg, 'sa4')
     * @type {String}
     */
    this.regionType = regionType;

    /**
    * WMS attribute whose value will correspond to each region's code.
    * @type {String}
    */
    this.regionProp = properties.regionProp;
    /**
     * WMS attribute whose value can be used as a user-facing name for the region.  If this property is undefined, the regions
     * do not have names.
     * @type {String}
     */
    this.nameProp = properties.nameProp;
    /**
    * A text description of this region type, which may feature in the user interface.
    * @type {String}
    */
    this.description = properties.description;

    /**
    * Name of the WMS layer where these regions are found.
    * @type {String}
    */
    this.layerName = properties.layerName;
    /**
    * URL of the WMS server
    * @type {String}
    */
    this.server = properties.server;
    /**
     * List of aliases which will be matched against if found as column headings.
     * @type {String[]}
     */
    this.aliases = defaultValue(properties.aliases, [this.regiontype]);

    /**
     * Array of [regex, replacement] arrays which will be applied to each ID element on the server side before matching
     * is attempted. For example, [ [ ' \(.\)$' ], '' ] will convert 'Baw Baw (S)' to 'Baw Baw'
     * @type {Array[]}
     */
    this.serverReplacements = properties.serverReplacements instanceof Array ? properties.serverReplacements.map(function(r) {
        return [ r[0], r[1].toLowerCase(), new RegExp(r[0].toLowerCase(), 'gi') ];
    }) : [];

    /**
     * Array of [regex, replacement] arrays which will be applied to each user-provided ID element before matching
     * is attempted. For example, [ [ ' \(.\)$' ], '' ] will convert 'Baw Baw (S)' to 'Baw Baw'
     * @type {Array[]}
     */
    this.dataReplacements = properties.dataReplacements instanceof Array ? properties.dataReplacements.map(function(r) {
        return [ r[0], r[1].toLowerCase(), new RegExp(r[0].toLowerCase(), 'gi') ];
    }) : [];

    this._appliedReplacements = { serverReplacements: {}, dataReplacements: {}, disambigDataReplacements: {} };

    /** The property within the same WFS region that can be used for disambiguation. */
    this.disambigProp = properties.disambigProp;

    /**
     * Returns the name of a field which uniquely identifies each region. This field is not necessarily used for matching, or
     * of interest to the user, but is needed for reverse lookups. This field must count from zero, and features must be
     * returned in sorted order.
     * @type {string}
     */
    this.uniqueIdProp = defaultValue(properties.uniqueIdProp, 'FID');

    /**
     * Whether this region type uses text codes, rather than numeric. It matters because numeric codes are treated differently by the
     * CSV handling models.
     * @type {Boolean}
     */
    this.textCode = defaultValue(properties.textCodes, false); // yes, it's singular...

    /**
     * Array of attributes of each region, once retrieved from the server.
     * @type {Object[]}
     */
    this.regions = [];

};

/*
The flow:

1. CsvCatalogItem wants to check for region mapping, DataTable.checkForRegionVariable
2. which calls RegionProviderList on regionmapping.json
3. RPL loads all RPs, then provides cross references to dab providers
4. CSVCI calls RPL.chooseRegionProvider, which asks each RP to identify a region variable
5. Based on response, it assigns RP to the right variable, sets this.selected.region.

*/

RegionProvider.prototype.setDisambigProperties = function(dp) {
    this.disambigDataReplacements = dp.dataReplacements;
    this.disambigServerReplacements = dp.serverReplacements;
    this.disambigAliases = dp.aliases;
};


/**
 * Turn a WFS list of attribute values into a straight array.
 * TODO: Not sure if this is really necessary - we can surely access the name of that column when needed.
 *
 * @param {String} xml
 * @param {String} propertyName For setting an additional (disambiguating) property on a region.
 * @param {String} replacementsProp
 */
RegionProvider.prototype.loadRegionsFromXML = function(xml, regionPropertyName, xmlPropertyName, replacementsProp) {
    var obj = xml2json(xml);

    if (!defined(obj.member)) {
        console.log(xml);
        var exception = defined(obj.Exception) ? ('<br/><br/>' + obj.Exception.ExceptionText) : '';
        throw new ModelError({ title: 'CSV region mapping', message: 'Couldn\'t load region boundaries for region ' + this.regionProp + exception});
    }

    if (!(obj.member instanceof Array)) {
        obj.member = [obj.member];
    }
    if (obj.member.length === 0) {
        throw new ModelError({ title: 'CSV region mapping', message: 'Zero region boundaries found for region ' + this.regionProp });
    }
    for (var i = 0; i < obj.member.length; i++) {
        if (this.regions[i] === undefined) {
            this.regions[i] = {};
        }

        var propertyValue = obj.member[i][xmlPropertyName];
        if (defined(replacementsProp)) {
            // we apply server-side replacements while loading. If it ever turns out we need
            // to store the un-regexed version, we should add a line here.
            // Potentially we could also convert numeric IDs to integers for faster matching.
            propertyValue = this.applyReplacements(propertyValue.toLowerCase(), replacementsProp);
        }

        this.regions[i][regionPropertyName] = propertyValue;

        // Here we make a big assumption that every region has a unique identifier (probably called FID), that it counts from zero,
        // and that regions are provided in sorted order from FID 0. We do this to avoid having to explicitly request
        // the FID column, which would double the amount of traffic per region dataset.
        // It is needed to simplify reverse lookups from complex matches (regexes and disambigs)
        this.regions[i][this.uniqueIdProp] = i;
    }
};

<<<<<<< HEAD
/**
 * Given an entry from the region mapping config, contact our WFS server to get the list of all IDs of that type
 * @returns {Object} Promise that returns true if IDs were loaded for the first time, or false if already loaded.
*/

=======
/** 
 * Given an entry from the region mapping config, contact our WFS server to get the list of all IDs of that type.
 * 
 * @return {Object} Promise that returns true if IDs were loaded for the first time, or false if already loaded.
 */
>>>>>>> 7318a139
RegionProvider.prototype.loadRegionIDs = function() {
    if (this.regions.length > 0) {
        return when(false); // already loaded, so return insta-promise.
    }
    if (this.server === undefined) {
        throw (new DeveloperError('No server for region mapping defined: ' + this.regionType));
    }
    var that = this;

    var baseuri = URI(this.server).addQuery({
        service: 'wfs',
        version: '2.0',
        request: 'getPropertyValue',
        typenames: this.layerName});

    // get the list of IDs that we will attempt to match against for this column
    var promises = [];
    var url = baseuri.setQuery('valueReference', this.regionProp).toString();
    // note: currently region requests are never proxied.
    promises.push(loadText(url)
        .then(function(xml) {
            that.loadRegionsFromXML(xml, 'id', that.regionProp, "serverReplacements");
        }).otherwise(function(err) {
            console.log(err);
            throw(err);
        }));

    if (defined(this.nameProp)) {
        url = baseuri.setQuery('valueReference', this.nameProp).toString();
        promises.push(loadText(url).then(function(xml) {
            that.loadRegionsFromXML(xml, 'name', that.nameProp);
        }).otherwise(function(err) {
            console.log(err);
            throw(err);
        }));
    }

    // if this column might be ambiguous then fetch the disambiguating values for each column as well (usually State)
    if (this.disambigProp) {
        url = baseuri.setQuery('valueReference', this.disambigProp).toString();
        promises.push(loadText(url).then(function(xml) {
            that.loadRegionsFromXML(xml, that.disambigProp, that.disambigProp, "disambigServerReplacements");
        }));
    }
    return when.all(promises).yield(true);
};

/** Apply an array of regular expression replacemenst to a string.
 *
 * @param {String} s
 * @param {String} replacementsProp Name of a property containing [ [ regex, replacement], ... ], where replacement is a string which can contain '$1' etc.
 */
RegionProvider.prototype.applyReplacements = function (s, replacementsProp) {
    if (!defined(s)) {
        return undefined;
    }
    var r = s.trim(); // just in case...
    var replacements = this[replacementsProp];
    if (replacements === undefined || replacements.length === 0) {
        return r;
    }

    if (this._appliedReplacements[replacementsProp][r] !== undefined) {
        return this._appliedReplacements[replacementsProp][s]; // [r]?
    }

    replacements.forEach(function(rep) {
        r = r.replace(rep[2], rep[1]);
    });
    this._appliedReplacements[replacementsProp][s] = r;
    return r;
};


/**
 * Checks if a given region code matches a given ID after applying regexs and additional disambiguation lookups
 *
 * @param   {String} id
 * @param   {String} processedCode
 * @param   {String} disambigId
 * @param   {String} processedDisambigCode
 * @returns {Boolean}
 */
RegionProvider.prototype.codeMatchesRegionID = function(id, processedCode, disambigId, processedDisambigCode) {
    if (id !== processedCode) {
        return false; // failed match, even after best efforts
    }
    if (!defined(disambigId)) {
        return true; // unambiguous successful match
    }

    if (defined(disambigId) && !defined(processedDisambigCode)) {
        // warn? we have a value to disambiguate against, but it's not provided
        return true;
    }

    if (disambigId !== processedDisambigCode) {
        console.log ('"' + id + '" matched "' + processedCode + '", but "' + disambigId + '" didn\'t match "' + processedDisambigCode + '"');
        return false;
    }
    return true;
};

/**
 * Given a region code, try to find a region that matches it, using replacements, disambiguation and other wizardry.
 * 
 * @param {String} code Code to search for.
 * @returns {Number} Zero-based index in list of regions if successful, or -1.
 */
RegionProvider.prototype.findRegionIndex = function(code, disambigCode) {
    if (typeof code === 'number')
        code = String(code);
    var processedCode  = this.applyReplacements(code.toLowerCase(), 'dataReplacements');

    var processedDisambigCode;
    if (defined(disambigCode)) {
        if (typeof disambigCode === 'number')
            disambigCode = String(disambigCode);
        processedDisambigCode = this.applyReplacements(disambigCode.toLowerCase(), 'disambigDataReplacements');
    }
    for (var i = 0; i < this.regions.length; i++) {
        var dabId;
        if (defined(disambigCode) && defined(this.disambigProp)) {
            dabId =  this.regions[i][this.disambigProp];
        }
        if (this.codeMatchesRegionID(this.regions[i].id, processedCode, dabId, processedDisambigCode)) {
            return i;
        }
    }
    return -1;
};

/**
 *   Provides a list of values for each region, based on a provided dataset.
 *
 *   @param {DataTable} dataset
 *   @param {String} regionVariable
 *   @param {Array} rowList Optional array of integers: only show these rows from dataset. Used for time-filtering.
 *   @returns {Object} Object containing properties:
 *      regionValues: Sparse array of values corresponding to the provided list.
 *      ambiguousMatches: Object whose keys are IDs of regions that had more than one row match against them.
 *      failedMatches: Object whose keys are unmatched region codes.
 *      successes: Number of successful matches.
 *      totalRows: Number of attempted matches.
 */
RegionProvider.prototype.getRegionValues = function (dataset, regionVariable, disambigVariable, rowList) {
    if (this.regions.length < 1) {
        throw new DeveloperError('Region provider not ready to match regions.');
    }
    var codes = dataset.getVariableEnums(regionVariable);
    var disambigCodes = (defined(disambigVariable) ? dataset.getVariableEnums(disambigVariable) : []);
    var vals = dataset.getVariableValues(dataset.getDataVariable());
    if (!defined(vals)) {
        console.log('Warning: no data variable for region-mapped dataset with region variable "' + regionVariable + '"');
    }

    var numericCodes = false;
    if (!defined(codes)) {
        numericCodes = true;
        codes = dataset.getVariableValues(regionVariable);
    }
    var results = {
        regionValues: new Array(this.regions.length),
        ambiguousMatches: {},
        failedMatches: {},
        successes: 0,
        totalRows: 0
    };

    var indices = (rowList ? rowList : Object.keys(codes)); // iterate either over every row, or just these rows
    var regionVar = dataset.variables[dataset.getRegionVariable()];

    for (var i = 0; i < indices.length; i++) {
        var row = indices[i];
        results.totalRows++;
        var index = this.findRegionIndex(codes[row], disambigCodes[row]); // will pass ,undefined if no disambig.

        if (index < 0) {
            results.failedMatches[codes[row]] = true; //##TODO should combine disambig into the key?
            continue;
        }
        // not really "ambiguous" - actually if two data values for one region.
        if (results.regionValues[index] !== undefined && !dataset.hasTimeData()) {
            // if there is a time column, ignore ambiguous matches
            results.ambiguousMatches[codes[row]] = true;
            continue;
        }
        if (defined(vals)) {
            results.regionValues[index] = vals[row];
        } else {
            results.regionValues[index] = 0; // In some cases region mapping without a data variable is meaningful.
        }
        if (defined(regionVar)) {
            // set reverse lookup from variable back to region index.
            regionVar.setRegionCode(i, this.regions[index].id);
            regionVar.setRegionUniqueId(i, this.regions[index][this.uniqueIdProp]);
        }
        results.successes ++;
    }
    return results;
};

/**
 * Pre-generates a function which quickly turns a value into a colour.
 * 
 * @param {Number[]} regionValues Array of values.
 * @param {Function} colorFunc should be function(val) { return [r,g,b,a]; }
 * @returns {Function} Function of type f(regionIndex) { return [r,g,b,a]; } which may return undefined.
 */
RegionProvider.prototype.getColorLookupFunc = function(regionValues, colorFunc) {
    var colors = regionValues.map(colorFunc);
    return function(regionIndex) {
        return colors[regionIndex];
    };
};

function findVariableForAliases(varNames, aliases) {
    for (var j = 0; j < aliases.length; j++) {
        var re = new RegExp('^' + aliases[j] + '$', 'i');
        for (var i = 0; i < varNames.length; i++) {
            if (re.test(varNames[i])) {
                return varNames[i];
            }
        }
    }
    return undefined;
}

<<<<<<< HEAD
/*
 * @returns The index of the first column that matches any of the given aliases
 * @param varNAmes Array of variable names.
=======
/**
 * Returns the region variable of the given name, matching against the aliases provided.
 *
 * @param {String} varNames Array of variable names.
 * @returns {String} The name of the first column that matches any of the given aliases.
>>>>>>> 7318a139
 */
RegionProvider.prototype.findRegionVariable = function(varNames) {
    return findVariableForAliases(varNames, this.aliases);
};

/**
 * If a disambiguation column is known for this provider, return a column matching its description.
 *
 * @param {String} varNames Array of variable names.
 * @returns {String} The name of the first column that matches any of the given disambiguation aliases.
 */
RegionProvider.prototype.findDisambigVariable = function(varNames) {
    if (!defined(this.disambigAliases) || this.disambigAliases.length === 0) {
        return undefined;
    }
    return findVariableForAliases(varNames, this.disambigAliases);
};

<<<<<<< HEAD
/**
 * Gets the feature associated with a given region.
 * @param {Object} region The region.
 * @param {Object} possibleFeature A feature that possibly corresponds to the region.  If it does, it will be returned.
 *                                 Otherwise, the matching feature will be requested from the region mapping server.
 * @return {Promise} A promise for the feature.
 */
RegionProvider.prototype.getRegionFeature = function(terria, region, possibleFeature) {
    if (!defined(region)) {
        return when(undefined);
    }

    if (defined(possibleFeature) && possibleFeature.id === region.id) {
        return when(possibleFeature);
    }

    var url = this.server;
    if (terria.corsProxy.shouldUseProxy(url)) {
        url = terria.corsProxy.getURL(url);
    }

    url = new URI(url)
        .search('')
        .addQuery({
            service: "WFS",
            version: '1.1.0',
            request: 'GetFeature',
            typeName: this.layerName,
            outputFormat: 'JSON',
            cql_filter: this.regionProp + '=' + region.id
        })
        .toString();

    return loadJson(url).then(function(result) {
        if (defined(result) && defined(result.features)) {
            return result.features[0];
        } else {
            return undefined;
        }
    });
};

=======
>>>>>>> 7318a139
module.exports = RegionProvider;<|MERGE_RESOLUTION|>--- conflicted
+++ resolved
@@ -25,7 +25,7 @@
 
 /**
  * Instantiate a region provider by giving it an entry from the region mapping JSON file.
- * 
+ *
  * @alias RegionProvider
  * @constructor
  * @param {String} regionType Unique text identifier.
@@ -181,19 +181,11 @@
     }
 };
 
-<<<<<<< HEAD
-/**
- * Given an entry from the region mapping config, contact our WFS server to get the list of all IDs of that type
- * @returns {Object} Promise that returns true if IDs were loaded for the first time, or false if already loaded.
-*/
-
-=======
-/** 
+/**
  * Given an entry from the region mapping config, contact our WFS server to get the list of all IDs of that type.
- * 
+ *
  * @return {Object} Promise that returns true if IDs were loaded for the first time, or false if already loaded.
  */
->>>>>>> 7318a139
 RegionProvider.prototype.loadRegionIDs = function() {
     if (this.regions.length > 0) {
         return when(false); // already loaded, so return insta-promise.
@@ -299,7 +291,7 @@
 
 /**
  * Given a region code, try to find a region that matches it, using replacements, disambiguation and other wizardry.
- * 
+ *
  * @param {String} code Code to search for.
  * @returns {Number} Zero-based index in list of regions if successful, or -1.
  */
@@ -398,7 +390,7 @@
 
 /**
  * Pre-generates a function which quickly turns a value into a colour.
- * 
+ *
  * @param {Number[]} regionValues Array of values.
  * @param {Function} colorFunc should be function(val) { return [r,g,b,a]; }
  * @returns {Function} Function of type f(regionIndex) { return [r,g,b,a]; } which may return undefined.
@@ -422,17 +414,11 @@
     return undefined;
 }
 
-<<<<<<< HEAD
-/*
- * @returns The index of the first column that matches any of the given aliases
- * @param varNAmes Array of variable names.
-=======
 /**
  * Returns the region variable of the given name, matching against the aliases provided.
  *
  * @param {String} varNames Array of variable names.
  * @returns {String} The name of the first column that matches any of the given aliases.
->>>>>>> 7318a139
  */
 RegionProvider.prototype.findRegionVariable = function(varNames) {
     return findVariableForAliases(varNames, this.aliases);
@@ -451,7 +437,6 @@
     return findVariableForAliases(varNames, this.disambigAliases);
 };
 
-<<<<<<< HEAD
 /**
  * Gets the feature associated with a given region.
  * @param {Object} region The region.
@@ -494,6 +479,4 @@
     });
 };
 
-=======
->>>>>>> 7318a139
 module.exports = RegionProvider;