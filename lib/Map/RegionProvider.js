'use strict';

/*global require*/
var defined = require('terriajs-cesium/Source/Core/defined');
var defaultValue = require('terriajs-cesium/Source/Core/defaultValue');
var DeveloperError = require('terriajs-cesium/Source/Core/DeveloperError');
var loadText = require('terriajs-cesium/Source/Core/loadText');
var when = require('terriajs-cesium/Source/ThirdParty/when');

var ModelError = require('../Models/ModelError');
var xml2json = require('../ThirdParty/xml2json');
var URI = require('URIjs');


/*
Encapsulates one entry in regionMapping.json
Responsibilities:
- communicate with WFS server
- provide region IDs for a given region type
- determine whether a given column name matches
- identify region and disambiguation columns
- provide a lookup function for a given column of data
*/

/**
 * Instantiate a region provider by giving it an entry from the region mapping JSON file.
 * @param {String} regionType Unique text identifier.
 * @param {Object} properties Properties as given in configuration file.
 */
var RegionProvider = function(regionType, properties) {
    /**
     * String uniquely identifying this type of region (eg, 'sa4')
     * @type {String}
     */
    this.regionType = regionType;

<<<<<<< HEAD
    /**
     * Reference to the region provider list, to allow looking up disambiguating regions attributes.
     * @type {Object}
     */
    this.regionProviderList = regionProviderList;
    /**
=======
    /** 
>>>>>>> e4670b69
    * WMS attribute whose value will correspond to each region's code.
    * @type {String}
    */
    this.regionProp = properties.regionProp;
    /**
     * WMS attribute whose value can be used as a user-facing name for the region.  If this property is undefined, the regions
     * do not have names.
     * @type {String}
     */
    this.nameProp = properties.nameProp;
    /**
    * A text description of this region type, which may feature in the user interface.
    * @type {String}
    */
    this.description = properties.description;

    /**
    * Name of the WMS layer where these regions are found.
    * @type {String}
    */
    this.layerName = properties.layerName;
    /**
    * URL of the WMS server
    * @type {String}
    */
    this.server = properties.server;
    /**
     * List of aliases which will be matched against if found as column headings.
     * @type {String[]}
     */
    this.aliases = defaultValue(properties.aliases, [this.regiontype]);

    /**
     * Array of [regex, replacement] arrays which will be applied to each ID element on the server side before matching
     * is attempted. For example, [ [ ' \(.\)$' ], '' ] will convert 'Baw Baw (S)' to 'Baw Baw'
     * @type {Array[]}
     */
    this.serverReplacements = properties.serverReplacements;

    /**
     * Array of [regex, replacement] arrays which will be applied to each user-provided ID element before matching
     * is attempted. For example, [ [ ' \(.\)$' ], '' ] will convert 'Baw Baw (S)' to 'Baw Baw'
     * @type {Array[]}
     */

    this.dataReplacements = properties.dataReplacements;

    /** The property within the same WFS region that can be used for disambiguation. */
    this.disambigProp = properties.disambigProp;

    /** 
     * Returns the name of a field which uniquely identifies each region. This field is not necessarily used for matching, or
     * of interest to the user, but is needed for reverse lookups. This field must count from zero, and features must be
     * returned in sorted order.
     * @type {string}
     */
    this.uniqueIdProp = defaultValue(properties.uniqueIdProp, 'FID');

<<<<<<< HEAD
    this.disambigColumns = properties.disambigColumns;
    /**
=======
    /** 
>>>>>>> e4670b69
     * Whether this region type uses text codes, rather than numeric. It matters because numeric codes are treated differently by the
     * CSV handling models.
     * @type {Boolean}
     */
    this.textCode = defaultValue(properties.textCodes, false); // yes, it's singular...

    /**
     * Array of attributes of each region, once retrieved from the server.
     * @type {Object[]}
     */
    this.regions = [];


};

/*
The flow:

1. CsvCatalogItem wants to check for region mapping, DataTable.checkForRegionVariable
2. which calls RegionProviderList on regionmapping.json
3. RPL loads all RPs, then provides cross references to dab providers
4. CSVCI calls RPL.chooseRegionProvider, which asks each RP to identify a region variable
5. Based on response, it assigns RP to the right variable, sets this.selected.region.

*/

RegionProvider.prototype.setDisambigProperties = function(dp) {
    this.disambigDataReplacements = dp.dataReplacements;
    this.disambigServerReplacements = dp.serverReplacements;
    this.disambigAliases = dp.aliases;
};


/**
 * Turn a WFS list of attribute values into a straight array
 * @param {String} [propertyName]: for setting an additional (disambiguating) property on a region
 *  Not sure if this is really necessary - we can surely access the name of that column when needed.
 *
 */
RegionProvider.prototype.loadRegionsFromXML = function(xml, regionPropertyName, xmlPropertyName, replacements) {
    var obj = xml2json(xml);

    if (!defined(obj.member)) {
        console.log(xml);
        throw new ModelError("Couldn't load region boundaries for region " + this.regionProp);
    }

    if (!(obj.member instanceof Array)) {
        obj.member = [obj.member];
    }
    if (obj.member.length === 0) {
        throw new ModelError("Zero region boundaries found for region " + this.regionProp);
    }
    for (var i = 0; i < obj.member.length; i++) {
        if (this.regions[i] === undefined) {
            this.regions[i] = {};
        }
<<<<<<< HEAD
        var propertyValue = obj.member[i][xmlPropertyName];
        if (defined(replacements)) {
            propertyValue = applyReplacements(propertyValue, replacements);
        }
        this.regions[i][regionPropertyName] = propertyValue;
=======
        // either { id: 123 } or { id: 'Bunbury', STE_NAME: 'VIC' }
        if (!propertyName) {
            // we apply server-side replacements while loading. If it ever turns out we need
            // to store the un-regexed version, we should add a line here.
            this.regions[i].id = applyReplacements(obj.member[i][this.regionProp], replacements);
        } else {
            this.regions[i][propertyName] = applyReplacements(obj.member[i][propertyName], replacements);
        }

        // Here we make a big assumption that every region has a unique identifier (probably called FID), that it counts from zero,
        // and that regions are provided in sorted order from FID 0. We do this to avoid having to explicitly request
        // the FID column, which would double the amount of traffic per region dataset.
        // It is needed to simplify reverse lookups from complex matches (regexes and disambigs)
        this.regions[i][this.uniqueIdProp] = i;
>>>>>>> e4670b69
    }
};

/**
 * Given an entry from the region mapping config, contact our WFS server to get the list of all IDs of that type
 * @returns {Object} Promise that returns true if IDs were loaded for the first time, or false if already loaded.
*/

RegionProvider.prototype.loadRegionIDs = function() {
    if (this.regions.length > 0) {
        return when(false); // already loaded, so return insta-promise.
    }
    if (this.server === undefined) {
        throw (new DeveloperError('No server for region mapping defined: ' + this.regionType));
    }
    var that = this;

    var baseuri = URI(this.server).addQuery({
        service: 'wfs',
        version: '2.0',
        request: 'getPropertyValue',
        typenames: this.layerName});

    // get the list of IDs that we will attempt to match against for this column
    var promises = [];
    var url = baseuri.setQuery('valueReference', this.regionProp).toString();
    // note: currently region requests are never proxied.
    promises.push(loadText(url)
        .then(function(xml) {
            that.loadRegionsFromXML(xml, 'id', that.regionProp, that.serverReplacements);
        }).otherwise(function(err) {
            console.log(err);
            throw(err);
        }));

    if (defined(this.nameProp)) {
        url = baseuri.setQuery('valueReference', this.nameProp).toString();
        p.push(loadText(url).then(function(xml) {
            that.loadRegionsFromXML(xml, 'name', that.nameProp);
        }).otherwise(function(err) {
            console.log(err);
            throw(err);
        }));
    }

    // if this column might be ambiguous then fetch the disambiguating values for each column as well (usually State)
<<<<<<< HEAD
    var dab = this.disambigColumns;
    if (defined(dab)) {
        //baseuri.removeQuery('valueReference');
        url = baseuri.setQuery('valueReference', dab[0].regionProp).toString();
        p.push(loadText(url).then(function(xml) {
            that.loadRegionsFromXML(xml, dab[0].regionProp, dab[0].regionProp, dab[0].serverReplacements);
=======
    if (this.disambigProp) {
        url = baseuri.setQuery('valueReference', this.disambigProp).toString();
        promises.push(loadText(url).then(function(xml) {
            that.loadRegionsFromXML(xml, that.disambigProp, that.disambigServerReplacements);
>>>>>>> e4670b69
        }));
    }
    return when.all(promises).yield(true);
};

/** Apply an array of regular expression replacemenst to a string.
 * @param {Array} replacements: [ [ regex, replacement], ... ], where replacement is a string which can contain '$1' etc.
 */
function applyReplacements(s, replacements) {
    if (!defined(s)) {
        return undefined;
    }
    var r = s.trim().toLowerCase(); // just in case...

    if (replacements === undefined || replacements.length === 0) {
        return r;
    }

    var cachekey = s + JSON.stringify(replacements);
    if (applyReplacements.cache[cachekey] !== undefined) {
        return applyReplacements.cache[cachekey];
    }

    replacements.forEach(function(rep) {
        r = r.replace(new RegExp(rep[0].toLowerCase(), 'gi'), rep[1].toLowerCase());
    });
    applyReplacements.cache[s] =r;
    return r;
}
applyReplacements.cache = {};


/* Checks if a given region code matches a given ID after applying regexs and additional disambiguation lookups */
RegionProvider.prototype.codeMatchesRegionID = function(id, code, disambigId, disambigCode) {
    code = String(code).toLowerCase(); //## should be happening upstream somewhere
    id = String(id).toLowerCase();
    if (id !== applyReplacements(code, this.dataReplacements)) {
        return false; // failed match, even after best efforts
    }
    if (!defined(disambigId)) {
        return true; // unambiguous successful match
    }

    if (defined(disambigId) && !defined(disambigCode)) {
        // warn? we have a value to disambiguate against, but it's not provided
        return true;
    }

    if (disambigId !== applyReplacements(disambigCode, this.disambigDataReplacements)) {
        console.log ('"' + id + '" matched "' + code + '", but "' + disambigId + '" didn\'t match "' + disambigCode + '"');
        return false;
    }
    return true;
};

/**
 * Given a region code, try to find a region that matches it, using replacements, disambiguation and other wizardry.
 * @param {String} code Code to search for.
 * @returns {Number} Zero-based index in list of regions if successful, or -1.
 */
RegionProvider.prototype.findRegionIndex = function(code, disambigCode) {
    for (var i = 0; i < this.regions.length; i++) {
        var dabId;
<<<<<<< HEAD
        if (defined(this.disambigColumns) && defined(this.disambigColumns[0])) {
            dabId =  this.regions[i][this.disambigColumns[0].regionProp];
=======
        if (defined(disambigCode) && defined(this.disambigProp)) {
            dabId =  this.regions[i][this.disambigProp];    
>>>>>>> e4670b69
        }
        if (this.codeMatchesRegionID(this.regions[i].id, code, dabId, disambigCode)) {
            return i;
        }
    }
    return -1;
};

/**
 *   Provides a list of values for each region, based on a provided dataset.
 *
 *   @param {DataTable} dataset
 *   @param {String} regionVariable
 *   @param {Array} rowList Optional array of integers: only show these rows from dataset. Used for time-filtering.
 *   @returns {Object} Object containing properties:
 *      regionValues: Sparse array of values corresponding to the provided list.
 *      ambiguousMatches: Object whose keys are IDs of regions that had more than one row match against them.
 *      failedMatches: Object whose keys are unmatched region codes.
 *      successes: Number of successful matches.
 *      totalRows: Number of attempted matches.
 */
RegionProvider.prototype.getRegionValues = function (dataset, regionVariable, disambigVariable, rowList) {
    if (this.regions.length < 1) {
        throw new DeveloperError('Region provider not ready to match regions.');
    }
    var codes = dataset.getVariableEnums(regionVariable);
    var disambigCodes = (defined(disambigVariable) ? dataset.getVariableEnums(disambigVariable) : []);
    var vals = dataset.getVariableValues(dataset.getDataVariable());
    if (!defined(vals)) {
        console.log('Warning: no data variable for region-mapped dataset with region variable "' + regionVariable + '"');
    }

    var numericCodes = false;
    if (!defined(codes)) {
        // not an enum type? the IDs must be digit-based and have been misclassified as numbers
        // ##TODO think about whether this matters for disambigs
        numericCodes = true;
        codes = dataset.getVariableValues(regionVariable);
    }
    var results = {
        regionValues: new Array(this.regions.length),
        ambiguousMatches: {},
        failedMatches: {},
        successes: 0,
        totalRows: 0
    };

    var indices = (rowList ? rowList : Object.keys(codes)); // iterate either over every row, or just these rows
    var regionVar = dataset.variables[dataset.getRegionVariable()];

    for (var i = 0; i < indices.length; i++) {
        var row = indices[i];
        results.totalRows++;
        var index = this.findRegionIndex(codes[row], disambigCodes[row]); // will pass ,undefined if no disambig.

        if (index < 0) {
            results.failedMatches[codes[row]] = true; //##TODO should combine disambig into the key?
            continue;
        }
        // not really "ambiguous" - actually if two data values for one region.
        if (results.regionValues[index] !== undefined && !dataset.hasTimeData()) {
            // if there is a time column, ignore ambiguous matches
            results.ambiguousMatches[codes[row]] = true;
            continue;
        }
        if (defined(vals)) {
            results.regionValues[index] = vals[row];
        } else {
            results.regionValues[index] = 0; // In some cases region mapping without a data variable is meaningful.
        }
        if (defined(regionVar)) {
            // set reverse lookup from variable back to region index.
            regionVar.setRegionCode(i, this.regions[index].id);
            regionVar.setRegionUniqueId(i, this.regions[index][this.uniqueIdProp]);
        }
        results.successes ++;
    }
    return results;
};

/**
 * Pre-generates a function which quickly turns a value into a colour.
 * @param {Number[]} regionValues Array of values.
 * @param {Function} colorFunc should be function(val) { return [r,g,b,a]; }
 * @returns {Function} Function of type f(regionIndex) { return [r,g,b,a]; } which may return undefined.
 */
RegionProvider.prototype.getColorLookupFunc = function(regionValues, colorFunc) {
    var colors = regionValues.map(colorFunc);
    return function(regionIndex) {
        return colors[regionIndex];
    };
};

<<<<<<< HEAD
/*
 * @returns The index of the first column that left-matches any of the given aliases
 * @param varNAmes Array of variable names.
 */
RegionProvider.prototype.findRegionVariable = function(varNames) {
    for (var j = 0; j < this.aliases.length; j++) {
        var re = new RegExp('^' + this.aliases[j] + '$', 'i');
        for (var i = 0; i < varNames.length; i++) {
            if (re.test(varNames[i])) {
                return i;
=======
RegionProvider.prototype._findVariableForAliases = function(varNames, aliases) {
    for (var j = 0; j < aliases.length; j++) {
        var re = new RegExp('^' + aliases[j] + '$', 'i');
        for (var i = 0; i < varNames.length; i++) {
            if (re.test(varNames[i])) {
                return varNames[i]; 
>>>>>>> e4670b69
            }
        }
    }
    return undefined;
};

/*
 * @returns The index of the first column that matches any of the given aliases 
 * @param varNAmes Array of variable names.
 */
RegionProvider.prototype.findRegionVariable = function(varNames) {
    return this._findVariableForAliases(varNames, this.aliases);
};

/**
 * If a disambiguation column is known for this provider, return a column matching its description.
 */
RegionProvider.prototype.findDisambigVariable = function(varNames) {
    if (!defined(this.disambigAliases) || this.disambigAliases.length === 0) {
        return undefined;
    }
    return this._findVariableForAliases(varNames, this.disambigAliases);
};
<<<<<<< HEAD
// this probably doesn't belong here
/**
 * Display a feedback message given the results of a previous call to getRegionValues()
 * @param {Object} results Object returned from getRegionValues()
 * @param {String} regionVariable Name of variable used in matching.
 * @param {String} itemName Name of the dataset in which matching occurred.
 * @param {Object} terria Terria object.
 */

RegionProvider.prototype.showFeedback = function(results, regionVariable, itemName, terria) {

    var msg = "";
    if (Object.keys(results.failedMatches).length > 0) {
        msg += 'These region names were <span class="warning-text">not recognised</span>: <br><br/>' +
        '<samp>' + Object.keys(results.failedMatches).join('</samp>, <samp>') + '</samp>' +
        '<br/><br/>';
    }
    if (Object.keys(results.ambiguousMatches).length > 0) {
        msg += 'These regions had <span class="warning-text">more than one value</span>: <br/><br/>' +
        '<samp>' + Object.keys(results.ambiguousMatches).join("</samp>, <samp>") + '</samp>' +
        '<br/><br/>';
    }
    if (!msg) {
        console.log(results.successes  + ' out of ' + results.totalRows + ' "' + regionVariable + '" regions matched successfully in ' + itemName);
        return;
    }
    msg = "" + results.successes + " out of " + results.totalRows + " '<samp>" + regionVariable + "</samp>' regions matched.<br/><br/>" + msg;
    msg += 'Consult the <a href="http://terria.io/DataProviders/CSV-geo-au/">CSV-geo-au specification</a> to see how to format the CSV file.';

    var error = new ModelError({
            title: "Issues loading CSV file: " + itemName.slice(0,20), // Long titles mess up the message body
            message: '<div>'+ msg +'</div>'
        });
    if (results.successes === 0) {
        // No rows matched, so abort - don't add it to catalogue at all.
        throw error;
    } else {
        // Just warn the user. Ideally we'd avoid showing the warning when switching between columns.
        terria.error.raiseEvent(error);
    }

};

=======
>>>>>>> e4670b69
module.exports = RegionProvider;<|MERGE_RESOLUTION|>--- conflicted
+++ resolved
@@ -34,16 +34,7 @@
      */
     this.regionType = regionType;
 
-<<<<<<< HEAD
-    /**
-     * Reference to the region provider list, to allow looking up disambiguating regions attributes.
-     * @type {Object}
-     */
-    this.regionProviderList = regionProviderList;
-    /**
-=======
-    /** 
->>>>>>> e4670b69
+    /**
     * WMS attribute whose value will correspond to each region's code.
     * @type {String}
     */
@@ -94,7 +85,7 @@
     /** The property within the same WFS region that can be used for disambiguation. */
     this.disambigProp = properties.disambigProp;
 
-    /** 
+    /**
      * Returns the name of a field which uniquely identifies each region. This field is not necessarily used for matching, or
      * of interest to the user, but is needed for reverse lookups. This field must count from zero, and features must be
      * returned in sorted order.
@@ -102,12 +93,7 @@
      */
     this.uniqueIdProp = defaultValue(properties.uniqueIdProp, 'FID');
 
-<<<<<<< HEAD
-    this.disambigColumns = properties.disambigColumns;
-    /**
-=======
-    /** 
->>>>>>> e4670b69
+    /**
      * Whether this region type uses text codes, rather than numeric. It matters because numeric codes are treated differently by the
      * CSV handling models.
      * @type {Boolean}
@@ -165,28 +151,17 @@
         if (this.regions[i] === undefined) {
             this.regions[i] = {};
         }
-<<<<<<< HEAD
         var propertyValue = obj.member[i][xmlPropertyName];
         if (defined(replacements)) {
             propertyValue = applyReplacements(propertyValue, replacements);
         }
         this.regions[i][regionPropertyName] = propertyValue;
-=======
-        // either { id: 123 } or { id: 'Bunbury', STE_NAME: 'VIC' }
-        if (!propertyName) {
-            // we apply server-side replacements while loading. If it ever turns out we need
-            // to store the un-regexed version, we should add a line here.
-            this.regions[i].id = applyReplacements(obj.member[i][this.regionProp], replacements);
-        } else {
-            this.regions[i][propertyName] = applyReplacements(obj.member[i][propertyName], replacements);
-        }
 
         // Here we make a big assumption that every region has a unique identifier (probably called FID), that it counts from zero,
         // and that regions are provided in sorted order from FID 0. We do this to avoid having to explicitly request
         // the FID column, which would double the amount of traffic per region dataset.
         // It is needed to simplify reverse lookups from complex matches (regexes and disambigs)
         this.regions[i][this.uniqueIdProp] = i;
->>>>>>> e4670b69
     }
 };
 
@@ -224,7 +199,7 @@
 
     if (defined(this.nameProp)) {
         url = baseuri.setQuery('valueReference', this.nameProp).toString();
-        p.push(loadText(url).then(function(xml) {
+        promises.push(loadText(url).then(function(xml) {
             that.loadRegionsFromXML(xml, 'name', that.nameProp);
         }).otherwise(function(err) {
             console.log(err);
@@ -233,19 +208,10 @@
     }
 
     // if this column might be ambiguous then fetch the disambiguating values for each column as well (usually State)
-<<<<<<< HEAD
-    var dab = this.disambigColumns;
-    if (defined(dab)) {
-        //baseuri.removeQuery('valueReference');
-        url = baseuri.setQuery('valueReference', dab[0].regionProp).toString();
-        p.push(loadText(url).then(function(xml) {
-            that.loadRegionsFromXML(xml, dab[0].regionProp, dab[0].regionProp, dab[0].serverReplacements);
-=======
     if (this.disambigProp) {
         url = baseuri.setQuery('valueReference', this.disambigProp).toString();
         promises.push(loadText(url).then(function(xml) {
-            that.loadRegionsFromXML(xml, that.disambigProp, that.disambigServerReplacements);
->>>>>>> e4670b69
+            that.loadRegionsFromXML(xml, that.disambigProp, that.disambigProp, that.disambigServerReplacements);
         }));
     }
     return when.all(promises).yield(true);
@@ -309,13 +275,8 @@
 RegionProvider.prototype.findRegionIndex = function(code, disambigCode) {
     for (var i = 0; i < this.regions.length; i++) {
         var dabId;
-<<<<<<< HEAD
-        if (defined(this.disambigColumns) && defined(this.disambigColumns[0])) {
-            dabId =  this.regions[i][this.disambigColumns[0].regionProp];
-=======
         if (defined(disambigCode) && defined(this.disambigProp)) {
-            dabId =  this.regions[i][this.disambigProp];    
->>>>>>> e4670b69
+            dabId =  this.regions[i][this.disambigProp];
         }
         if (this.codeMatchesRegionID(this.regions[i].id, code, dabId, disambigCode)) {
             return i;
@@ -409,25 +370,12 @@
     };
 };
 
-<<<<<<< HEAD
-/*
- * @returns The index of the first column that left-matches any of the given aliases
- * @param varNAmes Array of variable names.
- */
-RegionProvider.prototype.findRegionVariable = function(varNames) {
-    for (var j = 0; j < this.aliases.length; j++) {
-        var re = new RegExp('^' + this.aliases[j] + '$', 'i');
-        for (var i = 0; i < varNames.length; i++) {
-            if (re.test(varNames[i])) {
-                return i;
-=======
 RegionProvider.prototype._findVariableForAliases = function(varNames, aliases) {
     for (var j = 0; j < aliases.length; j++) {
         var re = new RegExp('^' + aliases[j] + '$', 'i');
         for (var i = 0; i < varNames.length; i++) {
             if (re.test(varNames[i])) {
-                return varNames[i]; 
->>>>>>> e4670b69
+                return varNames[i];
             }
         }
     }
@@ -435,7 +383,7 @@
 };
 
 /*
- * @returns The index of the first column that matches any of the given aliases 
+ * @returns The index of the first column that matches any of the given aliases
  * @param varNAmes Array of variable names.
  */
 RegionProvider.prototype.findRegionVariable = function(varNames) {
@@ -451,50 +399,4 @@
     }
     return this._findVariableForAliases(varNames, this.disambigAliases);
 };
-<<<<<<< HEAD
-// this probably doesn't belong here
-/**
- * Display a feedback message given the results of a previous call to getRegionValues()
- * @param {Object} results Object returned from getRegionValues()
- * @param {String} regionVariable Name of variable used in matching.
- * @param {String} itemName Name of the dataset in which matching occurred.
- * @param {Object} terria Terria object.
- */
-
-RegionProvider.prototype.showFeedback = function(results, regionVariable, itemName, terria) {
-
-    var msg = "";
-    if (Object.keys(results.failedMatches).length > 0) {
-        msg += 'These region names were <span class="warning-text">not recognised</span>: <br><br/>' +
-        '<samp>' + Object.keys(results.failedMatches).join('</samp>, <samp>') + '</samp>' +
-        '<br/><br/>';
-    }
-    if (Object.keys(results.ambiguousMatches).length > 0) {
-        msg += 'These regions had <span class="warning-text">more than one value</span>: <br/><br/>' +
-        '<samp>' + Object.keys(results.ambiguousMatches).join("</samp>, <samp>") + '</samp>' +
-        '<br/><br/>';
-    }
-    if (!msg) {
-        console.log(results.successes  + ' out of ' + results.totalRows + ' "' + regionVariable + '" regions matched successfully in ' + itemName);
-        return;
-    }
-    msg = "" + results.successes + " out of " + results.totalRows + " '<samp>" + regionVariable + "</samp>' regions matched.<br/><br/>" + msg;
-    msg += 'Consult the <a href="http://terria.io/DataProviders/CSV-geo-au/">CSV-geo-au specification</a> to see how to format the CSV file.';
-
-    var error = new ModelError({
-            title: "Issues loading CSV file: " + itemName.slice(0,20), // Long titles mess up the message body
-            message: '<div>'+ msg +'</div>'
-        });
-    if (results.successes === 0) {
-        // No rows matched, so abort - don't add it to catalogue at all.
-        throw error;
-    } else {
-        // Just warn the user. Ideally we'd avoid showing the warning when switching between columns.
-        terria.error.raiseEvent(error);
-    }
-
-};
-
-=======
->>>>>>> e4670b69
 module.exports = RegionProvider;