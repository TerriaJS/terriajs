--- conflicted
+++ resolved
@@ -1,10 +1,3 @@
-<<<<<<< HEAD
-import computeRingWindingOrder from "./computeRingWindingOrder";
-import defined from "terriajs-cesium/Source/Core/defined";
-import pointInPolygon from "point-in-polygon";
-import Point from "@mapbox/point-geometry";
-import WindingOrder from "terriajs-cesium/Source/Core/WindingOrder";
-=======
 "use strict";
 
 /*global require*/
@@ -13,7 +6,6 @@
 var pointInPolygon = require("point-in-polygon");
 var Point = require("@mapbox/point-geometry");
 var WindingOrder = require("terriajs-cesium/Source/Core/WindingOrder").default;
->>>>>>> ae387868
 
 /**
  * Converts feature data, such as from a WMS GetFeatureInfo or an Esri Identify, to
@@ -23,7 +15,7 @@
  * @param {any} featureData The feature data to convert to GeoJSON.
  * @return {any} The GeoJSON representation of this feature data, or undefined if it cannot be converted to GeoJSON.
  */
-export default function featureDataToGeoJson(featureData) {
+function featureDataToGeoJson(featureData) {
   if (!defined(featureData)) {
     return undefined;
   }
@@ -190,4 +182,6 @@
     };
   }
   return undefined;
-}+}
+
+module.exports = featureDataToGeoJson;