--- conflicted
+++ resolved
@@ -34,10 +34,7 @@
     // us track changes on their keys, we need to be careful to keep them immutable.
     // So whenever their properties are changed, clone them and set this.variables/selected to the clone.
     // They are tracked so that TableDataSource can compute displayVariablesConcept
-<<<<<<< HEAD
     // Use dataTable.getDataVariable() to get the selected data variable's name
-=======
->>>>>>> 8a142814
     this.variables = {};  // variables[name] is a DataVariable
     this.selected = {};   // selected is an object with lat, lon, alt, time, region and data(=varName) properties
     this.noData = undefined;
@@ -45,33 +42,22 @@
     this._disambigVariable = undefined;
     this._varTypes = defaultValue(options && options.varTypes, defaultVarTypes);
 
-<<<<<<< HEAD
-=======
     var name = options && options.name;
 
->>>>>>> 8a142814
     knockout.track(this, ['variables', 'selected']);
 
     var that = this;
     knockout.defineProperty(this, 'concept', {
         get : function() {
             var varNames = that.getVariableNamesByType(that._varTypes);
-<<<<<<< HEAD
-            var concept = new DisplayVariablesConcept();
-=======
             var concept = new DisplayVariablesConcept(name, that.setDataVariable.bind(that));
->>>>>>> 8a142814
 
             if (varNames.length > 0) {
                 //create ko dataset for now viewing ui
                 for (var i = 0; i < varNames.length; i++) {
                     concept.addVariable(varNames[i]);
                 }
-<<<<<<< HEAD
-                concept.setSelected(that.getDataVariable(true));
-=======
                 concept.setSelected(that.getDataVariable());
->>>>>>> 8a142814
             }
             return concept;
         }
@@ -349,12 +335,9 @@
     if (!defined(this.variables[varName])) {
         varName = undefined;
     }
-<<<<<<< HEAD
     if (varName === this.selected.data) {
         return;
     }
-=======
->>>>>>> 8a142814
     // set selected to a new cloned object so it triggers knockout's tracking
     var selected = clone(this.selected);
     selected.data = varName;
