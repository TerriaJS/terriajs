/*global require*/
"use strict";

var clone = require('terriajs-cesium/Source/Core/clone');
var defaultValue = require('terriajs-cesium/Source/Core/defaultValue');
var defined = require('terriajs-cesium/Source/Core/defined');
var destroyObject = require('terriajs-cesium/Source/Core/destroyObject');
var knockout = require('terriajs-cesium/Source/ThirdParty/knockout');
var Rectangle = require('terriajs-cesium/Source/Core/Rectangle');

var csv = require('../ThirdParty/csv');
var DataVariable = require('./DataVariable');
var DisplayVariablesConcept = require('../Models/DisplayVariablesConcept');
var VarType = require('../Map/VarType');

/*!
 * Copyright(c) 2012-2013 National ICT Australia Limited (NICTA).  All rights reserved.
 */

var defaultVarTypes = [VarType.ALT, VarType.SCALAR, VarType.ENUM, VarType.TIME];

/**
 * DataTable is a container for table-based datasets
 *
 * @alias DataTable
 * @internalConstructor
 * @constructor
 *
 * @param {Object} [options] An object of setup options:
 * @param {[Integer]} [options.varTypes=defaultVarTypes] An array of which variable types to display
 */
var DataTable = function(options) {
    // Since variables and selected are simple objects with no constructors which would let
    // us track changes on their keys, we need to be careful to keep them immutable.
    // So whenever their properties are changed, clone them and set this.variables/selected to the clone.
    // They are tracked so that TableDataSource can compute displayVariablesConcept
    this.variables = {};
    this.selected = {};
    this.noData = undefined;

    this._disambigVariable = undefined;
    this._varTypes = defaultValue(options && options.varTypes, defaultVarTypes);

    knockout.track(this, ['variables', 'selected']);

    var that = this;
    knockout.defineProperty(this, 'concept', {
        get : function() {
            var varNames = that.getVariableNamesByType(that._varTypes);
<<<<<<< HEAD
            var displayVariablesConcept = new DisplayVariablesConcept();
=======
            var concept = new DisplayVariablesConcept();
>>>>>>> 06892cbe

            if (varNames.length > 0) {
                //create ko dataset for now viewing ui
                for (var i = 0; i < varNames.length; i++) {
                    concept.addVariable(varNames[i]);
                }
                concept.setSelected(that.getDataVariable(true));
            }
            return concept;
        }
    });
};

/**
* Determine if dataset has location data
*
* @returns {Boolean} True if a lat and lon variables are set
*/
DataTable.prototype.hasLocationData = function () {
    return (defined(this.selected.lon) && defined(this.selected.lat));
};

/**
* Determine if dataset has time data
*
* @returns {Boolean} True if a time variable is set
*/
DataTable.prototype.hasTimeData = function () {
    return (defined(this.selected.time));
};

/**
* Return the geographic extent of the dataset
*
* @returns {Object} The extent of the data points
*/
DataTable.prototype.getExtent = function () {
    var lonVar = this.variables[this.selected.lon];
    var latVar = this.variables[this.selected.lat];
    if (defined(lonVar) && defined(latVar)) {
        return Rectangle.fromDegrees(lonVar.minVal, latVar.minVal, lonVar.maxVal, latVar.maxVal);
    }
};

/**
* Return the minimum time
*
* @returns {Object} The minimum time value in Cesium JulianTime
*/
DataTable.prototype.getTimeMinValue = function () {
    if (defined(this.selected.time)) {
        return this.variables[this.selected.time].timeVar.minVal;
    }
};

/**
* Return the maximum time
*
* @returns {Object} The maximum time value in Cesium JulianTime
*/
DataTable.prototype.getTimeMaxValue = function () {
    if (defined(this.selected.time)) {
        return this.variables[this.selected.time].timeVar.maxVal;
    }
};

/**
* Return the minimum value a data variable.  If none is set the current
*   selected data variable minimum value is returned.
*
* @param {String} varName The name of the variable (optional)
*
* @returns {Float} The minimum data value
*/
DataTable.prototype.getDataMinValue = function (varName) {
    var name = varName || this.selected.data;
    if (defined(name)) {
        return this.variables[name].minVal;
    }
};

/**
* Return the maximum value a data variable.  If none is set the current
*   selected data variable maximum value is returned.
*
* @param {String} varName The name of the variable (optional)
*
* @returns {Float} The maximum data value
*/
DataTable.prototype.getDataMaxValue = function (varName) {
    var name = varName || this.selected.data;
    if (defined(name)) {
        return this.variables[name].maxVal;
    }
};

/**
* Return the number of rows in the dataset
*
* @returns {Integer}
*/
DataTable.prototype.getRowCount = function () {
    if (Object.keys(this.variables).length > 0) {
        return this.variables[Object.keys(this.variables)[0]].vals.length;
    }
    return 0;
};

/**
* Get a list of variables
*
* @returns {Array} An array of variables
*/
DataTable.prototype.getVariableNames = function () {
    var ret = [];
    for (var v in this.variables) {
        if (this.variables.hasOwnProperty(v)) {
            ret.push(v);
        }
    }
    return ret;
};

/**
* Get variable list by type
*
* @param {Integer|Array} varType a vartype id or array of vartypes
*
* @returns {Array} An array of variables
*/
DataTable.prototype.getVariableNamesByType = function (varType) {
    var ret = [];
    for (var v in this.variables) {
        if (this.variables.hasOwnProperty(v)) {
            if (varType instanceof Array) {
                if (varType.indexOf(this.variables[v].varType) !== -1) {
                    ret.push(v);
                }
            }
            else if ((this.variables[v].varType === varType)) {
                ret.push(v);
            }
        }
    }
    return ret;
};


/**
* Get a list of options for the data variable
* @param includeEnums{Boolean}: whether to include ENUM types or not.
*
* @returns {Array} a list of scalar variables in the table
*/
DataTable.prototype.getDataVariableList = function (includeEnums) {
    var vts = (includeEnums? [ VarType.SCALAR, VarType.ENUM ] : VarType.SCALAR);
    return this.getVariableNamesByType(vts);
};

/**
* Load a JSON object into a dataset
*
* @param {Object} jsonTable Table data in JSON format.
*/
DataTable.prototype.loadJson = function (jsonTable) {

    if (!defined(jsonTable) || jsonTable.length === 0 || jsonTable[0].length === 0) {
        return;
    }

    //create the variable set
    var variables = {};
    var columnNames = jsonTable[0];
    for (var c = 0; c < columnNames.length; c++) {
        var name = columnNames[c] ? columnNames[c].trim() : "_Column" + String(c) ;
        var values = [];
        for (var i = 1; i < jsonTable.length; ++i) {
            values.push(jsonTable[i][c]);
        }
        variables[name] = new DataVariable(name, values);
    }

    this.variables = variables;

    //set default active variables
    var selected = {};
    selected.lat = this.getVariableNamesByType(VarType.LAT)[0];
    selected.lon = this.getVariableNamesByType(VarType.LON)[0];
    selected.alt = this.getVariableNamesByType(VarType.ALT)[0];
    selected.time = this.getVariableNamesByType(VarType.TIME)[0];
    selected.region = this.getVariableNamesByType(VarType.REGION)[0];
    this.selected = selected;
};

/**
* Load text into a dataset
*
* @param {String} text Text to load as dataset
*
*/
DataTable.prototype.loadText = function (text) {

// originally from jquery-csv plugin. modified to avoid stripping leading zeroes.
function castToScalar(value, state) {
    var hasDot = /\./;
    var leadingZero = /^0[0-9]/;
    var numberWithThousands = /^[1-9]\d?\d?(,\d\d\d)+(\.\d+)?$/;
    if (numberWithThousands.test(value)) {
        value = value.replace(/,/g, '');
    }
    if (isNaN(value)) {
        return value;
    }
    if (leadingZero.test(value)) {
        return value;
    }
    if (hasDot.test(value)) {
      return parseFloat(value);
    }
    var integer = parseInt(value);
    if(isNaN(integer)) {
        return null;
    }
    return integer;
}
        //normalize line breaks
    text = text.replace(/\r\n|\r|\n/g, "\r\n");
    // Handle CSVs missing a final linefeed
    if (text[text.length - 1] !== '\n') {
        text += '\r\n';
    }
    var jsonTable = csv.toArrays(text, {
            onParseValue: castToScalar
        });
    this.loadJson(jsonTable);
};

/**
* Return data as json table
*
* @returns {Object} An array of rows which are each an array of values
*
*/
DataTable.prototype.getJsonTable = function () {
    var table = [];
    table.push(this.getVariableNames());
    for (var i = 0; i < this.getRowCount(); i++) {
        var row = [];
        for (var id in this.variables) {
            if (this.variables.hasOwnProperty(id)) {
                row.push(this.getDataValue(id, i));
            }
        }
        table.push(row);
    }
    return table;
};

/**
* Return data as csv table
*
* @returns {String} csv formatted version of the dataTable
*
*/
DataTable.prototype.getCsvTable = function () {
    var table = this.getJsonTable();
    //Serialize the arrays
    var joinedRows = table.map(function(arr) {
        return arr.join(',');
    });
    var tableText = joinedRows.join('\n');
    return tableText;
};

/**
* Set the current data variable
*
* @param {String} varName The name of the variable
*
*/
DataTable.prototype.setDataVariable = function (varName) {
    if (!defined(this.variables[varName])) {
        varName = undefined;
    }
    // set selected to a new cloned object so it triggers knockout's tracking
    var selected = clone(this.selected);
    selected.data = varName;
    this.selected = selected;
};

/**
 * Set the current data variable to a reasonable default. Return the data variable.
 * @returns {DataVariable} The chosen data variable.
 */
DataTable.prototype.setDefaultDataVariable = function() {
    var dataVariable = this.getDataVariableList(true)[0];
    if (defined(dataVariable)) {
        this.setDataVariable(dataVariable);
    }
    return dataVariable;
};

/**
* Get the current variable name
*
* @returns {Object} varName The current variable name
*
*/
DataTable.prototype.getDataVariable = function () {
    return this.selected.data;
};

/**
* Get the name of the variable used for region mapping, if any.
*
* @returns {String}
*
*/

DataTable.prototype.getRegionVariable = function() {
    return this.selected.region;
};

/**
* Get the name of the variable used for disambiguating region mapping, if any.
*
* @returns {String}
*
*/
DataTable.prototype.getDisambigVariable = function() {
    return this._disambigVariable;
};

/**
* Get the RegionProvider associated with the region-mapping variable, if any.
*
* @returns {Object} RegionProvider
*
*/
DataTable.prototype.getRegionProvider = function() {
    if (defined(this.selected.region)) {
        return this.variables[this.selected.region].getRegionProvider();
    } else {
        return undefined;
    }
};

/**
* Get a data value
*
* @param {String} varName The name of the variable
* @param {Integer} row Index in variable values
*
* @returns {Float} Value for the variable at that index
*/
DataTable.prototype.getDataValue = function (varName, row) {
    var variable = this.variables[varName];
    if (!defined(variable) || !defined(variable.vals)) {
        return undefined;
    }
    if (defined(variable.enumList)) {
        return variable.enumList[variable.vals[row]];
    }
    else if (variable.varType === VarType.TIME) {
        return variable.timeVar.vals[row];
    }
     return variable.vals[row];
};

/**
* Get a data row as object
*
* @param {Integer} row Index of row
*
* @returns {Object} Object containing all row members
*/
DataTable.prototype.getDataRow = function (row) {
    var rowObj = {};
    if (defined(row)) {
        for (var id in this.variables) {
            if (this.variables.hasOwnProperty(id)) {
                rowObj[id] = this.getDataValue(id, row);
            }
        }
    }
    return rowObj;
};

/**
* Get all of the data values
*
* @param {String} varName The name of the variable
*
* @returns {Array} Array of values for the variable
*/
DataTable.prototype.getVariableValues = function (varName) {
    if (!defined(this.variables[varName]) || !defined(this.variables[varName].vals)) {
        return undefined;
    }
    return this.variables[varName].vals;
};


/**
* Get all of the enum values
*
* @param {String} varName The name of the variable
*
* @returns {Array} Array of values for the variable
*/
DataTable.prototype.getVariableEnums = function (varName) {
    if (!defined(this.variables[varName]) || !defined(this.variables[varName].enumList)) {
        return undefined;
    }
    var vals = this.getVariableValues(varName);
    var enumVals = [];
    for (var i = 0; i < vals.length; i++) {
        enumVals.push(this.variables[varName].enumList[vals[i]]);
    }
    return enumVals;
};

/**
* Get all of the enum value codes for the variable
*
* @param {String} varName The name of the variable
*
* @returns {Array} Array of enum value codes for variable
*/
DataTable.prototype.getVariableEnumList = function (varName) {
    if (!defined(this.variables[varName]) || !defined(this.variables[varName].enumList)) {
        return undefined;
    }
    return this.variables[varName].enumList;
};

/**
* Return a boolean as to whether this is a nodata item
*
* @param {Float} ptVal The value to check
*
* @returns {Boolean} True if this is NoData
*/
DataTable.prototype.isNoData = function (ptVal) {
    function _float_equals(a, b) { return (Math.abs((a - b) / b) < 0.00001); }
    return ptVal === null || !defined(ptVal) || _float_equals(this.noData, ptVal);
};

/**
* Get a set of values, positions, and times for the current data variable
*
* @param {Integer} maxPoints The maximum number of points to return (optional)
*
* @returns {Array} An array of point objects based on the selected variables
*/
DataTable.prototype.getPointList = function (maxPoints) {

    var lon = defined(this.selected.lon) ? this.variables[this.selected.lon].vals : undefined;
    var lat = defined(this.selected.lat) ? this.variables[this.selected.lat].vals : undefined;
    var alt = defined(this.selected.alt) ? this.variables[this.selected.alt].vals : undefined;
    var time = defined(this.selected.time) ? this.variables[this.selected.time].timeVar.vals : undefined;
    var vals = defined(this.selected.data) ? this.variables[this.selected.data].vals : undefined;
    var length =defined(vals) ? vals.length : lon.length;
    if (!defined(maxPoints)) {
        maxPoints = length;
    }

    var ret = [];
    for (var i = 0; i < length && i < maxPoints; i++) {
        var rec = {val: defined(vals) ? vals[i] : 0};
        rec.time =  time ? time[i] : undefined;
        rec.pos = [lon ? lon[i] : 0.0, lat ? lat[i] : 0.0, alt ? alt[i] : 0.0];
        rec.row = i;
        if (this.isNoData(rec.pos[0]) || this.isNoData(rec.pos[1])) {
            continue;
        }
        ret.push(rec);
    }
    return ret;
};




/**
 * Check if there is a region variable, and identify it if so.
 */

DataTable.prototype.checkForRegionVariable = function(regionProviderList) {
    var r = regionProviderList.chooseRegionProvider(this.getVariableNames());
    // Clone variables and selected so that knockout is triggered on change
    var selected = clone(this.selected);
    if (r && defined(r.regionProvider)) {
        var variables = clone(this.variables);
        variables[r.regionVariable].setRegionProvider(r.regionProvider);
        this.variables = variables;
        selected.region = r.regionVariable;
        this.selected = selected;
        this._disambigVariable = r.disambigVariable;
        return true;
    } else {
        selected.region = undefined;
        this.selected = selected;
        this._disambigVariable = undefined;
        return false;
    }
};

/**
* Destroy the object and release resources
*
*/
DataTable.prototype.destroy = function () {
    return destroyObject(this);
};

module.exports = DataTable;
<|MERGE_RESOLUTION|>--- conflicted
+++ resolved
@@ -47,11 +47,7 @@
     knockout.defineProperty(this, 'concept', {
         get : function() {
             var varNames = that.getVariableNamesByType(that._varTypes);
-<<<<<<< HEAD
-            var displayVariablesConcept = new DisplayVariablesConcept();
-=======
             var concept = new DisplayVariablesConcept();
->>>>>>> 06892cbe
 
             if (varNames.length > 0) {
                 //create ko dataset for now viewing ui
