"use strict";

/*global require*/

var defaultValue = require('terriajs-cesium/Source/Core/defaultValue');
var defineProperties = require('terriajs-cesium/Source/Core/defineProperties');
var knockout = require('terriajs-cesium/Source/ThirdParty/knockout');

var inherit = require('../Core/inherit');
var Concept = require('./Concept');

/**
 * Represents a concept which contains a list of variables which can be used to change the appearance of data.
 * A DisplayVariablesConcept contains an items array of VariableConcepts.
 *
 * @alias DisplayVariablesConcept
 * @constructor
 * @extends Concept
 * @param {String} [name='Display Variable'] Display name of this concept.
 * @param {Boolean} [allowMultiple=false] Set to true if more than one checkbox can be selected at a time. Not Implemented Yet.
 */
var DisplayVariablesConcept = function(name, allowMultiple) {
    name = defaultValue(name, 'Display Variable');
    Concept.call(this, name);

    this._allowMultiple = defaultValue(allowMultiple, false);

    /**
     * Gets the list of VariableConcepts contained in this group.
     * @type {VariableConcept[]}
     */
    this.items = [];

    /**
     * Gets or sets a value indicating whether this concept item is currently open.  When an
     * item is open, its child items (if any) are visible.
     * @type {Boolean}
     */
    this.isOpen = true;

    /**
     * Gets or sets a flag to say if this if this node is selectable.
     * @type {Boolean}
     */
    this.isSelectable = false;

    /**
     * Gets or sets a function to call if the currently active variable is changed.
     * @type {Function}
     */
    this.updateFunction = undefined;

    knockout.track(this, ['name', 'items', 'isOpen', 'isSelectable']);

    /**
     * Gets an array of currently active/selected items.
     * @return {VariableConcept[]} Array of active/selected items.
     */
    knockout.defineProperty(this, 'activeItems', {
        get: function() {
            return this.items.filter(function(item) {return item.isActive});
        }
    });
};

 /**
  * Function that is called when a variable is selected or unselected.
  * @callback DisplayVariablesConcept~setSelected
  * @param {Integer} index Index of the selected variable in the list of variables.
  * @param {String} varName The name of the selected variable.
  * @param {Boolean} makeActive Whether to make this variable active or not.
  */

inherit(Concept, DisplayVariablesConcept);

defineProperties(DisplayVariablesConcept.prototype, {
    /**
     * Gets a value indicating whether this item has visible child items.
     * @type {Boolean}
     */
    hasChildren : {
        get : function() {
<<<<<<< HEAD
            return this.items.filter(function(concept) {return concept.isVisible;}).length > 0;
=======
            return this.items.some(function(concept) {return concept.isVisible});
>>>>>>> cbc2b291
        }
    },
    /**
     * Gets a flag indicating whether this concept item can have multiple children selected.
     * @type {Boolean}
     */
    allowMultiple: {
        get: function() {
            return this._allowMultiple;
        }
    }
});

/**
 * Sets the {@link VariableConcept#isActive} property on all the items.
 * This is called by the VariableConcept's toggleActive function, only if not multipleAllowed.
 * It makes sure only 'variable' is activated.
 * @param {VariableConcept} variable The variable concept to make active/inactive.
 */
DisplayVariablesConcept.prototype.toggleActiveItem = function(variable) {
    for (var i = 0; i < this.items.length; i++) {
        var target = (this.items[i] === variable);
        if (this.items[i].isActive !== target) {
            this.items[i].isActive = target;
        }
    }
};

module.exports = DisplayVariablesConcept;<|MERGE_RESOLUTION|>--- conflicted
+++ resolved
@@ -80,11 +80,7 @@
      */
     hasChildren : {
         get : function() {
-<<<<<<< HEAD
-            return this.items.filter(function(concept) {return concept.isVisible;}).length > 0;
-=======
             return this.items.some(function(concept) {return concept.isVisible});
->>>>>>> cbc2b291
         }
     },
     /**
