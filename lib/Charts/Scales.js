--- conflicted
+++ resolved
@@ -18,19 +18,9 @@
      * @param  {ChartData[]} data The data for each line. This is required to extract units. Also if no domain is provided, it is calculated from the data.
      * @return {Object} {x, y: { [unit1], [unit2] ... }} where values are D3-scale objects.
      */
-<<<<<<< HEAD
     calculate(size, domain, data, xPadding=0) {
-        const allUnits = getUniqueValues(data.map(line=>(line.units || unknown)));
+        const allUnits = uniq(data.map(line=>(line.units || unknown)));
         function computeDomain() {
-=======
-    calculate(size, domain, data) {
-        let theseUnits;
-        if (data.length === 0) {
-            return;
-        }
-        const allUnits = uniq(data.map(line=>(line.units || unknown)));
-        if (!defined(domain)) {
->>>>>>> 6881e41c
             if (data[0].points.length === 0) {
                 return;
             }
@@ -40,7 +30,7 @@
             // domains is an Array of the domains for each data element, with the units.
             const domains = data
                 .map(series => ({
-                    units: series.units || unknown, 
+                    units: series.units || unknown,
                     domain: series.getDomain()
                 }));
             const importantDomains = domains.filter((d, i) => keepAll || data[i].showAll);
@@ -48,7 +38,7 @@
             // domain.x is a simple [minx, maxx] array.
             // domain.y is an object with keys being the different units, and values being [miny, maxy].
             const domain = {
-                x: [d3ArrayMin(importantDomains.map(l => l.domain.x), x => x[0]), 
+                x: [d3ArrayMin(importantDomains.map(l => l.domain.x), x => x[0]),
                     d3ArrayMax(importantDomains.map(l => l.domain.x), x => x[1])],
                 y: {}
             };
@@ -74,11 +64,11 @@
                     const dataWithTheseUnits = data.filter(l=>(l.units === theseUnits));
 
                     // Override y-domain if user has requested it.
-                    const yAxisMin = Math.min.apply(Math, dataWithTheseUnits.filter(d => defined(d.yAxisMin)).map(d => d.yAxisMin));                    
+                    const yAxisMin = Math.min.apply(Math, dataWithTheseUnits.filter(d => defined(d.yAxisMin)).map(d => d.yAxisMin));
                     if (isFinite(yAxisMin) && thisYDomain[0] < yAxisMin) {
                         thisYDomain[0] = yAxisMin;
                     }
-                    
+
                     const yAxisMax = Math.max.apply(Math, dataWithTheseUnits.filter(d => defined(d.yAxisMax)).map(d => d.yAxisMax));
                     if (isFinite(yAxisMax) && thisYDomain[1] > yAxisMax) {
                         thisYDomain[1] = yAxisMax;
@@ -100,10 +90,10 @@
             // but not if it is in the middle of the plot (ie. if the y-domain includes zero).
             //
             // For now, we assume that the x-axis will be displayed aligned with the first data series' y-scale.
-    
+
             const mainYDomain = domain.y[allUnits[0]];
             const yContainsZero = (mainYDomain[0] < 0 && mainYDomain[1] > 0);
-    
+
             if (yContainsZero) {
                 const yPositiveOnly = d3ScaleLinear()
                     .range([size.plotHeight, 0])
@@ -121,7 +111,7 @@
                 // If range is entirely negative, the x-axis is at the top of the plot, so doesn't take up any space.
                 size.plotHeight = size.heightMinusXAxisLabelHeight;
             }
-    
+
             const yScales = {};
             for (const theseUnits in domain.y) {
                if (domain.y.hasOwnProperty(theseUnits)) {
@@ -130,7 +120,7 @@
                         .range([size.plotHeight, 0])
                         .domain(thisYDomain);
                 }
-            }    
+            }
             return yScales;
         }
 
