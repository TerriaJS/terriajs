# Change Log

#### next release (8.3.6)

<<<<<<< HEAD
- Add `includeMembersRegex` to `GroupTraits`. This can be used to filter group members by id/name using a regular expression.
- Add `GetTimeseries` support to `WebMapServiceCatalogItem`. This adds a new `supportsGetTimeseries` trait, which when true will replace `GetFeatureInfo` with `GetTimeseries` requests. It will also change `info_format` to `text/csv`, and show a chart in the feature info panel. Servers which advertise `GetTimeseries` capability will have this trait set to true by default. `GetTimeseries` requests will have `time = ""`.
=======
- Fixed a bug where incorrect "Remove all" icon is shown when the trait `displayGroup` of some group types (e.g.`wms-group`) is set to `true` but the members have not been populated yet.
>>>>>>> 57ab7329
- [The next improvement]

#### 8.3.5 - 2023-09-26

- Allow a story to use iframe tag if the source is youtube, youtube-nocookie or vimeo.
- Add `includeMembersRegex` to `GroupTraits`. This can be used to filter group members by id/name using a regular expression.

#### 8.3.4 - 2023-09-15

- Add `timeWindowDuration`, `timeWindowUnit` and `isForwardTimeWindow` traits to esri-mapServer type to support time window query.
- Move map credits to map column so it don't get hidden by chart panel
- TSify `MapColumn` module and reorganize components directory structure.
- Add null check to `WebMapServiceCatalogItem` `rectangle` calculation - and now we ascend tree of WMS `Layers` until we find a rectangle.
- Fix multi level nesting in ArcGIS Mapserver.

#### 8.3.3 - 2023-09-07

- Fixed broken point dragging interaction for user drawing in 3D mode.
- Fixed rectangle drawing in 2D mode.
- Added EPSG:7855 to `Proj4Definitions`.

#### 8.3.2 - 2023-08-11

- Fixed a bug when restoring timefilter from a share link having more than one imagery item with the same base URL (but different layer names).
- Fix WPS duplicate display of analysis results when loaded through a share URL
- Upgraded babel packages.

#### 8.3.1 - 2023-06-29

- **Breaking changes:**
  - Switched GoogleAnalytics to use Google Analytics 4 properties. Google's Universal properties no longer accept data from 01/07/2023, so migration is necessary anyway.
- Fix error when adding deeply nested references in search results.
- Add new option `focusWorkbenchItems` to `initialCamera` setting to focus the camera on workbench items when the app loads.
- Fixed bug where sharelinks created with no visible horizon would default to homeCamera view
- Improved calculation of 2D view from 3D view when no horizon visible
- Improve WMS and WFS error messages when requested layer names or type names are not present in GetCapabilities.

#### 8.3.0 - 2023-05-22

- **Breaking changes:**

  - **Upgraded Mobx to version 6.7.x**
  - **Upgraded Typescript to version 4.9.x**
  - See https://github.com/TerriaJS/terriajs/discussions/6787 for how to upgrade your map

#### 8.2.29 - 2023-05-18

- Fix app crash when rendering feature info with a custom title.
- Added new `CkanCatalogGroup` traits `resourceIdTemplate` and `restrictResourceIdTemplateToOrgsWithNames` to generate custom resource IDs for CKAN resources with unstable IDs.
- Fix `acessType` resolution for `MagdaReference` so that it uses the default terria resolution strategy when `magdaRecord` is not defined.

#### 8.2.28 - 2023-04-28

- Refactored TerriaViewer to expose a promise `terriaViewer.viewerLoadPromise` for async loading of viewers.
- Fix location point ideal zoom bug in 3D mode map.
- Add `EPSG:7844` to `Proj4Definitions`.
- TSify `Proj4Definitions` and `Reproject` modules.
- Update the docs for `excludeMembers`: mention the group/item id support
- Simplified `MapToolbar` API.

#### 8.2.27 - 2023-04-05

- Change icon used for display group remove button
- Make access control UI compatible to Magda v1 and v2 with v2 overriding v1.
- Remove karma-sauce-launcher dependency
- Add method `addFileDragDropListener` for receiving callbacks when user drags-n-drops a file.
- Improve `BoxDrawing` drag interaction.
- Fix a bug where `BoxDrawing` sometimes causes the map to loose pan and zoom interactivity.
- Optimize `LocationBar` component to reduce number of renders on mouse move.
- Optimize `Compass` component to reduce renders on each frame.
- Add `children` optional property to StandardUserInterfaceProps interface
- Add support for ArcGis MapServer with `TileOnly` capability - for example layers served from ArcGis Online. This is supported through `ArcGisMapServerCatalogItem`, `ArcGisMapServerCatalogGroup` and `ArcGisCatalogGroup`.

#### 8.2.26 - 2023-03-21

- Upgraded to terriajs-server 4.0.0.
- Added new `gulp dev` task that runs terriajs-server and `gulp watch` (incremental specs build) at the same time.

#### 8.2.25 - 2023-03-20

- Export `registerUrlHandlerForCatalogMemberType` for registering new url handler for catalog types.
- BoxDrawing changes:
  - Adds a new option called disableVerticalMovement to BoxDrawing which if set to true disables up/down motion of the box when dragging the top/bottom sides of the box.
  - Keeps height (mostly) steady when moving the box laterally on the map. Previously the height of the box used to change wrt to the ellipsoid/surface.
  - Fixes a bug that caused map panning and zooming to break when interacting with multiple active BoxDrawings.
  - Removed some code that was causing too much drift between mouse cursor and model when moving the model laterally on the map.
- Replaces addRemoteUploadType and addLocalUploadType with addOrReplaceRemoteFileUploadType and addOrReplaceLocalFileUploadType.

#### 8.2.24 - 2023-03-06

- Reimplement error message and default to 3d smooth mode when Cesium Ion Access Token is invalid.
- Layers shown via a share URL are now logged as a Google Analytics event
- Show an Add All / Remove All button for catalog groups when an optional `displayGroup` trait is true
- Rename the Map Settings "Raster Map Quality" slider to be just "Map Quality" as it also affects other things than raster data.
- Dragn-n-drop should respect disableZoomTo setting
- Fixed #6702 Terrain Hides Underground Features not working
- Add className prop for MyData tab so that it can be styled externally

#### 8.2.23 - 2023-01-06

- Only add groups to `CatalogIndex` if they aren't empty
- `BoxDrawing` improvements:
  - Added option `drawNonUniformScaleGrips` to enable/disable uniform-scaling
  - Set limit on the size of scaling grips relative to the size of the box
  - Small improvement to move interaction that prevents the box from locking up when trying to move at a camera angle parallel to the ground
  - Restore modified map state to the previous setting when interaction stops
- Fix bug in Cesium and Leaflet maps that resulted in `DataSource`s getting rendered even after their parent items are removed from the workbench.
- GltfMixin changes:
  - Refactors code to use stable `DataSource` and `Entity` values instead of re-creating them everytime `mapItems` is recomputed.
  - Disable zoom to for the item when position is unknown.
- Add `UploadDataTypes` API for extending the supported local and remote upload data types.
- Add option to upload terria web data (via url to json file/service)
- Refactor `Cesium3dTileMixin`.
- Updated related maps to fit mobile screens.
- Extend `responseDataPath` trait of `ApiTableCatalogItem` with support for mapping over arrays and collecting nested object values.
- Add `MapToolbar.addToolButton()` API for adding a tool button to the map navigation menu.
- Add `ActionBar` component for showing a floating menu bar at the bottom of the map.

#### 8.2.22 - 2022-12-02

- Protomaps Polygon features now only use `PolygonSymbolizer` (instead of `PolygonSymbolizer` and `LineSymbolizer`)
- Add `horizontalOrigin` and `verticalOrigin` to `TableLabelTraits`
- `TableStylingWorkflow` improvements:
  - Add more options to advanced mode (style title, hide style, long/lat column, time properties)
  - "Style" dropdown now shows `TableStyles` instead of `TableColumns`
  - Show "Variable" in "Fill color" if color column name doesn't match style name (eg style isn't generated by `TableAutomaticStylesStratum`)
  - Add symbology dropdown to advanced mode (was only showing in basic mode)
  - Add label and trail styling
  - When creating a new `bin` or `enum` value, the `null` ("default") values will be copied across.
- Move all Table related Traits to `lib/Traits/TraitsClasses/Table/` directory
- Handle errors thrown in `Cesium._attachProviderCoordHooks`. This fixes a bug where some WMTS layers break feature picking.
- Fix `Legend` outline bug - where invalid `boxStyle` meant old legend styles may be visible
- Fix `baseMapContrastColor` reactivity in `GeojsonMixin` - mvt was not updating when the basemap changes
- Add `SelectableDimensionMultiEnum` - A enum SelectableDimension that allows multiple values to be selected
- Fix `SelectableDimensionNumeric` handling of invalid values
- `ColorStyleLegend` will use `colorColumn` title by default. It will fallback to `TableStyle.title`
- Add `children` optional property to StandardUserInterfaceProps interface
- Fix `MapboxVectorTileCatalogItem` feature highlighting - this requires use of `idProperty` trait (also added `idProperty` to `ProtomapsImageryProvider`)
- Fix `MapboxVectorTileCatalogItem` `fillColor` also applying to Line features
- Add `maximumNativeZoom` to `ProtomapsImageryProvider`
- Fix image markers (eg `marker = "data:image/png;base64,..."`)
- Fix `AssimpCatalogItem` to correctly handle zip archives that contain files inside a root folder.

#### 8.2.21 - 2022-11-10

- Add check for WFS `layer.OtherSRS` in `buildSrsNameObject`
- Add `overridesBaseUrl` to `LanguageOptions`. This can be used to set the base URL for language override namespace translation files (see [client-side-config.md#LanguageConfiguration](./doc/customizing/client-side-config.md#LanguageConfiguration))
- Add `aboutButtonHrefUrl` to `configParameters`. Defaults to `"about.html"`. If set to `null`, then the About button will not be shown.
- Add `refreshIntervalTemplate` to `OpenDataSoftCatalogItemTraits` - this can be used to set `refreshInterval` using Mustache template rendered on ODS Dataset JSON object
- Add `plugins` property to `ConfigParameters` type
- Add more supported 4326 and 3857 CRS strings for WFS (eg `"urn:ogc:def:crs:EPSG::3857"` and `"urn:x-ogc:def:crs:EPSG:3857"`)

#### 8.2.20 - 2022-10-20

- Handle errors thrown in `ImageryProviderLeafletTileLayer.pickFeatures`. This fixes a bug where some WMTS layers break feature picking (in Leaflet/2D mode)

#### 8.2.19 - 2022-10-20

- Handle errors thrown in `Cesium._attachProviderCoordHooks`. This fixes a bug where some WMTS layers break feature picking.

#### 8.2.18 - 2022-10-19

- Fix `RelatedMaps` default broken URLs
- Add `mergeGroupsByName` trait to `GroupTraits` - this will merge all group members with the same name
- Fix bug with "propagate `knownContainerUniqueIds` across references and their target" - missing `runInAction`
- Add Carto v3 Maps API support for `table` and `query` endpoint (only GeoJSON - not MVT yet)
- Moved `activeStyle` default from `TableMixin` to `TableAutomaticStyleStratum`. The default `activeStyle` will now not pick a `hidden` `TableStyle`.
- Pin `flexsearch` version to `0.7.21` - as incorrect types are shipped in version `0.7.31`
- Only preload next timestep of timeseries rasters (WMS & ArcGIS MapServer) when animating the item on the map.
- Added error message if cesium stops rendering
- Add `enabled` to `TableStyleMapTraits` - which defaults to `true`
- Add `TableLabelStyleTraits` - this can be used to add `LabelGraphics` to point features (table or geojson)
- Add `TableTrailStyleTraits` - this can be used to add `PathGraphics` to time-series point features (table or geojson)
- Added missing `proxyCatalogItemUrl` to GeoJson, Shapefile, Gltf and AssImp catalog items.
- Added support for `OpenDataSoftCatalogGroup` with more than 100 datasets.
- Added `refreshIntervalTemplate` to `OpenDataSoftCatalogItemTraits` - this can be used to set `refreshInterval` using Mustache template rendered on ODS Dataset JSON object.
- Performance optimisation for time-series `TableMixin`
- Tweak `generateCatalogIndex` to use less memory. (+ add `diffCatalogIndex.js` script to show added/removed members between two catalog index files)
- Migrated `/#tools=1` to version 8.
- Removed dummy function `Terria.getUserProperty`.
- Removed unused version 7 React components.
- Fix Cesium `stoppedRenderingMessage`

#### 8.2.17 - 2022-09-23

- Fix region mapping feature `rowIds` incorrect type.

#### 8.2.16 - 2022-09-23

- Make srsName and outputFormat for WFS requests dynamic
- Added `excludeInactiveDatasets` to `CkanCatalogGroup` (`true` by default). This will filter out CKAN Datasets which have `state` or `data_state` (data.gov.au specific) **not** set to `"active"`.
- Fix `isTerriaFeatureData` bug - not checking `isJsonObject`
- Add `.logError()` to all usage of `updateModelFromJson` where the `Result` object is ignored
- Move `RelatedMaps` to terriajs. They are now generated from `configParameters` (see [`doc/customizing/client-side-config.md`](./doc/customizing/client-side-config.md#relatedmap))

#### 8.2.15 - 2022-09-16

- Fix bug with "propagate `knownContainerUniqueIds` across references and their target" - missing `runInAction`

#### 8.2.14 - 2022-09-15

- Moved map credits to map column so it don't get hidden by chart panel.
- TSified `FeatureInfo*.tsx`
  - `describeFromProperties` is now `generateCesiumInfoHTMLFromProperties`
  - `FeatureInfoSection` has been split up into `FeatureInfoSection.tsx`, `getFeatureProperties`, `mustacheExpressions` and `generateCesiumInfoHTMLFromProperties`
- Fix `{{terria.currentTime}}` in feature info template
- Add `{{terria.rawDataTable}}` in feature info template - to show raw data HTML table
- Added `TableFeatureInfoStratum` - which adds default feature info template to `TableMixin`
- Add `FeatureInfoContext` - used to inject properties into `FeatureInfoSections` context. These properties will be accessible from `featureInfoTemplate` mustache template.
  - `tableFeatureInfoContext` adds time series chart properties using `FeatureInfoContext` (`getChartDetails` has been removed)
- Move `maximumShownFeatureInfos` from `WebMapServiceCatalogItemTraits` to `MappableTraits`
- Remove `featureInfoUrlTemplate` from `OpenDataSoftCatalogItem` - as it is incompatible with time varying datasets
- Removed `formatNumberForLocale` - we now use `Number.toLocaleString`
- Rename `Feature` to `TerriaFeature` - improve typing and usage across code-base
  - Added `data: TerriaFeatureData` - which is used to pass Terria-specific properties around (eg `rowIds`)
- Added `loadingFeatureInfoUrl` to `FeatureInfoUrlTemplateMixin`
- Move `Cesium.ts` `ImageryLayer` feature picking to `cesium.pickImageryLayerFeatures()`
- Move `lib/Core/propertyGetTimeValues.js` into `lib/ReactViews/FeatureInfo/getFeatureProperties.ts`
- Add `showFeatureInfoDownloadWithTemplate` to `FeatureInfoTraits` - Toggle to show feature info download **if** a `template` has been provided. If no `template` is provided, then download will always show.
- Fix support for `initUrls` in `startData.initSources`
- Propagate `knownContainerUniqueIds` across references and their target.
- Show scrollbar for story content in Safari iOS.
- Use `document.baseURI` for building share links instead of `window.location`.

#### 8.2.13 - 2022-09-01

- Fix pedestrian drop behaviour so that the camera heading stays unchanged even after the drop
- Fixed a bug causing incorrect loading of EPSG:4326 layers in WMS v1.3.0 by sending wrong `bbox` in GetMap requests.
- Improve the CKAN model robustness by removing leading and trailing spaces in wms layer names.
- Load all `InitSources` sequentially instead of asyncronosly
- Fix `DOMPurify.sanitize` call in `PrintView`
- Fix warning for WFS item exceeding max displayable features
- Upgrade prettier to version 2.7.1

#### 8.2.12 - 2022-08-10

- Dropped "optional" from the prompt text in file upload modal for both local and web data.
- Changed the text for the first file upload option from "Auto-detect (recommended)" to simply "File type" for local files and "File or web service type" for web urls.
- Automatically suffix supported extension list to the entries in file type dropdown to improve clarity.
- Removed IFC from upload file type (until further testing).
- Move `CkanCatalogGroup` "ungrouped" group to end of members

#### 8.2.11 - 2022-08-08

- Add ability to customise the getting started video in the StoryBuilder panel
- Set cesium base URL by default so that cesium assets are resolved correctly
- Add `cesiumBaseUrl` to `TerriaOptions` for overriding the default cesium base url setting
- Fix broken Bing map logo in attributions
- Added ability to customise the getting started video in the StoryBuilder panel.
- Fixed a bug where menu items were rendered in the wrong style if the window was resized from small to large, or large to small.
- Strongly type `item` in WorkbenchItem and remove `show` toggle for non `Mappable` items.
- Add `configParameters.regionMappingDefinitionsUrls` - to support multiple URLs for region mapping definitions - if multiple provided then the first matching region will be used (in order of URLs)
  - `configParameters.regionMappingDefinitionsUrl` still exists but is deprecated - if defined it will override `regionMappingDefinitionsUrls`
- `TableMixin.matchRegionProvider` now returns `RegionProvider` instead of `string` region type. (which exists at `regionProvider.regionType`)
- Fix `shouldShorten` property in catalog and story `ShareUrl`
- Fix `shortenShareUrls` user property
- Add `videoCoverImageOpacity` option to `HelpContentItem` so that we can fade the background of help video panels.
- Fix a bug where all `HelpVideoPanel`s were being rendered resulting in autoplayed videos playing at random.
- Add `getFeatureInfoUrl` and `getFeatureInfoParameters` to `WebMapServiceCatalogItemTraits`
- Fix `SearchBoxAndResults` Trans values
- Fix `generateCatalogIndex` for nested references
- Fix `SearchBox` handling of `searchWithDebounce` when `debounceDuration` prop changes. It now fushes instead of cancels.

#### 8.2.10 - 2022-08-02

- **Breaking changes:**
  - **Minimum NodeJS version is now 14**
- Consolidate `HasLocalData` interface
- Add `GlTf` type definition (v2)
- Add `gltfModelUrl` to `GltfMixin` - this must be implemented by Models which use `GltfMixin`
- Moved `GltfCatalogItem` to `lib/Models/Catalog/Gltf/GltfCatalogItem.ts`
- Add experimental client-side 3D file conversion using [`assimpjs`](https://github.com/kovacsv/assimpjs) ([emscripten](https://emscripten.org) interface for the [assimp](https://github.com/assimp/assimp) library)
  - This supports `zip` files and `HasLocalData` - but is not in `getDataType` as the scene editor (closed source) is required to geo-reference
  - Supports over 40 formats - including Collada, obj, Blender, DXF - [full list](https://github.com/assimp/assimp/blob/master/doc/Fileformats.md)
- Add `description` to `getDataType` - this will be displayed between Step 1 and Step 2
- Add warning message to `GltfMixin` when showing in 2D mode (Leaflet)
- Upgrade `husky` to `^8.0.1`
- Prevent looping when navigating between scenes in StoryPanel using keyboard arrows
- Fix bug where StoryPanel keyboard navigation persists after closing StoryPanel
- Fix select when clicking on multiple features in 2D (#5660)
- Implemented support for `featureInfoUrlTemplate` on 2D vector features (#5660)
- Implemented FeatureInfoMixin in GeojsonMixin (#5660)
- `GpxCatalogItem` now use `GeojsonMixin` for loading data. (#5660)
- `GeoRssCatalogItem` now use `GeojsonMixin` for loading data. (#5660)
- Upgrade i18next to `v21`
- Limit workbench item title to 2 lines and show overflow: ellipsis after.
- Add `allowFeaturePicking` trait to Cesium3dTileMixin.
- Feature Info now hidden on Cesium3dTiles items if `allowFeaturePicking` set to false. Default is true.
- Add `initFragmentPaths` support for hostnames different to `configUrl`/`applicationUrl`
- Add DOMPurify to `parseCustomHtmlToReact` (it was already present in `parseCustomMarkdownToReact`)
- Update `html-to-react` to `1.4.7`
- Add `ViewState` React context provider to `StandardUserInterface` - instead of passing `viewState` or `terria` props through components, please use
  - `useViewState` hook
  - `withViewState` HOC
- Move `GlobalTerriaStyles` from `StandardUserInterface` to separate file
- Add `ExternalLinkWithWarning` component - this will replace all URLs in story body and add a warning message when URLs are clicked on.
- Fixed a bug where adding `CesiumTerrainCatalogItem` to workbench didn't apply it when `configParameters.cesiumTerrainAssetId` or `configParameters.cesiumTerrainUrl` was set.
- `CesiumTerrainCatalogItem` will now show a status `In use` or `Not in use` in the workbench.
- Rewrote `CesiumTerrainCatalogItem` to handle and report network errors.
- Set `JulianDate.toIso8601` second precision to nanosecond - this prevents weird date strings with scientific/exponent notation (eg `2008-05-07T22:54:45.7275957614183426e-11Z`)
- Add attribution for Natural Earth II and NASA Black Marble basemaps.

#### 8.2.9 - 2022-07-13

- Pin `html-to-react` to `1.4.5` due to ESM module in dependency (`parse5`) breaking webpack
- Add step to `"Deploy TerriaMap"` action to save `yarn.lock` after `sync-dependencies` (for debug purposes)
- TSIfy `SharePanel`
- Move `includeStoryInShare` out of `ViewState` into local state
- Implement ability to navigate between scenes in StoryPanel using keyboard arrows
- Rename `FeatureInfoMixin` to `FeatureInfoUrlTemplateMixin`
- Move `featureInfoTemplate` and `showStringIfPropertyValueIsNull` from `FeatureInfoTraits` to `MappableTraits` (all mappable catalog items)
- Remove `FeatureInfoUrlTemplateTraits` from all models that don't use `FeatureInfoUrlTemplateMixin`
- Fix "Regions: xxx" short report showing for non region mapped items
- Fix `showInChartPanel` default for mappable items

#### 8.2.8 - 2022-07-04

- Improve Split/compare error handling
- Fix `itemProperties` split bug
- Table styling is disabled if `MultiPoint` are in GeoJSON
- Add `GeoJsonTraits.useOutlineColorForLineFeatures` - If enabled, `TableOutlineStyleTraits` will be used to color Line Features, otherwise `TableColorStyleTraits` will be used.
- Fix feature highliting for `Line`, `MultiLine` and `MultiPoint`
- Await Internationalisation initialisation in `Terria.start`
- `UserDrawing.messageHeader` can now also be `() => string`

#### 8.2.7 - 2022-06-30

- Fix `WorkbenchItem` title height
- Add region map info and move "No Data" message to `InfoSections` in `TableAutomaticStylesStratum`
- Fix missing `TableColorStyleTraits.legend` values in `ColorStyleLegend`
- Fix `DateTimeSelectorSection.changeDateTime()` binding.
- `RegionProvider.find*Variable` functions now try to match with and without whitespace (spaces, hyphens and underscores)
- Clean up `regionMapping.json` descriptions
- Implement Leaflet credits as a react component, so it is easier to maintain them. Leaflet view now show terria extra credits.
- Implement Cesium credits as a react component, so it is easier to maintain them.
- Implement data attribution modal for map data attributions/credits. Used by both Leaflet and Cesium viewers.
- Fixed translation of Leaflet and Cesium credits.
- TSXify `ChartPanelDownloadButton`
- `ChartPanelDownloadButton` will now only export columns which are visible in chart
- Cleanup `Mixin` and `Traits` inheritance
- Wrap the following components in `observer` - `ChartItem`, `LineChart`, (chart) `Legends`, `ChartPanelDownloadButton`
- Improve TerriaReference error logging
- Fix handling GeoJSON if features have null geometry
- Fix bug where map tools names appear as translation strings
- Allow IFC files to be added to a map from local or web data (Requires non-open source plugin)
- Rename `useTranslationIfExists` to `applyTranslationIfExists` so it doesn't look like a React hook.
- Added a required parameter i18n to `applyTranslationIfExists` to avoid having stale translated strings when the language changes.
- Fix `StoryBuilder` remove all text color
- Fix `FeatureInfoPanel` `Loader` color

#### 8.2.6 - 2022-06-17

- **Breaking changes:**
  - Changed translation resolution. Now the "translation" namespace loads only from `${terria.baseUrl}/languages/{{lng}}/translation.json` (TerriaJS assets) and "languageOverrides" loads from `languages/{{lng}}/languageOverrides.json` (a TerriaMap's assets)
- Removed EN & FR translation files from bundle. All translation files are now loaded on demand.
- Moved translation files from `lib/Language/*/translation.json` to `wwwroot/languages/*/translation.json`.
- Fixed default 3d-tiles styling to add a workaround for a Cesium bug which resulted in wrong translucency value for point clouds.
- Remove Pell dependency, now replaced with TinyMCE (WYSIWYG editor library).
- Added `beforeRestoreAppState` hook for call to `Terria.start()` which gets called before state is restored from share data.
- Made `order` optional for `ICompositeBarItem`.
- Fix `includes` path for `url-loader` rule so that it doesn't incorrectly match package names with `terriajs` as prefix.
- Add help button for bookmarking sharelinks to SharePanel (if that help item exists in config)

#### 8.2.5 - 2022-06-07

- Add Google Analytics event for drag and drop of files onto map.
- Allow users to choose whether Story is included in Share
- Fixed bug that broke Cesium when WebGL was not available. Reverts to Leaflet.
- Fixed bug where `new Terria()` constructror would try to access `document` and throw an error when running in NodeJS.
- Add WPS support for `Date` (additional to existing `DateTime`) and support for `ComplexData` `Date`/`DateTime` WPS Inputs.
- TSXified `StandardUserInterface` and some other components. If your TerriaMap imports `StandardUserInterface.jsx` remove the `.jsx` extension so webpack can find the new `.tsx` file.
- Fix use of `baseMapContrastColor` in region mapping/protomaps and remove `MAX_SELECTABLE_DIMENSION_OPTIONS`.
- `mapItems` can now return arbitrary Cesium primitives.
- Added progress of 3DTiles data source loading to Progress Bar.
- ProgressBar colour now depends on baseMapContrastColor - improves visibility on light map backgrounds.
- Update `terriajs-cesium` to `1.92.0`.
- Replace Pell WYSIWYG editor library with TinyMCE, allows richer editing of Stories in the Story Builder
- Added support for using Compare / Split Screen mode with Cesium 3D Tiles.
- Fix `BottomDock.handleClick` binding
- Use the theme base font to style story share panel.
- Fix problem with Story Prompt not showing
- Fix global body style (font and focus purple)
- Add `color:inherit` to `Button`

#### 8.2.4 - 2022-05-23

- Update protomaps to `1.19.0` - now using offical version.
- Fix Table/VectorStylingWorkflow for datasets with no columns/properties to visualise
- Improve default `activeStyle` in `TableMixin` - if no `scalar` style is found then find first style with enum, text and finally region.
- Add Mustache template support to `modelDimensions` for string properties in `option.value` (with the catalog member as context)
- Added a check for disableExport in ChartPanelDownloadButton.jsx. Prevents download button rendering.
- Fix `CatalogIndex` types
- Moved code for retrieving a model by id, share key or CatalogIndex to a new function `terria.getModelByIdShareKeyOrCatalogIndex`.
- Updated handling of `previewedItemId` to use new function `terria.getModelByIdShareKeyOrCatalogIndex`. This will now use CatalogIndex if the `previewedItemId` cannot be found in models or model share keys.
- Fixed a race condition inside ModalPopup that caused the explorer panel (data catalogue) to be stuck hidden until refresh.
- Fix bug that broke the `DiffTool` preventing it from opening.
- TSify `BottomDock` and `measureElement` components.
- Fixed a bug in `GltfMixin` which resulted in some traits missing from `GltfCatalogItem` and broke tools like the scene editor.
- Leaflet attribution can be set through `config.leafletAttributionPrefix`. Attribution HTML string to show on Leaflet maps. Will use Leaflet's default if undefined. To hide Leaflet attribution - set `leafletAttributionPrefix:""`
- Re-add missing `helpPanel.mapUserGuide` translation string
- Fix `sortMembersBy` for child `Groups` and `References`
- Add `raiseError` convenience method to `TerriaError`
- Improve `filterOutUndefined` types
- Add [Maki icons](https://labs.mapbox.com/maki-icons/) - these can be used in `TablePointStyleTraits`. For example `marker = "hospital"`
- Rename `ProtomapsImageryProvider.duplicate()` to `ProtomapsImageryProvider.clone()`.
- Add [`ts-essentials` library](https://github.com/ts-essentials/ts-essentials) - "a set of high-quality, useful TypeScript types that make writing type-safe code easier"
- `GeojsonMixin` improvements
  - `uveMvt` is now `useTableStylingAndProtomaps`
  - If `useTableStylingAndProtomaps` is true, then protomaps is used for Line and Polygon features, and `TableMixin` is used for Point features (see `createLongitudeLatitudeFeaturePerRow()`)
  - `GeoJsonTraits.style` is now only supported by Cesium primitives (if defined, then `useTableStylingAndProtomaps` will be false). Instead you can use `TableStyleTraits`
- `TableMixin` improvements
  - Add new `TableStyleMap` model, this is used to support `enum`, `bin` and `null` styles for the following:
    - `TablePointStyleTraits` - this supports markers (URLs or Maki icons) and rotation, width, height and pixelOffset.
    - Add `TableOutlineStyleTraits` - this supports color and width.
  - Legends are now handled by `TableAutomaticLegendStratum`
  - Legends will be merged across `TableStyleMaps` and `TableColorMap` - for example, marker icons will be shown in legend with correct colors. See `MergedStyleMapLegend`
  - Default `activeStyle` is now picked by finding the first column of type `scalar`, and then the first column of type `enum`, then `text` and then finally `region`.
- `ArcGisFeatureServiceCatalogItem` now uses Table styling and `protomaps`
- Adapted `BaseModel.addObject` to handle adding objects to `ArrayTraits` with `idProperty="index"` and `isRemoval`. The new object will be placed at the end of the array (across all strata).
- Add `allowCustomInput` property to `SelectableDimensionGroup` - if true then `react-select` will allow custom user input.
- `TableStylingWorkflow` improvements
  - Better handling of swapping between different color scheme types (eg enum or bin)
  - Add point, outline and point-size traits

#### 8.2.3 - 2022-04-22

- **Breaking changes:**
  - `CkanItemReference` no longer copies `default` stratum to target - please use `itemProperties` instead.
- **Revert** Use CKAN Dataset `name` property for WMS `layers` as last resort.
- Add support for `WebMapServiceCatalogGroup` to `CkanItemReference` - this will be used instead of `WebMapServiceCatalogItem` if WMS `layers` can't be identified from CKAN resource metadata.
  - Add `allowEntireWmsServers` to `CkanCatalogGroupTraits` - defaults to `true`
- Ignore WMS `Layers` with duplicate `Name` properties
- Fix selectable dimensions passing reactive objects and arrays to updateModelFromJson (which could cause problems with array detection).

#### 8.2.2 - 2022-04-19

- Fixed a whitescreen with PrintView.

#### 8.2.1 - 2022-04-13

- Fixed selectable-dimension checkbox group rendering bug where the group is hidden when it has empty children.

#### 8.2.0 - 2022-04-12

- **Breaking changes:**
  - Multiple changes to `GtfsCatalogItem`:
    - Removed `apiKey` in favour of more general `headers`
    - Removed unused `bearingDirectionProperty` & `compassDirectionProperty`
    - `image` is no longer resolved relative to the TerriaJS asset folder. This will allow using relative URLs for assets that aren't inside the TerriaJS asset folder. Prepend "build/TerriaJS/" (the value of `terria.baseUrl`) to any existing relative `image` urls.
- Added `colorModelsByProperty` to `GtfsCatalogItem` which will colour 1 model differently for different vehichles based on properties matched by regular expression. E.g. colour a vehicle model by which train line the vehicle is travelling on.
- Fixed a bug where cross-origin billboard images threw errors in Leaflet mode when trying to recolour the image.
- Changed rounding of the numbers of the countdown timer in the workbench UI for items that use polling. The timer wil now show 00:00 for at most 500ms (instead of a full second). This means that for timers that are a multiple of 1000ms the timer will now show 00:01 for the last second before polling, instead of 00:00.
- TSified `BuildShareLink`, `InitSourceData` and `ShareData`.
- Added `HasLocalData` interface - which has `hasLocalData` property to implement.
- Added `ModelJson` interface - which provides loose type hints for Model JSON.
- Added `settings` object to `InitSourceData` - provides `baseMaximumScreenSpaceError, useNativeResolution, alwaysShowTimeline, baseMapId, terrainSplitDirection, depthTestAgainstTerrainEnabled` - these properties are now saved in share links/stories.
- Moved `setAlwaysShowTimeline` logic from `SettingsPanel` to `TimelineStack.ts`.

#### 8.1.27 - 2022-04-08

- Use CKAN Dataset `name` property for WMS `layers` as last resort.
- Set CKAN Group will now set CKAN Item `name` in `definition` stratum.
- Ignore GeoJSON Features with no geometry.
- Fix feedback link styling.
- Improve `CatalogIndexReference` error messages.

#### 8.1.26 - 2022-04-05

- **Breaking changes**
  - All dynamic groups (eg `WebMapServiceCatalogGroup`) will create members and set `definition` strata (instead of `underride`)
- New `GltfMixin`, which `GltfCatalogItem` now uses.
- Hook up `beforeViewerChanged` and `afterViewerChanged` events so they are
  triggered on viewer change. They are raised only on change between 2D and 3D
  viewer mode.
- Removed references to conversion service which is no longer used in version >=8.0.0.
- Added experimental routing system - there may be breaking changes to this system in subsequent patch releases for a short time. The routes currently include:
  - `/story/:share-id` ➡ loads share JSON from a URL `${configParameters.storyRouteUrlPrefix}:share-id` (`configParameters.storyRouteUrlPrefix` must have a trailing slash)
  - `/catalog/:id` ➡ opens the data catalogue to the specified member
- Fixed a polyline position update bug in `LeafletVisualizer`. Polylines with time varying position will now correctly animate in leaflet mode.
- Change button cursor to pointer
- Add `GeoJsonTraits.filterByProperties` - this can be used to filter GeoJSON features by properties
- Add GeoJSON `czmlTemplate` support for `Polygon/MultiPolygon`
- Add custom `heightOffset` property to `czmlTemplate`
- Fixed a bug where Cesium3DTilePointFeature info is not shown when being clicked.
- Added optional `onDrawingComplete` callback to `UserDrawing` to receive drawn points or rectangle when the drawing is complete.
- Fixed a bug in `BoxDrawing` where the box can be below ground after initialization even when setting `keepBoxAboveGround` to true.
- Add `itemProperties`, `itemPropertiesByType` and `itemPropertiesByIds` to `GroupTraits` and `ReferenceTraits`.
  - Properties set `override` strata
  - Item properties will be set in the following order (highest to lowest priority) `itemPropertiesByIds`, `itemPropertiesByType`, `itemProperties`.
  - If a parent group has `itemProperties`, `itemPropertiesByType` or `itemPropertiesByIds` - then child groups will have these values copied to `underride` when the parent group is loaded
  - Similarly with references.
- Fix `viewCatalogMember` bug - where `_previewItem` was being set too late.
- Improve error message in `DataPreview` for references.
- Fix alignment of elements in story panel and move some styling from scss to styled components
- Click on the stories button opens a story builder (button on the left from story number)
- Added ASGS 2021 regions to region mapping:
  - SA1-4 (e.g. sa3_code_2021)
  - GCCSA
  - STE & AUS (aliased to existing 2011/2016 data due to no change in geometry, names & codes)
- Added LGA regions from 2019 & 2021 to region mapping - only usable by lga code
- Increase `ForkTsCheckerWebpackPlugin` memoryLimit to 4GB
- Add `renderInline` option to markdownToHtml/React + TSify files
- Organise `lib/Map` into folder structure
- When `modelDimensions` are changed, `loadMapItems()` is automatically called
- Add `featureCounts` to `GeoJsonMixin` - this tracks number of GeoJSON Features by type
- Add `polygon-stroke`, `polyline-stroke` and `marker-stroke` to GeoJSON `StyleTraits` - these are only applied to geojson-vt features (not Cesium Primitives)
- TableMixin manual region mapping dimensions are now in a `SelectableDimensionGroup`
- Fix misc font/color styles
- Create reusable `StyledTextArea` component
- `Collapsible` improvements:
  - Add `"checkbox"` `btnStyle`
  - `onToggle` can now stop event propagation
  - `title` now supports custom markdown
- Add `rightIcon` and `textLight` props to `Button`
- New `addTerriaScrollbarStyles` scss mixin
- `TableAutomaticStylesStratum` now creates `styles` for every column - but will hide columns depending on `TableColumnType`
- `TableAutomaticStylesStratum.numberFormatOptions` is now `TableStyle.numberFormatOptions`
- Implement `TableColorStyleTraits.legendTicks` - this will determine number of ticks for `ContinuousColorMap` legends
- `DiscreteColorMap` will now use `minimumValue`/`maximumValue` to calculate bins
- `SelectableDimensions` improvements
  - Add `color`, `text`, `numeric` and `button` types
  - Add `onToggle` function to `SelectableDimensionGroup`
  - `Group` and `CheckboxGroup` now share the same UI and use `Collapsible`
  - `enum` (previously `select`) now uses `react-select` component
  - `color` uses `react-color` component
  - `DimensionSelectorSection` / `DimensionSelector*` are now named the same as the model - eg `SelectableDimension`
- Create `Portal`, `PortalContainer`,`SidePanelContainer` and `WorkflowPanelContainer`. There are used by `WorkflowPanel`.
- Create `WorkflowPanel` - a basic building block for creating Workflows that sit on top of the workbench
  - It has three reusable components, `Panel`, `PanelButton`, `PanelMenu`
- Create `selectableDimensionWorkflow` - This uses `WorkflowPanel` to show `SelectableDimensions` in a separate side panel.
  - `TableStylingWorkflow` - set styling options for TableMixin models
  - `VectorStylingWorkflow` - this extends `TableStylingWorkflow` - used to set styling options for GeoJsonMixin models (for Protomaps/geojson-vt only)
- Create `viewingControls` concept. This can be used to add menu items to workbench items menu (eg "Remove", "Export", ...)
  - TSXify `ViewingControls`
- Add temporary `legendButton` property - this is used to show a "Custom" button above the Legend if custom styling has been applied
  - This uses new `TableStyle.isCustom` property
- Move workbench item controls from `WorkbenchItem.jsx` `WorkbenchItemControls.tsx`
- Add `UrlTempalteImageryCatalogItem`, rename `RasterLayerTraits` to `ImageryProviderTraits` and add some properties.
- Added `ViewingControlsMenu` for making catalog wide extensions to viewing controls options.
- Added `MapToolbar`, a simpler API for adding buttons to the map navigation menu for the most common uses cases.
- Added `BoxDrawing` creation methods `fromTransform` and `fromTranslationRotationScale`.
- Fixed a bug where `zoom` hangs for catalog items with trait named `position`.
- Moved workflows to `Models/Workflows` and added helper method `runWorkflow` to invoke a workflow.
- Change NaturalEarth II basemap to use `url-template-imagery`
- Remove Gnaf API related files as the service was terminated.

#### 8.1.25 - 2022-03-16

- Fix broken download link for feature info panel charts when no download urls are specified.
- Fixed parameter names of WPS catalog functions.
- Improve WMS 1.1.1 support
  - Added `useWmsVersion130` trait - Use WMS version 1.3.0. True by default (unless `url` has `"version=1.1.1"` or `"version=1.1.0"`), if false, then WMS version 1.1.1 will be used.
  - Added `getFeatureInfoFormat` trait - Format parameter to pass to GetFeatureInfo requests. Defaults to "application/json", "application/vnd.ogc.gml", "text/html" or "text/plain" - depending on GetCapabilities response
- Add `legendBackgroundColor` to `LegendOwnerTraits` and `backgroundColor` to `LegendTraits`
- Add `sld_version=1.1.0` to `GetLegendGraphics` requests
- Filter `"styles","version","format","srs","crs"` conflicting query parameters from WMS `url`
- WMS `styles`, `tileWidth`, `tileHeight` and `crs`/`srs` will use value in `url` if it is defined (similar to existing behavior with `layers`)
- WMS will now show warning if invalid `layers` (eg if the specified `layers` don't exist in `GetCapabilities`)
- ArcGisFeatureServerCatalogItem can now load more than the maximum feature limit set by the server by making multiple requests, and uses GeojsonMixin
- Avoid creating duplication in categories in ArcGisPortalCatalogGroup.
- Fix `CatalogMemberMixin.hasDescription` null bug
- `TableStyle` now calculates `rectangle` for point based styles
- Fixed error installing dependencies by changing dependency "pell" to use github protocol rather than unencrypted Git protocol, which is no longer supported by GitHub as of 2022-03-15.

#### 8.1.24 - 2022-03-08

- Ignores duplicate model ids in members array in `updateModelFromJson`
- Add support for `crs` property in GeoJSON `Feature`
- Add feature highlighting for Protomaps vector tiles
- Add back props `localDataTypes` and `remoteDataTypes` to the component `MyData` for customizing list of types shown in file upload modal.

#### 8.1.23 - 2022-02-28

- **Breaking changes**:
  - `IDEAL ZOOM` can be customised by providing `lookAt` or `camera` for `idealZoom` in `MappableTraits`. The `lookAt` takes precedence of `camera` if both exist. The values for `camera` can be easily obtained from property `initialCamera` by calling shared link api .

* Fixed crash caused by ArcGisMapServerCatalogItem layer missing legend.
* Refactored StoryPanel and made it be collapsible
* Added animation.ts as a utility function to handle animation end changes (instead of using timeout)
* Fixed a bug where `buildShareLink` serialised the feature highlight model & geometry. Picked features are still serialised and geometry is reloaded on accessing the share link.

#### 8.1.22 - 2022-02-18

- Added play story button in mobile view when there is an active story
- `IDEAL ZOOM` can be customised by providing `idealZoom` property in `MappableTraits`.
- Fix `AddData` options

#### 8.1.21 - 2022-02-08

- Fixed bug where WMS layer would crash terria if it had no styles, introduced in 8.1.14

#### 8.1.20 - 2022-02-04

- Fixed whitescreen on Print View in release/production builds

#### 8.1.19 - 2022-01-25

- Add WMS support for `TIME=current`
- Only show `TableMixin.legends` if we have rows in dataColumnMajor and mapItems to show
- Add `WebMapServiceCatalogGroup.perLayerLinkedWcs`, this can be used to enable `ExportWebCoverageService` for **all** WMS layers. `item.linkedWcsCoverage` will be set to the WMS layer `Name` if it is defined, layer `Title` otherwise.
- MagdaReference can use addOrOverrideAspects trait to add or override "terria" aspect of target.
- Added new print preview page that opens up in a new window
- TSXified PrintView

#### 8.1.18 - 2022-01-21

- Add missing default Legend to `TableAutomaticStylesStratum.defaultStyle`
- Fix a bug in CompositeCatalogItem that causes share URLs to become extremely long.
- Fix `OpacitySection` number precision.
- Add `sortMembersBy` to `GroupTraits`. This can be set to sort group member models - For example `sortMembersBy = "name"` will alphabetically sort members by name.
- Remove `theme.fontImports` from `GlobalTerriaStyles` - it is now handled in `TerriaMap/index.js`
- Add check to `featureDataToGeoJson.getEsriFeature` to make sure geometry exists

#### 8.1.17 - 2022-01-12

- **Breaking changes**:
  - Minimum node version is now 12 after upgrading node-sass dependency

* Automatically cast property value to number in style expressions generated for 3d tiles filter.
* Re-enable procedure and observable selectors for SOS items.
* Fix broken "Ideal zoom" for TableMixin items.
* The opacity of 3d tiles can now be changed with the opacity slider in the workbench
* RasterLayerTraits and Cesium3dTilesTraits now share the newly created OpacityTraits
* `disableOpacityControl` is now a trait and can be set in the catalog.
* TSXified OpacitySection
* Upgrade compiler target from es2018 to es2019
* Fix default table style legends
* Remove SOS defaults legend workaround
* Update NodeJS version to 14 in `npm-publish` GitHub action

#### 8.1.16 - 2021-12-23

- Added region mapping support for Commonwealth Electoral Divisions as at 2 August 2021 (AEC) as com_elb_name_2021.

#### 8.1.15 - 2021-12-22

- Fix sharelink bug, and make `isJson*` type checks more rigorous
- Remove `uniqueId` from `CatalogMemberMixin.nameInCatalog` and add it as fallback to `CatalogMemberMixin.name`
- Add `shareKeys` and `nameInCatalog` to `CatalogIndexReference`.
- Remove `description` field from `CatalogIndex`
  - The `CatalogIndex` can now be used to resolve models in sharelinks
- Add support for zipped `CatalogIndex` json files.
- Fix `SplitReferences` which use `shareKeys`
- Make `isJson*` type assertion functions more rigorous
  - Add `deep` parameter, so you can use old "shallow" type check for performance reasons if needed
- Add Shapefile to `CkanDefaultFormatsStratum`
- Fix `ArcGisMapServerCatalogItem` metadata bug
- Remove legend traits from CatalogMemberMixin, replacing them with LegendOwnerTraits, and add tests to enforce correct use of legends.
- Add better support for retreiving GeoJsonCatalogItem data through APIs, including supporting geojson nested within json objects
- Fixed `ContinuousColorMap` min/max value bug.
- `TableStyle.outlierColor` is now only used if `zFilter` is active, or `colorTraits.outlierColor` is defined
- Add `forceConvertResultsToV8` to `WebProcessingServiceCatalogFunction`. If your WPS processes are returning v7 json, you will either need to set this to `true`, or set `version: 0.0.1` in JSON output (which will then be automatically converted to v8)
- Cleanup `CatalogFunction` error handling
- Fix `SelectAPolygonParameterEditor` feature picking (tsified)
- Add `WebMapServiceCatalogItem.rectangle` support for multiple WMS layers
- Fix picked feature highlighting for ArcGis REST API features (and TSify `featureDataToGeoJson`)
- Re-enable GeoJSON simple styling - now if more than 50% of features have [simple-style-spec properties](https://github.com/mapbox/simplestyle-spec) - automatic styling will be disabled (this behaviour can be disabled by setting `forceCesiumPrimitives = false`)
- Don't show `TableMixin` `legends` or `mapItems` if no data
- Fix `GeoJsonCatalogItem.legends`
- Add `isOpen` to `TerriaReferenceTraits`

#### 8.1.14 - 2021-12-13

- **Breaking changes**:
  - `Result.throwIfUndefined()` will now only throw if `result.value` is undefined - regardless of `result.error`

* Reimplement option to zoom on item when adding it to workbench, `zoomOnAddToWorkbench` is added to `MappableTraits`.
* Update terria-js cesium to `1.81.3`
* Re-allowed models to be added to `workbench` if the are not `Mappable` or `Chartable`
* Moved `WebMapServiceCatalogItem.GetCapbilitiesStratum` to `lib\Models\Catalog\Ows\WebMapServiceCapabilitiesStratum.ts`
* Moved `WebMapServiceCatalogItem.DiffStratum` to `DiffableMixin`
* `callWebCoverageService` now uses version WCS `2.0.0`
  - All WCS export functionality is now in `ExportWebCoverageServiceMixin`
  - Added `WebCoverageServiceParameterTraits` to `WebMapServiceCatalogItemTraits.linkedWcsParameters`. It includes `outputFormat` and `outputCrs`
  - Will attempt to use native CRS and format (from `DescribeCoverage`)
  - No longer sets `width` or `height` - so export will now return native resolution
* Anonymize user IP when using google analytics.
* Fix crash when TableMixin-based catalog item had invalid date values
* Fix `WebMapServiceCatalogItem.styles` if `supportsGetLegendGraphics = false`. This means that if a WMS server doesn't support `GetLegendGraphics` requests, the first style will be set as the default style.

#### 8.1.13 - 2021-12-03

- Paramerterised the support email on the help panel to use the support email in config
- Refactored `TableColumn get type()` to move logic into `guessColumnTypeFromValues()`
- `TableMixin.activeStyle` will set `TableColumnType = hidden` for `scalar` columns with name `"id"`, `"_id_"` or `"fid"`
- Fix bug `TableColumn.type = scalar` even if there were no values.
- Table columns named `"easting"` and `"northing"` are now hidden by default from styles
- `TableColumn.type = enum` requires at least 2 unique values (including null) to be selected by default
- Tweak automatic `TableColumn.type = Enum` for wider range of values
- Exporting `TableMixin` will now add proper file extensions
- Added `TimeVaryingTraits.timeLabel` trait to change label on `DateTimeSelectorSection` (defaults to "Time:")
  - This is set to `timeColumn.title`
- `TableColumn` will try to generate prettier `title` by un-camel casing, removing underscores and capitalising words
- `TableStyle` `startDates`, `finishDates` and `timeIntervals` will only set values for valid `rowGroups` (invalid rows will be set to `null`). For example, this means that rows with invalid regions will be ignored.
- Add "Disable style" option to `TableMixin.styleDimensions` - it can be enabled with `TableTraits.showDisableStyleOption`
- Added `timeDisableDimension` to `TableMixin` - this will render a checkbox to disable time dimension if `rowGroups` only have a single time interval per group (i.e. features aren't "moving" across time) - it can be enabled with `TableTraits.showDisableTimeOption` - `TableAutomaticStylesStratum` will automatically enable this if at least 50% of rowGroups only have one unique time interval (i.e. they don't change over time)\
- Remove border from region mapping if no data
- Add `baseMapContrastColor` and `constrastColor` to `BaseMapModel`
- Fixed `TableMixin.defaultTableStyle.legends` - `defaultTableStyle` is now not observable - it is created once in the `contructor`
- Removed `Terria.configParameters.enableGeojsonMvt` - geojson-vt/Protomaps is now used by default
- `GpxCatalogItem` now uses `GeojsonMixin`
- Add an external link icon to external hyperlink when using method `parseCustomHtmlToReact`. This feature can be switched off by passing `{ disableExternalLinkIcon: true }` in `context` argument.
- Tsify `sendFeedback.ts` and improve error messages/notifications
- Removed unused overrideState from many DataCatalog React components.
- Fixed a bug where adding a timeseries dataset from the preview map's Add to map button didn't add the dataset to the `timelineStack`.
- Fixed incorrect colour for catalog item names in the explorer panel when using dynamic theming.
- Moved `CatalogIndex` loading from constructor (called in `Terria.start`) to `CatalogSearchProvider.doSearch` - this means the index will only be loaded when the user does their first search
- Add basic auth support to `generateCatalogIndex`, fix some bugs and improve performance
- Update terria-js cesium to `1.81.2`
- Add `uniqueId` as fallback to `nameInCatalog`
- Remove duplicated items from `OpenDataSoftGroup` and `SocrataGroup`

#### 8.1.12 - 2021-11-18

- Bigger zoom control icons.
- Modified "ideal zoom" to zoom closer to tilesets and datasources.
- Added `configParameters.feedbackPostamble`. Text showing at the bottom of feedback form, supports the internationalization using the translation key
- `GeoJsonMixin.style["stroke-opacity"]` will now also set `polygonStroke.alpha` and `polylineStroke.alpha`
- Reduce `GeoJsonMixin` default stroke width from `2` to `1`
- Add `TableMixin` styling to `GeoJsonMixin` - it will treat geojson feature properties as "rows" in a table - which can be styled in the same way as `TableMixin` (eg CSV). This is only enabled for geojson-vt/Protomaps (which requires `Terria.configParameters.enableGeojsonMvt = true`). For more info see `GeojsonMixin.forceLoadMapItems()`
  - This can be disabled using `GeojsonTraits.disableTableStyle`
- Opacity and splitting is enabled for Geojson (if using geojson-vt/protomaps)
- Replaced `@types/geojson` Geojson types with `@turf/helpers`
- In `GeojsonMixin` replaced with `customDataLoader`, `loadFromFile` and `loadFromUrl` with `forceLoadGeojsonData`
- `GeojsonMixin` will now convert all geojson objects to FeatureCollection
- Exporting `GeojsonMixin` will now add proper file extensions
- `WebFeatureServiceCatalogItem` now uses `GeoJsonMixin`
- Fix `ProtomapsImageryProvider` geojson feature picking over antimeridian
- Add Socrata group to "Add web data
- Added "marker-stroke-width", "polyline-stroke-width", "polygon-stroke-width" to `GeojsonStyleTraits` (Note these are not apart of [simplestyle-spec](https://github.com/mapbox/simplestyle-spec/tree/master/1.1.0) and can only be used with `geojson-vt`)
- Add a method refreshCatalogMembersFromMagda to Terria class.
- Renable `useNativeResolution` on mobile
- Store `useNativeResolution`, `baseMaximumScreenSpaceError` as local properties
- Moved CKAN default `supportedFormats` to `CkanDefaultFormatsStratum`
- Add properties to `CkanResourceFormatTraits`
  - `maxFileSize` to filter out resources with large files (default values: GeoJSON = 150MB, KML = 30MB, CZML = 50MB)
  - `removeDuplicates` (which defaults to true) so we don't get duplicate formats for a dataset (it will check `resource.name`)
    - If there are multiple matches, then the newest (from resource.created property) will be used
  - `onlyUseIfSoleResource` to give a given resource format unless that is all that exists for a dataset
- Add CKAN `useSingleResource`, if `true`, then the highest match from `supportedResourceFormats` will be used for each dataset
- ArcGis Map/Feature Service will now set CRS from `latestWkid` if it exists (over `wkid`)
- Fix CKAN ArcGisFeatureService resources
- ArcGisFeatureServer will now set `outSR=4326` so we don't need to reproject client-side

#### 8.1.11 - 2021-11-15

- Fix `SettingsPanel` type issue

#### 8.1.10 - 2021-11-15

- Fix `CswCatalogGroup` XML types
- Added `MAINCODE` aliases for all ABS Statistical Area regions that were missing them.
- Fixed `superGet` replacement in webpack builds with babel versions `7.16.0` and above.

#### 8.1.9 - 2021-11-01

- TSify workbench splitter control and fix broken styling.
- Fix app crash when opening AR tool.

#### 8.1.8 - 2021-10-29

- Tsified `SettingPanel`
- Moved `setViewerMode` function from `Terria` class to `ViewerMode`
- Refactored checkbox to use children elements for label instead of label
  property, `isDisabled`, `isChecked` and `font-size: inherit` style is passed
  to each child element (so propper styling is maintained)
- Fix an internal bug where Cesium.prototype.observeModelLayer() fails to remove 3D tilesets in certain cases.
- Rename `TerriaError._shouldRaiseToUser` to `overrideRaiseToUser`
  - Note: `userProperties.ignoreError = "1"` will take precedence over `overrideRaiseToUser = true`
- Fix `overrideRaiseToUser` bug causing `overrideRaiseToUser` to be set to `true` in `TerriaError.combine`
- Add `rollbar.warning` for `TerriaErrorSeverity.Warning`
- Disable `zFilter` by default
- Remove use of word "outlier" in zFilter dimension and legend item (we now use "Extreme values")
- Add `cursor:pointer` to `Checkbox`
- Fix `MapNavigation` getter/setter `visible` bug.
  - Replace `CompositeBarItemController` `visible` setter with `setVisible` function
- Use `yarn` in CI scripts (and upgrade node to v14)
- Fix app crash when previewing a nested reference in the catalog (eg when viewing an indexed search result where the result is a reference).
- Ported feaure from v7 to set WMS layers property from the value of `LAYERS`, `layers` or `typeName` from query string of CKAN resource URL.

#### 8.1.4 - 2021-10-15

- Make flex-search usage (for `CatalogIndex`) web-worker based
- Add `completeKnownContainerUniqueIds` to `Model` class - This will recursively travese tree of knownContainerUniqueIds models to return full list of dependencies
- Add all models from `completeKnownContainerUniqueIds` to shareData.models (even if they are empty)

#### 8.1.3 - 2021-10-14

- Reimplement map viewer url param
- Added `terriaError.importance` property. This can be set to adjust which error messages are presented to the user.
  - `terriaErrorNotification` and `WarningBox` will use the error message with highest importance to show to the user ("Developer details" remains unchanged)
- Add `terriaError.shouldRaiseToUser` override, this can be used to raise errors with `Warning` severity.
- `terriaError.raisedToError` will now check if **any** `TerriaError` has been raised to the user in the tree.
- `workbench.add()` will now keep items which only return `Warning` severity `TerriaErrors` after loading.
- Improve SDMX error messages for no results
- Fix SDMX FeatureInfoSection time-series chart to only show if data exists.
- Improve GeoJSON CRS projection error messages
- Add `Notification` `onDismiss` and `ignore` properties.
- Fix `AsyncLoader` result bug
- Remove `Terria.error` event handler
- Refactor `workbench.add` to return `Result`
- Consolidated network request / CORS error message - it is now in `t("core.terriaError.networkRequestMessage")`.
  - It can be injected into other translation strings like so: `"groupNotAvailableMessage": "$t(core.terriaError.networkRequestMessage)"`
  - Or, you can use `networkRequestError(error)` to wrap up existing `TerriaError` objects
- Fix incorrect default `configParameters.feedbackPreamble`
- Fix incorrect default `configParameters.proj4def` - it is now `"proj4def/"`
- Fix Branding component. It wasn't wrapped in `observer` so it kept getting re-rendered
- Add `FeedbackLink` and `<feedbacklink>` custom component - this can be used to add a button to open feedback dialog (or show `supportEmail` in feedback is disabled)
- Fix `ContinuousColorMap` `Legend` issue due to funky JS precision
- Fix mobx computed cycle in `CkanDatasetStratum` which was making error messages for failed loading of CKAN items worse.

#### 8.1.2 - 2021-10-01

- Removed duplicate Help icon and tooltip from the map navigation menu at the bottom as it is now shown in the top menu.
- Fixed a bug where the app shows a scrollbar in some instances.
- Wrap clean initSources with action.
- Modified `TerriaReference` to retain its name when expanded. Previously, when the reference is expanded, it will assume the name of the group or item of the target.
- Proxy `catalogIndex.url`

#### 8.1.1 - 2021-09-30

- **Breaking changes:**
  - `blacklist` has been renamed to `excludeMembers` for `ArcGisPortalCatalogGroup` and `CkanCatalogGroup`.

* Tsifyied and refactored `RegionProvider` and `RegionProviderList`, and re-enabled `loadRegionIDs`
* `TableColorMap` `minimumValue` and `maximumValue` will now take into account valid regions.
* `tableMixin.loadRegionProviderList()` is now called in `tableMixin.forceLoadMapItems()` instead of `mappableMixin.loadMapItems()`
* Add TableColumn and TableStyle `ready` computed property. Columns will only be rendered if `ready` is `true`. At the moment it is only used to wait until `loadRegionIDs` has finished.
* Moved region mapping `ImageryProvider` code to `lib/Table/createRegionMappedImageryProvider.ts`
* Fix `ChartPanel` import `Result` bug.
* Improve handling of featureInfoTemplate for composite catalog items.
* Mobile help menu will now show a link to map user guide if it is configured in `Terria.configParameters.helpItems`.
* Fixed the layout of items in mobile navigation
* Add Mapbox Vector Tile support. This is using [protomaps.js](https://github.com/protomaps/protomaps.js) in the new `ProtomapsImageryProvider`. This includes subset of MVT style specification JSON support.
* `MapboxVectorCanvasTileLayer` is now called `ImageryProviderLeafletGridLayer`
* `CesiumTileLayer` is now called `ImageryProviderLeafletTileLayer`.
* Added `geojson-vt` support to `GeoJsonMixin`, which will tile geojson into vector tiles on the fly, and use the new `ProtomapsImageryProvider`.
* Added `configParameter.enableGeojsonMvt` temporary feature flag for experimental Geojson-Mapbox vector tiles. Default is `false`.
* Added `forceCesiumPrimitives` to `GeoJsonTraits`. This can be used to render cesium primitives instead of Mapbox vector-tiles (if `configParameter.enableGeojsonMvt` is `true`)
* Add `scale` observable to `TerriaViewer`. This will give distance between two pixels at the bottom center of the screen in meters.
* Fixed `withControlledVisibility` method to inherit `propTypes` of its wrapped component.
* Added `MinMaxLevelMixin` and `MinMaxLevelTraits` to handle defining min and max scale denominator for layers.
* Extracted function `scaleToDenominator` to core - for conversion of scale to zoom level.
* Share/start data conversion will now only occur if `version` property is `0.x.x`. Previously, it was `version` property is **not** `8.x.x`
* Filter table column values by Z Score. This is controlled by the following `TableColorStyleTraits`:
  - `zScoreFilter` - Treat values outside of specifed z-score as outliers, and therefore do not include in color scale. This value is magnitude of z-score - it will apply to positive and negative z-scores. For example a value of `2` will treat all values that are 2 or more standard deviations from the mean as outliers. This must be defined to be enabled - currently it is only enabled for SDMX (with `zScoreFilter=4`).
  - `zScoreFilterEnabled - True, if z-score filter is enabled
  - `rangeFilter` - This is applied after the `zScoreFilter`. It is used to effectively 'disable' the zScoreFilter if it doesn't cut at least the specified percange of the range of values (for both minimum and maximum value). For exmaple if `rangeFilter = 0.2`, then the zScoreFilter will only be effective if it cuts at least 20% of the range of values from the minimum and maximum value
* Add `outlierColor` to `ContinuousColorMap`
* Add `placement` to `SelectableDimension`. This can be used to put `SelectableDimension` below legend using `placement = "belowLegend`
* Add `SelectableDimensionCheckbox` (and rename `SelectableDimension` to `SelectableDimensionSelect`)
* Add `outlierFilterDimension` checkbox `SelectableDimension` to workbench to enable/disable dimension
* Extend `tableStyle.rowGroups` to regions
* Fix `spreadFinishTime` bug
* Fix diverging `ContinuousColorMap` - it will now center color scale around 0.
* Refactor `SocrataMapViewCatalogItem` to use `GeoJsonMixin`
* `SocrataCatalogGroup` will not not return groups for Facets if there is only one - so it skips an unnecessary group level.
* Update protomaps.js to `1.5.0`
* SDMX will now disable the region column if less than 2 valid regions have been found
* Set `spreadStartTime` and `spreadFinishTime` to `true` for SDMX
* Add SDMX `metadataURLs` from dataflow annotations
* Improve SDMX chart titles
* `TableMixin` will now remove data if an error occurs while calling `forceLoadTableData`
* Make `regionColumn` `isNullable` - this means region column can be disabled by setting to `null`.
* Fix scalar column color map with a single value
* TableMixin will now clear data if an error occurs while calling `forceLoadTableData`
* `TableMixin` will now not return `mapItems` or `chartItems` if `isLoading`
* SDMX will now use `initialTimeSource = stop`
* Fix `duplicateModels` duplicating observables across multiple models
* Support group models in workbench -- All members will be automatically added to the map.
* Added location search button to welcome modal in mobile view.
* Add `DataUrlTraits` to `CatalogMemberTraits.dataUrls`. It contains an array of data URLS (with optional `title` which will render a button). It is handled the same as `MetadataUrls` except there is a `type` property which can be set to `wcs`, `wfs`... to show info about the URL.
* Made search location bar span full width in mobile view.
* Automatically hide mobile modal window when user is interacting with the map.
* Disabled feature search in mobile
* Disabled export (clip&ship) in mobile
* Fixed misplaced search icon in mobile safari.
* Prevents story text from covering the whole screen in mobile devices.
* Add `CatalogIndex`, `CatalogIndexReference` and `generateCatalogIndex()` script. These can be used to generate a static JSON index of a terria catalog - which can then be searched through using `flexsearch`
* Added `weakReference` flag `ReferenceMixin`, this can be used to treat References more like a shortcut (this means that `sourceReference` isn't used when models are shared/added to the workbench - the `target` is used instead)
* GroupMixin.isMixedInto and MappableMixin.isMixedInto are now more strict - and won't pass for for References with `isMappable` or `isGroup`.
* `Workbench.add` can now handle nested `References` (eg `CatalogIndexReference -> CkanReference -> WMSCatalogItem`).
* Add `description` trait to `CatalogMemberReferenceTraits`
* Added `excludeMembers` property to `GroupTraits` (this replaced the `blacklist` property in v7). It is an array of strings of excluded group and item names. A group or item name that appears in this list will not be shown to the user. This is case-insensitive and will also apply to all child/nested groups
* Fixes an app crash on load in iOS-Safari mobile which was happening when rendering help panel tooltips.
* Fixed `WebMapServiceCatalogItem` not sending additional `parameters` in `GetFeatureInfo` queries.
* Changed mobile header icons and improved styling.
* Fixed a problem with computeds and AsyncLoader when loading `mapItems` (and hence children's `mapItems`) of a CompositeCatalogItem.
* Fix `YDYRCatalogFunction` `description`
* Extend input field for search in mobile view to full width of the page.
* Automatically hide mobile modal window when user is interacting with the map (like picking a point or drawing a shape).
* Adjusted styling of x-axis labels in feature info panel to prevent its clipping.
* When expanding charts from the same catalog item, we now create a new item if the expanded chart has a different title from the previously expanded chart for the same item. This behavior matches the behavior in `v7`.
* Improve status message when feature info panel chart is loading
* Fix broken chart panel download button.
* Changed @vx/_ dependencies to @visx/_ which is the new home of the chart library
* The glyph style used for chart points can now be customized.
* Added `TerriaReference` item, useful for mounting a catalog tree from an external init file at any position in the current map's catalog tree.
* Changed @vx/_ dependencies to @visx/_ which is the new home of the chart library
* The glyph style used for chart points can now be customized.
* Chart tooltip and legend bar can now fit more legends gracefully.

#### 8.1.0 - 2021-09-08

- **Breaking changes:**
  - Overhaul of map navigation: items no longer added inside UserInterface using <Nav> jsx.

* New version of map navigation ([#5062](https://github.com/TerriaJS/terriajs/pull/5062))
  - It consists of
    - a high level api `MapNavigationModel` for managing the navigation items, which is responsible for managing the state of navigation items. It is passing commands to invidual item controller.
    - a `MapNavigationItemController` that holds and control the state of navigation item. When new navigation item is created it should extend controller and provide the definition on how it state should be updated.
  - Terria exposes instance of navigation model to the world.
  - Converted all existing navigation items to utilise new navigation model, and registered them in terria navigation model (`registerMapNavigations.tsx`).
  - Resolved issue with some navigation items not being clickable on mobile due to overlap from others.
* Fixed a bug in Difference tool where difference image was showing with zero opacity in some situations.
* Fixed `CzmlCatalogItem` to react correctly to input data changes.

#### 8.0.1 - 2021-09-06

- Added `catalog-converter` support for v7 `#start` data.
- add french Help button translation
- Enable FeatureInfoSectionSpec tests
- Add `itemProperties` to `ArcGisMapServerCatalogGroupTraits` so that `ArcGisMapServerCatalogGroup` can override relevant traits of its layers.
- Add `feature` object to `FeatureInfoSection.getTemplateData`
- Add a way to replace text in feature info templates. See [Replace text](doc/connecting-to-data/customizing-data-appearance/feature-info-template.md) for details.
- Fixed unnecessary model reloads or recomputing of `mapItems` when switching between story scenes.
- Fixed story reset button.
- Moved help button to the top menu

#### 8.0.0 - 2021-08-13

- **Breaking changes**:
  - Require `translate#` in front of translatable content id in `config.json` (i.e. `helpContent`).
  - `colorPalette` no longer supports a list of CSS colors (eg `rgb(0,0,255)-rgb(0,255,0)-rgb(255,0,0)`). Instead please use `binColors`.
  - Organise `Traits` folder into `Traits/Decorators` and `Traits/TraitsClasses`
  - Renamed all mixin instance type definitions to `XMixin.Instance`.
  - Basemaps are now defined as `baseMaps` object (see [baseMaps object docs](./doc/customizing/initialization-files.md#basemaps))
    - list of available basemaps is defined in `baseMaps.items`. This list is combined with default base maps so it's possible to override defaults
    - definition of `initBaseMapId` and `initBaseMapName` are moved to `baseMaps.defaultBaseMapId` and `baseMaps.defaultBaseMapName`
    - `previewBaseMapId` is moved to `baseMaps.previewBaseMapId`
    - implemented `baseMaps.enabledBaseMaps` array of base map ids to define a list of baseMaps available to user
    - updated docs for `baseMaps`
  - `$color-splitter` and `theme.colorSplitter` has been replaced with `$color-secondary` and `theme.colorSecondary`
  - `canZoomTo` has bee replaced with `disableZoomTo` in `MappableTraits`
  - `showsInfo` has been replaced with `disableAboutData` in `CatalogMemberTraits`
  - `AsyncLoader` loadXXX methods now return `Result` with `errors` **they no longer throw errors** - if you need errors to be thrown you can use `(await loadXX).throwIfError()`.
  - Removed `openGroup()` - it is replaced by `viewState.viewCatalogMember`
  - Renamed `ReferenceMixin.is` to `ReferenceMixin.isMixedInto`

* Fixed a bug with numeric item search where it sometimes fails to return all matching values.
* Respect order of objects from lower strata in `objectArrayTrait`.
* Fix datetime button margin with scroll in workbench.
* Fix checkbox when click happen on svg icon. (#5550)
* Added progress indicator when loading item search tool.
* Add `nullColor` to `ConstantColorMap` - used when `colorColumn` is of type `region` to hide regions where rows don't exist.
* `TableStyles` will only be created for `text` columns if there are no columns of type `scalar`, `enum` or `region`.
* Moved `TableStyle.colorMap` into `TableColorMap`
* Replaced `colorbrewer.json` with `d3-scale-chromatic` - we now support d3 color scales (in addition to color brewer) - see https://github.com/d3/d3-scale-chromatic
* Added `ContinuousColorMap` - it will now be used by default for `scalar` columns
  - To use `DiscreteColorMap` - you will need to set `numberOfBins` to something other than `0`.
* `TableColorMap` default color palette for `scalar` columns is not `Reds` instead of `RdYlOr`
* Legends for `scalar` columns will now calculate optimal `numberFormatOptions.maximumFractionDigits` and `numberFormatOptions.minimumFractionDigits`
* Fix sharing user added data of type "Auto-detect".
* #5605 tidy up format string used in `MagdaReference`
* Fix wms feature info returning only one feature
* `WebMapServiceCatalogGroup` will now create layer auto-IDs using `Name` field to avoid ID clashes.
* Added `GroupMixin` `shareKey` generation for members - if the group has `shareKeys`.
* Organise `Traits` folder into `Traits/Decorators` and `Traits/TraitsClasses
* Organise `Traits` folder into `Traits/Decorators` and `Traits/TraitsClasses`
* I18n-ify shadow options in 3DTiles and some strings in feature info panel.
* Fix `StyledIcon` css `display` clash
* Limit `SelectableDimension` options to 1000 values
* Added support for `SocrataCatalogGroup` and `SocrataMapViewCatalogGroup`
  - Notes on v7 to v8 Socrata integration:
    - Share links are not preserved
    - Added basic support for dataset resources
* Organise `Models` directory into multiple sub-directories (#5626)
  - New model related classes are moved to `Models/Definition`
  - Catalog related files are moved to `Models/Catalog`
    - ESRI, OWS, GTFS and CKAN related files are moved to their own sub-directories in `Models/Catalog/`
    - Other Catalog items related files are moved to `Models/Catalog/CatalogItems`
    - Other Catalog items related files are moved to `Models/Catalog/CatalogGroups`
    - Catalog functions related files are moved to `Models/Catalog/CatalogFunction`
  - Removed unused Models files
* Modified BadgeBar to be more tolerant to longer strings
* Added `MapboxMapCatalogItem`.
* Added `MapboxStyleCatalogItem`.
* Fix splitter thumb icon vertical position
* Renamed all mixin instance type definitions to `XMixin.Instance`.
* Clean up `ViewControl` colors
  - `$color-splitter` and `theme.colorSplitter` has been replaced with `$color-secondary` and `theme.colorSecondary`
* Clean up `SplitterTraits`
  - `SplitterTraits` is now included in `RasterLayerTraits`
  - Removed `supportsSplitter` variable
  - Added `disableSplitter` trait
* Clean up `canZoomTo`
  - Replaced with `disableZoomTo` in `MappableTraits`
* Clean up `showsInfo`
  - Replaced with `disableAboutData` in `CatalogMemberTraits`
* Add `TerriaErrorSeverity` enum, values can be `Error` or `Warning`.
  - Errors with severity `Error` are presented to the user. `Warning` will just be printed to console.
  - By default, errors will use `Error`
  - `TerriaErrorSeverity` will be copied through nested `TerriaErrors` on creation (eg if you call `TerriaError.from()` on a `Warning` then the parent error will also be `Warning`)
  - Loading models from share links or stories will use `Warning` if the model is **not in the workbench**, otherwise it will use `Error`.
* In `terriaErrorNotification` - show `error.message` (as well as `error.stack`) if `error.stack` is defined
* `AsyncLoader` now has an observable `result` property.
* `viewState.viewCatalogMember()` now handles loading catalog members, opening groups and showing "Add Data" window.
* Fix `MagdaReference` `forceLoadReference` bug.
* Clean up `CkanCatalogGroup` loading - errors are no-longer swallowed.
* Clean up `3dTilesMixin` loading - errors are no-longer swallowed.
* Fix `DataPreviewSections` info section bug.
* Move `FeedbackForm` `z-index` to same as `Notification` - this is so it will appear above Data catalog.
* Added `result.raiseError()`, `result.pushErrorTo()` and `result.clone()` helper methods - and `Result.combine()` convenience function
* Renamed `ReferenceMixin.is` to `ReferenceMixin.isMixedInto`
* Added support for logging to external error service and configuring it via config parameters. See `errorService` in [client configuration](doc/customizing/client-side-config.md).
* Fix `DiscreteColorMap` bug with `binColors` and added warning message if `colorPalette` is invalid.
* Fix `EnumColorMap` bug with `binColors`
* Moved d3-scale-chromatic code into `tableColorMap.colorScaleCategorical()` and `tableColorMap.colorScaleContinuous()`
* Disabled welcome popup for shared stories
* Add WMS support for default value of time dimension.
* Make CompositeCatalogItem sync visibility to its members.
* Add `description` and `example` static properties to `Trait`, and added `@traitClass` decorator.
* Add `parent` property to `Trait`, which contains parent `TraitClass`.
* New model-generated documentation in `generateDocs.ts`
* Refactored some `Traits` classes so they use `mixTraits` instead of extending other `Traits` classes.
* Allow translation of some components.
* Fixed a bug which prevented adding any reference catalog item while the story is playing.
* Bumped terriajs-server to ^3.3.3

#### 8.0.0-alpha.87

- Re-add basemap images to terriajs rather than requiring all TerriaMaps to have those basemap images. Default basemaps will use those images.
- Data from TableMixin always overrides other feature information (e.g. from vector tiles in region mapping) by column name and title for feature info templating (consistent with v7).
- Fixed point entity creation for TableMixin where different columns are used for point size and colour.
- Changed MappableMixin's initialMessage to show while map items are loaded. Map items could be displayed behind the disclaimer before a user accepts the disclaimer.
- Fixed a cyclic dependency between initialMessage and app spinner (globe gif greysreen) that caused the app spinner to be present forever when loading a share link.
- Removed hardcoded credit links and made it configurable via terria config parameters.
- Disable `TableMixin` time column if only one unique time interval

#### 8.0.0-alpha.86

- **Breaking changes**:
  - `EnumColorMap` will only be used for enum `TableColumns` with number of unique values <= number of bins

* Add `options` to CSV papaparsing
* `TableMixin` will now only show points **or** region mapping - not both
* Add `FeatureInfoMixin` support for 2D vector features (in Cesium only)
* `TableStyles` are now hidden from the "Display Variable" selector if the number of colors (enumColors or numberOfBins) is less than 2. As a ColorMap with a single color isn't super useful.
* Improved default `TableColumn.isSampled` - it will be false if a binary column is detected (0 or 1)
* Improved default Table charting - now a time column will be used for xAxis by default
* Added `spreadFinishTime` - which works same way as `spreadStartTime` - if `true`, finish time of feature will be "spread" so that all features are displayed at the latest time step.
* Added support for `OpenDataSoft` - only point or region based features + timeseries
* `GeoJsonMixin`-based catalog items with polygon features can be extruded if a `heightProperty` is specified.
* Bugfix to make time-based geojson work when there are multiple features with the same time property value.
* Add `czmlTemplate` to `GeoJsonTraits` - it can be used to replace GeoJSON Point features with a CZML packet.
* Made the moment points in the chart optionally clickable.

#### 8.0.0-alpha.85

- **Breaking changes**:
  - Removed `registerAnalytics.js`
  - Removed `HelpMenuPanel.jsx`

* Added analytic events related to story, share and help menu items, Also refactored events to use category and action enums.
* Remove table style `SelectableDimension` from SDMX
* `GyroscopeGuidance` can now be translated.
* Wraps tool title bar text using `...`.

#### 8.0.0-alpha.84

- Fix `ArcGisMapServerCatalogGroup` infinite loading by removing the cycle of calling `loadMembers` that was present in the `DataCatalogGroup` React component. However calling `loadMembers` is still not cached as it should for `ArcGisMapServerCatalogGroup`, and the infinite loading bug could return.
- Fix bug `selectableDimensions` bug in `Cesium3dTilesMixin` and `GltfCatalogItem`.

#### 8.0.0-alpha.83

- Add `modelDimensions` to `CatalogMemberMixin` - this can be used to apply model stratum with a `SelectableDimension` (i.e. a drop-down menu).
- `GeoJsonMixin`-based catalog items can now be styled based on to their properties through traits.
- `GeoJsonMixin`-based catalog items can now vary over time if a `timeProperty` is specified.

#### 8.0.0-alpha.82

- **Breaking changes**:
  - IndexedItemSearchProvider: (bounding) `radius` option is no longer supported in `resultsData.csv` of search indexes.

* Show a toast and spinner icon in the "Ideal zoom" button when the map is zooming.
* `zoomTo()` will return a promise that resolves when the zoom animation is complete.
* Modifies `IndexedItemSearchProvider` to reflect changes to `terriajs-indexer` file format.
* Move feature info timeseries chart funtion to `lib\Table\getChartDetailsFn.ts`
* Fix feature info timeseries chart for point (lat/long) timeseries
* Feature info chart x-values are now be sorted in acending order
* Remove merging rows by ID for `PER_ROW` data in `ApiTableCatalogItem`
* Make `ApiTableCatalogItem` more compatible with Table `Traits`
  - `keyToColumnMapping` has been removed, now columns must be defined in `columns` `TableColumnTraits` to be copied from API responses.
* Move notification state change logic from ViewState into new class `NotificationState`
* Catalog items can now show a disclaimer or message before loading through specifying `InitialMessageTraits`
* Added Leaflet hack to remove white-gaps between tiles (https://github.com/Leaflet/Leaflet/issues/3575#issuecomment-688644225)
* Disabled pedestrian mode in mobile view.
* Pedestrian mode will no longer respond to "wasd" keys when the user is typing in some input field.
* Fix references to old `viewState.notification`.
* wiring changeLanguage button to useTranslation hook so that it can be detected in client maps
* Add `canZoomTo` to `TableMixin`
* SDMX changes:
  - Add better SDMX server error messages
  - `conceptOverrides` is now `modelOverrides` - as dataflow dimension traits can now be overridden by codelist ID (which is higher priortiy than concept ID)
  - Added `regionTypeReplacements` to `modelOverride`- to manually override detected regionTypes
  - `modelOverrides` are created for SDMX common concepts `UNIT_MEASURE`, `UNIT_MULT` and `FREQ`
    - `UNIT_MEASURE` will be displayed on legends and charts
    - `UNIT_MULT` will be used to multiple the primary measure by `10^x`
    - `FREQ` will be displayed as "units" in Legends and charts (eg "Monthly")
  - Single values will now be displayed in `ShortReportSections`
  - Custom feature info template to show proper dimension names + time-series chart
  - Smarter region-mapping
  - Removed `viewMode` - not needed now due to better handling of time-series
* Fix `DimensionSelector` Select duplicate ids.
* Add Leaflet splitter support for region mapping
* Fix Leaflet splitter while zooming and panning map
* Split `TableMixin` region mapping `ImageryParts` and `ImageryProvider` to improve opacity/show performance
* Removed `useClipUpdateWorkaround` from Mapbox/Cesium TileLayers (for Leaflet) - because we no longer support IE
* Fix overwriting `previewBaseMapId` with `initBaseMapId` by multiple `initData`.
* GeoJSON Mixin based catalog items can now call an API to retrieve their data as well as fetching it from a url.
* Changes to loadJson and loadJsonBlob to POST a request body rather than always make a GET request.
* Added ApiRequestTraits, and refactor ApiTableCatalogItemTraits to use it. `apiUrl` is now `url`.

#### 8.0.0-alpha.81

- Fix invalid HTML in `DataPreviewSections`.
- Fix pluralisation of mapDataState to support other languages.
- Fix CSW `Stratum` name bug.
- Add `#configUrl` hash parameter for **dev environment only**. It can be used to overwrite Terria config URL.

#### 8.0.0-alpha.80

- Removed `Disclaimer` deny or cancel button when there is no `denyAction` associated with it.

#### 8.0.0-alpha.79

- Make `InfoSections` collapsible in `DataPreview`. This adds `show` property to `InfoSectionTraits`.
  - `WebMapServiceCatalogItem` service description and data description are now collapsed by default.
- Revert commit https://github.com/TerriaJS/terriajs/commit/668ee565004766b64184cd2941bbd53e05068ebb which added `enzyme` devDependency.
- Aliases `lodash` to `lodash-es` and use `babel-plugin-lodash` reducing bundle size by around 1.09MB.
- Fix CkanCatalogGroup filterQuery issue. [#5332](https://github.com/TerriaJS/terriajs/pull/5332)
- Add `cesiumTerrainAssetId` to config.json to allow configuring default terrain.
- Added in language toggle and first draft of french translation.json
  - This is enabled via language languageConfiguration.enabled inside config.json and relies on the language being both enumerated inside languageConfiguration.langagues and availble under {code}/translation.json
- Updated to terriajs-cesium 1.81
- Create the Checkbox component with accessibility in mind.
- Convert `FeedbackForm` to typescript.

#### 8.0.0-alpha.78

- Add `ignoreErrors` url parameter.

#### 8.0.0-alpha.77

- **Breaking changes**:
  - `terria.error.raiseEvent` and `./raiseErrorToUser.ts` have been replaced with `terria.raiseErrorToUser`.
  - `terria.error.addEventListener` has been replaced with `terria.addErrorEventListener`

* New Error handling using `Result` and `TerriaError` now applied to initial loading, `updateModelFromJson()`, `upsertModelFromJson()` and `Traits.fromJson()`. This means errors will propagate through these functions, and a stacktrace will be displayed.
  - `Result` and the new features of `TerriaError` should be considered unstable and may be extensively modified or removed in future 8.0.0-alpha.n releases
* New `terriaErrorNotification()` function, which wraps up error messages.
* `TerriaError` can now contain "child" errors - this includes a few new methods: `flatten()` and `createParentError()`. It also has a few new convenience functions: `TerriaError.from()` and `TerriaError.combine()`.
* Convert `Branding.jsx` to `.tsx`
* Added `configParams.brandBarSmallElements` to set Branding elements for small screen (also added theme props)
* Add `font` variables and `fontImports` to theme - this can be used to import CSS fonts.
* Convert `lib/Styled` `.jsx` files to `.tsx` (including Box, Icon, Text). The most significant changes to these interfaces are:
  - `Box` no longer accepts `<Box positionAbsolute/>` and this should now be passed as `<Box position="absolute"/>`.
  - `Text`'s `styledSize` has been removed. Use the `styledFontSize` prop.
  - `ButtonAsLabel` no longer accepts `dark`. A dark background is now used when `light` is false (or undefined).
* Fixes CZML catalog item so that it appears on the timeline.
* Enable `theme` config parameter. This can now be used to override theme properties.

#### 8.0.0-alpha.76

- Added support for setting custom concurrent request limits per domain through `configParameters.customRequestSchedulerLimits`.
- Added `momentChart` to region-mapped timeseries
- Add time-series chart (in FeatureInfo) for region-mapped timeseries
- Only show `TableMixin` chart if it has more than one
- Add `TableChartStyle` name trait.

#### 8.0.0-alpha.75

- Fix `NotificationWindow` bug with `message`.
- Re-add `loadInitSources` to `Terria.updateApplicationUrl()`
- Added support for `elements` object in catalogue files (aka init files).
  - Using this object you can hide/show most UI elements individually.
  - See https://github.com/TerriaJS/terriajs/pull/5131. More in-depth docs to come.

#### 8.0.0-alpha.74

- Fix JS imports of `TerriaError`

#### 8.0.0-alpha.73

- Add `title` parameter in `raiseErrorToUser` to overwrite error title.
- Added some error handling in `Terria.ts` to deal with loading init sources.
- TSify `updateApplicationOnHashChange` + remove `loadInitSources` from `Terria.updateApplicationUrl()`

#### 8.0.0-alpha.72

- **Breaking changes**:
  - Added clippingRectangle to ImageryParts.
  - Any item that produces ImageryParts in mapItems (any raster items) must now also provide a clippingRectangle.
  - This clippingRectangle should be derived from this.cesiumRectangle (a new computed property) & this.clipToRectangle as demonstrated in many raster catalog items (e.g. OpenStreetMapCatalogItem.ts).

* Adds experimental ApiTableCatalogItem.
* Fixes a bug where FeatureInfoDownload tries to serialize a circular object
* Added `removeDuplicateRows` to `TableTraits`
* `forceLoadTableData` can now return undefined - which will leave `dataColumnMajor` unchanged
* Fix sharing preview item.
* Added z-index to right button group in mobile header menu
* Added cesiumRectangle computed property to MappableMixin. This is computed from the `rectangle` Trait.
* Fixed a Cesium render crash that occured when a capabilities document specified larger bounds than the tiling scheme's supported extent (bug occured with esri-mapServer but wms was probably also affected).
* In fixing Cesium render crash above clipping rectangles are now added to Cesium ImageryLayer (or Leaflet CesiumTileLayer) rather than being included in the ImageryProvider. ImageryParts has been updated to allow passing the clipping rectangle through to Cesium.ts and Leaflet.ts where ImageryLayer/CesiumTileLayer objects are created.

#### 8.0.0-alpha.71

- Fix accidental translation string change in 8.0.0-alpha.70

#### 8.0.0-alpha.70

- **Breaking changes**:
  - Merge `Chartable` and `AsyncChartableMixin` into new **`ChartableMixin`** + `loadChartItems` has been replaced by `loadMapItems`.
  - To set base map use `terriaViewer.setBaseMap()` instead of `terriaViewer.basemap = ...`
  - Incorrect usage of `AsyncLoader` **will now throw errors**

* Add `hideInBaseMapMenu` option to `BaseMapModel`.
* Change default basemap images to relative paths.
* Add `tileWidth` and `tileHeight` traits to `WebMapServiceCatalogItem`.
* Add docs about `AsyncLoader`
* Remove interactions between AsyncLoaders (eg calling `loadMetadata` from `forceLoadMapItems`)
* ... Instead, `loadMapItems` will call `loadMetadata` before triggering its own `AsyncLoader`
* Add `isLoading` to `CatalogMemberMixin` (combines `isLoading` from all the different `AsyncLoader`)
* Move `Loader` (spinner) from `Legend` to `WorkbenchItem`.
* Merge `Chartable` and `AsyncChartableMixin` into **`ChartableMixin`** + remove `AsyncLoader` functionality from `ChartableMixin` - it is now all handled by `loadMapItems`.
* Removed `AsyncLoader` functionality from `TableMixin` - it is now handled by `loadMapItems`.
  - `TableMixin.loadRegionProviderList()` is now called in `MappableMixin.loadMapItems()`
* Added `TerriaViewer.setBaseMap()` function, this now calls `loadMapItems` on basemaps
* Fix load of persisted basemap
* Fix sharing of base map
* Added backward compatibility for `baseMapName` in `initData` (eg share links)
* Add `WebMapService` support for WGS84 tiling scheme

#### 8.0.0-alpha.69

- **Breaking changes**:
  - Basemaps are now configured through catalog JSON instead of TerriaMap - see https://github.com/TerriaJS/terriajs/blob/13362e8b6e2a573b26e1697d9cfa5bae328f7cff/doc/customizing/initialization-files.md#basemaps

* Updated terriajs-cesium to version 1.79.1
* Make base maps configurable from init files and update documentation for init files [#5140](https://github.com/TerriaJS/terriajs/pull/5140).

#### 8.0.0-alpha.68

- Remove points from rectangle `UserDrawing`
- Fix clipboard typing error.
- Ported `WebProcessingServiceCatalogGroup`.
- Add CSW Group support
- Revert "remove wmts interfaces from ows interfaces" (873aa70)
- Add `math-expression-evaluator` library and `ColumnTransformationTraits`. This allows expressions to be used to transform column values (for example `x+10` to add 10 to all values).
- Fix bug in `TableColumn.title` getter.
- Add support for TableColumn quarterly dates in the format yyyy-Qx (eg 2020-Q1).
- Fix region mapping feature highlighting.
- Update clipboard to fix clipboard typing error.
- Added direction indicator to the pedestrian mode minimap.
- Limit up/down look angle in pedestrian mode.
- Automatically disable pedestrian mode when map zooms to a different location.
- Add support for time on `ArcGisMapServerCatalogItem`
- Merge `Mappable` and `AsyncMappableMixin` into **`MappableMixin`**.
- Fixed a issue when multiple filters are set to Cesium3DTilesCatalogItem
- Async/Awaitify `Terria.ts` + fix share links loading after `loadInitSources`.
- Tsified `TerriaError` + added support for "un-rendered" `I18nTranslateString`
- Tsified `raiseErrorToUser` + added `wrapErrorMessage()` to wrap error message in something more user friendly (using `models.raiseError.errorMessage` translation string).

#### 8.0.0-alpha.67

- TSify `Loader` function.
- Added walking mode to pedestrian mode which clamps the pedestrain to a fixed height above the surface.
- Upgraded catalog-converter to fix dependency version problem and ensure that all imports are async to reduce main bundle size.

#### 8.0.0-alpha.66

- **Breaking changes**:
  - Changed merging behaviour of Trait legends (of type `LegendTraits`) in `CatalogMemberTraits`. This affects legends on all `CatalogMember` models. Legend objects in higher strata now replace values in lower strata that match by index, rather than merging properties with them.

* Add `MetadataUrlTraits` to `CatalogMemberTraits.metadataUrls`. It contains an array of metadata URLS (with optional `title` which will render a button)
* Restore `cesiumTerrainUrl` config parameter. [#5124](https://github.com/TerriaJS/terriajs/pull/5124)
* I18n-ify strings in settings panel. [#5124](https://github.com/TerriaJS/terriajs/pull/5124)
* Moved `DataCustodianTraits` into `CatalogMemberTraits` and `CatalogMemberReferenceTraits`.
* `TableMixin` styles ("Display variables") will now look for column title if style title is undefined
* Add fallback colours when Color.fromCssColorString is used.
* Allow nullable `timeColumn` in table styles. Useful for turning off auto-detection of time columns.
* Added tool for searching inside catalog items. Initial implementation works for indexed 3d tilesets.
* Added support for shapefile with `ShapefileCatalogItem`
* Added `GeoJsonMixin` for handling the loading of geojson data.
* Extended the `GeoJsonCatalogItem` to support loading of zip files.
* Fixed broken feature highlighting for raster layers.
* Show a top angle view when zooming to a small feature/building from the item search result.
* Fix `TableTimeStyleTraits.idColumns` trait type.
* Added a new `lineAndPoint` chart type
* CustomChartComponent now has a "chart-type" attribute
* Fix `ArcGisMapServerCatalogItem` layer ID and legends bug
* Re-add region mapping `applyReplacements`.
* Added `SearchParameterTraits` to item search for setting a human readable `name` or passing index specific `queryOptions` for each parameter through the catalog.
* Added `AttributionTraits` to mappable and send it as property when creating Cesium's data sources and imagery providers. [#5167](https://github.com/TerriaJS/terriajs/pull/5167)
* Fixed an issue where a TerriaMap sometimes doesn't build because of typing issues with styled-components.
* Renamed `options` to `providerOptions` in `SearchableItemTraits`.
* Fix `CkanCatalogGroup.groupBy = "none"` members
* Fix `TableMixin` region mapping feature props and make Long/Lat features use column titles (if it exists) to match v7 behaviour.
* Add support for `CkanItemReference` `wms_layer` property
* Add support for `ArcGisMapServerCatalogGroup` to use `sublayerIds`.
* Added Pedestrian mode for easily navigating the map at street level.
* Clean up `LayerOrderingTraits`, remove `WorkbenchItem` interface, fix `keepOnTop` layer insert/re-ordering.
* Remove `wordBreak="break-all"` from Box surrounding DataPreview
* Re-added merging of csv row properties and vector tile feature properties for feature info (to match v7 behaviour).
* Fixes a bug in pedestrian mode where dropping the pedestrian in northern hemisphere will position the camera underground.
* Implement highlight/hide all actions for results of item search.
* Disable pickFeatures for WMS `_nextImageryParts`.
* Fix Leaflet `ImageryLayer` feature info sorting
* Fix hard-coded colour value in Story
* Use `configParameters.cesiumIonAccessToken` in `IonImageryCatalogItem`
* Added support for skipping comments in CSV files
* Fix WMS GetLegendGraphics request `style` parameter
* Loosen Legend `mimeType` check - so now it will treat the Legend URL as an image if the `mimeType` matches **OR** the file extension matches (previously, if `mimeType` was defined, then it wouldn't look at filetype extension)
* Fix `DiffTool` date-picker label `dateComparisonB`
* Fix app crash when switching different tools.
* Create `merge` `TraitsOption` for `objectArrayTrait`
* Move `Description` `metadataUrls` above `infoSections`.
* Upgraded i18next and i18next-http-backend to fix incompatibility.
* Added support for dd/mm/yyyy, dd-mm-yyyy and mm-dd-yyyy date formats.

#### 8.0.0-alpha.65

- Fixed SDMX-group nested categories
- SDMX-group will now remove top-level groups with only 1 child

#### 8.0.0-alpha.64

- Fixed WMS style selector bug.
- `layers` trait for `ArcGisMapServerCatalogItem` can now be a comma separated string of layer IDs or names. Names will be auto-converted to IDs when making the request.

#### 8.0.0-alpha.63

- Add `v7initializationUrls` to terria config. It will convert catalogs to v8 and print warning messages to console.
- Add `shareKeys` support for Madga map-config maps (through `terria` aspect)
- Revert WMS-group item ID generation to match v7
- Add `addShareKeysToMembers` to `GroupMixin` to generate `shareKeys` for dynamic groups (eg `wms-group)
- Added `InitDataPromise` to `InitSources`
- Add reverse `modelIdShareKeysMap` map - `model.id` -> `shareKeys`
- Upgraded `catalog-converter` to 0.0.2-alpha.4
- Reverted Legend use of `object` instead of `img` - sometimes it was showing html error responses
- Legend will now hide if an error is thrown
- Update youtube urls to nocookie version
- Share link conversion (through `catalog-converter`) is now done client-side
- Fix Geoserver legend font colour bug
- Remove legend broken image icon
- Added high-DPI legends for geoserver WMS (+ font size, label margin and a few other tweaks)
- `LegendTraits` is now part of `CatalogMemberTraits`
- Add `imageScaling` to `LegendTraits`
- WMS now `isGeoserver` if "geoserver` is in the URL
- Add WMS `supportsGetLegendRequest` trait
- Improved handling of WMS default styles

#### 8.0.0-alpha.62

- Fixed an issue with not loading the base map from init file and an issue with viewerMode from init files overriding the persisted viewerMode
- Fixed issues surrounding tabbed catalog mode
- Now uses `catalog-converter` to convert terriajs json in WPS response from v7 to v8.
- Fixed a bug in `UserDrawing` which caused points to not be plotted on the map.
- Fixed app crash when switching between different types of parameter in `GeoJsonParameterEditor`.
- Fixed errors when previewing an item in a group that is open by default (`isOpen: true` in init file).
- Fixed mobx warnings when loading geojson catalog items.
- Add `multiplierDefaultDeltaStep` Trait, which tries to calculate sensible multiplier for `DistrectelyTimeVarying` datasets. By default it is set to 2, which results in a new timestep being displayed every 2 seconds (on average) if timeline is playing.
- Hide info sections with empty content in the explorer preview.
- Port `shareKeys` from version 7
- Update/re-enable `GeoJsonCatalogItemSpec` for v8.
- add `DataCustodianTraits` to `WebMapServiceCatalogGroupTraits`
- Changed behaviour of `updateModelFromJson` such that catalog groups with the same id/name from different json files will be merged into one single group.
- Fixed error when selecting an existing polygon in WPS input form.
- Upgraded `catalog-converter` to 0.0.2-alpha.3.

#### 8.0.0-alpha.61

- New `CatalogFunctionMixin` and `CatalogFunctionJobMixin`
- Tsified `FunctionParameters`
- New `YourDataYourRegions` `CatalogFunctionMixin`
- Added `inWorkbench` property
- Added `addModelToTerria` flag to `upsertModelFromJson` function
- Added `DataCustodianTraits` to `WebMapServiceCatalogItem`
- Added `disableDimensionSelectors` trait to `WebMapServiceCatalogItem`. Acheives the same effect of `disableUserChanges` in v7.
- Temporarily stopped using `papaparse` for fetching Csv urls till an upstream bug is fixed.
- Fix async bug with loading `ReferenceMixin` and then `Mappable` items in `initSources`
- Remove `addToWorkbench`, it has been replaced with `workbench.add`
- Improve handling of `ArcGisMapServerCatalogItem` when dealing with tiled layers.
- Ensure there aren't more bins than unique values for a `TableStyle`
- Add access control properties to items fetched from Esri Portal.
- Improves magda based root group mimic behaviour introdcued in 8.0.0-alpha.57 by adding `/` to `knownContainerUniqueIds` when `map-config*` is encountered
- Fixed broken chart disclaimers in shared views.
- Fixed a bug where chart disclaimers were shown even for chart items disabled in the workbench.
- Fixed a bug where charts with titles containing the text "lat" or "lon" were hidden from feature info panel.
- Fixed a bug that occurred when loading config from magda. `initializationUrls` are now applied even if `group` aspect is not set

#### 8.0.0-alpha.60

- Fix WMS legend for default styles.
- Request transparent legend from GeoServer.
- Reverted the following due to various issues with datasets:
  - Add basic routing support
  - Add better page titles when on various routes of the application
  - Add prerendering support on `/catalog/` routes (via `prerender-end` event &
    allowing TerriaMap to hit certain routes)

#### 8.0.0-alpha.59

- Update magda error message
- Add a short report section if trying to view a `3d-tiles` item in a 2d map.
- Fix bug in `Terria.interpretStartData`.
- Add `ThreddsCatalogGroup` model.
- Port `supportsColorScaleRange`, `colorScaleMinimum` and `colorScaleMaximimum` from `master` to `WebMapServiceCatalogItem` model.
- Ported MapboxVectorTileCatalogItem ("mvt").
- When expanding a chart from the feature info panel, we now place a colored dot on the map where the chart was generated from.
- Add basic routing support
- Add better page titles when on various routes of the application
- Add prerendering support on `/catalog/` routes (via `prerender-end` event &
  allowing TerriaMap to hit certain routes)
- Update `WorkbenchButton` to allow for links rather than buttons, including
  changing About Data to a link

#### 8.0.0-alpha.58

- Add `FeatureInfoTraits` to `ArcGisMapServerCatalogItem`
- Fix zooming bug for datasets with invalid bounding boxes.
- Add new model for `ArcGisTerrainCatalogItem`.
- Add 3D Tiles to 'Add web data' dropdown.
- Fix naming of item in a `CkanCatalogGroup` when using an item naming scheme other than the default.

#### 8.0.0-alpha.57

- Fix memoization of `traitsClassToModelClass`.
- Chart expanded from feature info panel will now by default show only the first chart line.
- Chart component attribtues `column-titles` and `column-units` will now accept a simpler syntax like: "Time,Speed" or "ms,kmph"
- Fix presentation of the WMS Dimension metadata.
- Magda based maps now mimic "root group uniqueId === '/'" behaviour, so that mix and matching map init approaches behave more consistently

#### 8.0.0-alpha.56

- Add `itemProperties` trait to `WebMapMapCatalogGroup`.
- Add support for `formats` traits within `featureInfoTemplate` traits.
- Fix handling of `ArcGisPortalItemReference` for when a feature layer contains multiple sublayers.
- Implemented new compass design.

#### 8.0.0-alpha.55

- Upgraded to patched terriajs-cesium v1.73.1 to avoid build error on node 12 & 14.

#### 8.0.0-alpha.54

- Add a `infoAsObject` property to the `CatalogMemberMixin` for providing simpler access to `info` entries within templating
- Add a `contentAsObject` trait to `InfoSectionTraits` where a json object is more suitable than a string.
- Add `serviceDescription` and `dataDescription` to `WebMapServiceCatalogItem` info section.
- Extend `DataPreviewSections.jsx` to support Mustache templates with context provided by the catalog item.
- Add support for `initializationUrls` when loading configuration from Magda.
- Add `:only-child` styling for `menu-bar.scss` to ensure correctly rounded corners on isolated buttons.
- Improve Branding component for mobile header
- Add support for `displayOne` configuration parameter to choose which brand element to show in mobile view
- Update Carto basemaps URL and attribution.
- Add `clipToRectangle` trait to `RasterLayerTraits` and implement on `WebMapServiceCatalogItem`, `ArcGisMapServiceCatalogItem`, `CartoMapCatalogItem`, `WebMapTileServiceCatalogItem`.
- Allow Magda backed maps to use an inline `terria-init` catalog without it getting overwritten by map-config before it can be parsed
- Deprecated `proxyableDomainsUrl` configuration parameter in favour of `serverconfig` route
- Ported a support for `GpxCatalogItem`.
- Feature info is now shareable.
- Add option `canUnsetFeaturePickingState` to `applyInitData` for unsetting feature picking state if it is missing from `initData`. Useful for showing/hiding feature info panel when switching through story slides.
- Properly render for polygons with holes in Leaflet.
- Fixes a bug that showed the chart download button when there is no downloadable source.
- Add `hideWelcomeMessage` url parameter to allow the Welcome Message to be disabled for iframe embeds or sharing scenarios.
- Ensure the `chartDisclaimer` is passed from catalog items to derived chart items.
- Don't calculate a `rectangle` on a `ArcGisPortalReferenceItem` as they appear to contain less precision than the services they point to.
- Allow an `ArcGisPortalReferenceItem` to belong to multiple `CatalogGroup`'s.
- Fix argis reference bug.
- Made possible to internationalize tour contend.
- Added TileErrorHandlerMixin for handling raster layer tile errors.
- Fixed a bug that caused the feature info chart for SOS items to not load.
- SOS & CSV charts are now shareable.

#### 8.0.0-alpha.53

- Ported an implementation of CatalogSearchProvider and set it as the default
- Notification window & SatelliteImageryTimeFilterSection now uses theme colours
- Improved look and feel of `StyledHtml` parsing
- Fix `applyAriaId` on TooltipWrapper causing prop warnings
- Make share conversion notification more pretty (moved from `Terria.ts` to `shareConvertNotification.tsx`)
- Tsxify `Collapsible`
- `ShortReportSections` now uses `Collapsible`
- Add `onToggle`, `btnRight`, `btnStyle`, `titleTextProps` and `bodyBoxProps` props in `Collapsible`
- Add `Notification.message` support for `(viewState: ViewState) => React.ReactNode`
- Added splitting support to `WebMapTileServiceCatalogItem`.

#### 8.0.0-alpha.52

- Prevent duplicate loading of GetCapabilities
- Update the `GtfsCatalogItem` to use the `AutoRefreshingMixin`.
- Add a condition to the `AutoRefreshingMixin` to prevent unnecessary polling when an item is disabled in the workbench.
- Upgraded to Cesium v1.73.
- Removed any references to `BingMapsApi` (now deprecated).
- Add support for resolving `layers` parameter from `Title` and not just `Name` in `WebMapServiceCatalogItem`.
- Change TrainerBar to show all steps even if `markdownDescription` is not provided

#### 8.0.0-alpha.51

- Add WMTS group/item support
- Create `OwsInterfaces` to reduce duplicate code across OWS servies
- Fix story prompt being permanent/un-dismissable
- Fixed a bug that caused the feature info chart for SOS items to not load.

#### 8.0.0-alpha.50

- Support for searching WFS features with WebFeatureServiceSearchProvider
- WFS-based AustralianGazetteerSearchProvider
- Fixed a bug causing users to be brought back to the Data Catalogue tab when clicking on an auto-detected user added catalogue item.
- Fixed a bug causing Data Preview to not appear under the My Data tab.
- Fix WMS style `DimensionSelector` for layers with no styles
- Add WMS legend for items with no styles
- Add warning messages if catalog/share link has been converted by `terriajs-server`.
- Update the scroll style in `HelpVideoPanel` and `SidePanel` helpful hints.
- Updated leaflet attribution to match the style of cesium credits.
- Remove `@computed` props from `WebFeatureServiceCapabilities`
- Fixed bug causing the Related Maps dropdown to be clipped.
- Add SDMX-json support for groups and items (using SDMX-csv for data queries)
- `TableMixin` now uses `ExportableMixin` and `AsyncMappableMixin`
- Move region provider loading in `TableMixin` `forceLoadTableMixin` to `loadRegionProviderList`
- Added `TableAutomaticStylesStratum.stratumName` instead of hard-coded strings
- Added `Dimension` interface for `SelectableDimension` - which can be used for Traits
- Make `SelectableDimension.options` optional

#### 8.0.0-alpha.49

- WMS GetFeatureInfo fix to ensure `style=undefined` is not sent to server
- Add support for splitting CSVs (TableMixins) that are using region mapping.
- `addUserCatalogMember` will now call `addToWorkbench` instead of `workbench.add`.
- Replaces `ShadowSection` with `ShadowMixin` using `SelectableDimensions`
- Fix Webpack Windows path issue
- Updated icons for view and edit story in the hamburger menu.
- Implemented new design for story panel.

#### 8.0.0-alpha.48

- Allow `cacheDuration` to be set on `ArcGisPortalCatalogGroup` and `ArcGisPortalItemReference`.
- Set default `ArcGisPortalCatalogGroup` item sorting by title using REST API parameter.
- Call `registerCatalogMembers` before running tests and remove manual calls to `CatalogMemberFactory.register` and `UrlMapping.register` in various tests so that tests reflect the way the library is used.
- Updated stratum definitions which used hardcoded string to use `CommonStrata` values.

#### 8.0.0-alpha.47

- Removed hard coded senaps base url.
- Added option for manual Table region mapping with `enableManualRegionMapping` TableTrait. This provides `SelectableDimensions` for the region column and region type.
- Added WMS Dimensions (using `SelectableDimensions`)
- Added WMS multi-layer style, dimension and legend support.
- Merged the `StyleSelector` and `DimensionsSelector`, and created a `SelectableDimensions` interface.
- Added `chartColor` trait for DiscretelyTimeVarying items.
- Replaced all instances of `createInfoSection` and `newInfo` with calls to `createStratumInstance` using an initialisation object.
- Added trait `leafletUpdateInterval` to RasterLayerTraits.
- Fix styling of WFS and GeoRSS.
- Fixed a bug that caused re-rendering of xAxis of charts on mouse move. Chart cursor should be somewhat faster as a result of this fix.
- Fixed a bug that caused some catalogue items to remain on the map after clicking "Remove all" on the workbench.
- Deleted old `ChartDisclaimer.jsx`
- Moved `DiscretelyTimeVaryingMixin` from `TableAutomaticStylesStratum` to `TableMixin`
- Added basic region-mapping time support
- Add short report to `ArcGisFeatureServerItem` for exceeding the feature limit.
- Added shift-drag quick zoom

#### 8.0.0-alpha.46

- Fixed i18n initialisation for magda based configurations

#### 8.0.0-alpha.45

- Upgraded to Cesium v1.71.
- Change `ExportableData` interface to `ExportableMixin` and add `disableExport` trait.
- Add basic WFS support with `WebFeatureServiceCatalogGroup` and `WebFeatureServiceCatalogItem`
- Update style of diff tool close button to match new design
- Remove sass code from the `HelpPanel` component
- Added an option for translation override from TerriaMap
- Help content, trainer bar & help terms can use translation overrides
- Accepts `backend` options under a new `terria.start()` property, `i18nOptions`
- Use `wms_api_url` for CKAN resources where it exists
- Tsxified `DateTimePicker` and refactored `objectifiedDates` (moved to `DiscretelyTimeVaryingMixin`).
- Update style of 'Change dates' button in delta to be underlined
- Fix issue with delta 'Date comparison' shifting places when querying new location
- Shows a disabled splitter button when entering diff
- Make Drag & Drop work again (tsxify `DragDropFile.tsx` and refactor `addUserFiles.ts`)
- Add `TimeVarying.is` function

#### 8.0.0-alpha.44

- Pass `format` trait on `TableColumnTraits` down to `TableAutomaticStylesStratum` for generating legends
- Add `multipleTitles` and `maxMultipleTitlesShowed` to `LegendItemTraits`
- Aggregate legend items in `createLegendItemsFromEnumColorMap` by colour, that is merge legend items with the same colour (using `multipleTitles`)
- Only generate `tableStyles` for region columns if no other styles exist
- TableAutomaticStylesStratum & CsvCatalogItem only returns unique `discreteTimes`s now
- Specified specific terriajs config for ForkTsCheckerWebpackPlugin

#### 8.0.0-alpha.43

- Replace `@gov.au/page-alerts` dependency with our own warning box component. This removes all `pancake` processes which were sometimes problematic.

#### 8.0.0-alpha.42

- Added ArcGIS catalog support via ArcGisPortalItemReference

#### 8.0.0-alpha.41

- Add `cacheDuration` and `forceProxy` to `UrlTraits` and add `cacheDuration` defaults to various catalog models.
- Tsify `proxyCatalogItemUrl`.
- Simplified SidePanel React refs by removing the double wrapping of the `withTerriaRef()` HOC
- Merged `withTerriaRef()` HOC with `useRefForTerria()` hook logic
- Breadcrumbs are always shown instead of only when doing a catalog search

#### 8.0.0-alpha.40

- Improve info section of `WebMapServiceCatalogItem` with content from GetCapabilities
- Re-implement `infoSectionOrder` as `CatalogMember` trait.
- Add `infoWithoutSources` getter to `CatalogMemberMixin` to prevent app crash when using `hideSources`
- Add support for nested WMS groups
- Added breadcrumbs when clicking on a catalogue item from a catalogue search

#### 8.0.0-alpha.39

- Development builds sped up by 3~20x - ts-loader is now optional & TypeScript being transpiled by babel-loader, keeping type check safety on a separate thread

#### 8.0.0-alpha.38

- Add `show` to `ShortReportTraits` and Tsxify `ShortReport`
- Convert `ShortReport` to styled-components, add accordian-like UI
- 3D tiles support is now implemented as a Mixin.

#### 8.0.0-alpha.37

- Add `refreshEnabled` trait and `AsyncMappableMixin` to `AutoRefreshMixin`
- Ensure `CkanCatalogGroup` doesn't keep re-requesting data when opening and closing groups.
- Add `typeName` to `CatalogMemberMixin`
- Add `header` option to `loadText`
- Add `isMixedInto` function for `AsyncMappableMixin` and `AsyncChartableMixin`
- Added file upload support for `GltfCatalogItem`. The supported extension is glb.
- Improve runtime themeing via styled components across main UI components
- Updated default welcome video defaults to a newer, slower video
- Difftool will now pick any existing marked location (like from a search result) and filter imagery for that location.
- Updated labelling & copy in Difftool to clarify workflow
- ChartCustomComponent now `abstract`, no longer specific to CSV catalog items. Implement it for custom feature info charts.
- Update date picker to use theme colours
- Removed some sass overrides on `Select` through `StyleSelectorSection`
- Update LeftRightSection to use theme colours
- Ported `GeoRssCatalogItem` to mobx, added support to skip entries without geometry.
- Update Difftool BottomPanel UI to clearer "area filter" and date pickers
- Update Difftool BottomPanel to load into Terria's BottomDock
- Rearrange MapButton layout in DOM to properly reflow with BottomDock
- Update Difftool MainPanel to not get clipped by BottomDock
- Rearrange MapDataCount to exist inside MapColumn for more correct DOM structure & behaviour
- Re-added chart disclaimer.

#### mobx-36

- Added `pointer-events` to `MapNavigation` and `MenuBar` elements, so the bar don't block mouse click outside of the button.
- Fixes "reminder pop-up" for help button being unclickable
- Use `useTranslation` instead of `withTranslation` in functional component (`MapDataCount`)
- Make welcome video url and placeholder configurable via configparameters
- Added `ExportableData` interface.
- Added `ExportData` component for data catalog.
- Added WCS "clip and ship" for WMS
- Added basic CSV export function
- Extend `UserDrawing` to handle rectangles
- Tsxify `MapInteractionMode`
- Changed default orientation for `GltfCatalogItem` to no rotation, instead of zero rotation wrt to terrain
- Added a title to welcome message video

#### mobx-35

- Add "Upload" to tour points
- Add tooltips anywhere required in UI via `parseCustomMarkdownToReactWithOptions` & customisable via `helpContentTerms`
- Add "map state" map data count to highlight state of map data
- Add a reminder "pop-up" that shows the location of the help button
- Fix bug causing story pop-up to be off screen
- Fix bug causing helpful hints to be cut off on smaller screens
- Changed the `Tool` interface, now accepting prop `getToolComponent` instead of `toolComponent`
- Added `ToolButton` for loading/unloading a tool
- Added `TransformationTraits` that can be used to change position/rotation/scale of a model.
- Merge master into mobx. This includes:
  - Upgraded to Cesium v1.68.
  - Story related enhancements:
    - Added a title to story panel with ability to close story panel.
    - Added a popup on remove all stories.
    - Added button for sharing stories.
    - Added a question popup on window close (if there are stories on the map so users don't lose their work).
- Added a new `editor` Icon
- Changed `ToolButton` to show the same icon in open/close state. Previously it showed a close icon in close state.

#### mobx-34

- Bug fix for `DatePicker` in `BottomDock` causing app crash
- Made changes to the video modals: close button has been added, pressing escape now closes the component and some basic unit tests created
- Updated the video modal for _Data Stories: Getting Started_ to use the new `VideoGuide` component
- Tweaked MyData/AddData tabs to make it possible to invoke them without using the `ExplorerWindow` component and also customize the extensions listed in the dropdown.
- Fix the timeline stack handling for when there are multiple time-enabled layers
- Ported timeseries tables.
- Extended the support for styles for ESRI ArcGis Feature Server. Line styles are supported for lines and polygon outlines in both Cesium and Leaflet viewer. #4405
- Fix polygon outline style bug.
- Add a unit test for polygon outline style.
- Add TrainerPane/TrainerBar "Terry the task trainer"
- Use `1.x.x` of `karma-sauce-launcher` to fix CI build failures
- Stop unknown icons specified in config.json from crashing UI
- Creates a `ShadowTraits` class that is shared by `GltfCatalogItem` and `Cesium3DTilesCatalogItem`.
- Fixed a bug where user added data was removed from catalogue when Remove from map button in data catalog is clicked.
- Fix leaflet zoom to work when bounding rectangle exists but doesn't have bounds defined

#### mobx-33

- Updated generic select so icon doesn't block click
- Re-added loading bar for leaflet & cesium viewers

#### mobx-32

- Made expanded SOS chart item shareable.
- Fixed a regression bug where the time filter is shown for all satellite imagery items
- Add unit tests for `WelcomeMessage` and `Disclaimer`
- Fixed minor UI errors in console
- Replaced helpful hints text with the new version
- Made the shapes of some of the workbench components rounded
- Add `clampToGround` property on to holes within polygons in `GeoJsonCatalogItem`
- Set default `clampToGround` trait to `true` for `GeoJsonCatalogItem`
- Fixed a bug where WMS items caused type errors in newer babel and typescript builds, due to mixed mixin methods on DiffableMixin & DiscretelyTimeVaryingMixin
- Fixed a bug where KmlCatalogItem did not use the proxy for any urls.
- Add support for `CkanCatalogGroup` and `CkanItemReference`.
- Added unit test to ensure getAncestors behaviour
- Hide the chart legend if there are more than four items to prevent things like FeatureInfo being pushed out of the view and the map resizing.
- Prevent addedByUser stack overflow
- Fixed a chart bug where moment points do not stick to the basis item when they are of different scale.
- Fixed a bug where the moment point selection highlight is lost when changing the satellite imagery date.
- Removed sass from Clipboard
- Updated LocationSearchResults to support multiple search providers
- Replaced lifesaver icon on the help button with a question mark button
- Fix handling of points and markers around the anti-meridian in the `LeafletVisualizer`.
- Fixed difference tool losing datepicker state by keeping it mounted
- Disabled unhelpful Help button when in `useSmallScreenInterface`
- Fixed a bug where a single incorrect catalog item in a group would prevent subsequent items from loading.
- Improved catalog parsing to include a stub (`StubCatalogItem`) when terriajs can't parse something

#### mobx-31

- Fixes broken time filter location picker when other features are present on the map.
- Fixes the feature info panel button to show imagery at the selected location.
- Added `hideSource` trait to `CatalogMemberTraits`. When set to true source URL won't be visible in the explorer window.
- Added `Title`, `ContactInformation`, `Fees` to the `CapabilitiesService` interface so they are pulled on metadata load.
- Resolved name issue of `WebMapServiceCapabilities`. Now it returns a name resolved from `capabilities` unless it is set by user.
- Added setting of `isOpenInWorkbench`, `isExperiencingIssues`, `hideLegendInWorkbench`, `hideSource` strats for `WebMapServiceCatalogItem` from `WebMapServiceCatalogGroup`.

#### mobx-30

- Ported welcome message to mobx with new designs
- Updated CI clientConfig values to include new help panel default
- Bumped explicit base typescript to 3.9.2
- Lock rollbar to 2.15.2
- Ported disclaimer to mobx with new designs
- Added diff tool for visualizing difference (delta) of images between 2 dates for services that support it.
- Updated workbench ViewingControls styles to line up with icons
- Prevent re-diff on workbench items that are already a diff
- Updated splitter to force trigger resizes so it catches up on any animation delays from the workbench
- Update workbench to trigger resize events onTransitionEnd on top of view-model-triggers
- Added satellite imagery to help panel
- Stop disclaimer clashing with welcome message by only loading WelcomeMessage after disclaimer is no longer visible
- Fixes a difftool bug where left/right items loose their split direction settings when the tool is reset
- Fixes a splitter bug where split direction is not applied to new layers.
- Re-added satellite guide prompt option via `showInAppGuides`
- Changed tour "go back 1 tour point" messaging from "previous" to "back"

#### mobx-29

- Fix handling of urls on `Cesium3DTilesCatalogItem` related to proxying and getting confused between Resource vs URL.
- Renamed `UrlReference.createUrlReferenceFromUrlReference` to `UrlReference.createCatalogMemberFromUrlReference`
- Moved url to catalog member mapping from `createUrlRefernceFromUrl.register` to `UrlToCatalogMemberMapping` (now in `UrlReference.ts` file)
- Added in-app tour framework & base tour items
- Make the help panel customisable for different maps by modifying `config.json`
- Added generic styled select
- Remove maxZoom from leaflet map.
- Run & configure prettier on terriajs lib/ json files
- Changed most of the icons for the `MapNavigation` section (on the right hand side) of the screen
- Added a close button to story panel
- Made `MapIconButton` to animate when expanding
- Remove requirement for browser to render based on make half pixel calculations for the Compass & stop it jumping around when animating

#### mobx-28

- Fix SASS exports causing some build errors in certain webpack conditions

#### mobx-1 through mobx-27

- Fixed DragDropFile and `createCatalogItemFromFileOrUrl` which wasn't enabled/working in mobx, added tests for `createCatalogItemFromFileOrUrl` and renamed `createCatalogItemFromUrl` to `createUrlRefernceFromUrl`.
- Fixed bug in StratumOrder where `sortBottomToTop` would sort strata in the wrong order.
- Allow member re-ordering via GroupMixin's `moveMemberToIndex`
- Fixed a bug where `updateModelFromJson` would ignore its `replaceStratum` parameter.
- Re-added Measure Tool support
- Re-added `CartoMapCatalogItem`
- Re-implemented `addedByUser` to fix bug where previews of user added data would appear in the wrong tab.
- Added header options for loadJson5, & allow header overrides on MagdaReference loading
- Re-added some matcher-type mappings in `registerCatalogMembers`.
- Added `UrlReference` to represent catalog items created from a url with an auto-detected type.
- Modified `upsertModelFromJson` so that when no `id` is provided, the `uniqueId` generated from `localId` or `name` is incremented if necessary to make it unique.
- Re-enable search components if SearchProvider option provided
- Modified tests to not use any real servers.
- Fixed bug causing workbench items to be shared in the wrong order.
- Fix bug where urls in the feature info panel weren't turned into hyperlinks
- Fix preview map's base map and bounding rectangle size
- Fixed positioning of the buttons at the bottom and the timeline component on mobile
- Added `hasLocalData` property to indicate when a catalog item contains local data. This property is used to determine whether the item can be shared or not.
- Fixed bug causing user added data to not be shared. Note that user added catalog item urls are now set at the user stratum rather than the definition stratum.
- Added the ability to filter location search results by an app-wide bounding box configuration parameter
- Re-introduce UI elements for search when a catalogSearchProvider is provided
- Fix bug that prevented live transport data from being hidden
- Hide opacity control for point-table catalog items.
- Fixed bug where `Catalog` would sometimes end up with an undefined `userAddedDataGroup`.
- Show About Data for all items by default.
- Fixed translation strings for the descriptive text about WMS and WFS URLs in the data catalogue.
- Fix bug that throws an error when clicking on ArcGIS Map Service features
- Fix initialisation of `terria`'s `shareDataService`.
- Support Zoom to Data on `CsvCatalogItem` when data has lat-lon columns.
- Add a trait called `showShadowUi` to `Cesium3DTilesCatalogItem` which hide shadows on workbench item UI.
- Re-added `ArcGisFeatureServerCatalogItem` and `ArcGisFeatureServerCatalogGroup`
- Prevent TerriaMap from crashing when timeline is on and changing to 2D
- Rewrite charts using `vx` svg charting library.
- Fixed bug causing `ArcGisFeatureServerCatalogItem` to throw an error when a token is included in the proxy url.
- Fix a bug for zooming to `ArcGisMapServerCatalogItem` layers
- Modified creation of catalog item from urls to set the item name to be the url at the defaults stratum rather than the definition stratum. This prevents actual item names at load strata from being overridden by a definition stratum name which is just a url.
- Fixed a bug causing highlighting of features with `_cesium3DTileFeature` to sometimes stop working. Also changed highlight colour to make it more visible.
- Fixed bug causing user added data with an auto-detected data type to not be shared properly.
- Modified `addToWorkbench` so that when a catalog item fails to load it is removed from the workbench and an error message is displayed.
- Add support for feature picking on region mapped datasets
- Revamp map buttons at top to support two menu configuration
- Viewer (2d/3d/3d-non-terrain) & basemap preferences are persisted to local storage again, and loaded back at startup
- Dramatically simplified map button styling (pre-styled-components)
- Allow DropdownPanel(InnerPanel) to show centered instead of offset toward the left
- Added AccessControlMixin for tracking access control of a given MagdaReference
- Add a legend title trait
- Show private or public dataset status on data catalog UI via AccessControlMixin
- Added `pointSizeMap` to `TableStyle` to allow point size to be scaled by value
- Added `isExperiencingIssues` to `CatalogMemberTraits`. When set to true, an alert is displayed above the catalog item description.
- Add gyroscope guidance
- Enable StyleSelectorSection workbench control for `WebMapServiceCatalogItem`
- New-new ui
- Add WIP help panes
- Added "Split Screen Mode" into workbench
- Moved excess workbench viewing controls into menu
- Updated bottom attribution styling
- Begin styled components themeing
- Make `clampToGround` default to true for `ArcGisFeatureServerCatalogItemTraits` to stop things from floating
- Add fix for `WebMapServiceCatalogItem` in `styleSelector` to prevent crash.
- Revert changes to `StyleSelectorSelection` component and refactor `WebMapServiceCatalogItem` styleSelector getter.
- Added a temporary fix for bug where a single model failing to load in `applyInitData` in `Terria` would cause other models in the same `initData` object to not load as well.
- Change gyroscope focus/hover behaviour to move buttons on hover
- Stop showing previewed item when catalog is closed
- Prevent `StoryPanel.jsx` from reloading magda references on move through story.
- Add google analytics to mobx
- Fixed google analytics on story panel
- Fixed path event name undefined labelling
- Enable zoomTo and splitter on `CartoMapCatalogItem`.
- Added name to `MapServerStratum` in `ArcGisMapServerCatalogItem`.
- Readded basic `CompositeCatalogItem`.
- Ported Augmented Reality features
- Fixed bug causing "Terrain hides underground features" checkbox to sometimes become out of sync between `SettingPanel` and `WorkbenchSplitScreen`.
- Ports the Filter by Location" feature for Satellite imagery. The property name setting is renamed to `timeFilterPropertyName` from `featureTimesProperty`.
- Made split screen window in workbench hidden when viewer is changed to 3D Smooth and 2D
- Tidy Help UI code
- Added `allowFeatureInfoRequests` property to `Terria` and prevent unnecessary feature info requests when creating `UserDrawing`s.
- Tidied up analytics port, fixed `getAncestors` & added `getPath` helper
- Updated upload icon to point upwards
- Prevent catalog item names from overflowing and pushing the collapse button off the workbench
- Stopped analytics launch event sending bad label
- Add .tsx tests for UI components
- Provide a fallback name for an `ArcGisServerCatalogItem`
- Ensure `CesiumTileLayer.getTileUrl` returns a string.
- Polished help UI to match designs
- Adds methods `removeModelReferences` to Terria & ViewState for unregistering and removing models from different parts of the UI.
- Add basic support for various error provider services, implementing support for Rollbar.
- Add trait to enabling hiding legends for a `CatalogMember` in the workbench.
- Added new help menu item on how to navigate 3d data
- Add traits to customize color blending and highlight color for `Cesium3DTilesCatalogItem`
- Reimplemented splitting using `SplitItemReference`.
- Fix bug that caused contents on the video panel of the help UI to overlay the actual video
- Overhauled location search to be a dropdown instead of list of results
- Fixed bug causing full app crash or viewer zoom refresh when using 3D view and changing settings or changing the terrain provider.
- Implements `SensorObservationServiceCatalogItem`.
- Add support for styling CSVs using a region mapped or text columns.
- Update Compass UI to include larger rotation target, remove sass from compass
- Link Compass "help" button to `navigation` HelpPanelItem (requires generalisation later down the track)
- Improve keyboard traversal through right-hand-side map icon buttons
- Link Compass Gyroscope guidance footer text to `navigation` HelpPanelItem (requires generalisation later down the track)
- Removed hardcoded workbench & Panel button colours
- Ensure CSV column names are trimmed of whitespace.
- Really stop analytics launch event sending bad & now empty & now finally the real label
- Re-added `ArcGisMapServerCatalogGroup` and `ArcGisServerGroup`.
- Tidy Compass UI animations, styles, titles
- Bumped mobx minor to 4.15.x, mobx-react major to 6.x.x
- Add `dateFormat` trait to `TimeVaryingTraits` to allowing formatting of datestrings in workbench and bottomdock.
- Tidy Gyroscope Guidance positioning
- Fixed FeatureInfoPanel using old class state
- Fixed MapIconButton & FeedbackButton proptypes being defined incorrectly
- Implement SenapsLocationsCatalogItem
- Update papaparse and improve handling for retrieveing CSVs via chunking that have no ContentLenth header

### v7.11.17

- Moved strings in DateTimeSelector and FeatureInfoPanel into i18next translation file.

### v7.11.16

- Fixed a bug where the timeline would not update properly when the timeline panel was resized.

### v7.11.15

- Fixed a bug when clicking the expand button on a chart in feature info when the clicked feature was a polygon.

### v7.11.14

- Update CARTO Basemaps CDN URL and attribution.
- Fixed issue with node 12 & 14 introduced in Cesium upgrade.

### v7.11.13

- Upgraded to Cesium v1.73.
- Removed any references to `BingMapsApi` (now deprecated).

### v7.11.12

- Fixed a crash with GeoJsonCatalogItem when you set a `stroke-opacity` in `styles`.

### v7.11.11

- If `showIEMessage` is `true` in config.json, warn IE11 users that support is ending.

### v7.11.10

- Remove caching from TerriaJsonCatalogFunction requests.
- Upgraded minimum node-sass version to one that has binaries for node v14.

### v7.11.9

- Update Geoscience Australia Topo basemap.
- Remove caching from WPS requests.
- Fix entity outline alpha value when de-selecting a feature.

### v7.11.8

- Upgraded to terriajs-cesium v1.71.3 which fixes a bug running gulp tasks on node v14.

### v7.11.7

- Add additional region mapping boundaries.

### v7.11.6

- Rework the handling of point datasets on the anti-meridian when using LeafletJS.
- Fix indices in some translation strings including strings for descriptions of WMS and WMS service.
- Upgraded to Cesium v1.71.

### v7.11.5

- Added `GeoRssCatalogItem` for displaying GeoRSS files comming from rss2 and atom feeds.
- Bug fix: Prevent geojson files from appearing twice in the workbench when dropped with the .json extension
- Story related enhancements:
  - Added a title to story panel with ability to close story panel.
  - Added a popup on remove all stories.
  - Added button for sharing stories.
  - Added a question popup on window close (if there are stories on the map so users don't lose their work).
- Pinned `html-to-react` to version 1.3.4 to avoid IE11 incompatibility with newer version of deep dependency `entities`. See https://github.com/fb55/entities/issues/209
- Added a `MapboxStyleCatalogItem` for showing Mapbox styles.
- Add a `tileErrorThresholdBeforeDisabling` parameter to `ImageryLayerCatalogItem` to allow a threshold to set for allowed number of tile failures before disabling the layer.

### v7.11.4

- Add support for `classBreaks` renderer to `ArcGisFeatureServerCatalogItem`.
- Upgraded to Cesium v1.68.
- Replace `defineProperties` and `freezeObject` to `Object.defineProperties` and `Object.freeze` respectively.
- Bumped travis build environment to node 10.
- Upgraded to `generate-terriajs-schema` to v1.5.0.

### v7.11.3

- Added babel dynamic import plugin for webpack builds.
- `ignoreUnknownTileErrors` will now also ignore HTTP 200 responses that are not proper images.

### v7.11.2

- Pass minimumLevel, in Cesium, to minNativeZoom, in Leaflet.
- Upgraded to Cesium v1.66.

### v7.11.1

- Fix for color of markers on the map associated with chart items

### v7.11.0

- Fix draggable workbench/story items with translation HOC
- Added first revision of "delta feature" for change detection of WMS catalog items which indicate `supportsDeltaComparison`
- Improve menu bar button hover/focus states when interacting with its panel contents
- Add ability to set opacity on `GeoJsonCatalogItem`
- Expanded test cases to ensure WorkbenchItem & Story have the correct order of components composed
- Fix broken catalog functions when used with translation HOC
- Fix bug with momentPoints chart type when plotting against series with null values
- Make the default `Legend` width a little smaller to account for the workbench scrollbar
- Bug fix for expanding chart - avoid creating marker where no lat lon exists.
- Add a `ChartDisclaimer` component to display an additional disclaimer above the chart panel in the bottom dock.
- Add `allowFeatureInfoRequests` property to `Terria` and prevent unnecessary feature info requests when creating `UserDrawing`s.
- Removes unsupported data that is drag and dropped from the workbench and user catalog.
- Adjusted z-index values so that the explorer panel is on top of the side panel and the notification window appears at the very top layer.
- Allow `CkanCatalogItem` names to be constructed from dataset and resource names where multiple resources are available for a single dataset
- Set the name of ArcGis MapServer CatalogGroup and CatalogItem on load
- Improve autodetecting WFS format, naming of the WFS catalog group and retaining the zoomToExtent
- Remove unnecessary nbsp; from chart download and expand buttons introduced through internationalization.
- Fix story prompt flag not being set after dismissing story, if `showFeaturePrompts` has been enabled

### v7.10.0

- Added proper basic internationalisation beginnings via i18next & react-i18next
- Fixed a bug where calling `openAddData()` or `closeCatalog()` on ViewState did not correctly apply the relevant `mobileViewOptions` for mobile views.
- Fixed filter by available dates on ImageryLayerCatalogItem not copying to the clone when the item is split.
- Fixed an error in `regionMapping.json` that causes some states to be mismatched when using Australian state codes in a column labelled "state". It is still recommended to use "ste", "ste_code" or "ste_code_2016" over "state" for column labels when matching against Australian state codes.
- Fixed bug where "User data" catalog did not have add-buttons.
- Added ability to re-add "User data" CSV items once removed from workbench.
- Changed catalog item event labels to include the full catalog item path, rather than just the catalog item name.
- Added support for `openAddData` option in config.json. If true, the "Add Data" dialog is automatically opened at startup.
- Welcome message, in-app guides & new feature prompts are now disabled by default. These can be re-enabled by setting the `showWelcomeMessage`, `showInAppGuides` & `showFeaturePrompts` options in config.json.
- Updated Welcome Message to pass its props to `WelcomeMessagePrimaryBtnClick` & `WelcomeMessageSecondaryBtnClick` overrides
- Welcome message, in-app guides & new feature prompts are now disabled by default. These can be re-enabled by setting the `showWelcomeMessage`, `showInAppGuides` & `showFeaturePrompts` options in config.json.
- Updated Welcome Message to pass its props to `WelcomeMessagePrimaryBtnClick` & `WelcomeMessageSecondaryBtnClick` overrides.
- Fixed a bug in anti-meridian handling causing excessive memory use.
- Handled coordinate conversion for GeoJson geometries with an empty `coordinates` array.
- Fixed height of My Data drag and drop box in Safari and IE.

### v7.9.0

- Upgraded to Cesium v1.63.1. This upgrade may cause more problems than usual because Cesium has switched from AMD to ES6 modules. If you run into problems, please contact us: https://terria.io/contact

### v7.8.0

- Added ability to do in-app, "static guides" through `<Guide />`s
- Added in-app Guide for time enabled WMS items
- Initial implementation of language overrides to support setting custom text throughout the application.
- Added ability to pass `leafletUpdateInterval` to an `ImageryLayerCatalogItem` to throttle the number of requests made to a server.

### v7.7.0

- Added a quality slider for the 3D map to the Map panel, allowing control of Cesium's maximumScreenSpaceError and resolutionScale properties.
- Allowed MapboxMapCatalogItems to be specified in catalog files using type `mapbox-map`.
- We now use styles derived from `drawingInfo` from Esri Feature Services.
- Chart related enhancements:
  - Added momentPoints chart type to plot points along an available line chart.
  - Added zooming and panning on the chart panel.
  - Various preventative fixes to prevent chart crashes.
- Increased the tolerance for intermittent tile failures from time-varying raster layers. More failures will now be allowed before the layer is disabled.
- Sensor Observation Service `GetFeatureOfInterest` requests no longer erroneously include `temporalFilters`. Also improved the generated request XML to be more compliant with the specification.
- Fixed a bug where differences in available dates for `ImageryLayerCatalogItem` from original list of dates vs a new list of dates, would cause an error.
- Improved support for layers rendered across the anti-meridian in 2D (Leaflet).
- Fixed a crash when splitting a layer with a `momentPoints` chart item.
- Fixed a crash when the specified Web Map Service (WMS) layer could not be found in the `GetCapabilities` document and an alternate legend was not explicitly specified.

### v7.6.11

- Added a workaround for a bug in Google Chrome v76 and v77 that caused problems with sizing of the bottom dock, such as cutting off the timeline and flickering on and off over the map.
- Set cesium rendering resolution to CSS pixel resolution. This is required because Cesium renders in native device resolution since 1.61.0.

### v7.6.10

- Fixed error when opening a URL shared from an explorer tab. #3614
- Resolve a bug with `SdmxJsonCatalogItem`'s v2.0 where they were being redrawn when dimensions we're changed. #3659
- Upgrades terriajs-cesium to 1.61.0

### v7.6.9

- Automatically set `linkedWcsCoverage` on a WebMapServiceCatalogItem.

### v7.6.8

- Added ability in TerriaJsonCatalogFunction to handle long requests via HTTP:202 Accepted.

### v7.6.7

- Fixed share disclaimer to warn only when user has added items that cannot be shared.

### v7.6.6

- Basemaps are now loaded before being enabled & showed

### v7.6.5

- Add the filename to a workbench item from a drag'n'dropped file so it isn't undisplayed as 'Unnamed item'.
- Fixed inability to share SOS items.
- Added an option to the mobile menu to allow a story to be resumed after it is closed.
- The "Introducing Data Stories" prompt now only needs to be dismissed once. Previously it would continue to appear on every load until you clicked the "Story" button.
- Fixed a crash that could occur when the feature info panel has a chart but the selected feature has no chart data.
- Fixed a bug where the feature info panel would show information on a vector tile region mapped dataset that had no match.

### v7.6.4

- Add scrollbar to dropdown boxes.
- Add support for SDMX version 2.1 to existing `SdmxJsonCatalogItem`.
- Add a warning when sharing a map describing datasets which will be missing.
- Enable the story panel to be ordered to the front.
- Disable the autocomplete on the title field when adding a new scene to a story.
- Fix SED codes for regionmapping

### v7.6.3

- Fixed a bug with picking features that cross the anti-meridian in 2D mode .
- Fixed a bug where `ArcGisMapServerCatalogItem` legends were being created during search.
- Fixed a bug where region mapping would not accurately reflect share link parameters.

### v7.6.2

- Fixed a bug that made some input boxes unreadable in some web browsers.

### v7.6.1

- Fixed a bug that prevented the "Feedback" button from working correctly.
- Fix a bug that could cause a lot of extra space to the left of a chart on the feature info panel.

### v7.6.0

- Added video intro to building a story
- Allow vector tiles for region mapping to return 404 for empty tiles.

### v7.5.2

- Upgraded to Cesium v1.58.1.
- Charts are now shared in share & story links

### v7.5.1

- Fixed a bug in Cesium that prevented the new Bing Maps "on demand" basemaps from working on `https` sites.

### v7.5.0

- Added the "Story" feature for building and sharing guided tours of maps and data.
- Added sharing within the data catalog to share a given catalog group or item
- Switched to using the new "on demand" versions of the Bing Maps aerial and roads basemaps. The previous versions are deprecated.

### v7.4.1

- Remove dangling comma in `regionMapping.json`.
- `WebMapServicCatalogItem` now includes the current `style` in generated `GetLegendGraphic` URLs.

### v7.4.0

- Upgraded to Cesium v1.57.
- Fixed a bug where all available styles were being retrieved from a `GetCapabilities` for each layer within a WMS Group resulting in memory crashes on WMSs with many layers.
- Support State Electoral Districts 2018 and 2016 (SED_Code_2018, SED_Code_2016, SED_Name_2018, SED_Name_2016)

### v7.3.0

- Added `GltfCatalogItem` for displaying [glTF](https://www.khronos.org/gltf/) models on the 3D scene.
- Fixed a bug where the Map settings '2D' button activated '3D Smooth' view when configured without support for '3D Terrain'.
- Added `clampToTerrain` property to `GeoJsonCatalogItem`.
- When clicking a polygon in 3D Terrain mode, the white outline is now correctly shown on the terrain surface. Note that Internet Explorer 11 and old GPU hardware cannot support drawing the highlight on terrain, so it will not be drawn at all in these environments.

### v7.2.1

- Removed an extra close curly brace from `regionMapping.json`.

### v7.2.0

- Added `hideLayerAfterMinScaleDenominator` property to `WebMapServiceCatalogItem`. When true, TerriaJS will show a message and display nothing rather than silently show a scaled-up version of the layer when the user zooms in past the layer's advertised `MinScaleDenominator`.
- Added `GeoJsonParameterEditor`.
- Fixed a bug that resulted in blank titles for catalog groups loaded from automatically detected (WMS) servers
- Fixed a bug that caused some chart "Expand" options to be hidden.
- Added `CED_CODE18` and `CED_NAME18` region types to `regionMapping.json`. These are now the default for CSV files that reference `ced`, `ced_code` and `ced_name` (previously the 2016 versions were used).
- Improved support for WMTS, setting a maximum level to request tiles at.

### v7.1.0

- Support displaying availability for imagery layers on charts, by adding `"showOnChart": true" or clicking a button in the UI.
- Added a `featureTimesProperty` property to all `ImageryLayerCatalogItem`s. This is useful for datasets that do not have data for all locations at all times, such as daily sensor swaths of near-real-time or historical satellite imagery. The property specifies the name of a property returned by the layer's feature information query that indicates the times when data is available at that particular location. When this property is set, TerriaJS will display an interface on the workbench to allow the user to filter the times to only those times where data is available at a particular location. It will also display a button at the bottom of the Feature Information panel allowing the user to filter for the selected location.
- Added `disablePreview` option to all catalog items. This is useful when the preview map in the catalog will be slow to load.
- When using the splitter, the feature info panel will now show only the features on the clicked side of the splitter.
- Vector polygons and polylines are now higlighted when clicked.
- Fixed a bug that prevented catalog item split state (left/right/both) from being shared for CSV layers.
- Fixed a bug where the 3D globe would not immediately refresh when toggling between the "Terrain" and "Smooth" viewer modes.
- Fixed a bug that could cause the chart panel at the bottom to flicker on and off rapidly when there is an error loading chart data.
- Fixed map tool button positioning on small-screen devices when viewing time series layers.

### v7.0.2

- Fixed a bug that prevented billboard images from working on the 2D map.
- Implemented "Zoom To" support for KML, CZML, and other vector data sources.
- Upgraded to Cesium v1.55.

### v7.0.1

- Breaking Changes:
  - TerriaJS no longer supports Internet Explorer 9 or 10.
  - An application-level polyfill suite is now highly recommended, and it is required for Internet Explorer 11 compatibility. The easiest approach is to add `<script src="https://cdn.polyfill.io/v2/polyfill.min.js"></script>` to the `<head>` element of your application's HTML page, which will deliver a polyfill suite tailored to the end-user's browser.
  - TerriaJS now requires Node.js v8.0 or later.
  - TerriaJS now requires Webpack v4.0 or later.
  - TerriaJS now uses Gulp v4.0. If you have Gulp 3 installed globally, you'll need to use `npm run gulp` to run TerriaJS gulp tasks, or upgrade your global Gulp to v4 with `npm install -g gulp@4`.
  - TerriaJS now uses Babel v7.0.
  - Removed `UrthecastCatalogItem`, `UrthecastCatalogGroup`, and `registerUrthcastCatalogItems`. The Urthecast functionality was dependent on an npm package that hadn't been updated in three years and had potential security vulnerabilities. Please [let us know](https://gitter.im/TerriaJS/terriajs) if you were using this functionality.

### v6.5.0

- Add support for rendering Mapbox Vector Tiles (MVT) layers. Currently, polygons are the only supported geometry type, and all polygons are drawn with the same outline and fill colors.
- `wwwroot/data/regionMapping.json` is now the default region mapping file (rather than a file provided by TerriaMap), and needs to be explicitly overridden by a `regionMappingDefinitionsUrl` setting in config.json.

### v6.4.0

- The Feature Info panel can now be moved by clicking and dragging it.
- The map tool buttons are now arranged horizontally instead of vertically on small-screen mobile devices.
- When using a Web Map Service (WMS) catalog item with the `linkedWcsUrl` and `linkedWcsCoverage` properties, we now pass the selected WMS style to the Web Coverage Service (WCS) so that it can optionally return different information based on the selected style.
- Added `stationIdWhitelist` and `stationIdBlacklist` properties to `SensorObservationServiceCatalogItem` to allow filtering certain monitoring stations in/out.
- Fixed a bug that caused a crash when attempting to use a `style` attribute on an `<a>` tag in Markdown+HTML strings such as feature info templates.
- Fixed a bug that displaced the chart dropdown list on mobile Safari.

### v6.3.7

- Upgraded to Cesium v1.53.

### v6.3.6

- Dragging/dropping files now displays a more subtle notification rather than opening the large Add Data / My Data panel.
- The `sendFeedback` function can now be used to send additional information if the server is configured to receive it (i.e. `devserverconfig.json`).
- Made custom feedback controls stay in the lower-right corner of the map.
- Improved the look of the toolbar icons in the top right, and added an icon for the About page.

### v6.3.5

- Changed the title text for the new button next to "Add Data" on the workbench to "Load local/web data".
- Fixed a bug that caused the area to the right of the Terria log on the 2D map to be registered as a click on the logo instead of a click on the map.
- Fixed a bug that caused the standard "Give Feedback" button to fail to open the feedback panel.
- Swapped the positions of the group expand/collapse icon and the "Remove from catalogue" icon on the My Data panel, for more consistent alignment.
- Made notifications honor the `width` and `height` properties. Previously, these values were ignored.

### v6.3.4

- Added the ability to add custom components to the feedback area (lower right) of the user interface.

### v6.3.3

- Upgraded to Cesium v1.51.

### v6.3.2

- Added "filterByProcedures" property to "sos" item (default: true). When false, the list of procedures is not passed as a filter to GetFeatureOfInterest request, which works better for BoM Water Data Online services.

### v6.3.1

- Fixed a bug that caused the compass control to be misaligned in Internet Explorer 11.

### v6.3.0

- Changed the "My Data" interface to be much more intuitive and tweaked the visual style of the catalog.
- Added `CartoMapCatalogItem` to connect to layers using the [Carto Maps API](https://carto.com/developers/maps-api/).

## v6.2.3

- Made it possible to configure the compass control's colors using CSS.

### v6.2.2

- Removed the Terria logo from the preview map and made the credit there smaller.
- Fall back to the style name in the workbench styles dropdown when no title is given for a style in WMS GetCapabilities.

### v6.2.1

- We now use Cesium Ion for the Bing Maps basemaps, unless a `bingMapsKey` is provided in [config.json](https://docs.terria.io/guide/customizing/client-side-config/#parameters). You can control this behavior with the `useCesiumIonBingImagery` property. Please note that if a `bingMapsKey` is not provided, the Bing Maps geocoder will always return no results.
- Added a Terria logo in the lower left of the map. It can be disabled by setting `"hideTerriaLogo": true` in `config.json`.
- Improved the credits display on the 2D map to be more similar to the 3D credits.
- Fixed a bug that caused some legends to be missing or incomplete in Apple Safari.

### v6.2.0

- Added a simple WCS "clip and ship" functionality for WMS layers with corresponding a WCS endpoint and coverage.
- Fixed problems canceling drag-and-drop when using some web browsers.
- Fixed a bug that created a time period where no data is shown at the end of a time-varying CSV.
- Fixed a bug that could cause endless tile requests with certain types of incorrect server responses.
- Fixed a bug that could cause endless region tile requests when loading a CSV with a time column where none of the column values could actually be interpreted as a time.
- Added automatic retry with jittered, exponential backoff for tile requests that result in a 5xx HTTP status code. This is especially useful for servers that return 503 or 504 under load. Previously, TerriaJS would frequently disable the layer and hit the user with an error message when accessing such servers.
- Updated British National Grid transform in `Proj4Definitions` to a more accurate (~2 m) 7 parameter version https://epsg.io/27700.
- Distinguished between 3D Terrain and 3D Smooth in share links and init files.
- Upgraded to Cesium v1.50.

### v6.1.4

- Fixed a bug that could cause the workbench to appear narrower than expected on some systems, and the map to be off-center when collapsing the workbench on all systems.

### v6.1.3

- When clicking a `Split` button on the workbench, the new catalog item will no longer be attached to the timeline even if the original was. This avoids a confusing situation where both catalog items would be locked to the same time.
- Added KMZ to the whitelisted formats for `MagdaCatalogItem`.
- Fixed a bug that caused a crash when switching to 2D with vector data already on the map, including when visiting a share link with vector data when the map ends up being 2D.
- The "Hide Workbench" button is now attached to the side of the Workbench, instead of on the opposite side of the screen from it.

### v6.1.2

- Fixed a bug that prevented `BingMapsSearchProviderViewModel` and other uses of `loadJsonp` from working correctly.

### v6.1.1

- Upgraded to terriajs-server v2.7.4.

### v6.1.0

- The previous default terrain provider, STK World Terrain, has been deprecated by its provider. _To continue using terrain in your deployed applications, you *must* obtain a Cesium Ion key and add it to `config.json`_. See https://cesium.com/ to create an Ion account. New options are available in `config.json` to configure terrain from Cesium Ion or from another source. See https://terria.io/Documentation/guide/customizing/client-side-config/#parameters for configuration details.
- Upgraded to Cesium v1.48.
- Added `Cesium3DTilesCatalogItem` for visualizing [Cesium 3D Tiles](https://github.com/AnalyticalGraphicsInc/3d-tiles) datasets.
- Added `IonImageryCatalogItem` for accessing imagery assets on [Cesium Ion](https://cesium.com/).
- Added support for Cesium Ion terrain assets to `CesiumTerrainProvider`. To use an asset from Ion, specify the `ionAssetId` and optionally the `ionAccessToken` and `ionServer` properties instead of specifying a `url`.
- Fixed a bug that could cause legends to be missing from `WebMapServiceCatalogItems` that had `isEnabled` set to true.

### v6.0.5

- Added `rel="noreferrer noopener"` to all `target="_blank"` links. This prevents the target page from being able to navigate the source tab to a new page.
- Fixed a bug that caused the order of items on the Workbench to change when visiting a share link.

### v6.0.4

- Changed `CesiumSelectionIndicator` to no longer use Knockout binding. This will avoid a problem in some environments, such as when a Content Security Policy (CSP) is in place.

### v6.0.3

- Fixed a bug that prevented users from being able to enter coordinates directly into catalog function point parameter fields.

### v6.0.2

- Fixed a bug that prevented interaction with the 3D map when the splitter was active.

### v6.0.1

- Added `parameters` property to `ArcGisMapServerCatalogItem`, allowing arbitrary parameters to be passed in tile and feature info requests.

### v6.0.0

- Breaking Changes:
  - An application-level polyfill suite is now required for Internet Explorer 9 and 10 compatibility. The easiest approach is to add `<script src="https://cdn.polyfill.io/v2/polyfill.min.js"></script>` to the `<head>` element of your application's HTML page.
  - In TerriaJS v7.0.0 (the _next_ major release), a polyfill suite may be required for Internet Explorer 11 as well. Adopting the approach above now will ensure you don't need to worry about it then.
- Overhauled support for printing. There is now a Print button on the Share panel that will provide a much better printable form of the map than the browser's built-in print feature. If a user uses the browser's print button instead, a message at the top will suggest using the TerriaJS Print feature and open the Share panel. Calling `window.print` (e.g. on a TerriaJS instance inside an iframe) will invoke the new TerriaJS print feature directly.
- Fixed a bug that caused `Leaflet.captureScreenshot` to show all layers on both sides even with the splitter active.
- Fixed a bug that prevented some vector features from appearing in `Leaflet.captureScreenshot`.
- Added ability to move the splitter thumb position vertically so that users can move it to prevent occlusions.
- Added `TerriaJsonCatalogFunction`. This catalog function allows an arbitrary HTTP GET to be invoked with user-provided parameters and return TerriaJS catalog JSON.
- Fixed a bug that could cause the feature info panel to sometimes be nearly transparent in Internet Explorer 11.
- Fixed a bug that caused an expanded preview chart's workbench item to erroneously show the date picker.
- Updated `MagdaCatalogItem` to match Magda project

### 5.7.0

- Added `MagdaCatalogItem` to load details of a catalog item from [Magda](https://github.com/TerriaJS/magda).
- Fixed a bug that could cause a time-dynamic WMS layer to fail to ever show up on the map if the initial time on the timeline was outside the intervals where the layer had data.
- Fixed a bug which could cause a crash during load from share link when the layer default is to not `useOwnClock` but the share link has `useOwnClock` set.
- Fixed an issue that caused a 'This data source is already shown' error in particular circumstances.

### 5.6.4

- Fixed a bug causing an error message when adding tabular data to the workbench before it was loaded.

### 5.6.3

- Display of Lat Lon changed from 3 deciml places to 5 decimal places - just over 1m precision at equator.
- Fixed a bug that caused the timeline to appear when changing the time on the workbench for a layer not attached to the timeline.
- The workbench date/time picker is now available for time varying point and region CSVs.
- Fixed a bug that caused the workbench date picker controls to disappear when the item was attached to the timeline and the timeline's current time was outside the valid range for the item.

### 5.6.2

- Renamed search marker to location marker.
- Added the clicked coordinates to the bottom of the feature info panel. Clicking the marker icon will cause the location to be indicated on the map.
- The location marker is now included in shared map views.
- Fixed a bug that could cause split WMS layers to show the incorrect layer data for the date shown in the workbench.
- Refactored current time handling for `CatalogItem` to reduce the complexity and number of duplicated current time states.
- Fixed feature info updating when the time is changed from the workbench for `TableCatalogItem`.
- Change the workbench catalog item date picker so that updating the date does not disable the timeslider.
- Fix a bug that meant that, when the current time was updated on an `ImageryCatalogItem` while the layer wasn't shown, the old time was still shown when the layer was re-enabled.
- Added `{{terria.currentTime}}` to feature info template.
- Added a way to format times within a feature info tempate. E.g. `{{#terria.formatDateTime}}{"format": "dd-mm-yyyy HH:MM:ss"}{{terria.currentTime}}{{/terria.formatDateTime}}`.
- Fixed a bug that caused the selection indicator to float strangely when visiting a share link with a selected feature.
- Fixed a bug that caused a region to be selected even when clicking on a hole in that region.
- Fixed a bug that prevented the selection indicator from following moving features on the 2D map.
- Fixed a bug that caused Leaflet to stop rendering further points in a layer and throw errors when calculating extent when one point had invalid characters in the latitude or longitude field.
- We now default to `autoPlay: false` if it's not specified in `config.json`.
- Changed search box placeholders to more precisely reflect their functionality.
- CartoDB basemaps are now always loaded over HTTPS.

### 5.6.1

- Fixed a bug that could cause the workbench UI to hang when toggling concepts, particularly for an `SdmxJsonCatalogItem`.
- Added previous and next buttons to workbench catalog item date picker.

### 5.6.0

- Upgraded to Cesium 1.41.

### 5.5.7

- Added support for using tokens to access WMS layers, particularly using the WMS interface to ArcGIS servers.

### 5.5.6

- Tweaked the sizing of the feature info panel.
- Fixed a bug that caused `ArcGisMapServerCatalogItem` to always use the server's single fused map cache, if available. Now, if the `layers` property is specified, we request individual dynamic layers and ignore the fused map cache.

### 5.5.5

- Fixed a bug that caused the feature info panel to stop working after clicking on a location search marker.
- Added support for ArcGIS tokens on the 2D map. Previously, tokens only worked reliably in 3D.
- Improved handling of tile errors, making it more consistent between 2D and 3D.
- Fixed a bug that prevented the Add Data button from working Internet Explorer 9 unless the DevTools were also open.
- Improved the sizing of the feature info panel so it is less likely to completely obscure the map.

### 5.5.4

- Fixed a serious bug that prevented opening the Data Catalog in Internet Explorer.
- Fixed some problems with the Terria Spatial Analytics `CatalogFunctions`.

### 5.5.3

- Fixed a bug in SDMX-JSON when using `cannotSum`.

### 5.5.2

- Deprecated SDMX-JSON catalog items' `cannotDisplayPercentMap` in favour of `cannotSum`.
- Updated `cannotSum` so that it does not display a total in some cases, as well as suppressing the regional-percentage checkbox. `cannotSum` can be either a mapping of concept ids to the values that prevent summing, or simply `true` to always prevent summing.
- Fixed a bug that caused an error when Splitting a layer that does not have a `clock`.

### 5.5.1

- Added `cannotDisplayPercentMap` to SDMX-JSON catalog items, to optionally turn off the "display as a percentage of regional total" checkbox when the data is not a count (eg. a rate or an average).

### 5.5.0

- Added the ability to split the screen into a left-side and right-side, and show raster and region mapped layers on only one side of the splitter.
- Added the ability to use a tabbed catalog in the explorer panel on desktop site. Setting `tabbedCatalog` parameter to `true` in `config.json` causes top-level groups in the catalog to list items in separate explorer panel tabs.
- Added the ability to use vector tile properties in feature info templates when using region mapping (data row attributes will overwrite vector tile properties with the same name)
- Properties available in feature info templates are now JSON parsed and replaced by their javascript object if they start with `[` or `{` and parse successfully
- Decreased flickering of time-varying region mapped layers by pre-rendering the next time interval.
- Fixed a bug in `WebMapServiceCatalogItem` that could cause a WMS time time dimension to be interpreted incorrectly if it was specified only using dates (not times) and with a periodicity of less than a day.

### 5.4.5

- Improved behaviour of SDMX-JSON items when no data is available.

### 5.4.4

- Added support for specifying namespaced layer names in the `WebMapServiceCatalogItem` `layers` property.
- Made TerriaJS tolerant of XML/HTML inside text elements in WMS GetCapabilities without being properly wrapped in `CDATA`.

### 5.4.3

- Fixed a build problem on case-sensitive file systems (e.g. most Linux systems).

### 5.4.2

- We no longer show the Zoom To button on the workbench when there is no rectangle to zoom to.

### 5.4.1

- Fixed a bug when sharing SDMX-JSON catalog items.
- Improved display of "Add Data" panel on small screens when Feedback and Feature Info panels are open.
- Added "search in data catalog" link to mobile search.
- Added a button to automatically copy share url into clipboard in share panel.
- Added `initFragmentPaths` property to the `parameters` section of `config.json`. It can be used to specify an array of base paths for resolving init fragments in the URL.
- Modified `CkanCatalogItem` to exclude files that advertise themselves as KML files but have the file extension .ZIP.
- Removed "View full size image" link on the share panel. Chrome 60 removed the ability to navigate to a data URI, and other browsers are expected to follow this lead.

### 5.4.0

- Breaking change: removed some old types that haven't been used since the new React-based user interface in v4.0.0, specifically `KnockoutHammerBinding`, `KnockoutMarkdownBinding`, `PopupMessageConfirmationViewModel`, `PopupMessageViewModel`, and `PopupViewModel`.
- Added the ability to use tokens from terriajs-server for layers requiring ESRI tokens.
- Catalog group items are now sorted by their in-catalog name

### 5.3.0

- Added the ability to use the analytics region picker with vector tile region mapping by specifiying a WMS server & layer for analytics only.
- Updated the client side validation to use the server-provided file size limit when drag/dropping a file requiring the conversion service.
- `zoomOnEnable` now works even for a catalog item that is initially enabled in the catalog. Previously, it only worked for catalog items enabled via the user interface or otherwise outside of the load process.
- Added `initialTimeSource` property to `CsvCatalogItem` so it is possible to specify the value of the animation timeline at start from init files.
- Added to documentation for customizing data appearance.
- Added `CatalogShortcut` for creating tool items for linking to a `CatalogItem`.
- Renamed `ViewState.viewCatalogItem()` to `viewCatalogMember` to reflect that it can be used for all `CatalogMembers`, not just `CatalogItems`.
- Fixed a bug that could cause a crash when switching to 2D when the `initialView` was just a `Rectangle` instead of a `CameraView`.
- Fixed a bug that caused multiple layers with generated, gradient legends to all show the same legend on the Workbench.

### 5.2.11

- Pinned `urijs` to v1.18.10 to work around a breaking change in v1.18.11.

### 5.2.10

- Improved the conversion of Esri polygons to GeoJSON by `featureDataToGeoJson`. It now correctly handles polygons with holes and with multiple outer rings.
- Added some fields to the dataset info page for `CkanCatalogItem`.
- Fixed a bug that could cause some layers, especially the Bing Maps basemap, to occasionally be missing from the 2D map.
- Fixed a bug that could cause the selected time to move to the end time when sharing a map with a time-dynamic layer.

### 5.2.9

- A catalog item's `cacheDuration` property now takes precedence over the cache duration specified by the code. Previously, the `cacheDuration` would only override the default duration (2 weeks).

### 5.2.8

- Added option to expand the HTML embed code and toggle URL shorting for the share link.
- The Share feature now includes the current time selected on the timeline, so that anyone visiting a share link will see the map at the intended time.

### 5.2.7

- Added the Latitude and Longitude to the filename for the Feature Information file download.
- Added the time to the timeline labels when zoomed in to a single day. Previously, the label sometimes only showed the date.

### 5.2.6

- Added the ability to disable the conversion service so that no user data is sent outside of the client by setting `conversionServiceBaseUrl` to `false` in the `parameters` section of `config.json`.
- Added the ability to disable the location button by setting `disableMyLocation` to `true` in the `parameters` section of `config.json`.
- Fixed a bug that caused the share functionality to fail (both screenshot and share link) in 2d mode.
- Fixed a bug with explicitly styled enum columns in Internet Explorer.
- Fixed a bug that caused the selected column in a csv to be the second column when a time column is present.

### 5.2.5

- Fixed a bug with `forceProxy: true` which meant that vector tiles would try, and fail, to load over the proxy.
- Added documentation for customizing data appearance, and folded in existing but orphaned documentation for creating feature info templates.
- Changed the LocateMe button so that it toggles and continuously updates the location when Augmented Reality is enabled.
- Added the ability to set SDMX-JSON region names from a region type dimension, using a Mustache template. This was required so regions can be mapped to specific years, even if not specified by the SDMX-JSON server.
- Added `viewermode` to the users persistent local storage to remember the last `ViewerMode` used.
- Added the ability to customize the preamble text on the feedback form ("We would love to hear from you!") by setting `feedbackPreamble` in the `parameters` section of `config.json`.

### 5.2.4

- Fixed a bug that prevented error messages, such as when a dataset fails to load, from being shown to the user. Instead, the errors were silently ignored.

### 5.2.3

- Fixed a bug that gave expanded Sensor Observation Service charts poor names.
- Fixed a bug that prevented some table-based datasets from loading.

### 5.2.2

- Fixed download of selected dataset (as csv) so that quotes are handled in accordance with https://tools.ietf.org/html/rfc4180. As a result, more such downloads can be directly re-loaded in Terria by dragging and dropping them.

### 5.2.1

- Changed the default opacity for points from CSV files without a value column to 1.0 (previously it was 0.6). This is a workaround for a Cesium bug (https://github.com/AnalyticalGraphicsInc/cesium/issues/5307) but really a better choice anyway.
- Fixed a bug which meant non-standard properties of some table data sources (eg. csv, SOS, SDMX-JSON) were missing in the feature info panel, because of a breaking change in Cesium 1.33.

### 5.2.0

- Fixed a bug that caused layer disclaimers to fail to appear when the layer was enabled via a share link. Since the user was unable to accept the disclaimer, the layer also failed to appear.
- Added `AugmentedVirtuality` (user facing feature name Augmented Reality) to allow users to use their mobile device's orientation to set the camera view.
- Added the `showFeaturesAtAllTimes` option to Sensor Observation Service items. This improves the user experience if the server returns
  some features starting in 1990, say, and some starting in 1995, so that the latter still appear (as grey points with no data) in 1990.
- Fixed a bug that prevented preview charts in the feature info panel from updating when the user changed the Sensor Observation Service frequency.
- Fixed a bug that allowed the user to de-select all the display choices for Sensor Observation Service items.
- Improved the appearance of charts where all the y-values are null. (It now shows "No preview available".)
- Upgraded to Leaflet 1.0.3 for the 2D and preview maps.
- Upgraded to [Cesium 1.33](https://github.com/AnalyticalGraphicsInc/cesium/blob/1.33/CHANGES.md) for the 3D view.

### 5.1.1

- Fixed a bug that caused an 'added' and a 'shown' event for "Unnamed Item" to be logged to Google Analytics when previewing an item in the catalog.
- Added a 'preview' Google Analytics event when a catalog item is shown on the preview map in the catalog.
- Fixed a bug that prevented csv files with missing dates from loading.
- Fixed a bug that could cause an error when adding a layer without previewing it first.

### 5.1.0

- Fixed a bug that prevented `WebMapServiceCatalogItem` from acting as a time-dynamic layer when the time dimension was inherited from a parent layer.
- `WebMapServiceCatalogItem` now supports WMS 1.1.1 style dimensions (with an `Extent` element) in addition to the 1.3.0 style (`Dimension` only).
- `WebMapServiceCatalogItem` now passes dates only (rather than dates and times) to the server when the TIME dimension uses the `start/stop/period` form, `start` is a date only, and `period` does not include hours, minutes, or seconds.
- `WebMapServiceCatalogItem` now supports years and months (in addition to days, hours, minutes, and seconds) in the period specified of a TIME dimension.
- `WebMapServiceCatalogItem` now ignores [leap seconds](https://en.wikipedia.org/wiki/Leap_second) when evaluating ISO8601 periods in a time dimension. As a result, 2 hours after `2016-06-30T23:00:00Z` is now `2016-07-01T01:00:00Z` instead of `2016-07-01T00:59:59Z` even though a leap second at the end of June 2016 makes that technically 2 hours and 1 second. We expect that this is more likely to align with the expectations of WMS server software.
- Added option to specify `mobileDefaultViewerMode` in the `parameters` section of `config.json` to specify the default view mode when running on a mobile platform.
- Added support for `itemProperties` to `CswCatalogGroup`.
- Added `terria.urlEncode` function for use in feature info templates.
- Fixed a layout problem that caused the coordinates on the location bar to be displayed below the bar itself in Internet Explorer 11.
- Updated syntax to remove deprecation warnings with React version 15.5.

### 5.0.1

- Breaking changes:
  - Starting with this release, TerriaJS is meant to be built with Webpack 2. The best way to upgrade your application is to merge from [TerriaMap](https://github.com/TerriaJS/TerriaMap). If you run into trouble, post a message on the [TerriaJS forum](https://groups.google.com/forum/#!forum/terriajs).
  - Removed the following previously-deprecated modules: `registerKnockoutBindings` (no replacement), `AsyncFunctionResultCatalogItem` (now `ResultPendingCatalogItem`), `PlacesLikeMeFunction` (now `PlacesLikeMeCatalogFunction`), `SpatialDetailingFunction` (now `SpatialDetailingCatalogFunction`), and `WhyAmISpecialFunction` (now `WhyAmISpecialCatalogFunction`).
  - Removed `lib/Sass/StandardUserInterface.scss`. It is no longer necessary to include this in your application.
  - Removed the previously-deprecated third pararameter, `getColorCallback`, of `DisplayVariablesConcept`. Pass it inside the `options` parameter instead.
  - Removed the following previously-deprecated properties from `TableColumn`: `indicesIntoUniqueValues` (use `uniqueValues`), `indicesOrValues` (use `values`), `indicesOrNumericalValues` (use `uniqueValues` or `numericalValues`), and `usesIndicesIntoUniqueValues` (use `isEnum`).
  - Removed the previously-deprecated `dataSetID` property from `AbsIttCatalogItem`. Use `datasetId` instead.
  - Removed the previously-deprecated `allowGroups` property from `CkanCatalogItem`. Use `allowWmsGroups` or `allowWfsGroups` instead.
  - Removed the previously-deprecated `RegionMapping.setRegionColumnType` function. Use the `setRegionColumnType` on an _instance_ of `RegionMapping` instead.
  - Removed the previously-deprecated `regionMapping.regionDetails[].column` and `.disambigColumn`. Use `.columnName` and `.disambigColumnName` instead.
  - Removed the previously-deprecated `options.regionMappingDefinitionsUrl` parameter from the `Terria` constructor. Set the `regionMappingDefinitionsUrl` inside `parameters` in `config.json` instead.
- Fixed a bug in `WebMapServiceCatalogItem` that prevented TerriaJS from correctly determining the projections supported by a WMS layer when supported projections are inherited from parent layers.
- Changed "no value" colour of region-mapped data to fully transparent, not black.
- Fixed an issue where expanding a chart from an SDMX-JSON or SOS feature twice, with different data choices selected, would overwrite the previous chart.
- Improved SDMX-JSON items to still show properly, even if the `selectedInitially` property is invalid.
- Added `Score` column to `GNAFAddressGeocoder` to indicate relative quality, which maps as default variable.

### 4.10.5

- Improved error message when accessing the user's location under http with Chrome.
- When searching locations, the button to instead search the catalog is now above the results instead of below them.
- Changed "go to full screen mode" tooltip to "Hide workbench", and "Exit Full Screen" button to "Show Workbench". The term "full screen" was misleading.
- Fixed a bug where a chartable (non-geo-spatial) CSV file with a column including the text "height" would not let the user choose the "height" column as the y-axis of a chart.
- Added support for non-default x-axes for charts via `<chart x-column="x">` and the new `tableStyle.xAxis` parameter.
- Added support for a `charSet` parameter on CSV catalog items, which overrides the server's mime-type if present.

### 4.10.4

- Added the ability for `CkanCatalogGroup` to receive results in pages, rather than all in one request. This will happen automatically when the server returns partial results.
- Improved the performance of the catalog UI by not creating React elements for the contents of a group until that group is opened.
- Close polygons used as input to a `CatalogFunction` by making the last position the same as the first one.
- Added support for a new `nameInCatalog` property on all catalog members which overrides `name` when displayed in the catalog, if present.
- Added `terria.urlEncodeComponent` function for use in feature info templates.
- `yAxisMin` and `yAxisMax` are now honored when multiple charts are active, by using the minimum `yAxisMin` and the maximum `yAxisMax` of all charts.

### 4.10.3

- Locked third-party dependency proj4 to v2.3.x because v2.4.0 breaks our build.

### 4.10.2

- New sections are now merged info `CatalogMember.info` when `updateFromJson` is called multiple times, rather than the later `info` completely replacing the earlier one. This is most useful when using `itemProperties` to override some of the info sections in a child catalog item.
- Fixed a bug where csv files with a date column would sometimes fail if a date is missing.

### 4.10.1

- Improved the SDMX-JSON catalog item to handle huge dimensions, allow a blacklist, handle bad responses better, and more.
- Fixed a bug that prevented the proxy from being used for loading legends, even in situations where it is necessary such as an `http` legend accessed from an `https` site.
- Added link to re-download local files, noting that TerriaJS may have done additional processing (eg. geocoding).

### 4.10.0

- Changed defaults:
  - `WebProcessingServiceCatalogFunction` now defaults to invoking the `Execute` service via an HTTP POST with XML encoding rather than an HTTP GET with KVP encoding. This is a more sensible default because the WPS specification requires that servers support POST/XML while GET/KVP is optional. Plus, POST/XML allows large input parameters, such as a polygon descibing all of Australia, to be successfully passed to the WPS process. To force use of GET/KVP, set the `executeWithHttpGet` property to `true`.
- Fixed problems with third-party dependencies causing `npm install` and `npm run gulp` to fail.

### 4.9.0

- Added a help overlay system. A TerriaJS application can define a set of help sequences that interactively walk the user through a task, such as adding data to the map or changing map settings. The help sequences usually appear as a drop-down Help menu in the top-right corner.
- Fixed a bug with calculating bounding rectangles in `ArcGisCatalogItem` caused by changes to `proj4` package.
- Fixed a bug preventing chart axis labels from being visible on a white background.
- Fixed a bug that caused the Feedback panel to appear below the chart panel, making it difficult to use.

### 4.8.2

- Fixed a bug that prevented a `shareUrl` specified in `config.json` from actually being used by the `ShareDataService`.
- Adding a JSON init file by dropping it on the map or selecting it from the My Data tab no longer adds an entry to the Workbench and My Data catalog.
- WPS return type can now be `application/vnd.terriajs.catalog-member+json` which allows a json catalog member to be returned in WPS along with the usual attributes to control display.
- `chartLineColor` tableStyle attribute added, allowing per column specification of chart line color.
- Fixed a bug that caused a `WebMapServiceCatalogItem` inside a `WebMapServiceCatalogGroup` to revert to defaults from GetCapabilities instead of using shared properties.
- Fix a bug that prevented drawing the marker and zooming to the point when searching for a location in 2D.
- Fixed a bug where `WebMapTileServiceCatalogItem` would incorrectly interpret a bounding box and return only the lower left corner causing Cesium to crash on render.
- Fixed a bug that caused the feedback form to be submitted when unchecking "Share my map view".

### 4.8.1

- `CkanCatalogGroup` now automatically adds the type of the resource (e.g. `(WMS)`) after the name when a dataset contains multiple resources that can be turned into catalog items and `useResourceName` is false.
- Added support for ArcGIS FeatureServers to `CkanCatalogGroup` and `CkanCatalogItem`. In order for `CkanCatalogGroup` to include FeatureServers, `includeEsriFeatureServer` must be set to true.
- Changed default URL for the share service from `/share` to `share` and made it configurable by specifying `shareUrl` in config.json. This helps with deployments in subdirectories.

### 4.8.0

- Fixed a bug that prevented downloading data from the chart panel if the map was started in 2D mode.
- Changed the default opacity of table data to 0.8 from 0.6.
- Added the ability to read dates in the format "2017-Q2".
- Improved support for SDMX-JSON, including showing values as a percent of regional totals, showing the selected conditions in a more concise format, and fixing some bugs.
- Updated `TableCatalogItem`s to show a download URL in About This Dataset, which downloads the entire dataset as csv, even if the original data was more complex (eg. from an API).
- The icon specified to the `MenuPanel` / `DropdownPanel` theme can now be either the identifier of an icon from `Icon.GLYPHS` or an actual SVG `require`'d via the `svg-sprite-loader`.
- Fixed a bug that caused time-varying points from a CSV file to leave a trail on the 2D map.
- Add `Terria.filterStartDataCallback`. This callback gives an application the opportunity to modify start (share) data supplied in a URL before TerriaJS loads it.
- Reduced the size of the initial TerriaJS JavaScript code by about 30% when starting in 2D mode.
- Upgraded to [Cesium 1.29](https://github.com/AnalyticalGraphicsInc/cesium/blob/1.29/CHANGES.md).

### 4.7.4

- Renamed `SpatialDetailingFunction`, `WhyAmISpecialFunction`, and `PlacesLikeMeFunction` to `SpatialDetailingCatalogFunction`, `WhyAmISpecialCatalogFunction`, and `PlacesLikeMeCatalogFunction`, respectively. The old names will be removed in a future release.
- Fixed incorrect tooltip text for the Share button.
- Improved the build process and content of the user guide documentation.

### 4.7.3

- Canceled pending tile requests when removing a layer from the 2D map. This should drastically improve the responsiveness when dragging the time slider of a time-dynamic layer in 2D mode.
- Added the data source and data service details to the "About this dataset" (preview) panel.
- Fixed a bug introduced in 4.7.2 which made the Feature Info panel background too pale.

### 4.7.2

- Updated GNAF API to new Lucene-based backend, which should improve performance.
- Updated custom `<chart>` tag to allow a `colors` attribute, containing comma separated css strings (one per column), allowing users to customize chart colors. The `colors` attribute in charts can also be passed through from a WPS ComplexData response.
- Updated styling of Give Feedback form.
- Improved consistency of "Search" and "Add Data" font sizes.
- Improved flexibility of Feature Info Panel styling.
- Fixed a bug that could cause an extra `/` to be added to end of URLs by `ArcGisMapServerCatalogItem`, causing some servers to reject the request.
- Added a workaround for a bug in Internet Explorer 11 on Windows 7 that could cause the user interface to hang.

### 4.7.1

- Fixed a bug where providing feedback did not properly share the map view.
- Updated to terriajs-server 2.6.2.
- Fixed a bug leading to oversized graphics being displayed from WPS calls.

### 4.7.0

- Added the ability for users to share their view of the map when providing feedback.
- Extra components can now be added to FeatureInfoSection.
- Updated "Download Data" in FeatureInfoSection to "Download Data for this Feature".
- Fixed the color of visited links in client apps with their own css variables.
- Fixed a bug that prevented the scale bar from displaying correctly.

### 4.6.1

- Added support for creating custom WPS types, and for reusing `Point`, `Polygon`, and `Region` editors in custom types.
- Fixed a bug that caused the legend to be missing for WMS catalog items where the legend came from GetCapabilities but the URL did not contain `GetLegendGraphic`.

### 4.6.0

- Changed defaults:
  - The `clipToRectangle` property of raster catalog items (`WebMapServiceCatalogItem`, `ArcGisMapServerCatalogItem`, etc.) now defaults to `true`. It was `false` in previous releases. Using `false` prevents features (especially point features) right at the edge of the layer's rectangle from being cut off when the server reports too tight a rectangle, but also causes the layer to load much more slowly in many cases. Starting in this version, we favour performance and the much more common case that the rectangle can be trusted.
- Made `WebMapServiceCatalogItem` tolerant of a `GetCapabilities` where a `LegendURL` element does not have an `OnlineResource` or a `Dimension` does not have any values.
- Added support for 'Long' type hint to CSV data for specifying longitude.
- The marker indicating the location of a search result is now placed correctly on the terrain surface.
- `CatalogFunction` region parameters are now selected on the main map rather than the preview map.
- Some regions that were previously not selectable in Analytics, except via autocomplete, are now selectable.
- Added hover text that shows the position of data catalog search results in the full catalog.
- Widened scrollbars and improve their contrast.
- Removed the default maximum number of 10 results when searching the data catalog.
- Allow users to browse for JSON configuration files when adding "Local Data".
- Made it easier to use custom fonts and colors in applications built on TerriaJS, via new SCSS variables.
- Fixed a bug that caused a `CswCatalogGroup` to fail to load if the server had a `references` element without a `protocol`.

### 4.5.1

- The order of the legend for an `ArcGisMapServerCatalogItem` now matches the order used by ArcGIS itself.
- Large legends are now scaled down to fit within the width of the workbench panel.
- Improved the styling of links inside the Feature Information panel.
- Fixed a bug that could cause the Feature Information panel's close button to initially appear in the wrong place, and then jump to the right place when moving the mouse near it.

### 4.5.0

- Added support for the Sensor Observation Service format, via the `SensorObservationServiceCatalogItem`.
- Added support for end date columns in CSV data (automatic with column names containing `end_date`, `end date`, `end_time`, `end time`; or set in json file using `isEndDate` in `tableStyle.columns`.
- Fixed calculation of end dates for moving-point CSV files, which could lead to points disappearing periodically.
- Fixed a bug that prevented fractional seconds in time-varying WMS periodicity.
- Added the ability to the workbench UI to select the `style` to use to display a Web Map Service (WMS) layer when multiple styles are available.
- Added the ability to the workbench UI to select from among the available dimensions of a Web Map Service (WMS) layer.
- Improved the error reporting and handling when specifying invalid values for the WMS COLORSCALERANGE parameter in the UI.
- Added the ability to drag existing points when creating a `UserDrawing`.
- Fixed a bug that could cause nonsensical legends for CSV columns with all null values.
- Fixed a bug that prevented the Share panel from being used at all if the URL shortening service encountered an error.
- Fixed a bug that could cause an error when adding multiple catalog items to the map quickly.
- Tweaked the z-order of the window that appears when hovering over a chart series, so that it does not appear on top of the Feature Information panel.
- Fixed a bug that could lead to incorrect colors in a legend for a CSV file with explicit `colorBins` and cut off at a minimum and maximum.
- We now show the feature info panel the first time a dataset is added, containing a suggestion to click the map to learn more about a location. Also improved the wording for the feature info panel when there is no data.
- Fixed support for time-varying feature info for vector tile based region mapping.
- `updateApplicationOnMessageFromParentWindow` now also allows messages from the `opener` window, i.e. the window that opened the page by calling `window.open`. The parent or opener may now also send a message with an `allowOrigin` property to specify an origin that should be allowed to post messages.
- Fixed a bug that prevented charts from loading http urls from https.
- The `isNcWMS` property of `WebMapServiceCatalogItem` is now set to true, and the COLORSCALERANGE controls are available in the UI, for ncWMS2 servers.
- Added the ability to prevent CSVs with time and `id` columns from appearing as moving points, by setting `idColumns` to either `null` or `[]`.
- Fixed a bug that prevented default parameters to `CatalogFunction`s from being shown in the user interface.
- Fixed a problem that made `BooleanParameter`s show up incorrectly in the user interface.
- Embedded `<chart>` elements now support two new optional attributes:
  - `title`: overrides the title that would otherwise be derived from the name of the feature.
  - `hide-buttons`: If `"true"`, the Expand and Download buttons are hidden from the chart.
- Fixed a bug in embedded `<collapsible>` elements that prevented them from being expandable.
- Improved SDMX-JSON support to make it possible to change region type in the UI.
- Deprecated `RegionMapping.setRegionColumnType` in favour of `RegionMapping.prototype.setRegionColumnType`. `regionDetails[].column` and `.disambigColumn` have also been deprecated.

### 4.4.1

- Improved feature info display of time-varying region-mapped csvs, so that chart is still shown at times with no data.
- Fix visual hierarchy of groups and items in the catalog.

### 4.4.0

- Fixed a bug that caused Cesium (3D view) to crash when plotting a CSV with non-numerical data in the depth column.
- Added automatic time-series charts of attributes to the feature info of time-varying region-mapped csvs.
- Refactored Csv, AbsItt and Sdmx-Json catalog items to depend on a common `TableCatalogItem`. Deprecated `CsvCatalogItem.setActiveTimeColumn` in favour of `tableStructure.setActiveTimeColumn`.
- Error in geocoding addresses in csv files now shows in dialog box.
- Fixed CSS styling of the timeline and added padding to the feature info panel.
- Enhanced JSON support to recognise JSON5 format for user-added files.
- Deprecated `indicesIntoUniqueValues`, `indicesOrValues`, `indicesOrNumericalValues` and `usesIndicesIntoUniqueValues` in `TableColumn` (`isEnum` replaces `usesIndicesIntoUniqueValues`).
- Added support for explicitly colouring enum columns using a `tableStyle.colorBins` array of `{"value":v, "color":c}` objects
- Improved rendering speed when changing the display variable for large lat/lon csv files.
- Default to moving feature CSVs if a time, latitude, longitude and a column named `id` are present.
- Fixed a bug so units flow through to charts of moving CSV features.
- Fixed a bug that prevented the `contextItem` of a `CatalogFunction` from showing during location selection.
- Fixed a bug that caused `&amp;` to appear in some URLs instead of simply `&`, leading to an error when visiting the link.
- Added the ability to pass a LineString to a Web Processing Service.
- Fixed a bug that prevented `tableStyle.dataVariable` = `null` from working.
- Uses a smarter default column for CSV files.
- Fixed a bug that caused an error message to appear repeatedly when there was an error downloading tiles for a base map.
- Fixed a bug that caused WMS layer names and WFS type names to not be displayed on the dataset info page.
- We now preserve the state of the feature information panel when sharing. This was lost in the transition to the new user interface in 4.0.0.
- Added a popup message when using region mapping on old browsers without an `ArrayBuffer` type (such as Internet Explorer 9). These browsers won't support vector tile based region mapping.
- Fixed bug where generic parameters such as strings were not passed through to WPS services.
- Fixed a bug where the chart panel did not update with polled data files.
- Removed the Australian Hydrography layer from `createAustraliaBaseMapOptions`, as the source is no longer available.
- Fixed a bug that caused the GetCapabilities URL of a WMS catalog item to be shown even when `hideSource` was set to true.
- Newly-added user data is now automatically selected for the preview map.
- Fixed a bug where selecting a new column on a moving point CSV file did not update the chart in the feature info panel.
- Fixed dropdowns dropping from the bounds of the screen in Safari.
- Fixed a bug that prevented the feature info panel from updating with polled lat/lon csvs.
- Improved handing of missing data in charts, so that it is ignored instead of shown as 0.

### 4.3.3

- Use react-rangeslider 1.0.4 because 1.0.5 was published incorrectly.

### 4.3.2

- Fixed css styling of shorten URL checkbox.

### 4.3.1

- Added the ability to specify the URL to the `serverConfig` service in `config.json` as `parameters.serverConfigUrl`.

### 4.3.0

- Added `Terria.batchGeocoder` property. If set, the batch geocoder is used to resolve addresses in CSV files so that they can be shown as points on the map.
- Added `GnafAddressGeocoder` to resolve Australian addresses using the GNAF API.
- Added a loading indicator for user-added files.
- Fixed a bug that prevented printing the map in the 2D mode.
- Fixed a bug when changing between x-axis units in the chart panel.
- Moved all Terria styles into CSS-modules code (except Leaflet) - `lib/Sass/StandardUserInterface.scss` no longer needs to be imported and now only includes styles for backwards compatibility.

### 4.2.1

- Fixed bug that prevented the preview map displaying on mobile devices.

### 4.2.0

- There is a known bug in this version which prevents the user from being able to choose a region for some Analytics functions.
- Added support for ArcGis FeatureServers, using the new catalog types `esri-featureServer` and `esri-featureServer-group`. Catalog type `esri-group` can load REST service, MapServer and FeatureServer endpoints. (For backwards compatibility, catalog type `esri-mapServer-group` continues to work for REST service as well as MapServer endpoints.)
- Enumeration parameter now defaults to what is shown in UI, and if parameter is optional, '' is default.
- Adds bulk geocoding capability for Australian addresses. So GnafAPI can be used with batches of addresses, if configured.
- Fixed a bug that caused the selection indicator to get small when near the right edge of the map and to overlap the side panel when past the left edge.
- Map controls and menus now become translucent while the explorer window (Data Catalog) is visible.
- Removed find-and-replace for cesium workers from the webpack build as it's done in terriajs-cesium now.
- Legend images that fail to load are now hidden entirely.
- Improved the appearance of the opacity slider and added a percentage display.
- AllowedValues for LiteralData WPS input now works even if only one value specified.
- Fixed bug in WPS polygon datatype to return valid polygon geojson.
- Fix regression: cursor changes in UserDrawing now functions in 2D as well as 3D.
- Updated to [Cesium](http://cesiumjs.org) 1.23 (from 1.20). See the [change log](https://github.com/AnalyticalGraphicsInc/cesium/blob/1.23/CHANGES.md) for details.
- Fixed a bug which prevented feature info showing for Gpx-, Ogr-, WebFeatureService-, ArcGisFeatureServer-, and WebProcessingService- CatalogItems.
- Added support for a wider range of SDMX-JSON data files, including the ability to sum over dimensions via `aggregatedDimensionIds`.
- Added support for `tableStyle.colorBins` as array of values specifying the boundaries between the color bins in the legend, eg. `[3000, 3500, 3900, 4000]`. `colorBins` can still be an integer specifying the number of bins, in which case Terria determines the boundaries.
- Made explorer panel not rendered at all when hidden and made the preview map destroy itself when unmounted - this mitigates performance issues from having Leaflet running in the background on very busy vector datasets.
- Fixed a bug which prevented time-varying CZML feature info from updating.
- Added support for moving-point csv files, via an `idColumns` array on csv catalog items. By default, feature positions, color and size are interpolated between the known time values; set `isSampled` to false to prevent this. (Color and size are never interpolated when they are drawn from a text column.)
- Added support for polling csv files with a partial update, and by using `idColumns` to identify features across updates.
- Added a time series chart to the Feature Info Panel for sampled, moving features.
- Fixed a bug which sometimes prevented feature info from appearing when two region-mapped csv files were displayed.
- Fixed the preview map extent being one item behind what was actually selected.

### 4.1.2

- Fixed a bug that prevented sharing from working in Internet Explorer.

### 4.1.1

- Stopped IE9 from setting bizarre inline dimensions on custom branding images.
- Fixed workbench reordering in browsers other than Chrome.
- URLs on the dataset info page are now auto-selected by clicked, making them easier to copy.

### 4.1.0

- Made the column title for time-based CSV exports from chart default to 'date'
- Stopped the CSV creation webworker from being run multiple times on viewing a chart.
- Removed the empty circles from non-selected base maps on the Map settings panel.
- Prevented text from being selected when dragging the compass control.
- Added the `MeasureTool` to allow users to interactively measure the distance between points.
- Worked around a problem in the Websense Web Filter that caused it to block access to some of the TerriaJS Web Workers due to a URL in the license text in a comment in a source file.

### 4.0.2

- Fixed a bug that prevented opening catalog groups on iOS.
- Fixed a CSS warning.

### 4.0.1

- Fixed a bug that caused an error message to be formatted incorrectly when displayed to the user.

### 4.0.0

- Rewrote the TerriaJS user interface using React. We believe the new interface is a drastic improvement, incorporating user feedback and the results of usability testing. Currently, it is a bit harder to customize than our old user interface, so if your application has extensive customizations, we suggest delaying upgrading to this version for a little while logner.
- Added support for non-geospatial CSV files, which display in a new chart panel.
- Added support for customisable tags in Feature Info templates.
- Implemented [`<chart>` and `<collapsible>`](https://github.com/TerriaJS/terriajs/blob/4.0.0/lib/ReactViews/Custom/registerCustomComponentTypes.js#L52-L106) tags in Feature Info templates.
- Added support for [polling](https://github.com/TerriaJS/terriajs/blob/4.0.0/lib/Models/Polling.js) for updates to CSV files.
- `CswCatalogGroup` will now include Web Processing Services from the catalog if configured with `includeWps` set to true.
- `WebMapServiceCatalogItem` will now detect ncWMS servers and set isNcWMS to true.
- New `ShareDataService` which can store and resolve data. Currently it is used as a replacement for Google URL Shortener, which can't handle long URLs.
- New `ServerConfig` object which provides configuration information about the server, including which domains can be proxied for. This changes the way CorsProxy is initialised.
- Added partial support for the SDMX-JSON format.
- `UserDrawing` added for drawing lines and polygons on the map.
- CkanCatalogGroup's `filterQuery` items can now be specified as objects instead of URL-encoded strings.

### 3.5.0

- Ungrouped items in CKAN catalog items are now grouped under an item whose title is determined by .ungroupedTitle (default: "No group").
- CKAN's default search regex for KMLs also includes KMZ.
- Add documentation of camera properties.

### 3.4.0

- Support JSON5 (http://json5.org/) use in init files and config files, so comments can be used and object keys don't need to be quoted.
- Fixed a bug that caused the `corsProxyBaseUrl` specified in `config.json` to be ignored.
- Fixed a bug preventing downloading feature info data in CSV format if it contained nulls.
- Added support for the WMS Style/MetadataURL tag in layer description.
- Long titles in locally-generated titles now word-wrap in most web browsers.
- Long auto-generated legend titles now word wrap in most web browsers.

### 3.3.0

- Support `parameters` property in WebFeatureServiceCatalogItem to allow accessing URLs that need additional parameters.
- Fixed a bug where visiting a shared link with a time-series layer would crash load.
- Added a direct way to format numbers in feature info templates, eg. `{{#terria.formatNumber}}{"useGrouping": true, "maximumFractionDigits": 3}{{value}}{{/terria.formatNumber}}`. The quotes around the keys are optional.
- When the number of unique values in a CSV column exceeds the number of color bins available, the legend now displays "XX other values" as the label for the last bucket rather than simply "Other".
- CSV columns with up to 21 unique values can now be fully displayed in the legend. Previously, the number of bins was limited to 9.
- Added `cycle` option to `tableColumnStyle.colorBinMethod` for enumeration-type CSV columns. When the number of unique values in the column exceeds the number of color bins available, this option makes TerriaJS color all values by cycling through the available colors, rather than coloring only the most common values and lumping the rest into an "Other" bucket.
- Metadata and single data files (e.g. KML, GeoJSON) are now consistently cached for one day instead of two weeks.
- `WebMapServiceCatalogItem` now uses the legend for the `style` specified in `parameters` when possible. It also now includes the `parameters` when building a `GetLegendGraphic` URL.
- Fixed a bug that prevented switching to the 3D view after starting the application in 2D mode.

### 3.2.1

- Fixed a bug on IE9 which prevented shortened URLs from loading.
- Fixed a map started with smooth terrain being unable to switch to 3D terrain.
- Fixed a bug in `CkanCatalogItem` that prevented it from using the proxy for dataset URLs.
- Fixed feature picking when displaying a point-based vector and a region mapped layer at the same time.
- Stopped generation of WMS intervals being dependent on JS dates and hence sensitive to DST time gaps.
- Fixed a bug which led to zero property values being considered time-varying in the Feature Info panel.
- Fixed a bug which prevented lat/lon injection into templates with time-varying properties.

### 3.2.0

- Deprecated in this version:
  - `CkanCatalogItem.createCatalogItemFromResource`'s `options` `allowGroups` has been replaced with `allowWmsGroups` and `allowWfsGroups`.
- Added support for WFS in CKAN items.
- Fixed bug which prevented the terria-server's `"proxyAllDomains": true` option from working.
- Added support in FeatureInfoTemplate for referencing csv columns by either their name in the csv file, or the name they are given via `TableStyle.columns...name` (if any).
- Improved CSV handling to ignore any blank lines, ie. those containing only commas.
- Fixed a bug in `CswCatalogGroup` that prevented it from working in Internet Explorer.

### 3.1.0

- Only trigger a search when the user presses enter or stops typing for 3 seconds. This will greatly reduce the number of times that searches are performed, which is important with a geocoder like Bing Maps that counts each geocode as a transaction.
- Reduced the tendency for search to lock up the web browser while it is in progress.
- Include "engines" attribute in package.json to indicate required Node and NPM version.
- For WMS catalog items that have animated data, the initial time of the timeslider can be specified with `initialTimeSource` as `start`, `end`, `present` (nearest date to present), or with an ISO8601 date.
- Added ability to remove csv columns from the Now Viewing panel, using `"type": "HIDDEN"` in `tableStyle.columns`.

### 3.0.0

- TerriaJS-based application are now best built using Webpack instead of Browserify.
- Injected clicked lat and long into templates under `{{terria.coords.latitude}}` and `{{terria.coords.longitude}}`.
- Fixed an exception being thrown when selecting a region while another region highlight was still loading.
- Added `CesiumTerrainCatalogItem` to display a 3D surface model in a supported Cesium format.
- Added support for configuration of how time is displayed on the timeline - catalog items can now specify a dateFormat hash
  in their configuration that has formats for `timelineTic` (what is displayed on the timeline itself) and `currentTime`
  (which is the current time at the top-left).
- Fixed display when `tableStyle.colorBins` is 0.
- Added `fogSettings` option to init file to customize fog settings, introduced in Cesium 1.16.
- Improved zooming to csvs, to include a small margin around the points.
- Support ArcGis MapServer extents specified in a wider range of projections, including GDA MGA zones.
- WMS legends now use a bigger font, include labels, and are anti-aliased when we can determine that the server is Geoserver and supports these options.
- Updated to [Cesium](http://cesiumjs.org) 1.20. Significant changes relevant to TerriaJS users include:
  - Fixed loading for KML `NetworkLink` to not append a `?` if there isn't a query string.
  - Fixed handling of non-standard KML `styleUrl` references within a `StyleMap`.
  - Fixed issue in KML where StyleMaps from external documents fail to load.
  - Added translucent and colored image support to KML ground overlays
  - `GeoJsonDataSource` now handles CRS `urn:ogc:def:crs:EPSG::4326`
  - Fix a race condition that would cause the terrain to continue loading and unloading or cause a crash when changing terrain providers. [#3690](https://github.com/AnalyticalGraphicsInc/cesium/issues/3690)
  - Fix issue where the `GroundPrimitive` volume was being clipped by the far plane. [#3706](https://github.com/AnalyticalGraphicsInc/cesium/issues/3706)
  - Fixed a reentrancy bug in `EntityCollection.collectionChanged`. [#3739](https://github.com/AnalyticalGraphicsInc/cesium/pull/3739)
  - Fixed a crash that would occur if you added and removed an `Entity` with a path without ever actually rendering it. [#3738](https://github.com/AnalyticalGraphicsInc/cesium/pull/3738)
  - Fixed issue causing parts of geometry and billboards/labels to be clipped. [#3748](https://github.com/AnalyticalGraphicsInc/cesium/issues/3748)
  - Fixed bug where transparent image materials were drawn black.
  - Fixed `Color.fromCssColorString` from reusing the input `result` alpha value in some cases.
- Added support for time-series data sets with gaps - these are skipped when scrubbing on the timeline or playing.

### 2.3.0

- Share links now contain details about the picked point, picked features and currently selected feature.
- Reorganised the display of disclaimers so that they're triggered by `CatalogGroup` and `CatalogItem` models, which trigger `terria.disclaimerEvent`, which is listened to by DisclaimerViewModel`. `DisclaimerViewModel` must be added by the map that's using Terria.
- Added a mechanism for hiding the source of a CatalogItem in the view info popup.
- Added the `hideSource` flag to the init json for hiding the source of a CatalogItem in the View Info popup.
- Fixed a bug where `CatalogMember.load` would return a new promise every time it was called, instead of retaining the one in progress.
- Added support for the `copyrightText` property for ArcGis layers - this now shows up in info under "Copyright Text"
- Showed a message in the catalog item info panel that informs the user that a catalog item is local and can't be shared.
- TerriaJS now obtains its list of domains that the proxy will proxy for from the `proxyableDomains/` service. The URL can be overridden by setting `parameters.proxyableDomainsUrl` in `config.json`.
- Updated to [Cesium](http://cesiumjs.org) 1.19. Significant changes relevant to TerriaJS users include:
  - Improved KML support.
    - Added support for `NetworkLink` refresh modes `onInterval`, `onExpire` and `onStop`. Includes support for `viewboundScale`, `viewFormat`, `httpQuery`.
    - Added partial support for `NetworkLinkControl` including `minRefreshPeriod`, `cookie` and `expires`.
    - Added support for local `StyleMap`. The `highlight` style is still ignored.
    - Added support for `root://` URLs.
    - Added more warnings for unsupported features.
    - Improved style processing in IE.

### 2.2.1

- Improved legend and coloring of ENUM (string) columns of CSV files, to sort first by frequency, then alphabetically.

### 2.2.0

- Warn user when the requested WMS layer doesn't exist, and try to provide a suggestion.
- Fixed the calculation of a CSV file's extent so that missing latitudes and longitudes are ignored, not treated as zero.
- Improved the user experience around uploading files in a format not directly supported by TerriaJS and optionally using the conversion service.
- Improved performance of large CSV files, especially the loading time, and the time taken to change the display variable of region-mapped files.
- Added support for CSV files with only location (lat/lon or region) columns, and no value columns, using a file-specific color. Revised GeoJSON display to draw from the same palette of colors.
- Fixed a bug that prevented GeoJSON styles from being applied correctly in some cases.
- Fixed an error when adding a CSV with one line of data.
- Fixed error when adding a CSV file with numeric column names.
- Polygons and polylines are now highlighted on click when the geometry is available.
- Improved legend and coloring of ENUM (string) columns of CSV files; only the most common values are colored differently, with the rest shown as 'Other'.
- Added support for running the automated tests on the local system (via `gulp test`), on BrowserStack (via `gulp test-browserstack`), and on Sauce Labs (via `gulp test-saucelabs`).
- Changed `tableStyle`'s `format` to only accept `useGrouping`, `maximumFractionDigits` and `styling: "percent"` options. Previously some other options may have worked in some browsers.
- Improved color palette for string (ENUM) columns of CSV files.
- Improved CSV loading to ignore any completely blank lines after the header row (ie. lines which do not even have commas).
- Added support for grouping catalog items retrieved from a CSW server according to criteria specified in the init file (via the `metadataGroups` property) or from a `domainSpecification` and a call to the `GetDomain` service on the CSW server.
- Added `UrlTemplateCatalogItem`, which can be used to access maps via a URL template.
- Improved ABS display (to hide the regions) when a concept is deselected.
- Improved readability of ArcGIS catalog items and legends by replacing underscores with spaces.
- `ArcGisMapServerCatalogItem` metadata is now cached by the proxy for only 24 hours.
- Improved the feature info panel to update the display of time-varying region-mapped CSV files for the current time.
- Updated to [Cesium](http://cesiumjs.org) 1.18. Significant changes relevant to TerriaJS users include:
  - Improved terrain performance by up to 35%. Added support for fog near the horizon, which improves performance by rendering less terrain tiles and reduces terrain tile requests. [#3154](https://github.com/AnalyticalGraphicsInc/cesium/pull/3154)
  - Reduced the amount of GPU and CPU memory used by terrain by using compression. The CPU memory was reduced by up to 40%, and approximately another 25% in Chrome.
  - Fixed an issue where the sun texture is not generated correctly on some mobile devices. [#3141](https://github.com/AnalyticalGraphicsInc/cesium/issues/3141)
  - Cesium now honors window.devicePixelRatio on browsers that support the CSS imageRendering attribute. This greatly improves performance on mobile devices and high DPI displays by rendering at the browser-recommended resolution. This also reduces bandwidth usage and increases battery life in these cases.

### 2.1.1

- Fixed sharing of time-varying czml files; the timeline was not showing on the shared link.
- Fixed sharing of user-added time-varying csv files.
- Fixed a bug in `CkanCatalogItem` that made it build URLs incorrectly when given a base URL ending in a slash.

### 2.1.0

- Moved `TableColumn`, `TableStructure`, and the classes based on `Concept` to `lib/Map`. Moved `LegendHelper` to `lib/Models`.
- Added column-specific styling to CSV files, using a new `tableStyle.columns` json parameter. This is an object whose keys are column names or indices, and whose values are objects of column-specific tableStyle parameters. See the CSV column-specific group in `wwwroot/test/init/test-tablestyle.json` for an example. [#1097](https://github.com/TerriaJS/terriajs/issues/1097)
- Added the following column-specific `tableStyle` parameters:
  - `name`: renames the column.
  - `type`: sets the column type; can be one of LON, LAT, ALT, TIME, SCALAR, or ENUM.
  - `format`: sets the column number format, using the format of the [Javascript Intl options parameter](https://developer.mozilla.org/en-US/docs/Web/JavaScript/Reference/Global_Objects/Number/toLocaleString), eg. `{"format": {"useGrouping": true, "maximumFractionDigits": 2}}` to add thousands separators to numbers and show only two decimal places. Only the `useGrouping`, `maximumFractionDigits` and `styling: "percent"` options are guaranteed to work in all browsers.
- Added column-specific formatting to the feature info panel for all file types, eg. `"featureInfoTemplate" : {"template": "{{SPEED}} m/s", "formats": {"SPEED": {"maximumFractionDigits": 2}}}`. The formatting options are the same as above.
- Changed the default number format in the Feature Info Panel to not separate thousands with commas.
- Fixed a bug that caused the content on the feature info panel to be rendered as pure HTML instead of as mixed HTML / Markdown.
- Changed the default for `tableStyle.replaceWithZeroValues` to `[]`, ie. nothing.
- Changed the default for `tableStyle.replaceWithNullValues` to `["-", "na", "NA"]`.
- Changed the default for `tableStyle.nullLabel` to '(No value)'.
- Application name and support email can now be set in config.json's "parameters" section as "appName" and "supportEmail".
- Fixed showWarnings in config json not being respected by CSV catalog items.
- Fixed hidden region mapped layers being displayed when variable selection changes.
- Fixed exporting raw data as CSV not escaping commas in the data itself.

### 2.0.1

- Fixed a bug that caused the last selected ABS concept not to appear in the feature info panel.

### 2.0.0

- The following previously-deprecated functionality was removed in this version:
  - `ArcGisMapServerCatalogGroup`
  - `CatalogItemControl`
  - `CatalogItemDownloadControl`
  - Calling `BrandBarViewModel.create` with more than one parameter.
  - `CatalogMemberControl.leftSideItemControls`
  - `CatalogMemberControl.rightSideItemControls`
  - `DataCatalogTabViewModel.getRightSideItemControls`
  - `DataCatalogTabViewModel.getLeftSideItemControls`
  - `registerCatalogItemControls`
  - `AusGlobeViewer`
- Streamlined CSV handling framework. Breaking changes include the APIs of (not including those which begin with `_`):
  - `CsvCatalogItem`: `rowProperties`, `rowPropertiesByCode`, `dynamicUpdate` have been removed.
  - `AbsIttCatalogItem`: Completely rewritten. The `dataSetID` json parameter has been deprecated in favor of `datasetId` (different capitalization).
  - For the 2011 Australian Census data, requires `sa4_code_2011` to appear as an alias in `regionMapping.json` (it was previously missing in NationalMap).
  - `TableDataSource`: Completely rewritten and moved from `Map` to `Models` directory. Handles csvs with latitude & longitude columns.
  - `RegionMapping`: Used instead of TableDataSource for region-mapped csvs.
  - `DataTable` and `DataVariable` have been replaced with new classes, `TableStructure` and `TableColumn`.
  - `RegionProvider`: `loadRegionsFromWfs`, `processRegionIds`, `applyReplacements`, `findRegionIndex` have been made internal functions.
  - `RegionProviderList`: `chooseRegionProvider` has been changed and renamed `getRegionDetails`.
  - `ColorMap`: `fromArray` and `fromString` have been removed, with the constructor taking on that functionality.
  - `LegendUrl` has been moved to the `Map` directory.
  - `TableStyle`: `loadColorMap` and `chooseColorMap` have been removed. Moved from `Map` to `Models` directory.
  - `FeatureInfoPanelSectionViewModel`: its constructor now takes a `FeatureInfoPanelViewModel` as its first argument, instead of `Terria`.
  - `Models/ModelError` has been replaced with `Core/TerriaError`.
- Removed blank feature info sections for uncoloured regions of region-mapped CSVs.
- Recognises the CSV datetime formats: YYYY, YYYY-MM and YYYY-MM-DD HH:MM(:SS).
- Introduced five new json tableStyle parameters:
  - `replaceWithZeroValues`: Defaults to `[null, "-"]`. These values are coloured as if they were zero if they appear in a list with numbers. `null` catches missing values.
  - `replaceWithNullValues`: Defaults to `["na", "NA"]`. These values are coloured as if they were null if they appear in a list with numbers.
  - `nullColor`: A css string. Defaults to black. This colour is used to display null values. It is also used to colour points when no variable is selected.
  - `nullLabel`: A string used to label null or blank values in the legend. Defaults to ''.
  - `timeColumn`: Provide the name or index (starting at 0) of a csv column, if any. Defaults to the first time column found, if any. Use `null` to explicitly disregard all time columns.
- Removed variables consisting only of html tags from the Now Viewing panel.
- Added support for the csv datetime formats: YYYY, YYYY-MM and YYYY-MM-DD HH:MM(:SS).
- Improved formatting of datetimes from csv files in the feature info panel.
- Removed variables consisting only of html tags from the Now Viewing panel.
- Improved handling of rows with missing dates in csv time columns.
- Introduced four new json tableStyle parameters:
  - `replaceWithZeroValues`: Defaults to `[null, '-']`. These values are coloured as if they were zero if they appear in a csv column with numbers. `null` catches missing values. These rows are ignored if they appear in a csv time column.
  - `replaceWithNullValues`: Defaults to `['na', 'NA']`. These values are coloured as if they were null if they appear in a csv column with numbers. These rows are ignored if they appear in a csv time column.
  - `nullColor`: A css string. Defaults to a dark blue. This colour is used to display null values (but it does not appear on the legend). It is also used to colour points when no variable is selected.
  - `timeColumn`: Provide the name or index (starting at 0) of a csv column, if any. Defaults to the first time column found, if any. Use `null` to explicitly disregard all time columns.
- Added id matching for catalog members:
- Improved formatting of datetimes from csv files in the feature info panel.
- Removed variables consisting only of HTML tags from the Now Viewing panel.
- Added ID matching for catalog members:
  - An `id` field can now be set in JSON for catalog members
  - When sharing an enabled catalog item via a share link, the share link will reference the catalog item's ID
    rather than its name as is done currently.
  - The ID of an item should be accessed via `uniqueId` - if a catalog member doesn't have an ID set, this returns a
    default value of the item's name plus the ID of its parent. This means that if all the ancestors of a catalog
    member have no ID set, its ID will be its full path in the catalog.
  - This means that if an item is renamed or moved, share links that reference it will still work.
  - A `shareKeys` property can be also be set that contains an array of all ids that should lead to this item. This means
    that a share link for an item that didn't previously have an ID set can still be used if it's moved, as long as it
    has its old default ID set in `shareKeys`
  - Old share links will still work as long as the items they lead to aren't renamed or moved.
  - Refactor of JSON serialization - now rather than passing a number of flags that determine what should and shouldn't be
    serialized, an `itemFilter` and `propertyFilter` are passed in options. These are usually composed of multiple filters,
    combined using `combineFilters`.
  - An index of all items currently in the catalog against all of that item's shareKeys is now maintained in `Catalog`
    and can be used for O(1) lookups of any item regardless of its location.
  - CatalogMembers now contain a reference to their parent CatalogGroup - this means that the catalog tree can now be
    traversed in both directions.
  - When serializing user-added items in the catalog, the children of `CatalogGroup`s with the `url` property set are
    not serialized. Settings like `opacity` for their descendants that need to be preserved are serialized separately.
- Generated legends now use SVG (vector) format, which look better on high resolution devices.
- Created new Legend class, making it easy to generate client-side legends for different kinds of data.
- Generate client-side legends for ArcGIS MapServer catalog items, by fetching JSON file, instead of just providing link to external page.
- Fix Leaflet feature selection when zoomed out enough that the world is repeated.
- Improved handling of lat/lon CSV files with missing latitude or longitude values.
- Fixed a bug that prevented `SocrataCataloGroup` from working in Internet Explorer 9.
- Added `CkanCatalogItem`, which can be used to reference a particular resource of any compatible type on a CKAN server.
- Fixed a bug that caused the Now Viewing tab to display incorrectly in Internet Explorer 11 when switching directly to it from the Data Catalogue tab.

### 1.0.54

- Fixed a bug in `AbsIttCatalogItem` that caused no legend to be displayed.

### 1.0.53

- Improved compatibility with Internet Explorer 9.
- Made `CswCatalogGroup` able to find geospatial datasets on more CSW servers.
- Allow WMS parameters to be specified in json in uppercase (eg. STYLES).

### 1.0.52

- Added `MapBoxMapCatalogItem`, which is especially useful for base maps. A valid access token must be provided.
- Added a `getContainer()` method to Terria's `currentViewer`.
- Dramatically improved the performance of region mapping.
- Introduced new quantisation (color binning) methods to dramatically improve the display of choropleths (numerical quantities displayed as colors) for CSV files, instead of always using linear. Four values for `colorBinMethod` are supported:
  - "auto" (default), usually means "ckmeans"
  - "ckmeans": use "CK means" method, an improved version of Jenks Even Breaks to form clusters of values that are as distinct as possible.
  - "quantile": use quantiles, evenly distributing values between bins
  - "none": use the previous linear color mapping method.
- The default style for CSV files is now 7 color bins with CK means method.
- Added support for color palettes from Color Brewer (colorbrewer2.org). Within `tableStyle`, use a value like `"colorPalette": "10-class BrBG"`.
- Improved the display of legends for CSV files, accordingly.
- URLs for legends are now encapsulated in a `LegendUrl` model, which accepts a mime type that will affect how the
  legend is rendered in the sidebar.
- Added support for the Socrata "new backend" with GeoJSON download to `SocrataCatalogGroup`.
- Moved URL config parameters to config.json, with sensible defaults. Specifically:
  - regionMappingDefinitionsUrl: 'data/regionMapping.json',
  - conversionServiceBaseUrl: '/convert/',
  - proj4ServiceBaseUrl: '/proj4/',
  - corsProxyBaseUrl: '/proxy/'
- Deprecated terria.regionMappingDefinitionsUrl (set it in config.json or leave it as default).

### 1.0.51

- Fixed a typo that prevented clearing the search query
- Added support for Nominatim search API hosted by OpenStreetMap (http://wiki.openstreetmap.org/wiki/Nominatim) with `NominatimSearchProviderViewModel`. This works by merging to 2 queries : one with the bounding parameter for the nearest results, and the other without the bounding parameter. The `countryCodes` property can be set to limit the result to a set of specific countries.
- Added `MapProgressBarViewModel`. When added to the user interface with `MapProgressBarViewModel.create`, it shows a bar at the top of the map window indicating tile load progress.
- We no longer show the entity's ID (which is usually a meaningless GUID) on the feature info panel when the feature does not have a name. Instead, we leave the area blank.
- Fixed a bug with time-dynamic imagery layers that caused features to be picked from the next time to be displayed, in addition to the current one.
- Replace `.` and `#` with `_` in property names meant to be used with `featureInfoTemplate`, so that these properties can be accessed by the [mustache](https://mustache.github.io/) templating engine.
- Added support for time-varying properties (e.g. from a CZML file) on the feature info panel.
- `Cesium.zoomTo` now takes the terrain height into account when zooming to a rectangle.

### 1.0.50

- Put a white background behind legend images to fix legend images with transparent background being nearly invisible.
- Search entries are no longer duplicated for catalog items that appear in multiple places in the Data Catalogue
- Fixed the layer order changing in Cesium when a CSV variable is chosen.
- Layer name is now shown in the catalog item info panel for ESRI ArcGIS MapServer layers.
- Retrieve WFS or WCS URL associated with WMS data sources using DescribeLayer if no dataUrl is present.
- Downgrade Leaflet to 0.7.3 to fix specific feature clicking problems with 2D maps.
- Use `PolylineGraphics` instead of `PolygonGraphics` for unfilled polygons with an outline width greater than 1. This works around the fact that Cesium does not support polygons with outline width great than 1 on Windows due to a WebGL limitation.
- Sorted ABS age variables numerically, not alphabetically.
- Removed extra space at the bottom of base map buttons.
- Share links now remember the currently active tab in the `ExplorerPanelViewModel`.
- Fixed a bug that prevented region mapping from working over HTTPS.
- The proxy is now used to avoid a mixed content warning when accessing an HTTP dataset from an HTTPS deployment of TerriaJS.
- Added `CameraView.fromLookAt` and `CameraView.fromPositionHeadingPitchRoll` functions. These functions can be used to position the camera in new ways.

### 1.0.49

- Fixed a bug that caused poor performance when clicking a point on the map with lots of features and then closing the feature information panel.
- Apply linkify, instead of markdown, to properties shown in the Feature Info Panel.
- Fixed a bug that prevented feature scaling by value.
- Fixed a bug that prevented the csv `displayDuration` from working.
- Fixed a bug that ignored which column of the csv file to show as the legend initially.
- `NowViewingTabViewModel` is now composed of a number of sections. Each section is given the opportunity to determine whether it applies to each catalog item. Custom sections may be added by adding them to NowViewingTabViewModel.sections`.
- `CsvCatalogItem` and `AbsIttCatalogItem` now expose a `concepts` property that can be used to adjust the display.
- Added `Terria.cesiumBaseUrl` property.
- The user interface container DOM element may now be provided to `TerriaViewer` by specifying `uiContainer` in its options. Previously it always used an element named `ui`.
- Legend URLs are now accessed via the proxy, if applicable.
- Fixed a bug that prevented feature scaling by value.
- Added support for [Urthecast](https://www.urthecast.com/) with `UrthecastCatalogGroup`.
- Fixed a bug that caused a `TypeError` on load when the share URL included enabled datasets with an order different from their order in the catalog.
- Improved the message that is shown to the user when their browser supports WebGL but it has a "major performance caveat".
- Fixed a bug that could cause an exception in some browsers (Internet Explorer, Safari) when loading a GeoJSON with embedded styles.
- Fixed a bug with Leaflet 2D map where clicks on animation controls or timeline would also register on the map underneath causing undesired feature selection and, when double clicked, zooming (also removed an old hack that disabled dragging while using the timeline slider)
- Changed Australian Topography base map server and updated the associated thumbnail.
- Added `updateApplicationOnMessageFromParentWindow` function. After an app calls this function at startup, TerriaJS can be controlled by its parent window when embedded in an `iframe` by messages sent with `window.postMessage`.

### 1.0.48

- Added the ability to disable feature picking for `ArcGisMapServerCatalogItem`.
- Disabled feature picking for the Australian Topography and Australian Hydrography base layers created by `createAustraliaBaseMapOptions`.

### 1.0.47

- Make it possible to disable CSV region mapping warnings with the `showWarnings` init parameter.
- The `name` of a feature from a CSV file is now taken from a `name` or `title` column, if it exists. Previously the name was always "Site Data".
- Fixed a bug that caused time-dynamic WMS layers with just one time to not be displayed.
- Underscores are now replaced with spaces in the feature info panel for `GeoJsonCatalogItem`.
- Added Proj4 projections to the location bar. Clicking on the bar switches between lats/longs and projected coordinates. To enable this, set `useProjection` to `true`
- Show information for all WMS features when a location is clicked.
- Fixed a bug that caused an exception when running inside an `<iframe>` and the user's browser blocked 3rd-party cookies.
- HTML and Markdown text in catalog item metadata, feature information, etc. is now formatted in a more typical way. For example, text inside `<h1>` now looks like a heading. Previously, most HTML styling was stripped out.
- Supports FeatureInfoTemplates on all catalog item types (previously only available on ImageryLayers).
- Apply markdown to properties shown in the Feature Info Panel.
- Add `includeCzml` option to CkanCatalogGroup.
- Fixed a bug that caused `WebMapServiceCatalogItem` to incorrectly populate the catalog item's metadata with data from GetCapabilities when another layer had a `Title` with the same value as the expected layer's `Name`.
- Update the default Australian topography basemap to Geoscience Australia's new worldwide layer (http://www.ga.gov.au/gisimg/rest/services/topography/National_Map_Colour_Basemap/MapServer)
- Allow color maps in CSV catalog items to be expressed as strings: colorMapString: "red-white-blue".
- Updated to [Cesium](http://cesiumjs.org) 1.15. Significant changes relevant to TerriaJS users include:
  - Added support for the [glTF 1.0](https://github.com/KhronosGroup/glTF/blob/master/specification/README.md) draft specification.
  - Added support for the glTF extensions [KHR_binary_glTF](https://github.com/KhronosGroup/glTF/tree/master/extensions/Khronos/KHR_binary_glTF) and [KHR_materials_common](https://github.com/KhronosGroup/glTF/tree/KHR_materials_common/extensions/Khronos/KHR_materials_common).
  - `ImageryLayerFeatureInfo` now has an `imageryLayer` property, indicating the layer that contains the feature.
  - Make KML invalid coordinate processing match Google Earth behavior. [#3124](https://github.com/AnalyticalGraphicsInc/cesium/pull/3124)

### 1.0.46

- Fixed an incorrect require (`URIjs` instead of `urijs`).

### 1.0.45

- Major refactor of `CsvCatalogItem`, splitting region-mapping functionality out into `RegionProvider` and `RegionProviderList`. Dozens of new test cases. In the process, fixed a number of bugs and added new features including:
  - Regions can be matched using regular expressions, enabling matching of messy fields like local government names ("Baw Baw", "Baw Baw Shire", "Baw Baw (S)", "Shire of Baw Baw" etc).
  - Regions can be matched using a second field for disambiguation (eg, "Campbelltown" + "SA")
  - Drag-and-dropped datasets with a time column behave much better: rather than a fixed time being allocated to each row, each row occupies all the time up until the next row is shown.
  - Enumerated fields are colour coded in lat-long files, consist with region-mapped files.
  - Feedback is now provided after region mapping, showing which regions failed to match, and which matched more than once.
  - Bug: Fields with names starting with 'lon', 'lat' etc were too aggressively matched.
  - Bug: Numeric codes beginning with zeros (eg, certain NT 08xx postcodes) were treated as numbers and failed to match.
  - Bug: Fields with names that could be interpreted as regions weren't available as data variables.
- Avoid mixed content warnings when using the CartoDB basemaps.
- Allow Composite catalog items
- Handle WMS time interval specifications (time/time and time/time/periodicity)
- Moved `url` property to base CatalogItem base class. Previously it was defined separately on most derived catalog items.
- Most catalog items now automatically expose a `dataUrl` that is the same as their `url`.
- Added custom definable controls to `CatalogMember`s.
  - To define a control, subclass `CatalogMemberControl` and register the control in `ViewModels/registerCatalogMemberControl` with a unique control name, control class and required property name.
  - If a `CatalogMember` has a property with the required property name either directly on the member or in its `customProperties` object, the control will appear in the catalog with the member and will fire the `activate` function when clicked.
  - Controls can be registered to appear on both the left and right side using `registerLeftSideControl` and `registerRightSideControl` respectively.
  - An example can be seen in the `CatalogMemberDownloadControl`
  - Currently top level members do not show controls.
- The `LocationBarViewModel` now shows the latitude and longitude coordinates of the mouse cursor in 2D as well as 3D.
- The `LocationBarViewModel` no longer displays a misleading elevation of 0m when in "3D Smooth" mode.
- Added `@menu-bar-right-offset` LESS parameter to control the right position of the menu bar.
- Added `forceProxy` flag to all catalog members to indicate that an individual item should use the proxy regardless of whether the domain is in the list of domains to proxy.
- Allow a single layer of an ArcGIS MapServer to be added through the "Add Data" interface.
- Added `WfsFeaturesCatalogGroup`. This group is populated with a catalog item for each feature queried from a WFS server.
- The Feature Info panel now shows all selected features in an accordion control. Previously it only showed the first one.
- Added `featureInfoTemplate` property to `CatalogItem`. It is used to provide a custom Markdown or HTML template to display when a feature in the catalog item is clicked. The template is parameterized on the properties of the feature.
- Updated to [Cesium](http://cesiumjs.org) 1.14. Significant changes relevant to TerriaJS users include:
  - Fixed issues causing the terrain and sky to disappear when the camera is near the surface. [#2415](https://github.com/AnalyticalGraphicsInc/cesium/issues/2415) and [#2271](https://github.com/AnalyticalGraphicsInc/cesium/issues/2271)
  - Fixed issues causing the terrain and sky to disappear when the camera is near the surface. [#2415](https://github.com/AnalyticalGraphicsInc/cesium/issues/2415) and [#2271](https://github.com/AnalyticalGraphicsInc/cesium/issues/2271)
  - Provided a workaround for Safari 9 where WebGL constants can't be accessed through `WebGLRenderingContext`. Now constants are hard-coded in `WebGLConstants`. [#2989](https://github.com/AnalyticalGraphicsInc/cesium/issues/2989)
  - Added a workaround for Chrome 45, where the first character in a label with a small font size would not appear. [#3011](https://github.com/AnalyticalGraphicsInc/cesium/pull/3011)
  - Fixed an issue with drill picking at low frame rates that would cause a crash. [#3010](https://github.com/AnalyticalGraphicsInc/cesium/pull/3010)

### 1.0.44

- Fixed a bug that could cause timeseries animation to "jump" when resuming play after it was paused.
- Make it possible for catalog item initialMessage to require confirmation, and to be shown every time.
- When catalog items are enabled, the checkbox now animates to indicate that loading is in progress.
- Add `mode=preview` option in the hash portion of the URL. When present, it is assumed that TerriaJS is being used as a previewer and the "small screen warning" will not be shown.
- Added `maximumLeafletZoomLevel` constructor option to `TerriaViewer`, which can be used to force Leaflet to allow zooming closer than its default of level 18.
- Added the `attribution` property to catalog items. The attribution is displayed on the map when the catalog item is enabled.
- Remove an unnecessary instance of the Cesium InfoBox class when viewing in 2D
- Fixed a bug that prevented `AbsIttCatalogGroup` from successfully loading its list of catalog items.
- Allow missing URLs on embedded data (eg. embedded czml data)
- Fixed a bug loading URLs for ArcGIS services names that start with a number.
- Updated to [Cesium](http://cesiumjs.org) 1.13. Significant changes relevant to TerriaJS users include:
  - The default `CTRL + Left Click Drag` mouse behavior is now duplicated for `CTRL + Right Click Drag` for better compatibility with Firefox on Mac OS [#2913](https://github.com/AnalyticalGraphicsInc/cesium/pull/2913).
  - Fixed an issue where non-feature nodes prevented KML documents from loading. [#2945](https://github.com/AnalyticalGraphicsInc/cesium/pull/2945)

### 1.0.43

- Fixed a bug that prevent the opened/closed state of groups from being preserved when sharing.

### 1.0.42

- Added a `cacheDuration` property to all catalog items. The new property is used to specify, using Varnish-like notation (e.g. '1d', '10000s') the default length of time to cache URLs related to the catalog item.
- Fix bug when generating share URLs containing CSV items.
- Improve wording about downloading data from non-GeoJSON-supporting WFS servers.

### 1.0.41

- Improvements to `AbsIttCatalogItem` caching from the Tools menu.

### 1.0.40

- `ArcGisMapServerCatalogItem` now shows "NoData" tiles by default even after showing the popup message saying that max zoom is exceeded. This can be disabled by setting its `showTilesAfterMessage` property to false.

### 1.0.39

- Fixed a race condition in `AbsIttCatalogItem` that could cause the legend and map to show different state than the Now Viewing UI suggested.
- Fixed a bug where an ABS concept with a comma in its name (e.g. "South Eastern Europe,nfd(c)" in Country of Birth) would cause values for concept that follow to be misappropriated to the wrong concepts.

### 1.0.38

- `AbsIttCatalogItem` now allows the region type to be set on demand rather than only at load time.
- `CsvCatalogItem` can now have no display variable selected, in which case all points are the same color.

### 1.0.37

- Added `CswCatalogGroup` for populating a catalog by querying an OGC CSW service.
- Added `CatalogMember.infoSectionOrder` property, to allow the order of info sections to be configured per catalog item when necessary.
- Fixed a bug that prevented WMTS layers with a single `TileMatrixSetLink` from working correctly.
- Added support for WMTS layers that can only provide tiles in JPEG format.
- Fixed testing and caching of ArcGis layers from tools and added More information option for imagery layers.
- TerriaJS no longer requires Google Analytics. If a global `ga` function exists, it is used just as before. Otherwise, events are, by default, logged to the console.
- The default event analytics behavior can be specified by passing an instance of `ConsoleAnalytics` or `GoogleAnalytics` to the `Terria` constructor. The API key to use with `GoogleAnalytics` can be specified explicitly to its constructor, or it can be specified in the `parameter.googleAnalyticsKey` property in `config.json`.
- Made polygons drastically faster in 2D.
- TerriaJS now shortens share URLs by default when a URL shortener is available.
- Added Google Analytics reporting of the application URL. This is useful for tracking use of share URLs.
- Added the ability to specify a specific dynamic layer of an ArcGIS Server using just a URL.

### 1.0.36

- Calculate extent of TopoJSON files so that the viewer correctly pans+zooms when a TopoJSON file is loaded.
- Fixed a bug that caused the `Terria#clock` to keep ticking (and therefore using CPU / battery) once started even after selecting a non-time-dynamic dataset.
- Fixed a bug that caused the popup message to appear twice when a dataset failed to load.
- Added layer information to the Info popup for WMS datasets.
- Added ability to filter catalog search results by:
  - type: `is:wms`, `-is:esri-mapserver`. A result must match any 'is:' and no '-is:'.
  - url: `url:vic.gov.au`, `-url:nicta.com.au`. A result must match any 'url:', and no '-url:'.
- Added ability to control the number of catalog search results: `show:20`, `show:all`

### 1.0.35

- Polygons from GeoJSON datasets are now filled.
- Left-aligned feature info table column and added some space between columns.
- Added `EarthGravityModel1996`.
- Extended `LocationBarViewModel` to show heights relative to a geoid / mean sea level model. By default, EGM96 is used.
- Added support for styling GeoJSON files, either in catalog (add .style{} object) or embedded directly in the file following the [SimpleStyle spec](https://github.com/mapbox/simplestyle-spec).
- Fixed a bug that caused the 3D view to use significant CPU time even when idle.
- Added CartoDB's Positron and Dark Matter base maps to `createGlobalBaseMapOptions`.
- Added support for subdomains to `OpenStreetMapCatalogItem`.

### 1.0.34

- Fixed a bug that prevented catalog items inside groups on the Search tab from being enabled.
- Added `PopupMessageConfirmationViewModel`. It prevents the Popup from being closed unless the confirm button is pressed. Can also optionally have a deny button with a custom action.
- Added support for discovering GeoJSON datasets from CKAN.
- Added support for zipped GeoJSON files.
- Made `KmlCatalogItem` use the proxy when required.
- Made `FeatureInfoPanelViewModel` use the white panel background in more cases.
- Significantly improved the experience on devices with small screens, such as phones.
- Fixed a bug that caused only the portion of a CKAN group name before the first comma to be used.

### 1.0.33

- Added the `legendUrls` property to allow a catalog item to optionally have multiple legend images.
- Added a popup message when zooming in to the "No Data" scales of an `ArcGisMapServerCatalogItem`.
- Added `CatalogGroup.sortFunction` property to allow custom sorting of catalog items within a group.
- Added `ImageryLayerCatalogItem.treat403AsError` property.
- Added a title text when hovering over the label of an enabled catalog item. The title text informs the user that clicking will zoom to the item.
- Added `createBingBaseMapOptions` function.
- Added an option to `KnockoutMarkdownBinding` to optionally skip HTML sanitization and therefore to allow unsafe HTML.
- Upgraded to Cesium 1.11.
- `CatalogItem.zoomTo` can now zoom to much smaller bounding box rectangles.

### 1.0.32

- Fixed CKAN resource format matching for KML, CSV, and Esri REST.

### 1.0.31

- Added support for optionally generating shorter URLs when sharing by using the Google URL shortening service.

### 1.0.30

- `WebMapServiceCatalogItem` and `ArcGisMapServerCatalogItem` now augment directly-specified metadata with metadata queried from the server.
- "Data Details" and "Service Details" on the catalog item info panel are now collapsed by default. This improves the performance of the panel and hides some overly technical details.
- `ArcGisMapServerCatalogItem.layers` can now specify layer names in addition to layer IDs. Layer names are matched in a case-insensitive manner and only if a direct ID match is not found.
- `itemProperties` are now applied through the normal JSON loading mechanism, so properties that are represented differently in code and in JSON will now work as well.
- Added support for `csv-geo-*` (e.g. csv-geo-au) to `CkanCatalogGroup`.
- The format name used in CKAN can now be specified to `CkanCatalogGroup` using the `wmsResourceFormat`, `kmlResourceFormat`, `csvResourceFormat`, and `esriMapServerResourceFormat` properties. These properties are all regular expressions. When the format of a CKAN resource returned from `package_search` matches one of these regular expressions, it is treated as that type within TerriaJS.
- `CkanCatalogGroup` now fills the `dataUrl` property of created items by pointing to the dataset's page on CKAN.
- The catalog item information panel now displays `info` sections in a consistent order. The order can be overridden by setting `CatalogItemInfoViewModel.infoSectionOrder`.
- An empty `description` or `info` section is no longer shown on the catalog item information panel. This can be used to remove sections that would otherwise be populated from dataset metadata.

### 1.0.29

- Add support for loading init files via the proxy when necessary.
- Switched to using the updated URL for STK World Terrain, `//assets.agi.com/stk-terrain/v1/tilesets/world/tiles`.

### 1.0.28

- Fixed a bug that prevented links to non-image (e.g. ArcGIS Map Server) legends from appearing on the Now Viewing panel.

### 1.0.27

- Use terriajs-cesium 1.10.7, fixing a module load problem in really old browers like IE8.

### 1.0.25

- Fixed incorrect date formatting in the timeline and animation controls on Internet Explorer 9.
- Add support for CSV files with longitude and latitude columns but no numeric value column. Such datasets are visualized as points with a default color and do not have a legend.
- The Feature Information popup is now automatically closed when the user changes the `AbsIttCatalogItem` filter.

### 1.0.24

- Deprecated:
  - Renamed `AusGlobeViewer` to `TerriaViewer`. `AusGlobeViewer` will continue to work until 2.0 but using it will print a deprecation warning to the browser console.
  - `BrandBarViewModel.create` now takes a single `options` parameter. The container element, which used to be specified as the first parameter, should now be specified as the `container` property of the `options` parameter. The old function signature will continue to work until 2.0 but using it will print a deprecation warning to the browser console.
- `WebMapServiceCatalogItem` now determines its rectangle from the GetCapabilities metadata even when configured to use multiple WMS layers.
- Added the ability to specify the terrain URL or the `TerrainProvider` to use in the 3D view when constructing `TerriaViewer`.
- `AbsIttCatalogItem` styles can now be set using the `tableStyle` property, much like `CsvCatalogItem`.
- Improved `AbsIttCatalogItem`'s tolerance of errors from the server.
- `NavigationViewModel` can now be constructed with a list of `controls` to include, instead of the standard `ZoomInNavigationControl`, `ResetViewNavigationControl`, and `ZoomOutNavigationControl`.
- Fixed a bug that caused the brand bar to slide away with the explorer panel on Internet Explorer 9.

### 1.0.23

- Fixed a bug that prevented features from being pickable from ABS datasets on the 2D map.
- Fixed a bug that caused the Explorer Panel tabs to be missing or misaligned in Firefox.

### 1.0.22

- Changed to use JPEG instead of PNG format for the Natural Earth II basemap. This makes the tile download substantially smaller.

### 1.0.21

- Added an `itemProperties` property to `AbsIttCatalogGroup`.
- Added a `nowViewingMessage` property to `CatalogItem`. This message is shown by the `NowViewingAttentionGrabberViewModel` when the item is enabled. Each unique message is shown only once.

### 1.0.20

- Added the ability to specify SVG icons on Explorer Panel tabs.
- Added an icon to the Search tab.
- Added support for accessing Australian Bureau of Statistics data via the ABS-ITT API, using `AbsIttCatalogGroup` and `AbsIttCatalogItem`.
- The Now Viewing panel now contains controls for selecting which column to show in CSV datasets.

### 1.0.19

- Added `NowViewingAttentionGrabberViewModel`. It calls attention the Now Viewing tab the first time a catalog item is enabled.
- Added `isHidden` property to catalog items and groups. Hidden items and groups do not show up in the catalog or in search results.

### 1.0.18

- Added `featureInfoFields` property to `CsvCatalogItem.tableStyle`. It allows setting which fields to show in the Feature Info popup, and the name to use for each.
- Added `OpenStreetMapCatalogItem` for connecting to tile servers using the OpenStreetMap tiling scheme.
- Added `CkanCatalogGroup.allowEntireWmsServers` property. When set and the group discovers a WMS resource without a layer parameter, it adds a catalog item for the entire server instead of ignoring the resource.
- Added `WebMapTileServiceCatalogGroup` and `WebMapTileServiceCatalogItem` for accessing WMTS servers.
- Handle the case of an `ArcGisMapServerCatalogItem` with an advertised extent that is outside the valid range.
- We now pass ArcGIS MapServer metadata, when it's available, through to Cesium's `ArcGisMapServerImageryProvider` so that it doesn't need to re-request the metadata.
- Changed the style of the Menu Bar to have visually-separate menu items.
- Added support for SVG menu item icons to `MenuBarViewModel`.
- Improved popup message box sizing.

### 1.0.17

- Upgraded to TerriajS Cesium 1.10.2.
- Added `ImageryLayerCatalogItem.isRequiredForRendering`. This is set to false by default and to true for base maps. Slow datasets with `isRequiredForRendering=false` are less likely to prevent other datasets from appearing in the 3D view.
- The "Dataset Testing" functionality (on the hidden Tools menu accessible by adding `#tools=1` to the URL) now gives up tile requests and considers them failed after two seconds. It also outputs some JSON that can be used as the `blacklist` property to blacklist all of the datasets that timed out.
- Added a feature to count the total number of datasets from the hidden Tools menu.
- Fixed a bug that caused the 2D / 3D buttons the Maps menu to get out of sync with the actual state of the map after switching automatically to 2D due to a performance problem.

### 1.0.16

- Deprecated:
  - `ArcGisMapServerCatalogGroup` has been deprecated. Please use `ArcGisCatalogGroup` instead.
- Replaced Cesium animation controller with TerriaJS animation controller.
- Replaced Cesium Viewer widget with the CesiumWidget when running Cesium.
- Added the ability to turn a complete ArcGIS Server, or individual folders within it, into a catalog group using `ArcGisCatalogGroup`.

### 1.0.15

- Fix imagery attribution on the 2D map.

### 1.0.14

- Fixed share URL generation when the application is not running at the root directory of its web server.
- Fixed a bug that caused Internet Explorer 8 users to see a blank page instead of a message saying their browser is incompatible.

### 1.0.13

- Breaking changes:
  - Added a required `@brand-bar-height` property.
- `ExplorerPanelViewModel` can now be created with `isOpen` initially set to false.
- TerriaJS now raises an error and hides the dataset when asked to show an `ImageryLayerCatalogItem` in Leaflet and that catalog item does not use the Web Mercator (EPSG:3857) projection. Previously, the dataset would silently fail to display.
- Improved error handling in `CzmlCatalogItem`, `GeoJsonCatalogItem`, and `KmlCatalogItem`.
- Made the `clipToRectangle` property available on all `ImageryProvider`-based catalog items, not just `WebMapServiceCatalogItem`.
- Added `CatalogMember.isPromoted` property. Promoted catalog groups and items are displayed above non-promoted groups and items.
- Add support for ArcGIS MapServer "Raster Layers" in addition to "Feature Layers".

### 1.0.12

- Allow Esri ArcGIS MapServers to be added via the "Add Data" panel.
- Adds `baseMapName` and `viewerMode` fields to init files and share links. `baseMapName` is any base map name in the map settings panel and `viewerMode` can be set to `'2d'` or `'3d'`.
- Added `tableStyle.legendTicks` property to `CsvCatalogItem`. When specified, the generated legend will have the specified number of equally-spaced lines with labels in its legend.

### 1.0.11

- Fixed a bug that prevented HTML feature information from showing up with a white background in Internet Explorer 9 and 10.
- Fixed a bug that prevented WMS GetCapabilities properties, such as CRS, from being properly inherited from the root layer.
- Tweaked credit / attribution styling.

### 1.0.10

- Added support for a developer attribution on the map.
- Fixed a bug that could cause results from previous async catalog searches to appear in the search results.

### 1.0.9

- Show Cesium `ImageryProvider` tile credits / attribution in Leaflet when using `CesiumTileLayer`.

### 1.0.8

- `WebMapServiceCatalogGroup` now populates the catalog using the hierarchy of layers returned by the WMS server in GetCapabilities. To keep the previous behavior, set the `flatten` property to true.
- Potentially breaking changes:
  - The `getFeatureInfoAsGeoJson` and `getFeatureInfoAsXml` properties have been removed. Use `getFeatureInfoFormats` instead.
- Added support for text/html responses from WMS GetFeatureInfo.
- Make the `FeatureInfoPanelViewModel` use a white background when displaying a complete HTML document.
- `KnockoutMarkdownBinding` no longer tries to interpret complete HTML documents (i.e. those that contain an <html> tag) as Markdown.
- The feature info popup for points loaded from CSV files now shows numeric columns with a missing value as blank instead of as 1e-34.
- `ArcGisMapServerCatalogItem` now offers metadata, used to populate the Data Details and Service Details sections of the catalog item info panel.
- `ArcGisMapServerCatalogGroup` now populates a "Service Description" and a "Data Description" info section for each catalog item from the MapServer's metadata.
- The `metadataUrl` is now populated (and shown) from the regular MapServer URL.
- Added 'keepOnTop' flag support for imageryLayers in init file to allow a layer to serve as a mask.
- Added 'keepOnTop' support to region mapping to allow arbitrary masks based on supported regions.
- Checkboxes in the Data Catalogue and Search tabs now have a larger clickable area.

### 1.0.7

- `CatalogItemNameSearchProviderViewModel` now asynchronously loads groups so items in unloaded groups can be found, too.
- Do not automatically fly to the first location when pressing Enter in the Search input box.
- Changed `ArcGisMapServerCatalogItem` to interpret a `maxScale` of 0 from an ArcGIS MapServer as "not specified".
- Added an `itemProperties` property to `ArcGisMapServerCatalogGroup`, allowing properties of auto-discovered layers to be specified explicitly.
- Added `validDropElements`, `validDropClasses`, `invalidDropElements`, and `invalidDropClasses` properties to `DragDropViewModel` for finer control over where dropping is allowed.
- Arbitrary parameters can now be specified in `config.json` by adding them to the `parameters` property.

### 1.0.6

- Added support for region mapping based on region names instead of region numbers (example in `public/test/countries.csv`).
- Added support for time-dynamic region mapping (example in `public/test/droughts.csv`).
- Added the ability to specify CSV styling in the init file (example in `public/init/test.json`).
- Improved the appearance of the legends generated with region mapping.
- Added the ability to region-map countries (example in `public/test/countries.csv`).
- Elminated distracting "jumping" of the selection indicator when picking point features while zoomed in very close to the surface.
- Fixed a bug that caused features to be picked from all layers in an Esri MapServer, instead of just the visible ones.
- Added support for the WMS MinScaleDenominator property and the Esri MapServer maxScale property, preventing layers from disappearing when zoomed in to close to the surface.
- Polygons loaded from KML files are now placed on the terrain surface.
- The 3D viewer now shows Bing Maps imagery unmodified, matching the 2D viewer. Previously, it applied a gamma correction.
- All catalog items now have an `info` property that allows arbitrary sections to be shown for the item in the info popup.
- `CkanCatalogGroup` now has a `groupBy` property to control whether catalog items are grouped by CKAN group ("group"), CKAN organization ("organization"), or not grouped at all ("none").
- `CkanCatalogGroup` now has a `useResourceName` property to control whether the name of the catalog item is derived from the resource (true), or the dataset itself (false).
- The catalog item info page now renders a much more complete set of Markdown and HTML elements.<|MERGE_RESOLUTION|>--- conflicted
+++ resolved
@@ -2,12 +2,8 @@
 
 #### next release (8.3.6)
 
-<<<<<<< HEAD
-- Add `includeMembersRegex` to `GroupTraits`. This can be used to filter group members by id/name using a regular expression.
 - Add `GetTimeseries` support to `WebMapServiceCatalogItem`. This adds a new `supportsGetTimeseries` trait, which when true will replace `GetFeatureInfo` with `GetTimeseries` requests. It will also change `info_format` to `text/csv`, and show a chart in the feature info panel. Servers which advertise `GetTimeseries` capability will have this trait set to true by default. `GetTimeseries` requests will have `time = ""`.
-=======
 - Fixed a bug where incorrect "Remove all" icon is shown when the trait `displayGroup` of some group types (e.g.`wms-group`) is set to `true` but the members have not been populated yet.
->>>>>>> 57ab7329
 - [The next improvement]
 
 #### 8.3.5 - 2023-09-26
