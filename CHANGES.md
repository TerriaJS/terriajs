--- conflicted
+++ resolved
@@ -2,11 +2,8 @@
 
 #### next release (8.10.1)
 
-<<<<<<< HEAD
 - Add WPS region picking.
-=======
 - Fix app crash when switching back and forth between 3D and 2D mode with clipping box enabled.
->>>>>>> c776b04f
 - Fix app crash when encountering unsupported WPS input types.
 - Warn the user when the story causes shareData size exceed the limit set on the server as `shareMaxRequestSize`. #7636
 - Adds new `TileMapServiceCatalogItem` for loading Tile Map Service (TMS) imagery tilesets.
