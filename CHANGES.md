--- conflicted
+++ resolved
@@ -8,12 +8,9 @@
 - TSify `ConsoleAnalytics` module.
 - Update to gulp 5.0 to fix security vulnerabilities.
 - Update to dompurify 2.5.7 to fix security vulnerabilities.
-<<<<<<< HEAD
 - Update to @mapbox/togeojson 0.16.2 to fix security vulnerabilities.
-=======
 - Remove unused simple-statistics dependency.
 - Update to pretty-quick 4.0.0 to fix security vulnerabilities.
->>>>>>> e467c79c
 - [The next improvement]
 
 #### 8.7.9 - 2024-11-22
