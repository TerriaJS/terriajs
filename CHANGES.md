--- conflicted
+++ resolved
@@ -2,13 +2,10 @@
 
 #### next release (8.7.1)
 
-<<<<<<< HEAD
 - Add ability for users to select Thredds palettes when available from Thredds servers for changing the visualisation of data.
 
 - Fixed exception thrown from `objectArrayTrait` when a model has 0 strata and a `MergeStrategy` of `topStratum`.
-=======
 - Upgraded to TerriajS Cesium 1.115.0
->>>>>>> 422aa7d0
 - [The next improvement]
 
 #### 8.7.0 - 2024-03-22
