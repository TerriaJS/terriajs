# Change Log

#### next release (8.3.8)

<<<<<<< HEAD
- [The next improvement]
- Fix maximum call stack size exceeded on Math.min/max when creating Charts
- Fix boolean flag in `MyDataTab` displaying number
=======
>>>>>>> ba0a0e84
- Remove `jsx-control-statements` dependency
- Fix WMS nested group IDs - nested groups with the same name were not being created
- WMS `isEsri` default value will now check for case-insensitive `mapserver/wmsserver` (instead of `MapServer/WMSServer`)
- Tweak ArcGis MapServer WMS `GetFeatureInfo` default behaviour
  - Add `application/geo+json` and `application/vnd.geo+json` default `GetFeatureInfo` (after `application/json` in priority list)
  - Add `application/xml` default `GetFeatureInfo`. (if `isEsri` is true, then this will be used before `text/html`)
- Added many remaining ASGS 2021 region types to region mapping (STE_2021,ILOC_2021,IARE_2021,IREG_2021,RA_2021,SAL_2021,ADD_2021,DZN_2021,LGA_2022,LGA_2023,SED_2021,SED_2022,
  CED_2021,POA_2021,TR_2021,SUA_2021,UCL_2021,SOS_2021,SOSR_2021).
  - See [ASGS 2021](https://www.abs.gov.au/statistics/standards/australian-statistical-geography-standard-asgs-edition-3/jul2021-jun2026/access-and-downloads/digital-boundary-files)
- Added [Melbourne CLUE blocks](https://data.melbourne.vic.gov.au/pages/clue/) to region mapping.
- Fix WMS `GetMap`/`GetFeatureInfo` requests not having `styles` parameter (will use empty string instead of `undefined`)
- [The next improvement]

#### 8.3.7 - 2023-10-26

- Fix `WebMapServiceCatalogItem` `allowFeaturePicking`
- Allow translation of TableStylingWorkflow.
- Fix "Remove all" not removing selected/picked features
- Fix crash on empty GeoJSON features
- Add `tableFeatureInfoContext` support to `GeoJsonMixin.createProtomapsImageryProvider`
- Fix `GeoJsonMixin` timeline animation for lines/polygons
- Fix bug in mismatched GeoJSON Feature `_id_` and TableMixin `rowId` - this was causing incorrect styling when using `filterByProperties` or features had `null` geometry
- Fix splitter for `GeoJsonMixin` (lines and polygon features only)
- Fix share links with picked features from `ProtomapsImageryProvider`
- Added on screen attribution and Google logo for Google Photorealistic 3D Tiles.
- Add `hideDefaultDescription` to `CatalogMemberTraits` - if true, then no generic default description will be shown when `description` is empty.

#### 8.3.6 - 2023-10-03

- Fixed a bug where incorrect "Remove all" icon is shown when the trait `displayGroup` of some group types (e.g.`wms-group`) is set to `true` but the members have not been populated yet.
- Fix regression in `excludeMembers`, `id` and `name` should be lower-case for comparing.

#### 8.3.5 - 2023-09-26

- Allow a story to use iframe tag if the source is youtube, youtube-nocookie or vimeo.
- Add `includeMembersRegex` to `GroupTraits`. This can be used to filter group members by id/name using a regular expression.

#### 8.3.4 - 2023-09-15

- Add `timeWindowDuration`, `timeWindowUnit` and `isForwardTimeWindow` traits to esri-mapServer type to support time window query.
- Move map credits to map column so it don't get hidden by chart panel
- TSify `MapColumn` module and reorganize components directory structure.
- Add null check to `WebMapServiceCatalogItem` `rectangle` calculation - and now we ascend tree of WMS `Layers` until we find a rectangle.
- Fix multi level nesting in ArcGIS Mapserver.

#### 8.3.3 - 2023-09-07

- Fixed broken point dragging interaction for user drawing in 3D mode.
- Fixed rectangle drawing in 2D mode.
- Added EPSG:7855 to `Proj4Definitions`.

#### 8.3.2 - 2023-08-11

- Fixed a bug when restoring timefilter from a share link having more than one imagery item with the same base URL (but different layer names).
- Fix WPS duplicate display of analysis results when loaded through a share URL
- Upgraded babel packages.

#### 8.3.1 - 2023-06-29

- **Breaking changes:**
  - Switched GoogleAnalytics to use Google Analytics 4 properties. Google's Universal properties no longer accept data from 01/07/2023, so migration is necessary anyway.
- Fix error when adding deeply nested references in search results.
- Add new option `focusWorkbenchItems` to `initialCamera` setting to focus the camera on workbench items when the app loads.
- Fixed bug where sharelinks created with no visible horizon would default to homeCamera view
- Improved calculation of 2D view from 3D view when no horizon visible
- Improve WMS and WFS error messages when requested layer names or type names are not present in GetCapabilities.

#### 8.3.0 - 2023-05-22

- **Breaking changes:**

  - **Upgraded Mobx to version 6.7.x**
  - **Upgraded Typescript to version 4.9.x**
  - See https://github.com/TerriaJS/terriajs/discussions/6787 for how to upgrade your map

#### 8.2.29 - 2023-05-18

- Fix app crash when rendering feature info with a custom title.
- Added new `CkanCatalogGroup` traits `resourceIdTemplate` and `restrictResourceIdTemplateToOrgsWithNames` to generate custom resource IDs for CKAN resources with unstable IDs.
- Fix `acessType` resolution for `MagdaReference` so that it uses the default terria resolution strategy when `magdaRecord` is not defined.

#### 8.2.28 - 2023-04-28

- Refactored TerriaViewer to expose a promise `terriaViewer.viewerLoadPromise` for async loading of viewers.
- Fix location point ideal zoom bug in 3D mode map.
- Add `EPSG:7844` to `Proj4Definitions`.
- TSify `Proj4Definitions` and `Reproject` modules.
- Update the docs for `excludeMembers`: mention the group/item id support
- Simplified `MapToolbar` API.

#### 8.2.27 - 2023-04-05

- Change icon used for display group remove button
- Make access control UI compatible to Magda v1 and v2 with v2 overriding v1.
- Remove karma-sauce-launcher dependency
- Add method `addFileDragDropListener` for receiving callbacks when user drags-n-drops a file.
- Improve `BoxDrawing` drag interaction.
- Fix a bug where `BoxDrawing` sometimes causes the map to loose pan and zoom interactivity.
- Optimize `LocationBar` component to reduce number of renders on mouse move.
- Optimize `Compass` component to reduce renders on each frame.
- Add `children` optional property to StandardUserInterfaceProps interface
- Add support for ArcGis MapServer with `TileOnly` capability - for example layers served from ArcGis Online. This is supported through `ArcGisMapServerCatalogItem`, `ArcGisMapServerCatalogGroup` and `ArcGisCatalogGroup`.

#### 8.2.26 - 2023-03-21

- Upgraded to terriajs-server 4.0.0.
- Added new `gulp dev` task that runs terriajs-server and `gulp watch` (incremental specs build) at the same time.

#### 8.2.25 - 2023-03-20

- Export `registerUrlHandlerForCatalogMemberType` for registering new url handler for catalog types.
- BoxDrawing changes:
  - Adds a new option called disableVerticalMovement to BoxDrawing which if set to true disables up/down motion of the box when dragging the top/bottom sides of the box.
  - Keeps height (mostly) steady when moving the box laterally on the map. Previously the height of the box used to change wrt to the ellipsoid/surface.
  - Fixes a bug that caused map panning and zooming to break when interacting with multiple active BoxDrawings.
  - Removed some code that was causing too much drift between mouse cursor and model when moving the model laterally on the map.
- Replaces addRemoteUploadType and addLocalUploadType with addOrReplaceRemoteFileUploadType and addOrReplaceLocalFileUploadType.

#### 8.2.24 - 2023-03-06

- Reimplement error message and default to 3d smooth mode when Cesium Ion Access Token is invalid.
- Layers shown via a share URL are now logged as a Google Analytics event
- Show an Add All / Remove All button for catalog groups when an optional `displayGroup` trait is true
- Rename the Map Settings "Raster Map Quality" slider to be just "Map Quality" as it also affects other things than raster data.
- Dragn-n-drop should respect disableZoomTo setting
- Fixed #6702 Terrain Hides Underground Features not working
- Add className prop for MyData tab so that it can be styled externally

#### 8.2.23 - 2023-01-06

- Only add groups to `CatalogIndex` if they aren't empty
- `BoxDrawing` improvements:
  - Added option `drawNonUniformScaleGrips` to enable/disable uniform-scaling
  - Set limit on the size of scaling grips relative to the size of the box
  - Small improvement to move interaction that prevents the box from locking up when trying to move at a camera angle parallel to the ground
  - Restore modified map state to the previous setting when interaction stops
- Fix bug in Cesium and Leaflet maps that resulted in `DataSource`s getting rendered even after their parent items are removed from the workbench.
- GltfMixin changes:
  - Refactors code to use stable `DataSource` and `Entity` values instead of re-creating them everytime `mapItems` is recomputed.
  - Disable zoom to for the item when position is unknown.
- Add `UploadDataTypes` API for extending the supported local and remote upload data types.
- Add option to upload terria web data (via url to json file/service)
- Refactor `Cesium3dTileMixin`.
- Updated related maps to fit mobile screens.
- Extend `responseDataPath` trait of `ApiTableCatalogItem` with support for mapping over arrays and collecting nested object values.
- Add `MapToolbar.addToolButton()` API for adding a tool button to the map navigation menu.
- Add `ActionBar` component for showing a floating menu bar at the bottom of the map.

#### 8.2.22 - 2022-12-02

- Protomaps Polygon features now only use `PolygonSymbolizer` (instead of `PolygonSymbolizer` and `LineSymbolizer`)
- Add `horizontalOrigin` and `verticalOrigin` to `TableLabelTraits`
- `TableStylingWorkflow` improvements:
  - Add more options to advanced mode (style title, hide style, long/lat column, time properties)
  - "Style" dropdown now shows `TableStyles` instead of `TableColumns`
  - Show "Variable" in "Fill color" if color column name doesn't match style name (eg style isn't generated by `TableAutomaticStylesStratum`)
  - Add symbology dropdown to advanced mode (was only showing in basic mode)
  - Add label and trail styling
  - When creating a new `bin` or `enum` value, the `null` ("default") values will be copied across.
- Move all Table related Traits to `lib/Traits/TraitsClasses/Table/` directory
- Handle errors thrown in `Cesium._attachProviderCoordHooks`. This fixes a bug where some WMTS layers break feature picking.
- Fix `Legend` outline bug - where invalid `boxStyle` meant old legend styles may be visible
- Fix `baseMapContrastColor` reactivity in `GeojsonMixin` - mvt was not updating when the basemap changes
- Add `SelectableDimensionMultiEnum` - A enum SelectableDimension that allows multiple values to be selected
- Fix `SelectableDimensionNumeric` handling of invalid values
- `ColorStyleLegend` will use `colorColumn` title by default. It will fallback to `TableStyle.title`
- Add `children` optional property to StandardUserInterfaceProps interface
- Fix `MapboxVectorTileCatalogItem` feature highlighting - this requires use of `idProperty` trait (also added `idProperty` to `ProtomapsImageryProvider`)
- Fix `MapboxVectorTileCatalogItem` `fillColor` also applying to Line features
- Add `maximumNativeZoom` to `ProtomapsImageryProvider`
- Fix image markers (eg `marker = "data:image/png;base64,..."`)
- Fix `AssimpCatalogItem` to correctly handle zip archives that contain files inside a root folder.

#### 8.2.21 - 2022-11-10

- Add check for WFS `layer.OtherSRS` in `buildSrsNameObject`
- Add `overridesBaseUrl` to `LanguageOptions`. This can be used to set the base URL for language override namespace translation files (see [client-side-config.md#LanguageConfiguration](./doc/customizing/client-side-config.md#LanguageConfiguration))
- Add `aboutButtonHrefUrl` to `configParameters`. Defaults to `"about.html"`. If set to `null`, then the About button will not be shown.
- Add `refreshIntervalTemplate` to `OpenDataSoftCatalogItemTraits` - this can be used to set `refreshInterval` using Mustache template rendered on ODS Dataset JSON object
- Add `plugins` property to `ConfigParameters` type
- Add more supported 4326 and 3857 CRS strings for WFS (eg `"urn:ogc:def:crs:EPSG::3857"` and `"urn:x-ogc:def:crs:EPSG:3857"`)

#### 8.2.20 - 2022-10-20

- Handle errors thrown in `ImageryProviderLeafletTileLayer.pickFeatures`. This fixes a bug where some WMTS layers break feature picking (in Leaflet/2D mode)

#### 8.2.19 - 2022-10-20

- Handle errors thrown in `Cesium._attachProviderCoordHooks`. This fixes a bug where some WMTS layers break feature picking.

#### 8.2.18 - 2022-10-19

- Fix `RelatedMaps` default broken URLs
- Add `mergeGroupsByName` trait to `GroupTraits` - this will merge all group members with the same name
- Fix bug with "propagate `knownContainerUniqueIds` across references and their target" - missing `runInAction`
- Add Carto v3 Maps API support for `table` and `query` endpoint (only GeoJSON - not MVT yet)
- Moved `activeStyle` default from `TableMixin` to `TableAutomaticStyleStratum`. The default `activeStyle` will now not pick a `hidden` `TableStyle`.
- Pin `flexsearch` version to `0.7.21` - as incorrect types are shipped in version `0.7.31`
- Only preload next timestep of timeseries rasters (WMS & ArcGIS MapServer) when animating the item on the map.
- Added error message if cesium stops rendering
- Add `enabled` to `TableStyleMapTraits` - which defaults to `true`
- Add `TableLabelStyleTraits` - this can be used to add `LabelGraphics` to point features (table or geojson)
- Add `TableTrailStyleTraits` - this can be used to add `PathGraphics` to time-series point features (table or geojson)
- Added missing `proxyCatalogItemUrl` to GeoJson, Shapefile, Gltf and AssImp catalog items.
- Added support for `OpenDataSoftCatalogGroup` with more than 100 datasets.
- Added `refreshIntervalTemplate` to `OpenDataSoftCatalogItemTraits` - this can be used to set `refreshInterval` using Mustache template rendered on ODS Dataset JSON object.
- Performance optimisation for time-series `TableMixin`
- Tweak `generateCatalogIndex` to use less memory. (+ add `diffCatalogIndex.js` script to show added/removed members between two catalog index files)
- Migrated `/#tools=1` to version 8.
- Removed dummy function `Terria.getUserProperty`.
- Removed unused version 7 React components.
- Fix Cesium `stoppedRenderingMessage`

#### 8.2.17 - 2022-09-23

- Fix region mapping feature `rowIds` incorrect type.

#### 8.2.16 - 2022-09-23

- Make srsName and outputFormat for WFS requests dynamic
- Added `excludeInactiveDatasets` to `CkanCatalogGroup` (`true` by default). This will filter out CKAN Datasets which have `state` or `data_state` (data.gov.au specific) **not** set to `"active"`.
- Fix `isTerriaFeatureData` bug - not checking `isJsonObject`
- Add `.logError()` to all usage of `updateModelFromJson` where the `Result` object is ignored
- Move `RelatedMaps` to terriajs. They are now generated from `configParameters` (see [`doc/customizing/client-side-config.md`](./doc/customizing/client-side-config.md#relatedmap))

#### 8.2.15 - 2022-09-16

- Fix bug with "propagate `knownContainerUniqueIds` across references and their target" - missing `runInAction`

#### 8.2.14 - 2022-09-15

- Moved map credits to map column so it don't get hidden by chart panel.
- TSified `FeatureInfo*.tsx`
  - `describeFromProperties` is now `generateCesiumInfoHTMLFromProperties`
  - `FeatureInfoSection` has been split up into `FeatureInfoSection.tsx`, `getFeatureProperties`, `mustacheExpressions` and `generateCesiumInfoHTMLFromProperties`
- Fix `{{terria.currentTime}}` in feature info template
- Add `{{terria.rawDataTable}}` in feature info template - to show raw data HTML table
- Added `TableFeatureInfoStratum` - which adds default feature info template to `TableMixin`
- Add `FeatureInfoContext` - used to inject properties into `FeatureInfoSections` context. These properties will be accessible from `featureInfoTemplate` mustache template.
  - `tableFeatureInfoContext` adds time series chart properties using `FeatureInfoContext` (`getChartDetails` has been removed)
- Move `maximumShownFeatureInfos` from `WebMapServiceCatalogItemTraits` to `MappableTraits`
- Remove `featureInfoUrlTemplate` from `OpenDataSoftCatalogItem` - as it is incompatible with time varying datasets
- Removed `formatNumberForLocale` - we now use `Number.toLocaleString`
- Rename `Feature` to `TerriaFeature` - improve typing and usage across code-base
  - Added `data: TerriaFeatureData` - which is used to pass Terria-specific properties around (eg `rowIds`)
- Added `loadingFeatureInfoUrl` to `FeatureInfoUrlTemplateMixin`
- Move `Cesium.ts` `ImageryLayer` feature picking to `cesium.pickImageryLayerFeatures()`
- Move `lib/Core/propertyGetTimeValues.js` into `lib/ReactViews/FeatureInfo/getFeatureProperties.ts`
- Add `showFeatureInfoDownloadWithTemplate` to `FeatureInfoTraits` - Toggle to show feature info download **if** a `template` has been provided. If no `template` is provided, then download will always show.
- Fix support for `initUrls` in `startData.initSources`
- Propagate `knownContainerUniqueIds` across references and their target.
- Show scrollbar for story content in Safari iOS.
- Use `document.baseURI` for building share links instead of `window.location`.

#### 8.2.13 - 2022-09-01

- Fix pedestrian drop behaviour so that the camera heading stays unchanged even after the drop
- Fixed a bug causing incorrect loading of EPSG:4326 layers in WMS v1.3.0 by sending wrong `bbox` in GetMap requests.
- Improve the CKAN model robustness by removing leading and trailing spaces in wms layer names.
- Load all `InitSources` sequentially instead of asyncronosly
- Fix `DOMPurify.sanitize` call in `PrintView`
- Fix warning for WFS item exceeding max displayable features
- Upgrade prettier to version 2.7.1

#### 8.2.12 - 2022-08-10

- Dropped "optional" from the prompt text in file upload modal for both local and web data.
- Changed the text for the first file upload option from "Auto-detect (recommended)" to simply "File type" for local files and "File or web service type" for web urls.
- Automatically suffix supported extension list to the entries in file type dropdown to improve clarity.
- Removed IFC from upload file type (until further testing).
- Move `CkanCatalogGroup` "ungrouped" group to end of members

#### 8.2.11 - 2022-08-08

- Add ability to customise the getting started video in the StoryBuilder panel
- Set cesium base URL by default so that cesium assets are resolved correctly
- Add `cesiumBaseUrl` to `TerriaOptions` for overriding the default cesium base url setting
- Fix broken Bing map logo in attributions
- Added ability to customise the getting started video in the StoryBuilder panel.
- Fixed a bug where menu items were rendered in the wrong style if the window was resized from small to large, or large to small.
- Strongly type `item` in WorkbenchItem and remove `show` toggle for non `Mappable` items.
- Add `configParameters.regionMappingDefinitionsUrls` - to support multiple URLs for region mapping definitions - if multiple provided then the first matching region will be used (in order of URLs)
  - `configParameters.regionMappingDefinitionsUrl` still exists but is deprecated - if defined it will override `regionMappingDefinitionsUrls`
- `TableMixin.matchRegionProvider` now returns `RegionProvider` instead of `string` region type. (which exists at `regionProvider.regionType`)
- Fix `shouldShorten` property in catalog and story `ShareUrl`
- Fix `shortenShareUrls` user property
- Add `videoCoverImageOpacity` option to `HelpContentItem` so that we can fade the background of help video panels.
- Fix a bug where all `HelpVideoPanel`s were being rendered resulting in autoplayed videos playing at random.
- Add `getFeatureInfoUrl` and `getFeatureInfoParameters` to `WebMapServiceCatalogItemTraits`
- Fix `SearchBoxAndResults` Trans values
- Fix `generateCatalogIndex` for nested references
- Fix `SearchBox` handling of `searchWithDebounce` when `debounceDuration` prop changes. It now fushes instead of cancels.

#### 8.2.10 - 2022-08-02

- **Breaking changes:**
  - **Minimum NodeJS version is now 14**
- Consolidate `HasLocalData` interface
- Add `GlTf` type definition (v2)
- Add `gltfModelUrl` to `GltfMixin` - this must be implemented by Models which use `GltfMixin`
- Moved `GltfCatalogItem` to `lib/Models/Catalog/Gltf/GltfCatalogItem.ts`
- Add experimental client-side 3D file conversion using [`assimpjs`](https://github.com/kovacsv/assimpjs) ([emscripten](https://emscripten.org) interface for the [assimp](https://github.com/assimp/assimp) library)
  - This supports `zip` files and `HasLocalData` - but is not in `getDataType` as the scene editor (closed source) is required to geo-reference
  - Supports over 40 formats - including Collada, obj, Blender, DXF - [full list](https://github.com/assimp/assimp/blob/master/doc/Fileformats.md)
- Add `description` to `getDataType` - this will be displayed between Step 1 and Step 2
- Add warning message to `GltfMixin` when showing in 2D mode (Leaflet)
- Upgrade `husky` to `^8.0.1`
- Prevent looping when navigating between scenes in StoryPanel using keyboard arrows
- Fix bug where StoryPanel keyboard navigation persists after closing StoryPanel
- Fix select when clicking on multiple features in 2D (#5660)
- Implemented support for `featureInfoUrlTemplate` on 2D vector features (#5660)
- Implemented FeatureInfoMixin in GeojsonMixin (#5660)
- `GpxCatalogItem` now use `GeojsonMixin` for loading data. (#5660)
- `GeoRssCatalogItem` now use `GeojsonMixin` for loading data. (#5660)
- Upgrade i18next to `v21`
- Limit workbench item title to 2 lines and show overflow: ellipsis after.
- Add `allowFeaturePicking` trait to Cesium3dTileMixin.
- Feature Info now hidden on Cesium3dTiles items if `allowFeaturePicking` set to false. Default is true.
- Add `initFragmentPaths` support for hostnames different to `configUrl`/`applicationUrl`
- Add DOMPurify to `parseCustomHtmlToReact` (it was already present in `parseCustomMarkdownToReact`)
- Update `html-to-react` to `1.4.7`
- Add `ViewState` React context provider to `StandardUserInterface` - instead of passing `viewState` or `terria` props through components, please use
  - `useViewState` hook
  - `withViewState` HOC
- Move `GlobalTerriaStyles` from `StandardUserInterface` to separate file
- Add `ExternalLinkWithWarning` component - this will replace all URLs in story body and add a warning message when URLs are clicked on.
- Fixed a bug where adding `CesiumTerrainCatalogItem` to workbench didn't apply it when `configParameters.cesiumTerrainAssetId` or `configParameters.cesiumTerrainUrl` was set.
- `CesiumTerrainCatalogItem` will now show a status `In use` or `Not in use` in the workbench.
- Rewrote `CesiumTerrainCatalogItem` to handle and report network errors.
- Set `JulianDate.toIso8601` second precision to nanosecond - this prevents weird date strings with scientific/exponent notation (eg `2008-05-07T22:54:45.7275957614183426e-11Z`)
- Add attribution for Natural Earth II and NASA Black Marble basemaps.

#### 8.2.9 - 2022-07-13

- Pin `html-to-react` to `1.4.5` due to ESM module in dependency (`parse5`) breaking webpack
- Add step to `"Deploy TerriaMap"` action to save `yarn.lock` after `sync-dependencies` (for debug purposes)
- TSIfy `SharePanel`
- Move `includeStoryInShare` out of `ViewState` into local state
- Implement ability to navigate between scenes in StoryPanel using keyboard arrows
- Rename `FeatureInfoMixin` to `FeatureInfoUrlTemplateMixin`
- Move `featureInfoTemplate` and `showStringIfPropertyValueIsNull` from `FeatureInfoTraits` to `MappableTraits` (all mappable catalog items)
- Remove `FeatureInfoUrlTemplateTraits` from all models that don't use `FeatureInfoUrlTemplateMixin`
- Fix "Regions: xxx" short report showing for non region mapped items
- Fix `showInChartPanel` default for mappable items

#### 8.2.8 - 2022-07-04

- Improve Split/compare error handling
- Fix `itemProperties` split bug
- Table styling is disabled if `MultiPoint` are in GeoJSON
- Add `GeoJsonTraits.useOutlineColorForLineFeatures` - If enabled, `TableOutlineStyleTraits` will be used to color Line Features, otherwise `TableColorStyleTraits` will be used.
- Fix feature highliting for `Line`, `MultiLine` and `MultiPoint`
- Await Internationalisation initialisation in `Terria.start`
- `UserDrawing.messageHeader` can now also be `() => string`

#### 8.2.7 - 2022-06-30

- Fix `WorkbenchItem` title height
- Add region map info and move "No Data" message to `InfoSections` in `TableAutomaticStylesStratum`
- Fix missing `TableColorStyleTraits.legend` values in `ColorStyleLegend`
- Fix `DateTimeSelectorSection.changeDateTime()` binding.
- `RegionProvider.find*Variable` functions now try to match with and without whitespace (spaces, hyphens and underscores)
- Clean up `regionMapping.json` descriptions
- Implement Leaflet credits as a react component, so it is easier to maintain them. Leaflet view now show terria extra credits.
- Implement Cesium credits as a react component, so it is easier to maintain them.
- Implement data attribution modal for map data attributions/credits. Used by both Leaflet and Cesium viewers.
- Fixed translation of Leaflet and Cesium credits.
- TSXify `ChartPanelDownloadButton`
- `ChartPanelDownloadButton` will now only export columns which are visible in chart
- Cleanup `Mixin` and `Traits` inheritance
- Wrap the following components in `observer` - `ChartItem`, `LineChart`, (chart) `Legends`, `ChartPanelDownloadButton`
- Improve TerriaReference error logging
- Fix handling GeoJSON if features have null geometry
- Fix bug where map tools names appear as translation strings
- Allow IFC files to be added to a map from local or web data (Requires non-open source plugin)
- Rename `useTranslationIfExists` to `applyTranslationIfExists` so it doesn't look like a React hook.
- Added a required parameter i18n to `applyTranslationIfExists` to avoid having stale translated strings when the language changes.
- Fix `StoryBuilder` remove all text color
- Fix `FeatureInfoPanel` `Loader` color

#### 8.2.6 - 2022-06-17

- **Breaking changes:**
  - Changed translation resolution. Now the "translation" namespace loads only from `${terria.baseUrl}/languages/{{lng}}/translation.json` (TerriaJS assets) and "languageOverrides" loads from `languages/{{lng}}/languageOverrides.json` (a TerriaMap's assets)
- Removed EN & FR translation files from bundle. All translation files are now loaded on demand.
- Moved translation files from `lib/Language/*/translation.json` to `wwwroot/languages/*/translation.json`.
- Fixed default 3d-tiles styling to add a workaround for a Cesium bug which resulted in wrong translucency value for point clouds.
- Remove Pell dependency, now replaced with TinyMCE (WYSIWYG editor library).
- Added `beforeRestoreAppState` hook for call to `Terria.start()` which gets called before state is restored from share data.
- Made `order` optional for `ICompositeBarItem`.
- Fix `includes` path for `url-loader` rule so that it doesn't incorrectly match package names with `terriajs` as prefix.
- Add help button for bookmarking sharelinks to SharePanel (if that help item exists in config)

#### 8.2.5 - 2022-06-07

- Add Google Analytics event for drag and drop of files onto map.
- Allow users to choose whether Story is included in Share
- Fixed bug that broke Cesium when WebGL was not available. Reverts to Leaflet.
- Fixed bug where `new Terria()` constructror would try to access `document` and throw an error when running in NodeJS.
- Add WPS support for `Date` (additional to existing `DateTime`) and support for `ComplexData` `Date`/`DateTime` WPS Inputs.
- TSXified `StandardUserInterface` and some other components. If your TerriaMap imports `StandardUserInterface.jsx` remove the `.jsx` extension so webpack can find the new `.tsx` file.
- Fix use of `baseMapContrastColor` in region mapping/protomaps and remove `MAX_SELECTABLE_DIMENSION_OPTIONS`.
- `mapItems` can now return arbitrary Cesium primitives.
- Added progress of 3DTiles data source loading to Progress Bar.
- ProgressBar colour now depends on baseMapContrastColor - improves visibility on light map backgrounds.
- Update `terriajs-cesium` to `1.92.0`.
- Replace Pell WYSIWYG editor library with TinyMCE, allows richer editing of Stories in the Story Builder
- Added support for using Compare / Split Screen mode with Cesium 3D Tiles.
- Fix `BottomDock.handleClick` binding
- Use the theme base font to style story share panel.
- Fix problem with Story Prompt not showing
- Fix global body style (font and focus purple)
- Add `color:inherit` to `Button`

#### 8.2.4 - 2022-05-23

- Update protomaps to `1.19.0` - now using offical version.
- Fix Table/VectorStylingWorkflow for datasets with no columns/properties to visualise
- Improve default `activeStyle` in `TableMixin` - if no `scalar` style is found then find first style with enum, text and finally region.
- Add Mustache template support to `modelDimensions` for string properties in `option.value` (with the catalog member as context)
- Added a check for disableExport in ChartPanelDownloadButton.jsx. Prevents download button rendering.
- Fix `CatalogIndex` types
- Moved code for retrieving a model by id, share key or CatalogIndex to a new function `terria.getModelByIdShareKeyOrCatalogIndex`.
- Updated handling of `previewedItemId` to use new function `terria.getModelByIdShareKeyOrCatalogIndex`. This will now use CatalogIndex if the `previewedItemId` cannot be found in models or model share keys.
- Fixed a race condition inside ModalPopup that caused the explorer panel (data catalogue) to be stuck hidden until refresh.
- Fix bug that broke the `DiffTool` preventing it from opening.
- TSify `BottomDock` and `measureElement` components.
- Fixed a bug in `GltfMixin` which resulted in some traits missing from `GltfCatalogItem` and broke tools like the scene editor.
- Leaflet attribution can be set through `config.leafletAttributionPrefix`. Attribution HTML string to show on Leaflet maps. Will use Leaflet's default if undefined. To hide Leaflet attribution - set `leafletAttributionPrefix:""`
- Re-add missing `helpPanel.mapUserGuide` translation string
- Fix `sortMembersBy` for child `Groups` and `References`
- Add `raiseError` convenience method to `TerriaError`
- Improve `filterOutUndefined` types
- Add [Maki icons](https://labs.mapbox.com/maki-icons/) - these can be used in `TablePointStyleTraits`. For example `marker = "hospital"`
- Rename `ProtomapsImageryProvider.duplicate()` to `ProtomapsImageryProvider.clone()`.
- Add [`ts-essentials` library](https://github.com/ts-essentials/ts-essentials) - "a set of high-quality, useful TypeScript types that make writing type-safe code easier"
- `GeojsonMixin` improvements
  - `uveMvt` is now `useTableStylingAndProtomaps`
  - If `useTableStylingAndProtomaps` is true, then protomaps is used for Line and Polygon features, and `TableMixin` is used for Point features (see `createLongitudeLatitudeFeaturePerRow()`)
  - `GeoJsonTraits.style` is now only supported by Cesium primitives (if defined, then `useTableStylingAndProtomaps` will be false). Instead you can use `TableStyleTraits`
- `TableMixin` improvements
  - Add new `TableStyleMap` model, this is used to support `enum`, `bin` and `null` styles for the following:
    - `TablePointStyleTraits` - this supports markers (URLs or Maki icons) and rotation, width, height and pixelOffset.
    - Add `TableOutlineStyleTraits` - this supports color and width.
  - Legends are now handled by `TableAutomaticLegendStratum`
  - Legends will be merged across `TableStyleMaps` and `TableColorMap` - for example, marker icons will be shown in legend with correct colors. See `MergedStyleMapLegend`
  - Default `activeStyle` is now picked by finding the first column of type `scalar`, and then the first column of type `enum`, then `text` and then finally `region`.
- `ArcGisFeatureServiceCatalogItem` now uses Table styling and `protomaps`
- Adapted `BaseModel.addObject` to handle adding objects to `ArrayTraits` with `idProperty="index"` and `isRemoval`. The new object will be placed at the end of the array (across all strata).
- Add `allowCustomInput` property to `SelectableDimensionGroup` - if true then `react-select` will allow custom user input.
- `TableStylingWorkflow` improvements
  - Better handling of swapping between different color scheme types (eg enum or bin)
  - Add point, outline and point-size traits

#### 8.2.3 - 2022-04-22

- **Breaking changes:**
  - `CkanItemReference` no longer copies `default` stratum to target - please use `itemProperties` instead.
- **Revert** Use CKAN Dataset `name` property for WMS `layers` as last resort.
- Add support for `WebMapServiceCatalogGroup` to `CkanItemReference` - this will be used instead of `WebMapServiceCatalogItem` if WMS `layers` can't be identified from CKAN resource metadata.
  - Add `allowEntireWmsServers` to `CkanCatalogGroupTraits` - defaults to `true`
- Ignore WMS `Layers` with duplicate `Name` properties
- Fix selectable dimensions passing reactive objects and arrays to updateModelFromJson (which could cause problems with array detection).

#### 8.2.2 - 2022-04-19

- Fixed a whitescreen with PrintView.

#### 8.2.1 - 2022-04-13

- Fixed selectable-dimension checkbox group rendering bug where the group is hidden when it has empty children.

#### 8.2.0 - 2022-04-12

- **Breaking changes:**
  - Multiple changes to `GtfsCatalogItem`:
    - Removed `apiKey` in favour of more general `headers`
    - Removed unused `bearingDirectionProperty` & `compassDirectionProperty`
    - `image` is no longer resolved relative to the TerriaJS asset folder. This will allow using relative URLs for assets that aren't inside the TerriaJS asset folder. Prepend "build/TerriaJS/" (the value of `terria.baseUrl`) to any existing relative `image` urls.
- Added `colorModelsByProperty` to `GtfsCatalogItem` which will colour 1 model differently for different vehichles based on properties matched by regular expression. E.g. colour a vehicle model by which train line the vehicle is travelling on.
- Fixed a bug where cross-origin billboard images threw errors in Leaflet mode when trying to recolour the image.
- Changed rounding of the numbers of the countdown timer in the workbench UI for items that use polling. The timer wil now show 00:00 for at most 500ms (instead of a full second). This means that for timers that are a multiple of 1000ms the timer will now show 00:01 for the last second before polling, instead of 00:00.
- TSified `BuildShareLink`, `InitSourceData` and `ShareData`.
- Added `HasLocalData` interface - which has `hasLocalData` property to implement.
- Added `ModelJson` interface - which provides loose type hints for Model JSON.
- Added `settings` object to `InitSourceData` - provides `baseMaximumScreenSpaceError, useNativeResolution, alwaysShowTimeline, baseMapId, terrainSplitDirection, depthTestAgainstTerrainEnabled` - these properties are now saved in share links/stories.
- Moved `setAlwaysShowTimeline` logic from `SettingsPanel` to `TimelineStack.ts`.

#### 8.1.27 - 2022-04-08

- Use CKAN Dataset `name` property for WMS `layers` as last resort.
- Set CKAN Group will now set CKAN Item `name` in `definition` stratum.
- Ignore GeoJSON Features with no geometry.
- Fix feedback link styling.
- Improve `CatalogIndexReference` error messages.

#### 8.1.26 - 2022-04-05

- **Breaking changes**
  - All dynamic groups (eg `WebMapServiceCatalogGroup`) will create members and set `definition` strata (instead of `underride`)
- New `GltfMixin`, which `GltfCatalogItem` now uses.
- Hook up `beforeViewerChanged` and `afterViewerChanged` events so they are
  triggered on viewer change. They are raised only on change between 2D and 3D
  viewer mode.
- Removed references to conversion service which is no longer used in version >=8.0.0.
- Added experimental routing system - there may be breaking changes to this system in subsequent patch releases for a short time. The routes currently include:
  - `/story/:share-id` ➡ loads share JSON from a URL `${configParameters.storyRouteUrlPrefix}:share-id` (`configParameters.storyRouteUrlPrefix` must have a trailing slash)
  - `/catalog/:id` ➡ opens the data catalogue to the specified member
- Fixed a polyline position update bug in `LeafletVisualizer`. Polylines with time varying position will now correctly animate in leaflet mode.
- Change button cursor to pointer
- Add `GeoJsonTraits.filterByProperties` - this can be used to filter GeoJSON features by properties
- Add GeoJSON `czmlTemplate` support for `Polygon/MultiPolygon`
- Add custom `heightOffset` property to `czmlTemplate`
- Fixed a bug where Cesium3DTilePointFeature info is not shown when being clicked.
- Added optional `onDrawingComplete` callback to `UserDrawing` to receive drawn points or rectangle when the drawing is complete.
- Fixed a bug in `BoxDrawing` where the box can be below ground after initialization even when setting `keepBoxAboveGround` to true.
- Add `itemProperties`, `itemPropertiesByType` and `itemPropertiesByIds` to `GroupTraits` and `ReferenceTraits`.
  - Properties set `override` strata
  - Item properties will be set in the following order (highest to lowest priority) `itemPropertiesByIds`, `itemPropertiesByType`, `itemProperties`.
  - If a parent group has `itemProperties`, `itemPropertiesByType` or `itemPropertiesByIds` - then child groups will have these values copied to `underride` when the parent group is loaded
  - Similarly with references.
- Fix `viewCatalogMember` bug - where `_previewItem` was being set too late.
- Improve error message in `DataPreview` for references.
- Fix alignment of elements in story panel and move some styling from scss to styled components
- Click on the stories button opens a story builder (button on the left from story number)
- Added ASGS 2021 regions to region mapping:
  - SA1-4 (e.g. sa3_code_2021)
  - GCCSA
  - STE & AUS (aliased to existing 2011/2016 data due to no change in geometry, names & codes)
- Added LGA regions from 2019 & 2021 to region mapping - only usable by lga code
- Increase `ForkTsCheckerWebpackPlugin` memoryLimit to 4GB
- Add `renderInline` option to markdownToHtml/React + TSify files
- Organise `lib/Map` into folder structure
- When `modelDimensions` are changed, `loadMapItems()` is automatically called
- Add `featureCounts` to `GeoJsonMixin` - this tracks number of GeoJSON Features by type
- Add `polygon-stroke`, `polyline-stroke` and `marker-stroke` to GeoJSON `StyleTraits` - these are only applied to geojson-vt features (not Cesium Primitives)
- TableMixin manual region mapping dimensions are now in a `SelectableDimensionGroup`
- Fix misc font/color styles
- Create reusable `StyledTextArea` component
- `Collapsible` improvements:
  - Add `"checkbox"` `btnStyle`
  - `onToggle` can now stop event propagation
  - `title` now supports custom markdown
- Add `rightIcon` and `textLight` props to `Button`
- New `addTerriaScrollbarStyles` scss mixin
- `TableAutomaticStylesStratum` now creates `styles` for every column - but will hide columns depending on `TableColumnType`
- `TableAutomaticStylesStratum.numberFormatOptions` is now `TableStyle.numberFormatOptions`
- Implement `TableColorStyleTraits.legendTicks` - this will determine number of ticks for `ContinuousColorMap` legends
- `DiscreteColorMap` will now use `minimumValue`/`maximumValue` to calculate bins
- `SelectableDimensions` improvements
  - Add `color`, `text`, `numeric` and `button` types
  - Add `onToggle` function to `SelectableDimensionGroup`
  - `Group` and `CheckboxGroup` now share the same UI and use `Collapsible`
  - `enum` (previously `select`) now uses `react-select` component
  - `color` uses `react-color` component
  - `DimensionSelectorSection` / `DimensionSelector*` are now named the same as the model - eg `SelectableDimension`
- Create `Portal`, `PortalContainer`,`SidePanelContainer` and `WorkflowPanelContainer`. There are used by `WorkflowPanel`.
- Create `WorkflowPanel` - a basic building block for creating Workflows that sit on top of the workbench
  - It has three reusable components, `Panel`, `PanelButton`, `PanelMenu`
- Create `selectableDimensionWorkflow` - This uses `WorkflowPanel` to show `SelectableDimensions` in a separate side panel.
  - `TableStylingWorkflow` - set styling options for TableMixin models
  - `VectorStylingWorkflow` - this extends `TableStylingWorkflow` - used to set styling options for GeoJsonMixin models (for Protomaps/geojson-vt only)
- Create `viewingControls` concept. This can be used to add menu items to workbench items menu (eg "Remove", "Export", ...)
  - TSXify `ViewingControls`
- Add temporary `legendButton` property - this is used to show a "Custom" button above the Legend if custom styling has been applied
  - This uses new `TableStyle.isCustom` property
- Move workbench item controls from `WorkbenchItem.jsx` `WorkbenchItemControls.tsx`
- Add `UrlTempalteImageryCatalogItem`, rename `RasterLayerTraits` to `ImageryProviderTraits` and add some properties.
- Added `ViewingControlsMenu` for making catalog wide extensions to viewing controls options.
- Added `MapToolbar`, a simpler API for adding buttons to the map navigation menu for the most common uses cases.
- Added `BoxDrawing` creation methods `fromTransform` and `fromTranslationRotationScale`.
- Fixed a bug where `zoom` hangs for catalog items with trait named `position`.
- Moved workflows to `Models/Workflows` and added helper method `runWorkflow` to invoke a workflow.
- Change NaturalEarth II basemap to use `url-template-imagery`
- Remove Gnaf API related files as the service was terminated.

#### 8.1.25 - 2022-03-16

- Fix broken download link for feature info panel charts when no download urls are specified.
- Fixed parameter names of WPS catalog functions.
- Improve WMS 1.1.1 support
  - Added `useWmsVersion130` trait - Use WMS version 1.3.0. True by default (unless `url` has `"version=1.1.1"` or `"version=1.1.0"`), if false, then WMS version 1.1.1 will be used.
  - Added `getFeatureInfoFormat` trait - Format parameter to pass to GetFeatureInfo requests. Defaults to "application/json", "application/vnd.ogc.gml", "text/html" or "text/plain" - depending on GetCapabilities response
- Add `legendBackgroundColor` to `LegendOwnerTraits` and `backgroundColor` to `LegendTraits`
- Add `sld_version=1.1.0` to `GetLegendGraphics` requests
- Filter `"styles","version","format","srs","crs"` conflicting query parameters from WMS `url`
- WMS `styles`, `tileWidth`, `tileHeight` and `crs`/`srs` will use value in `url` if it is defined (similar to existing behavior with `layers`)
- WMS will now show warning if invalid `layers` (eg if the specified `layers` don't exist in `GetCapabilities`)
- ArcGisFeatureServerCatalogItem can now load more than the maximum feature limit set by the server by making multiple requests, and uses GeojsonMixin
- Avoid creating duplication in categories in ArcGisPortalCatalogGroup.
- Fix `CatalogMemberMixin.hasDescription` null bug
- `TableStyle` now calculates `rectangle` for point based styles
- Fixed error installing dependencies by changing dependency "pell" to use github protocol rather than unencrypted Git protocol, which is no longer supported by GitHub as of 2022-03-15.

#### 8.1.24 - 2022-03-08

- Ignores duplicate model ids in members array in `updateModelFromJson`
- Add support for `crs` property in GeoJSON `Feature`
- Add feature highlighting for Protomaps vector tiles
- Add back props `localDataTypes` and `remoteDataTypes` to the component `MyData` for customizing list of types shown in file upload modal.

#### 8.1.23 - 2022-02-28

- **Breaking changes**:
  - `IDEAL ZOOM` can be customised by providing `lookAt` or `camera` for `idealZoom` in `MappableTraits`. The `lookAt` takes precedence of `camera` if both exist. The values for `camera` can be easily obtained from property `initialCamera` by calling shared link api .

* Fixed crash caused by ArcGisMapServerCatalogItem layer missing legend.
* Refactored StoryPanel and made it be collapsible
* Added animation.ts as a utility function to handle animation end changes (instead of using timeout)
* Fixed a bug where `buildShareLink` serialised the feature highlight model & geometry. Picked features are still serialised and geometry is reloaded on accessing the share link.

#### 8.1.22 - 2022-02-18

- Added play story button in mobile view when there is an active story
- `IDEAL ZOOM` can be customised by providing `idealZoom` property in `MappableTraits`.
- Fix `AddData` options

#### 8.1.21 - 2022-02-08

- Fixed bug where WMS layer would crash terria if it had no styles, introduced in 8.1.14

#### 8.1.20 - 2022-02-04

- Fixed whitescreen on Print View in release/production builds

#### 8.1.19 - 2022-01-25

- Add WMS support for `TIME=current`
- Only show `TableMixin.legends` if we have rows in dataColumnMajor and mapItems to show
- Add `WebMapServiceCatalogGroup.perLayerLinkedWcs`, this can be used to enable `ExportWebCoverageService` for **all** WMS layers. `item.linkedWcsCoverage` will be set to the WMS layer `Name` if it is defined, layer `Title` otherwise.
- MagdaReference can use addOrOverrideAspects trait to add or override "terria" aspect of target.
- Added new print preview page that opens up in a new window
- TSXified PrintView

#### 8.1.18 - 2022-01-21

- Add missing default Legend to `TableAutomaticStylesStratum.defaultStyle`
- Fix a bug in CompositeCatalogItem that causes share URLs to become extremely long.
- Fix `OpacitySection` number precision.
- Add `sortMembersBy` to `GroupTraits`. This can be set to sort group member models - For example `sortMembersBy = "name"` will alphabetically sort members by name.
- Remove `theme.fontImports` from `GlobalTerriaStyles` - it is now handled in `TerriaMap/index.js`
- Add check to `featureDataToGeoJson.getEsriFeature` to make sure geometry exists

#### 8.1.17 - 2022-01-12

- **Breaking changes**:
  - Minimum node version is now 12 after upgrading node-sass dependency

* Automatically cast property value to number in style expressions generated for 3d tiles filter.
* Re-enable procedure and observable selectors for SOS items.
* Fix broken "Ideal zoom" for TableMixin items.
* The opacity of 3d tiles can now be changed with the opacity slider in the workbench
* RasterLayerTraits and Cesium3dTilesTraits now share the newly created OpacityTraits
* `disableOpacityControl` is now a trait and can be set in the catalog.
* TSXified OpacitySection
* Upgrade compiler target from es2018 to es2019
* Fix default table style legends
* Remove SOS defaults legend workaround
* Update NodeJS version to 14 in `npm-publish` GitHub action

#### 8.1.16 - 2021-12-23

- Added region mapping support for Commonwealth Electoral Divisions as at 2 August 2021 (AEC) as com_elb_name_2021.

#### 8.1.15 - 2021-12-22

- Fix sharelink bug, and make `isJson*` type checks more rigorous
- Remove `uniqueId` from `CatalogMemberMixin.nameInCatalog` and add it as fallback to `CatalogMemberMixin.name`
- Add `shareKeys` and `nameInCatalog` to `CatalogIndexReference`.
- Remove `description` field from `CatalogIndex`
  - The `CatalogIndex` can now be used to resolve models in sharelinks
- Add support for zipped `CatalogIndex` json files.
- Fix `SplitReferences` which use `shareKeys`
- Make `isJson*` type assertion functions more rigorous
  - Add `deep` parameter, so you can use old "shallow" type check for performance reasons if needed
- Add Shapefile to `CkanDefaultFormatsStratum`
- Fix `ArcGisMapServerCatalogItem` metadata bug
- Remove legend traits from CatalogMemberMixin, replacing them with LegendOwnerTraits, and add tests to enforce correct use of legends.
- Add better support for retreiving GeoJsonCatalogItem data through APIs, including supporting geojson nested within json objects
- Fixed `ContinuousColorMap` min/max value bug.
- `TableStyle.outlierColor` is now only used if `zFilter` is active, or `colorTraits.outlierColor` is defined
- Add `forceConvertResultsToV8` to `WebProcessingServiceCatalogFunction`. If your WPS processes are returning v7 json, you will either need to set this to `true`, or set `version: 0.0.1` in JSON output (which will then be automatically converted to v8)
- Cleanup `CatalogFunction` error handling
- Fix `SelectAPolygonParameterEditor` feature picking (tsified)
- Add `WebMapServiceCatalogItem.rectangle` support for multiple WMS layers
- Fix picked feature highlighting for ArcGis REST API features (and TSify `featureDataToGeoJson`)
- Re-enable GeoJSON simple styling - now if more than 50% of features have [simple-style-spec properties](https://github.com/mapbox/simplestyle-spec) - automatic styling will be disabled (this behaviour can be disabled by setting `forceCesiumPrimitives = false`)
- Don't show `TableMixin` `legends` or `mapItems` if no data
- Fix `GeoJsonCatalogItem.legends`
- Add `isOpen` to `TerriaReferenceTraits`

#### 8.1.14 - 2021-12-13

- **Breaking changes**:
  - `Result.throwIfUndefined()` will now only throw if `result.value` is undefined - regardless of `result.error`

* Reimplement option to zoom on item when adding it to workbench, `zoomOnAddToWorkbench` is added to `MappableTraits`.
* Update terria-js cesium to `1.81.3`
* Re-allowed models to be added to `workbench` if the are not `Mappable` or `Chartable`
* Moved `WebMapServiceCatalogItem.GetCapbilitiesStratum` to `lib\Models\Catalog\Ows\WebMapServiceCapabilitiesStratum.ts`
* Moved `WebMapServiceCatalogItem.DiffStratum` to `DiffableMixin`
* `callWebCoverageService` now uses version WCS `2.0.0`
  - All WCS export functionality is now in `ExportWebCoverageServiceMixin`
  - Added `WebCoverageServiceParameterTraits` to `WebMapServiceCatalogItemTraits.linkedWcsParameters`. It includes `outputFormat` and `outputCrs`
  - Will attempt to use native CRS and format (from `DescribeCoverage`)
  - No longer sets `width` or `height` - so export will now return native resolution
* Anonymize user IP when using google analytics.
* Fix crash when TableMixin-based catalog item had invalid date values
* Fix `WebMapServiceCatalogItem.styles` if `supportsGetLegendGraphics = false`. This means that if a WMS server doesn't support `GetLegendGraphics` requests, the first style will be set as the default style.

#### 8.1.13 - 2021-12-03

- Paramerterised the support email on the help panel to use the support email in config
- Refactored `TableColumn get type()` to move logic into `guessColumnTypeFromValues()`
- `TableMixin.activeStyle` will set `TableColumnType = hidden` for `scalar` columns with name `"id"`, `"_id_"` or `"fid"`
- Fix bug `TableColumn.type = scalar` even if there were no values.
- Table columns named `"easting"` and `"northing"` are now hidden by default from styles
- `TableColumn.type = enum` requires at least 2 unique values (including null) to be selected by default
- Tweak automatic `TableColumn.type = Enum` for wider range of values
- Exporting `TableMixin` will now add proper file extensions
- Added `TimeVaryingTraits.timeLabel` trait to change label on `DateTimeSelectorSection` (defaults to "Time:")
  - This is set to `timeColumn.title`
- `TableColumn` will try to generate prettier `title` by un-camel casing, removing underscores and capitalising words
- `TableStyle` `startDates`, `finishDates` and `timeIntervals` will only set values for valid `rowGroups` (invalid rows will be set to `null`). For example, this means that rows with invalid regions will be ignored.
- Add "Disable style" option to `TableMixin.styleDimensions` - it can be enabled with `TableTraits.showDisableStyleOption`
- Added `timeDisableDimension` to `TableMixin` - this will render a checkbox to disable time dimension if `rowGroups` only have a single time interval per group (i.e. features aren't "moving" across time) - it can be enabled with `TableTraits.showDisableTimeOption` - `TableAutomaticStylesStratum` will automatically enable this if at least 50% of rowGroups only have one unique time interval (i.e. they don't change over time)\
- Remove border from region mapping if no data
- Add `baseMapContrastColor` and `constrastColor` to `BaseMapModel`
- Fixed `TableMixin.defaultTableStyle.legends` - `defaultTableStyle` is now not observable - it is created once in the `contructor`
- Removed `Terria.configParameters.enableGeojsonMvt` - geojson-vt/Protomaps is now used by default
- `GpxCatalogItem` now uses `GeojsonMixin`
- Add an external link icon to external hyperlink when using method `parseCustomHtmlToReact`. This feature can be switched off by passing `{ disableExternalLinkIcon: true }` in `context` argument.
- Tsify `sendFeedback.ts` and improve error messages/notifications
- Removed unused overrideState from many DataCatalog React components.
- Fixed a bug where adding a timeseries dataset from the preview map's Add to map button didn't add the dataset to the `timelineStack`.
- Fixed incorrect colour for catalog item names in the explorer panel when using dynamic theming.
- Moved `CatalogIndex` loading from constructor (called in `Terria.start`) to `CatalogSearchProvider.doSearch` - this means the index will only be loaded when the user does their first search
- Add basic auth support to `generateCatalogIndex`, fix some bugs and improve performance
- Update terria-js cesium to `1.81.2`
- Add `uniqueId` as fallback to `nameInCatalog`
- Remove duplicated items from `OpenDataSoftGroup` and `SocrataGroup`

#### 8.1.12 - 2021-11-18

- Bigger zoom control icons.
- Modified "ideal zoom" to zoom closer to tilesets and datasources.
- Added `configParameters.feedbackPostamble`. Text showing at the bottom of feedback form, supports the internationalization using the translation key
- `GeoJsonMixin.style["stroke-opacity"]` will now also set `polygonStroke.alpha` and `polylineStroke.alpha`
- Reduce `GeoJsonMixin` default stroke width from `2` to `1`
- Add `TableMixin` styling to `GeoJsonMixin` - it will treat geojson feature properties as "rows" in a table - which can be styled in the same way as `TableMixin` (eg CSV). This is only enabled for geojson-vt/Protomaps (which requires `Terria.configParameters.enableGeojsonMvt = true`). For more info see `GeojsonMixin.forceLoadMapItems()`
  - This can be disabled using `GeojsonTraits.disableTableStyle`
- Opacity and splitting is enabled for Geojson (if using geojson-vt/protomaps)
- Replaced `@types/geojson` Geojson types with `@turf/helpers`
- In `GeojsonMixin` replaced with `customDataLoader`, `loadFromFile` and `loadFromUrl` with `forceLoadGeojsonData`
- `GeojsonMixin` will now convert all geojson objects to FeatureCollection
- Exporting `GeojsonMixin` will now add proper file extensions
- `WebFeatureServiceCatalogItem` now uses `GeoJsonMixin`
- Fix `ProtomapsImageryProvider` geojson feature picking over antimeridian
- Add Socrata group to "Add web data
- Added "marker-stroke-width", "polyline-stroke-width", "polygon-stroke-width" to `GeojsonStyleTraits` (Note these are not apart of [simplestyle-spec](https://github.com/mapbox/simplestyle-spec/tree/master/1.1.0) and can only be used with `geojson-vt`)
- Add a method refreshCatalogMembersFromMagda to Terria class.
- Renable `useNativeResolution` on mobile
- Store `useNativeResolution`, `baseMaximumScreenSpaceError` as local properties
- Moved CKAN default `supportedFormats` to `CkanDefaultFormatsStratum`
- Add properties to `CkanResourceFormatTraits`
  - `maxFileSize` to filter out resources with large files (default values: GeoJSON = 150MB, KML = 30MB, CZML = 50MB)
  - `removeDuplicates` (which defaults to true) so we don't get duplicate formats for a dataset (it will check `resource.name`)
    - If there are multiple matches, then the newest (from resource.created property) will be used
  - `onlyUseIfSoleResource` to give a given resource format unless that is all that exists for a dataset
- Add CKAN `useSingleResource`, if `true`, then the highest match from `supportedResourceFormats` will be used for each dataset
- ArcGis Map/Feature Service will now set CRS from `latestWkid` if it exists (over `wkid`)
- Fix CKAN ArcGisFeatureService resources
- ArcGisFeatureServer will now set `outSR=4326` so we don't need to reproject client-side

#### 8.1.11 - 2021-11-15

- Fix `SettingsPanel` type issue

#### 8.1.10 - 2021-11-15

- Fix `CswCatalogGroup` XML types
- Added `MAINCODE` aliases for all ABS Statistical Area regions that were missing them.
- Fixed `superGet` replacement in webpack builds with babel versions `7.16.0` and above.

#### 8.1.9 - 2021-11-01

- TSify workbench splitter control and fix broken styling.
- Fix app crash when opening AR tool.

#### 8.1.8 - 2021-10-29

- Tsified `SettingPanel`
- Moved `setViewerMode` function from `Terria` class to `ViewerMode`
- Refactored checkbox to use children elements for label instead of label
  property, `isDisabled`, `isChecked` and `font-size: inherit` style is passed
  to each child element (so propper styling is maintained)
- Fix an internal bug where Cesium.prototype.observeModelLayer() fails to remove 3D tilesets in certain cases.
- Rename `TerriaError._shouldRaiseToUser` to `overrideRaiseToUser`
  - Note: `userProperties.ignoreError = "1"` will take precedence over `overrideRaiseToUser = true`
- Fix `overrideRaiseToUser` bug causing `overrideRaiseToUser` to be set to `true` in `TerriaError.combine`
- Add `rollbar.warning` for `TerriaErrorSeverity.Warning`
- Disable `zFilter` by default
- Remove use of word "outlier" in zFilter dimension and legend item (we now use "Extreme values")
- Add `cursor:pointer` to `Checkbox`
- Fix `MapNavigation` getter/setter `visible` bug.
  - Replace `CompositeBarItemController` `visible` setter with `setVisible` function
- Use `yarn` in CI scripts (and upgrade node to v14)
- Fix app crash when previewing a nested reference in the catalog (eg when viewing an indexed search result where the result is a reference).
- Ported feaure from v7 to set WMS layers property from the value of `LAYERS`, `layers` or `typeName` from query string of CKAN resource URL.

#### 8.1.4 - 2021-10-15

- Make flex-search usage (for `CatalogIndex`) web-worker based
- Add `completeKnownContainerUniqueIds` to `Model` class - This will recursively travese tree of knownContainerUniqueIds models to return full list of dependencies
- Add all models from `completeKnownContainerUniqueIds` to shareData.models (even if they are empty)

#### 8.1.3 - 2021-10-14

- Reimplement map viewer url param
- Added `terriaError.importance` property. This can be set to adjust which error messages are presented to the user.
  - `terriaErrorNotification` and `WarningBox` will use the error message with highest importance to show to the user ("Developer details" remains unchanged)
- Add `terriaError.shouldRaiseToUser` override, this can be used to raise errors with `Warning` severity.
- `terriaError.raisedToError` will now check if **any** `TerriaError` has been raised to the user in the tree.
- `workbench.add()` will now keep items which only return `Warning` severity `TerriaErrors` after loading.
- Improve SDMX error messages for no results
- Fix SDMX FeatureInfoSection time-series chart to only show if data exists.
- Improve GeoJSON CRS projection error messages
- Add `Notification` `onDismiss` and `ignore` properties.
- Fix `AsyncLoader` result bug
- Remove `Terria.error` event handler
- Refactor `workbench.add` to return `Result`
- Consolidated network request / CORS error message - it is now in `t("core.terriaError.networkRequestMessage")`.
  - It can be injected into other translation strings like so: `"groupNotAvailableMessage": "$t(core.terriaError.networkRequestMessage)"`
  - Or, you can use `networkRequestError(error)` to wrap up existing `TerriaError` objects
- Fix incorrect default `configParameters.feedbackPreamble`
- Fix incorrect default `configParameters.proj4def` - it is now `"proj4def/"`
- Fix Branding component. It wasn't wrapped in `observer` so it kept getting re-rendered
- Add `FeedbackLink` and `<feedbacklink>` custom component - this can be used to add a button to open feedback dialog (or show `supportEmail` in feedback is disabled)
- Fix `ContinuousColorMap` `Legend` issue due to funky JS precision
- Fix mobx computed cycle in `CkanDatasetStratum` which was making error messages for failed loading of CKAN items worse.

#### 8.1.2 - 2021-10-01

- Removed duplicate Help icon and tooltip from the map navigation menu at the bottom as it is now shown in the top menu.
- Fixed a bug where the app shows a scrollbar in some instances.
- Wrap clean initSources with action.
- Modified `TerriaReference` to retain its name when expanded. Previously, when the reference is expanded, it will assume the name of the group or item of the target.
- Proxy `catalogIndex.url`

#### 8.1.1 - 2021-09-30

- **Breaking changes:**
  - `blacklist` has been renamed to `excludeMembers` for `ArcGisPortalCatalogGroup` and `CkanCatalogGroup`.

* Tsifyied and refactored `RegionProvider` and `RegionProviderList`, and re-enabled `loadRegionIDs`
* `TableColorMap` `minimumValue` and `maximumValue` will now take into account valid regions.
* `tableMixin.loadRegionProviderList()` is now called in `tableMixin.forceLoadMapItems()` instead of `mappableMixin.loadMapItems()`
* Add TableColumn and TableStyle `ready` computed property. Columns will only be rendered if `ready` is `true`. At the moment it is only used to wait until `loadRegionIDs` has finished.
* Moved region mapping `ImageryProvider` code to `lib/Table/createRegionMappedImageryProvider.ts`
* Fix `ChartPanel` import `Result` bug.
* Improve handling of featureInfoTemplate for composite catalog items.
* Mobile help menu will now show a link to map user guide if it is configured in `Terria.configParameters.helpItems`.
* Fixed the layout of items in mobile navigation
* Add Mapbox Vector Tile support. This is using [protomaps.js](https://github.com/protomaps/protomaps.js) in the new `ProtomapsImageryProvider`. This includes subset of MVT style specification JSON support.
* `MapboxVectorCanvasTileLayer` is now called `ImageryProviderLeafletGridLayer`
* `CesiumTileLayer` is now called `ImageryProviderLeafletTileLayer`.
* Added `geojson-vt` support to `GeoJsonMixin`, which will tile geojson into vector tiles on the fly, and use the new `ProtomapsImageryProvider`.
* Added `configParameter.enableGeojsonMvt` temporary feature flag for experimental Geojson-Mapbox vector tiles. Default is `false`.
* Added `forceCesiumPrimitives` to `GeoJsonTraits`. This can be used to render cesium primitives instead of Mapbox vector-tiles (if `configParameter.enableGeojsonMvt` is `true`)
* Add `scale` observable to `TerriaViewer`. This will give distance between two pixels at the bottom center of the screen in meters.
* Fixed `withControlledVisibility` method to inherit `propTypes` of its wrapped component.
* Added `MinMaxLevelMixin` and `MinMaxLevelTraits` to handle defining min and max scale denominator for layers.
* Extracted function `scaleToDenominator` to core - for conversion of scale to zoom level.
* Share/start data conversion will now only occur if `version` property is `0.x.x`. Previously, it was `version` property is **not** `8.x.x`
* Filter table column values by Z Score. This is controlled by the following `TableColorStyleTraits`:
  - `zScoreFilter` - Treat values outside of specifed z-score as outliers, and therefore do not include in color scale. This value is magnitude of z-score - it will apply to positive and negative z-scores. For example a value of `2` will treat all values that are 2 or more standard deviations from the mean as outliers. This must be defined to be enabled - currently it is only enabled for SDMX (with `zScoreFilter=4`).
  - `zScoreFilterEnabled - True, if z-score filter is enabled
  - `rangeFilter` - This is applied after the `zScoreFilter`. It is used to effectively 'disable' the zScoreFilter if it doesn't cut at least the specified percange of the range of values (for both minimum and maximum value). For exmaple if `rangeFilter = 0.2`, then the zScoreFilter will only be effective if it cuts at least 20% of the range of values from the minimum and maximum value
* Add `outlierColor` to `ContinuousColorMap`
* Add `placement` to `SelectableDimension`. This can be used to put `SelectableDimension` below legend using `placement = "belowLegend`
* Add `SelectableDimensionCheckbox` (and rename `SelectableDimension` to `SelectableDimensionSelect`)
* Add `outlierFilterDimension` checkbox `SelectableDimension` to workbench to enable/disable dimension
* Extend `tableStyle.rowGroups` to regions
* Fix `spreadFinishTime` bug
* Fix diverging `ContinuousColorMap` - it will now center color scale around 0.
* Refactor `SocrataMapViewCatalogItem` to use `GeoJsonMixin`
* `SocrataCatalogGroup` will not not return groups for Facets if there is only one - so it skips an unnecessary group level.
* Update protomaps.js to `1.5.0`
* SDMX will now disable the region column if less than 2 valid regions have been found
* Set `spreadStartTime` and `spreadFinishTime` to `true` for SDMX
* Add SDMX `metadataURLs` from dataflow annotations
* Improve SDMX chart titles
* `TableMixin` will now remove data if an error occurs while calling `forceLoadTableData`
* Make `regionColumn` `isNullable` - this means region column can be disabled by setting to `null`.
* Fix scalar column color map with a single value
* TableMixin will now clear data if an error occurs while calling `forceLoadTableData`
* `TableMixin` will now not return `mapItems` or `chartItems` if `isLoading`
* SDMX will now use `initialTimeSource = stop`
* Fix `duplicateModels` duplicating observables across multiple models
* Support group models in workbench -- All members will be automatically added to the map.
* Added location search button to welcome modal in mobile view.
* Add `DataUrlTraits` to `CatalogMemberTraits.dataUrls`. It contains an array of data URLS (with optional `title` which will render a button). It is handled the same as `MetadataUrls` except there is a `type` property which can be set to `wcs`, `wfs`... to show info about the URL.
* Made search location bar span full width in mobile view.
* Automatically hide mobile modal window when user is interacting with the map.
* Disabled feature search in mobile
* Disabled export (clip&ship) in mobile
* Fixed misplaced search icon in mobile safari.
* Prevents story text from covering the whole screen in mobile devices.
* Add `CatalogIndex`, `CatalogIndexReference` and `generateCatalogIndex()` script. These can be used to generate a static JSON index of a terria catalog - which can then be searched through using `flexsearch`
* Added `weakReference` flag `ReferenceMixin`, this can be used to treat References more like a shortcut (this means that `sourceReference` isn't used when models are shared/added to the workbench - the `target` is used instead)
* GroupMixin.isMixedInto and MappableMixin.isMixedInto are now more strict - and won't pass for for References with `isMappable` or `isGroup`.
* `Workbench.add` can now handle nested `References` (eg `CatalogIndexReference -> CkanReference -> WMSCatalogItem`).
* Add `description` trait to `CatalogMemberReferenceTraits`
* Added `excludeMembers` property to `GroupTraits` (this replaced the `blacklist` property in v7). It is an array of strings of excluded group and item names. A group or item name that appears in this list will not be shown to the user. This is case-insensitive and will also apply to all child/nested groups
* Fixes an app crash on load in iOS-Safari mobile which was happening when rendering help panel tooltips.
* Fixed `WebMapServiceCatalogItem` not sending additional `parameters` in `GetFeatureInfo` queries.
* Changed mobile header icons and improved styling.
* Fixed a problem with computeds and AsyncLoader when loading `mapItems` (and hence children's `mapItems`) of a CompositeCatalogItem.
* Fix `YDYRCatalogFunction` `description`
* Extend input field for search in mobile view to full width of the page.
* Automatically hide mobile modal window when user is interacting with the map (like picking a point or drawing a shape).
* Adjusted styling of x-axis labels in feature info panel to prevent its clipping.
* When expanding charts from the same catalog item, we now create a new item if the expanded chart has a different title from the previously expanded chart for the same item. This behavior matches the behavior in `v7`.
* Improve status message when feature info panel chart is loading
* Fix broken chart panel download button.
* Changed @vx/_ dependencies to @visx/_ which is the new home of the chart library
* The glyph style used for chart points can now be customized.
* Added `TerriaReference` item, useful for mounting a catalog tree from an external init file at any position in the current map's catalog tree.
* Changed @vx/_ dependencies to @visx/_ which is the new home of the chart library
* The glyph style used for chart points can now be customized.
* Chart tooltip and legend bar can now fit more legends gracefully.

#### 8.1.0 - 2021-09-08

- **Breaking changes:**
  - Overhaul of map navigation: items no longer added inside UserInterface using <Nav> jsx.

* New version of map navigation ([#5062](https://github.com/TerriaJS/terriajs/pull/5062))
  - It consists of
    - a high level api `MapNavigationModel` for managing the navigation items, which is responsible for managing the state of navigation items. It is passing commands to invidual item controller.
    - a `MapNavigationItemController` that holds and control the state of navigation item. When new navigation item is created it should extend controller and provide the definition on how it state should be updated.
  - Terria exposes instance of navigation model to the world.
  - Converted all existing navigation items to utilise new navigation model, and registered them in terria navigation model (`registerMapNavigations.tsx`).
  - Resolved issue with some navigation items not being clickable on mobile due to overlap from others.
* Fixed a bug in Difference tool where difference image was showing with zero opacity in some situations.
* Fixed `CzmlCatalogItem` to react correctly to input data changes.

#### 8.0.1 - 2021-09-06

- Added `catalog-converter` support for v7 `#start` data.
- add french Help button translation
- Enable FeatureInfoSectionSpec tests
- Add `itemProperties` to `ArcGisMapServerCatalogGroupTraits` so that `ArcGisMapServerCatalogGroup` can override relevant traits of its layers.
- Add `feature` object to `FeatureInfoSection.getTemplateData`
- Add a way to replace text in feature info templates. See [Replace text](doc/connecting-to-data/customizing-data-appearance/feature-info-template.md) for details.
- Fixed unnecessary model reloads or recomputing of `mapItems` when switching between story scenes.
- Fixed story reset button.
- Moved help button to the top menu

#### 8.0.0 - 2021-08-13

- **Breaking changes**:
  - Require `translate#` in front of translatable content id in `config.json` (i.e. `helpContent`).
  - `colorPalette` no longer supports a list of CSS colors (eg `rgb(0,0,255)-rgb(0,255,0)-rgb(255,0,0)`). Instead please use `binColors`.
  - Organise `Traits` folder into `Traits/Decorators` and `Traits/TraitsClasses`
  - Renamed all mixin instance type definitions to `XMixin.Instance`.
  - Basemaps are now defined as `baseMaps` object (see [baseMaps object docs](./doc/customizing/initialization-files.md#basemaps))
    - list of available basemaps is defined in `baseMaps.items`. This list is combined with default base maps so it's possible to override defaults
    - definition of `initBaseMapId` and `initBaseMapName` are moved to `baseMaps.defaultBaseMapId` and `baseMaps.defaultBaseMapName`
    - `previewBaseMapId` is moved to `baseMaps.previewBaseMapId`
    - implemented `baseMaps.enabledBaseMaps` array of base map ids to define a list of baseMaps available to user
    - updated docs for `baseMaps`
  - `$color-splitter` and `theme.colorSplitter` has been replaced with `$color-secondary` and `theme.colorSecondary`
  - `canZoomTo` has bee replaced with `disableZoomTo` in `MappableTraits`
  - `showsInfo` has been replaced with `disableAboutData` in `CatalogMemberTraits`
  - `AsyncLoader` loadXXX methods now return `Result` with `errors` **they no longer throw errors** - if you need errors to be thrown you can use `(await loadXX).throwIfError()`.
  - Removed `openGroup()` - it is replaced by `viewState.viewCatalogMember`
  - Renamed `ReferenceMixin.is` to `ReferenceMixin.isMixedInto`

* Fixed a bug with numeric item search where it sometimes fails to return all matching values.
* Respect order of objects from lower strata in `objectArrayTrait`.
* Fix datetime button margin with scroll in workbench.
* Fix checkbox when click happen on svg icon. (#5550)
* Added progress indicator when loading item search tool.
* Add `nullColor` to `ConstantColorMap` - used when `colorColumn` is of type `region` to hide regions where rows don't exist.
* `TableStyles` will only be created for `text` columns if there are no columns of type `scalar`, `enum` or `region`.
* Moved `TableStyle.colorMap` into `TableColorMap`
* Replaced `colorbrewer.json` with `d3-scale-chromatic` - we now support d3 color scales (in addition to color brewer) - see https://github.com/d3/d3-scale-chromatic
* Added `ContinuousColorMap` - it will now be used by default for `scalar` columns
  - To use `DiscreteColorMap` - you will need to set `numberOfBins` to something other than `0`.
* `TableColorMap` default color palette for `scalar` columns is not `Reds` instead of `RdYlOr`
* Legends for `scalar` columns will now calculate optimal `numberFormatOptions.maximumFractionDigits` and `numberFormatOptions.minimumFractionDigits`
* Fix sharing user added data of type "Auto-detect".
* #5605 tidy up format string used in `MagdaReference`
* Fix wms feature info returning only one feature
* `WebMapServiceCatalogGroup` will now create layer auto-IDs using `Name` field to avoid ID clashes.
* Added `GroupMixin` `shareKey` generation for members - if the group has `shareKeys`.
* Organise `Traits` folder into `Traits/Decorators` and `Traits/TraitsClasses
* Organise `Traits` folder into `Traits/Decorators` and `Traits/TraitsClasses`
* I18n-ify shadow options in 3DTiles and some strings in feature info panel.
* Fix `StyledIcon` css `display` clash
* Limit `SelectableDimension` options to 1000 values
* Added support for `SocrataCatalogGroup` and `SocrataMapViewCatalogGroup`
  - Notes on v7 to v8 Socrata integration:
    - Share links are not preserved
    - Added basic support for dataset resources
* Organise `Models` directory into multiple sub-directories (#5626)
  - New model related classes are moved to `Models/Definition`
  - Catalog related files are moved to `Models/Catalog`
    - ESRI, OWS, GTFS and CKAN related files are moved to their own sub-directories in `Models/Catalog/`
    - Other Catalog items related files are moved to `Models/Catalog/CatalogItems`
    - Other Catalog items related files are moved to `Models/Catalog/CatalogGroups`
    - Catalog functions related files are moved to `Models/Catalog/CatalogFunction`
  - Removed unused Models files
* Modified BadgeBar to be more tolerant to longer strings
* Added `MapboxMapCatalogItem`.
* Added `MapboxStyleCatalogItem`.
* Fix splitter thumb icon vertical position
* Renamed all mixin instance type definitions to `XMixin.Instance`.
* Clean up `ViewControl` colors
  - `$color-splitter` and `theme.colorSplitter` has been replaced with `$color-secondary` and `theme.colorSecondary`
* Clean up `SplitterTraits`
  - `SplitterTraits` is now included in `RasterLayerTraits`
  - Removed `supportsSplitter` variable
  - Added `disableSplitter` trait
* Clean up `canZoomTo`
  - Replaced with `disableZoomTo` in `MappableTraits`
* Clean up `showsInfo`
  - Replaced with `disableAboutData` in `CatalogMemberTraits`
* Add `TerriaErrorSeverity` enum, values can be `Error` or `Warning`.
  - Errors with severity `Error` are presented to the user. `Warning` will just be printed to console.
  - By default, errors will use `Error`
  - `TerriaErrorSeverity` will be copied through nested `TerriaErrors` on creation (eg if you call `TerriaError.from()` on a `Warning` then the parent error will also be `Warning`)
  - Loading models from share links or stories will use `Warning` if the model is **not in the workbench**, otherwise it will use `Error`.
* In `terriaErrorNotification` - show `error.message` (as well as `error.stack`) if `error.stack` is defined
* `AsyncLoader` now has an observable `result` property.
* `viewState.viewCatalogMember()` now handles loading catalog members, opening groups and showing "Add Data" window.
* Fix `MagdaReference` `forceLoadReference` bug.
* Clean up `CkanCatalogGroup` loading - errors are no-longer swallowed.
* Clean up `3dTilesMixin` loading - errors are no-longer swallowed.
* Fix `DataPreviewSections` info section bug.
* Move `FeedbackForm` `z-index` to same as `Notification` - this is so it will appear above Data catalog.
* Added `result.raiseError()`, `result.pushErrorTo()` and `result.clone()` helper methods - and `Result.combine()` convenience function
* Renamed `ReferenceMixin.is` to `ReferenceMixin.isMixedInto`
* Added support for logging to external error service and configuring it via config parameters. See `errorService` in [client configuration](doc/customizing/client-side-config.md).
* Fix `DiscreteColorMap` bug with `binColors` and added warning message if `colorPalette` is invalid.
* Fix `EnumColorMap` bug with `binColors`
* Moved d3-scale-chromatic code into `tableColorMap.colorScaleCategorical()` and `tableColorMap.colorScaleContinuous()`
* Disabled welcome popup for shared stories
* Add WMS support for default value of time dimension.
* Make CompositeCatalogItem sync visibility to its members.
* Add `description` and `example` static properties to `Trait`, and added `@traitClass` decorator.
* Add `parent` property to `Trait`, which contains parent `TraitClass`.
* New model-generated documentation in `generateDocs.ts`
* Refactored some `Traits` classes so they use `mixTraits` instead of extending other `Traits` classes.
* Allow translation of some components.
* Fixed a bug which prevented adding any reference catalog item while the story is playing.
* Bumped terriajs-server to ^3.3.3

#### 8.0.0-alpha.87

- Re-add basemap images to terriajs rather than requiring all TerriaMaps to have those basemap images. Default basemaps will use those images.
- Data from TableMixin always overrides other feature information (e.g. from vector tiles in region mapping) by column name and title for feature info templating (consistent with v7).
- Fixed point entity creation for TableMixin where different columns are used for point size and colour.
- Changed MappableMixin's initialMessage to show while map items are loaded. Map items could be displayed behind the disclaimer before a user accepts the disclaimer.
- Fixed a cyclic dependency between initialMessage and app spinner (globe gif greysreen) that caused the app spinner to be present forever when loading a share link.
- Removed hardcoded credit links and made it configurable via terria config parameters.
- Disable `TableMixin` time column if only one unique time interval

#### 8.0.0-alpha.86

- **Breaking changes**:
  - `EnumColorMap` will only be used for enum `TableColumns` with number of unique values <= number of bins

* Add `options` to CSV papaparsing
* `TableMixin` will now only show points **or** region mapping - not both
* Add `FeatureInfoMixin` support for 2D vector features (in Cesium only)
* `TableStyles` are now hidden from the "Display Variable" selector if the number of colors (enumColors or numberOfBins) is less than 2. As a ColorMap with a single color isn't super useful.
* Improved default `TableColumn.isSampled` - it will be false if a binary column is detected (0 or 1)
* Improved default Table charting - now a time column will be used for xAxis by default
* Added `spreadFinishTime` - which works same way as `spreadStartTime` - if `true`, finish time of feature will be "spread" so that all features are displayed at the latest time step.
* Added support for `OpenDataSoft` - only point or region based features + timeseries
* `GeoJsonMixin`-based catalog items with polygon features can be extruded if a `heightProperty` is specified.
* Bugfix to make time-based geojson work when there are multiple features with the same time property value.
* Add `czmlTemplate` to `GeoJsonTraits` - it can be used to replace GeoJSON Point features with a CZML packet.
* Made the moment points in the chart optionally clickable.

#### 8.0.0-alpha.85

- **Breaking changes**:
  - Removed `registerAnalytics.js`
  - Removed `HelpMenuPanel.jsx`

* Added analytic events related to story, share and help menu items, Also refactored events to use category and action enums.
* Remove table style `SelectableDimension` from SDMX
* `GyroscopeGuidance` can now be translated.
* Wraps tool title bar text using `...`.

#### 8.0.0-alpha.84

- Fix `ArcGisMapServerCatalogGroup` infinite loading by removing the cycle of calling `loadMembers` that was present in the `DataCatalogGroup` React component. However calling `loadMembers` is still not cached as it should for `ArcGisMapServerCatalogGroup`, and the infinite loading bug could return.
- Fix bug `selectableDimensions` bug in `Cesium3dTilesMixin` and `GltfCatalogItem`.

#### 8.0.0-alpha.83

- Add `modelDimensions` to `CatalogMemberMixin` - this can be used to apply model stratum with a `SelectableDimension` (i.e. a drop-down menu).
- `GeoJsonMixin`-based catalog items can now be styled based on to their properties through traits.
- `GeoJsonMixin`-based catalog items can now vary over time if a `timeProperty` is specified.

#### 8.0.0-alpha.82

- **Breaking changes**:
  - IndexedItemSearchProvider: (bounding) `radius` option is no longer supported in `resultsData.csv` of search indexes.

* Show a toast and spinner icon in the "Ideal zoom" button when the map is zooming.
* `zoomTo()` will return a promise that resolves when the zoom animation is complete.
* Modifies `IndexedItemSearchProvider` to reflect changes to `terriajs-indexer` file format.
* Move feature info timeseries chart funtion to `lib\Table\getChartDetailsFn.ts`
* Fix feature info timeseries chart for point (lat/long) timeseries
* Feature info chart x-values are now be sorted in acending order
* Remove merging rows by ID for `PER_ROW` data in `ApiTableCatalogItem`
* Make `ApiTableCatalogItem` more compatible with Table `Traits`
  - `keyToColumnMapping` has been removed, now columns must be defined in `columns` `TableColumnTraits` to be copied from API responses.
* Move notification state change logic from ViewState into new class `NotificationState`
* Catalog items can now show a disclaimer or message before loading through specifying `InitialMessageTraits`
* Added Leaflet hack to remove white-gaps between tiles (https://github.com/Leaflet/Leaflet/issues/3575#issuecomment-688644225)
* Disabled pedestrian mode in mobile view.
* Pedestrian mode will no longer respond to "wasd" keys when the user is typing in some input field.
* Fix references to old `viewState.notification`.
* wiring changeLanguage button to useTranslation hook so that it can be detected in client maps
* Add `canZoomTo` to `TableMixin`
* SDMX changes:
  - Add better SDMX server error messages
  - `conceptOverrides` is now `modelOverrides` - as dataflow dimension traits can now be overridden by codelist ID (which is higher priortiy than concept ID)
  - Added `regionTypeReplacements` to `modelOverride`- to manually override detected regionTypes
  - `modelOverrides` are created for SDMX common concepts `UNIT_MEASURE`, `UNIT_MULT` and `FREQ`
    - `UNIT_MEASURE` will be displayed on legends and charts
    - `UNIT_MULT` will be used to multiple the primary measure by `10^x`
    - `FREQ` will be displayed as "units" in Legends and charts (eg "Monthly")
  - Single values will now be displayed in `ShortReportSections`
  - Custom feature info template to show proper dimension names + time-series chart
  - Smarter region-mapping
  - Removed `viewMode` - not needed now due to better handling of time-series
* Fix `DimensionSelector` Select duplicate ids.
* Add Leaflet splitter support for region mapping
* Fix Leaflet splitter while zooming and panning map
* Split `TableMixin` region mapping `ImageryParts` and `ImageryProvider` to improve opacity/show performance
* Removed `useClipUpdateWorkaround` from Mapbox/Cesium TileLayers (for Leaflet) - because we no longer support IE
* Fix overwriting `previewBaseMapId` with `initBaseMapId` by multiple `initData`.
* GeoJSON Mixin based catalog items can now call an API to retrieve their data as well as fetching it from a url.
* Changes to loadJson and loadJsonBlob to POST a request body rather than always make a GET request.
* Added ApiRequestTraits, and refactor ApiTableCatalogItemTraits to use it. `apiUrl` is now `url`.

#### 8.0.0-alpha.81

- Fix invalid HTML in `DataPreviewSections`.
- Fix pluralisation of mapDataState to support other languages.
- Fix CSW `Stratum` name bug.
- Add `#configUrl` hash parameter for **dev environment only**. It can be used to overwrite Terria config URL.

#### 8.0.0-alpha.80

- Removed `Disclaimer` deny or cancel button when there is no `denyAction` associated with it.

#### 8.0.0-alpha.79

- Make `InfoSections` collapsible in `DataPreview`. This adds `show` property to `InfoSectionTraits`.
  - `WebMapServiceCatalogItem` service description and data description are now collapsed by default.
- Revert commit https://github.com/TerriaJS/terriajs/commit/668ee565004766b64184cd2941bbd53e05068ebb which added `enzyme` devDependency.
- Aliases `lodash` to `lodash-es` and use `babel-plugin-lodash` reducing bundle size by around 1.09MB.
- Fix CkanCatalogGroup filterQuery issue. [#5332](https://github.com/TerriaJS/terriajs/pull/5332)
- Add `cesiumTerrainAssetId` to config.json to allow configuring default terrain.
- Added in language toggle and first draft of french translation.json
  - This is enabled via language languageConfiguration.enabled inside config.json and relies on the language being both enumerated inside languageConfiguration.langagues and availble under {code}/translation.json
- Updated to terriajs-cesium 1.81
- Create the Checkbox component with accessibility in mind.
- Convert `FeedbackForm` to typescript.

#### 8.0.0-alpha.78

- Add `ignoreErrors` url parameter.

#### 8.0.0-alpha.77

- **Breaking changes**:
  - `terria.error.raiseEvent` and `./raiseErrorToUser.ts` have been replaced with `terria.raiseErrorToUser`.
  - `terria.error.addEventListener` has been replaced with `terria.addErrorEventListener`

* New Error handling using `Result` and `TerriaError` now applied to initial loading, `updateModelFromJson()`, `upsertModelFromJson()` and `Traits.fromJson()`. This means errors will propagate through these functions, and a stacktrace will be displayed.
  - `Result` and the new features of `TerriaError` should be considered unstable and may be extensively modified or removed in future 8.0.0-alpha.n releases
* New `terriaErrorNotification()` function, which wraps up error messages.
* `TerriaError` can now contain "child" errors - this includes a few new methods: `flatten()` and `createParentError()`. It also has a few new convenience functions: `TerriaError.from()` and `TerriaError.combine()`.
* Convert `Branding.jsx` to `.tsx`
* Added `configParams.brandBarSmallElements` to set Branding elements for small screen (also added theme props)
* Add `font` variables and `fontImports` to theme - this can be used to import CSS fonts.
* Convert `lib/Styled` `.jsx` files to `.tsx` (including Box, Icon, Text). The most significant changes to these interfaces are:
  - `Box` no longer accepts `<Box positionAbsolute/>` and this should now be passed as `<Box position="absolute"/>`.
  - `Text`'s `styledSize` has been removed. Use the `styledFontSize` prop.
  - `ButtonAsLabel` no longer accepts `dark`. A dark background is now used when `light` is false (or undefined).
* Fixes CZML catalog item so that it appears on the timeline.
* Enable `theme` config parameter. This can now be used to override theme properties.

#### 8.0.0-alpha.76

- Added support for setting custom concurrent request limits per domain through `configParameters.customRequestSchedulerLimits`.
- Added `momentChart` to region-mapped timeseries
- Add time-series chart (in FeatureInfo) for region-mapped timeseries
- Only show `TableMixin` chart if it has more than one
- Add `TableChartStyle` name trait.

#### 8.0.0-alpha.75

- Fix `NotificationWindow` bug with `message`.
- Re-add `loadInitSources` to `Terria.updateApplicationUrl()`
- Added support for `elements` object in catalogue files (aka init files).
  - Using this object you can hide/show most UI elements individually.
  - See https://github.com/TerriaJS/terriajs/pull/5131. More in-depth docs to come.

#### 8.0.0-alpha.74

- Fix JS imports of `TerriaError`

#### 8.0.0-alpha.73

- Add `title` parameter in `raiseErrorToUser` to overwrite error title.
- Added some error handling in `Terria.ts` to deal with loading init sources.
- TSify `updateApplicationOnHashChange` + remove `loadInitSources` from `Terria.updateApplicationUrl()`

#### 8.0.0-alpha.72

- **Breaking changes**:
  - Added clippingRectangle to ImageryParts.
  - Any item that produces ImageryParts in mapItems (any raster items) must now also provide a clippingRectangle.
  - This clippingRectangle should be derived from this.cesiumRectangle (a new computed property) & this.clipToRectangle as demonstrated in many raster catalog items (e.g. OpenStreetMapCatalogItem.ts).

* Adds experimental ApiTableCatalogItem.
* Fixes a bug where FeatureInfoDownload tries to serialize a circular object
* Added `removeDuplicateRows` to `TableTraits`
* `forceLoadTableData` can now return undefined - which will leave `dataColumnMajor` unchanged
* Fix sharing preview item.
* Added z-index to right button group in mobile header menu
* Added cesiumRectangle computed property to MappableMixin. This is computed from the `rectangle` Trait.
* Fixed a Cesium render crash that occured when a capabilities document specified larger bounds than the tiling scheme's supported extent (bug occured with esri-mapServer but wms was probably also affected).
* In fixing Cesium render crash above clipping rectangles are now added to Cesium ImageryLayer (or Leaflet CesiumTileLayer) rather than being included in the ImageryProvider. ImageryParts has been updated to allow passing the clipping rectangle through to Cesium.ts and Leaflet.ts where ImageryLayer/CesiumTileLayer objects are created.

#### 8.0.0-alpha.71

- Fix accidental translation string change in 8.0.0-alpha.70

#### 8.0.0-alpha.70

- **Breaking changes**:
  - Merge `Chartable` and `AsyncChartableMixin` into new **`ChartableMixin`** + `loadChartItems` has been replaced by `loadMapItems`.
  - To set base map use `terriaViewer.setBaseMap()` instead of `terriaViewer.basemap = ...`
  - Incorrect usage of `AsyncLoader` **will now throw errors**

* Add `hideInBaseMapMenu` option to `BaseMapModel`.
* Change default basemap images to relative paths.
* Add `tileWidth` and `tileHeight` traits to `WebMapServiceCatalogItem`.
* Add docs about `AsyncLoader`
* Remove interactions between AsyncLoaders (eg calling `loadMetadata` from `forceLoadMapItems`)
* ... Instead, `loadMapItems` will call `loadMetadata` before triggering its own `AsyncLoader`
* Add `isLoading` to `CatalogMemberMixin` (combines `isLoading` from all the different `AsyncLoader`)
* Move `Loader` (spinner) from `Legend` to `WorkbenchItem`.
* Merge `Chartable` and `AsyncChartableMixin` into **`ChartableMixin`** + remove `AsyncLoader` functionality from `ChartableMixin` - it is now all handled by `loadMapItems`.
* Removed `AsyncLoader` functionality from `TableMixin` - it is now handled by `loadMapItems`.
  - `TableMixin.loadRegionProviderList()` is now called in `MappableMixin.loadMapItems()`
* Added `TerriaViewer.setBaseMap()` function, this now calls `loadMapItems` on basemaps
* Fix load of persisted basemap
* Fix sharing of base map
* Added backward compatibility for `baseMapName` in `initData` (eg share links)
* Add `WebMapService` support for WGS84 tiling scheme

#### 8.0.0-alpha.69

- **Breaking changes**:
  - Basemaps are now configured through catalog JSON instead of TerriaMap - see https://github.com/TerriaJS/terriajs/blob/13362e8b6e2a573b26e1697d9cfa5bae328f7cff/doc/customizing/initialization-files.md#basemaps

* Updated terriajs-cesium to version 1.79.1
* Make base maps configurable from init files and update documentation for init files [#5140](https://github.com/TerriaJS/terriajs/pull/5140).

#### 8.0.0-alpha.68

- Remove points from rectangle `UserDrawing`
- Fix clipboard typing error.
- Ported `WebProcessingServiceCatalogGroup`.
- Add CSW Group support
- Revert "remove wmts interfaces from ows interfaces" (873aa70)
- Add `math-expression-evaluator` library and `ColumnTransformationTraits`. This allows expressions to be used to transform column values (for example `x+10` to add 10 to all values).
- Fix bug in `TableColumn.title` getter.
- Add support for TableColumn quarterly dates in the format yyyy-Qx (eg 2020-Q1).
- Fix region mapping feature highlighting.
- Update clipboard to fix clipboard typing error.
- Added direction indicator to the pedestrian mode minimap.
- Limit up/down look angle in pedestrian mode.
- Automatically disable pedestrian mode when map zooms to a different location.
- Add support for time on `ArcGisMapServerCatalogItem`
- Merge `Mappable` and `AsyncMappableMixin` into **`MappableMixin`**.
- Fixed a issue when multiple filters are set to Cesium3DTilesCatalogItem
- Async/Awaitify `Terria.ts` + fix share links loading after `loadInitSources`.
- Tsified `TerriaError` + added support for "un-rendered" `I18nTranslateString`
- Tsified `raiseErrorToUser` + added `wrapErrorMessage()` to wrap error message in something more user friendly (using `models.raiseError.errorMessage` translation string).

#### 8.0.0-alpha.67

- TSify `Loader` function.
- Added walking mode to pedestrian mode which clamps the pedestrain to a fixed height above the surface.
- Upgraded catalog-converter to fix dependency version problem and ensure that all imports are async to reduce main bundle size.

#### 8.0.0-alpha.66

- **Breaking changes**:
  - Changed merging behaviour of Trait legends (of type `LegendTraits`) in `CatalogMemberTraits`. This affects legends on all `CatalogMember` models. Legend objects in higher strata now replace values in lower strata that match by index, rather than merging properties with them.

* Add `MetadataUrlTraits` to `CatalogMemberTraits.metadataUrls`. It contains an array of metadata URLS (with optional `title` which will render a button)
* Restore `cesiumTerrainUrl` config parameter. [#5124](https://github.com/TerriaJS/terriajs/pull/5124)
* I18n-ify strings in settings panel. [#5124](https://github.com/TerriaJS/terriajs/pull/5124)
* Moved `DataCustodianTraits` into `CatalogMemberTraits` and `CatalogMemberReferenceTraits`.
* `TableMixin` styles ("Display variables") will now look for column title if style title is undefined
* Add fallback colours when Color.fromCssColorString is used.
* Allow nullable `timeColumn` in table styles. Useful for turning off auto-detection of time columns.
* Added tool for searching inside catalog items. Initial implementation works for indexed 3d tilesets.
* Added support for shapefile with `ShapefileCatalogItem`
* Added `GeoJsonMixin` for handling the loading of geojson data.
* Extended the `GeoJsonCatalogItem` to support loading of zip files.
* Fixed broken feature highlighting for raster layers.
* Show a top angle view when zooming to a small feature/building from the item search result.
* Fix `TableTimeStyleTraits.idColumns` trait type.
* Added a new `lineAndPoint` chart type
* CustomChartComponent now has a "chart-type" attribute
* Fix `ArcGisMapServerCatalogItem` layer ID and legends bug
* Re-add region mapping `applyReplacements`.
* Added `SearchParameterTraits` to item search for setting a human readable `name` or passing index specific `queryOptions` for each parameter through the catalog.
* Added `AttributionTraits` to mappable and send it as property when creating Cesium's data sources and imagery providers. [#5167](https://github.com/TerriaJS/terriajs/pull/5167)
* Fixed an issue where a TerriaMap sometimes doesn't build because of typing issues with styled-components.
* Renamed `options` to `providerOptions` in `SearchableItemTraits`.
* Fix `CkanCatalogGroup.groupBy = "none"` members
* Fix `TableMixin` region mapping feature props and make Long/Lat features use column titles (if it exists) to match v7 behaviour.
* Add support for `CkanItemReference` `wms_layer` property
* Add support for `ArcGisMapServerCatalogGroup` to use `sublayerIds`.
* Added Pedestrian mode for easily navigating the map at street level.
* Clean up `LayerOrderingTraits`, remove `WorkbenchItem` interface, fix `keepOnTop` layer insert/re-ordering.
* Remove `wordBreak="break-all"` from Box surrounding DataPreview
* Re-added merging of csv row properties and vector tile feature properties for feature info (to match v7 behaviour).
* Fixes a bug in pedestrian mode where dropping the pedestrian in northern hemisphere will position the camera underground.
* Implement highlight/hide all actions for results of item search.
* Disable pickFeatures for WMS `_nextImageryParts`.
* Fix Leaflet `ImageryLayer` feature info sorting
* Fix hard-coded colour value in Story
* Use `configParameters.cesiumIonAccessToken` in `IonImageryCatalogItem`
* Added support for skipping comments in CSV files
* Fix WMS GetLegendGraphics request `style` parameter
* Loosen Legend `mimeType` check - so now it will treat the Legend URL as an image if the `mimeType` matches **OR** the file extension matches (previously, if `mimeType` was defined, then it wouldn't look at filetype extension)
* Fix `DiffTool` date-picker label `dateComparisonB`
* Fix app crash when switching different tools.
* Create `merge` `TraitsOption` for `objectArrayTrait`
* Move `Description` `metadataUrls` above `infoSections`.
* Upgraded i18next and i18next-http-backend to fix incompatibility.
* Added support for dd/mm/yyyy, dd-mm-yyyy and mm-dd-yyyy date formats.

#### 8.0.0-alpha.65

- Fixed SDMX-group nested categories
- SDMX-group will now remove top-level groups with only 1 child

#### 8.0.0-alpha.64

- Fixed WMS style selector bug.
- `layers` trait for `ArcGisMapServerCatalogItem` can now be a comma separated string of layer IDs or names. Names will be auto-converted to IDs when making the request.

#### 8.0.0-alpha.63

- Add `v7initializationUrls` to terria config. It will convert catalogs to v8 and print warning messages to console.
- Add `shareKeys` support for Madga map-config maps (through `terria` aspect)
- Revert WMS-group item ID generation to match v7
- Add `addShareKeysToMembers` to `GroupMixin` to generate `shareKeys` for dynamic groups (eg `wms-group)
- Added `InitDataPromise` to `InitSources`
- Add reverse `modelIdShareKeysMap` map - `model.id` -> `shareKeys`
- Upgraded `catalog-converter` to 0.0.2-alpha.4
- Reverted Legend use of `object` instead of `img` - sometimes it was showing html error responses
- Legend will now hide if an error is thrown
- Update youtube urls to nocookie version
- Share link conversion (through `catalog-converter`) is now done client-side
- Fix Geoserver legend font colour bug
- Remove legend broken image icon
- Added high-DPI legends for geoserver WMS (+ font size, label margin and a few other tweaks)
- `LegendTraits` is now part of `CatalogMemberTraits`
- Add `imageScaling` to `LegendTraits`
- WMS now `isGeoserver` if "geoserver` is in the URL
- Add WMS `supportsGetLegendRequest` trait
- Improved handling of WMS default styles

#### 8.0.0-alpha.62

- Fixed an issue with not loading the base map from init file and an issue with viewerMode from init files overriding the persisted viewerMode
- Fixed issues surrounding tabbed catalog mode
- Now uses `catalog-converter` to convert terriajs json in WPS response from v7 to v8.
- Fixed a bug in `UserDrawing` which caused points to not be plotted on the map.
- Fixed app crash when switching between different types of parameter in `GeoJsonParameterEditor`.
- Fixed errors when previewing an item in a group that is open by default (`isOpen: true` in init file).
- Fixed mobx warnings when loading geojson catalog items.
- Add `multiplierDefaultDeltaStep` Trait, which tries to calculate sensible multiplier for `DistrectelyTimeVarying` datasets. By default it is set to 2, which results in a new timestep being displayed every 2 seconds (on average) if timeline is playing.
- Hide info sections with empty content in the explorer preview.
- Port `shareKeys` from version 7
- Update/re-enable `GeoJsonCatalogItemSpec` for v8.
- add `DataCustodianTraits` to `WebMapServiceCatalogGroupTraits`
- Changed behaviour of `updateModelFromJson` such that catalog groups with the same id/name from different json files will be merged into one single group.
- Fixed error when selecting an existing polygon in WPS input form.
- Upgraded `catalog-converter` to 0.0.2-alpha.3.

#### 8.0.0-alpha.61

- New `CatalogFunctionMixin` and `CatalogFunctionJobMixin`
- Tsified `FunctionParameters`
- New `YourDataYourRegions` `CatalogFunctionMixin`
- Added `inWorkbench` property
- Added `addModelToTerria` flag to `upsertModelFromJson` function
- Added `DataCustodianTraits` to `WebMapServiceCatalogItem`
- Added `disableDimensionSelectors` trait to `WebMapServiceCatalogItem`. Acheives the same effect of `disableUserChanges` in v7.
- Temporarily stopped using `papaparse` for fetching Csv urls till an upstream bug is fixed.
- Fix async bug with loading `ReferenceMixin` and then `Mappable` items in `initSources`
- Remove `addToWorkbench`, it has been replaced with `workbench.add`
- Improve handling of `ArcGisMapServerCatalogItem` when dealing with tiled layers.
- Ensure there aren't more bins than unique values for a `TableStyle`
- Add access control properties to items fetched from Esri Portal.
- Improves magda based root group mimic behaviour introdcued in 8.0.0-alpha.57 by adding `/` to `knownContainerUniqueIds` when `map-config*` is encountered
- Fixed broken chart disclaimers in shared views.
- Fixed a bug where chart disclaimers were shown even for chart items disabled in the workbench.
- Fixed a bug where charts with titles containing the text "lat" or "lon" were hidden from feature info panel.
- Fixed a bug that occurred when loading config from magda. `initializationUrls` are now applied even if `group` aspect is not set

#### 8.0.0-alpha.60

- Fix WMS legend for default styles.
- Request transparent legend from GeoServer.
- Reverted the following due to various issues with datasets:
  - Add basic routing support
  - Add better page titles when on various routes of the application
  - Add prerendering support on `/catalog/` routes (via `prerender-end` event &
    allowing TerriaMap to hit certain routes)

#### 8.0.0-alpha.59

- Update magda error message
- Add a short report section if trying to view a `3d-tiles` item in a 2d map.
- Fix bug in `Terria.interpretStartData`.
- Add `ThreddsCatalogGroup` model.
- Port `supportsColorScaleRange`, `colorScaleMinimum` and `colorScaleMaximimum` from `master` to `WebMapServiceCatalogItem` model.
- Ported MapboxVectorTileCatalogItem ("mvt").
- When expanding a chart from the feature info panel, we now place a colored dot on the map where the chart was generated from.
- Add basic routing support
- Add better page titles when on various routes of the application
- Add prerendering support on `/catalog/` routes (via `prerender-end` event &
  allowing TerriaMap to hit certain routes)
- Update `WorkbenchButton` to allow for links rather than buttons, including
  changing About Data to a link

#### 8.0.0-alpha.58

- Add `FeatureInfoTraits` to `ArcGisMapServerCatalogItem`
- Fix zooming bug for datasets with invalid bounding boxes.
- Add new model for `ArcGisTerrainCatalogItem`.
- Add 3D Tiles to 'Add web data' dropdown.
- Fix naming of item in a `CkanCatalogGroup` when using an item naming scheme other than the default.

#### 8.0.0-alpha.57

- Fix memoization of `traitsClassToModelClass`.
- Chart expanded from feature info panel will now by default show only the first chart line.
- Chart component attribtues `column-titles` and `column-units` will now accept a simpler syntax like: "Time,Speed" or "ms,kmph"
- Fix presentation of the WMS Dimension metadata.
- Magda based maps now mimic "root group uniqueId === '/'" behaviour, so that mix and matching map init approaches behave more consistently

#### 8.0.0-alpha.56

- Add `itemProperties` trait to `WebMapMapCatalogGroup`.
- Add support for `formats` traits within `featureInfoTemplate` traits.
- Fix handling of `ArcGisPortalItemReference` for when a feature layer contains multiple sublayers.
- Implemented new compass design.

#### 8.0.0-alpha.55

- Upgraded to patched terriajs-cesium v1.73.1 to avoid build error on node 12 & 14.

#### 8.0.0-alpha.54

- Add a `infoAsObject` property to the `CatalogMemberMixin` for providing simpler access to `info` entries within templating
- Add a `contentAsObject` trait to `InfoSectionTraits` where a json object is more suitable than a string.
- Add `serviceDescription` and `dataDescription` to `WebMapServiceCatalogItem` info section.
- Extend `DataPreviewSections.jsx` to support Mustache templates with context provided by the catalog item.
- Add support for `initializationUrls` when loading configuration from Magda.
- Add `:only-child` styling for `menu-bar.scss` to ensure correctly rounded corners on isolated buttons.
- Improve Branding component for mobile header
- Add support for `displayOne` configuration parameter to choose which brand element to show in mobile view
- Update Carto basemaps URL and attribution.
- Add `clipToRectangle` trait to `RasterLayerTraits` and implement on `WebMapServiceCatalogItem`, `ArcGisMapServiceCatalogItem`, `CartoMapCatalogItem`, `WebMapTileServiceCatalogItem`.
- Allow Magda backed maps to use an inline `terria-init` catalog without it getting overwritten by map-config before it can be parsed
- Deprecated `proxyableDomainsUrl` configuration parameter in favour of `serverconfig` route
- Ported a support for `GpxCatalogItem`.
- Feature info is now shareable.
- Add option `canUnsetFeaturePickingState` to `applyInitData` for unsetting feature picking state if it is missing from `initData`. Useful for showing/hiding feature info panel when switching through story slides.
- Properly render for polygons with holes in Leaflet.
- Fixes a bug that showed the chart download button when there is no downloadable source.
- Add `hideWelcomeMessage` url parameter to allow the Welcome Message to be disabled for iframe embeds or sharing scenarios.
- Ensure the `chartDisclaimer` is passed from catalog items to derived chart items.
- Don't calculate a `rectangle` on a `ArcGisPortalReferenceItem` as they appear to contain less precision than the services they point to.
- Allow an `ArcGisPortalReferenceItem` to belong to multiple `CatalogGroup`'s.
- Fix argis reference bug.
- Made possible to internationalize tour contend.
- Added TileErrorHandlerMixin for handling raster layer tile errors.
- Fixed a bug that caused the feature info chart for SOS items to not load.
- SOS & CSV charts are now shareable.

#### 8.0.0-alpha.53

- Ported an implementation of CatalogSearchProvider and set it as the default
- Notification window & SatelliteImageryTimeFilterSection now uses theme colours
- Improved look and feel of `StyledHtml` parsing
- Fix `applyAriaId` on TooltipWrapper causing prop warnings
- Make share conversion notification more pretty (moved from `Terria.ts` to `shareConvertNotification.tsx`)
- Tsxify `Collapsible`
- `ShortReportSections` now uses `Collapsible`
- Add `onToggle`, `btnRight`, `btnStyle`, `titleTextProps` and `bodyBoxProps` props in `Collapsible`
- Add `Notification.message` support for `(viewState: ViewState) => React.ReactNode`
- Added splitting support to `WebMapTileServiceCatalogItem`.

#### 8.0.0-alpha.52

- Prevent duplicate loading of GetCapabilities
- Update the `GtfsCatalogItem` to use the `AutoRefreshingMixin`.
- Add a condition to the `AutoRefreshingMixin` to prevent unnecessary polling when an item is disabled in the workbench.
- Upgraded to Cesium v1.73.
- Removed any references to `BingMapsApi` (now deprecated).
- Add support for resolving `layers` parameter from `Title` and not just `Name` in `WebMapServiceCatalogItem`.
- Change TrainerBar to show all steps even if `markdownDescription` is not provided

#### 8.0.0-alpha.51

- Add WMTS group/item support
- Create `OwsInterfaces` to reduce duplicate code across OWS servies
- Fix story prompt being permanent/un-dismissable
- Fixed a bug that caused the feature info chart for SOS items to not load.

#### 8.0.0-alpha.50

- Support for searching WFS features with WebFeatureServiceSearchProvider
- WFS-based AustralianGazetteerSearchProvider
- Fixed a bug causing users to be brought back to the Data Catalogue tab when clicking on an auto-detected user added catalogue item.
- Fixed a bug causing Data Preview to not appear under the My Data tab.
- Fix WMS style `DimensionSelector` for layers with no styles
- Add WMS legend for items with no styles
- Add warning messages if catalog/share link has been converted by `terriajs-server`.
- Update the scroll style in `HelpVideoPanel` and `SidePanel` helpful hints.
- Updated leaflet attribution to match the style of cesium credits.
- Remove `@computed` props from `WebFeatureServiceCapabilities`
- Fixed bug causing the Related Maps dropdown to be clipped.
- Add SDMX-json support for groups and items (using SDMX-csv for data queries)
- `TableMixin` now uses `ExportableMixin` and `AsyncMappableMixin`
- Move region provider loading in `TableMixin` `forceLoadTableMixin` to `loadRegionProviderList`
- Added `TableAutomaticStylesStratum.stratumName` instead of hard-coded strings
- Added `Dimension` interface for `SelectableDimension` - which can be used for Traits
- Make `SelectableDimension.options` optional

#### 8.0.0-alpha.49

- WMS GetFeatureInfo fix to ensure `style=undefined` is not sent to server
- Add support for splitting CSVs (TableMixins) that are using region mapping.
- `addUserCatalogMember` will now call `addToWorkbench` instead of `workbench.add`.
- Replaces `ShadowSection` with `ShadowMixin` using `SelectableDimensions`
- Fix Webpack Windows path issue
- Updated icons for view and edit story in the hamburger menu.
- Implemented new design for story panel.

#### 8.0.0-alpha.48

- Allow `cacheDuration` to be set on `ArcGisPortalCatalogGroup` and `ArcGisPortalItemReference`.
- Set default `ArcGisPortalCatalogGroup` item sorting by title using REST API parameter.
- Call `registerCatalogMembers` before running tests and remove manual calls to `CatalogMemberFactory.register` and `UrlMapping.register` in various tests so that tests reflect the way the library is used.
- Updated stratum definitions which used hardcoded string to use `CommonStrata` values.

#### 8.0.0-alpha.47

- Removed hard coded senaps base url.
- Added option for manual Table region mapping with `enableManualRegionMapping` TableTrait. This provides `SelectableDimensions` for the region column and region type.
- Added WMS Dimensions (using `SelectableDimensions`)
- Added WMS multi-layer style, dimension and legend support.
- Merged the `StyleSelector` and `DimensionsSelector`, and created a `SelectableDimensions` interface.
- Added `chartColor` trait for DiscretelyTimeVarying items.
- Replaced all instances of `createInfoSection` and `newInfo` with calls to `createStratumInstance` using an initialisation object.
- Added trait `leafletUpdateInterval` to RasterLayerTraits.
- Fix styling of WFS and GeoRSS.
- Fixed a bug that caused re-rendering of xAxis of charts on mouse move. Chart cursor should be somewhat faster as a result of this fix.
- Fixed a bug that caused some catalogue items to remain on the map after clicking "Remove all" on the workbench.
- Deleted old `ChartDisclaimer.jsx`
- Moved `DiscretelyTimeVaryingMixin` from `TableAutomaticStylesStratum` to `TableMixin`
- Added basic region-mapping time support
- Add short report to `ArcGisFeatureServerItem` for exceeding the feature limit.
- Added shift-drag quick zoom

#### 8.0.0-alpha.46

- Fixed i18n initialisation for magda based configurations

#### 8.0.0-alpha.45

- Upgraded to Cesium v1.71.
- Change `ExportableData` interface to `ExportableMixin` and add `disableExport` trait.
- Add basic WFS support with `WebFeatureServiceCatalogGroup` and `WebFeatureServiceCatalogItem`
- Update style of diff tool close button to match new design
- Remove sass code from the `HelpPanel` component
- Added an option for translation override from TerriaMap
- Help content, trainer bar & help terms can use translation overrides
- Accepts `backend` options under a new `terria.start()` property, `i18nOptions`
- Use `wms_api_url` for CKAN resources where it exists
- Tsxified `DateTimePicker` and refactored `objectifiedDates` (moved to `DiscretelyTimeVaryingMixin`).
- Update style of 'Change dates' button in delta to be underlined
- Fix issue with delta 'Date comparison' shifting places when querying new location
- Shows a disabled splitter button when entering diff
- Make Drag & Drop work again (tsxify `DragDropFile.tsx` and refactor `addUserFiles.ts`)
- Add `TimeVarying.is` function

#### 8.0.0-alpha.44

- Pass `format` trait on `TableColumnTraits` down to `TableAutomaticStylesStratum` for generating legends
- Add `multipleTitles` and `maxMultipleTitlesShowed` to `LegendItemTraits`
- Aggregate legend items in `createLegendItemsFromEnumColorMap` by colour, that is merge legend items with the same colour (using `multipleTitles`)
- Only generate `tableStyles` for region columns if no other styles exist
- TableAutomaticStylesStratum & CsvCatalogItem only returns unique `discreteTimes`s now
- Specified specific terriajs config for ForkTsCheckerWebpackPlugin

#### 8.0.0-alpha.43

- Replace `@gov.au/page-alerts` dependency with our own warning box component. This removes all `pancake` processes which were sometimes problematic.

#### 8.0.0-alpha.42

- Added ArcGIS catalog support via ArcGisPortalItemReference

#### 8.0.0-alpha.41

- Add `cacheDuration` and `forceProxy` to `UrlTraits` and add `cacheDuration` defaults to various catalog models.
- Tsify `proxyCatalogItemUrl`.
- Simplified SidePanel React refs by removing the double wrapping of the `withTerriaRef()` HOC
- Merged `withTerriaRef()` HOC with `useRefForTerria()` hook logic
- Breadcrumbs are always shown instead of only when doing a catalog search

#### 8.0.0-alpha.40

- Improve info section of `WebMapServiceCatalogItem` with content from GetCapabilities
- Re-implement `infoSectionOrder` as `CatalogMember` trait.
- Add `infoWithoutSources` getter to `CatalogMemberMixin` to prevent app crash when using `hideSources`
- Add support for nested WMS groups
- Added breadcrumbs when clicking on a catalogue item from a catalogue search

#### 8.0.0-alpha.39

- Development builds sped up by 3~20x - ts-loader is now optional & TypeScript being transpiled by babel-loader, keeping type check safety on a separate thread

#### 8.0.0-alpha.38

- Add `show` to `ShortReportTraits` and Tsxify `ShortReport`
- Convert `ShortReport` to styled-components, add accordian-like UI
- 3D tiles support is now implemented as a Mixin.

#### 8.0.0-alpha.37

- Add `refreshEnabled` trait and `AsyncMappableMixin` to `AutoRefreshMixin`
- Ensure `CkanCatalogGroup` doesn't keep re-requesting data when opening and closing groups.
- Add `typeName` to `CatalogMemberMixin`
- Add `header` option to `loadText`
- Add `isMixedInto` function for `AsyncMappableMixin` and `AsyncChartableMixin`
- Added file upload support for `GltfCatalogItem`. The supported extension is glb.
- Improve runtime themeing via styled components across main UI components
- Updated default welcome video defaults to a newer, slower video
- Difftool will now pick any existing marked location (like from a search result) and filter imagery for that location.
- Updated labelling & copy in Difftool to clarify workflow
- ChartCustomComponent now `abstract`, no longer specific to CSV catalog items. Implement it for custom feature info charts.
- Update date picker to use theme colours
- Removed some sass overrides on `Select` through `StyleSelectorSection`
- Update LeftRightSection to use theme colours
- Ported `GeoRssCatalogItem` to mobx, added support to skip entries without geometry.
- Update Difftool BottomPanel UI to clearer "area filter" and date pickers
- Update Difftool BottomPanel to load into Terria's BottomDock
- Rearrange MapButton layout in DOM to properly reflow with BottomDock
- Update Difftool MainPanel to not get clipped by BottomDock
- Rearrange MapDataCount to exist inside MapColumn for more correct DOM structure & behaviour
- Re-added chart disclaimer.

#### mobx-36

- Added `pointer-events` to `MapNavigation` and `MenuBar` elements, so the bar don't block mouse click outside of the button.
- Fixes "reminder pop-up" for help button being unclickable
- Use `useTranslation` instead of `withTranslation` in functional component (`MapDataCount`)
- Make welcome video url and placeholder configurable via configparameters
- Added `ExportableData` interface.
- Added `ExportData` component for data catalog.
- Added WCS "clip and ship" for WMS
- Added basic CSV export function
- Extend `UserDrawing` to handle rectangles
- Tsxify `MapInteractionMode`
- Changed default orientation for `GltfCatalogItem` to no rotation, instead of zero rotation wrt to terrain
- Added a title to welcome message video

#### mobx-35

- Add "Upload" to tour points
- Add tooltips anywhere required in UI via `parseCustomMarkdownToReactWithOptions` & customisable via `helpContentTerms`
- Add "map state" map data count to highlight state of map data
- Add a reminder "pop-up" that shows the location of the help button
- Fix bug causing story pop-up to be off screen
- Fix bug causing helpful hints to be cut off on smaller screens
- Changed the `Tool` interface, now accepting prop `getToolComponent` instead of `toolComponent`
- Added `ToolButton` for loading/unloading a tool
- Added `TransformationTraits` that can be used to change position/rotation/scale of a model.
- Merge master into mobx. This includes:
  - Upgraded to Cesium v1.68.
  - Story related enhancements:
    - Added a title to story panel with ability to close story panel.
    - Added a popup on remove all stories.
    - Added button for sharing stories.
    - Added a question popup on window close (if there are stories on the map so users don't lose their work).
- Added a new `editor` Icon
- Changed `ToolButton` to show the same icon in open/close state. Previously it showed a close icon in close state.

#### mobx-34

- Bug fix for `DatePicker` in `BottomDock` causing app crash
- Made changes to the video modals: close button has been added, pressing escape now closes the component and some basic unit tests created
- Updated the video modal for _Data Stories: Getting Started_ to use the new `VideoGuide` component
- Tweaked MyData/AddData tabs to make it possible to invoke them without using the `ExplorerWindow` component and also customize the extensions listed in the dropdown.
- Fix the timeline stack handling for when there are multiple time-enabled layers
- Ported timeseries tables.
- Extended the support for styles for ESRI ArcGis Feature Server. Line styles are supported for lines and polygon outlines in both Cesium and Leaflet viewer. #4405
- Fix polygon outline style bug.
- Add a unit test for polygon outline style.
- Add TrainerPane/TrainerBar "Terry the task trainer"
- Use `1.x.x` of `karma-sauce-launcher` to fix CI build failures
- Stop unknown icons specified in config.json from crashing UI
- Creates a `ShadowTraits` class that is shared by `GltfCatalogItem` and `Cesium3DTilesCatalogItem`.
- Fixed a bug where user added data was removed from catalogue when Remove from map button in data catalog is clicked.
- Fix leaflet zoom to work when bounding rectangle exists but doesn't have bounds defined

#### mobx-33

- Updated generic select so icon doesn't block click
- Re-added loading bar for leaflet & cesium viewers

#### mobx-32

- Made expanded SOS chart item shareable.
- Fixed a regression bug where the time filter is shown for all satellite imagery items
- Add unit tests for `WelcomeMessage` and `Disclaimer`
- Fixed minor UI errors in console
- Replaced helpful hints text with the new version
- Made the shapes of some of the workbench components rounded
- Add `clampToGround` property on to holes within polygons in `GeoJsonCatalogItem`
- Set default `clampToGround` trait to `true` for `GeoJsonCatalogItem`
- Fixed a bug where WMS items caused type errors in newer babel and typescript builds, due to mixed mixin methods on DiffableMixin & DiscretelyTimeVaryingMixin
- Fixed a bug where KmlCatalogItem did not use the proxy for any urls.
- Add support for `CkanCatalogGroup` and `CkanItemReference`.
- Added unit test to ensure getAncestors behaviour
- Hide the chart legend if there are more than four items to prevent things like FeatureInfo being pushed out of the view and the map resizing.
- Prevent addedByUser stack overflow
- Fixed a chart bug where moment points do not stick to the basis item when they are of different scale.
- Fixed a bug where the moment point selection highlight is lost when changing the satellite imagery date.
- Removed sass from Clipboard
- Updated LocationSearchResults to support multiple search providers
- Replaced lifesaver icon on the help button with a question mark button
- Fix handling of points and markers around the anti-meridian in the `LeafletVisualizer`.
- Fixed difference tool losing datepicker state by keeping it mounted
- Disabled unhelpful Help button when in `useSmallScreenInterface`
- Fixed a bug where a single incorrect catalog item in a group would prevent subsequent items from loading.
- Improved catalog parsing to include a stub (`StubCatalogItem`) when terriajs can't parse something

#### mobx-31

- Fixes broken time filter location picker when other features are present on the map.
- Fixes the feature info panel button to show imagery at the selected location.
- Added `hideSource` trait to `CatalogMemberTraits`. When set to true source URL won't be visible in the explorer window.
- Added `Title`, `ContactInformation`, `Fees` to the `CapabilitiesService` interface so they are pulled on metadata load.
- Resolved name issue of `WebMapServiceCapabilities`. Now it returns a name resolved from `capabilities` unless it is set by user.
- Added setting of `isOpenInWorkbench`, `isExperiencingIssues`, `hideLegendInWorkbench`, `hideSource` strats for `WebMapServiceCatalogItem` from `WebMapServiceCatalogGroup`.

#### mobx-30

- Ported welcome message to mobx with new designs
- Updated CI clientConfig values to include new help panel default
- Bumped explicit base typescript to 3.9.2
- Lock rollbar to 2.15.2
- Ported disclaimer to mobx with new designs
- Added diff tool for visualizing difference (delta) of images between 2 dates for services that support it.
- Updated workbench ViewingControls styles to line up with icons
- Prevent re-diff on workbench items that are already a diff
- Updated splitter to force trigger resizes so it catches up on any animation delays from the workbench
- Update workbench to trigger resize events onTransitionEnd on top of view-model-triggers
- Added satellite imagery to help panel
- Stop disclaimer clashing with welcome message by only loading WelcomeMessage after disclaimer is no longer visible
- Fixes a difftool bug where left/right items loose their split direction settings when the tool is reset
- Fixes a splitter bug where split direction is not applied to new layers.
- Re-added satellite guide prompt option via `showInAppGuides`
- Changed tour "go back 1 tour point" messaging from "previous" to "back"

#### mobx-29

- Fix handling of urls on `Cesium3DTilesCatalogItem` related to proxying and getting confused between Resource vs URL.
- Renamed `UrlReference.createUrlReferenceFromUrlReference` to `UrlReference.createCatalogMemberFromUrlReference`
- Moved url to catalog member mapping from `createUrlRefernceFromUrl.register` to `UrlToCatalogMemberMapping` (now in `UrlReference.ts` file)
- Added in-app tour framework & base tour items
- Make the help panel customisable for different maps by modifying `config.json`
- Added generic styled select
- Remove maxZoom from leaflet map.
- Run & configure prettier on terriajs lib/ json files
- Changed most of the icons for the `MapNavigation` section (on the right hand side) of the screen
- Added a close button to story panel
- Made `MapIconButton` to animate when expanding
- Remove requirement for browser to render based on make half pixel calculations for the Compass & stop it jumping around when animating

#### mobx-28

- Fix SASS exports causing some build errors in certain webpack conditions

#### mobx-1 through mobx-27

- Fixed DragDropFile and `createCatalogItemFromFileOrUrl` which wasn't enabled/working in mobx, added tests for `createCatalogItemFromFileOrUrl` and renamed `createCatalogItemFromUrl` to `createUrlRefernceFromUrl`.
- Fixed bug in StratumOrder where `sortBottomToTop` would sort strata in the wrong order.
- Allow member re-ordering via GroupMixin's `moveMemberToIndex`
- Fixed a bug where `updateModelFromJson` would ignore its `replaceStratum` parameter.
- Re-added Measure Tool support
- Re-added `CartoMapCatalogItem`
- Re-implemented `addedByUser` to fix bug where previews of user added data would appear in the wrong tab.
- Added header options for loadJson5, & allow header overrides on MagdaReference loading
- Re-added some matcher-type mappings in `registerCatalogMembers`.
- Added `UrlReference` to represent catalog items created from a url with an auto-detected type.
- Modified `upsertModelFromJson` so that when no `id` is provided, the `uniqueId` generated from `localId` or `name` is incremented if necessary to make it unique.
- Re-enable search components if SearchProvider option provided
- Modified tests to not use any real servers.
- Fixed bug causing workbench items to be shared in the wrong order.
- Fix bug where urls in the feature info panel weren't turned into hyperlinks
- Fix preview map's base map and bounding rectangle size
- Fixed positioning of the buttons at the bottom and the timeline component on mobile
- Added `hasLocalData` property to indicate when a catalog item contains local data. This property is used to determine whether the item can be shared or not.
- Fixed bug causing user added data to not be shared. Note that user added catalog item urls are now set at the user stratum rather than the definition stratum.
- Added the ability to filter location search results by an app-wide bounding box configuration parameter
- Re-introduce UI elements for search when a catalogSearchProvider is provided
- Fix bug that prevented live transport data from being hidden
- Hide opacity control for point-table catalog items.
- Fixed bug where `Catalog` would sometimes end up with an undefined `userAddedDataGroup`.
- Show About Data for all items by default.
- Fixed translation strings for the descriptive text about WMS and WFS URLs in the data catalogue.
- Fix bug that throws an error when clicking on ArcGIS Map Service features
- Fix initialisation of `terria`'s `shareDataService`.
- Support Zoom to Data on `CsvCatalogItem` when data has lat-lon columns.
- Add a trait called `showShadowUi` to `Cesium3DTilesCatalogItem` which hide shadows on workbench item UI.
- Re-added `ArcGisFeatureServerCatalogItem` and `ArcGisFeatureServerCatalogGroup`
- Prevent TerriaMap from crashing when timeline is on and changing to 2D
- Rewrite charts using `vx` svg charting library.
- Fixed bug causing `ArcGisFeatureServerCatalogItem` to throw an error when a token is included in the proxy url.
- Fix a bug for zooming to `ArcGisMapServerCatalogItem` layers
- Modified creation of catalog item from urls to set the item name to be the url at the defaults stratum rather than the definition stratum. This prevents actual item names at load strata from being overridden by a definition stratum name which is just a url.
- Fixed a bug causing highlighting of features with `_cesium3DTileFeature` to sometimes stop working. Also changed highlight colour to make it more visible.
- Fixed bug causing user added data with an auto-detected data type to not be shared properly.
- Modified `addToWorkbench` so that when a catalog item fails to load it is removed from the workbench and an error message is displayed.
- Add support for feature picking on region mapped datasets
- Revamp map buttons at top to support two menu configuration
- Viewer (2d/3d/3d-non-terrain) & basemap preferences are persisted to local storage again, and loaded back at startup
- Dramatically simplified map button styling (pre-styled-components)
- Allow DropdownPanel(InnerPanel) to show centered instead of offset toward the left
- Added AccessControlMixin for tracking access control of a given MagdaReference
- Add a legend title trait
- Show private or public dataset status on data catalog UI via AccessControlMixin
- Added `pointSizeMap` to `TableStyle` to allow point size to be scaled by value
- Added `isExperiencingIssues` to `CatalogMemberTraits`. When set to true, an alert is displayed above the catalog item description.
- Add gyroscope guidance
- Enable StyleSelectorSection workbench control for `WebMapServiceCatalogItem`
- New-new ui
- Add WIP help panes
- Added "Split Screen Mode" into workbench
- Moved excess workbench viewing controls into menu
- Updated bottom attribution styling
- Begin styled components themeing
- Make `clampToGround` default to true for `ArcGisFeatureServerCatalogItemTraits` to stop things from floating
- Add fix for `WebMapServiceCatalogItem` in `styleSelector` to prevent crash.
- Revert changes to `StyleSelectorSelection` component and refactor `WebMapServiceCatalogItem` styleSelector getter.
- Added a temporary fix for bug where a single model failing to load in `applyInitData` in `Terria` would cause other models in the same `initData` object to not load as well.
- Change gyroscope focus/hover behaviour to move buttons on hover
- Stop showing previewed item when catalog is closed
- Prevent `StoryPanel.jsx` from reloading magda references on move through story.
- Add google analytics to mobx
- Fixed google analytics on story panel
- Fixed path event name undefined labelling
- Enable zoomTo and splitter on `CartoMapCatalogItem`.
- Added name to `MapServerStratum` in `ArcGisMapServerCatalogItem`.
- Readded basic `CompositeCatalogItem`.
- Ported Augmented Reality features
- Fixed bug causing "Terrain hides underground features" checkbox to sometimes become out of sync between `SettingPanel` and `WorkbenchSplitScreen`.
- Ports the Filter by Location" feature for Satellite imagery. The property name setting is renamed to `timeFilterPropertyName` from `featureTimesProperty`.
- Made split screen window in workbench hidden when viewer is changed to 3D Smooth and 2D
- Tidy Help UI code
- Added `allowFeatureInfoRequests` property to `Terria` and prevent unnecessary feature info requests when creating `UserDrawing`s.
- Tidied up analytics port, fixed `getAncestors` & added `getPath` helper
- Updated upload icon to point upwards
- Prevent catalog item names from overflowing and pushing the collapse button off the workbench
- Stopped analytics launch event sending bad label
- Add .tsx tests for UI components
- Provide a fallback name for an `ArcGisServerCatalogItem`
- Ensure `CesiumTileLayer.getTileUrl` returns a string.
- Polished help UI to match designs
- Adds methods `removeModelReferences` to Terria & ViewState for unregistering and removing models from different parts of the UI.
- Add basic support for various error provider services, implementing support for Rollbar.
- Add trait to enabling hiding legends for a `CatalogMember` in the workbench.
- Added new help menu item on how to navigate 3d data
- Add traits to customize color blending and highlight color for `Cesium3DTilesCatalogItem`
- Reimplemented splitting using `SplitItemReference`.
- Fix bug that caused contents on the video panel of the help UI to overlay the actual video
- Overhauled location search to be a dropdown instead of list of results
- Fixed bug causing full app crash or viewer zoom refresh when using 3D view and changing settings or changing the terrain provider.
- Implements `SensorObservationServiceCatalogItem`.
- Add support for styling CSVs using a region mapped or text columns.
- Update Compass UI to include larger rotation target, remove sass from compass
- Link Compass "help" button to `navigation` HelpPanelItem (requires generalisation later down the track)
- Improve keyboard traversal through right-hand-side map icon buttons
- Link Compass Gyroscope guidance footer text to `navigation` HelpPanelItem (requires generalisation later down the track)
- Removed hardcoded workbench & Panel button colours
- Ensure CSV column names are trimmed of whitespace.
- Really stop analytics launch event sending bad & now empty & now finally the real label
- Re-added `ArcGisMapServerCatalogGroup` and `ArcGisServerGroup`.
- Tidy Compass UI animations, styles, titles
- Bumped mobx minor to 4.15.x, mobx-react major to 6.x.x
- Add `dateFormat` trait to `TimeVaryingTraits` to allowing formatting of datestrings in workbench and bottomdock.
- Tidy Gyroscope Guidance positioning
- Fixed FeatureInfoPanel using old class state
- Fixed MapIconButton & FeedbackButton proptypes being defined incorrectly
- Implement SenapsLocationsCatalogItem
- Update papaparse and improve handling for retrieveing CSVs via chunking that have no ContentLenth header

### v7.11.17

- Moved strings in DateTimeSelector and FeatureInfoPanel into i18next translation file.

### v7.11.16

- Fixed a bug where the timeline would not update properly when the timeline panel was resized.

### v7.11.15

- Fixed a bug when clicking the expand button on a chart in feature info when the clicked feature was a polygon.

### v7.11.14

- Update CARTO Basemaps CDN URL and attribution.
- Fixed issue with node 12 & 14 introduced in Cesium upgrade.

### v7.11.13

- Upgraded to Cesium v1.73.
- Removed any references to `BingMapsApi` (now deprecated).

### v7.11.12

- Fixed a crash with GeoJsonCatalogItem when you set a `stroke-opacity` in `styles`.

### v7.11.11

- If `showIEMessage` is `true` in config.json, warn IE11 users that support is ending.

### v7.11.10

- Remove caching from TerriaJsonCatalogFunction requests.
- Upgraded minimum node-sass version to one that has binaries for node v14.

### v7.11.9

- Update Geoscience Australia Topo basemap.
- Remove caching from WPS requests.
- Fix entity outline alpha value when de-selecting a feature.

### v7.11.8

- Upgraded to terriajs-cesium v1.71.3 which fixes a bug running gulp tasks on node v14.

### v7.11.7

- Add additional region mapping boundaries.

### v7.11.6

- Rework the handling of point datasets on the anti-meridian when using LeafletJS.
- Fix indices in some translation strings including strings for descriptions of WMS and WMS service.
- Upgraded to Cesium v1.71.

### v7.11.5

- Added `GeoRssCatalogItem` for displaying GeoRSS files comming from rss2 and atom feeds.
- Bug fix: Prevent geojson files from appearing twice in the workbench when dropped with the .json extension
- Story related enhancements:
  - Added a title to story panel with ability to close story panel.
  - Added a popup on remove all stories.
  - Added button for sharing stories.
  - Added a question popup on window close (if there are stories on the map so users don't lose their work).
- Pinned `html-to-react` to version 1.3.4 to avoid IE11 incompatibility with newer version of deep dependency `entities`. See https://github.com/fb55/entities/issues/209
- Added a `MapboxStyleCatalogItem` for showing Mapbox styles.
- Add a `tileErrorThresholdBeforeDisabling` parameter to `ImageryLayerCatalogItem` to allow a threshold to set for allowed number of tile failures before disabling the layer.

### v7.11.4

- Add support for `classBreaks` renderer to `ArcGisFeatureServerCatalogItem`.
- Upgraded to Cesium v1.68.
- Replace `defineProperties` and `freezeObject` to `Object.defineProperties` and `Object.freeze` respectively.
- Bumped travis build environment to node 10.
- Upgraded to `generate-terriajs-schema` to v1.5.0.

### v7.11.3

- Added babel dynamic import plugin for webpack builds.
- `ignoreUnknownTileErrors` will now also ignore HTTP 200 responses that are not proper images.

### v7.11.2

- Pass minimumLevel, in Cesium, to minNativeZoom, in Leaflet.
- Upgraded to Cesium v1.66.

### v7.11.1

- Fix for color of markers on the map associated with chart items

### v7.11.0

- Fix draggable workbench/story items with translation HOC
- Added first revision of "delta feature" for change detection of WMS catalog items which indicate `supportsDeltaComparison`
- Improve menu bar button hover/focus states when interacting with its panel contents
- Add ability to set opacity on `GeoJsonCatalogItem`
- Expanded test cases to ensure WorkbenchItem & Story have the correct order of components composed
- Fix broken catalog functions when used with translation HOC
- Fix bug with momentPoints chart type when plotting against series with null values
- Make the default `Legend` width a little smaller to account for the workbench scrollbar
- Bug fix for expanding chart - avoid creating marker where no lat lon exists.
- Add a `ChartDisclaimer` component to display an additional disclaimer above the chart panel in the bottom dock.
- Add `allowFeatureInfoRequests` property to `Terria` and prevent unnecessary feature info requests when creating `UserDrawing`s.
- Removes unsupported data that is drag and dropped from the workbench and user catalog.
- Adjusted z-index values so that the explorer panel is on top of the side panel and the notification window appears at the very top layer.
- Allow `CkanCatalogItem` names to be constructed from dataset and resource names where multiple resources are available for a single dataset
- Set the name of ArcGis MapServer CatalogGroup and CatalogItem on load
- Improve autodetecting WFS format, naming of the WFS catalog group and retaining the zoomToExtent
- Remove unnecessary nbsp; from chart download and expand buttons introduced through internationalization.
- Fix story prompt flag not being set after dismissing story, if `showFeaturePrompts` has been enabled

### v7.10.0

- Added proper basic internationalisation beginnings via i18next & react-i18next
- Fixed a bug where calling `openAddData()` or `closeCatalog()` on ViewState did not correctly apply the relevant `mobileViewOptions` for mobile views.
- Fixed filter by available dates on ImageryLayerCatalogItem not copying to the clone when the item is split.
- Fixed an error in `regionMapping.json` that causes some states to be mismatched when using Australian state codes in a column labelled "state". It is still recommended to use "ste", "ste_code" or "ste_code_2016" over "state" for column labels when matching against Australian state codes.
- Fixed bug where "User data" catalog did not have add-buttons.
- Added ability to re-add "User data" CSV items once removed from workbench.
- Changed catalog item event labels to include the full catalog item path, rather than just the catalog item name.
- Added support for `openAddData` option in config.json. If true, the "Add Data" dialog is automatically opened at startup.
- Welcome message, in-app guides & new feature prompts are now disabled by default. These can be re-enabled by setting the `showWelcomeMessage`, `showInAppGuides` & `showFeaturePrompts` options in config.json.
- Updated Welcome Message to pass its props to `WelcomeMessagePrimaryBtnClick` & `WelcomeMessageSecondaryBtnClick` overrides
- Welcome message, in-app guides & new feature prompts are now disabled by default. These can be re-enabled by setting the `showWelcomeMessage`, `showInAppGuides` & `showFeaturePrompts` options in config.json.
- Updated Welcome Message to pass its props to `WelcomeMessagePrimaryBtnClick` & `WelcomeMessageSecondaryBtnClick` overrides.
- Fixed a bug in anti-meridian handling causing excessive memory use.
- Handled coordinate conversion for GeoJson geometries with an empty `coordinates` array.
- Fixed height of My Data drag and drop box in Safari and IE.

### v7.9.0

- Upgraded to Cesium v1.63.1. This upgrade may cause more problems than usual because Cesium has switched from AMD to ES6 modules. If you run into problems, please contact us: https://terria.io/contact

### v7.8.0

- Added ability to do in-app, "static guides" through `<Guide />`s
- Added in-app Guide for time enabled WMS items
- Initial implementation of language overrides to support setting custom text throughout the application.
- Added ability to pass `leafletUpdateInterval` to an `ImageryLayerCatalogItem` to throttle the number of requests made to a server.

### v7.7.0

- Added a quality slider for the 3D map to the Map panel, allowing control of Cesium's maximumScreenSpaceError and resolutionScale properties.
- Allowed MapboxMapCatalogItems to be specified in catalog files using type `mapbox-map`.
- We now use styles derived from `drawingInfo` from Esri Feature Services.
- Chart related enhancements:
  - Added momentPoints chart type to plot points along an available line chart.
  - Added zooming and panning on the chart panel.
  - Various preventative fixes to prevent chart crashes.
- Increased the tolerance for intermittent tile failures from time-varying raster layers. More failures will now be allowed before the layer is disabled.
- Sensor Observation Service `GetFeatureOfInterest` requests no longer erroneously include `temporalFilters`. Also improved the generated request XML to be more compliant with the specification.
- Fixed a bug where differences in available dates for `ImageryLayerCatalogItem` from original list of dates vs a new list of dates, would cause an error.
- Improved support for layers rendered across the anti-meridian in 2D (Leaflet).
- Fixed a crash when splitting a layer with a `momentPoints` chart item.
- Fixed a crash when the specified Web Map Service (WMS) layer could not be found in the `GetCapabilities` document and an alternate legend was not explicitly specified.

### v7.6.11

- Added a workaround for a bug in Google Chrome v76 and v77 that caused problems with sizing of the bottom dock, such as cutting off the timeline and flickering on and off over the map.
- Set cesium rendering resolution to CSS pixel resolution. This is required because Cesium renders in native device resolution since 1.61.0.

### v7.6.10

- Fixed error when opening a URL shared from an explorer tab. #3614
- Resolve a bug with `SdmxJsonCatalogItem`'s v2.0 where they were being redrawn when dimensions we're changed. #3659
- Upgrades terriajs-cesium to 1.61.0

### v7.6.9

- Automatically set `linkedWcsCoverage` on a WebMapServiceCatalogItem.

### v7.6.8

- Added ability in TerriaJsonCatalogFunction to handle long requests via HTTP:202 Accepted.

### v7.6.7

- Fixed share disclaimer to warn only when user has added items that cannot be shared.

### v7.6.6

- Basemaps are now loaded before being enabled & showed

### v7.6.5

- Add the filename to a workbench item from a drag'n'dropped file so it isn't undisplayed as 'Unnamed item'.
- Fixed inability to share SOS items.
- Added an option to the mobile menu to allow a story to be resumed after it is closed.
- The "Introducing Data Stories" prompt now only needs to be dismissed once. Previously it would continue to appear on every load until you clicked the "Story" button.
- Fixed a crash that could occur when the feature info panel has a chart but the selected feature has no chart data.
- Fixed a bug where the feature info panel would show information on a vector tile region mapped dataset that had no match.

### v7.6.4

- Add scrollbar to dropdown boxes.
- Add support for SDMX version 2.1 to existing `SdmxJsonCatalogItem`.
- Add a warning when sharing a map describing datasets which will be missing.
- Enable the story panel to be ordered to the front.
- Disable the autocomplete on the title field when adding a new scene to a story.
- Fix SED codes for regionmapping

### v7.6.3

- Fixed a bug with picking features that cross the anti-meridian in 2D mode .
- Fixed a bug where `ArcGisMapServerCatalogItem` legends were being created during search.
- Fixed a bug where region mapping would not accurately reflect share link parameters.

### v7.6.2

- Fixed a bug that made some input boxes unreadable in some web browsers.

### v7.6.1

- Fixed a bug that prevented the "Feedback" button from working correctly.
- Fix a bug that could cause a lot of extra space to the left of a chart on the feature info panel.

### v7.6.0

- Added video intro to building a story
- Allow vector tiles for region mapping to return 404 for empty tiles.

### v7.5.2

- Upgraded to Cesium v1.58.1.
- Charts are now shared in share & story links

### v7.5.1

- Fixed a bug in Cesium that prevented the new Bing Maps "on demand" basemaps from working on `https` sites.

### v7.5.0

- Added the "Story" feature for building and sharing guided tours of maps and data.
- Added sharing within the data catalog to share a given catalog group or item
- Switched to using the new "on demand" versions of the Bing Maps aerial and roads basemaps. The previous versions are deprecated.

### v7.4.1

- Remove dangling comma in `regionMapping.json`.
- `WebMapServicCatalogItem` now includes the current `style` in generated `GetLegendGraphic` URLs.

### v7.4.0

- Upgraded to Cesium v1.57.
- Fixed a bug where all available styles were being retrieved from a `GetCapabilities` for each layer within a WMS Group resulting in memory crashes on WMSs with many layers.
- Support State Electoral Districts 2018 and 2016 (SED_Code_2018, SED_Code_2016, SED_Name_2018, SED_Name_2016)

### v7.3.0

- Added `GltfCatalogItem` for displaying [glTF](https://www.khronos.org/gltf/) models on the 3D scene.
- Fixed a bug where the Map settings '2D' button activated '3D Smooth' view when configured without support for '3D Terrain'.
- Added `clampToTerrain` property to `GeoJsonCatalogItem`.
- When clicking a polygon in 3D Terrain mode, the white outline is now correctly shown on the terrain surface. Note that Internet Explorer 11 and old GPU hardware cannot support drawing the highlight on terrain, so it will not be drawn at all in these environments.

### v7.2.1

- Removed an extra close curly brace from `regionMapping.json`.

### v7.2.0

- Added `hideLayerAfterMinScaleDenominator` property to `WebMapServiceCatalogItem`. When true, TerriaJS will show a message and display nothing rather than silently show a scaled-up version of the layer when the user zooms in past the layer's advertised `MinScaleDenominator`.
- Added `GeoJsonParameterEditor`.
- Fixed a bug that resulted in blank titles for catalog groups loaded from automatically detected (WMS) servers
- Fixed a bug that caused some chart "Expand" options to be hidden.
- Added `CED_CODE18` and `CED_NAME18` region types to `regionMapping.json`. These are now the default for CSV files that reference `ced`, `ced_code` and `ced_name` (previously the 2016 versions were used).
- Improved support for WMTS, setting a maximum level to request tiles at.

### v7.1.0

- Support displaying availability for imagery layers on charts, by adding `"showOnChart": true" or clicking a button in the UI.
- Added a `featureTimesProperty` property to all `ImageryLayerCatalogItem`s. This is useful for datasets that do not have data for all locations at all times, such as daily sensor swaths of near-real-time or historical satellite imagery. The property specifies the name of a property returned by the layer's feature information query that indicates the times when data is available at that particular location. When this property is set, TerriaJS will display an interface on the workbench to allow the user to filter the times to only those times where data is available at a particular location. It will also display a button at the bottom of the Feature Information panel allowing the user to filter for the selected location.
- Added `disablePreview` option to all catalog items. This is useful when the preview map in the catalog will be slow to load.
- When using the splitter, the feature info panel will now show only the features on the clicked side of the splitter.
- Vector polygons and polylines are now higlighted when clicked.
- Fixed a bug that prevented catalog item split state (left/right/both) from being shared for CSV layers.
- Fixed a bug where the 3D globe would not immediately refresh when toggling between the "Terrain" and "Smooth" viewer modes.
- Fixed a bug that could cause the chart panel at the bottom to flicker on and off rapidly when there is an error loading chart data.
- Fixed map tool button positioning on small-screen devices when viewing time series layers.

### v7.0.2

- Fixed a bug that prevented billboard images from working on the 2D map.
- Implemented "Zoom To" support for KML, CZML, and other vector data sources.
- Upgraded to Cesium v1.55.

### v7.0.1

- Breaking Changes:
  - TerriaJS no longer supports Internet Explorer 9 or 10.
  - An application-level polyfill suite is now highly recommended, and it is required for Internet Explorer 11 compatibility. The easiest approach is to add `<script src="https://cdn.polyfill.io/v2/polyfill.min.js"></script>` to the `<head>` element of your application's HTML page, which will deliver a polyfill suite tailored to the end-user's browser.
  - TerriaJS now requires Node.js v8.0 or later.
  - TerriaJS now requires Webpack v4.0 or later.
  - TerriaJS now uses Gulp v4.0. If you have Gulp 3 installed globally, you'll need to use `npm run gulp` to run TerriaJS gulp tasks, or upgrade your global Gulp to v4 with `npm install -g gulp@4`.
  - TerriaJS now uses Babel v7.0.
  - Removed `UrthecastCatalogItem`, `UrthecastCatalogGroup`, and `registerUrthcastCatalogItems`. The Urthecast functionality was dependent on an npm package that hadn't been updated in three years and had potential security vulnerabilities. Please [let us know](https://gitter.im/TerriaJS/terriajs) if you were using this functionality.

### v6.5.0

- Add support for rendering Mapbox Vector Tiles (MVT) layers. Currently, polygons are the only supported geometry type, and all polygons are drawn with the same outline and fill colors.
- `wwwroot/data/regionMapping.json` is now the default region mapping file (rather than a file provided by TerriaMap), and needs to be explicitly overridden by a `regionMappingDefinitionsUrl` setting in config.json.

### v6.4.0

- The Feature Info panel can now be moved by clicking and dragging it.
- The map tool buttons are now arranged horizontally instead of vertically on small-screen mobile devices.
- When using a Web Map Service (WMS) catalog item with the `linkedWcsUrl` and `linkedWcsCoverage` properties, we now pass the selected WMS style to the Web Coverage Service (WCS) so that it can optionally return different information based on the selected style.
- Added `stationIdWhitelist` and `stationIdBlacklist` properties to `SensorObservationServiceCatalogItem` to allow filtering certain monitoring stations in/out.
- Fixed a bug that caused a crash when attempting to use a `style` attribute on an `<a>` tag in Markdown+HTML strings such as feature info templates.
- Fixed a bug that displaced the chart dropdown list on mobile Safari.

### v6.3.7

- Upgraded to Cesium v1.53.

### v6.3.6

- Dragging/dropping files now displays a more subtle notification rather than opening the large Add Data / My Data panel.
- The `sendFeedback` function can now be used to send additional information if the server is configured to receive it (i.e. `devserverconfig.json`).
- Made custom feedback controls stay in the lower-right corner of the map.
- Improved the look of the toolbar icons in the top right, and added an icon for the About page.

### v6.3.5

- Changed the title text for the new button next to "Add Data" on the workbench to "Load local/web data".
- Fixed a bug that caused the area to the right of the Terria log on the 2D map to be registered as a click on the logo instead of a click on the map.
- Fixed a bug that caused the standard "Give Feedback" button to fail to open the feedback panel.
- Swapped the positions of the group expand/collapse icon and the "Remove from catalogue" icon on the My Data panel, for more consistent alignment.
- Made notifications honor the `width` and `height` properties. Previously, these values were ignored.

### v6.3.4

- Added the ability to add custom components to the feedback area (lower right) of the user interface.

### v6.3.3

- Upgraded to Cesium v1.51.

### v6.3.2

- Added "filterByProcedures" property to "sos" item (default: true). When false, the list of procedures is not passed as a filter to GetFeatureOfInterest request, which works better for BoM Water Data Online services.

### v6.3.1

- Fixed a bug that caused the compass control to be misaligned in Internet Explorer 11.

### v6.3.0

- Changed the "My Data" interface to be much more intuitive and tweaked the visual style of the catalog.
- Added `CartoMapCatalogItem` to connect to layers using the [Carto Maps API](https://carto.com/developers/maps-api/).

## v6.2.3

- Made it possible to configure the compass control's colors using CSS.

### v6.2.2

- Removed the Terria logo from the preview map and made the credit there smaller.
- Fall back to the style name in the workbench styles dropdown when no title is given for a style in WMS GetCapabilities.

### v6.2.1

- We now use Cesium Ion for the Bing Maps basemaps, unless a `bingMapsKey` is provided in [config.json](https://docs.terria.io/guide/customizing/client-side-config/#parameters). You can control this behavior with the `useCesiumIonBingImagery` property. Please note that if a `bingMapsKey` is not provided, the Bing Maps geocoder will always return no results.
- Added a Terria logo in the lower left of the map. It can be disabled by setting `"hideTerriaLogo": true` in `config.json`.
- Improved the credits display on the 2D map to be more similar to the 3D credits.
- Fixed a bug that caused some legends to be missing or incomplete in Apple Safari.

### v6.2.0

- Added a simple WCS "clip and ship" functionality for WMS layers with corresponding a WCS endpoint and coverage.
- Fixed problems canceling drag-and-drop when using some web browsers.
- Fixed a bug that created a time period where no data is shown at the end of a time-varying CSV.
- Fixed a bug that could cause endless tile requests with certain types of incorrect server responses.
- Fixed a bug that could cause endless region tile requests when loading a CSV with a time column where none of the column values could actually be interpreted as a time.
- Added automatic retry with jittered, exponential backoff for tile requests that result in a 5xx HTTP status code. This is especially useful for servers that return 503 or 504 under load. Previously, TerriaJS would frequently disable the layer and hit the user with an error message when accessing such servers.
- Updated British National Grid transform in `Proj4Definitions` to a more accurate (~2 m) 7 parameter version https://epsg.io/27700.
- Distinguished between 3D Terrain and 3D Smooth in share links and init files.
- Upgraded to Cesium v1.50.

### v6.1.4

- Fixed a bug that could cause the workbench to appear narrower than expected on some systems, and the map to be off-center when collapsing the workbench on all systems.

### v6.1.3

- When clicking a `Split` button on the workbench, the new catalog item will no longer be attached to the timeline even if the original was. This avoids a confusing situation where both catalog items would be locked to the same time.
- Added KMZ to the whitelisted formats for `MagdaCatalogItem`.
- Fixed a bug that caused a crash when switching to 2D with vector data already on the map, including when visiting a share link with vector data when the map ends up being 2D.
- The "Hide Workbench" button is now attached to the side of the Workbench, instead of on the opposite side of the screen from it.

### v6.1.2

- Fixed a bug that prevented `BingMapsSearchProviderViewModel` and other uses of `loadJsonp` from working correctly.

### v6.1.1

- Upgraded to terriajs-server v2.7.4.

### v6.1.0

- The previous default terrain provider, STK World Terrain, has been deprecated by its provider. _To continue using terrain in your deployed applications, you *must* obtain a Cesium Ion key and add it to `config.json`_. See https://cesium.com/ to create an Ion account. New options are available in `config.json` to configure terrain from Cesium Ion or from another source. See https://terria.io/Documentation/guide/customizing/client-side-config/#parameters for configuration details.
- Upgraded to Cesium v1.48.
- Added `Cesium3DTilesCatalogItem` for visualizing [Cesium 3D Tiles](https://github.com/AnalyticalGraphicsInc/3d-tiles) datasets.
- Added `IonImageryCatalogItem` for accessing imagery assets on [Cesium Ion](https://cesium.com/).
- Added support for Cesium Ion terrain assets to `CesiumTerrainProvider`. To use an asset from Ion, specify the `ionAssetId` and optionally the `ionAccessToken` and `ionServer` properties instead of specifying a `url`.
- Fixed a bug that could cause legends to be missing from `WebMapServiceCatalogItems` that had `isEnabled` set to true.

### v6.0.5

- Added `rel="noreferrer noopener"` to all `target="_blank"` links. This prevents the target page from being able to navigate the source tab to a new page.
- Fixed a bug that caused the order of items on the Workbench to change when visiting a share link.

### v6.0.4

- Changed `CesiumSelectionIndicator` to no longer use Knockout binding. This will avoid a problem in some environments, such as when a Content Security Policy (CSP) is in place.

### v6.0.3

- Fixed a bug that prevented users from being able to enter coordinates directly into catalog function point parameter fields.

### v6.0.2

- Fixed a bug that prevented interaction with the 3D map when the splitter was active.

### v6.0.1

- Added `parameters` property to `ArcGisMapServerCatalogItem`, allowing arbitrary parameters to be passed in tile and feature info requests.

### v6.0.0

- Breaking Changes:
  - An application-level polyfill suite is now required for Internet Explorer 9 and 10 compatibility. The easiest approach is to add `<script src="https://cdn.polyfill.io/v2/polyfill.min.js"></script>` to the `<head>` element of your application's HTML page.
  - In TerriaJS v7.0.0 (the _next_ major release), a polyfill suite may be required for Internet Explorer 11 as well. Adopting the approach above now will ensure you don't need to worry about it then.
- Overhauled support for printing. There is now a Print button on the Share panel that will provide a much better printable form of the map than the browser's built-in print feature. If a user uses the browser's print button instead, a message at the top will suggest using the TerriaJS Print feature and open the Share panel. Calling `window.print` (e.g. on a TerriaJS instance inside an iframe) will invoke the new TerriaJS print feature directly.
- Fixed a bug that caused `Leaflet.captureScreenshot` to show all layers on both sides even with the splitter active.
- Fixed a bug that prevented some vector features from appearing in `Leaflet.captureScreenshot`.
- Added ability to move the splitter thumb position vertically so that users can move it to prevent occlusions.
- Added `TerriaJsonCatalogFunction`. This catalog function allows an arbitrary HTTP GET to be invoked with user-provided parameters and return TerriaJS catalog JSON.
- Fixed a bug that could cause the feature info panel to sometimes be nearly transparent in Internet Explorer 11.
- Fixed a bug that caused an expanded preview chart's workbench item to erroneously show the date picker.
- Updated `MagdaCatalogItem` to match Magda project

### 5.7.0

- Added `MagdaCatalogItem` to load details of a catalog item from [Magda](https://github.com/TerriaJS/magda).
- Fixed a bug that could cause a time-dynamic WMS layer to fail to ever show up on the map if the initial time on the timeline was outside the intervals where the layer had data.
- Fixed a bug which could cause a crash during load from share link when the layer default is to not `useOwnClock` but the share link has `useOwnClock` set.
- Fixed an issue that caused a 'This data source is already shown' error in particular circumstances.

### 5.6.4

- Fixed a bug causing an error message when adding tabular data to the workbench before it was loaded.

### 5.6.3

- Display of Lat Lon changed from 3 deciml places to 5 decimal places - just over 1m precision at equator.
- Fixed a bug that caused the timeline to appear when changing the time on the workbench for a layer not attached to the timeline.
- The workbench date/time picker is now available for time varying point and region CSVs.
- Fixed a bug that caused the workbench date picker controls to disappear when the item was attached to the timeline and the timeline's current time was outside the valid range for the item.

### 5.6.2

- Renamed search marker to location marker.
- Added the clicked coordinates to the bottom of the feature info panel. Clicking the marker icon will cause the location to be indicated on the map.
- The location marker is now included in shared map views.
- Fixed a bug that could cause split WMS layers to show the incorrect layer data for the date shown in the workbench.
- Refactored current time handling for `CatalogItem` to reduce the complexity and number of duplicated current time states.
- Fixed feature info updating when the time is changed from the workbench for `TableCatalogItem`.
- Change the workbench catalog item date picker so that updating the date does not disable the timeslider.
- Fix a bug that meant that, when the current time was updated on an `ImageryCatalogItem` while the layer wasn't shown, the old time was still shown when the layer was re-enabled.
- Added `{{terria.currentTime}}` to feature info template.
- Added a way to format times within a feature info tempate. E.g. `{{#terria.formatDateTime}}{"format": "dd-mm-yyyy HH:MM:ss"}{{terria.currentTime}}{{/terria.formatDateTime}}`.
- Fixed a bug that caused the selection indicator to float strangely when visiting a share link with a selected feature.
- Fixed a bug that caused a region to be selected even when clicking on a hole in that region.
- Fixed a bug that prevented the selection indicator from following moving features on the 2D map.
- Fixed a bug that caused Leaflet to stop rendering further points in a layer and throw errors when calculating extent when one point had invalid characters in the latitude or longitude field.
- We now default to `autoPlay: false` if it's not specified in `config.json`.
- Changed search box placeholders to more precisely reflect their functionality.
- CartoDB basemaps are now always loaded over HTTPS.

### 5.6.1

- Fixed a bug that could cause the workbench UI to hang when toggling concepts, particularly for an `SdmxJsonCatalogItem`.
- Added previous and next buttons to workbench catalog item date picker.

### 5.6.0

- Upgraded to Cesium 1.41.

### 5.5.7

- Added support for using tokens to access WMS layers, particularly using the WMS interface to ArcGIS servers.

### 5.5.6

- Tweaked the sizing of the feature info panel.
- Fixed a bug that caused `ArcGisMapServerCatalogItem` to always use the server's single fused map cache, if available. Now, if the `layers` property is specified, we request individual dynamic layers and ignore the fused map cache.

### 5.5.5

- Fixed a bug that caused the feature info panel to stop working after clicking on a location search marker.
- Added support for ArcGIS tokens on the 2D map. Previously, tokens only worked reliably in 3D.
- Improved handling of tile errors, making it more consistent between 2D and 3D.
- Fixed a bug that prevented the Add Data button from working Internet Explorer 9 unless the DevTools were also open.
- Improved the sizing of the feature info panel so it is less likely to completely obscure the map.

### 5.5.4

- Fixed a serious bug that prevented opening the Data Catalog in Internet Explorer.
- Fixed some problems with the Terria Spatial Analytics `CatalogFunctions`.

### 5.5.3

- Fixed a bug in SDMX-JSON when using `cannotSum`.

### 5.5.2

- Deprecated SDMX-JSON catalog items' `cannotDisplayPercentMap` in favour of `cannotSum`.
- Updated `cannotSum` so that it does not display a total in some cases, as well as suppressing the regional-percentage checkbox. `cannotSum` can be either a mapping of concept ids to the values that prevent summing, or simply `true` to always prevent summing.
- Fixed a bug that caused an error when Splitting a layer that does not have a `clock`.

### 5.5.1

- Added `cannotDisplayPercentMap` to SDMX-JSON catalog items, to optionally turn off the "display as a percentage of regional total" checkbox when the data is not a count (eg. a rate or an average).

### 5.5.0

- Added the ability to split the screen into a left-side and right-side, and show raster and region mapped layers on only one side of the splitter.
- Added the ability to use a tabbed catalog in the explorer panel on desktop site. Setting `tabbedCatalog` parameter to `true` in `config.json` causes top-level groups in the catalog to list items in separate explorer panel tabs.
- Added the ability to use vector tile properties in feature info templates when using region mapping (data row attributes will overwrite vector tile properties with the same name)
- Properties available in feature info templates are now JSON parsed and replaced by their javascript object if they start with `[` or `{` and parse successfully
- Decreased flickering of time-varying region mapped layers by pre-rendering the next time interval.
- Fixed a bug in `WebMapServiceCatalogItem` that could cause a WMS time time dimension to be interpreted incorrectly if it was specified only using dates (not times) and with a periodicity of less than a day.

### 5.4.5

- Improved behaviour of SDMX-JSON items when no data is available.

### 5.4.4

- Added support for specifying namespaced layer names in the `WebMapServiceCatalogItem` `layers` property.
- Made TerriaJS tolerant of XML/HTML inside text elements in WMS GetCapabilities without being properly wrapped in `CDATA`.

### 5.4.3

- Fixed a build problem on case-sensitive file systems (e.g. most Linux systems).

### 5.4.2

- We no longer show the Zoom To button on the workbench when there is no rectangle to zoom to.

### 5.4.1

- Fixed a bug when sharing SDMX-JSON catalog items.
- Improved display of "Add Data" panel on small screens when Feedback and Feature Info panels are open.
- Added "search in data catalog" link to mobile search.
- Added a button to automatically copy share url into clipboard in share panel.
- Added `initFragmentPaths` property to the `parameters` section of `config.json`. It can be used to specify an array of base paths for resolving init fragments in the URL.
- Modified `CkanCatalogItem` to exclude files that advertise themselves as KML files but have the file extension .ZIP.
- Removed "View full size image" link on the share panel. Chrome 60 removed the ability to navigate to a data URI, and other browsers are expected to follow this lead.

### 5.4.0

- Breaking change: removed some old types that haven't been used since the new React-based user interface in v4.0.0, specifically `KnockoutHammerBinding`, `KnockoutMarkdownBinding`, `PopupMessageConfirmationViewModel`, `PopupMessageViewModel`, and `PopupViewModel`.
- Added the ability to use tokens from terriajs-server for layers requiring ESRI tokens.
- Catalog group items are now sorted by their in-catalog name

### 5.3.0

- Added the ability to use the analytics region picker with vector tile region mapping by specifiying a WMS server & layer for analytics only.
- Updated the client side validation to use the server-provided file size limit when drag/dropping a file requiring the conversion service.
- `zoomOnEnable` now works even for a catalog item that is initially enabled in the catalog. Previously, it only worked for catalog items enabled via the user interface or otherwise outside of the load process.
- Added `initialTimeSource` property to `CsvCatalogItem` so it is possible to specify the value of the animation timeline at start from init files.
- Added to documentation for customizing data appearance.
- Added `CatalogShortcut` for creating tool items for linking to a `CatalogItem`.
- Renamed `ViewState.viewCatalogItem()` to `viewCatalogMember` to reflect that it can be used for all `CatalogMembers`, not just `CatalogItems`.
- Fixed a bug that could cause a crash when switching to 2D when the `initialView` was just a `Rectangle` instead of a `CameraView`.
- Fixed a bug that caused multiple layers with generated, gradient legends to all show the same legend on the Workbench.

### 5.2.11

- Pinned `urijs` to v1.18.10 to work around a breaking change in v1.18.11.

### 5.2.10

- Improved the conversion of Esri polygons to GeoJSON by `featureDataToGeoJson`. It now correctly handles polygons with holes and with multiple outer rings.
- Added some fields to the dataset info page for `CkanCatalogItem`.
- Fixed a bug that could cause some layers, especially the Bing Maps basemap, to occasionally be missing from the 2D map.
- Fixed a bug that could cause the selected time to move to the end time when sharing a map with a time-dynamic layer.

### 5.2.9

- A catalog item's `cacheDuration` property now takes precedence over the cache duration specified by the code. Previously, the `cacheDuration` would only override the default duration (2 weeks).

### 5.2.8

- Added option to expand the HTML embed code and toggle URL shorting for the share link.
- The Share feature now includes the current time selected on the timeline, so that anyone visiting a share link will see the map at the intended time.

### 5.2.7

- Added the Latitude and Longitude to the filename for the Feature Information file download.
- Added the time to the timeline labels when zoomed in to a single day. Previously, the label sometimes only showed the date.

### 5.2.6

- Added the ability to disable the conversion service so that no user data is sent outside of the client by setting `conversionServiceBaseUrl` to `false` in the `parameters` section of `config.json`.
- Added the ability to disable the location button by setting `disableMyLocation` to `true` in the `parameters` section of `config.json`.
- Fixed a bug that caused the share functionality to fail (both screenshot and share link) in 2d mode.
- Fixed a bug with explicitly styled enum columns in Internet Explorer.
- Fixed a bug that caused the selected column in a csv to be the second column when a time column is present.

### 5.2.5

- Fixed a bug with `forceProxy: true` which meant that vector tiles would try, and fail, to load over the proxy.
- Added documentation for customizing data appearance, and folded in existing but orphaned documentation for creating feature info templates.
- Changed the LocateMe button so that it toggles and continuously updates the location when Augmented Reality is enabled.
- Added the ability to set SDMX-JSON region names from a region type dimension, using a Mustache template. This was required so regions can be mapped to specific years, even if not specified by the SDMX-JSON server.
- Added `viewermode` to the users persistent local storage to remember the last `ViewerMode` used.
- Added the ability to customize the preamble text on the feedback form ("We would love to hear from you!") by setting `feedbackPreamble` in the `parameters` section of `config.json`.

### 5.2.4

- Fixed a bug that prevented error messages, such as when a dataset fails to load, from being shown to the user. Instead, the errors were silently ignored.

### 5.2.3

- Fixed a bug that gave expanded Sensor Observation Service charts poor names.
- Fixed a bug that prevented some table-based datasets from loading.

### 5.2.2

- Fixed download of selected dataset (as csv) so that quotes are handled in accordance with https://tools.ietf.org/html/rfc4180. As a result, more such downloads can be directly re-loaded in Terria by dragging and dropping them.

### 5.2.1

- Changed the default opacity for points from CSV files without a value column to 1.0 (previously it was 0.6). This is a workaround for a Cesium bug (https://github.com/AnalyticalGraphicsInc/cesium/issues/5307) but really a better choice anyway.
- Fixed a bug which meant non-standard properties of some table data sources (eg. csv, SOS, SDMX-JSON) were missing in the feature info panel, because of a breaking change in Cesium 1.33.

### 5.2.0

- Fixed a bug that caused layer disclaimers to fail to appear when the layer was enabled via a share link. Since the user was unable to accept the disclaimer, the layer also failed to appear.
- Added `AugmentedVirtuality` (user facing feature name Augmented Reality) to allow users to use their mobile device's orientation to set the camera view.
- Added the `showFeaturesAtAllTimes` option to Sensor Observation Service items. This improves the user experience if the server returns
  some features starting in 1990, say, and some starting in 1995, so that the latter still appear (as grey points with no data) in 1990.
- Fixed a bug that prevented preview charts in the feature info panel from updating when the user changed the Sensor Observation Service frequency.
- Fixed a bug that allowed the user to de-select all the display choices for Sensor Observation Service items.
- Improved the appearance of charts where all the y-values are null. (It now shows "No preview available".)
- Upgraded to Leaflet 1.0.3 for the 2D and preview maps.
- Upgraded to [Cesium 1.33](https://github.com/AnalyticalGraphicsInc/cesium/blob/1.33/CHANGES.md) for the 3D view.

### 5.1.1

- Fixed a bug that caused an 'added' and a 'shown' event for "Unnamed Item" to be logged to Google Analytics when previewing an item in the catalog.
- Added a 'preview' Google Analytics event when a catalog item is shown on the preview map in the catalog.
- Fixed a bug that prevented csv files with missing dates from loading.
- Fixed a bug that could cause an error when adding a layer without previewing it first.

### 5.1.0

- Fixed a bug that prevented `WebMapServiceCatalogItem` from acting as a time-dynamic layer when the time dimension was inherited from a parent layer.
- `WebMapServiceCatalogItem` now supports WMS 1.1.1 style dimensions (with an `Extent` element) in addition to the 1.3.0 style (`Dimension` only).
- `WebMapServiceCatalogItem` now passes dates only (rather than dates and times) to the server when the TIME dimension uses the `start/stop/period` form, `start` is a date only, and `period` does not include hours, minutes, or seconds.
- `WebMapServiceCatalogItem` now supports years and months (in addition to days, hours, minutes, and seconds) in the period specified of a TIME dimension.
- `WebMapServiceCatalogItem` now ignores [leap seconds](https://en.wikipedia.org/wiki/Leap_second) when evaluating ISO8601 periods in a time dimension. As a result, 2 hours after `2016-06-30T23:00:00Z` is now `2016-07-01T01:00:00Z` instead of `2016-07-01T00:59:59Z` even though a leap second at the end of June 2016 makes that technically 2 hours and 1 second. We expect that this is more likely to align with the expectations of WMS server software.
- Added option to specify `mobileDefaultViewerMode` in the `parameters` section of `config.json` to specify the default view mode when running on a mobile platform.
- Added support for `itemProperties` to `CswCatalogGroup`.
- Added `terria.urlEncode` function for use in feature info templates.
- Fixed a layout problem that caused the coordinates on the location bar to be displayed below the bar itself in Internet Explorer 11.
- Updated syntax to remove deprecation warnings with React version 15.5.

### 5.0.1

- Breaking changes:
  - Starting with this release, TerriaJS is meant to be built with Webpack 2. The best way to upgrade your application is to merge from [TerriaMap](https://github.com/TerriaJS/TerriaMap). If you run into trouble, post a message on the [TerriaJS forum](https://groups.google.com/forum/#!forum/terriajs).
  - Removed the following previously-deprecated modules: `registerKnockoutBindings` (no replacement), `AsyncFunctionResultCatalogItem` (now `ResultPendingCatalogItem`), `PlacesLikeMeFunction` (now `PlacesLikeMeCatalogFunction`), `SpatialDetailingFunction` (now `SpatialDetailingCatalogFunction`), and `WhyAmISpecialFunction` (now `WhyAmISpecialCatalogFunction`).
  - Removed `lib/Sass/StandardUserInterface.scss`. It is no longer necessary to include this in your application.
  - Removed the previously-deprecated third pararameter, `getColorCallback`, of `DisplayVariablesConcept`. Pass it inside the `options` parameter instead.
  - Removed the following previously-deprecated properties from `TableColumn`: `indicesIntoUniqueValues` (use `uniqueValues`), `indicesOrValues` (use `values`), `indicesOrNumericalValues` (use `uniqueValues` or `numericalValues`), and `usesIndicesIntoUniqueValues` (use `isEnum`).
  - Removed the previously-deprecated `dataSetID` property from `AbsIttCatalogItem`. Use `datasetId` instead.
  - Removed the previously-deprecated `allowGroups` property from `CkanCatalogItem`. Use `allowWmsGroups` or `allowWfsGroups` instead.
  - Removed the previously-deprecated `RegionMapping.setRegionColumnType` function. Use the `setRegionColumnType` on an _instance_ of `RegionMapping` instead.
  - Removed the previously-deprecated `regionMapping.regionDetails[].column` and `.disambigColumn`. Use `.columnName` and `.disambigColumnName` instead.
  - Removed the previously-deprecated `options.regionMappingDefinitionsUrl` parameter from the `Terria` constructor. Set the `regionMappingDefinitionsUrl` inside `parameters` in `config.json` instead.
- Fixed a bug in `WebMapServiceCatalogItem` that prevented TerriaJS from correctly determining the projections supported by a WMS layer when supported projections are inherited from parent layers.
- Changed "no value" colour of region-mapped data to fully transparent, not black.
- Fixed an issue where expanding a chart from an SDMX-JSON or SOS feature twice, with different data choices selected, would overwrite the previous chart.
- Improved SDMX-JSON items to still show properly, even if the `selectedInitially` property is invalid.
- Added `Score` column to `GNAFAddressGeocoder` to indicate relative quality, which maps as default variable.

### 4.10.5

- Improved error message when accessing the user's location under http with Chrome.
- When searching locations, the button to instead search the catalog is now above the results instead of below them.
- Changed "go to full screen mode" tooltip to "Hide workbench", and "Exit Full Screen" button to "Show Workbench". The term "full screen" was misleading.
- Fixed a bug where a chartable (non-geo-spatial) CSV file with a column including the text "height" would not let the user choose the "height" column as the y-axis of a chart.
- Added support for non-default x-axes for charts via `<chart x-column="x">` and the new `tableStyle.xAxis` parameter.
- Added support for a `charSet` parameter on CSV catalog items, which overrides the server's mime-type if present.

### 4.10.4

- Added the ability for `CkanCatalogGroup` to receive results in pages, rather than all in one request. This will happen automatically when the server returns partial results.
- Improved the performance of the catalog UI by not creating React elements for the contents of a group until that group is opened.
- Close polygons used as input to a `CatalogFunction` by making the last position the same as the first one.
- Added support for a new `nameInCatalog` property on all catalog members which overrides `name` when displayed in the catalog, if present.
- Added `terria.urlEncodeComponent` function for use in feature info templates.
- `yAxisMin` and `yAxisMax` are now honored when multiple charts are active, by using the minimum `yAxisMin` and the maximum `yAxisMax` of all charts.

### 4.10.3

- Locked third-party dependency proj4 to v2.3.x because v2.4.0 breaks our build.

### 4.10.2

- New sections are now merged info `CatalogMember.info` when `updateFromJson` is called multiple times, rather than the later `info` completely replacing the earlier one. This is most useful when using `itemProperties` to override some of the info sections in a child catalog item.
- Fixed a bug where csv files with a date column would sometimes fail if a date is missing.

### 4.10.1

- Improved the SDMX-JSON catalog item to handle huge dimensions, allow a blacklist, handle bad responses better, and more.
- Fixed a bug that prevented the proxy from being used for loading legends, even in situations where it is necessary such as an `http` legend accessed from an `https` site.
- Added link to re-download local files, noting that TerriaJS may have done additional processing (eg. geocoding).

### 4.10.0

- Changed defaults:
  - `WebProcessingServiceCatalogFunction` now defaults to invoking the `Execute` service via an HTTP POST with XML encoding rather than an HTTP GET with KVP encoding. This is a more sensible default because the WPS specification requires that servers support POST/XML while GET/KVP is optional. Plus, POST/XML allows large input parameters, such as a polygon descibing all of Australia, to be successfully passed to the WPS process. To force use of GET/KVP, set the `executeWithHttpGet` property to `true`.
- Fixed problems with third-party dependencies causing `npm install` and `npm run gulp` to fail.

### 4.9.0

- Added a help overlay system. A TerriaJS application can define a set of help sequences that interactively walk the user through a task, such as adding data to the map or changing map settings. The help sequences usually appear as a drop-down Help menu in the top-right corner.
- Fixed a bug with calculating bounding rectangles in `ArcGisCatalogItem` caused by changes to `proj4` package.
- Fixed a bug preventing chart axis labels from being visible on a white background.
- Fixed a bug that caused the Feedback panel to appear below the chart panel, making it difficult to use.

### 4.8.2

- Fixed a bug that prevented a `shareUrl` specified in `config.json` from actually being used by the `ShareDataService`.
- Adding a JSON init file by dropping it on the map or selecting it from the My Data tab no longer adds an entry to the Workbench and My Data catalog.
- WPS return type can now be `application/vnd.terriajs.catalog-member+json` which allows a json catalog member to be returned in WPS along with the usual attributes to control display.
- `chartLineColor` tableStyle attribute added, allowing per column specification of chart line color.
- Fixed a bug that caused a `WebMapServiceCatalogItem` inside a `WebMapServiceCatalogGroup` to revert to defaults from GetCapabilities instead of using shared properties.
- Fix a bug that prevented drawing the marker and zooming to the point when searching for a location in 2D.
- Fixed a bug where `WebMapTileServiceCatalogItem` would incorrectly interpret a bounding box and return only the lower left corner causing Cesium to crash on render.
- Fixed a bug that caused the feedback form to be submitted when unchecking "Share my map view".

### 4.8.1

- `CkanCatalogGroup` now automatically adds the type of the resource (e.g. `(WMS)`) after the name when a dataset contains multiple resources that can be turned into catalog items and `useResourceName` is false.
- Added support for ArcGIS FeatureServers to `CkanCatalogGroup` and `CkanCatalogItem`. In order for `CkanCatalogGroup` to include FeatureServers, `includeEsriFeatureServer` must be set to true.
- Changed default URL for the share service from `/share` to `share` and made it configurable by specifying `shareUrl` in config.json. This helps with deployments in subdirectories.

### 4.8.0

- Fixed a bug that prevented downloading data from the chart panel if the map was started in 2D mode.
- Changed the default opacity of table data to 0.8 from 0.6.
- Added the ability to read dates in the format "2017-Q2".
- Improved support for SDMX-JSON, including showing values as a percent of regional totals, showing the selected conditions in a more concise format, and fixing some bugs.
- Updated `TableCatalogItem`s to show a download URL in About This Dataset, which downloads the entire dataset as csv, even if the original data was more complex (eg. from an API).
- The icon specified to the `MenuPanel` / `DropdownPanel` theme can now be either the identifier of an icon from `Icon.GLYPHS` or an actual SVG `require`'d via the `svg-sprite-loader`.
- Fixed a bug that caused time-varying points from a CSV file to leave a trail on the 2D map.
- Add `Terria.filterStartDataCallback`. This callback gives an application the opportunity to modify start (share) data supplied in a URL before TerriaJS loads it.
- Reduced the size of the initial TerriaJS JavaScript code by about 30% when starting in 2D mode.
- Upgraded to [Cesium 1.29](https://github.com/AnalyticalGraphicsInc/cesium/blob/1.29/CHANGES.md).

### 4.7.4

- Renamed `SpatialDetailingFunction`, `WhyAmISpecialFunction`, and `PlacesLikeMeFunction` to `SpatialDetailingCatalogFunction`, `WhyAmISpecialCatalogFunction`, and `PlacesLikeMeCatalogFunction`, respectively. The old names will be removed in a future release.
- Fixed incorrect tooltip text for the Share button.
- Improved the build process and content of the user guide documentation.

### 4.7.3

- Canceled pending tile requests when removing a layer from the 2D map. This should drastically improve the responsiveness when dragging the time slider of a time-dynamic layer in 2D mode.
- Added the data source and data service details to the "About this dataset" (preview) panel.
- Fixed a bug introduced in 4.7.2 which made the Feature Info panel background too pale.

### 4.7.2

- Updated GNAF API to new Lucene-based backend, which should improve performance.
- Updated custom `<chart>` tag to allow a `colors` attribute, containing comma separated css strings (one per column), allowing users to customize chart colors. The `colors` attribute in charts can also be passed through from a WPS ComplexData response.
- Updated styling of Give Feedback form.
- Improved consistency of "Search" and "Add Data" font sizes.
- Improved flexibility of Feature Info Panel styling.
- Fixed a bug that could cause an extra `/` to be added to end of URLs by `ArcGisMapServerCatalogItem`, causing some servers to reject the request.
- Added a workaround for a bug in Internet Explorer 11 on Windows 7 that could cause the user interface to hang.

### 4.7.1

- Fixed a bug where providing feedback did not properly share the map view.
- Updated to terriajs-server 2.6.2.
- Fixed a bug leading to oversized graphics being displayed from WPS calls.

### 4.7.0

- Added the ability for users to share their view of the map when providing feedback.
- Extra components can now be added to FeatureInfoSection.
- Updated "Download Data" in FeatureInfoSection to "Download Data for this Feature".
- Fixed the color of visited links in client apps with their own css variables.
- Fixed a bug that prevented the scale bar from displaying correctly.

### 4.6.1

- Added support for creating custom WPS types, and for reusing `Point`, `Polygon`, and `Region` editors in custom types.
- Fixed a bug that caused the legend to be missing for WMS catalog items where the legend came from GetCapabilities but the URL did not contain `GetLegendGraphic`.

### 4.6.0

- Changed defaults:
  - The `clipToRectangle` property of raster catalog items (`WebMapServiceCatalogItem`, `ArcGisMapServerCatalogItem`, etc.) now defaults to `true`. It was `false` in previous releases. Using `false` prevents features (especially point features) right at the edge of the layer's rectangle from being cut off when the server reports too tight a rectangle, but also causes the layer to load much more slowly in many cases. Starting in this version, we favour performance and the much more common case that the rectangle can be trusted.
- Made `WebMapServiceCatalogItem` tolerant of a `GetCapabilities` where a `LegendURL` element does not have an `OnlineResource` or a `Dimension` does not have any values.
- Added support for 'Long' type hint to CSV data for specifying longitude.
- The marker indicating the location of a search result is now placed correctly on the terrain surface.
- `CatalogFunction` region parameters are now selected on the main map rather than the preview map.
- Some regions that were previously not selectable in Analytics, except via autocomplete, are now selectable.
- Added hover text that shows the position of data catalog search results in the full catalog.
- Widened scrollbars and improve their contrast.
- Removed the default maximum number of 10 results when searching the data catalog.
- Allow users to browse for JSON configuration files when adding "Local Data".
- Made it easier to use custom fonts and colors in applications built on TerriaJS, via new SCSS variables.
- Fixed a bug that caused a `CswCatalogGroup` to fail to load if the server had a `references` element without a `protocol`.

### 4.5.1

- The order of the legend for an `ArcGisMapServerCatalogItem` now matches the order used by ArcGIS itself.
- Large legends are now scaled down to fit within the width of the workbench panel.
- Improved the styling of links inside the Feature Information panel.
- Fixed a bug that could cause the Feature Information panel's close button to initially appear in the wrong place, and then jump to the right place when moving the mouse near it.

### 4.5.0

- Added support for the Sensor Observation Service format, via the `SensorObservationServiceCatalogItem`.
- Added support for end date columns in CSV data (automatic with column names containing `end_date`, `end date`, `end_time`, `end time`; or set in json file using `isEndDate` in `tableStyle.columns`.
- Fixed calculation of end dates for moving-point CSV files, which could lead to points disappearing periodically.
- Fixed a bug that prevented fractional seconds in time-varying WMS periodicity.
- Added the ability to the workbench UI to select the `style` to use to display a Web Map Service (WMS) layer when multiple styles are available.
- Added the ability to the workbench UI to select from among the available dimensions of a Web Map Service (WMS) layer.
- Improved the error reporting and handling when specifying invalid values for the WMS COLORSCALERANGE parameter in the UI.
- Added the ability to drag existing points when creating a `UserDrawing`.
- Fixed a bug that could cause nonsensical legends for CSV columns with all null values.
- Fixed a bug that prevented the Share panel from being used at all if the URL shortening service encountered an error.
- Fixed a bug that could cause an error when adding multiple catalog items to the map quickly.
- Tweaked the z-order of the window that appears when hovering over a chart series, so that it does not appear on top of the Feature Information panel.
- Fixed a bug that could lead to incorrect colors in a legend for a CSV file with explicit `colorBins` and cut off at a minimum and maximum.
- We now show the feature info panel the first time a dataset is added, containing a suggestion to click the map to learn more about a location. Also improved the wording for the feature info panel when there is no data.
- Fixed support for time-varying feature info for vector tile based region mapping.
- `updateApplicationOnMessageFromParentWindow` now also allows messages from the `opener` window, i.e. the window that opened the page by calling `window.open`. The parent or opener may now also send a message with an `allowOrigin` property to specify an origin that should be allowed to post messages.
- Fixed a bug that prevented charts from loading http urls from https.
- The `isNcWMS` property of `WebMapServiceCatalogItem` is now set to true, and the COLORSCALERANGE controls are available in the UI, for ncWMS2 servers.
- Added the ability to prevent CSVs with time and `id` columns from appearing as moving points, by setting `idColumns` to either `null` or `[]`.
- Fixed a bug that prevented default parameters to `CatalogFunction`s from being shown in the user interface.
- Fixed a problem that made `BooleanParameter`s show up incorrectly in the user interface.
- Embedded `<chart>` elements now support two new optional attributes:
  - `title`: overrides the title that would otherwise be derived from the name of the feature.
  - `hide-buttons`: If `"true"`, the Expand and Download buttons are hidden from the chart.
- Fixed a bug in embedded `<collapsible>` elements that prevented them from being expandable.
- Improved SDMX-JSON support to make it possible to change region type in the UI.
- Deprecated `RegionMapping.setRegionColumnType` in favour of `RegionMapping.prototype.setRegionColumnType`. `regionDetails[].column` and `.disambigColumn` have also been deprecated.

### 4.4.1

- Improved feature info display of time-varying region-mapped csvs, so that chart is still shown at times with no data.
- Fix visual hierarchy of groups and items in the catalog.

### 4.4.0

- Fixed a bug that caused Cesium (3D view) to crash when plotting a CSV with non-numerical data in the depth column.
- Added automatic time-series charts of attributes to the feature info of time-varying region-mapped csvs.
- Refactored Csv, AbsItt and Sdmx-Json catalog items to depend on a common `TableCatalogItem`. Deprecated `CsvCatalogItem.setActiveTimeColumn` in favour of `tableStructure.setActiveTimeColumn`.
- Error in geocoding addresses in csv files now shows in dialog box.
- Fixed CSS styling of the timeline and added padding to the feature info panel.
- Enhanced JSON support to recognise JSON5 format for user-added files.
- Deprecated `indicesIntoUniqueValues`, `indicesOrValues`, `indicesOrNumericalValues` and `usesIndicesIntoUniqueValues` in `TableColumn` (`isEnum` replaces `usesIndicesIntoUniqueValues`).
- Added support for explicitly colouring enum columns using a `tableStyle.colorBins` array of `{"value":v, "color":c}` objects
- Improved rendering speed when changing the display variable for large lat/lon csv files.
- Default to moving feature CSVs if a time, latitude, longitude and a column named `id` are present.
- Fixed a bug so units flow through to charts of moving CSV features.
- Fixed a bug that prevented the `contextItem` of a `CatalogFunction` from showing during location selection.
- Fixed a bug that caused `&amp;` to appear in some URLs instead of simply `&`, leading to an error when visiting the link.
- Added the ability to pass a LineString to a Web Processing Service.
- Fixed a bug that prevented `tableStyle.dataVariable` = `null` from working.
- Uses a smarter default column for CSV files.
- Fixed a bug that caused an error message to appear repeatedly when there was an error downloading tiles for a base map.
- Fixed a bug that caused WMS layer names and WFS type names to not be displayed on the dataset info page.
- We now preserve the state of the feature information panel when sharing. This was lost in the transition to the new user interface in 4.0.0.
- Added a popup message when using region mapping on old browsers without an `ArrayBuffer` type (such as Internet Explorer 9). These browsers won't support vector tile based region mapping.
- Fixed bug where generic parameters such as strings were not passed through to WPS services.
- Fixed a bug where the chart panel did not update with polled data files.
- Removed the Australian Hydrography layer from `createAustraliaBaseMapOptions`, as the source is no longer available.
- Fixed a bug that caused the GetCapabilities URL of a WMS catalog item to be shown even when `hideSource` was set to true.
- Newly-added user data is now automatically selected for the preview map.
- Fixed a bug where selecting a new column on a moving point CSV file did not update the chart in the feature info panel.
- Fixed dropdowns dropping from the bounds of the screen in Safari.
- Fixed a bug that prevented the feature info panel from updating with polled lat/lon csvs.
- Improved handing of missing data in charts, so that it is ignored instead of shown as 0.

### 4.3.3

- Use react-rangeslider 1.0.4 because 1.0.5 was published incorrectly.

### 4.3.2

- Fixed css styling of shorten URL checkbox.

### 4.3.1

- Added the ability to specify the URL to the `serverConfig` service in `config.json` as `parameters.serverConfigUrl`.

### 4.3.0

- Added `Terria.batchGeocoder` property. If set, the batch geocoder is used to resolve addresses in CSV files so that they can be shown as points on the map.
- Added `GnafAddressGeocoder` to resolve Australian addresses using the GNAF API.
- Added a loading indicator for user-added files.
- Fixed a bug that prevented printing the map in the 2D mode.
- Fixed a bug when changing between x-axis units in the chart panel.
- Moved all Terria styles into CSS-modules code (except Leaflet) - `lib/Sass/StandardUserInterface.scss` no longer needs to be imported and now only includes styles for backwards compatibility.

### 4.2.1

- Fixed bug that prevented the preview map displaying on mobile devices.

### 4.2.0

- There is a known bug in this version which prevents the user from being able to choose a region for some Analytics functions.
- Added support for ArcGis FeatureServers, using the new catalog types `esri-featureServer` and `esri-featureServer-group`. Catalog type `esri-group` can load REST service, MapServer and FeatureServer endpoints. (For backwards compatibility, catalog type `esri-mapServer-group` continues to work for REST service as well as MapServer endpoints.)
- Enumeration parameter now defaults to what is shown in UI, and if parameter is optional, '' is default.
- Adds bulk geocoding capability for Australian addresses. So GnafAPI can be used with batches of addresses, if configured.
- Fixed a bug that caused the selection indicator to get small when near the right edge of the map and to overlap the side panel when past the left edge.
- Map controls and menus now become translucent while the explorer window (Data Catalog) is visible.
- Removed find-and-replace for cesium workers from the webpack build as it's done in terriajs-cesium now.
- Legend images that fail to load are now hidden entirely.
- Improved the appearance of the opacity slider and added a percentage display.
- AllowedValues for LiteralData WPS input now works even if only one value specified.
- Fixed bug in WPS polygon datatype to return valid polygon geojson.
- Fix regression: cursor changes in UserDrawing now functions in 2D as well as 3D.
- Updated to [Cesium](http://cesiumjs.org) 1.23 (from 1.20). See the [change log](https://github.com/AnalyticalGraphicsInc/cesium/blob/1.23/CHANGES.md) for details.
- Fixed a bug which prevented feature info showing for Gpx-, Ogr-, WebFeatureService-, ArcGisFeatureServer-, and WebProcessingService- CatalogItems.
- Added support for a wider range of SDMX-JSON data files, including the ability to sum over dimensions via `aggregatedDimensionIds`.
- Added support for `tableStyle.colorBins` as array of values specifying the boundaries between the color bins in the legend, eg. `[3000, 3500, 3900, 4000]`. `colorBins` can still be an integer specifying the number of bins, in which case Terria determines the boundaries.
- Made explorer panel not rendered at all when hidden and made the preview map destroy itself when unmounted - this mitigates performance issues from having Leaflet running in the background on very busy vector datasets.
- Fixed a bug which prevented time-varying CZML feature info from updating.
- Added support for moving-point csv files, via an `idColumns` array on csv catalog items. By default, feature positions, color and size are interpolated between the known time values; set `isSampled` to false to prevent this. (Color and size are never interpolated when they are drawn from a text column.)
- Added support for polling csv files with a partial update, and by using `idColumns` to identify features across updates.
- Added a time series chart to the Feature Info Panel for sampled, moving features.
- Fixed a bug which sometimes prevented feature info from appearing when two region-mapped csv files were displayed.
- Fixed the preview map extent being one item behind what was actually selected.

### 4.1.2

- Fixed a bug that prevented sharing from working in Internet Explorer.

### 4.1.1

- Stopped IE9 from setting bizarre inline dimensions on custom branding images.
- Fixed workbench reordering in browsers other than Chrome.
- URLs on the dataset info page are now auto-selected by clicked, making them easier to copy.

### 4.1.0

- Made the column title for time-based CSV exports from chart default to 'date'
- Stopped the CSV creation webworker from being run multiple times on viewing a chart.
- Removed the empty circles from non-selected base maps on the Map settings panel.
- Prevented text from being selected when dragging the compass control.
- Added the `MeasureTool` to allow users to interactively measure the distance between points.
- Worked around a problem in the Websense Web Filter that caused it to block access to some of the TerriaJS Web Workers due to a URL in the license text in a comment in a source file.

### 4.0.2

- Fixed a bug that prevented opening catalog groups on iOS.
- Fixed a CSS warning.

### 4.0.1

- Fixed a bug that caused an error message to be formatted incorrectly when displayed to the user.

### 4.0.0

- Rewrote the TerriaJS user interface using React. We believe the new interface is a drastic improvement, incorporating user feedback and the results of usability testing. Currently, it is a bit harder to customize than our old user interface, so if your application has extensive customizations, we suggest delaying upgrading to this version for a little while logner.
- Added support for non-geospatial CSV files, which display in a new chart panel.
- Added support for customisable tags in Feature Info templates.
- Implemented [`<chart>` and `<collapsible>`](https://github.com/TerriaJS/terriajs/blob/4.0.0/lib/ReactViews/Custom/registerCustomComponentTypes.js#L52-L106) tags in Feature Info templates.
- Added support for [polling](https://github.com/TerriaJS/terriajs/blob/4.0.0/lib/Models/Polling.js) for updates to CSV files.
- `CswCatalogGroup` will now include Web Processing Services from the catalog if configured with `includeWps` set to true.
- `WebMapServiceCatalogItem` will now detect ncWMS servers and set isNcWMS to true.
- New `ShareDataService` which can store and resolve data. Currently it is used as a replacement for Google URL Shortener, which can't handle long URLs.
- New `ServerConfig` object which provides configuration information about the server, including which domains can be proxied for. This changes the way CorsProxy is initialised.
- Added partial support for the SDMX-JSON format.
- `UserDrawing` added for drawing lines and polygons on the map.
- CkanCatalogGroup's `filterQuery` items can now be specified as objects instead of URL-encoded strings.

### 3.5.0

- Ungrouped items in CKAN catalog items are now grouped under an item whose title is determined by .ungroupedTitle (default: "No group").
- CKAN's default search regex for KMLs also includes KMZ.
- Add documentation of camera properties.

### 3.4.0

- Support JSON5 (http://json5.org/) use in init files and config files, so comments can be used and object keys don't need to be quoted.
- Fixed a bug that caused the `corsProxyBaseUrl` specified in `config.json` to be ignored.
- Fixed a bug preventing downloading feature info data in CSV format if it contained nulls.
- Added support for the WMS Style/MetadataURL tag in layer description.
- Long titles in locally-generated titles now word-wrap in most web browsers.
- Long auto-generated legend titles now word wrap in most web browsers.

### 3.3.0

- Support `parameters` property in WebFeatureServiceCatalogItem to allow accessing URLs that need additional parameters.
- Fixed a bug where visiting a shared link with a time-series layer would crash load.
- Added a direct way to format numbers in feature info templates, eg. `{{#terria.formatNumber}}{"useGrouping": true, "maximumFractionDigits": 3}{{value}}{{/terria.formatNumber}}`. The quotes around the keys are optional.
- When the number of unique values in a CSV column exceeds the number of color bins available, the legend now displays "XX other values" as the label for the last bucket rather than simply "Other".
- CSV columns with up to 21 unique values can now be fully displayed in the legend. Previously, the number of bins was limited to 9.
- Added `cycle` option to `tableColumnStyle.colorBinMethod` for enumeration-type CSV columns. When the number of unique values in the column exceeds the number of color bins available, this option makes TerriaJS color all values by cycling through the available colors, rather than coloring only the most common values and lumping the rest into an "Other" bucket.
- Metadata and single data files (e.g. KML, GeoJSON) are now consistently cached for one day instead of two weeks.
- `WebMapServiceCatalogItem` now uses the legend for the `style` specified in `parameters` when possible. It also now includes the `parameters` when building a `GetLegendGraphic` URL.
- Fixed a bug that prevented switching to the 3D view after starting the application in 2D mode.

### 3.2.1

- Fixed a bug on IE9 which prevented shortened URLs from loading.
- Fixed a map started with smooth terrain being unable to switch to 3D terrain.
- Fixed a bug in `CkanCatalogItem` that prevented it from using the proxy for dataset URLs.
- Fixed feature picking when displaying a point-based vector and a region mapped layer at the same time.
- Stopped generation of WMS intervals being dependent on JS dates and hence sensitive to DST time gaps.
- Fixed a bug which led to zero property values being considered time-varying in the Feature Info panel.
- Fixed a bug which prevented lat/lon injection into templates with time-varying properties.

### 3.2.0

- Deprecated in this version:
  - `CkanCatalogItem.createCatalogItemFromResource`'s `options` `allowGroups` has been replaced with `allowWmsGroups` and `allowWfsGroups`.
- Added support for WFS in CKAN items.
- Fixed bug which prevented the terria-server's `"proxyAllDomains": true` option from working.
- Added support in FeatureInfoTemplate for referencing csv columns by either their name in the csv file, or the name they are given via `TableStyle.columns...name` (if any).
- Improved CSV handling to ignore any blank lines, ie. those containing only commas.
- Fixed a bug in `CswCatalogGroup` that prevented it from working in Internet Explorer.

### 3.1.0

- Only trigger a search when the user presses enter or stops typing for 3 seconds. This will greatly reduce the number of times that searches are performed, which is important with a geocoder like Bing Maps that counts each geocode as a transaction.
- Reduced the tendency for search to lock up the web browser while it is in progress.
- Include "engines" attribute in package.json to indicate required Node and NPM version.
- For WMS catalog items that have animated data, the initial time of the timeslider can be specified with `initialTimeSource` as `start`, `end`, `present` (nearest date to present), or with an ISO8601 date.
- Added ability to remove csv columns from the Now Viewing panel, using `"type": "HIDDEN"` in `tableStyle.columns`.

### 3.0.0

- TerriaJS-based application are now best built using Webpack instead of Browserify.
- Injected clicked lat and long into templates under `{{terria.coords.latitude}}` and `{{terria.coords.longitude}}`.
- Fixed an exception being thrown when selecting a region while another region highlight was still loading.
- Added `CesiumTerrainCatalogItem` to display a 3D surface model in a supported Cesium format.
- Added support for configuration of how time is displayed on the timeline - catalog items can now specify a dateFormat hash
  in their configuration that has formats for `timelineTic` (what is displayed on the timeline itself) and `currentTime`
  (which is the current time at the top-left).
- Fixed display when `tableStyle.colorBins` is 0.
- Added `fogSettings` option to init file to customize fog settings, introduced in Cesium 1.16.
- Improved zooming to csvs, to include a small margin around the points.
- Support ArcGis MapServer extents specified in a wider range of projections, including GDA MGA zones.
- WMS legends now use a bigger font, include labels, and are anti-aliased when we can determine that the server is Geoserver and supports these options.
- Updated to [Cesium](http://cesiumjs.org) 1.20. Significant changes relevant to TerriaJS users include:
  - Fixed loading for KML `NetworkLink` to not append a `?` if there isn't a query string.
  - Fixed handling of non-standard KML `styleUrl` references within a `StyleMap`.
  - Fixed issue in KML where StyleMaps from external documents fail to load.
  - Added translucent and colored image support to KML ground overlays
  - `GeoJsonDataSource` now handles CRS `urn:ogc:def:crs:EPSG::4326`
  - Fix a race condition that would cause the terrain to continue loading and unloading or cause a crash when changing terrain providers. [#3690](https://github.com/AnalyticalGraphicsInc/cesium/issues/3690)
  - Fix issue where the `GroundPrimitive` volume was being clipped by the far plane. [#3706](https://github.com/AnalyticalGraphicsInc/cesium/issues/3706)
  - Fixed a reentrancy bug in `EntityCollection.collectionChanged`. [#3739](https://github.com/AnalyticalGraphicsInc/cesium/pull/3739)
  - Fixed a crash that would occur if you added and removed an `Entity` with a path without ever actually rendering it. [#3738](https://github.com/AnalyticalGraphicsInc/cesium/pull/3738)
  - Fixed issue causing parts of geometry and billboards/labels to be clipped. [#3748](https://github.com/AnalyticalGraphicsInc/cesium/issues/3748)
  - Fixed bug where transparent image materials were drawn black.
  - Fixed `Color.fromCssColorString` from reusing the input `result` alpha value in some cases.
- Added support for time-series data sets with gaps - these are skipped when scrubbing on the timeline or playing.

### 2.3.0

- Share links now contain details about the picked point, picked features and currently selected feature.
- Reorganised the display of disclaimers so that they're triggered by `CatalogGroup` and `CatalogItem` models, which trigger `terria.disclaimerEvent`, which is listened to by DisclaimerViewModel`. `DisclaimerViewModel` must be added by the map that's using Terria.
- Added a mechanism for hiding the source of a CatalogItem in the view info popup.
- Added the `hideSource` flag to the init json for hiding the source of a CatalogItem in the View Info popup.
- Fixed a bug where `CatalogMember.load` would return a new promise every time it was called, instead of retaining the one in progress.
- Added support for the `copyrightText` property for ArcGis layers - this now shows up in info under "Copyright Text"
- Showed a message in the catalog item info panel that informs the user that a catalog item is local and can't be shared.
- TerriaJS now obtains its list of domains that the proxy will proxy for from the `proxyableDomains/` service. The URL can be overridden by setting `parameters.proxyableDomainsUrl` in `config.json`.
- Updated to [Cesium](http://cesiumjs.org) 1.19. Significant changes relevant to TerriaJS users include:
  - Improved KML support.
    - Added support for `NetworkLink` refresh modes `onInterval`, `onExpire` and `onStop`. Includes support for `viewboundScale`, `viewFormat`, `httpQuery`.
    - Added partial support for `NetworkLinkControl` including `minRefreshPeriod`, `cookie` and `expires`.
    - Added support for local `StyleMap`. The `highlight` style is still ignored.
    - Added support for `root://` URLs.
    - Added more warnings for unsupported features.
    - Improved style processing in IE.

### 2.2.1

- Improved legend and coloring of ENUM (string) columns of CSV files, to sort first by frequency, then alphabetically.

### 2.2.0

- Warn user when the requested WMS layer doesn't exist, and try to provide a suggestion.
- Fixed the calculation of a CSV file's extent so that missing latitudes and longitudes are ignored, not treated as zero.
- Improved the user experience around uploading files in a format not directly supported by TerriaJS and optionally using the conversion service.
- Improved performance of large CSV files, especially the loading time, and the time taken to change the display variable of region-mapped files.
- Added support for CSV files with only location (lat/lon or region) columns, and no value columns, using a file-specific color. Revised GeoJSON display to draw from the same palette of colors.
- Fixed a bug that prevented GeoJSON styles from being applied correctly in some cases.
- Fixed an error when adding a CSV with one line of data.
- Fixed error when adding a CSV file with numeric column names.
- Polygons and polylines are now highlighted on click when the geometry is available.
- Improved legend and coloring of ENUM (string) columns of CSV files; only the most common values are colored differently, with the rest shown as 'Other'.
- Added support for running the automated tests on the local system (via `gulp test`), on BrowserStack (via `gulp test-browserstack`), and on Sauce Labs (via `gulp test-saucelabs`).
- Changed `tableStyle`'s `format` to only accept `useGrouping`, `maximumFractionDigits` and `styling: "percent"` options. Previously some other options may have worked in some browsers.
- Improved color palette for string (ENUM) columns of CSV files.
- Improved CSV loading to ignore any completely blank lines after the header row (ie. lines which do not even have commas).
- Added support for grouping catalog items retrieved from a CSW server according to criteria specified in the init file (via the `metadataGroups` property) or from a `domainSpecification` and a call to the `GetDomain` service on the CSW server.
- Added `UrlTemplateCatalogItem`, which can be used to access maps via a URL template.
- Improved ABS display (to hide the regions) when a concept is deselected.
- Improved readability of ArcGIS catalog items and legends by replacing underscores with spaces.
- `ArcGisMapServerCatalogItem` metadata is now cached by the proxy for only 24 hours.
- Improved the feature info panel to update the display of time-varying region-mapped CSV files for the current time.
- Updated to [Cesium](http://cesiumjs.org) 1.18. Significant changes relevant to TerriaJS users include:
  - Improved terrain performance by up to 35%. Added support for fog near the horizon, which improves performance by rendering less terrain tiles and reduces terrain tile requests. [#3154](https://github.com/AnalyticalGraphicsInc/cesium/pull/3154)
  - Reduced the amount of GPU and CPU memory used by terrain by using compression. The CPU memory was reduced by up to 40%, and approximately another 25% in Chrome.
  - Fixed an issue where the sun texture is not generated correctly on some mobile devices. [#3141](https://github.com/AnalyticalGraphicsInc/cesium/issues/3141)
  - Cesium now honors window.devicePixelRatio on browsers that support the CSS imageRendering attribute. This greatly improves performance on mobile devices and high DPI displays by rendering at the browser-recommended resolution. This also reduces bandwidth usage and increases battery life in these cases.

### 2.1.1

- Fixed sharing of time-varying czml files; the timeline was not showing on the shared link.
- Fixed sharing of user-added time-varying csv files.
- Fixed a bug in `CkanCatalogItem` that made it build URLs incorrectly when given a base URL ending in a slash.

### 2.1.0

- Moved `TableColumn`, `TableStructure`, and the classes based on `Concept` to `lib/Map`. Moved `LegendHelper` to `lib/Models`.
- Added column-specific styling to CSV files, using a new `tableStyle.columns` json parameter. This is an object whose keys are column names or indices, and whose values are objects of column-specific tableStyle parameters. See the CSV column-specific group in `wwwroot/test/init/test-tablestyle.json` for an example. [#1097](https://github.com/TerriaJS/terriajs/issues/1097)
- Added the following column-specific `tableStyle` parameters:
  - `name`: renames the column.
  - `type`: sets the column type; can be one of LON, LAT, ALT, TIME, SCALAR, or ENUM.
  - `format`: sets the column number format, using the format of the [Javascript Intl options parameter](https://developer.mozilla.org/en-US/docs/Web/JavaScript/Reference/Global_Objects/Number/toLocaleString), eg. `{"format": {"useGrouping": true, "maximumFractionDigits": 2}}` to add thousands separators to numbers and show only two decimal places. Only the `useGrouping`, `maximumFractionDigits` and `styling: "percent"` options are guaranteed to work in all browsers.
- Added column-specific formatting to the feature info panel for all file types, eg. `"featureInfoTemplate" : {"template": "{{SPEED}} m/s", "formats": {"SPEED": {"maximumFractionDigits": 2}}}`. The formatting options are the same as above.
- Changed the default number format in the Feature Info Panel to not separate thousands with commas.
- Fixed a bug that caused the content on the feature info panel to be rendered as pure HTML instead of as mixed HTML / Markdown.
- Changed the default for `tableStyle.replaceWithZeroValues` to `[]`, ie. nothing.
- Changed the default for `tableStyle.replaceWithNullValues` to `["-", "na", "NA"]`.
- Changed the default for `tableStyle.nullLabel` to '(No value)'.
- Application name and support email can now be set in config.json's "parameters" section as "appName" and "supportEmail".
- Fixed showWarnings in config json not being respected by CSV catalog items.
- Fixed hidden region mapped layers being displayed when variable selection changes.
- Fixed exporting raw data as CSV not escaping commas in the data itself.

### 2.0.1

- Fixed a bug that caused the last selected ABS concept not to appear in the feature info panel.

### 2.0.0

- The following previously-deprecated functionality was removed in this version:
  - `ArcGisMapServerCatalogGroup`
  - `CatalogItemControl`
  - `CatalogItemDownloadControl`
  - Calling `BrandBarViewModel.create` with more than one parameter.
  - `CatalogMemberControl.leftSideItemControls`
  - `CatalogMemberControl.rightSideItemControls`
  - `DataCatalogTabViewModel.getRightSideItemControls`
  - `DataCatalogTabViewModel.getLeftSideItemControls`
  - `registerCatalogItemControls`
  - `AusGlobeViewer`
- Streamlined CSV handling framework. Breaking changes include the APIs of (not including those which begin with `_`):
  - `CsvCatalogItem`: `rowProperties`, `rowPropertiesByCode`, `dynamicUpdate` have been removed.
  - `AbsIttCatalogItem`: Completely rewritten. The `dataSetID` json parameter has been deprecated in favor of `datasetId` (different capitalization).
  - For the 2011 Australian Census data, requires `sa4_code_2011` to appear as an alias in `regionMapping.json` (it was previously missing in NationalMap).
  - `TableDataSource`: Completely rewritten and moved from `Map` to `Models` directory. Handles csvs with latitude & longitude columns.
  - `RegionMapping`: Used instead of TableDataSource for region-mapped csvs.
  - `DataTable` and `DataVariable` have been replaced with new classes, `TableStructure` and `TableColumn`.
  - `RegionProvider`: `loadRegionsFromWfs`, `processRegionIds`, `applyReplacements`, `findRegionIndex` have been made internal functions.
  - `RegionProviderList`: `chooseRegionProvider` has been changed and renamed `getRegionDetails`.
  - `ColorMap`: `fromArray` and `fromString` have been removed, with the constructor taking on that functionality.
  - `LegendUrl` has been moved to the `Map` directory.
  - `TableStyle`: `loadColorMap` and `chooseColorMap` have been removed. Moved from `Map` to `Models` directory.
  - `FeatureInfoPanelSectionViewModel`: its constructor now takes a `FeatureInfoPanelViewModel` as its first argument, instead of `Terria`.
  - `Models/ModelError` has been replaced with `Core/TerriaError`.
- Removed blank feature info sections for uncoloured regions of region-mapped CSVs.
- Recognises the CSV datetime formats: YYYY, YYYY-MM and YYYY-MM-DD HH:MM(:SS).
- Introduced five new json tableStyle parameters:
  - `replaceWithZeroValues`: Defaults to `[null, "-"]`. These values are coloured as if they were zero if they appear in a list with numbers. `null` catches missing values.
  - `replaceWithNullValues`: Defaults to `["na", "NA"]`. These values are coloured as if they were null if they appear in a list with numbers.
  - `nullColor`: A css string. Defaults to black. This colour is used to display null values. It is also used to colour points when no variable is selected.
  - `nullLabel`: A string used to label null or blank values in the legend. Defaults to ''.
  - `timeColumn`: Provide the name or index (starting at 0) of a csv column, if any. Defaults to the first time column found, if any. Use `null` to explicitly disregard all time columns.
- Removed variables consisting only of html tags from the Now Viewing panel.
- Added support for the csv datetime formats: YYYY, YYYY-MM and YYYY-MM-DD HH:MM(:SS).
- Improved formatting of datetimes from csv files in the feature info panel.
- Removed variables consisting only of html tags from the Now Viewing panel.
- Improved handling of rows with missing dates in csv time columns.
- Introduced four new json tableStyle parameters:
  - `replaceWithZeroValues`: Defaults to `[null, '-']`. These values are coloured as if they were zero if they appear in a csv column with numbers. `null` catches missing values. These rows are ignored if they appear in a csv time column.
  - `replaceWithNullValues`: Defaults to `['na', 'NA']`. These values are coloured as if they were null if they appear in a csv column with numbers. These rows are ignored if they appear in a csv time column.
  - `nullColor`: A css string. Defaults to a dark blue. This colour is used to display null values (but it does not appear on the legend). It is also used to colour points when no variable is selected.
  - `timeColumn`: Provide the name or index (starting at 0) of a csv column, if any. Defaults to the first time column found, if any. Use `null` to explicitly disregard all time columns.
- Added id matching for catalog members:
- Improved formatting of datetimes from csv files in the feature info panel.
- Removed variables consisting only of HTML tags from the Now Viewing panel.
- Added ID matching for catalog members:
  - An `id` field can now be set in JSON for catalog members
  - When sharing an enabled catalog item via a share link, the share link will reference the catalog item's ID
    rather than its name as is done currently.
  - The ID of an item should be accessed via `uniqueId` - if a catalog member doesn't have an ID set, this returns a
    default value of the item's name plus the ID of its parent. This means that if all the ancestors of a catalog
    member have no ID set, its ID will be its full path in the catalog.
  - This means that if an item is renamed or moved, share links that reference it will still work.
  - A `shareKeys` property can be also be set that contains an array of all ids that should lead to this item. This means
    that a share link for an item that didn't previously have an ID set can still be used if it's moved, as long as it
    has its old default ID set in `shareKeys`
  - Old share links will still work as long as the items they lead to aren't renamed or moved.
  - Refactor of JSON serialization - now rather than passing a number of flags that determine what should and shouldn't be
    serialized, an `itemFilter` and `propertyFilter` are passed in options. These are usually composed of multiple filters,
    combined using `combineFilters`.
  - An index of all items currently in the catalog against all of that item's shareKeys is now maintained in `Catalog`
    and can be used for O(1) lookups of any item regardless of its location.
  - CatalogMembers now contain a reference to their parent CatalogGroup - this means that the catalog tree can now be
    traversed in both directions.
  - When serializing user-added items in the catalog, the children of `CatalogGroup`s with the `url` property set are
    not serialized. Settings like `opacity` for their descendants that need to be preserved are serialized separately.
- Generated legends now use SVG (vector) format, which look better on high resolution devices.
- Created new Legend class, making it easy to generate client-side legends for different kinds of data.
- Generate client-side legends for ArcGIS MapServer catalog items, by fetching JSON file, instead of just providing link to external page.
- Fix Leaflet feature selection when zoomed out enough that the world is repeated.
- Improved handling of lat/lon CSV files with missing latitude or longitude values.
- Fixed a bug that prevented `SocrataCataloGroup` from working in Internet Explorer 9.
- Added `CkanCatalogItem`, which can be used to reference a particular resource of any compatible type on a CKAN server.
- Fixed a bug that caused the Now Viewing tab to display incorrectly in Internet Explorer 11 when switching directly to it from the Data Catalogue tab.

### 1.0.54

- Fixed a bug in `AbsIttCatalogItem` that caused no legend to be displayed.

### 1.0.53

- Improved compatibility with Internet Explorer 9.
- Made `CswCatalogGroup` able to find geospatial datasets on more CSW servers.
- Allow WMS parameters to be specified in json in uppercase (eg. STYLES).

### 1.0.52

- Added `MapBoxMapCatalogItem`, which is especially useful for base maps. A valid access token must be provided.
- Added a `getContainer()` method to Terria's `currentViewer`.
- Dramatically improved the performance of region mapping.
- Introduced new quantisation (color binning) methods to dramatically improve the display of choropleths (numerical quantities displayed as colors) for CSV files, instead of always using linear. Four values for `colorBinMethod` are supported:
  - "auto" (default), usually means "ckmeans"
  - "ckmeans": use "CK means" method, an improved version of Jenks Even Breaks to form clusters of values that are as distinct as possible.
  - "quantile": use quantiles, evenly distributing values between bins
  - "none": use the previous linear color mapping method.
- The default style for CSV files is now 7 color bins with CK means method.
- Added support for color palettes from Color Brewer (colorbrewer2.org). Within `tableStyle`, use a value like `"colorPalette": "10-class BrBG"`.
- Improved the display of legends for CSV files, accordingly.
- URLs for legends are now encapsulated in a `LegendUrl` model, which accepts a mime type that will affect how the
  legend is rendered in the sidebar.
- Added support for the Socrata "new backend" with GeoJSON download to `SocrataCatalogGroup`.
- Moved URL config parameters to config.json, with sensible defaults. Specifically:
  - regionMappingDefinitionsUrl: 'data/regionMapping.json',
  - conversionServiceBaseUrl: '/convert/',
  - proj4ServiceBaseUrl: '/proj4/',
  - corsProxyBaseUrl: '/proxy/'
- Deprecated terria.regionMappingDefinitionsUrl (set it in config.json or leave it as default).

### 1.0.51

- Fixed a typo that prevented clearing the search query
- Added support for Nominatim search API hosted by OpenStreetMap (http://wiki.openstreetmap.org/wiki/Nominatim) with `NominatimSearchProviderViewModel`. This works by merging to 2 queries : one with the bounding parameter for the nearest results, and the other without the bounding parameter. The `countryCodes` property can be set to limit the result to a set of specific countries.
- Added `MapProgressBarViewModel`. When added to the user interface with `MapProgressBarViewModel.create`, it shows a bar at the top of the map window indicating tile load progress.
- We no longer show the entity's ID (which is usually a meaningless GUID) on the feature info panel when the feature does not have a name. Instead, we leave the area blank.
- Fixed a bug with time-dynamic imagery layers that caused features to be picked from the next time to be displayed, in addition to the current one.
- Replace `.` and `#` with `_` in property names meant to be used with `featureInfoTemplate`, so that these properties can be accessed by the [mustache](https://mustache.github.io/) templating engine.
- Added support for time-varying properties (e.g. from a CZML file) on the feature info panel.
- `Cesium.zoomTo` now takes the terrain height into account when zooming to a rectangle.

### 1.0.50

- Put a white background behind legend images to fix legend images with transparent background being nearly invisible.
- Search entries are no longer duplicated for catalog items that appear in multiple places in the Data Catalogue
- Fixed the layer order changing in Cesium when a CSV variable is chosen.
- Layer name is now shown in the catalog item info panel for ESRI ArcGIS MapServer layers.
- Retrieve WFS or WCS URL associated with WMS data sources using DescribeLayer if no dataUrl is present.
- Downgrade Leaflet to 0.7.3 to fix specific feature clicking problems with 2D maps.
- Use `PolylineGraphics` instead of `PolygonGraphics` for unfilled polygons with an outline width greater than 1. This works around the fact that Cesium does not support polygons with outline width great than 1 on Windows due to a WebGL limitation.
- Sorted ABS age variables numerically, not alphabetically.
- Removed extra space at the bottom of base map buttons.
- Share links now remember the currently active tab in the `ExplorerPanelViewModel`.
- Fixed a bug that prevented region mapping from working over HTTPS.
- The proxy is now used to avoid a mixed content warning when accessing an HTTP dataset from an HTTPS deployment of TerriaJS.
- Added `CameraView.fromLookAt` and `CameraView.fromPositionHeadingPitchRoll` functions. These functions can be used to position the camera in new ways.

### 1.0.49

- Fixed a bug that caused poor performance when clicking a point on the map with lots of features and then closing the feature information panel.
- Apply linkify, instead of markdown, to properties shown in the Feature Info Panel.
- Fixed a bug that prevented feature scaling by value.
- Fixed a bug that prevented the csv `displayDuration` from working.
- Fixed a bug that ignored which column of the csv file to show as the legend initially.
- `NowViewingTabViewModel` is now composed of a number of sections. Each section is given the opportunity to determine whether it applies to each catalog item. Custom sections may be added by adding them to NowViewingTabViewModel.sections`.
- `CsvCatalogItem` and `AbsIttCatalogItem` now expose a `concepts` property that can be used to adjust the display.
- Added `Terria.cesiumBaseUrl` property.
- The user interface container DOM element may now be provided to `TerriaViewer` by specifying `uiContainer` in its options. Previously it always used an element named `ui`.
- Legend URLs are now accessed via the proxy, if applicable.
- Fixed a bug that prevented feature scaling by value.
- Added support for [Urthecast](https://www.urthecast.com/) with `UrthecastCatalogGroup`.
- Fixed a bug that caused a `TypeError` on load when the share URL included enabled datasets with an order different from their order in the catalog.
- Improved the message that is shown to the user when their browser supports WebGL but it has a "major performance caveat".
- Fixed a bug that could cause an exception in some browsers (Internet Explorer, Safari) when loading a GeoJSON with embedded styles.
- Fixed a bug with Leaflet 2D map where clicks on animation controls or timeline would also register on the map underneath causing undesired feature selection and, when double clicked, zooming (also removed an old hack that disabled dragging while using the timeline slider)
- Changed Australian Topography base map server and updated the associated thumbnail.
- Added `updateApplicationOnMessageFromParentWindow` function. After an app calls this function at startup, TerriaJS can be controlled by its parent window when embedded in an `iframe` by messages sent with `window.postMessage`.

### 1.0.48

- Added the ability to disable feature picking for `ArcGisMapServerCatalogItem`.
- Disabled feature picking for the Australian Topography and Australian Hydrography base layers created by `createAustraliaBaseMapOptions`.

### 1.0.47

- Make it possible to disable CSV region mapping warnings with the `showWarnings` init parameter.
- The `name` of a feature from a CSV file is now taken from a `name` or `title` column, if it exists. Previously the name was always "Site Data".
- Fixed a bug that caused time-dynamic WMS layers with just one time to not be displayed.
- Underscores are now replaced with spaces in the feature info panel for `GeoJsonCatalogItem`.
- Added Proj4 projections to the location bar. Clicking on the bar switches between lats/longs and projected coordinates. To enable this, set `useProjection` to `true`
- Show information for all WMS features when a location is clicked.
- Fixed a bug that caused an exception when running inside an `<iframe>` and the user's browser blocked 3rd-party cookies.
- HTML and Markdown text in catalog item metadata, feature information, etc. is now formatted in a more typical way. For example, text inside `<h1>` now looks like a heading. Previously, most HTML styling was stripped out.
- Supports FeatureInfoTemplates on all catalog item types (previously only available on ImageryLayers).
- Apply markdown to properties shown in the Feature Info Panel.
- Add `includeCzml` option to CkanCatalogGroup.
- Fixed a bug that caused `WebMapServiceCatalogItem` to incorrectly populate the catalog item's metadata with data from GetCapabilities when another layer had a `Title` with the same value as the expected layer's `Name`.
- Update the default Australian topography basemap to Geoscience Australia's new worldwide layer (http://www.ga.gov.au/gisimg/rest/services/topography/National_Map_Colour_Basemap/MapServer)
- Allow color maps in CSV catalog items to be expressed as strings: colorMapString: "red-white-blue".
- Updated to [Cesium](http://cesiumjs.org) 1.15. Significant changes relevant to TerriaJS users include:
  - Added support for the [glTF 1.0](https://github.com/KhronosGroup/glTF/blob/master/specification/README.md) draft specification.
  - Added support for the glTF extensions [KHR_binary_glTF](https://github.com/KhronosGroup/glTF/tree/master/extensions/Khronos/KHR_binary_glTF) and [KHR_materials_common](https://github.com/KhronosGroup/glTF/tree/KHR_materials_common/extensions/Khronos/KHR_materials_common).
  - `ImageryLayerFeatureInfo` now has an `imageryLayer` property, indicating the layer that contains the feature.
  - Make KML invalid coordinate processing match Google Earth behavior. [#3124](https://github.com/AnalyticalGraphicsInc/cesium/pull/3124)

### 1.0.46

- Fixed an incorrect require (`URIjs` instead of `urijs`).

### 1.0.45

- Major refactor of `CsvCatalogItem`, splitting region-mapping functionality out into `RegionProvider` and `RegionProviderList`. Dozens of new test cases. In the process, fixed a number of bugs and added new features including:
  - Regions can be matched using regular expressions, enabling matching of messy fields like local government names ("Baw Baw", "Baw Baw Shire", "Baw Baw (S)", "Shire of Baw Baw" etc).
  - Regions can be matched using a second field for disambiguation (eg, "Campbelltown" + "SA")
  - Drag-and-dropped datasets with a time column behave much better: rather than a fixed time being allocated to each row, each row occupies all the time up until the next row is shown.
  - Enumerated fields are colour coded in lat-long files, consist with region-mapped files.
  - Feedback is now provided after region mapping, showing which regions failed to match, and which matched more than once.
  - Bug: Fields with names starting with 'lon', 'lat' etc were too aggressively matched.
  - Bug: Numeric codes beginning with zeros (eg, certain NT 08xx postcodes) were treated as numbers and failed to match.
  - Bug: Fields with names that could be interpreted as regions weren't available as data variables.
- Avoid mixed content warnings when using the CartoDB basemaps.
- Allow Composite catalog items
- Handle WMS time interval specifications (time/time and time/time/periodicity)
- Moved `url` property to base CatalogItem base class. Previously it was defined separately on most derived catalog items.
- Most catalog items now automatically expose a `dataUrl` that is the same as their `url`.
- Added custom definable controls to `CatalogMember`s.
  - To define a control, subclass `CatalogMemberControl` and register the control in `ViewModels/registerCatalogMemberControl` with a unique control name, control class and required property name.
  - If a `CatalogMember` has a property with the required property name either directly on the member or in its `customProperties` object, the control will appear in the catalog with the member and will fire the `activate` function when clicked.
  - Controls can be registered to appear on both the left and right side using `registerLeftSideControl` and `registerRightSideControl` respectively.
  - An example can be seen in the `CatalogMemberDownloadControl`
  - Currently top level members do not show controls.
- The `LocationBarViewModel` now shows the latitude and longitude coordinates of the mouse cursor in 2D as well as 3D.
- The `LocationBarViewModel` no longer displays a misleading elevation of 0m when in "3D Smooth" mode.
- Added `@menu-bar-right-offset` LESS parameter to control the right position of the menu bar.
- Added `forceProxy` flag to all catalog members to indicate that an individual item should use the proxy regardless of whether the domain is in the list of domains to proxy.
- Allow a single layer of an ArcGIS MapServer to be added through the "Add Data" interface.
- Added `WfsFeaturesCatalogGroup`. This group is populated with a catalog item for each feature queried from a WFS server.
- The Feature Info panel now shows all selected features in an accordion control. Previously it only showed the first one.
- Added `featureInfoTemplate` property to `CatalogItem`. It is used to provide a custom Markdown or HTML template to display when a feature in the catalog item is clicked. The template is parameterized on the properties of the feature.
- Updated to [Cesium](http://cesiumjs.org) 1.14. Significant changes relevant to TerriaJS users include:
  - Fixed issues causing the terrain and sky to disappear when the camera is near the surface. [#2415](https://github.com/AnalyticalGraphicsInc/cesium/issues/2415) and [#2271](https://github.com/AnalyticalGraphicsInc/cesium/issues/2271)
  - Fixed issues causing the terrain and sky to disappear when the camera is near the surface. [#2415](https://github.com/AnalyticalGraphicsInc/cesium/issues/2415) and [#2271](https://github.com/AnalyticalGraphicsInc/cesium/issues/2271)
  - Provided a workaround for Safari 9 where WebGL constants can't be accessed through `WebGLRenderingContext`. Now constants are hard-coded in `WebGLConstants`. [#2989](https://github.com/AnalyticalGraphicsInc/cesium/issues/2989)
  - Added a workaround for Chrome 45, where the first character in a label with a small font size would not appear. [#3011](https://github.com/AnalyticalGraphicsInc/cesium/pull/3011)
  - Fixed an issue with drill picking at low frame rates that would cause a crash. [#3010](https://github.com/AnalyticalGraphicsInc/cesium/pull/3010)

### 1.0.44

- Fixed a bug that could cause timeseries animation to "jump" when resuming play after it was paused.
- Make it possible for catalog item initialMessage to require confirmation, and to be shown every time.
- When catalog items are enabled, the checkbox now animates to indicate that loading is in progress.
- Add `mode=preview` option in the hash portion of the URL. When present, it is assumed that TerriaJS is being used as a previewer and the "small screen warning" will not be shown.
- Added `maximumLeafletZoomLevel` constructor option to `TerriaViewer`, which can be used to force Leaflet to allow zooming closer than its default of level 18.
- Added the `attribution` property to catalog items. The attribution is displayed on the map when the catalog item is enabled.
- Remove an unnecessary instance of the Cesium InfoBox class when viewing in 2D
- Fixed a bug that prevented `AbsIttCatalogGroup` from successfully loading its list of catalog items.
- Allow missing URLs on embedded data (eg. embedded czml data)
- Fixed a bug loading URLs for ArcGIS services names that start with a number.
- Updated to [Cesium](http://cesiumjs.org) 1.13. Significant changes relevant to TerriaJS users include:
  - The default `CTRL + Left Click Drag` mouse behavior is now duplicated for `CTRL + Right Click Drag` for better compatibility with Firefox on Mac OS [#2913](https://github.com/AnalyticalGraphicsInc/cesium/pull/2913).
  - Fixed an issue where non-feature nodes prevented KML documents from loading. [#2945](https://github.com/AnalyticalGraphicsInc/cesium/pull/2945)

### 1.0.43

- Fixed a bug that prevent the opened/closed state of groups from being preserved when sharing.

### 1.0.42

- Added a `cacheDuration` property to all catalog items. The new property is used to specify, using Varnish-like notation (e.g. '1d', '10000s') the default length of time to cache URLs related to the catalog item.
- Fix bug when generating share URLs containing CSV items.
- Improve wording about downloading data from non-GeoJSON-supporting WFS servers.

### 1.0.41

- Improvements to `AbsIttCatalogItem` caching from the Tools menu.

### 1.0.40

- `ArcGisMapServerCatalogItem` now shows "NoData" tiles by default even after showing the popup message saying that max zoom is exceeded. This can be disabled by setting its `showTilesAfterMessage` property to false.

### 1.0.39

- Fixed a race condition in `AbsIttCatalogItem` that could cause the legend and map to show different state than the Now Viewing UI suggested.
- Fixed a bug where an ABS concept with a comma in its name (e.g. "South Eastern Europe,nfd(c)" in Country of Birth) would cause values for concept that follow to be misappropriated to the wrong concepts.

### 1.0.38

- `AbsIttCatalogItem` now allows the region type to be set on demand rather than only at load time.
- `CsvCatalogItem` can now have no display variable selected, in which case all points are the same color.

### 1.0.37

- Added `CswCatalogGroup` for populating a catalog by querying an OGC CSW service.
- Added `CatalogMember.infoSectionOrder` property, to allow the order of info sections to be configured per catalog item when necessary.
- Fixed a bug that prevented WMTS layers with a single `TileMatrixSetLink` from working correctly.
- Added support for WMTS layers that can only provide tiles in JPEG format.
- Fixed testing and caching of ArcGis layers from tools and added More information option for imagery layers.
- TerriaJS no longer requires Google Analytics. If a global `ga` function exists, it is used just as before. Otherwise, events are, by default, logged to the console.
- The default event analytics behavior can be specified by passing an instance of `ConsoleAnalytics` or `GoogleAnalytics` to the `Terria` constructor. The API key to use with `GoogleAnalytics` can be specified explicitly to its constructor, or it can be specified in the `parameter.googleAnalyticsKey` property in `config.json`.
- Made polygons drastically faster in 2D.
- TerriaJS now shortens share URLs by default when a URL shortener is available.
- Added Google Analytics reporting of the application URL. This is useful for tracking use of share URLs.
- Added the ability to specify a specific dynamic layer of an ArcGIS Server using just a URL.

### 1.0.36

- Calculate extent of TopoJSON files so that the viewer correctly pans+zooms when a TopoJSON file is loaded.
- Fixed a bug that caused the `Terria#clock` to keep ticking (and therefore using CPU / battery) once started even after selecting a non-time-dynamic dataset.
- Fixed a bug that caused the popup message to appear twice when a dataset failed to load.
- Added layer information to the Info popup for WMS datasets.
- Added ability to filter catalog search results by:
  - type: `is:wms`, `-is:esri-mapserver`. A result must match any 'is:' and no '-is:'.
  - url: `url:vic.gov.au`, `-url:nicta.com.au`. A result must match any 'url:', and no '-url:'.
- Added ability to control the number of catalog search results: `show:20`, `show:all`

### 1.0.35

- Polygons from GeoJSON datasets are now filled.
- Left-aligned feature info table column and added some space between columns.
- Added `EarthGravityModel1996`.
- Extended `LocationBarViewModel` to show heights relative to a geoid / mean sea level model. By default, EGM96 is used.
- Added support for styling GeoJSON files, either in catalog (add .style{} object) or embedded directly in the file following the [SimpleStyle spec](https://github.com/mapbox/simplestyle-spec).
- Fixed a bug that caused the 3D view to use significant CPU time even when idle.
- Added CartoDB's Positron and Dark Matter base maps to `createGlobalBaseMapOptions`.
- Added support for subdomains to `OpenStreetMapCatalogItem`.

### 1.0.34

- Fixed a bug that prevented catalog items inside groups on the Search tab from being enabled.
- Added `PopupMessageConfirmationViewModel`. It prevents the Popup from being closed unless the confirm button is pressed. Can also optionally have a deny button with a custom action.
- Added support for discovering GeoJSON datasets from CKAN.
- Added support for zipped GeoJSON files.
- Made `KmlCatalogItem` use the proxy when required.
- Made `FeatureInfoPanelViewModel` use the white panel background in more cases.
- Significantly improved the experience on devices with small screens, such as phones.
- Fixed a bug that caused only the portion of a CKAN group name before the first comma to be used.

### 1.0.33

- Added the `legendUrls` property to allow a catalog item to optionally have multiple legend images.
- Added a popup message when zooming in to the "No Data" scales of an `ArcGisMapServerCatalogItem`.
- Added `CatalogGroup.sortFunction` property to allow custom sorting of catalog items within a group.
- Added `ImageryLayerCatalogItem.treat403AsError` property.
- Added a title text when hovering over the label of an enabled catalog item. The title text informs the user that clicking will zoom to the item.
- Added `createBingBaseMapOptions` function.
- Added an option to `KnockoutMarkdownBinding` to optionally skip HTML sanitization and therefore to allow unsafe HTML.
- Upgraded to Cesium 1.11.
- `CatalogItem.zoomTo` can now zoom to much smaller bounding box rectangles.

### 1.0.32

- Fixed CKAN resource format matching for KML, CSV, and Esri REST.

### 1.0.31

- Added support for optionally generating shorter URLs when sharing by using the Google URL shortening service.

### 1.0.30

- `WebMapServiceCatalogItem` and `ArcGisMapServerCatalogItem` now augment directly-specified metadata with metadata queried from the server.
- "Data Details" and "Service Details" on the catalog item info panel are now collapsed by default. This improves the performance of the panel and hides some overly technical details.
- `ArcGisMapServerCatalogItem.layers` can now specify layer names in addition to layer IDs. Layer names are matched in a case-insensitive manner and only if a direct ID match is not found.
- `itemProperties` are now applied through the normal JSON loading mechanism, so properties that are represented differently in code and in JSON will now work as well.
- Added support for `csv-geo-*` (e.g. csv-geo-au) to `CkanCatalogGroup`.
- The format name used in CKAN can now be specified to `CkanCatalogGroup` using the `wmsResourceFormat`, `kmlResourceFormat`, `csvResourceFormat`, and `esriMapServerResourceFormat` properties. These properties are all regular expressions. When the format of a CKAN resource returned from `package_search` matches one of these regular expressions, it is treated as that type within TerriaJS.
- `CkanCatalogGroup` now fills the `dataUrl` property of created items by pointing to the dataset's page on CKAN.
- The catalog item information panel now displays `info` sections in a consistent order. The order can be overridden by setting `CatalogItemInfoViewModel.infoSectionOrder`.
- An empty `description` or `info` section is no longer shown on the catalog item information panel. This can be used to remove sections that would otherwise be populated from dataset metadata.

### 1.0.29

- Add support for loading init files via the proxy when necessary.
- Switched to using the updated URL for STK World Terrain, `//assets.agi.com/stk-terrain/v1/tilesets/world/tiles`.

### 1.0.28

- Fixed a bug that prevented links to non-image (e.g. ArcGIS Map Server) legends from appearing on the Now Viewing panel.

### 1.0.27

- Use terriajs-cesium 1.10.7, fixing a module load problem in really old browers like IE8.

### 1.0.25

- Fixed incorrect date formatting in the timeline and animation controls on Internet Explorer 9.
- Add support for CSV files with longitude and latitude columns but no numeric value column. Such datasets are visualized as points with a default color and do not have a legend.
- The Feature Information popup is now automatically closed when the user changes the `AbsIttCatalogItem` filter.

### 1.0.24

- Deprecated:
  - Renamed `AusGlobeViewer` to `TerriaViewer`. `AusGlobeViewer` will continue to work until 2.0 but using it will print a deprecation warning to the browser console.
  - `BrandBarViewModel.create` now takes a single `options` parameter. The container element, which used to be specified as the first parameter, should now be specified as the `container` property of the `options` parameter. The old function signature will continue to work until 2.0 but using it will print a deprecation warning to the browser console.
- `WebMapServiceCatalogItem` now determines its rectangle from the GetCapabilities metadata even when configured to use multiple WMS layers.
- Added the ability to specify the terrain URL or the `TerrainProvider` to use in the 3D view when constructing `TerriaViewer`.
- `AbsIttCatalogItem` styles can now be set using the `tableStyle` property, much like `CsvCatalogItem`.
- Improved `AbsIttCatalogItem`'s tolerance of errors from the server.
- `NavigationViewModel` can now be constructed with a list of `controls` to include, instead of the standard `ZoomInNavigationControl`, `ResetViewNavigationControl`, and `ZoomOutNavigationControl`.
- Fixed a bug that caused the brand bar to slide away with the explorer panel on Internet Explorer 9.

### 1.0.23

- Fixed a bug that prevented features from being pickable from ABS datasets on the 2D map.
- Fixed a bug that caused the Explorer Panel tabs to be missing or misaligned in Firefox.

### 1.0.22

- Changed to use JPEG instead of PNG format for the Natural Earth II basemap. This makes the tile download substantially smaller.

### 1.0.21

- Added an `itemProperties` property to `AbsIttCatalogGroup`.
- Added a `nowViewingMessage` property to `CatalogItem`. This message is shown by the `NowViewingAttentionGrabberViewModel` when the item is enabled. Each unique message is shown only once.

### 1.0.20

- Added the ability to specify SVG icons on Explorer Panel tabs.
- Added an icon to the Search tab.
- Added support for accessing Australian Bureau of Statistics data via the ABS-ITT API, using `AbsIttCatalogGroup` and `AbsIttCatalogItem`.
- The Now Viewing panel now contains controls for selecting which column to show in CSV datasets.

### 1.0.19

- Added `NowViewingAttentionGrabberViewModel`. It calls attention the Now Viewing tab the first time a catalog item is enabled.
- Added `isHidden` property to catalog items and groups. Hidden items and groups do not show up in the catalog or in search results.

### 1.0.18

- Added `featureInfoFields` property to `CsvCatalogItem.tableStyle`. It allows setting which fields to show in the Feature Info popup, and the name to use for each.
- Added `OpenStreetMapCatalogItem` for connecting to tile servers using the OpenStreetMap tiling scheme.
- Added `CkanCatalogGroup.allowEntireWmsServers` property. When set and the group discovers a WMS resource without a layer parameter, it adds a catalog item for the entire server instead of ignoring the resource.
- Added `WebMapTileServiceCatalogGroup` and `WebMapTileServiceCatalogItem` for accessing WMTS servers.
- Handle the case of an `ArcGisMapServerCatalogItem` with an advertised extent that is outside the valid range.
- We now pass ArcGIS MapServer metadata, when it's available, through to Cesium's `ArcGisMapServerImageryProvider` so that it doesn't need to re-request the metadata.
- Changed the style of the Menu Bar to have visually-separate menu items.
- Added support for SVG menu item icons to `MenuBarViewModel`.
- Improved popup message box sizing.

### 1.0.17

- Upgraded to TerriajS Cesium 1.10.2.
- Added `ImageryLayerCatalogItem.isRequiredForRendering`. This is set to false by default and to true for base maps. Slow datasets with `isRequiredForRendering=false` are less likely to prevent other datasets from appearing in the 3D view.
- The "Dataset Testing" functionality (on the hidden Tools menu accessible by adding `#tools=1` to the URL) now gives up tile requests and considers them failed after two seconds. It also outputs some JSON that can be used as the `blacklist` property to blacklist all of the datasets that timed out.
- Added a feature to count the total number of datasets from the hidden Tools menu.
- Fixed a bug that caused the 2D / 3D buttons the Maps menu to get out of sync with the actual state of the map after switching automatically to 2D due to a performance problem.

### 1.0.16

- Deprecated:
  - `ArcGisMapServerCatalogGroup` has been deprecated. Please use `ArcGisCatalogGroup` instead.
- Replaced Cesium animation controller with TerriaJS animation controller.
- Replaced Cesium Viewer widget with the CesiumWidget when running Cesium.
- Added the ability to turn a complete ArcGIS Server, or individual folders within it, into a catalog group using `ArcGisCatalogGroup`.

### 1.0.15

- Fix imagery attribution on the 2D map.

### 1.0.14

- Fixed share URL generation when the application is not running at the root directory of its web server.
- Fixed a bug that caused Internet Explorer 8 users to see a blank page instead of a message saying their browser is incompatible.

### 1.0.13

- Breaking changes:
  - Added a required `@brand-bar-height` property.
- `ExplorerPanelViewModel` can now be created with `isOpen` initially set to false.
- TerriaJS now raises an error and hides the dataset when asked to show an `ImageryLayerCatalogItem` in Leaflet and that catalog item does not use the Web Mercator (EPSG:3857) projection. Previously, the dataset would silently fail to display.
- Improved error handling in `CzmlCatalogItem`, `GeoJsonCatalogItem`, and `KmlCatalogItem`.
- Made the `clipToRectangle` property available on all `ImageryProvider`-based catalog items, not just `WebMapServiceCatalogItem`.
- Added `CatalogMember.isPromoted` property. Promoted catalog groups and items are displayed above non-promoted groups and items.
- Add support for ArcGIS MapServer "Raster Layers" in addition to "Feature Layers".

### 1.0.12

- Allow Esri ArcGIS MapServers to be added via the "Add Data" panel.
- Adds `baseMapName` and `viewerMode` fields to init files and share links. `baseMapName` is any base map name in the map settings panel and `viewerMode` can be set to `'2d'` or `'3d'`.
- Added `tableStyle.legendTicks` property to `CsvCatalogItem`. When specified, the generated legend will have the specified number of equally-spaced lines with labels in its legend.

### 1.0.11

- Fixed a bug that prevented HTML feature information from showing up with a white background in Internet Explorer 9 and 10.
- Fixed a bug that prevented WMS GetCapabilities properties, such as CRS, from being properly inherited from the root layer.
- Tweaked credit / attribution styling.

### 1.0.10

- Added support for a developer attribution on the map.
- Fixed a bug that could cause results from previous async catalog searches to appear in the search results.

### 1.0.9

- Show Cesium `ImageryProvider` tile credits / attribution in Leaflet when using `CesiumTileLayer`.

### 1.0.8

- `WebMapServiceCatalogGroup` now populates the catalog using the hierarchy of layers returned by the WMS server in GetCapabilities. To keep the previous behavior, set the `flatten` property to true.
- Potentially breaking changes:
  - The `getFeatureInfoAsGeoJson` and `getFeatureInfoAsXml` properties have been removed. Use `getFeatureInfoFormats` instead.
- Added support for text/html responses from WMS GetFeatureInfo.
- Make the `FeatureInfoPanelViewModel` use a white background when displaying a complete HTML document.
- `KnockoutMarkdownBinding` no longer tries to interpret complete HTML documents (i.e. those that contain an <html> tag) as Markdown.
- The feature info popup for points loaded from CSV files now shows numeric columns with a missing value as blank instead of as 1e-34.
- `ArcGisMapServerCatalogItem` now offers metadata, used to populate the Data Details and Service Details sections of the catalog item info panel.
- `ArcGisMapServerCatalogGroup` now populates a "Service Description" and a "Data Description" info section for each catalog item from the MapServer's metadata.
- The `metadataUrl` is now populated (and shown) from the regular MapServer URL.
- Added 'keepOnTop' flag support for imageryLayers in init file to allow a layer to serve as a mask.
- Added 'keepOnTop' support to region mapping to allow arbitrary masks based on supported regions.
- Checkboxes in the Data Catalogue and Search tabs now have a larger clickable area.

### 1.0.7

- `CatalogItemNameSearchProviderViewModel` now asynchronously loads groups so items in unloaded groups can be found, too.
- Do not automatically fly to the first location when pressing Enter in the Search input box.
- Changed `ArcGisMapServerCatalogItem` to interpret a `maxScale` of 0 from an ArcGIS MapServer as "not specified".
- Added an `itemProperties` property to `ArcGisMapServerCatalogGroup`, allowing properties of auto-discovered layers to be specified explicitly.
- Added `validDropElements`, `validDropClasses`, `invalidDropElements`, and `invalidDropClasses` properties to `DragDropViewModel` for finer control over where dropping is allowed.
- Arbitrary parameters can now be specified in `config.json` by adding them to the `parameters` property.

### 1.0.6

- Added support for region mapping based on region names instead of region numbers (example in `public/test/countries.csv`).
- Added support for time-dynamic region mapping (example in `public/test/droughts.csv`).
- Added the ability to specify CSV styling in the init file (example in `public/init/test.json`).
- Improved the appearance of the legends generated with region mapping.
- Added the ability to region-map countries (example in `public/test/countries.csv`).
- Elminated distracting "jumping" of the selection indicator when picking point features while zoomed in very close to the surface.
- Fixed a bug that caused features to be picked from all layers in an Esri MapServer, instead of just the visible ones.
- Added support for the WMS MinScaleDenominator property and the Esri MapServer maxScale property, preventing layers from disappearing when zoomed in to close to the surface.
- Polygons loaded from KML files are now placed on the terrain surface.
- The 3D viewer now shows Bing Maps imagery unmodified, matching the 2D viewer. Previously, it applied a gamma correction.
- All catalog items now have an `info` property that allows arbitrary sections to be shown for the item in the info popup.
- `CkanCatalogGroup` now has a `groupBy` property to control whether catalog items are grouped by CKAN group ("group"), CKAN organization ("organization"), or not grouped at all ("none").
- `CkanCatalogGroup` now has a `useResourceName` property to control whether the name of the catalog item is derived from the resource (true), or the dataset itself (false).
- The catalog item info page now renders a much more complete set of Markdown and HTML elements.<|MERGE_RESOLUTION|>--- conflicted
+++ resolved
@@ -2,12 +2,8 @@
 
 #### next release (8.3.8)
 
-<<<<<<< HEAD
-- [The next improvement]
 - Fix maximum call stack size exceeded on Math.min/max when creating Charts
 - Fix boolean flag in `MyDataTab` displaying number
-=======
->>>>>>> ba0a0e84
 - Remove `jsx-control-statements` dependency
 - Fix WMS nested group IDs - nested groups with the same name were not being created
 - WMS `isEsri` default value will now check for case-insensitive `mapserver/wmsserver` (instead of `MapServer/WMSServer`)
