--- conflicted
+++ resolved
@@ -6,6 +6,7 @@
 - Add support for Cloud Optimised Geotiff (cog) in Cesium mode. Currently supports EPSG 4326 and 3857. There is experimental support for other projections but performance might suffer and there could be other issues.
 - Fix `Workbench.collapseAll()` and `Workbench.expandAll()` for References.
 - Add to the "doZoomTo" function the case of an imagery layer with imageryProvider.rectangle
+- Fix sharing when using initfile.
 - [The next improvement]
 
 #### 8.7.7 - 2024-10-01
@@ -14,16 +15,11 @@
 
   - Remove RollbarErrorServiceProvder
   - Error services now instantiated externally to terriajs
-<<<<<<< HEAD
-- Fix sharing when using initfile.
 - [The next improvement]
-=======
-
 - Fix remaining lint warnings
 - Augment cesium types and start using import instead of require in ts files
 - Update to sass 1.79.1
 - Add option to import assets from Cesium ion through the Add data panel. Use map config parameter "cesiumIonOAuth2ApplicationID" to enable the feature.
->>>>>>> 727c3047
 
 #### 8.7.6 - 2024-08-22
 
