# Change Log

#### next release (8.7.7)

<<<<<<< HEAD
- Fix sharing when using initfile.
=======
- **Breaking changes:**

  - Remove RollbarErrorServiceProvder
  - Error services now instantiated externally to terriajs

- [The next improvement]
>>>>>>> a21ecf7a

#### 8.7.6 - 2024-08-22

- Add I3SCatalogItem
  - getFeaturesFromPickResult now async to handle I3SNode.loadFields()
  - extract common style logic to new Cesium3dTilesStyleMixin.ts
- Set default value for date and datetime WPS fields only when the field is marked as required.
- Fix Sass deprecation warnings (declarations after nested blocks)
- Fix legend shown for WMS difference output item
- Add `diffItemProperties` trait to override properties of WSM difference output item. Useful for customizing feature info template strings etc.
- Add Proj4 definition for EPSG:8059
- Upgrade to terriajs-cesium 8.0.1.
- Re-enable terrain splitting.
- Add support for ArcGis ImageServer - this includes
  - Support for "dynamic" `exportImage` endpoint (using `102100` wkid)
  - Support for web mercator and wgs84 precached tiles
  - Basic support for raster functions - a dropdown is rendered in the workbench for custom raster functions
  - Traits to configure `bandIds` and `renderingRule`
- Increase `maxRefreshIntervals` from 1000 to 10000 for `WebMapServiceCatalogItem` and `ArcGisMapServerCatalogItem`.
- Add `nextDiscreteJulianDate` helper computed value to `DiscretelyTimeVaryingMixin`
- Add `EPSG:7899` to `Proj4Definitions`

#### 8.7.5 - 2024-06-26

- TSify some `js` and `jsx` files and provide `.d.ts` ambient type files for a few others. This is so that running `tsc` on an external project that imports Terria code will typecheck successfully.
- Upgraded a bunch of d3 dependencies for fixing security errors.
- Show rectangle selector for WPS bounding box parameter
- Fix `store` and `status` values send in WPS Execute request.
- Add docs for `modelDimensions`

#### 8.7.4 - 2024-06-07

- Fix position of draggable point after moving.
- Fix `getFeatureProperties` (in `FeatureInfoSection`) failing due to bad JSON parsing of nested strings.
- The `TableFeatureInfoStratum` default `featureInfoTemplate` will now not show `_id_` (internal Terria feature ID) in feature info
- Fix bug in FilterSection

#### 8.7.3 - 2024-05-28

- Fix broken chart selector
- Feature info template `<chart>` definition now accepts a `y-column` attribute to set the y-column that should be rendered in the feature info panel chart.
- Upgrade `thredds-catalog-crawler` to `v0.0.7` which makes a few security upgrades.
- Fix bug with broken datetime after that Timeline has been closed once.
- Fix WPS date time widget reset bug
- Set default date for WPS date time widget on load
- Add NumberParameterEditor to enable WPS AllowedValues Ranges to be set and use DefaultValue

#### 8.7.2 - 2024-05-14

- Add NumberParameterEditor to enable WPS AllowedValues Ranges to be set and use DefaultValue
- Feature info template has access to activeStyle of item having TableTraits.
- Updated a few dependencies to fix security warnings: `underscore`, `visx`, `shpjs`, `resolve-uri-loader`, `svg-sprite-loader`
- Allow related maps UI strings to be translated. Translation support for related maps content is not included.

#### 8.7.1 - 2024-04-16

- Upgraded to TerriajS Cesium 1.115.0
- Fix `PointStyleTraits.marker` bug where URLs were not being used.
- Fixed a bug with passing a relative baseUrl to Cesium >= 1.113.0 when `document.baseURI` is different to its `location`.
- Fix node v18 compatibility by forcing `webpack-terser-plugin` version resolution and fixing new type errors
- Reduce log noise in `MagdaReference`.

#### 8.7.0 - 2024-03-22

- **Breaking changes:**
  - `generateCatalogIndex` now uses `commander` to parse arguments. Run `node ./build/generateCatalogIndex.js --help` for more information.
- Fixed exception thrown from `objectArrayTrait` when a model has 0 strata and a `MergeStrategy` of `topStratum`.
- Fix `generateCatalogIndex` after `searchProvider` changes
- Fix bug with relative URLs being ignored in `generateCatalogIndex`
- Fix bug with ArcGisMapServerImageryProvider not correctly identifying if the `tile` endpoint can be used

#### 8.6.1 - 2024-03-14

- Fix SDMX `featureInfoTemplate` `<chart>` bug not showing correct `yColumn`

#### 8.6.0 - 2024-03-12

- **Breaking changes:**
  - Add `MergeStrategy` to `objectArrayTrait` - this includes a new `topStratum` strategy - similar to `Merge.All` (the default behaviour), but only elements that exist in the top-most strata will be merged with lower strata. Elements that only exist in lower strata will be removed.
  - **Note** the only trait with `MergeStrategy` set to `topStratum` is `lines` in `TableChartStyleTraits`.
- Fix `y-column` in `FeatureInfoPanelChart` (`<chart>`)

#### 8.5.2 - 2024-03-07

- Add `usePreCachedTilesIfAvailable` to `ArcGisMapServerCatalogItemTraits`.
- Improved `ChartableMixin.isMixedInto` to ensure there are no false positive matches when testing References.
- Fixed a bug in `MagdaReference` where members of a group would not be updated/created correctly when a group is reloaded.

#### 8.5.1 - 2024-02-23

- Added highly experimental CatalogProvider, intended to encapsulate functionality related to the entire catalog, or large subtrees of it, that doesn't fit into individual catalog member models.
- `BingMapsCatalogItem` now supports Bing's `culture` parameter.
- Update a prompt text in DataPreview.

#### 8.5.0 - 2024-02-07

- **Breaking changes:**
  - Upgrade TypeScript to 5.2
  - Switch Babel configuration to new JSX transform
- Improve tsconfig files
- Remove deprecated default `relatedMaps`
- Update `thredds-catalog-crawler` to `0.0.6`
- `WebMapServiceCatalogItem` will drop problematic query parameters from `url` when calling `GetCapabilities` (eg `"styles","srs","crs","format"`)
- Fixed regression causing explorer window not to display instructions when first opened.
- Enable eslint for typescript: plugin:@typescript-eslint/eslint-recommended
- Fixed a bug where the search box was missing for small screen devices.
- Prevent user adding empty web url
- Fix bug where search results shown in `My Data` tab
- Fix bug in function createDiscreteTimesFromIsoSegments where it might create duplicate timestamps.
- Add option to enable/disable shortening share URLs via InitSourceData.
- Fix bug in ArcGisMapServerCatalogItem.
- Add examples.
- Upgraded Cesium to 1.113.0 (i.e. `terriajs-cesium@6.2.0` & `terriajs-cesium-widgets@4.4.0`).

#### 8.4.1 - 2023-12-08

- Temporary UX fixes for clipping box:
  - An option to zoom to clipping box
  - An option to re-position the clipping box
  - Trigger repositioning of clipping box when the user enables clipping box for the first time
  - Cursor and scale point handle changes (makes it much easier to grasp)
  - More robust interaction with the box
- Fix a bug where `DragPoints` was interfering with pedstrian mode mouse movements.
- Update `webpack` to `4.47.0` to support Node >= 18 without extra command line parameters.
- Add support for multiple `urls` for `GeoJsonCatalogItem`.
- Automatically explode GeoJSON `MultiPoint` features to `Point` features.
- Add new table styling traits - `scaleByDistance` and `disableDepthTestDistance`.
- Add support for `LineString` and `MultiLineString` when using `GeoJsonCatalogItem` in `CZML` mode.

#### 8.4.0 - 2023-12-01

- **Breaking change:** Replaced `node-sass` with (dart) `sass`
  - You will need to update your `TerriaMap` to use `sass` instead of `node-sass`.
- Added `apiColumns` to `ApiTableCatalogItem` - this can now be used to specify `responseDataPath` per table column.
- `ArcGisMapServerCatalogItem` will now use "pre-cached tiles" if available if no (or all) `layers` are specified.

#### 8.3.9 - 2023-11-24

- **Breaking change:** new Search Provider model
  - Added SearchProviderMixin to connect searchProviders with a model system
  - Created a simple base Mixin (`SearchProviderMixin`) to attach SearchProviders to the Model system and enable easier creation of new search providers.
  - Made SearchProviders configurable from `config.json`.
  - See [0011-configurable-search-providers ADR](./architecture/0011-configurable-search-providers.md) and [Search providers customization](./doc/customizing/search-providers.md) for more details
- Make all icons in `CatalogGroup` black by default and white when a catalog group is focused, selected or hovered over. Improve lock icon position in workbench.

#### 8.3.8 - 2023-11-15

- Fix maximum call stack size exceeded on Math.min/max when creating Charts
- Fix boolean flag in `MyDataTab` displaying number
- Remove `jsx-control-statements` dependency
- Fix WMS nested group IDs - nested groups with the same name were not being created
- WMS `isEsri` default value will now check for case-insensitive `mapserver/wmsserver` (instead of `MapServer/WMSServer`)
- Tweak ArcGis MapServer WMS `GetFeatureInfo` default behaviour
  - Add `application/geo+json` and `application/vnd.geo+json` default `GetFeatureInfo` (after `application/json` in priority list)
  - Add `application/xml` default `GetFeatureInfo`. (if `isEsri` is true, then this will be used before `text/html`)
- Added many remaining ASGS 2021 region types to region mapping (STE_2021,ILOC_2021,IARE_2021,IREG_2021,RA_2021,SAL_2021,ADD_2021,DZN_2021,LGA_2022,LGA_2023,SED_2021,SED_2022,
  CED_2021,POA_2021,TR_2021,SUA_2021,UCL_2021,SOS_2021,SOSR_2021).
  - See [ASGS 2021](https://www.abs.gov.au/statistics/standards/australian-statistical-geography-standard-asgs-edition-3/jul2021-jun2026/access-and-downloads/digital-boundary-files)
- Added [Melbourne CLUE blocks](https://data.melbourne.vic.gov.au/pages/clue/) to region mapping.
- Fix WMS `GetMap`/`GetFeatureInfo` requests not having `styles` parameter (will use empty string instead of `undefined`)
- Add CesiumIon geocoder
- `CatalogGroup` will now not show members until loaded
- Add `GetTimeseries` support to `WebMapServiceCatalogItem`. This adds a new `supportsGetTimeseries` trait, which when true will replace `GetFeatureInfo` with `GetTimeseries` requests. It will also change `info_format` to `text/csv`, and show a chart in the feature info panel. Servers which advertise `GetTimeseries` capability will have this trait set to true by default. `GetTimeseries` requests will have `time = ""`.

#### 8.3.7 - 2023-10-26

- Fix `WebMapServiceCatalogItem` `allowFeaturePicking`
- Allow translation of TableStylingWorkflow.
- Fix "Remove all" not removing selected/picked features
- Fix crash on empty GeoJSON features
- Add `tableFeatureInfoContext` support to `GeoJsonMixin.createProtomapsImageryProvider`
- Fix `GeoJsonMixin` timeline animation for lines/polygons
- Fix bug in mismatched GeoJSON Feature `_id_` and TableMixin `rowId` - this was causing incorrect styling when using `filterByProperties` or features had `null` geometry
- Fix splitter for `GeoJsonMixin` (lines and polygon features only)
- Fix share links with picked features from `ProtomapsImageryProvider`
- Added on screen attribution and Google logo for Google Photorealistic 3D Tiles.
- Add `hideDefaultDescription` to `CatalogMemberTraits` - if true, then no generic default description will be shown when `description` is empty.

#### 8.3.6 - 2023-10-03

- Fixed a bug where incorrect "Remove all" icon is shown when the trait `displayGroup` of some group types (e.g.`wms-group`) is set to `true` but the members have not been populated yet.
- Fix regression in `excludeMembers`, `id` and `name` should be lower-case for comparing.

#### 8.3.5 - 2023-09-26

- Allow a story to use iframe tag if the source is youtube, youtube-nocookie or vimeo.
- Add `includeMembersRegex` to `GroupTraits`. This can be used to filter group members by id/name using a regular expression.

#### 8.3.4 - 2023-09-15

- Add `timeWindowDuration`, `timeWindowUnit` and `isForwardTimeWindow` traits to esri-mapServer type to support time window query.
- Move map credits to map column so it don't get hidden by chart panel
- TSify `MapColumn` module and reorganize components directory structure.
- Add null check to `WebMapServiceCatalogItem` `rectangle` calculation - and now we ascend tree of WMS `Layers` until we find a rectangle.
- Fix multi level nesting in ArcGIS Mapserver.

#### 8.3.3 - 2023-09-07

- Fixed broken point dragging interaction for user drawing in 3D mode.
- Fixed rectangle drawing in 2D mode.
- Added EPSG:7855 to `Proj4Definitions`.

#### 8.3.2 - 2023-08-11

- Fixed a bug when restoring timefilter from a share link having more than one imagery item with the same base URL (but different layer names).
- Fix WPS duplicate display of analysis results when loaded through a share URL
- Upgraded babel packages.

#### 8.3.1 - 2023-06-29

- **Breaking changes:**
  - Switched GoogleAnalytics to use Google Analytics 4 properties. Google's Universal properties no longer accept data from 01/07/2023, so migration is necessary anyway.
- Fix error when adding deeply nested references in search results.
- Add new option `focusWorkbenchItems` to `initialCamera` setting to focus the camera on workbench items when the app loads.
- Fixed bug where sharelinks created with no visible horizon would default to homeCamera view
- Improved calculation of 2D view from 3D view when no horizon visible
- Improve WMS and WFS error messages when requested layer names or type names are not present in GetCapabilities.

#### 8.3.0 - 2023-05-22

- **Breaking changes:**

  - **Upgraded Mobx to version 6.7.x**
  - **Upgraded Typescript to version 4.9.x**
  - See https://github.com/TerriaJS/terriajs/discussions/6787 for how to upgrade your map

#### 8.2.29 - 2023-05-18

- Fix app crash when rendering feature info with a custom title.
- Added new `CkanCatalogGroup` traits `resourceIdTemplate` and `restrictResourceIdTemplateToOrgsWithNames` to generate custom resource IDs for CKAN resources with unstable IDs.
- Fix `acessType` resolution for `MagdaReference` so that it uses the default terria resolution strategy when `magdaRecord` is not defined.

#### 8.2.28 - 2023-04-28

- Refactored TerriaViewer to expose a promise `terriaViewer.viewerLoadPromise` for async loading of viewers.
- Fix location point ideal zoom bug in 3D mode map.
- Add `EPSG:7844` to `Proj4Definitions`.
- TSify `Proj4Definitions` and `Reproject` modules.
- Update the docs for `excludeMembers`: mention the group/item id support
- Simplified `MapToolbar` API.

#### 8.2.27 - 2023-04-05

- Change icon used for display group remove button
- Make access control UI compatible to Magda v1 and v2 with v2 overriding v1.
- Remove karma-sauce-launcher dependency
- Add method `addFileDragDropListener` for receiving callbacks when user drags-n-drops a file.
- Improve `BoxDrawing` drag interaction.
- Fix a bug where `BoxDrawing` sometimes causes the map to loose pan and zoom interactivity.
- Optimize `LocationBar` component to reduce number of renders on mouse move.
- Optimize `Compass` component to reduce renders on each frame.
- Add `children` optional property to StandardUserInterfaceProps interface
- Add support for ArcGis MapServer with `TileOnly` capability - for example layers served from ArcGis Online. This is supported through `ArcGisMapServerCatalogItem`, `ArcGisMapServerCatalogGroup` and `ArcGisCatalogGroup`.

#### 8.2.26 - 2023-03-21

- Upgraded to terriajs-server 4.0.0.
- Added new `gulp dev` task that runs terriajs-server and `gulp watch` (incremental specs build) at the same time.

#### 8.2.25 - 2023-03-20

- Export `registerUrlHandlerForCatalogMemberType` for registering new url handler for catalog types.
- BoxDrawing changes:
  - Adds a new option called disableVerticalMovement to BoxDrawing which if set to true disables up/down motion of the box when dragging the top/bottom sides of the box.
  - Keeps height (mostly) steady when moving the box laterally on the map. Previously the height of the box used to change wrt to the ellipsoid/surface.
  - Fixes a bug that caused map panning and zooming to break when interacting with multiple active BoxDrawings.
  - Removed some code that was causing too much drift between mouse cursor and model when moving the model laterally on the map.
- Replaces addRemoteUploadType and addLocalUploadType with addOrReplaceRemoteFileUploadType and addOrReplaceLocalFileUploadType.

#### 8.2.24 - 2023-03-06

- Reimplement error message and default to 3d smooth mode when Cesium Ion Access Token is invalid.
- Layers shown via a share URL are now logged as a Google Analytics event
- Show an Add All / Remove All button for catalog groups when an optional `displayGroup` trait is true
- Rename the Map Settings "Raster Map Quality" slider to be just "Map Quality" as it also affects other things than raster data.
- Dragn-n-drop should respect disableZoomTo setting
- Fixed #6702 Terrain Hides Underground Features not working
- Add className prop for MyData tab so that it can be styled externally

#### 8.2.23 - 2023-01-06

- Only add groups to `CatalogIndex` if they aren't empty
- `BoxDrawing` improvements:
  - Added option `drawNonUniformScaleGrips` to enable/disable uniform-scaling
  - Set limit on the size of scaling grips relative to the size of the box
  - Small improvement to move interaction that prevents the box from locking up when trying to move at a camera angle parallel to the ground
  - Restore modified map state to the previous setting when interaction stops
- Fix bug in Cesium and Leaflet maps that resulted in `DataSource`s getting rendered even after their parent items are removed from the workbench.
- GltfMixin changes:
  - Refactors code to use stable `DataSource` and `Entity` values instead of re-creating them everytime `mapItems` is recomputed.
  - Disable zoom to for the item when position is unknown.
- Add `UploadDataTypes` API for extending the supported local and remote upload data types.
- Add option to upload terria web data (via url to json file/service)
- Refactor `Cesium3dTileMixin`.
- Updated related maps to fit mobile screens.
- Extend `responseDataPath` trait of `ApiTableCatalogItem` with support for mapping over arrays and collecting nested object values.
- Add `MapToolbar.addToolButton()` API for adding a tool button to the map navigation menu.
- Add `ActionBar` component for showing a floating menu bar at the bottom of the map.

#### 8.2.22 - 2022-12-02

- Protomaps Polygon features now only use `PolygonSymbolizer` (instead of `PolygonSymbolizer` and `LineSymbolizer`)
- Add `horizontalOrigin` and `verticalOrigin` to `TableLabelTraits`
- `TableStylingWorkflow` improvements:
  - Add more options to advanced mode (style title, hide style, long/lat column, time properties)
  - "Style" dropdown now shows `TableStyles` instead of `TableColumns`
  - Show "Variable" in "Fill color" if color column name doesn't match style name (eg style isn't generated by `TableAutomaticStylesStratum`)
  - Add symbology dropdown to advanced mode (was only showing in basic mode)
  - Add label and trail styling
  - When creating a new `bin` or `enum` value, the `null` ("default") values will be copied across.
- Move all Table related Traits to `lib/Traits/TraitsClasses/Table/` directory
- Handle errors thrown in `Cesium._attachProviderCoordHooks`. This fixes a bug where some WMTS layers break feature picking.
- Fix `Legend` outline bug - where invalid `boxStyle` meant old legend styles may be visible
- Fix `baseMapContrastColor` reactivity in `GeojsonMixin` - mvt was not updating when the basemap changes
- Add `SelectableDimensionMultiEnum` - A enum SelectableDimension that allows multiple values to be selected
- Fix `SelectableDimensionNumeric` handling of invalid values
- `ColorStyleLegend` will use `colorColumn` title by default. It will fallback to `TableStyle.title`
- Add `children` optional property to StandardUserInterfaceProps interface
- Fix `MapboxVectorTileCatalogItem` feature highlighting - this requires use of `idProperty` trait (also added `idProperty` to `ProtomapsImageryProvider`)
- Fix `MapboxVectorTileCatalogItem` `fillColor` also applying to Line features
- Add `maximumNativeZoom` to `ProtomapsImageryProvider`
- Fix image markers (eg `marker = "data:image/png;base64,..."`)
- Fix `AssimpCatalogItem` to correctly handle zip archives that contain files inside a root folder.

#### 8.2.21 - 2022-11-10

- Add check for WFS `layer.OtherSRS` in `buildSrsNameObject`
- Add `overridesBaseUrl` to `LanguageOptions`. This can be used to set the base URL for language override namespace translation files (see [client-side-config.md#LanguageConfiguration](./doc/customizing/client-side-config.md#LanguageConfiguration))
- Add `aboutButtonHrefUrl` to `configParameters`. Defaults to `"about.html"`. If set to `null`, then the About button will not be shown.
- Add `refreshIntervalTemplate` to `OpenDataSoftCatalogItemTraits` - this can be used to set `refreshInterval` using Mustache template rendered on ODS Dataset JSON object
- Add `plugins` property to `ConfigParameters` type
- Add more supported 4326 and 3857 CRS strings for WFS (eg `"urn:ogc:def:crs:EPSG::3857"` and `"urn:x-ogc:def:crs:EPSG:3857"`)

#### 8.2.20 - 2022-10-20

- Handle errors thrown in `ImageryProviderLeafletTileLayer.pickFeatures`. This fixes a bug where some WMTS layers break feature picking (in Leaflet/2D mode)

#### 8.2.19 - 2022-10-20

- Handle errors thrown in `Cesium._attachProviderCoordHooks`. This fixes a bug where some WMTS layers break feature picking.

#### 8.2.18 - 2022-10-19

- Fix `RelatedMaps` default broken URLs
- Add `mergeGroupsByName` trait to `GroupTraits` - this will merge all group members with the same name
- Fix bug with "propagate `knownContainerUniqueIds` across references and their target" - missing `runInAction`
- Add Carto v3 Maps API support for `table` and `query` endpoint (only GeoJSON - not MVT yet)
- Moved `activeStyle` default from `TableMixin` to `TableAutomaticStyleStratum`. The default `activeStyle` will now not pick a `hidden` `TableStyle`.
- Pin `flexsearch` version to `0.7.21` - as incorrect types are shipped in version `0.7.31`
- Only preload next timestep of timeseries rasters (WMS & ArcGIS MapServer) when animating the item on the map.
- Added error message if cesium stops rendering
- Add `enabled` to `TableStyleMapTraits` - which defaults to `true`
- Add `TableLabelStyleTraits` - this can be used to add `LabelGraphics` to point features (table or geojson)
- Add `TableTrailStyleTraits` - this can be used to add `PathGraphics` to time-series point features (table or geojson)
- Added missing `proxyCatalogItemUrl` to GeoJson, Shapefile, Gltf and AssImp catalog items.
- Added support for `OpenDataSoftCatalogGroup` with more than 100 datasets.
- Added `refreshIntervalTemplate` to `OpenDataSoftCatalogItemTraits` - this can be used to set `refreshInterval` using Mustache template rendered on ODS Dataset JSON object.
- Performance optimisation for time-series `TableMixin`
- Tweak `generateCatalogIndex` to use less memory. (+ add `diffCatalogIndex.js` script to show added/removed members between two catalog index files)
- Migrated `/#tools=1` to version 8.
- Removed dummy function `Terria.getUserProperty`.
- Removed unused version 7 React components.
- Fix Cesium `stoppedRenderingMessage`

#### 8.2.17 - 2022-09-23

- Fix region mapping feature `rowIds` incorrect type.

#### 8.2.16 - 2022-09-23

- Make srsName and outputFormat for WFS requests dynamic
- Added `excludeInactiveDatasets` to `CkanCatalogGroup` (`true` by default). This will filter out CKAN Datasets which have `state` or `data_state` (data.gov.au specific) **not** set to `"active"`.
- Fix `isTerriaFeatureData` bug - not checking `isJsonObject`
- Add `.logError()` to all usage of `updateModelFromJson` where the `Result` object is ignored
- Move `RelatedMaps` to terriajs. They are now generated from `configParameters` (see [`doc/customizing/client-side-config.md`](./doc/customizing/client-side-config.md#relatedmap))

#### 8.2.15 - 2022-09-16

- Fix bug with "propagate `knownContainerUniqueIds` across references and their target" - missing `runInAction`

#### 8.2.14 - 2022-09-15

- Moved map credits to map column so it don't get hidden by chart panel.
- TSified `FeatureInfo*.tsx`
  - `describeFromProperties` is now `generateCesiumInfoHTMLFromProperties`
  - `FeatureInfoSection` has been split up into `FeatureInfoSection.tsx`, `getFeatureProperties`, `mustacheExpressions` and `generateCesiumInfoHTMLFromProperties`
- Fix `{{terria.currentTime}}` in feature info template
- Add `{{terria.rawDataTable}}` in feature info template - to show raw data HTML table
- Added `TableFeatureInfoStratum` - which adds default feature info template to `TableMixin`
- Add `FeatureInfoContext` - used to inject properties into `FeatureInfoSections` context. These properties will be accessible from `featureInfoTemplate` mustache template.
  - `tableFeatureInfoContext` adds time series chart properties using `FeatureInfoContext` (`getChartDetails` has been removed)
- Move `maximumShownFeatureInfos` from `WebMapServiceCatalogItemTraits` to `MappableTraits`
- Remove `featureInfoUrlTemplate` from `OpenDataSoftCatalogItem` - as it is incompatible with time varying datasets
- Removed `formatNumberForLocale` - we now use `Number.toLocaleString`
- Rename `Feature` to `TerriaFeature` - improve typing and usage across code-base
  - Added `data: TerriaFeatureData` - which is used to pass Terria-specific properties around (eg `rowIds`)
- Added `loadingFeatureInfoUrl` to `FeatureInfoUrlTemplateMixin`
- Move `Cesium.ts` `ImageryLayer` feature picking to `cesium.pickImageryLayerFeatures()`
- Move `lib/Core/propertyGetTimeValues.js` into `lib/ReactViews/FeatureInfo/getFeatureProperties.ts`
- Add `showFeatureInfoDownloadWithTemplate` to `FeatureInfoTraits` - Toggle to show feature info download **if** a `template` has been provided. If no `template` is provided, then download will always show.
- Fix support for `initUrls` in `startData.initSources`
- Propagate `knownContainerUniqueIds` across references and their target.
- Show scrollbar for story content in Safari iOS.
- Use `document.baseURI` for building share links instead of `window.location`.

#### 8.2.13 - 2022-09-01

- Fix pedestrian drop behaviour so that the camera heading stays unchanged even after the drop
- Fixed a bug causing incorrect loading of EPSG:4326 layers in WMS v1.3.0 by sending wrong `bbox` in GetMap requests.
- Improve the CKAN model robustness by removing leading and trailing spaces in wms layer names.
- Load all `InitSources` sequentially instead of asyncronosly
- Fix `DOMPurify.sanitize` call in `PrintView`
- Fix warning for WFS item exceeding max displayable features
- Upgrade prettier to version 2.7.1

#### 8.2.12 - 2022-08-10

- Dropped "optional" from the prompt text in file upload modal for both local and web data.
- Changed the text for the first file upload option from "Auto-detect (recommended)" to simply "File type" for local files and "File or web service type" for web urls.
- Automatically suffix supported extension list to the entries in file type dropdown to improve clarity.
- Removed IFC from upload file type (until further testing).
- Move `CkanCatalogGroup` "ungrouped" group to end of members

#### 8.2.11 - 2022-08-08

- Add ability to customise the getting started video in the StoryBuilder panel
- Set cesium base URL by default so that cesium assets are resolved correctly
- Add `cesiumBaseUrl` to `TerriaOptions` for overriding the default cesium base url setting
- Fix broken Bing map logo in attributions
- Added ability to customise the getting started video in the StoryBuilder panel.
- Fixed a bug where menu items were rendered in the wrong style if the window was resized from small to large, or large to small.
- Strongly type `item` in WorkbenchItem and remove `show` toggle for non `Mappable` items.
- Add `configParameters.regionMappingDefinitionsUrls` - to support multiple URLs for region mapping definitions - if multiple provided then the first matching region will be used (in order of URLs)
  - `configParameters.regionMappingDefinitionsUrl` still exists but is deprecated - if defined it will override `regionMappingDefinitionsUrls`
- `TableMixin.matchRegionProvider` now returns `RegionProvider` instead of `string` region type. (which exists at `regionProvider.regionType`)
- Fix `shouldShorten` property in catalog and story `ShareUrl`
- Fix `shortenShareUrls` user property
- Add `videoCoverImageOpacity` option to `HelpContentItem` so that we can fade the background of help video panels.
- Fix a bug where all `HelpVideoPanel`s were being rendered resulting in autoplayed videos playing at random.
- Add `getFeatureInfoUrl` and `getFeatureInfoParameters` to `WebMapServiceCatalogItemTraits`
- Fix `SearchBoxAndResults` Trans values
- Fix `generateCatalogIndex` for nested references
- Fix `SearchBox` handling of `searchWithDebounce` when `debounceDuration` prop changes. It now fushes instead of cancels.

#### 8.2.10 - 2022-08-02

- **Breaking changes:**
  - **Minimum NodeJS version is now 14**
- Consolidate `HasLocalData` interface
- Add `GlTf` type definition (v2)
- Add `gltfModelUrl` to `GltfMixin` - this must be implemented by Models which use `GltfMixin`
- Moved `GltfCatalogItem` to `lib/Models/Catalog/Gltf/GltfCatalogItem.ts`
- Add experimental client-side 3D file conversion using [`assimpjs`](https://github.com/kovacsv/assimpjs) ([emscripten](https://emscripten.org) interface for the [assimp](https://github.com/assimp/assimp) library)
  - This supports `zip` files and `HasLocalData` - but is not in `getDataType` as the scene editor (closed source) is required to geo-reference
  - Supports over 40 formats - including Collada, obj, Blender, DXF - [full list](https://github.com/assimp/assimp/blob/master/doc/Fileformats.md)
- Add `description` to `getDataType` - this will be displayed between Step 1 and Step 2
- Add warning message to `GltfMixin` when showing in 2D mode (Leaflet)
- Upgrade `husky` to `^8.0.1`
- Prevent looping when navigating between scenes in StoryPanel using keyboard arrows
- Fix bug where StoryPanel keyboard navigation persists after closing StoryPanel
- Fix select when clicking on multiple features in 2D (#5660)
- Implemented support for `featureInfoUrlTemplate` on 2D vector features (#5660)
- Implemented FeatureInfoMixin in GeojsonMixin (#5660)
- `GpxCatalogItem` now use `GeojsonMixin` for loading data. (#5660)
- `GeoRssCatalogItem` now use `GeojsonMixin` for loading data. (#5660)
- Upgrade i18next to `v21`
- Limit workbench item title to 2 lines and show overflow: ellipsis after.
- Add `allowFeaturePicking` trait to Cesium3dTileMixin.
- Feature Info now hidden on Cesium3dTiles items if `allowFeaturePicking` set to false. Default is true.
- Add `initFragmentPaths` support for hostnames different to `configUrl`/`applicationUrl`
- Add DOMPurify to `parseCustomHtmlToReact` (it was already present in `parseCustomMarkdownToReact`)
- Update `html-to-react` to `1.4.7`
- Add `ViewState` React context provider to `StandardUserInterface` - instead of passing `viewState` or `terria` props through components, please use
  - `useViewState` hook
  - `withViewState` HOC
- Move `GlobalTerriaStyles` from `StandardUserInterface` to separate file
- Add `ExternalLinkWithWarning` component - this will replace all URLs in story body and add a warning message when URLs are clicked on.
- Fixed a bug where adding `CesiumTerrainCatalogItem` to workbench didn't apply it when `configParameters.cesiumTerrainAssetId` or `configParameters.cesiumTerrainUrl` was set.
- `CesiumTerrainCatalogItem` will now show a status `In use` or `Not in use` in the workbench.
- Rewrote `CesiumTerrainCatalogItem` to handle and report network errors.
- Set `JulianDate.toIso8601` second precision to nanosecond - this prevents weird date strings with scientific/exponent notation (eg `2008-05-07T22:54:45.7275957614183426e-11Z`)
- Add attribution for Natural Earth II and NASA Black Marble basemaps.

#### 8.2.9 - 2022-07-13

- Pin `html-to-react` to `1.4.5` due to ESM module in dependency (`parse5`) breaking webpack
- Add step to `"Deploy TerriaMap"` action to save `yarn.lock` after `sync-dependencies` (for debug purposes)
- TSIfy `SharePanel`
- Move `includeStoryInShare` out of `ViewState` into local state
- Implement ability to navigate between scenes in StoryPanel using keyboard arrows
- Rename `FeatureInfoMixin` to `FeatureInfoUrlTemplateMixin`
- Move `featureInfoTemplate` and `showStringIfPropertyValueIsNull` from `FeatureInfoTraits` to `MappableTraits` (all mappable catalog items)
- Remove `FeatureInfoUrlTemplateTraits` from all models that don't use `FeatureInfoUrlTemplateMixin`
- Fix "Regions: xxx" short report showing for non region mapped items
- Fix `showInChartPanel` default for mappable items

#### 8.2.8 - 2022-07-04

- Improve Split/compare error handling
- Fix `itemProperties` split bug
- Table styling is disabled if `MultiPoint` are in GeoJSON
- Add `GeoJsonTraits.useOutlineColorForLineFeatures` - If enabled, `TableOutlineStyleTraits` will be used to color Line Features, otherwise `TableColorStyleTraits` will be used.
- Fix feature highliting for `Line`, `MultiLine` and `MultiPoint`
- Await Internationalisation initialisation in `Terria.start`
- `UserDrawing.messageHeader` can now also be `() => string`

#### 8.2.7 - 2022-06-30

- Fix `WorkbenchItem` title height
- Add region map info and move "No Data" message to `InfoSections` in `TableAutomaticStylesStratum`
- Fix missing `TableColorStyleTraits.legend` values in `ColorStyleLegend`
- Fix `DateTimeSelectorSection.changeDateTime()` binding.
- `RegionProvider.find*Variable` functions now try to match with and without whitespace (spaces, hyphens and underscores)
- Clean up `regionMapping.json` descriptions
- Implement Leaflet credits as a react component, so it is easier to maintain them. Leaflet view now show terria extra credits.
- Implement Cesium credits as a react component, so it is easier to maintain them.
- Implement data attribution modal for map data attributions/credits. Used by both Leaflet and Cesium viewers.
- Fixed translation of Leaflet and Cesium credits.
- TSXify `ChartPanelDownloadButton`
- `ChartPanelDownloadButton` will now only export columns which are visible in chart
- Cleanup `Mixin` and `Traits` inheritance
- Wrap the following components in `observer` - `ChartItem`, `LineChart`, (chart) `Legends`, `ChartPanelDownloadButton`
- Improve TerriaReference error logging
- Fix handling GeoJSON if features have null geometry
- Fix bug where map tools names appear as translation strings
- Allow IFC files to be added to a map from local or web data (Requires non-open source plugin)
- Rename `useTranslationIfExists` to `applyTranslationIfExists` so it doesn't look like a React hook.
- Added a required parameter i18n to `applyTranslationIfExists` to avoid having stale translated strings when the language changes.
- Fix `StoryBuilder` remove all text color
- Fix `FeatureInfoPanel` `Loader` color

#### 8.2.6 - 2022-06-17

- **Breaking changes:**
  - Changed translation resolution. Now the "translation" namespace loads only from `${terria.baseUrl}/languages/{{lng}}/translation.json` (TerriaJS assets) and "languageOverrides" loads from `languages/{{lng}}/languageOverrides.json` (a TerriaMap's assets)
- Removed EN & FR translation files from bundle. All translation files are now loaded on demand.
- Moved translation files from `lib/Language/*/translation.json` to `wwwroot/languages/*/translation.json`.
- Fixed default 3d-tiles styling to add a workaround for a Cesium bug which resulted in wrong translucency value for point clouds.
- Remove Pell dependency, now replaced with TinyMCE (WYSIWYG editor library).
- Added `beforeRestoreAppState` hook for call to `Terria.start()` which gets called before state is restored from share data.
- Made `order` optional for `ICompositeBarItem`.
- Fix `includes` path for `url-loader` rule so that it doesn't incorrectly match package names with `terriajs` as prefix.
- Add help button for bookmarking sharelinks to SharePanel (if that help item exists in config)

#### 8.2.5 - 2022-06-07

- Add Google Analytics event for drag and drop of files onto map.
- Allow users to choose whether Story is included in Share
- Fixed bug that broke Cesium when WebGL was not available. Reverts to Leaflet.
- Fixed bug where `new Terria()` constructror would try to access `document` and throw an error when running in NodeJS.
- Add WPS support for `Date` (additional to existing `DateTime`) and support for `ComplexData` `Date`/`DateTime` WPS Inputs.
- TSXified `StandardUserInterface` and some other components. If your TerriaMap imports `StandardUserInterface.jsx` remove the `.jsx` extension so webpack can find the new `.tsx` file.
- Fix use of `baseMapContrastColor` in region mapping/protomaps and remove `MAX_SELECTABLE_DIMENSION_OPTIONS`.
- `mapItems` can now return arbitrary Cesium primitives.
- Added progress of 3DTiles data source loading to Progress Bar.
- ProgressBar colour now depends on baseMapContrastColor - improves visibility on light map backgrounds.
- Update `terriajs-cesium` to `1.92.0`.
- Replace Pell WYSIWYG editor library with TinyMCE, allows richer editing of Stories in the Story Builder
- Added support for using Compare / Split Screen mode with Cesium 3D Tiles.
- Fix `BottomDock.handleClick` binding
- Use the theme base font to style story share panel.
- Fix problem with Story Prompt not showing
- Fix global body style (font and focus purple)
- Add `color:inherit` to `Button`

#### 8.2.4 - 2022-05-23

- Update protomaps to `1.19.0` - now using offical version.
- Fix Table/VectorStylingWorkflow for datasets with no columns/properties to visualise
- Improve default `activeStyle` in `TableMixin` - if no `scalar` style is found then find first style with enum, text and finally region.
- Add Mustache template support to `modelDimensions` for string properties in `option.value` (with the catalog member as context)
- Added a check for disableExport in ChartPanelDownloadButton.jsx. Prevents download button rendering.
- Fix `CatalogIndex` types
- Moved code for retrieving a model by id, share key or CatalogIndex to a new function `terria.getModelByIdShareKeyOrCatalogIndex`.
- Updated handling of `previewedItemId` to use new function `terria.getModelByIdShareKeyOrCatalogIndex`. This will now use CatalogIndex if the `previewedItemId` cannot be found in models or model share keys.
- Fixed a race condition inside ModalPopup that caused the explorer panel (data catalogue) to be stuck hidden until refresh.
- Fix bug that broke the `DiffTool` preventing it from opening.
- TSify `BottomDock` and `measureElement` components.
- Fixed a bug in `GltfMixin` which resulted in some traits missing from `GltfCatalogItem` and broke tools like the scene editor.
- Leaflet attribution can be set through `config.leafletAttributionPrefix`. Attribution HTML string to show on Leaflet maps. Will use Leaflet's default if undefined. To hide Leaflet attribution - set `leafletAttributionPrefix:""`
- Re-add missing `helpPanel.mapUserGuide` translation string
- Fix `sortMembersBy` for child `Groups` and `References`
- Add `raiseError` convenience method to `TerriaError`
- Improve `filterOutUndefined` types
- Add [Maki icons](https://labs.mapbox.com/maki-icons/) - these can be used in `TablePointStyleTraits`. For example `marker = "hospital"`
- Rename `ProtomapsImageryProvider.duplicate()` to `ProtomapsImageryProvider.clone()`.
- Add [`ts-essentials` library](https://github.com/ts-essentials/ts-essentials) - "a set of high-quality, useful TypeScript types that make writing type-safe code easier"
- `GeojsonMixin` improvements
  - `uveMvt` is now `useTableStylingAndProtomaps`
  - If `useTableStylingAndProtomaps` is true, then protomaps is used for Line and Polygon features, and `TableMixin` is used for Point features (see `createLongitudeLatitudeFeaturePerRow()`)
  - `GeoJsonTraits.style` is now only supported by Cesium primitives (if defined, then `useTableStylingAndProtomaps` will be false). Instead you can use `TableStyleTraits`
- `TableMixin` improvements
  - Add new `TableStyleMap` model, this is used to support `enum`, `bin` and `null` styles for the following:
    - `TablePointStyleTraits` - this supports markers (URLs or Maki icons) and rotation, width, height and pixelOffset.
    - Add `TableOutlineStyleTraits` - this supports color and width.
  - Legends are now handled by `TableAutomaticLegendStratum`
  - Legends will be merged across `TableStyleMaps` and `TableColorMap` - for example, marker icons will be shown in legend with correct colors. See `MergedStyleMapLegend`
  - Default `activeStyle` is now picked by finding the first column of type `scalar`, and then the first column of type `enum`, then `text` and then finally `region`.
- `ArcGisFeatureServiceCatalogItem` now uses Table styling and `protomaps`
- Adapted `BaseModel.addObject` to handle adding objects to `ArrayTraits` with `idProperty="index"` and `isRemoval`. The new object will be placed at the end of the array (across all strata).
- Add `allowCustomInput` property to `SelectableDimensionGroup` - if true then `react-select` will allow custom user input.
- `TableStylingWorkflow` improvements
  - Better handling of swapping between different color scheme types (eg enum or bin)
  - Add point, outline and point-size traits

#### 8.2.3 - 2022-04-22

- **Breaking changes:**
  - `CkanItemReference` no longer copies `default` stratum to target - please use `itemProperties` instead.
- **Revert** Use CKAN Dataset `name` property for WMS `layers` as last resort.
- Add support for `WebMapServiceCatalogGroup` to `CkanItemReference` - this will be used instead of `WebMapServiceCatalogItem` if WMS `layers` can't be identified from CKAN resource metadata.
  - Add `allowEntireWmsServers` to `CkanCatalogGroupTraits` - defaults to `true`
- Ignore WMS `Layers` with duplicate `Name` properties
- Fix selectable dimensions passing reactive objects and arrays to updateModelFromJson (which could cause problems with array detection).

#### 8.2.2 - 2022-04-19

- Fixed a whitescreen with PrintView.

#### 8.2.1 - 2022-04-13

- Fixed selectable-dimension checkbox group rendering bug where the group is hidden when it has empty children.

#### 8.2.0 - 2022-04-12

- **Breaking changes:**
  - Multiple changes to `GtfsCatalogItem`:
    - Removed `apiKey` in favour of more general `headers`
    - Removed unused `bearingDirectionProperty` & `compassDirectionProperty`
    - `image` is no longer resolved relative to the TerriaJS asset folder. This will allow using relative URLs for assets that aren't inside the TerriaJS asset folder. Prepend "build/TerriaJS/" (the value of `terria.baseUrl`) to any existing relative `image` urls.
- Added `colorModelsByProperty` to `GtfsCatalogItem` which will colour 1 model differently for different vehichles based on properties matched by regular expression. E.g. colour a vehicle model by which train line the vehicle is travelling on.
- Fixed a bug where cross-origin billboard images threw errors in Leaflet mode when trying to recolour the image.
- Changed rounding of the numbers of the countdown timer in the workbench UI for items that use polling. The timer wil now show 00:00 for at most 500ms (instead of a full second). This means that for timers that are a multiple of 1000ms the timer will now show 00:01 for the last second before polling, instead of 00:00.
- TSified `BuildShareLink`, `InitSourceData` and `ShareData`.
- Added `HasLocalData` interface - which has `hasLocalData` property to implement.
- Added `ModelJson` interface - which provides loose type hints for Model JSON.
- Added `settings` object to `InitSourceData` - provides `baseMaximumScreenSpaceError, useNativeResolution, alwaysShowTimeline, baseMapId, terrainSplitDirection, depthTestAgainstTerrainEnabled` - these properties are now saved in share links/stories.
- Moved `setAlwaysShowTimeline` logic from `SettingsPanel` to `TimelineStack.ts`.

#### 8.1.27 - 2022-04-08

- Use CKAN Dataset `name` property for WMS `layers` as last resort.
- Set CKAN Group will now set CKAN Item `name` in `definition` stratum.
- Ignore GeoJSON Features with no geometry.
- Fix feedback link styling.
- Improve `CatalogIndexReference` error messages.

#### 8.1.26 - 2022-04-05

- **Breaking changes**
  - All dynamic groups (eg `WebMapServiceCatalogGroup`) will create members and set `definition` strata (instead of `underride`)
- New `GltfMixin`, which `GltfCatalogItem` now uses.
- Hook up `beforeViewerChanged` and `afterViewerChanged` events so they are
  triggered on viewer change. They are raised only on change between 2D and 3D
  viewer mode.
- Removed references to conversion service which is no longer used in version >=8.0.0.
- Added experimental routing system - there may be breaking changes to this system in subsequent patch releases for a short time. The routes currently include:
  - `/story/:share-id` ➡ loads share JSON from a URL `${configParameters.storyRouteUrlPrefix}:share-id` (`configParameters.storyRouteUrlPrefix` must have a trailing slash)
  - `/catalog/:id` ➡ opens the data catalogue to the specified member
- Fixed a polyline position update bug in `LeafletVisualizer`. Polylines with time varying position will now correctly animate in leaflet mode.
- Change button cursor to pointer
- Add `GeoJsonTraits.filterByProperties` - this can be used to filter GeoJSON features by properties
- Add GeoJSON `czmlTemplate` support for `Polygon/MultiPolygon`
- Add custom `heightOffset` property to `czmlTemplate`
- Fixed a bug where Cesium3DTilePointFeature info is not shown when being clicked.
- Added optional `onDrawingComplete` callback to `UserDrawing` to receive drawn points or rectangle when the drawing is complete.
- Fixed a bug in `BoxDrawing` where the box can be below ground after initialization even when setting `keepBoxAboveGround` to true.
- Add `itemProperties`, `itemPropertiesByType` and `itemPropertiesByIds` to `GroupTraits` and `ReferenceTraits`.
  - Properties set `override` strata
  - Item properties will be set in the following order (highest to lowest priority) `itemPropertiesByIds`, `itemPropertiesByType`, `itemProperties`.
  - If a parent group has `itemProperties`, `itemPropertiesByType` or `itemPropertiesByIds` - then child groups will have these values copied to `underride` when the parent group is loaded
  - Similarly with references.
- Fix `viewCatalogMember` bug - where `_previewItem` was being set too late.
- Improve error message in `DataPreview` for references.
- Fix alignment of elements in story panel and move some styling from scss to styled components
- Click on the stories button opens a story builder (button on the left from story number)
- Added ASGS 2021 regions to region mapping:
  - SA1-4 (e.g. sa3_code_2021)
  - GCCSA
  - STE & AUS (aliased to existing 2011/2016 data due to no change in geometry, names & codes)
- Added LGA regions from 2019 & 2021 to region mapping - only usable by lga code
- Increase `ForkTsCheckerWebpackPlugin` memoryLimit to 4GB
- Add `renderInline` option to markdownToHtml/React + TSify files
- Organise `lib/Map` into folder structure
- When `modelDimensions` are changed, `loadMapItems()` is automatically called
- Add `featureCounts` to `GeoJsonMixin` - this tracks number of GeoJSON Features by type
- Add `polygon-stroke`, `polyline-stroke` and `marker-stroke` to GeoJSON `StyleTraits` - these are only applied to geojson-vt features (not Cesium Primitives)
- TableMixin manual region mapping dimensions are now in a `SelectableDimensionGroup`
- Fix misc font/color styles
- Create reusable `StyledTextArea` component
- `Collapsible` improvements:
  - Add `"checkbox"` `btnStyle`
  - `onToggle` can now stop event propagation
  - `title` now supports custom markdown
- Add `rightIcon` and `textLight` props to `Button`
- New `addTerriaScrollbarStyles` scss mixin
- `TableAutomaticStylesStratum` now creates `styles` for every column - but will hide columns depending on `TableColumnType`
- `TableAutomaticStylesStratum.numberFormatOptions` is now `TableStyle.numberFormatOptions`
- Implement `TableColorStyleTraits.legendTicks` - this will determine number of ticks for `ContinuousColorMap` legends
- `DiscreteColorMap` will now use `minimumValue`/`maximumValue` to calculate bins
- `SelectableDimensions` improvements
  - Add `color`, `text`, `numeric` and `button` types
  - Add `onToggle` function to `SelectableDimensionGroup`
  - `Group` and `CheckboxGroup` now share the same UI and use `Collapsible`
  - `enum` (previously `select`) now uses `react-select` component
  - `color` uses `react-color` component
  - `DimensionSelectorSection` / `DimensionSelector*` are now named the same as the model - eg `SelectableDimension`
- Create `Portal`, `PortalContainer`,`SidePanelContainer` and `WorkflowPanelContainer`. There are used by `WorkflowPanel`.
- Create `WorkflowPanel` - a basic building block for creating Workflows that sit on top of the workbench
  - It has three reusable components, `Panel`, `PanelButton`, `PanelMenu`
- Create `selectableDimensionWorkflow` - This uses `WorkflowPanel` to show `SelectableDimensions` in a separate side panel.
  - `TableStylingWorkflow` - set styling options for TableMixin models
  - `VectorStylingWorkflow` - this extends `TableStylingWorkflow` - used to set styling options for GeoJsonMixin models (for Protomaps/geojson-vt only)
- Create `viewingControls` concept. This can be used to add menu items to workbench items menu (eg "Remove", "Export", ...)
  - TSXify `ViewingControls`
- Add temporary `legendButton` property - this is used to show a "Custom" button above the Legend if custom styling has been applied
  - This uses new `TableStyle.isCustom` property
- Move workbench item controls from `WorkbenchItem.jsx` `WorkbenchItemControls.tsx`
- Add `UrlTempalteImageryCatalogItem`, rename `RasterLayerTraits` to `ImageryProviderTraits` and add some properties.
- Added `ViewingControlsMenu` for making catalog wide extensions to viewing controls options.
- Added `MapToolbar`, a simpler API for adding buttons to the map navigation menu for the most common uses cases.
- Added `BoxDrawing` creation methods `fromTransform` and `fromTranslationRotationScale`.
- Fixed a bug where `zoom` hangs for catalog items with trait named `position`.
- Moved workflows to `Models/Workflows` and added helper method `runWorkflow` to invoke a workflow.
- Change NaturalEarth II basemap to use `url-template-imagery`
- Remove Gnaf API related files as the service was terminated.

#### 8.1.25 - 2022-03-16

- Fix broken download link for feature info panel charts when no download urls are specified.
- Fixed parameter names of WPS catalog functions.
- Improve WMS 1.1.1 support
  - Added `useWmsVersion130` trait - Use WMS version 1.3.0. True by default (unless `url` has `"version=1.1.1"` or `"version=1.1.0"`), if false, then WMS version 1.1.1 will be used.
  - Added `getFeatureInfoFormat` trait - Format parameter to pass to GetFeatureInfo requests. Defaults to "application/json", "application/vnd.ogc.gml", "text/html" or "text/plain" - depending on GetCapabilities response
- Add `legendBackgroundColor` to `LegendOwnerTraits` and `backgroundColor` to `LegendTraits`
- Add `sld_version=1.1.0` to `GetLegendGraphics` requests
- Filter `"styles","version","format","srs","crs"` conflicting query parameters from WMS `url`
- WMS `styles`, `tileWidth`, `tileHeight` and `crs`/`srs` will use value in `url` if it is defined (similar to existing behavior with `layers`)
- WMS will now show warning if invalid `layers` (eg if the specified `layers` don't exist in `GetCapabilities`)
- ArcGisFeatureServerCatalogItem can now load more than the maximum feature limit set by the server by making multiple requests, and uses GeojsonMixin
- Avoid creating duplication in categories in ArcGisPortalCatalogGroup.
- Fix `CatalogMemberMixin.hasDescription` null bug
- `TableStyle` now calculates `rectangle` for point based styles
- Fixed error installing dependencies by changing dependency "pell" to use github protocol rather than unencrypted Git protocol, which is no longer supported by GitHub as of 2022-03-15.

#### 8.1.24 - 2022-03-08

- Ignores duplicate model ids in members array in `updateModelFromJson`
- Add support for `crs` property in GeoJSON `Feature`
- Add feature highlighting for Protomaps vector tiles
- Add back props `localDataTypes` and `remoteDataTypes` to the component `MyData` for customizing list of types shown in file upload modal.

#### 8.1.23 - 2022-02-28

- **Breaking changes**:
  - `IDEAL ZOOM` can be customised by providing `lookAt` or `camera` for `idealZoom` in `MappableTraits`. The `lookAt` takes precedence of `camera` if both exist. The values for `camera` can be easily obtained from property `initialCamera` by calling shared link api .

* Fixed crash caused by ArcGisMapServerCatalogItem layer missing legend.
* Refactored StoryPanel and made it be collapsible
* Added animation.ts as a utility function to handle animation end changes (instead of using timeout)
* Fixed a bug where `buildShareLink` serialised the feature highlight model & geometry. Picked features are still serialised and geometry is reloaded on accessing the share link.

#### 8.1.22 - 2022-02-18

- Added play story button in mobile view when there is an active story
- `IDEAL ZOOM` can be customised by providing `idealZoom` property in `MappableTraits`.
- Fix `AddData` options

#### 8.1.21 - 2022-02-08

- Fixed bug where WMS layer would crash terria if it had no styles, introduced in 8.1.14

#### 8.1.20 - 2022-02-04

- Fixed whitescreen on Print View in release/production builds

#### 8.1.19 - 2022-01-25

- Add WMS support for `TIME=current`
- Only show `TableMixin.legends` if we have rows in dataColumnMajor and mapItems to show
- Add `WebMapServiceCatalogGroup.perLayerLinkedWcs`, this can be used to enable `ExportWebCoverageService` for **all** WMS layers. `item.linkedWcsCoverage` will be set to the WMS layer `Name` if it is defined, layer `Title` otherwise.
- MagdaReference can use addOrOverrideAspects trait to add or override "terria" aspect of target.
- Added new print preview page that opens up in a new window
- TSXified PrintView

#### 8.1.18 - 2022-01-21

- Add missing default Legend to `TableAutomaticStylesStratum.defaultStyle`
- Fix a bug in CompositeCatalogItem that causes share URLs to become extremely long.
- Fix `OpacitySection` number precision.
- Add `sortMembersBy` to `GroupTraits`. This can be set to sort group member models - For example `sortMembersBy = "name"` will alphabetically sort members by name.
- Remove `theme.fontImports` from `GlobalTerriaStyles` - it is now handled in `TerriaMap/index.js`
- Add check to `featureDataToGeoJson.getEsriFeature` to make sure geometry exists

#### 8.1.17 - 2022-01-12

- **Breaking changes**:
  - Minimum node version is now 12 after upgrading node-sass dependency

* Automatically cast property value to number in style expressions generated for 3d tiles filter.
* Re-enable procedure and observable selectors for SOS items.
* Fix broken "Ideal zoom" for TableMixin items.
* The opacity of 3d tiles can now be changed with the opacity slider in the workbench
* RasterLayerTraits and Cesium3dTilesTraits now share the newly created OpacityTraits
* `disableOpacityControl` is now a trait and can be set in the catalog.
* TSXified OpacitySection
* Upgrade compiler target from es2018 to es2019
* Fix default table style legends
* Remove SOS defaults legend workaround
* Update NodeJS version to 14 in `npm-publish` GitHub action

#### 8.1.16 - 2021-12-23

- Added region mapping support for Commonwealth Electoral Divisions as at 2 August 2021 (AEC) as com_elb_name_2021.

#### 8.1.15 - 2021-12-22

- Fix sharelink bug, and make `isJson*` type checks more rigorous
- Remove `uniqueId` from `CatalogMemberMixin.nameInCatalog` and add it as fallback to `CatalogMemberMixin.name`
- Add `shareKeys` and `nameInCatalog` to `CatalogIndexReference`.
- Remove `description` field from `CatalogIndex`
  - The `CatalogIndex` can now be used to resolve models in sharelinks
- Add support for zipped `CatalogIndex` json files.
- Fix `SplitReferences` which use `shareKeys`
- Make `isJson*` type assertion functions more rigorous
  - Add `deep` parameter, so you can use old "shallow" type check for performance reasons if needed
- Add Shapefile to `CkanDefaultFormatsStratum`
- Fix `ArcGisMapServerCatalogItem` metadata bug
- Remove legend traits from CatalogMemberMixin, replacing them with LegendOwnerTraits, and add tests to enforce correct use of legends.
- Add better support for retreiving GeoJsonCatalogItem data through APIs, including supporting geojson nested within json objects
- Fixed `ContinuousColorMap` min/max value bug.
- `TableStyle.outlierColor` is now only used if `zFilter` is active, or `colorTraits.outlierColor` is defined
- Add `forceConvertResultsToV8` to `WebProcessingServiceCatalogFunction`. If your WPS processes are returning v7 json, you will either need to set this to `true`, or set `version: 0.0.1` in JSON output (which will then be automatically converted to v8)
- Cleanup `CatalogFunction` error handling
- Fix `SelectAPolygonParameterEditor` feature picking (tsified)
- Add `WebMapServiceCatalogItem.rectangle` support for multiple WMS layers
- Fix picked feature highlighting for ArcGis REST API features (and TSify `featureDataToGeoJson`)
- Re-enable GeoJSON simple styling - now if more than 50% of features have [simple-style-spec properties](https://github.com/mapbox/simplestyle-spec) - automatic styling will be disabled (this behaviour can be disabled by setting `forceCesiumPrimitives = false`)
- Don't show `TableMixin` `legends` or `mapItems` if no data
- Fix `GeoJsonCatalogItem.legends`
- Add `isOpen` to `TerriaReferenceTraits`

#### 8.1.14 - 2021-12-13

- **Breaking changes**:
  - `Result.throwIfUndefined()` will now only throw if `result.value` is undefined - regardless of `result.error`

* Reimplement option to zoom on item when adding it to workbench, `zoomOnAddToWorkbench` is added to `MappableTraits`.
* Update terria-js cesium to `1.81.3`
* Re-allowed models to be added to `workbench` if the are not `Mappable` or `Chartable`
* Moved `WebMapServiceCatalogItem.GetCapbilitiesStratum` to `lib\Models\Catalog\Ows\WebMapServiceCapabilitiesStratum.ts`
* Moved `WebMapServiceCatalogItem.DiffStratum` to `DiffableMixin`
* `callWebCoverageService` now uses version WCS `2.0.0`
  - All WCS export functionality is now in `ExportWebCoverageServiceMixin`
  - Added `WebCoverageServiceParameterTraits` to `WebMapServiceCatalogItemTraits.linkedWcsParameters`. It includes `outputFormat` and `outputCrs`
  - Will attempt to use native CRS and format (from `DescribeCoverage`)
  - No longer sets `width` or `height` - so export will now return native resolution
* Anonymize user IP when using google analytics.
* Fix crash when TableMixin-based catalog item had invalid date values
* Fix `WebMapServiceCatalogItem.styles` if `supportsGetLegendGraphics = false`. This means that if a WMS server doesn't support `GetLegendGraphics` requests, the first style will be set as the default style.

#### 8.1.13 - 2021-12-03

- Paramerterised the support email on the help panel to use the support email in config
- Refactored `TableColumn get type()` to move logic into `guessColumnTypeFromValues()`
- `TableMixin.activeStyle` will set `TableColumnType = hidden` for `scalar` columns with name `"id"`, `"_id_"` or `"fid"`
- Fix bug `TableColumn.type = scalar` even if there were no values.
- Table columns named `"easting"` and `"northing"` are now hidden by default from styles
- `TableColumn.type = enum` requires at least 2 unique values (including null) to be selected by default
- Tweak automatic `TableColumn.type = Enum` for wider range of values
- Exporting `TableMixin` will now add proper file extensions
- Added `TimeVaryingTraits.timeLabel` trait to change label on `DateTimeSelectorSection` (defaults to "Time:")
  - This is set to `timeColumn.title`
- `TableColumn` will try to generate prettier `title` by un-camel casing, removing underscores and capitalising words
- `TableStyle` `startDates`, `finishDates` and `timeIntervals` will only set values for valid `rowGroups` (invalid rows will be set to `null`). For example, this means that rows with invalid regions will be ignored.
- Add "Disable style" option to `TableMixin.styleDimensions` - it can be enabled with `TableTraits.showDisableStyleOption`
- Added `timeDisableDimension` to `TableMixin` - this will render a checkbox to disable time dimension if `rowGroups` only have a single time interval per group (i.e. features aren't "moving" across time) - it can be enabled with `TableTraits.showDisableTimeOption` - `TableAutomaticStylesStratum` will automatically enable this if at least 50% of rowGroups only have one unique time interval (i.e. they don't change over time)\
- Remove border from region mapping if no data
- Add `baseMapContrastColor` and `constrastColor` to `BaseMapModel`
- Fixed `TableMixin.defaultTableStyle.legends` - `defaultTableStyle` is now not observable - it is created once in the `contructor`
- Removed `Terria.configParameters.enableGeojsonMvt` - geojson-vt/Protomaps is now used by default
- `GpxCatalogItem` now uses `GeojsonMixin`
- Add an external link icon to external hyperlink when using method `parseCustomHtmlToReact`. This feature can be switched off by passing `{ disableExternalLinkIcon: true }` in `context` argument.
- Tsify `sendFeedback.ts` and improve error messages/notifications
- Removed unused overrideState from many DataCatalog React components.
- Fixed a bug where adding a timeseries dataset from the preview map's Add to map button didn't add the dataset to the `timelineStack`.
- Fixed incorrect colour for catalog item names in the explorer panel when using dynamic theming.
- Moved `CatalogIndex` loading from constructor (called in `Terria.start`) to `CatalogSearchProvider.doSearch` - this means the index will only be loaded when the user does their first search
- Add basic auth support to `generateCatalogIndex`, fix some bugs and improve performance
- Update terria-js cesium to `1.81.2`
- Add `uniqueId` as fallback to `nameInCatalog`
- Remove duplicated items from `OpenDataSoftGroup` and `SocrataGroup`

#### 8.1.12 - 2021-11-18

- Bigger zoom control icons.
- Modified "ideal zoom" to zoom closer to tilesets and datasources.
- Added `configParameters.feedbackPostamble`. Text showing at the bottom of feedback form, supports the internationalization using the translation key
- `GeoJsonMixin.style["stroke-opacity"]` will now also set `polygonStroke.alpha` and `polylineStroke.alpha`
- Reduce `GeoJsonMixin` default stroke width from `2` to `1`
- Add `TableMixin` styling to `GeoJsonMixin` - it will treat geojson feature properties as "rows" in a table - which can be styled in the same way as `TableMixin` (eg CSV). This is only enabled for geojson-vt/Protomaps (which requires `Terria.configParameters.enableGeojsonMvt = true`). For more info see `GeojsonMixin.forceLoadMapItems()`
  - This can be disabled using `GeojsonTraits.disableTableStyle`
- Opacity and splitting is enabled for Geojson (if using geojson-vt/protomaps)
- Replaced `@types/geojson` Geojson types with `@turf/helpers`
- In `GeojsonMixin` replaced with `customDataLoader`, `loadFromFile` and `loadFromUrl` with `forceLoadGeojsonData`
- `GeojsonMixin` will now convert all geojson objects to FeatureCollection
- Exporting `GeojsonMixin` will now add proper file extensions
- `WebFeatureServiceCatalogItem` now uses `GeoJsonMixin`
- Fix `ProtomapsImageryProvider` geojson feature picking over antimeridian
- Add Socrata group to "Add web data
- Added "marker-stroke-width", "polyline-stroke-width", "polygon-stroke-width" to `GeojsonStyleTraits` (Note these are not apart of [simplestyle-spec](https://github.com/mapbox/simplestyle-spec/tree/master/1.1.0) and can only be used with `geojson-vt`)
- Add a method refreshCatalogMembersFromMagda to Terria class.
- Renable `useNativeResolution` on mobile
- Store `useNativeResolution`, `baseMaximumScreenSpaceError` as local properties
- Moved CKAN default `supportedFormats` to `CkanDefaultFormatsStratum`
- Add properties to `CkanResourceFormatTraits`
  - `maxFileSize` to filter out resources with large files (default values: GeoJSON = 150MB, KML = 30MB, CZML = 50MB)
  - `removeDuplicates` (which defaults to true) so we don't get duplicate formats for a dataset (it will check `resource.name`)
    - If there are multiple matches, then the newest (from resource.created property) will be used
  - `onlyUseIfSoleResource` to give a given resource format unless that is all that exists for a dataset
- Add CKAN `useSingleResource`, if `true`, then the highest match from `supportedResourceFormats` will be used for each dataset
- ArcGis Map/Feature Service will now set CRS from `latestWkid` if it exists (over `wkid`)
- Fix CKAN ArcGisFeatureService resources
- ArcGisFeatureServer will now set `outSR=4326` so we don't need to reproject client-side

#### 8.1.11 - 2021-11-15

- Fix `SettingsPanel` type issue

#### 8.1.10 - 2021-11-15

- Fix `CswCatalogGroup` XML types
- Added `MAINCODE` aliases for all ABS Statistical Area regions that were missing them.
- Fixed `superGet` replacement in webpack builds with babel versions `7.16.0` and above.

#### 8.1.9 - 2021-11-01

- TSify workbench splitter control and fix broken styling.
- Fix app crash when opening AR tool.

#### 8.1.8 - 2021-10-29

- Tsified `SettingPanel`
- Moved `setViewerMode` function from `Terria` class to `ViewerMode`
- Refactored checkbox to use children elements for label instead of label
  property, `isDisabled`, `isChecked` and `font-size: inherit` style is passed
  to each child element (so propper styling is maintained)
- Fix an internal bug where Cesium.prototype.observeModelLayer() fails to remove 3D tilesets in certain cases.
- Rename `TerriaError._shouldRaiseToUser` to `overrideRaiseToUser`
  - Note: `userProperties.ignoreError = "1"` will take precedence over `overrideRaiseToUser = true`
- Fix `overrideRaiseToUser` bug causing `overrideRaiseToUser` to be set to `true` in `TerriaError.combine`
- Add `rollbar.warning` for `TerriaErrorSeverity.Warning`
- Disable `zFilter` by default
- Remove use of word "outlier" in zFilter dimension and legend item (we now use "Extreme values")
- Add `cursor:pointer` to `Checkbox`
- Fix `MapNavigation` getter/setter `visible` bug.
  - Replace `CompositeBarItemController` `visible` setter with `setVisible` function
- Use `yarn` in CI scripts (and upgrade node to v14)
- Fix app crash when previewing a nested reference in the catalog (eg when viewing an indexed search result where the result is a reference).
- Ported feaure from v7 to set WMS layers property from the value of `LAYERS`, `layers` or `typeName` from query string of CKAN resource URL.

#### 8.1.4 - 2021-10-15

- Make flex-search usage (for `CatalogIndex`) web-worker based
- Add `completeKnownContainerUniqueIds` to `Model` class - This will recursively travese tree of knownContainerUniqueIds models to return full list of dependencies
- Add all models from `completeKnownContainerUniqueIds` to shareData.models (even if they are empty)

#### 8.1.3 - 2021-10-14

- Reimplement map viewer url param
- Added `terriaError.importance` property. This can be set to adjust which error messages are presented to the user.
  - `terriaErrorNotification` and `WarningBox` will use the error message with highest importance to show to the user ("Developer details" remains unchanged)
- Add `terriaError.shouldRaiseToUser` override, this can be used to raise errors with `Warning` severity.
- `terriaError.raisedToError` will now check if **any** `TerriaError` has been raised to the user in the tree.
- `workbench.add()` will now keep items which only return `Warning` severity `TerriaErrors` after loading.
- Improve SDMX error messages for no results
- Fix SDMX FeatureInfoSection time-series chart to only show if data exists.
- Improve GeoJSON CRS projection error messages
- Add `Notification` `onDismiss` and `ignore` properties.
- Fix `AsyncLoader` result bug
- Remove `Terria.error` event handler
- Refactor `workbench.add` to return `Result`
- Consolidated network request / CORS error message - it is now in `t("core.terriaError.networkRequestMessage")`.
  - It can be injected into other translation strings like so: `"groupNotAvailableMessage": "$t(core.terriaError.networkRequestMessage)"`
  - Or, you can use `networkRequestError(error)` to wrap up existing `TerriaError` objects
- Fix incorrect default `configParameters.feedbackPreamble`
- Fix incorrect default `configParameters.proj4def` - it is now `"proj4def/"`
- Fix Branding component. It wasn't wrapped in `observer` so it kept getting re-rendered
- Add `FeedbackLink` and `<feedbacklink>` custom component - this can be used to add a button to open feedback dialog (or show `supportEmail` in feedback is disabled)
- Fix `ContinuousColorMap` `Legend` issue due to funky JS precision
- Fix mobx computed cycle in `CkanDatasetStratum` which was making error messages for failed loading of CKAN items worse.

#### 8.1.2 - 2021-10-01

- Removed duplicate Help icon and tooltip from the map navigation menu at the bottom as it is now shown in the top menu.
- Fixed a bug where the app shows a scrollbar in some instances.
- Wrap clean initSources with action.
- Modified `TerriaReference` to retain its name when expanded. Previously, when the reference is expanded, it will assume the name of the group or item of the target.
- Proxy `catalogIndex.url`

#### 8.1.1 - 2021-09-30

- **Breaking changes:**
  - `blacklist` has been renamed to `excludeMembers` for `ArcGisPortalCatalogGroup` and `CkanCatalogGroup`.

* Tsifyied and refactored `RegionProvider` and `RegionProviderList`, and re-enabled `loadRegionIDs`
* `TableColorMap` `minimumValue` and `maximumValue` will now take into account valid regions.
* `tableMixin.loadRegionProviderList()` is now called in `tableMixin.forceLoadMapItems()` instead of `mappableMixin.loadMapItems()`
* Add TableColumn and TableStyle `ready` computed property. Columns will only be rendered if `ready` is `true`. At the moment it is only used to wait until `loadRegionIDs` has finished.
* Moved region mapping `ImageryProvider` code to `lib/Table/createRegionMappedImageryProvider.ts`
* Fix `ChartPanel` import `Result` bug.
* Improve handling of featureInfoTemplate for composite catalog items.
* Mobile help menu will now show a link to map user guide if it is configured in `Terria.configParameters.helpItems`.
* Fixed the layout of items in mobile navigation
* Add Mapbox Vector Tile support. This is using [protomaps.js](https://github.com/protomaps/protomaps.js) in the new `ProtomapsImageryProvider`. This includes subset of MVT style specification JSON support.
* `MapboxVectorCanvasTileLayer` is now called `ImageryProviderLeafletGridLayer`
* `CesiumTileLayer` is now called `ImageryProviderLeafletTileLayer`.
* Added `geojson-vt` support to `GeoJsonMixin`, which will tile geojson into vector tiles on the fly, and use the new `ProtomapsImageryProvider`.
* Added `configParameter.enableGeojsonMvt` temporary feature flag for experimental Geojson-Mapbox vector tiles. Default is `false`.
* Added `forceCesiumPrimitives` to `GeoJsonTraits`. This can be used to render cesium primitives instead of Mapbox vector-tiles (if `configParameter.enableGeojsonMvt` is `true`)
* Add `scale` observable to `TerriaViewer`. This will give distance between two pixels at the bottom center of the screen in meters.
* Fixed `withControlledVisibility` method to inherit `propTypes` of its wrapped component.
* Added `MinMaxLevelMixin` and `MinMaxLevelTraits` to handle defining min and max scale denominator for layers.
* Extracted function `scaleToDenominator` to core - for conversion of scale to zoom level.
* Share/start data conversion will now only occur if `version` property is `0.x.x`. Previously, it was `version` property is **not** `8.x.x`
* Filter table column values by Z Score. This is controlled by the following `TableColorStyleTraits`:
  - `zScoreFilter` - Treat values outside of specifed z-score as outliers, and therefore do not include in color scale. This value is magnitude of z-score - it will apply to positive and negative z-scores. For example a value of `2` will treat all values that are 2 or more standard deviations from the mean as outliers. This must be defined to be enabled - currently it is only enabled for SDMX (with `zScoreFilter=4`).
  - `zScoreFilterEnabled - True, if z-score filter is enabled
  - `rangeFilter` - This is applied after the `zScoreFilter`. It is used to effectively 'disable' the zScoreFilter if it doesn't cut at least the specified percange of the range of values (for both minimum and maximum value). For exmaple if `rangeFilter = 0.2`, then the zScoreFilter will only be effective if it cuts at least 20% of the range of values from the minimum and maximum value
* Add `outlierColor` to `ContinuousColorMap`
* Add `placement` to `SelectableDimension`. This can be used to put `SelectableDimension` below legend using `placement = "belowLegend`
* Add `SelectableDimensionCheckbox` (and rename `SelectableDimension` to `SelectableDimensionSelect`)
* Add `outlierFilterDimension` checkbox `SelectableDimension` to workbench to enable/disable dimension
* Extend `tableStyle.rowGroups` to regions
* Fix `spreadFinishTime` bug
* Fix diverging `ContinuousColorMap` - it will now center color scale around 0.
* Refactor `SocrataMapViewCatalogItem` to use `GeoJsonMixin`
* `SocrataCatalogGroup` will not not return groups for Facets if there is only one - so it skips an unnecessary group level.
* Update protomaps.js to `1.5.0`
* SDMX will now disable the region column if less than 2 valid regions have been found
* Set `spreadStartTime` and `spreadFinishTime` to `true` for SDMX
* Add SDMX `metadataURLs` from dataflow annotations
* Improve SDMX chart titles
* `TableMixin` will now remove data if an error occurs while calling `forceLoadTableData`
* Make `regionColumn` `isNullable` - this means region column can be disabled by setting to `null`.
* Fix scalar column color map with a single value
* TableMixin will now clear data if an error occurs while calling `forceLoadTableData`
* `TableMixin` will now not return `mapItems` or `chartItems` if `isLoading`
* SDMX will now use `initialTimeSource = stop`
* Fix `duplicateModels` duplicating observables across multiple models
* Support group models in workbench -- All members will be automatically added to the map.
* Added location search button to welcome modal in mobile view.
* Add `DataUrlTraits` to `CatalogMemberTraits.dataUrls`. It contains an array of data URLS (with optional `title` which will render a button). It is handled the same as `MetadataUrls` except there is a `type` property which can be set to `wcs`, `wfs`... to show info about the URL.
* Made search location bar span full width in mobile view.
* Automatically hide mobile modal window when user is interacting with the map.
* Disabled feature search in mobile
* Disabled export (clip&ship) in mobile
* Fixed misplaced search icon in mobile safari.
* Prevents story text from covering the whole screen in mobile devices.
* Add `CatalogIndex`, `CatalogIndexReference` and `generateCatalogIndex()` script. These can be used to generate a static JSON index of a terria catalog - which can then be searched through using `flexsearch`
* Added `weakReference` flag `ReferenceMixin`, this can be used to treat References more like a shortcut (this means that `sourceReference` isn't used when models are shared/added to the workbench - the `target` is used instead)
* GroupMixin.isMixedInto and MappableMixin.isMixedInto are now more strict - and won't pass for for References with `isMappable` or `isGroup`.
* `Workbench.add` can now handle nested `References` (eg `CatalogIndexReference -> CkanReference -> WMSCatalogItem`).
* Add `description` trait to `CatalogMemberReferenceTraits`
* Added `excludeMembers` property to `GroupTraits` (this replaced the `blacklist` property in v7). It is an array of strings of excluded group and item names. A group or item name that appears in this list will not be shown to the user. This is case-insensitive and will also apply to all child/nested groups
* Fixes an app crash on load in iOS-Safari mobile which was happening when rendering help panel tooltips.
* Fixed `WebMapServiceCatalogItem` not sending additional `parameters` in `GetFeatureInfo` queries.
* Changed mobile header icons and improved styling.
* Fixed a problem with computeds and AsyncLoader when loading `mapItems` (and hence children's `mapItems`) of a CompositeCatalogItem.
* Fix `YDYRCatalogFunction` `description`
* Extend input field for search in mobile view to full width of the page.
* Automatically hide mobile modal window when user is interacting with the map (like picking a point or drawing a shape).
* Adjusted styling of x-axis labels in feature info panel to prevent its clipping.
* When expanding charts from the same catalog item, we now create a new item if the expanded chart has a different title from the previously expanded chart for the same item. This behavior matches the behavior in `v7`.
* Improve status message when feature info panel chart is loading
* Fix broken chart panel download button.
* Changed @vx/_ dependencies to @visx/_ which is the new home of the chart library
* The glyph style used for chart points can now be customized.
* Added `TerriaReference` item, useful for mounting a catalog tree from an external init file at any position in the current map's catalog tree.
* Changed @vx/_ dependencies to @visx/_ which is the new home of the chart library
* The glyph style used for chart points can now be customized.
* Chart tooltip and legend bar can now fit more legends gracefully.

#### 8.1.0 - 2021-09-08

- **Breaking changes:**
  - Overhaul of map navigation: items no longer added inside UserInterface using <Nav> jsx.

* New version of map navigation ([#5062](https://github.com/TerriaJS/terriajs/pull/5062))
  - It consists of
    - a high level api `MapNavigationModel` for managing the navigation items, which is responsible for managing the state of navigation items. It is passing commands to invidual item controller.
    - a `MapNavigationItemController` that holds and control the state of navigation item. When new navigation item is created it should extend controller and provide the definition on how it state should be updated.
  - Terria exposes instance of navigation model to the world.
  - Converted all existing navigation items to utilise new navigation model, and registered them in terria navigation model (`registerMapNavigations.tsx`).
  - Resolved issue with some navigation items not being clickable on mobile due to overlap from others.
* Fixed a bug in Difference tool where difference image was showing with zero opacity in some situations.
* Fixed `CzmlCatalogItem` to react correctly to input data changes.

#### 8.0.1 - 2021-09-06

- Added `catalog-converter` support for v7 `#start` data.
- add french Help button translation
- Enable FeatureInfoSectionSpec tests
- Add `itemProperties` to `ArcGisMapServerCatalogGroupTraits` so that `ArcGisMapServerCatalogGroup` can override relevant traits of its layers.
- Add `feature` object to `FeatureInfoSection.getTemplateData`
- Add a way to replace text in feature info templates. See [Replace text](doc/connecting-to-data/customizing-data-appearance/feature-info-template.md) for details.
- Fixed unnecessary model reloads or recomputing of `mapItems` when switching between story scenes.
- Fixed story reset button.
- Moved help button to the top menu

#### 8.0.0 - 2021-08-13

- **Breaking changes**:
  - Require `translate#` in front of translatable content id in `config.json` (i.e. `helpContent`).
  - `colorPalette` no longer supports a list of CSS colors (eg `rgb(0,0,255)-rgb(0,255,0)-rgb(255,0,0)`). Instead please use `binColors`.
  - Organise `Traits` folder into `Traits/Decorators` and `Traits/TraitsClasses`
  - Renamed all mixin instance type definitions to `XMixin.Instance`.
  - Basemaps are now defined as `baseMaps` object (see [baseMaps object docs](./doc/customizing/initialization-files.md#basemaps))
    - list of available basemaps is defined in `baseMaps.items`. This list is combined with default base maps so it's possible to override defaults
    - definition of `initBaseMapId` and `initBaseMapName` are moved to `baseMaps.defaultBaseMapId` and `baseMaps.defaultBaseMapName`
    - `previewBaseMapId` is moved to `baseMaps.previewBaseMapId`
    - implemented `baseMaps.enabledBaseMaps` array of base map ids to define a list of baseMaps available to user
    - updated docs for `baseMaps`
  - `$color-splitter` and `theme.colorSplitter` has been replaced with `$color-secondary` and `theme.colorSecondary`
  - `canZoomTo` has bee replaced with `disableZoomTo` in `MappableTraits`
  - `showsInfo` has been replaced with `disableAboutData` in `CatalogMemberTraits`
  - `AsyncLoader` loadXXX methods now return `Result` with `errors` **they no longer throw errors** - if you need errors to be thrown you can use `(await loadXX).throwIfError()`.
  - Removed `openGroup()` - it is replaced by `viewState.viewCatalogMember`
  - Renamed `ReferenceMixin.is` to `ReferenceMixin.isMixedInto`

* Fixed a bug with numeric item search where it sometimes fails to return all matching values.
* Respect order of objects from lower strata in `objectArrayTrait`.
* Fix datetime button margin with scroll in workbench.
* Fix checkbox when click happen on svg icon. (#5550)
* Added progress indicator when loading item search tool.
* Add `nullColor` to `ConstantColorMap` - used when `colorColumn` is of type `region` to hide regions where rows don't exist.
* `TableStyles` will only be created for `text` columns if there are no columns of type `scalar`, `enum` or `region`.
* Moved `TableStyle.colorMap` into `TableColorMap`
* Replaced `colorbrewer.json` with `d3-scale-chromatic` - we now support d3 color scales (in addition to color brewer) - see https://github.com/d3/d3-scale-chromatic
* Added `ContinuousColorMap` - it will now be used by default for `scalar` columns
  - To use `DiscreteColorMap` - you will need to set `numberOfBins` to something other than `0`.
* `TableColorMap` default color palette for `scalar` columns is not `Reds` instead of `RdYlOr`
* Legends for `scalar` columns will now calculate optimal `numberFormatOptions.maximumFractionDigits` and `numberFormatOptions.minimumFractionDigits`
* Fix sharing user added data of type "Auto-detect".
* #5605 tidy up format string used in `MagdaReference`
* Fix wms feature info returning only one feature
* `WebMapServiceCatalogGroup` will now create layer auto-IDs using `Name` field to avoid ID clashes.
* Added `GroupMixin` `shareKey` generation for members - if the group has `shareKeys`.
* Organise `Traits` folder into `Traits/Decorators` and `Traits/TraitsClasses
* Organise `Traits` folder into `Traits/Decorators` and `Traits/TraitsClasses`
* I18n-ify shadow options in 3DTiles and some strings in feature info panel.
* Fix `StyledIcon` css `display` clash
* Limit `SelectableDimension` options to 1000 values
* Added support for `SocrataCatalogGroup` and `SocrataMapViewCatalogGroup`
  - Notes on v7 to v8 Socrata integration:
    - Share links are not preserved
    - Added basic support for dataset resources
* Organise `Models` directory into multiple sub-directories (#5626)
  - New model related classes are moved to `Models/Definition`
  - Catalog related files are moved to `Models/Catalog`
    - ESRI, OWS, GTFS and CKAN related files are moved to their own sub-directories in `Models/Catalog/`
    - Other Catalog items related files are moved to `Models/Catalog/CatalogItems`
    - Other Catalog items related files are moved to `Models/Catalog/CatalogGroups`
    - Catalog functions related files are moved to `Models/Catalog/CatalogFunction`
  - Removed unused Models files
* Modified BadgeBar to be more tolerant to longer strings
* Added `MapboxMapCatalogItem`.
* Added `MapboxStyleCatalogItem`.
* Fix splitter thumb icon vertical position
* Renamed all mixin instance type definitions to `XMixin.Instance`.
* Clean up `ViewControl` colors
  - `$color-splitter` and `theme.colorSplitter` has been replaced with `$color-secondary` and `theme.colorSecondary`
* Clean up `SplitterTraits`
  - `SplitterTraits` is now included in `RasterLayerTraits`
  - Removed `supportsSplitter` variable
  - Added `disableSplitter` trait
* Clean up `canZoomTo`
  - Replaced with `disableZoomTo` in `MappableTraits`
* Clean up `showsInfo`
  - Replaced with `disableAboutData` in `CatalogMemberTraits`
* Add `TerriaErrorSeverity` enum, values can be `Error` or `Warning`.
  - Errors with severity `Error` are presented to the user. `Warning` will just be printed to console.
  - By default, errors will use `Error`
  - `TerriaErrorSeverity` will be copied through nested `TerriaErrors` on creation (eg if you call `TerriaError.from()` on a `Warning` then the parent error will also be `Warning`)
  - Loading models from share links or stories will use `Warning` if the model is **not in the workbench**, otherwise it will use `Error`.
* In `terriaErrorNotification` - show `error.message` (as well as `error.stack`) if `error.stack` is defined
* `AsyncLoader` now has an observable `result` property.
* `viewState.viewCatalogMember()` now handles loading catalog members, opening groups and showing "Add Data" window.
* Fix `MagdaReference` `forceLoadReference` bug.
* Clean up `CkanCatalogGroup` loading - errors are no-longer swallowed.
* Clean up `3dTilesMixin` loading - errors are no-longer swallowed.
* Fix `DataPreviewSections` info section bug.
* Move `FeedbackForm` `z-index` to same as `Notification` - this is so it will appear above Data catalog.
* Added `result.raiseError()`, `result.pushErrorTo()` and `result.clone()` helper methods - and `Result.combine()` convenience function
* Renamed `ReferenceMixin.is` to `ReferenceMixin.isMixedInto`
* Added support for logging to external error service and configuring it via config parameters. See `errorService` in [client configuration](doc/customizing/client-side-config.md).
* Fix `DiscreteColorMap` bug with `binColors` and added warning message if `colorPalette` is invalid.
* Fix `EnumColorMap` bug with `binColors`
* Moved d3-scale-chromatic code into `tableColorMap.colorScaleCategorical()` and `tableColorMap.colorScaleContinuous()`
* Disabled welcome popup for shared stories
* Add WMS support for default value of time dimension.
* Make CompositeCatalogItem sync visibility to its members.
* Add `description` and `example` static properties to `Trait`, and added `@traitClass` decorator.
* Add `parent` property to `Trait`, which contains parent `TraitClass`.
* New model-generated documentation in `generateDocs.ts`
* Refactored some `Traits` classes so they use `mixTraits` instead of extending other `Traits` classes.
* Allow translation of some components.
* Fixed a bug which prevented adding any reference catalog item while the story is playing.
* Bumped terriajs-server to ^3.3.3

#### 8.0.0-alpha.87

- Re-add basemap images to terriajs rather than requiring all TerriaMaps to have those basemap images. Default basemaps will use those images.
- Data from TableMixin always overrides other feature information (e.g. from vector tiles in region mapping) by column name and title for feature info templating (consistent with v7).
- Fixed point entity creation for TableMixin where different columns are used for point size and colour.
- Changed MappableMixin's initialMessage to show while map items are loaded. Map items could be displayed behind the disclaimer before a user accepts the disclaimer.
- Fixed a cyclic dependency between initialMessage and app spinner (globe gif greysreen) that caused the app spinner to be present forever when loading a share link.
- Removed hardcoded credit links and made it configurable via terria config parameters.
- Disable `TableMixin` time column if only one unique time interval

#### 8.0.0-alpha.86

- **Breaking changes**:
  - `EnumColorMap` will only be used for enum `TableColumns` with number of unique values <= number of bins

* Add `options` to CSV papaparsing
* `TableMixin` will now only show points **or** region mapping - not both
* Add `FeatureInfoMixin` support for 2D vector features (in Cesium only)
* `TableStyles` are now hidden from the "Display Variable" selector if the number of colors (enumColors or numberOfBins) is less than 2. As a ColorMap with a single color isn't super useful.
* Improved default `TableColumn.isSampled` - it will be false if a binary column is detected (0 or 1)
* Improved default Table charting - now a time column will be used for xAxis by default
* Added `spreadFinishTime` - which works same way as `spreadStartTime` - if `true`, finish time of feature will be "spread" so that all features are displayed at the latest time step.
* Added support for `OpenDataSoft` - only point or region based features + timeseries
* `GeoJsonMixin`-based catalog items with polygon features can be extruded if a `heightProperty` is specified.
* Bugfix to make time-based geojson work when there are multiple features with the same time property value.
* Add `czmlTemplate` to `GeoJsonTraits` - it can be used to replace GeoJSON Point features with a CZML packet.
* Made the moment points in the chart optionally clickable.

#### 8.0.0-alpha.85

- **Breaking changes**:
  - Removed `registerAnalytics.js`
  - Removed `HelpMenuPanel.jsx`

* Added analytic events related to story, share and help menu items, Also refactored events to use category and action enums.
* Remove table style `SelectableDimension` from SDMX
* `GyroscopeGuidance` can now be translated.
* Wraps tool title bar text using `...`.

#### 8.0.0-alpha.84

- Fix `ArcGisMapServerCatalogGroup` infinite loading by removing the cycle of calling `loadMembers` that was present in the `DataCatalogGroup` React component. However calling `loadMembers` is still not cached as it should for `ArcGisMapServerCatalogGroup`, and the infinite loading bug could return.
- Fix bug `selectableDimensions` bug in `Cesium3dTilesMixin` and `GltfCatalogItem`.

#### 8.0.0-alpha.83

- Add `modelDimensions` to `CatalogMemberMixin` - this can be used to apply model stratum with a `SelectableDimension` (i.e. a drop-down menu).
- `GeoJsonMixin`-based catalog items can now be styled based on to their properties through traits.
- `GeoJsonMixin`-based catalog items can now vary over time if a `timeProperty` is specified.

#### 8.0.0-alpha.82

- **Breaking changes**:
  - IndexedItemSearchProvider: (bounding) `radius` option is no longer supported in `resultsData.csv` of search indexes.

* Show a toast and spinner icon in the "Ideal zoom" button when the map is zooming.
* `zoomTo()` will return a promise that resolves when the zoom animation is complete.
* Modifies `IndexedItemSearchProvider` to reflect changes to `terriajs-indexer` file format.
* Move feature info timeseries chart funtion to `lib\Table\getChartDetailsFn.ts`
* Fix feature info timeseries chart for point (lat/long) timeseries
* Feature info chart x-values are now be sorted in acending order
* Remove merging rows by ID for `PER_ROW` data in `ApiTableCatalogItem`
* Make `ApiTableCatalogItem` more compatible with Table `Traits`
  - `keyToColumnMapping` has been removed, now columns must be defined in `columns` `TableColumnTraits` to be copied from API responses.
* Move notification state change logic from ViewState into new class `NotificationState`
* Catalog items can now show a disclaimer or message before loading through specifying `InitialMessageTraits`
* Added Leaflet hack to remove white-gaps between tiles (https://github.com/Leaflet/Leaflet/issues/3575#issuecomment-688644225)
* Disabled pedestrian mode in mobile view.
* Pedestrian mode will no longer respond to "wasd" keys when the user is typing in some input field.
* Fix references to old `viewState.notification`.
* wiring changeLanguage button to useTranslation hook so that it can be detected in client maps
* Add `canZoomTo` to `TableMixin`
* SDMX changes:
  - Add better SDMX server error messages
  - `conceptOverrides` is now `modelOverrides` - as dataflow dimension traits can now be overridden by codelist ID (which is higher priortiy than concept ID)
  - Added `regionTypeReplacements` to `modelOverride`- to manually override detected regionTypes
  - `modelOverrides` are created for SDMX common concepts `UNIT_MEASURE`, `UNIT_MULT` and `FREQ`
    - `UNIT_MEASURE` will be displayed on legends and charts
    - `UNIT_MULT` will be used to multiple the primary measure by `10^x`
    - `FREQ` will be displayed as "units" in Legends and charts (eg "Monthly")
  - Single values will now be displayed in `ShortReportSections`
  - Custom feature info template to show proper dimension names + time-series chart
  - Smarter region-mapping
  - Removed `viewMode` - not needed now due to better handling of time-series
* Fix `DimensionSelector` Select duplicate ids.
* Add Leaflet splitter support for region mapping
* Fix Leaflet splitter while zooming and panning map
* Split `TableMixin` region mapping `ImageryParts` and `ImageryProvider` to improve opacity/show performance
* Removed `useClipUpdateWorkaround` from Mapbox/Cesium TileLayers (for Leaflet) - because we no longer support IE
* Fix overwriting `previewBaseMapId` with `initBaseMapId` by multiple `initData`.
* GeoJSON Mixin based catalog items can now call an API to retrieve their data as well as fetching it from a url.
* Changes to loadJson and loadJsonBlob to POST a request body rather than always make a GET request.
* Added ApiRequestTraits, and refactor ApiTableCatalogItemTraits to use it. `apiUrl` is now `url`.

#### 8.0.0-alpha.81

- Fix invalid HTML in `DataPreviewSections`.
- Fix pluralisation of mapDataState to support other languages.
- Fix CSW `Stratum` name bug.
- Add `#configUrl` hash parameter for **dev environment only**. It can be used to overwrite Terria config URL.

#### 8.0.0-alpha.80

- Removed `Disclaimer` deny or cancel button when there is no `denyAction` associated with it.

#### 8.0.0-alpha.79

- Make `InfoSections` collapsible in `DataPreview`. This adds `show` property to `InfoSectionTraits`.
  - `WebMapServiceCatalogItem` service description and data description are now collapsed by default.
- Revert commit https://github.com/TerriaJS/terriajs/commit/668ee565004766b64184cd2941bbd53e05068ebb which added `enzyme` devDependency.
- Aliases `lodash` to `lodash-es` and use `babel-plugin-lodash` reducing bundle size by around 1.09MB.
- Fix CkanCatalogGroup filterQuery issue. [#5332](https://github.com/TerriaJS/terriajs/pull/5332)
- Add `cesiumTerrainAssetId` to config.json to allow configuring default terrain.
- Added in language toggle and first draft of french translation.json
  - This is enabled via language languageConfiguration.enabled inside config.json and relies on the language being both enumerated inside languageConfiguration.langagues and availble under {code}/translation.json
- Updated to terriajs-cesium 1.81
- Create the Checkbox component with accessibility in mind.
- Convert `FeedbackForm` to typescript.

#### 8.0.0-alpha.78

- Add `ignoreErrors` url parameter.

#### 8.0.0-alpha.77

- **Breaking changes**:
  - `terria.error.raiseEvent` and `./raiseErrorToUser.ts` have been replaced with `terria.raiseErrorToUser`.
  - `terria.error.addEventListener` has been replaced with `terria.addErrorEventListener`

* New Error handling using `Result` and `TerriaError` now applied to initial loading, `updateModelFromJson()`, `upsertModelFromJson()` and `Traits.fromJson()`. This means errors will propagate through these functions, and a stacktrace will be displayed.
  - `Result` and the new features of `TerriaError` should be considered unstable and may be extensively modified or removed in future 8.0.0-alpha.n releases
* New `terriaErrorNotification()` function, which wraps up error messages.
* `TerriaError` can now contain "child" errors - this includes a few new methods: `flatten()` and `createParentError()`. It also has a few new convenience functions: `TerriaError.from()` and `TerriaError.combine()`.
* Convert `Branding.jsx` to `.tsx`
* Added `configParams.brandBarSmallElements` to set Branding elements for small screen (also added theme props)
* Add `font` variables and `fontImports` to theme - this can be used to import CSS fonts.
* Convert `lib/Styled` `.jsx` files to `.tsx` (including Box, Icon, Text). The most significant changes to these interfaces are:
  - `Box` no longer accepts `<Box positionAbsolute/>` and this should now be passed as `<Box position="absolute"/>`.
  - `Text`'s `styledSize` has been removed. Use the `styledFontSize` prop.
  - `ButtonAsLabel` no longer accepts `dark`. A dark background is now used when `light` is false (or undefined).
* Fixes CZML catalog item so that it appears on the timeline.
* Enable `theme` config parameter. This can now be used to override theme properties.

#### 8.0.0-alpha.76

- Added support for setting custom concurrent request limits per domain through `configParameters.customRequestSchedulerLimits`.
- Added `momentChart` to region-mapped timeseries
- Add time-series chart (in FeatureInfo) for region-mapped timeseries
- Only show `TableMixin` chart if it has more than one
- Add `TableChartStyle` name trait.

#### 8.0.0-alpha.75

- Fix `NotificationWindow` bug with `message`.
- Re-add `loadInitSources` to `Terria.updateApplicationUrl()`
- Added support for `elements` object in catalogue files (aka init files).
  - Using this object you can hide/show most UI elements individually.
  - See https://github.com/TerriaJS/terriajs/pull/5131. More in-depth docs to come.

#### 8.0.0-alpha.74

- Fix JS imports of `TerriaError`

#### 8.0.0-alpha.73

- Add `title` parameter in `raiseErrorToUser` to overwrite error title.
- Added some error handling in `Terria.ts` to deal with loading init sources.
- TSify `updateApplicationOnHashChange` + remove `loadInitSources` from `Terria.updateApplicationUrl()`

#### 8.0.0-alpha.72

- **Breaking changes**:
  - Added clippingRectangle to ImageryParts.
  - Any item that produces ImageryParts in mapItems (any raster items) must now also provide a clippingRectangle.
  - This clippingRectangle should be derived from this.cesiumRectangle (a new computed property) & this.clipToRectangle as demonstrated in many raster catalog items (e.g. OpenStreetMapCatalogItem.ts).

* Adds experimental ApiTableCatalogItem.
* Fixes a bug where FeatureInfoDownload tries to serialize a circular object
* Added `removeDuplicateRows` to `TableTraits`
* `forceLoadTableData` can now return undefined - which will leave `dataColumnMajor` unchanged
* Fix sharing preview item.
* Added z-index to right button group in mobile header menu
* Added cesiumRectangle computed property to MappableMixin. This is computed from the `rectangle` Trait.
* Fixed a Cesium render crash that occured when a capabilities document specified larger bounds than the tiling scheme's supported extent (bug occured with esri-mapServer but wms was probably also affected).
* In fixing Cesium render crash above clipping rectangles are now added to Cesium ImageryLayer (or Leaflet CesiumTileLayer) rather than being included in the ImageryProvider. ImageryParts has been updated to allow passing the clipping rectangle through to Cesium.ts and Leaflet.ts where ImageryLayer/CesiumTileLayer objects are created.

#### 8.0.0-alpha.71

- Fix accidental translation string change in 8.0.0-alpha.70

#### 8.0.0-alpha.70

- **Breaking changes**:
  - Merge `Chartable` and `AsyncChartableMixin` into new **`ChartableMixin`** + `loadChartItems` has been replaced by `loadMapItems`.
  - To set base map use `terriaViewer.setBaseMap()` instead of `terriaViewer.basemap = ...`
  - Incorrect usage of `AsyncLoader` **will now throw errors**

* Add `hideInBaseMapMenu` option to `BaseMapModel`.
* Change default basemap images to relative paths.
* Add `tileWidth` and `tileHeight` traits to `WebMapServiceCatalogItem`.
* Add docs about `AsyncLoader`
* Remove interactions between AsyncLoaders (eg calling `loadMetadata` from `forceLoadMapItems`)
* ... Instead, `loadMapItems` will call `loadMetadata` before triggering its own `AsyncLoader`
* Add `isLoading` to `CatalogMemberMixin` (combines `isLoading` from all the different `AsyncLoader`)
* Move `Loader` (spinner) from `Legend` to `WorkbenchItem`.
* Merge `Chartable` and `AsyncChartableMixin` into **`ChartableMixin`** + remove `AsyncLoader` functionality from `ChartableMixin` - it is now all handled by `loadMapItems`.
* Removed `AsyncLoader` functionality from `TableMixin` - it is now handled by `loadMapItems`.
  - `TableMixin.loadRegionProviderList()` is now called in `MappableMixin.loadMapItems()`
* Added `TerriaViewer.setBaseMap()` function, this now calls `loadMapItems` on basemaps
* Fix load of persisted basemap
* Fix sharing of base map
* Added backward compatibility for `baseMapName` in `initData` (eg share links)
* Add `WebMapService` support for WGS84 tiling scheme

#### 8.0.0-alpha.69

- **Breaking changes**:
  - Basemaps are now configured through catalog JSON instead of TerriaMap - see https://github.com/TerriaJS/terriajs/blob/13362e8b6e2a573b26e1697d9cfa5bae328f7cff/doc/customizing/initialization-files.md#basemaps

* Updated terriajs-cesium to version 1.79.1
* Make base maps configurable from init files and update documentation for init files [#5140](https://github.com/TerriaJS/terriajs/pull/5140).

#### 8.0.0-alpha.68

- Remove points from rectangle `UserDrawing`
- Fix clipboard typing error.
- Ported `WebProcessingServiceCatalogGroup`.
- Add CSW Group support
- Revert "remove wmts interfaces from ows interfaces" (873aa70)
- Add `math-expression-evaluator` library and `ColumnTransformationTraits`. This allows expressions to be used to transform column values (for example `x+10` to add 10 to all values).
- Fix bug in `TableColumn.title` getter.
- Add support for TableColumn quarterly dates in the format yyyy-Qx (eg 2020-Q1).
- Fix region mapping feature highlighting.
- Update clipboard to fix clipboard typing error.
- Added direction indicator to the pedestrian mode minimap.
- Limit up/down look angle in pedestrian mode.
- Automatically disable pedestrian mode when map zooms to a different location.
- Add support for time on `ArcGisMapServerCatalogItem`
- Merge `Mappable` and `AsyncMappableMixin` into **`MappableMixin`**.
- Fixed a issue when multiple filters are set to Cesium3DTilesCatalogItem
- Async/Awaitify `Terria.ts` + fix share links loading after `loadInitSources`.
- Tsified `TerriaError` + added support for "un-rendered" `I18nTranslateString`
- Tsified `raiseErrorToUser` + added `wrapErrorMessage()` to wrap error message in something more user friendly (using `models.raiseError.errorMessage` translation string).

#### 8.0.0-alpha.67

- TSify `Loader` function.
- Added walking mode to pedestrian mode which clamps the pedestrain to a fixed height above the surface.
- Upgraded catalog-converter to fix dependency version problem and ensure that all imports are async to reduce main bundle size.

#### 8.0.0-alpha.66

- **Breaking changes**:
  - Changed merging behaviour of Trait legends (of type `LegendTraits`) in `CatalogMemberTraits`. This affects legends on all `CatalogMember` models. Legend objects in higher strata now replace values in lower strata that match by index, rather than merging properties with them.

* Add `MetadataUrlTraits` to `CatalogMemberTraits.metadataUrls`. It contains an array of metadata URLS (with optional `title` which will render a button)
* Restore `cesiumTerrainUrl` config parameter. [#5124](https://github.com/TerriaJS/terriajs/pull/5124)
* I18n-ify strings in settings panel. [#5124](https://github.com/TerriaJS/terriajs/pull/5124)
* Moved `DataCustodianTraits` into `CatalogMemberTraits` and `CatalogMemberReferenceTraits`.
* `TableMixin` styles ("Display variables") will now look for column title if style title is undefined
* Add fallback colours when Color.fromCssColorString is used.
* Allow nullable `timeColumn` in table styles. Useful for turning off auto-detection of time columns.
* Added tool for searching inside catalog items. Initial implementation works for indexed 3d tilesets.
* Added support for shapefile with `ShapefileCatalogItem`
* Added `GeoJsonMixin` for handling the loading of geojson data.
* Extended the `GeoJsonCatalogItem` to support loading of zip files.
* Fixed broken feature highlighting for raster layers.
* Show a top angle view when zooming to a small feature/building from the item search result.
* Fix `TableTimeStyleTraits.idColumns` trait type.
* Added a new `lineAndPoint` chart type
* CustomChartComponent now has a "chart-type" attribute
* Fix `ArcGisMapServerCatalogItem` layer ID and legends bug
* Re-add region mapping `applyReplacements`.
* Added `SearchParameterTraits` to item search for setting a human readable `name` or passing index specific `queryOptions` for each parameter through the catalog.
* Added `AttributionTraits` to mappable and send it as property when creating Cesium's data sources and imagery providers. [#5167](https://github.com/TerriaJS/terriajs/pull/5167)
* Fixed an issue where a TerriaMap sometimes doesn't build because of typing issues with styled-components.
* Renamed `options` to `providerOptions` in `SearchableItemTraits`.
* Fix `CkanCatalogGroup.groupBy = "none"` members
* Fix `TableMixin` region mapping feature props and make Long/Lat features use column titles (if it exists) to match v7 behaviour.
* Add support for `CkanItemReference` `wms_layer` property
* Add support for `ArcGisMapServerCatalogGroup` to use `sublayerIds`.
* Added Pedestrian mode for easily navigating the map at street level.
* Clean up `LayerOrderingTraits`, remove `WorkbenchItem` interface, fix `keepOnTop` layer insert/re-ordering.
* Remove `wordBreak="break-all"` from Box surrounding DataPreview
* Re-added merging of csv row properties and vector tile feature properties for feature info (to match v7 behaviour).
* Fixes a bug in pedestrian mode where dropping the pedestrian in northern hemisphere will position the camera underground.
* Implement highlight/hide all actions for results of item search.
* Disable pickFeatures for WMS `_nextImageryParts`.
* Fix Leaflet `ImageryLayer` feature info sorting
* Fix hard-coded colour value in Story
* Use `configParameters.cesiumIonAccessToken` in `IonImageryCatalogItem`
* Added support for skipping comments in CSV files
* Fix WMS GetLegendGraphics request `style` parameter
* Loosen Legend `mimeType` check - so now it will treat the Legend URL as an image if the `mimeType` matches **OR** the file extension matches (previously, if `mimeType` was defined, then it wouldn't look at filetype extension)
* Fix `DiffTool` date-picker label `dateComparisonB`
* Fix app crash when switching different tools.
* Create `merge` `TraitsOption` for `objectArrayTrait`
* Move `Description` `metadataUrls` above `infoSections`.
* Upgraded i18next and i18next-http-backend to fix incompatibility.
* Added support for dd/mm/yyyy, dd-mm-yyyy and mm-dd-yyyy date formats.

#### 8.0.0-alpha.65

- Fixed SDMX-group nested categories
- SDMX-group will now remove top-level groups with only 1 child

#### 8.0.0-alpha.64

- Fixed WMS style selector bug.
- `layers` trait for `ArcGisMapServerCatalogItem` can now be a comma separated string of layer IDs or names. Names will be auto-converted to IDs when making the request.

#### 8.0.0-alpha.63

- Add `v7initializationUrls` to terria config. It will convert catalogs to v8 and print warning messages to console.
- Add `shareKeys` support for Madga map-config maps (through `terria` aspect)
- Revert WMS-group item ID generation to match v7
- Add `addShareKeysToMembers` to `GroupMixin` to generate `shareKeys` for dynamic groups (eg `wms-group)
- Added `InitDataPromise` to `InitSources`
- Add reverse `modelIdShareKeysMap` map - `model.id` -> `shareKeys`
- Upgraded `catalog-converter` to 0.0.2-alpha.4
- Reverted Legend use of `object` instead of `img` - sometimes it was showing html error responses
- Legend will now hide if an error is thrown
- Update youtube urls to nocookie version
- Share link conversion (through `catalog-converter`) is now done client-side
- Fix Geoserver legend font colour bug
- Remove legend broken image icon
- Added high-DPI legends for geoserver WMS (+ font size, label margin and a few other tweaks)
- `LegendTraits` is now part of `CatalogMemberTraits`
- Add `imageScaling` to `LegendTraits`
- WMS now `isGeoserver` if "geoserver` is in the URL
- Add WMS `supportsGetLegendRequest` trait
- Improved handling of WMS default styles

#### 8.0.0-alpha.62

- Fixed an issue with not loading the base map from init file and an issue with viewerMode from init files overriding the persisted viewerMode
- Fixed issues surrounding tabbed catalog mode
- Now uses `catalog-converter` to convert terriajs json in WPS response from v7 to v8.
- Fixed a bug in `UserDrawing` which caused points to not be plotted on the map.
- Fixed app crash when switching between different types of parameter in `GeoJsonParameterEditor`.
- Fixed errors when previewing an item in a group that is open by default (`isOpen: true` in init file).
- Fixed mobx warnings when loading geojson catalog items.
- Add `multiplierDefaultDeltaStep` Trait, which tries to calculate sensible multiplier for `DistrectelyTimeVarying` datasets. By default it is set to 2, which results in a new timestep being displayed every 2 seconds (on average) if timeline is playing.
- Hide info sections with empty content in the explorer preview.
- Port `shareKeys` from version 7
- Update/re-enable `GeoJsonCatalogItemSpec` for v8.
- add `DataCustodianTraits` to `WebMapServiceCatalogGroupTraits`
- Changed behaviour of `updateModelFromJson` such that catalog groups with the same id/name from different json files will be merged into one single group.
- Fixed error when selecting an existing polygon in WPS input form.
- Upgraded `catalog-converter` to 0.0.2-alpha.3.

#### 8.0.0-alpha.61

- New `CatalogFunctionMixin` and `CatalogFunctionJobMixin`
- Tsified `FunctionParameters`
- New `YourDataYourRegions` `CatalogFunctionMixin`
- Added `inWorkbench` property
- Added `addModelToTerria` flag to `upsertModelFromJson` function
- Added `DataCustodianTraits` to `WebMapServiceCatalogItem`
- Added `disableDimensionSelectors` trait to `WebMapServiceCatalogItem`. Acheives the same effect of `disableUserChanges` in v7.
- Temporarily stopped using `papaparse` for fetching Csv urls till an upstream bug is fixed.
- Fix async bug with loading `ReferenceMixin` and then `Mappable` items in `initSources`
- Remove `addToWorkbench`, it has been replaced with `workbench.add`
- Improve handling of `ArcGisMapServerCatalogItem` when dealing with tiled layers.
- Ensure there aren't more bins than unique values for a `TableStyle`
- Add access control properties to items fetched from Esri Portal.
- Improves magda based root group mimic behaviour introdcued in 8.0.0-alpha.57 by adding `/` to `knownContainerUniqueIds` when `map-config*` is encountered
- Fixed broken chart disclaimers in shared views.
- Fixed a bug where chart disclaimers were shown even for chart items disabled in the workbench.
- Fixed a bug where charts with titles containing the text "lat" or "lon" were hidden from feature info panel.
- Fixed a bug that occurred when loading config from magda. `initializationUrls` are now applied even if `group` aspect is not set

#### 8.0.0-alpha.60

- Fix WMS legend for default styles.
- Request transparent legend from GeoServer.
- Reverted the following due to various issues with datasets:
  - Add basic routing support
  - Add better page titles when on various routes of the application
  - Add prerendering support on `/catalog/` routes (via `prerender-end` event &
    allowing TerriaMap to hit certain routes)

#### 8.0.0-alpha.59

- Update magda error message
- Add a short report section if trying to view a `3d-tiles` item in a 2d map.
- Fix bug in `Terria.interpretStartData`.
- Add `ThreddsCatalogGroup` model.
- Port `supportsColorScaleRange`, `colorScaleMinimum` and `colorScaleMaximimum` from `master` to `WebMapServiceCatalogItem` model.
- Ported MapboxVectorTileCatalogItem ("mvt").
- When expanding a chart from the feature info panel, we now place a colored dot on the map where the chart was generated from.
- Add basic routing support
- Add better page titles when on various routes of the application
- Add prerendering support on `/catalog/` routes (via `prerender-end` event &
  allowing TerriaMap to hit certain routes)
- Update `WorkbenchButton` to allow for links rather than buttons, including
  changing About Data to a link

#### 8.0.0-alpha.58

- Add `FeatureInfoTraits` to `ArcGisMapServerCatalogItem`
- Fix zooming bug for datasets with invalid bounding boxes.
- Add new model for `ArcGisTerrainCatalogItem`.
- Add 3D Tiles to 'Add web data' dropdown.
- Fix naming of item in a `CkanCatalogGroup` when using an item naming scheme other than the default.

#### 8.0.0-alpha.57

- Fix memoization of `traitsClassToModelClass`.
- Chart expanded from feature info panel will now by default show only the first chart line.
- Chart component attribtues `column-titles` and `column-units` will now accept a simpler syntax like: "Time,Speed" or "ms,kmph"
- Fix presentation of the WMS Dimension metadata.
- Magda based maps now mimic "root group uniqueId === '/'" behaviour, so that mix and matching map init approaches behave more consistently

#### 8.0.0-alpha.56

- Add `itemProperties` trait to `WebMapMapCatalogGroup`.
- Add support for `formats` traits within `featureInfoTemplate` traits.
- Fix handling of `ArcGisPortalItemReference` for when a feature layer contains multiple sublayers.
- Implemented new compass design.

#### 8.0.0-alpha.55

- Upgraded to patched terriajs-cesium v1.73.1 to avoid build error on node 12 & 14.

#### 8.0.0-alpha.54

- Add a `infoAsObject` property to the `CatalogMemberMixin` for providing simpler access to `info` entries within templating
- Add a `contentAsObject` trait to `InfoSectionTraits` where a json object is more suitable than a string.
- Add `serviceDescription` and `dataDescription` to `WebMapServiceCatalogItem` info section.
- Extend `DataPreviewSections.jsx` to support Mustache templates with context provided by the catalog item.
- Add support for `initializationUrls` when loading configuration from Magda.
- Add `:only-child` styling for `menu-bar.scss` to ensure correctly rounded corners on isolated buttons.
- Improve Branding component for mobile header
- Add support for `displayOne` configuration parameter to choose which brand element to show in mobile view
- Update Carto basemaps URL and attribution.
- Add `clipToRectangle` trait to `RasterLayerTraits` and implement on `WebMapServiceCatalogItem`, `ArcGisMapServiceCatalogItem`, `CartoMapCatalogItem`, `WebMapTileServiceCatalogItem`.
- Allow Magda backed maps to use an inline `terria-init` catalog without it getting overwritten by map-config before it can be parsed
- Deprecated `proxyableDomainsUrl` configuration parameter in favour of `serverconfig` route
- Ported a support for `GpxCatalogItem`.
- Feature info is now shareable.
- Add option `canUnsetFeaturePickingState` to `applyInitData` for unsetting feature picking state if it is missing from `initData`. Useful for showing/hiding feature info panel when switching through story slides.
- Properly render for polygons with holes in Leaflet.
- Fixes a bug that showed the chart download button when there is no downloadable source.
- Add `hideWelcomeMessage` url parameter to allow the Welcome Message to be disabled for iframe embeds or sharing scenarios.
- Ensure the `chartDisclaimer` is passed from catalog items to derived chart items.
- Don't calculate a `rectangle` on a `ArcGisPortalReferenceItem` as they appear to contain less precision than the services they point to.
- Allow an `ArcGisPortalReferenceItem` to belong to multiple `CatalogGroup`'s.
- Fix argis reference bug.
- Made possible to internationalize tour contend.
- Added TileErrorHandlerMixin for handling raster layer tile errors.
- Fixed a bug that caused the feature info chart for SOS items to not load.
- SOS & CSV charts are now shareable.

#### 8.0.0-alpha.53

- Ported an implementation of CatalogSearchProvider and set it as the default
- Notification window & SatelliteImageryTimeFilterSection now uses theme colours
- Improved look and feel of `StyledHtml` parsing
- Fix `applyAriaId` on TooltipWrapper causing prop warnings
- Make share conversion notification more pretty (moved from `Terria.ts` to `shareConvertNotification.tsx`)
- Tsxify `Collapsible`
- `ShortReportSections` now uses `Collapsible`
- Add `onToggle`, `btnRight`, `btnStyle`, `titleTextProps` and `bodyBoxProps` props in `Collapsible`
- Add `Notification.message` support for `(viewState: ViewState) => React.ReactNode`
- Added splitting support to `WebMapTileServiceCatalogItem`.

#### 8.0.0-alpha.52

- Prevent duplicate loading of GetCapabilities
- Update the `GtfsCatalogItem` to use the `AutoRefreshingMixin`.
- Add a condition to the `AutoRefreshingMixin` to prevent unnecessary polling when an item is disabled in the workbench.
- Upgraded to Cesium v1.73.
- Removed any references to `BingMapsApi` (now deprecated).
- Add support for resolving `layers` parameter from `Title` and not just `Name` in `WebMapServiceCatalogItem`.
- Change TrainerBar to show all steps even if `markdownDescription` is not provided

#### 8.0.0-alpha.51

- Add WMTS group/item support
- Create `OwsInterfaces` to reduce duplicate code across OWS servies
- Fix story prompt being permanent/un-dismissable
- Fixed a bug that caused the feature info chart for SOS items to not load.

#### 8.0.0-alpha.50

- Support for searching WFS features with WebFeatureServiceSearchProvider
- WFS-based AustralianGazetteerSearchProvider
- Fixed a bug causing users to be brought back to the Data Catalogue tab when clicking on an auto-detected user added catalogue item.
- Fixed a bug causing Data Preview to not appear under the My Data tab.
- Fix WMS style `DimensionSelector` for layers with no styles
- Add WMS legend for items with no styles
- Add warning messages if catalog/share link has been converted by `terriajs-server`.
- Update the scroll style in `HelpVideoPanel` and `SidePanel` helpful hints.
- Updated leaflet attribution to match the style of cesium credits.
- Remove `@computed` props from `WebFeatureServiceCapabilities`
- Fixed bug causing the Related Maps dropdown to be clipped.
- Add SDMX-json support for groups and items (using SDMX-csv for data queries)
- `TableMixin` now uses `ExportableMixin` and `AsyncMappableMixin`
- Move region provider loading in `TableMixin` `forceLoadTableMixin` to `loadRegionProviderList`
- Added `TableAutomaticStylesStratum.stratumName` instead of hard-coded strings
- Added `Dimension` interface for `SelectableDimension` - which can be used for Traits
- Make `SelectableDimension.options` optional

#### 8.0.0-alpha.49

- WMS GetFeatureInfo fix to ensure `style=undefined` is not sent to server
- Add support for splitting CSVs (TableMixins) that are using region mapping.
- `addUserCatalogMember` will now call `addToWorkbench` instead of `workbench.add`.
- Replaces `ShadowSection` with `ShadowMixin` using `SelectableDimensions`
- Fix Webpack Windows path issue
- Updated icons for view and edit story in the hamburger menu.
- Implemented new design for story panel.

#### 8.0.0-alpha.48

- Allow `cacheDuration` to be set on `ArcGisPortalCatalogGroup` and `ArcGisPortalItemReference`.
- Set default `ArcGisPortalCatalogGroup` item sorting by title using REST API parameter.
- Call `registerCatalogMembers` before running tests and remove manual calls to `CatalogMemberFactory.register` and `UrlMapping.register` in various tests so that tests reflect the way the library is used.
- Updated stratum definitions which used hardcoded string to use `CommonStrata` values.

#### 8.0.0-alpha.47

- Removed hard coded senaps base url.
- Added option for manual Table region mapping with `enableManualRegionMapping` TableTrait. This provides `SelectableDimensions` for the region column and region type.
- Added WMS Dimensions (using `SelectableDimensions`)
- Added WMS multi-layer style, dimension and legend support.
- Merged the `StyleSelector` and `DimensionsSelector`, and created a `SelectableDimensions` interface.
- Added `chartColor` trait for DiscretelyTimeVarying items.
- Replaced all instances of `createInfoSection` and `newInfo` with calls to `createStratumInstance` using an initialisation object.
- Added trait `leafletUpdateInterval` to RasterLayerTraits.
- Fix styling of WFS and GeoRSS.
- Fixed a bug that caused re-rendering of xAxis of charts on mouse move. Chart cursor should be somewhat faster as a result of this fix.
- Fixed a bug that caused some catalogue items to remain on the map after clicking "Remove all" on the workbench.
- Deleted old `ChartDisclaimer.jsx`
- Moved `DiscretelyTimeVaryingMixin` from `TableAutomaticStylesStratum` to `TableMixin`
- Added basic region-mapping time support
- Add short report to `ArcGisFeatureServerItem` for exceeding the feature limit.
- Added shift-drag quick zoom

#### 8.0.0-alpha.46

- Fixed i18n initialisation for magda based configurations

#### 8.0.0-alpha.45

- Upgraded to Cesium v1.71.
- Change `ExportableData` interface to `ExportableMixin` and add `disableExport` trait.
- Add basic WFS support with `WebFeatureServiceCatalogGroup` and `WebFeatureServiceCatalogItem`
- Update style of diff tool close button to match new design
- Remove sass code from the `HelpPanel` component
- Added an option for translation override from TerriaMap
- Help content, trainer bar & help terms can use translation overrides
- Accepts `backend` options under a new `terria.start()` property, `i18nOptions`
- Use `wms_api_url` for CKAN resources where it exists
- Tsxified `DateTimePicker` and refactored `objectifiedDates` (moved to `DiscretelyTimeVaryingMixin`).
- Update style of 'Change dates' button in delta to be underlined
- Fix issue with delta 'Date comparison' shifting places when querying new location
- Shows a disabled splitter button when entering diff
- Make Drag & Drop work again (tsxify `DragDropFile.tsx` and refactor `addUserFiles.ts`)
- Add `TimeVarying.is` function

#### 8.0.0-alpha.44

- Pass `format` trait on `TableColumnTraits` down to `TableAutomaticStylesStratum` for generating legends
- Add `multipleTitles` and `maxMultipleTitlesShowed` to `LegendItemTraits`
- Aggregate legend items in `createLegendItemsFromEnumColorMap` by colour, that is merge legend items with the same colour (using `multipleTitles`)
- Only generate `tableStyles` for region columns if no other styles exist
- TableAutomaticStylesStratum & CsvCatalogItem only returns unique `discreteTimes`s now
- Specified specific terriajs config for ForkTsCheckerWebpackPlugin

#### 8.0.0-alpha.43

- Replace `@gov.au/page-alerts` dependency with our own warning box component. This removes all `pancake` processes which were sometimes problematic.

#### 8.0.0-alpha.42

- Added ArcGIS catalog support via ArcGisPortalItemReference

#### 8.0.0-alpha.41

- Add `cacheDuration` and `forceProxy` to `UrlTraits` and add `cacheDuration` defaults to various catalog models.
- Tsify `proxyCatalogItemUrl`.
- Simplified SidePanel React refs by removing the double wrapping of the `withTerriaRef()` HOC
- Merged `withTerriaRef()` HOC with `useRefForTerria()` hook logic
- Breadcrumbs are always shown instead of only when doing a catalog search

#### 8.0.0-alpha.40

- Improve info section of `WebMapServiceCatalogItem` with content from GetCapabilities
- Re-implement `infoSectionOrder` as `CatalogMember` trait.
- Add `infoWithoutSources` getter to `CatalogMemberMixin` to prevent app crash when using `hideSources`
- Add support for nested WMS groups
- Added breadcrumbs when clicking on a catalogue item from a catalogue search

#### 8.0.0-alpha.39

- Development builds sped up by 3~20x - ts-loader is now optional & TypeScript being transpiled by babel-loader, keeping type check safety on a separate thread

#### 8.0.0-alpha.38

- Add `show` to `ShortReportTraits` and Tsxify `ShortReport`
- Convert `ShortReport` to styled-components, add accordian-like UI
- 3D tiles support is now implemented as a Mixin.

#### 8.0.0-alpha.37

- Add `refreshEnabled` trait and `AsyncMappableMixin` to `AutoRefreshMixin`
- Ensure `CkanCatalogGroup` doesn't keep re-requesting data when opening and closing groups.
- Add `typeName` to `CatalogMemberMixin`
- Add `header` option to `loadText`
- Add `isMixedInto` function for `AsyncMappableMixin` and `AsyncChartableMixin`
- Added file upload support for `GltfCatalogItem`. The supported extension is glb.
- Improve runtime themeing via styled components across main UI components
- Updated default welcome video defaults to a newer, slower video
- Difftool will now pick any existing marked location (like from a search result) and filter imagery for that location.
- Updated labelling & copy in Difftool to clarify workflow
- ChartCustomComponent now `abstract`, no longer specific to CSV catalog items. Implement it for custom feature info charts.
- Update date picker to use theme colours
- Removed some sass overrides on `Select` through `StyleSelectorSection`
- Update LeftRightSection to use theme colours
- Ported `GeoRssCatalogItem` to mobx, added support to skip entries without geometry.
- Update Difftool BottomPanel UI to clearer "area filter" and date pickers
- Update Difftool BottomPanel to load into Terria's BottomDock
- Rearrange MapButton layout in DOM to properly reflow with BottomDock
- Update Difftool MainPanel to not get clipped by BottomDock
- Rearrange MapDataCount to exist inside MapColumn for more correct DOM structure & behaviour
- Re-added chart disclaimer.

#### mobx-36

- Added `pointer-events` to `MapNavigation` and `MenuBar` elements, so the bar don't block mouse click outside of the button.
- Fixes "reminder pop-up" for help button being unclickable
- Use `useTranslation` instead of `withTranslation` in functional component (`MapDataCount`)
- Make welcome video url and placeholder configurable via configparameters
- Added `ExportableData` interface.
- Added `ExportData` component for data catalog.
- Added WCS "clip and ship" for WMS
- Added basic CSV export function
- Extend `UserDrawing` to handle rectangles
- Tsxify `MapInteractionMode`
- Changed default orientation for `GltfCatalogItem` to no rotation, instead of zero rotation wrt to terrain
- Added a title to welcome message video

#### mobx-35

- Add "Upload" to tour points
- Add tooltips anywhere required in UI via `parseCustomMarkdownToReactWithOptions` & customisable via `helpContentTerms`
- Add "map state" map data count to highlight state of map data
- Add a reminder "pop-up" that shows the location of the help button
- Fix bug causing story pop-up to be off screen
- Fix bug causing helpful hints to be cut off on smaller screens
- Changed the `Tool` interface, now accepting prop `getToolComponent` instead of `toolComponent`
- Added `ToolButton` for loading/unloading a tool
- Added `TransformationTraits` that can be used to change position/rotation/scale of a model.
- Merge master into mobx. This includes:
  - Upgraded to Cesium v1.68.
  - Story related enhancements:
    - Added a title to story panel with ability to close story panel.
    - Added a popup on remove all stories.
    - Added button for sharing stories.
    - Added a question popup on window close (if there are stories on the map so users don't lose their work).
- Added a new `editor` Icon
- Changed `ToolButton` to show the same icon in open/close state. Previously it showed a close icon in close state.

#### mobx-34

- Bug fix for `DatePicker` in `BottomDock` causing app crash
- Made changes to the video modals: close button has been added, pressing escape now closes the component and some basic unit tests created
- Updated the video modal for _Data Stories: Getting Started_ to use the new `VideoGuide` component
- Tweaked MyData/AddData tabs to make it possible to invoke them without using the `ExplorerWindow` component and also customize the extensions listed in the dropdown.
- Fix the timeline stack handling for when there are multiple time-enabled layers
- Ported timeseries tables.
- Extended the support for styles for ESRI ArcGis Feature Server. Line styles are supported for lines and polygon outlines in both Cesium and Leaflet viewer. #4405
- Fix polygon outline style bug.
- Add a unit test for polygon outline style.
- Add TrainerPane/TrainerBar "Terry the task trainer"
- Use `1.x.x` of `karma-sauce-launcher` to fix CI build failures
- Stop unknown icons specified in config.json from crashing UI
- Creates a `ShadowTraits` class that is shared by `GltfCatalogItem` and `Cesium3DTilesCatalogItem`.
- Fixed a bug where user added data was removed from catalogue when Remove from map button in data catalog is clicked.
- Fix leaflet zoom to work when bounding rectangle exists but doesn't have bounds defined

#### mobx-33

- Updated generic select so icon doesn't block click
- Re-added loading bar for leaflet & cesium viewers

#### mobx-32

- Made expanded SOS chart item shareable.
- Fixed a regression bug where the time filter is shown for all satellite imagery items
- Add unit tests for `WelcomeMessage` and `Disclaimer`
- Fixed minor UI errors in console
- Replaced helpful hints text with the new version
- Made the shapes of some of the workbench components rounded
- Add `clampToGround` property on to holes within polygons in `GeoJsonCatalogItem`
- Set default `clampToGround` trait to `true` for `GeoJsonCatalogItem`
- Fixed a bug where WMS items caused type errors in newer babel and typescript builds, due to mixed mixin methods on DiffableMixin & DiscretelyTimeVaryingMixin
- Fixed a bug where KmlCatalogItem did not use the proxy for any urls.
- Add support for `CkanCatalogGroup` and `CkanItemReference`.
- Added unit test to ensure getAncestors behaviour
- Hide the chart legend if there are more than four items to prevent things like FeatureInfo being pushed out of the view and the map resizing.
- Prevent addedByUser stack overflow
- Fixed a chart bug where moment points do not stick to the basis item when they are of different scale.
- Fixed a bug where the moment point selection highlight is lost when changing the satellite imagery date.
- Removed sass from Clipboard
- Updated LocationSearchResults to support multiple search providers
- Replaced lifesaver icon on the help button with a question mark button
- Fix handling of points and markers around the anti-meridian in the `LeafletVisualizer`.
- Fixed difference tool losing datepicker state by keeping it mounted
- Disabled unhelpful Help button when in `useSmallScreenInterface`
- Fixed a bug where a single incorrect catalog item in a group would prevent subsequent items from loading.
- Improved catalog parsing to include a stub (`StubCatalogItem`) when terriajs can't parse something

#### mobx-31

- Fixes broken time filter location picker when other features are present on the map.
- Fixes the feature info panel button to show imagery at the selected location.
- Added `hideSource` trait to `CatalogMemberTraits`. When set to true source URL won't be visible in the explorer window.
- Added `Title`, `ContactInformation`, `Fees` to the `CapabilitiesService` interface so they are pulled on metadata load.
- Resolved name issue of `WebMapServiceCapabilities`. Now it returns a name resolved from `capabilities` unless it is set by user.
- Added setting of `isOpenInWorkbench`, `isExperiencingIssues`, `hideLegendInWorkbench`, `hideSource` strats for `WebMapServiceCatalogItem` from `WebMapServiceCatalogGroup`.

#### mobx-30

- Ported welcome message to mobx with new designs
- Updated CI clientConfig values to include new help panel default
- Bumped explicit base typescript to 3.9.2
- Lock rollbar to 2.15.2
- Ported disclaimer to mobx with new designs
- Added diff tool for visualizing difference (delta) of images between 2 dates for services that support it.
- Updated workbench ViewingControls styles to line up with icons
- Prevent re-diff on workbench items that are already a diff
- Updated splitter to force trigger resizes so it catches up on any animation delays from the workbench
- Update workbench to trigger resize events onTransitionEnd on top of view-model-triggers
- Added satellite imagery to help panel
- Stop disclaimer clashing with welcome message by only loading WelcomeMessage after disclaimer is no longer visible
- Fixes a difftool bug where left/right items loose their split direction settings when the tool is reset
- Fixes a splitter bug where split direction is not applied to new layers.
- Re-added satellite guide prompt option via `showInAppGuides`
- Changed tour "go back 1 tour point" messaging from "previous" to "back"

#### mobx-29

- Fix handling of urls on `Cesium3DTilesCatalogItem` related to proxying and getting confused between Resource vs URL.
- Renamed `UrlReference.createUrlReferenceFromUrlReference` to `UrlReference.createCatalogMemberFromUrlReference`
- Moved url to catalog member mapping from `createUrlRefernceFromUrl.register` to `UrlToCatalogMemberMapping` (now in `UrlReference.ts` file)
- Added in-app tour framework & base tour items
- Make the help panel customisable for different maps by modifying `config.json`
- Added generic styled select
- Remove maxZoom from leaflet map.
- Run & configure prettier on terriajs lib/ json files
- Changed most of the icons for the `MapNavigation` section (on the right hand side) of the screen
- Added a close button to story panel
- Made `MapIconButton` to animate when expanding
- Remove requirement for browser to render based on make half pixel calculations for the Compass & stop it jumping around when animating

#### mobx-28

- Fix SASS exports causing some build errors in certain webpack conditions

#### mobx-1 through mobx-27

- Fixed DragDropFile and `createCatalogItemFromFileOrUrl` which wasn't enabled/working in mobx, added tests for `createCatalogItemFromFileOrUrl` and renamed `createCatalogItemFromUrl` to `createUrlRefernceFromUrl`.
- Fixed bug in StratumOrder where `sortBottomToTop` would sort strata in the wrong order.
- Allow member re-ordering via GroupMixin's `moveMemberToIndex`
- Fixed a bug where `updateModelFromJson` would ignore its `replaceStratum` parameter.
- Re-added Measure Tool support
- Re-added `CartoMapCatalogItem`
- Re-implemented `addedByUser` to fix bug where previews of user added data would appear in the wrong tab.
- Added header options for loadJson5, & allow header overrides on MagdaReference loading
- Re-added some matcher-type mappings in `registerCatalogMembers`.
- Added `UrlReference` to represent catalog items created from a url with an auto-detected type.
- Modified `upsertModelFromJson` so that when no `id` is provided, the `uniqueId` generated from `localId` or `name` is incremented if necessary to make it unique.
- Re-enable search components if SearchProvider option provided
- Modified tests to not use any real servers.
- Fixed bug causing workbench items to be shared in the wrong order.
- Fix bug where urls in the feature info panel weren't turned into hyperlinks
- Fix preview map's base map and bounding rectangle size
- Fixed positioning of the buttons at the bottom and the timeline component on mobile
- Added `hasLocalData` property to indicate when a catalog item contains local data. This property is used to determine whether the item can be shared or not.
- Fixed bug causing user added data to not be shared. Note that user added catalog item urls are now set at the user stratum rather than the definition stratum.
- Added the ability to filter location search results by an app-wide bounding box configuration parameter
- Re-introduce UI elements for search when a catalogSearchProvider is provided
- Fix bug that prevented live transport data from being hidden
- Hide opacity control for point-table catalog items.
- Fixed bug where `Catalog` would sometimes end up with an undefined `userAddedDataGroup`.
- Show About Data for all items by default.
- Fixed translation strings for the descriptive text about WMS and WFS URLs in the data catalogue.
- Fix bug that throws an error when clicking on ArcGIS Map Service features
- Fix initialisation of `terria`'s `shareDataService`.
- Support Zoom to Data on `CsvCatalogItem` when data has lat-lon columns.
- Add a trait called `showShadowUi` to `Cesium3DTilesCatalogItem` which hide shadows on workbench item UI.
- Re-added `ArcGisFeatureServerCatalogItem` and `ArcGisFeatureServerCatalogGroup`
- Prevent TerriaMap from crashing when timeline is on and changing to 2D
- Rewrite charts using `vx` svg charting library.
- Fixed bug causing `ArcGisFeatureServerCatalogItem` to throw an error when a token is included in the proxy url.
- Fix a bug for zooming to `ArcGisMapServerCatalogItem` layers
- Modified creation of catalog item from urls to set the item name to be the url at the defaults stratum rather than the definition stratum. This prevents actual item names at load strata from being overridden by a definition stratum name which is just a url.
- Fixed a bug causing highlighting of features with `_cesium3DTileFeature` to sometimes stop working. Also changed highlight colour to make it more visible.
- Fixed bug causing user added data with an auto-detected data type to not be shared properly.
- Modified `addToWorkbench` so that when a catalog item fails to load it is removed from the workbench and an error message is displayed.
- Add support for feature picking on region mapped datasets
- Revamp map buttons at top to support two menu configuration
- Viewer (2d/3d/3d-non-terrain) & basemap preferences are persisted to local storage again, and loaded back at startup
- Dramatically simplified map button styling (pre-styled-components)
- Allow DropdownPanel(InnerPanel) to show centered instead of offset toward the left
- Added AccessControlMixin for tracking access control of a given MagdaReference
- Add a legend title trait
- Show private or public dataset status on data catalog UI via AccessControlMixin
- Added `pointSizeMap` to `TableStyle` to allow point size to be scaled by value
- Added `isExperiencingIssues` to `CatalogMemberTraits`. When set to true, an alert is displayed above the catalog item description.
- Add gyroscope guidance
- Enable StyleSelectorSection workbench control for `WebMapServiceCatalogItem`
- New-new ui
- Add WIP help panes
- Added "Split Screen Mode" into workbench
- Moved excess workbench viewing controls into menu
- Updated bottom attribution styling
- Begin styled components themeing
- Make `clampToGround` default to true for `ArcGisFeatureServerCatalogItemTraits` to stop things from floating
- Add fix for `WebMapServiceCatalogItem` in `styleSelector` to prevent crash.
- Revert changes to `StyleSelectorSelection` component and refactor `WebMapServiceCatalogItem` styleSelector getter.
- Added a temporary fix for bug where a single model failing to load in `applyInitData` in `Terria` would cause other models in the same `initData` object to not load as well.
- Change gyroscope focus/hover behaviour to move buttons on hover
- Stop showing previewed item when catalog is closed
- Prevent `StoryPanel.jsx` from reloading magda references on move through story.
- Add google analytics to mobx
- Fixed google analytics on story panel
- Fixed path event name undefined labelling
- Enable zoomTo and splitter on `CartoMapCatalogItem`.
- Added name to `MapServerStratum` in `ArcGisMapServerCatalogItem`.
- Readded basic `CompositeCatalogItem`.
- Ported Augmented Reality features
- Fixed bug causing "Terrain hides underground features" checkbox to sometimes become out of sync between `SettingPanel` and `WorkbenchSplitScreen`.
- Ports the Filter by Location" feature for Satellite imagery. The property name setting is renamed to `timeFilterPropertyName` from `featureTimesProperty`.
- Made split screen window in workbench hidden when viewer is changed to 3D Smooth and 2D
- Tidy Help UI code
- Added `allowFeatureInfoRequests` property to `Terria` and prevent unnecessary feature info requests when creating `UserDrawing`s.
- Tidied up analytics port, fixed `getAncestors` & added `getPath` helper
- Updated upload icon to point upwards
- Prevent catalog item names from overflowing and pushing the collapse button off the workbench
- Stopped analytics launch event sending bad label
- Add .tsx tests for UI components
- Provide a fallback name for an `ArcGisServerCatalogItem`
- Ensure `CesiumTileLayer.getTileUrl` returns a string.
- Polished help UI to match designs
- Adds methods `removeModelReferences` to Terria & ViewState for unregistering and removing models from different parts of the UI.
- Add basic support for various error provider services, implementing support for Rollbar.
- Add trait to enabling hiding legends for a `CatalogMember` in the workbench.
- Added new help menu item on how to navigate 3d data
- Add traits to customize color blending and highlight color for `Cesium3DTilesCatalogItem`
- Reimplemented splitting using `SplitItemReference`.
- Fix bug that caused contents on the video panel of the help UI to overlay the actual video
- Overhauled location search to be a dropdown instead of list of results
- Fixed bug causing full app crash or viewer zoom refresh when using 3D view and changing settings or changing the terrain provider.
- Implements `SensorObservationServiceCatalogItem`.
- Add support for styling CSVs using a region mapped or text columns.
- Update Compass UI to include larger rotation target, remove sass from compass
- Link Compass "help" button to `navigation` HelpPanelItem (requires generalisation later down the track)
- Improve keyboard traversal through right-hand-side map icon buttons
- Link Compass Gyroscope guidance footer text to `navigation` HelpPanelItem (requires generalisation later down the track)
- Removed hardcoded workbench & Panel button colours
- Ensure CSV column names are trimmed of whitespace.
- Really stop analytics launch event sending bad & now empty & now finally the real label
- Re-added `ArcGisMapServerCatalogGroup` and `ArcGisServerGroup`.
- Tidy Compass UI animations, styles, titles
- Bumped mobx minor to 4.15.x, mobx-react major to 6.x.x
- Add `dateFormat` trait to `TimeVaryingTraits` to allowing formatting of datestrings in workbench and bottomdock.
- Tidy Gyroscope Guidance positioning
- Fixed FeatureInfoPanel using old class state
- Fixed MapIconButton & FeedbackButton proptypes being defined incorrectly
- Implement SenapsLocationsCatalogItem
- Update papaparse and improve handling for retrieveing CSVs via chunking that have no ContentLenth header

### v7.11.17

- Moved strings in DateTimeSelector and FeatureInfoPanel into i18next translation file.

### v7.11.16

- Fixed a bug where the timeline would not update properly when the timeline panel was resized.

### v7.11.15

- Fixed a bug when clicking the expand button on a chart in feature info when the clicked feature was a polygon.

### v7.11.14

- Update CARTO Basemaps CDN URL and attribution.
- Fixed issue with node 12 & 14 introduced in Cesium upgrade.

### v7.11.13

- Upgraded to Cesium v1.73.
- Removed any references to `BingMapsApi` (now deprecated).

### v7.11.12

- Fixed a crash with GeoJsonCatalogItem when you set a `stroke-opacity` in `styles`.

### v7.11.11

- If `showIEMessage` is `true` in config.json, warn IE11 users that support is ending.

### v7.11.10

- Remove caching from TerriaJsonCatalogFunction requests.
- Upgraded minimum node-sass version to one that has binaries for node v14.

### v7.11.9

- Update Geoscience Australia Topo basemap.
- Remove caching from WPS requests.
- Fix entity outline alpha value when de-selecting a feature.

### v7.11.8

- Upgraded to terriajs-cesium v1.71.3 which fixes a bug running gulp tasks on node v14.

### v7.11.7

- Add additional region mapping boundaries.

### v7.11.6

- Rework the handling of point datasets on the anti-meridian when using LeafletJS.
- Fix indices in some translation strings including strings for descriptions of WMS and WMS service.
- Upgraded to Cesium v1.71.

### v7.11.5

- Added `GeoRssCatalogItem` for displaying GeoRSS files comming from rss2 and atom feeds.
- Bug fix: Prevent geojson files from appearing twice in the workbench when dropped with the .json extension
- Story related enhancements:
  - Added a title to story panel with ability to close story panel.
  - Added a popup on remove all stories.
  - Added button for sharing stories.
  - Added a question popup on window close (if there are stories on the map so users don't lose their work).
- Pinned `html-to-react` to version 1.3.4 to avoid IE11 incompatibility with newer version of deep dependency `entities`. See https://github.com/fb55/entities/issues/209
- Added a `MapboxStyleCatalogItem` for showing Mapbox styles.
- Add a `tileErrorThresholdBeforeDisabling` parameter to `ImageryLayerCatalogItem` to allow a threshold to set for allowed number of tile failures before disabling the layer.

### v7.11.4

- Add support for `classBreaks` renderer to `ArcGisFeatureServerCatalogItem`.
- Upgraded to Cesium v1.68.
- Replace `defineProperties` and `freezeObject` to `Object.defineProperties` and `Object.freeze` respectively.
- Bumped travis build environment to node 10.
- Upgraded to `generate-terriajs-schema` to v1.5.0.

### v7.11.3

- Added babel dynamic import plugin for webpack builds.
- `ignoreUnknownTileErrors` will now also ignore HTTP 200 responses that are not proper images.

### v7.11.2

- Pass minimumLevel, in Cesium, to minNativeZoom, in Leaflet.
- Upgraded to Cesium v1.66.

### v7.11.1

- Fix for color of markers on the map associated with chart items

### v7.11.0

- Fix draggable workbench/story items with translation HOC
- Added first revision of "delta feature" for change detection of WMS catalog items which indicate `supportsDeltaComparison`
- Improve menu bar button hover/focus states when interacting with its panel contents
- Add ability to set opacity on `GeoJsonCatalogItem`
- Expanded test cases to ensure WorkbenchItem & Story have the correct order of components composed
- Fix broken catalog functions when used with translation HOC
- Fix bug with momentPoints chart type when plotting against series with null values
- Make the default `Legend` width a little smaller to account for the workbench scrollbar
- Bug fix for expanding chart - avoid creating marker where no lat lon exists.
- Add a `ChartDisclaimer` component to display an additional disclaimer above the chart panel in the bottom dock.
- Add `allowFeatureInfoRequests` property to `Terria` and prevent unnecessary feature info requests when creating `UserDrawing`s.
- Removes unsupported data that is drag and dropped from the workbench and user catalog.
- Adjusted z-index values so that the explorer panel is on top of the side panel and the notification window appears at the very top layer.
- Allow `CkanCatalogItem` names to be constructed from dataset and resource names where multiple resources are available for a single dataset
- Set the name of ArcGis MapServer CatalogGroup and CatalogItem on load
- Improve autodetecting WFS format, naming of the WFS catalog group and retaining the zoomToExtent
- Remove unnecessary nbsp; from chart download and expand buttons introduced through internationalization.
- Fix story prompt flag not being set after dismissing story, if `showFeaturePrompts` has been enabled

### v7.10.0

- Added proper basic internationalisation beginnings via i18next & react-i18next
- Fixed a bug where calling `openAddData()` or `closeCatalog()` on ViewState did not correctly apply the relevant `mobileViewOptions` for mobile views.
- Fixed filter by available dates on ImageryLayerCatalogItem not copying to the clone when the item is split.
- Fixed an error in `regionMapping.json` that causes some states to be mismatched when using Australian state codes in a column labelled "state". It is still recommended to use "ste", "ste_code" or "ste_code_2016" over "state" for column labels when matching against Australian state codes.
- Fixed bug where "User data" catalog did not have add-buttons.
- Added ability to re-add "User data" CSV items once removed from workbench.
- Changed catalog item event labels to include the full catalog item path, rather than just the catalog item name.
- Added support for `openAddData` option in config.json. If true, the "Add Data" dialog is automatically opened at startup.
- Welcome message, in-app guides & new feature prompts are now disabled by default. These can be re-enabled by setting the `showWelcomeMessage`, `showInAppGuides` & `showFeaturePrompts` options in config.json.
- Updated Welcome Message to pass its props to `WelcomeMessagePrimaryBtnClick` & `WelcomeMessageSecondaryBtnClick` overrides
- Welcome message, in-app guides & new feature prompts are now disabled by default. These can be re-enabled by setting the `showWelcomeMessage`, `showInAppGuides` & `showFeaturePrompts` options in config.json.
- Updated Welcome Message to pass its props to `WelcomeMessagePrimaryBtnClick` & `WelcomeMessageSecondaryBtnClick` overrides.
- Fixed a bug in anti-meridian handling causing excessive memory use.
- Handled coordinate conversion for GeoJson geometries with an empty `coordinates` array.
- Fixed height of My Data drag and drop box in Safari and IE.

### v7.9.0

- Upgraded to Cesium v1.63.1. This upgrade may cause more problems than usual because Cesium has switched from AMD to ES6 modules. If you run into problems, please contact us: https://terria.io/contact

### v7.8.0

- Added ability to do in-app, "static guides" through `<Guide />`s
- Added in-app Guide for time enabled WMS items
- Initial implementation of language overrides to support setting custom text throughout the application.
- Added ability to pass `leafletUpdateInterval` to an `ImageryLayerCatalogItem` to throttle the number of requests made to a server.

### v7.7.0

- Added a quality slider for the 3D map to the Map panel, allowing control of Cesium's maximumScreenSpaceError and resolutionScale properties.
- Allowed MapboxMapCatalogItems to be specified in catalog files using type `mapbox-map`.
- We now use styles derived from `drawingInfo` from Esri Feature Services.
- Chart related enhancements:
  - Added momentPoints chart type to plot points along an available line chart.
  - Added zooming and panning on the chart panel.
  - Various preventative fixes to prevent chart crashes.
- Increased the tolerance for intermittent tile failures from time-varying raster layers. More failures will now be allowed before the layer is disabled.
- Sensor Observation Service `GetFeatureOfInterest` requests no longer erroneously include `temporalFilters`. Also improved the generated request XML to be more compliant with the specification.
- Fixed a bug where differences in available dates for `ImageryLayerCatalogItem` from original list of dates vs a new list of dates, would cause an error.
- Improved support for layers rendered across the anti-meridian in 2D (Leaflet).
- Fixed a crash when splitting a layer with a `momentPoints` chart item.
- Fixed a crash when the specified Web Map Service (WMS) layer could not be found in the `GetCapabilities` document and an alternate legend was not explicitly specified.

### v7.6.11

- Added a workaround for a bug in Google Chrome v76 and v77 that caused problems with sizing of the bottom dock, such as cutting off the timeline and flickering on and off over the map.
- Set cesium rendering resolution to CSS pixel resolution. This is required because Cesium renders in native device resolution since 1.61.0.

### v7.6.10

- Fixed error when opening a URL shared from an explorer tab. #3614
- Resolve a bug with `SdmxJsonCatalogItem`'s v2.0 where they were being redrawn when dimensions we're changed. #3659
- Upgrades terriajs-cesium to 1.61.0

### v7.6.9

- Automatically set `linkedWcsCoverage` on a WebMapServiceCatalogItem.

### v7.6.8

- Added ability in TerriaJsonCatalogFunction to handle long requests via HTTP:202 Accepted.

### v7.6.7

- Fixed share disclaimer to warn only when user has added items that cannot be shared.

### v7.6.6

- Basemaps are now loaded before being enabled & showed

### v7.6.5

- Add the filename to a workbench item from a drag'n'dropped file so it isn't undisplayed as 'Unnamed item'.
- Fixed inability to share SOS items.
- Added an option to the mobile menu to allow a story to be resumed after it is closed.
- The "Introducing Data Stories" prompt now only needs to be dismissed once. Previously it would continue to appear on every load until you clicked the "Story" button.
- Fixed a crash that could occur when the feature info panel has a chart but the selected feature has no chart data.
- Fixed a bug where the feature info panel would show information on a vector tile region mapped dataset that had no match.

### v7.6.4

- Add scrollbar to dropdown boxes.
- Add support for SDMX version 2.1 to existing `SdmxJsonCatalogItem`.
- Add a warning when sharing a map describing datasets which will be missing.
- Enable the story panel to be ordered to the front.
- Disable the autocomplete on the title field when adding a new scene to a story.
- Fix SED codes for regionmapping

### v7.6.3

- Fixed a bug with picking features that cross the anti-meridian in 2D mode .
- Fixed a bug where `ArcGisMapServerCatalogItem` legends were being created during search.
- Fixed a bug where region mapping would not accurately reflect share link parameters.

### v7.6.2

- Fixed a bug that made some input boxes unreadable in some web browsers.

### v7.6.1

- Fixed a bug that prevented the "Feedback" button from working correctly.
- Fix a bug that could cause a lot of extra space to the left of a chart on the feature info panel.

### v7.6.0

- Added video intro to building a story
- Allow vector tiles for region mapping to return 404 for empty tiles.

### v7.5.2

- Upgraded to Cesium v1.58.1.
- Charts are now shared in share & story links

### v7.5.1

- Fixed a bug in Cesium that prevented the new Bing Maps "on demand" basemaps from working on `https` sites.

### v7.5.0

- Added the "Story" feature for building and sharing guided tours of maps and data.
- Added sharing within the data catalog to share a given catalog group or item
- Switched to using the new "on demand" versions of the Bing Maps aerial and roads basemaps. The previous versions are deprecated.

### v7.4.1

- Remove dangling comma in `regionMapping.json`.
- `WebMapServicCatalogItem` now includes the current `style` in generated `GetLegendGraphic` URLs.

### v7.4.0

- Upgraded to Cesium v1.57.
- Fixed a bug where all available styles were being retrieved from a `GetCapabilities` for each layer within a WMS Group resulting in memory crashes on WMSs with many layers.
- Support State Electoral Districts 2018 and 2016 (SED_Code_2018, SED_Code_2016, SED_Name_2018, SED_Name_2016)

### v7.3.0

- Added `GltfCatalogItem` for displaying [glTF](https://www.khronos.org/gltf/) models on the 3D scene.
- Fixed a bug where the Map settings '2D' button activated '3D Smooth' view when configured without support for '3D Terrain'.
- Added `clampToTerrain` property to `GeoJsonCatalogItem`.
- When clicking a polygon in 3D Terrain mode, the white outline is now correctly shown on the terrain surface. Note that Internet Explorer 11 and old GPU hardware cannot support drawing the highlight on terrain, so it will not be drawn at all in these environments.

### v7.2.1

- Removed an extra close curly brace from `regionMapping.json`.

### v7.2.0

- Added `hideLayerAfterMinScaleDenominator` property to `WebMapServiceCatalogItem`. When true, TerriaJS will show a message and display nothing rather than silently show a scaled-up version of the layer when the user zooms in past the layer's advertised `MinScaleDenominator`.
- Added `GeoJsonParameterEditor`.
- Fixed a bug that resulted in blank titles for catalog groups loaded from automatically detected (WMS) servers
- Fixed a bug that caused some chart "Expand" options to be hidden.
- Added `CED_CODE18` and `CED_NAME18` region types to `regionMapping.json`. These are now the default for CSV files that reference `ced`, `ced_code` and `ced_name` (previously the 2016 versions were used).
- Improved support for WMTS, setting a maximum level to request tiles at.

### v7.1.0

- Support displaying availability for imagery layers on charts, by adding `"showOnChart": true" or clicking a button in the UI.
- Added a `featureTimesProperty` property to all `ImageryLayerCatalogItem`s. This is useful for datasets that do not have data for all locations at all times, such as daily sensor swaths of near-real-time or historical satellite imagery. The property specifies the name of a property returned by the layer's feature information query that indicates the times when data is available at that particular location. When this property is set, TerriaJS will display an interface on the workbench to allow the user to filter the times to only those times where data is available at a particular location. It will also display a button at the bottom of the Feature Information panel allowing the user to filter for the selected location.
- Added `disablePreview` option to all catalog items. This is useful when the preview map in the catalog will be slow to load.
- When using the splitter, the feature info panel will now show only the features on the clicked side of the splitter.
- Vector polygons and polylines are now higlighted when clicked.
- Fixed a bug that prevented catalog item split state (left/right/both) from being shared for CSV layers.
- Fixed a bug where the 3D globe would not immediately refresh when toggling between the "Terrain" and "Smooth" viewer modes.
- Fixed a bug that could cause the chart panel at the bottom to flicker on and off rapidly when there is an error loading chart data.
- Fixed map tool button positioning on small-screen devices when viewing time series layers.

### v7.0.2

- Fixed a bug that prevented billboard images from working on the 2D map.
- Implemented "Zoom To" support for KML, CZML, and other vector data sources.
- Upgraded to Cesium v1.55.

### v7.0.1

- Breaking Changes:
  - TerriaJS no longer supports Internet Explorer 9 or 10.
  - An application-level polyfill suite is now highly recommended, and it is required for Internet Explorer 11 compatibility. The easiest approach is to add `<script src="https://cdn.polyfill.io/v2/polyfill.min.js"></script>` to the `<head>` element of your application's HTML page, which will deliver a polyfill suite tailored to the end-user's browser.
  - TerriaJS now requires Node.js v8.0 or later.
  - TerriaJS now requires Webpack v4.0 or later.
  - TerriaJS now uses Gulp v4.0. If you have Gulp 3 installed globally, you'll need to use `npm run gulp` to run TerriaJS gulp tasks, or upgrade your global Gulp to v4 with `npm install -g gulp@4`.
  - TerriaJS now uses Babel v7.0.
  - Removed `UrthecastCatalogItem`, `UrthecastCatalogGroup`, and `registerUrthcastCatalogItems`. The Urthecast functionality was dependent on an npm package that hadn't been updated in three years and had potential security vulnerabilities. Please [let us know](https://gitter.im/TerriaJS/terriajs) if you were using this functionality.

### v6.5.0

- Add support for rendering Mapbox Vector Tiles (MVT) layers. Currently, polygons are the only supported geometry type, and all polygons are drawn with the same outline and fill colors.
- `wwwroot/data/regionMapping.json` is now the default region mapping file (rather than a file provided by TerriaMap), and needs to be explicitly overridden by a `regionMappingDefinitionsUrl` setting in config.json.

### v6.4.0

- The Feature Info panel can now be moved by clicking and dragging it.
- The map tool buttons are now arranged horizontally instead of vertically on small-screen mobile devices.
- When using a Web Map Service (WMS) catalog item with the `linkedWcsUrl` and `linkedWcsCoverage` properties, we now pass the selected WMS style to the Web Coverage Service (WCS) so that it can optionally return different information based on the selected style.
- Added `stationIdWhitelist` and `stationIdBlacklist` properties to `SensorObservationServiceCatalogItem` to allow filtering certain monitoring stations in/out.
- Fixed a bug that caused a crash when attempting to use a `style` attribute on an `<a>` tag in Markdown+HTML strings such as feature info templates.
- Fixed a bug that displaced the chart dropdown list on mobile Safari.

### v6.3.7

- Upgraded to Cesium v1.53.

### v6.3.6

- Dragging/dropping files now displays a more subtle notification rather than opening the large Add Data / My Data panel.
- The `sendFeedback` function can now be used to send additional information if the server is configured to receive it (i.e. `devserverconfig.json`).
- Made custom feedback controls stay in the lower-right corner of the map.
- Improved the look of the toolbar icons in the top right, and added an icon for the About page.

### v6.3.5

- Changed the title text for the new button next to "Add Data" on the workbench to "Load local/web data".
- Fixed a bug that caused the area to the right of the Terria log on the 2D map to be registered as a click on the logo instead of a click on the map.
- Fixed a bug that caused the standard "Give Feedback" button to fail to open the feedback panel.
- Swapped the positions of the group expand/collapse icon and the "Remove from catalogue" icon on the My Data panel, for more consistent alignment.
- Made notifications honor the `width` and `height` properties. Previously, these values were ignored.

### v6.3.4

- Added the ability to add custom components to the feedback area (lower right) of the user interface.

### v6.3.3

- Upgraded to Cesium v1.51.

### v6.3.2

- Added "filterByProcedures" property to "sos" item (default: true). When false, the list of procedures is not passed as a filter to GetFeatureOfInterest request, which works better for BoM Water Data Online services.

### v6.3.1

- Fixed a bug that caused the compass control to be misaligned in Internet Explorer 11.

### v6.3.0

- Changed the "My Data" interface to be much more intuitive and tweaked the visual style of the catalog.
- Added `CartoMapCatalogItem` to connect to layers using the [Carto Maps API](https://carto.com/developers/maps-api/).

## v6.2.3

- Made it possible to configure the compass control's colors using CSS.

### v6.2.2

- Removed the Terria logo from the preview map and made the credit there smaller.
- Fall back to the style name in the workbench styles dropdown when no title is given for a style in WMS GetCapabilities.

### v6.2.1

- We now use Cesium Ion for the Bing Maps basemaps, unless a `bingMapsKey` is provided in [config.json](https://docs.terria.io/guide/customizing/client-side-config/#parameters). You can control this behavior with the `useCesiumIonBingImagery` property. Please note that if a `bingMapsKey` is not provided, the Bing Maps geocoder will always return no results.
- Added a Terria logo in the lower left of the map. It can be disabled by setting `"hideTerriaLogo": true` in `config.json`.
- Improved the credits display on the 2D map to be more similar to the 3D credits.
- Fixed a bug that caused some legends to be missing or incomplete in Apple Safari.

### v6.2.0

- Added a simple WCS "clip and ship" functionality for WMS layers with corresponding a WCS endpoint and coverage.
- Fixed problems canceling drag-and-drop when using some web browsers.
- Fixed a bug that created a time period where no data is shown at the end of a time-varying CSV.
- Fixed a bug that could cause endless tile requests with certain types of incorrect server responses.
- Fixed a bug that could cause endless region tile requests when loading a CSV with a time column where none of the column values could actually be interpreted as a time.
- Added automatic retry with jittered, exponential backoff for tile requests that result in a 5xx HTTP status code. This is especially useful for servers that return 503 or 504 under load. Previously, TerriaJS would frequently disable the layer and hit the user with an error message when accessing such servers.
- Updated British National Grid transform in `Proj4Definitions` to a more accurate (~2 m) 7 parameter version https://epsg.io/27700.
- Distinguished between 3D Terrain and 3D Smooth in share links and init files.
- Upgraded to Cesium v1.50.

### v6.1.4

- Fixed a bug that could cause the workbench to appear narrower than expected on some systems, and the map to be off-center when collapsing the workbench on all systems.

### v6.1.3

- When clicking a `Split` button on the workbench, the new catalog item will no longer be attached to the timeline even if the original was. This avoids a confusing situation where both catalog items would be locked to the same time.
- Added KMZ to the whitelisted formats for `MagdaCatalogItem`.
- Fixed a bug that caused a crash when switching to 2D with vector data already on the map, including when visiting a share link with vector data when the map ends up being 2D.
- The "Hide Workbench" button is now attached to the side of the Workbench, instead of on the opposite side of the screen from it.

### v6.1.2

- Fixed a bug that prevented `BingMapsSearchProviderViewModel` and other uses of `loadJsonp` from working correctly.

### v6.1.1

- Upgraded to terriajs-server v2.7.4.

### v6.1.0

- The previous default terrain provider, STK World Terrain, has been deprecated by its provider. _To continue using terrain in your deployed applications, you *must* obtain a Cesium Ion key and add it to `config.json`_. See https://cesium.com/ to create an Ion account. New options are available in `config.json` to configure terrain from Cesium Ion or from another source. See https://terria.io/Documentation/guide/customizing/client-side-config/#parameters for configuration details.
- Upgraded to Cesium v1.48.
- Added `Cesium3DTilesCatalogItem` for visualizing [Cesium 3D Tiles](https://github.com/AnalyticalGraphicsInc/3d-tiles) datasets.
- Added `IonImageryCatalogItem` for accessing imagery assets on [Cesium Ion](https://cesium.com/).
- Added support for Cesium Ion terrain assets to `CesiumTerrainProvider`. To use an asset from Ion, specify the `ionAssetId` and optionally the `ionAccessToken` and `ionServer` properties instead of specifying a `url`.
- Fixed a bug that could cause legends to be missing from `WebMapServiceCatalogItems` that had `isEnabled` set to true.

### v6.0.5

- Added `rel="noreferrer noopener"` to all `target="_blank"` links. This prevents the target page from being able to navigate the source tab to a new page.
- Fixed a bug that caused the order of items on the Workbench to change when visiting a share link.

### v6.0.4

- Changed `CesiumSelectionIndicator` to no longer use Knockout binding. This will avoid a problem in some environments, such as when a Content Security Policy (CSP) is in place.

### v6.0.3

- Fixed a bug that prevented users from being able to enter coordinates directly into catalog function point parameter fields.

### v6.0.2

- Fixed a bug that prevented interaction with the 3D map when the splitter was active.

### v6.0.1

- Added `parameters` property to `ArcGisMapServerCatalogItem`, allowing arbitrary parameters to be passed in tile and feature info requests.

### v6.0.0

- Breaking Changes:
  - An application-level polyfill suite is now required for Internet Explorer 9 and 10 compatibility. The easiest approach is to add `<script src="https://cdn.polyfill.io/v2/polyfill.min.js"></script>` to the `<head>` element of your application's HTML page.
  - In TerriaJS v7.0.0 (the _next_ major release), a polyfill suite may be required for Internet Explorer 11 as well. Adopting the approach above now will ensure you don't need to worry about it then.
- Overhauled support for printing. There is now a Print button on the Share panel that will provide a much better printable form of the map than the browser's built-in print feature. If a user uses the browser's print button instead, a message at the top will suggest using the TerriaJS Print feature and open the Share panel. Calling `window.print` (e.g. on a TerriaJS instance inside an iframe) will invoke the new TerriaJS print feature directly.
- Fixed a bug that caused `Leaflet.captureScreenshot` to show all layers on both sides even with the splitter active.
- Fixed a bug that prevented some vector features from appearing in `Leaflet.captureScreenshot`.
- Added ability to move the splitter thumb position vertically so that users can move it to prevent occlusions.
- Added `TerriaJsonCatalogFunction`. This catalog function allows an arbitrary HTTP GET to be invoked with user-provided parameters and return TerriaJS catalog JSON.
- Fixed a bug that could cause the feature info panel to sometimes be nearly transparent in Internet Explorer 11.
- Fixed a bug that caused an expanded preview chart's workbench item to erroneously show the date picker.
- Updated `MagdaCatalogItem` to match Magda project

### 5.7.0

- Added `MagdaCatalogItem` to load details of a catalog item from [Magda](https://github.com/TerriaJS/magda).
- Fixed a bug that could cause a time-dynamic WMS layer to fail to ever show up on the map if the initial time on the timeline was outside the intervals where the layer had data.
- Fixed a bug which could cause a crash during load from share link when the layer default is to not `useOwnClock` but the share link has `useOwnClock` set.
- Fixed an issue that caused a 'This data source is already shown' error in particular circumstances.

### 5.6.4

- Fixed a bug causing an error message when adding tabular data to the workbench before it was loaded.

### 5.6.3

- Display of Lat Lon changed from 3 deciml places to 5 decimal places - just over 1m precision at equator.
- Fixed a bug that caused the timeline to appear when changing the time on the workbench for a layer not attached to the timeline.
- The workbench date/time picker is now available for time varying point and region CSVs.
- Fixed a bug that caused the workbench date picker controls to disappear when the item was attached to the timeline and the timeline's current time was outside the valid range for the item.

### 5.6.2

- Renamed search marker to location marker.
- Added the clicked coordinates to the bottom of the feature info panel. Clicking the marker icon will cause the location to be indicated on the map.
- The location marker is now included in shared map views.
- Fixed a bug that could cause split WMS layers to show the incorrect layer data for the date shown in the workbench.
- Refactored current time handling for `CatalogItem` to reduce the complexity and number of duplicated current time states.
- Fixed feature info updating when the time is changed from the workbench for `TableCatalogItem`.
- Change the workbench catalog item date picker so that updating the date does not disable the timeslider.
- Fix a bug that meant that, when the current time was updated on an `ImageryCatalogItem` while the layer wasn't shown, the old time was still shown when the layer was re-enabled.
- Added `{{terria.currentTime}}` to feature info template.
- Added a way to format times within a feature info tempate. E.g. `{{#terria.formatDateTime}}{"format": "dd-mm-yyyy HH:MM:ss"}{{terria.currentTime}}{{/terria.formatDateTime}}`.
- Fixed a bug that caused the selection indicator to float strangely when visiting a share link with a selected feature.
- Fixed a bug that caused a region to be selected even when clicking on a hole in that region.
- Fixed a bug that prevented the selection indicator from following moving features on the 2D map.
- Fixed a bug that caused Leaflet to stop rendering further points in a layer and throw errors when calculating extent when one point had invalid characters in the latitude or longitude field.
- We now default to `autoPlay: false` if it's not specified in `config.json`.
- Changed search box placeholders to more precisely reflect their functionality.
- CartoDB basemaps are now always loaded over HTTPS.

### 5.6.1

- Fixed a bug that could cause the workbench UI to hang when toggling concepts, particularly for an `SdmxJsonCatalogItem`.
- Added previous and next buttons to workbench catalog item date picker.

### 5.6.0

- Upgraded to Cesium 1.41.

### 5.5.7

- Added support for using tokens to access WMS layers, particularly using the WMS interface to ArcGIS servers.

### 5.5.6

- Tweaked the sizing of the feature info panel.
- Fixed a bug that caused `ArcGisMapServerCatalogItem` to always use the server's single fused map cache, if available. Now, if the `layers` property is specified, we request individual dynamic layers and ignore the fused map cache.

### 5.5.5

- Fixed a bug that caused the feature info panel to stop working after clicking on a location search marker.
- Added support for ArcGIS tokens on the 2D map. Previously, tokens only worked reliably in 3D.
- Improved handling of tile errors, making it more consistent between 2D and 3D.
- Fixed a bug that prevented the Add Data button from working Internet Explorer 9 unless the DevTools were also open.
- Improved the sizing of the feature info panel so it is less likely to completely obscure the map.

### 5.5.4

- Fixed a serious bug that prevented opening the Data Catalog in Internet Explorer.
- Fixed some problems with the Terria Spatial Analytics `CatalogFunctions`.

### 5.5.3

- Fixed a bug in SDMX-JSON when using `cannotSum`.

### 5.5.2

- Deprecated SDMX-JSON catalog items' `cannotDisplayPercentMap` in favour of `cannotSum`.
- Updated `cannotSum` so that it does not display a total in some cases, as well as suppressing the regional-percentage checkbox. `cannotSum` can be either a mapping of concept ids to the values that prevent summing, or simply `true` to always prevent summing.
- Fixed a bug that caused an error when Splitting a layer that does not have a `clock`.

### 5.5.1

- Added `cannotDisplayPercentMap` to SDMX-JSON catalog items, to optionally turn off the "display as a percentage of regional total" checkbox when the data is not a count (eg. a rate or an average).

### 5.5.0

- Added the ability to split the screen into a left-side and right-side, and show raster and region mapped layers on only one side of the splitter.
- Added the ability to use a tabbed catalog in the explorer panel on desktop site. Setting `tabbedCatalog` parameter to `true` in `config.json` causes top-level groups in the catalog to list items in separate explorer panel tabs.
- Added the ability to use vector tile properties in feature info templates when using region mapping (data row attributes will overwrite vector tile properties with the same name)
- Properties available in feature info templates are now JSON parsed and replaced by their javascript object if they start with `[` or `{` and parse successfully
- Decreased flickering of time-varying region mapped layers by pre-rendering the next time interval.
- Fixed a bug in `WebMapServiceCatalogItem` that could cause a WMS time time dimension to be interpreted incorrectly if it was specified only using dates (not times) and with a periodicity of less than a day.

### 5.4.5

- Improved behaviour of SDMX-JSON items when no data is available.

### 5.4.4

- Added support for specifying namespaced layer names in the `WebMapServiceCatalogItem` `layers` property.
- Made TerriaJS tolerant of XML/HTML inside text elements in WMS GetCapabilities without being properly wrapped in `CDATA`.

### 5.4.3

- Fixed a build problem on case-sensitive file systems (e.g. most Linux systems).

### 5.4.2

- We no longer show the Zoom To button on the workbench when there is no rectangle to zoom to.

### 5.4.1

- Fixed a bug when sharing SDMX-JSON catalog items.
- Improved display of "Add Data" panel on small screens when Feedback and Feature Info panels are open.
- Added "search in data catalog" link to mobile search.
- Added a button to automatically copy share url into clipboard in share panel.
- Added `initFragmentPaths` property to the `parameters` section of `config.json`. It can be used to specify an array of base paths for resolving init fragments in the URL.
- Modified `CkanCatalogItem` to exclude files that advertise themselves as KML files but have the file extension .ZIP.
- Removed "View full size image" link on the share panel. Chrome 60 removed the ability to navigate to a data URI, and other browsers are expected to follow this lead.

### 5.4.0

- Breaking change: removed some old types that haven't been used since the new React-based user interface in v4.0.0, specifically `KnockoutHammerBinding`, `KnockoutMarkdownBinding`, `PopupMessageConfirmationViewModel`, `PopupMessageViewModel`, and `PopupViewModel`.
- Added the ability to use tokens from terriajs-server for layers requiring ESRI tokens.
- Catalog group items are now sorted by their in-catalog name

### 5.3.0

- Added the ability to use the analytics region picker with vector tile region mapping by specifiying a WMS server & layer for analytics only.
- Updated the client side validation to use the server-provided file size limit when drag/dropping a file requiring the conversion service.
- `zoomOnEnable` now works even for a catalog item that is initially enabled in the catalog. Previously, it only worked for catalog items enabled via the user interface or otherwise outside of the load process.
- Added `initialTimeSource` property to `CsvCatalogItem` so it is possible to specify the value of the animation timeline at start from init files.
- Added to documentation for customizing data appearance.
- Added `CatalogShortcut` for creating tool items for linking to a `CatalogItem`.
- Renamed `ViewState.viewCatalogItem()` to `viewCatalogMember` to reflect that it can be used for all `CatalogMembers`, not just `CatalogItems`.
- Fixed a bug that could cause a crash when switching to 2D when the `initialView` was just a `Rectangle` instead of a `CameraView`.
- Fixed a bug that caused multiple layers with generated, gradient legends to all show the same legend on the Workbench.

### 5.2.11

- Pinned `urijs` to v1.18.10 to work around a breaking change in v1.18.11.

### 5.2.10

- Improved the conversion of Esri polygons to GeoJSON by `featureDataToGeoJson`. It now correctly handles polygons with holes and with multiple outer rings.
- Added some fields to the dataset info page for `CkanCatalogItem`.
- Fixed a bug that could cause some layers, especially the Bing Maps basemap, to occasionally be missing from the 2D map.
- Fixed a bug that could cause the selected time to move to the end time when sharing a map with a time-dynamic layer.

### 5.2.9

- A catalog item's `cacheDuration` property now takes precedence over the cache duration specified by the code. Previously, the `cacheDuration` would only override the default duration (2 weeks).

### 5.2.8

- Added option to expand the HTML embed code and toggle URL shorting for the share link.
- The Share feature now includes the current time selected on the timeline, so that anyone visiting a share link will see the map at the intended time.

### 5.2.7

- Added the Latitude and Longitude to the filename for the Feature Information file download.
- Added the time to the timeline labels when zoomed in to a single day. Previously, the label sometimes only showed the date.

### 5.2.6

- Added the ability to disable the conversion service so that no user data is sent outside of the client by setting `conversionServiceBaseUrl` to `false` in the `parameters` section of `config.json`.
- Added the ability to disable the location button by setting `disableMyLocation` to `true` in the `parameters` section of `config.json`.
- Fixed a bug that caused the share functionality to fail (both screenshot and share link) in 2d mode.
- Fixed a bug with explicitly styled enum columns in Internet Explorer.
- Fixed a bug that caused the selected column in a csv to be the second column when a time column is present.

### 5.2.5

- Fixed a bug with `forceProxy: true` which meant that vector tiles would try, and fail, to load over the proxy.
- Added documentation for customizing data appearance, and folded in existing but orphaned documentation for creating feature info templates.
- Changed the LocateMe button so that it toggles and continuously updates the location when Augmented Reality is enabled.
- Added the ability to set SDMX-JSON region names from a region type dimension, using a Mustache template. This was required so regions can be mapped to specific years, even if not specified by the SDMX-JSON server.
- Added `viewermode` to the users persistent local storage to remember the last `ViewerMode` used.
- Added the ability to customize the preamble text on the feedback form ("We would love to hear from you!") by setting `feedbackPreamble` in the `parameters` section of `config.json`.

### 5.2.4

- Fixed a bug that prevented error messages, such as when a dataset fails to load, from being shown to the user. Instead, the errors were silently ignored.

### 5.2.3

- Fixed a bug that gave expanded Sensor Observation Service charts poor names.
- Fixed a bug that prevented some table-based datasets from loading.

### 5.2.2

- Fixed download of selected dataset (as csv) so that quotes are handled in accordance with https://tools.ietf.org/html/rfc4180. As a result, more such downloads can be directly re-loaded in Terria by dragging and dropping them.

### 5.2.1

- Changed the default opacity for points from CSV files without a value column to 1.0 (previously it was 0.6). This is a workaround for a Cesium bug (https://github.com/AnalyticalGraphicsInc/cesium/issues/5307) but really a better choice anyway.
- Fixed a bug which meant non-standard properties of some table data sources (eg. csv, SOS, SDMX-JSON) were missing in the feature info panel, because of a breaking change in Cesium 1.33.

### 5.2.0

- Fixed a bug that caused layer disclaimers to fail to appear when the layer was enabled via a share link. Since the user was unable to accept the disclaimer, the layer also failed to appear.
- Added `AugmentedVirtuality` (user facing feature name Augmented Reality) to allow users to use their mobile device's orientation to set the camera view.
- Added the `showFeaturesAtAllTimes` option to Sensor Observation Service items. This improves the user experience if the server returns
  some features starting in 1990, say, and some starting in 1995, so that the latter still appear (as grey points with no data) in 1990.
- Fixed a bug that prevented preview charts in the feature info panel from updating when the user changed the Sensor Observation Service frequency.
- Fixed a bug that allowed the user to de-select all the display choices for Sensor Observation Service items.
- Improved the appearance of charts where all the y-values are null. (It now shows "No preview available".)
- Upgraded to Leaflet 1.0.3 for the 2D and preview maps.
- Upgraded to [Cesium 1.33](https://github.com/AnalyticalGraphicsInc/cesium/blob/1.33/CHANGES.md) for the 3D view.

### 5.1.1

- Fixed a bug that caused an 'added' and a 'shown' event for "Unnamed Item" to be logged to Google Analytics when previewing an item in the catalog.
- Added a 'preview' Google Analytics event when a catalog item is shown on the preview map in the catalog.
- Fixed a bug that prevented csv files with missing dates from loading.
- Fixed a bug that could cause an error when adding a layer without previewing it first.

### 5.1.0

- Fixed a bug that prevented `WebMapServiceCatalogItem` from acting as a time-dynamic layer when the time dimension was inherited from a parent layer.
- `WebMapServiceCatalogItem` now supports WMS 1.1.1 style dimensions (with an `Extent` element) in addition to the 1.3.0 style (`Dimension` only).
- `WebMapServiceCatalogItem` now passes dates only (rather than dates and times) to the server when the TIME dimension uses the `start/stop/period` form, `start` is a date only, and `period` does not include hours, minutes, or seconds.
- `WebMapServiceCatalogItem` now supports years and months (in addition to days, hours, minutes, and seconds) in the period specified of a TIME dimension.
- `WebMapServiceCatalogItem` now ignores [leap seconds](https://en.wikipedia.org/wiki/Leap_second) when evaluating ISO8601 periods in a time dimension. As a result, 2 hours after `2016-06-30T23:00:00Z` is now `2016-07-01T01:00:00Z` instead of `2016-07-01T00:59:59Z` even though a leap second at the end of June 2016 makes that technically 2 hours and 1 second. We expect that this is more likely to align with the expectations of WMS server software.
- Added option to specify `mobileDefaultViewerMode` in the `parameters` section of `config.json` to specify the default view mode when running on a mobile platform.
- Added support for `itemProperties` to `CswCatalogGroup`.
- Added `terria.urlEncode` function for use in feature info templates.
- Fixed a layout problem that caused the coordinates on the location bar to be displayed below the bar itself in Internet Explorer 11.
- Updated syntax to remove deprecation warnings with React version 15.5.

### 5.0.1

- Breaking changes:
  - Starting with this release, TerriaJS is meant to be built with Webpack 2. The best way to upgrade your application is to merge from [TerriaMap](https://github.com/TerriaJS/TerriaMap). If you run into trouble, post a message on the [TerriaJS forum](https://groups.google.com/forum/#!forum/terriajs).
  - Removed the following previously-deprecated modules: `registerKnockoutBindings` (no replacement), `AsyncFunctionResultCatalogItem` (now `ResultPendingCatalogItem`), `PlacesLikeMeFunction` (now `PlacesLikeMeCatalogFunction`), `SpatialDetailingFunction` (now `SpatialDetailingCatalogFunction`), and `WhyAmISpecialFunction` (now `WhyAmISpecialCatalogFunction`).
  - Removed `lib/Sass/StandardUserInterface.scss`. It is no longer necessary to include this in your application.
  - Removed the previously-deprecated third pararameter, `getColorCallback`, of `DisplayVariablesConcept`. Pass it inside the `options` parameter instead.
  - Removed the following previously-deprecated properties from `TableColumn`: `indicesIntoUniqueValues` (use `uniqueValues`), `indicesOrValues` (use `values`), `indicesOrNumericalValues` (use `uniqueValues` or `numericalValues`), and `usesIndicesIntoUniqueValues` (use `isEnum`).
  - Removed the previously-deprecated `dataSetID` property from `AbsIttCatalogItem`. Use `datasetId` instead.
  - Removed the previously-deprecated `allowGroups` property from `CkanCatalogItem`. Use `allowWmsGroups` or `allowWfsGroups` instead.
  - Removed the previously-deprecated `RegionMapping.setRegionColumnType` function. Use the `setRegionColumnType` on an _instance_ of `RegionMapping` instead.
  - Removed the previously-deprecated `regionMapping.regionDetails[].column` and `.disambigColumn`. Use `.columnName` and `.disambigColumnName` instead.
  - Removed the previously-deprecated `options.regionMappingDefinitionsUrl` parameter from the `Terria` constructor. Set the `regionMappingDefinitionsUrl` inside `parameters` in `config.json` instead.
- Fixed a bug in `WebMapServiceCatalogItem` that prevented TerriaJS from correctly determining the projections supported by a WMS layer when supported projections are inherited from parent layers.
- Changed "no value" colour of region-mapped data to fully transparent, not black.
- Fixed an issue where expanding a chart from an SDMX-JSON or SOS feature twice, with different data choices selected, would overwrite the previous chart.
- Improved SDMX-JSON items to still show properly, even if the `selectedInitially` property is invalid.
- Added `Score` column to `GNAFAddressGeocoder` to indicate relative quality, which maps as default variable.

### 4.10.5

- Improved error message when accessing the user's location under http with Chrome.
- When searching locations, the button to instead search the catalog is now above the results instead of below them.
- Changed "go to full screen mode" tooltip to "Hide workbench", and "Exit Full Screen" button to "Show Workbench". The term "full screen" was misleading.
- Fixed a bug where a chartable (non-geo-spatial) CSV file with a column including the text "height" would not let the user choose the "height" column as the y-axis of a chart.
- Added support for non-default x-axes for charts via `<chart x-column="x">` and the new `tableStyle.xAxis` parameter.
- Added support for a `charSet` parameter on CSV catalog items, which overrides the server's mime-type if present.

### 4.10.4

- Added the ability for `CkanCatalogGroup` to receive results in pages, rather than all in one request. This will happen automatically when the server returns partial results.
- Improved the performance of the catalog UI by not creating React elements for the contents of a group until that group is opened.
- Close polygons used as input to a `CatalogFunction` by making the last position the same as the first one.
- Added support for a new `nameInCatalog` property on all catalog members which overrides `name` when displayed in the catalog, if present.
- Added `terria.urlEncodeComponent` function for use in feature info templates.
- `yAxisMin` and `yAxisMax` are now honored when multiple charts are active, by using the minimum `yAxisMin` and the maximum `yAxisMax` of all charts.

### 4.10.3

- Locked third-party dependency proj4 to v2.3.x because v2.4.0 breaks our build.

### 4.10.2

- New sections are now merged info `CatalogMember.info` when `updateFromJson` is called multiple times, rather than the later `info` completely replacing the earlier one. This is most useful when using `itemProperties` to override some of the info sections in a child catalog item.
- Fixed a bug where csv files with a date column would sometimes fail if a date is missing.

### 4.10.1

- Improved the SDMX-JSON catalog item to handle huge dimensions, allow a blacklist, handle bad responses better, and more.
- Fixed a bug that prevented the proxy from being used for loading legends, even in situations where it is necessary such as an `http` legend accessed from an `https` site.
- Added link to re-download local files, noting that TerriaJS may have done additional processing (eg. geocoding).

### 4.10.0

- Changed defaults:
  - `WebProcessingServiceCatalogFunction` now defaults to invoking the `Execute` service via an HTTP POST with XML encoding rather than an HTTP GET with KVP encoding. This is a more sensible default because the WPS specification requires that servers support POST/XML while GET/KVP is optional. Plus, POST/XML allows large input parameters, such as a polygon descibing all of Australia, to be successfully passed to the WPS process. To force use of GET/KVP, set the `executeWithHttpGet` property to `true`.
- Fixed problems with third-party dependencies causing `npm install` and `npm run gulp` to fail.

### 4.9.0

- Added a help overlay system. A TerriaJS application can define a set of help sequences that interactively walk the user through a task, such as adding data to the map or changing map settings. The help sequences usually appear as a drop-down Help menu in the top-right corner.
- Fixed a bug with calculating bounding rectangles in `ArcGisCatalogItem` caused by changes to `proj4` package.
- Fixed a bug preventing chart axis labels from being visible on a white background.
- Fixed a bug that caused the Feedback panel to appear below the chart panel, making it difficult to use.

### 4.8.2

- Fixed a bug that prevented a `shareUrl` specified in `config.json` from actually being used by the `ShareDataService`.
- Adding a JSON init file by dropping it on the map or selecting it from the My Data tab no longer adds an entry to the Workbench and My Data catalog.
- WPS return type can now be `application/vnd.terriajs.catalog-member+json` which allows a json catalog member to be returned in WPS along with the usual attributes to control display.
- `chartLineColor` tableStyle attribute added, allowing per column specification of chart line color.
- Fixed a bug that caused a `WebMapServiceCatalogItem` inside a `WebMapServiceCatalogGroup` to revert to defaults from GetCapabilities instead of using shared properties.
- Fix a bug that prevented drawing the marker and zooming to the point when searching for a location in 2D.
- Fixed a bug where `WebMapTileServiceCatalogItem` would incorrectly interpret a bounding box and return only the lower left corner causing Cesium to crash on render.
- Fixed a bug that caused the feedback form to be submitted when unchecking "Share my map view".

### 4.8.1

- `CkanCatalogGroup` now automatically adds the type of the resource (e.g. `(WMS)`) after the name when a dataset contains multiple resources that can be turned into catalog items and `useResourceName` is false.
- Added support for ArcGIS FeatureServers to `CkanCatalogGroup` and `CkanCatalogItem`. In order for `CkanCatalogGroup` to include FeatureServers, `includeEsriFeatureServer` must be set to true.
- Changed default URL for the share service from `/share` to `share` and made it configurable by specifying `shareUrl` in config.json. This helps with deployments in subdirectories.

### 4.8.0

- Fixed a bug that prevented downloading data from the chart panel if the map was started in 2D mode.
- Changed the default opacity of table data to 0.8 from 0.6.
- Added the ability to read dates in the format "2017-Q2".
- Improved support for SDMX-JSON, including showing values as a percent of regional totals, showing the selected conditions in a more concise format, and fixing some bugs.
- Updated `TableCatalogItem`s to show a download URL in About This Dataset, which downloads the entire dataset as csv, even if the original data was more complex (eg. from an API).
- The icon specified to the `MenuPanel` / `DropdownPanel` theme can now be either the identifier of an icon from `Icon.GLYPHS` or an actual SVG `require`'d via the `svg-sprite-loader`.
- Fixed a bug that caused time-varying points from a CSV file to leave a trail on the 2D map.
- Add `Terria.filterStartDataCallback`. This callback gives an application the opportunity to modify start (share) data supplied in a URL before TerriaJS loads it.
- Reduced the size of the initial TerriaJS JavaScript code by about 30% when starting in 2D mode.
- Upgraded to [Cesium 1.29](https://github.com/AnalyticalGraphicsInc/cesium/blob/1.29/CHANGES.md).

### 4.7.4

- Renamed `SpatialDetailingFunction`, `WhyAmISpecialFunction`, and `PlacesLikeMeFunction` to `SpatialDetailingCatalogFunction`, `WhyAmISpecialCatalogFunction`, and `PlacesLikeMeCatalogFunction`, respectively. The old names will be removed in a future release.
- Fixed incorrect tooltip text for the Share button.
- Improved the build process and content of the user guide documentation.

### 4.7.3

- Canceled pending tile requests when removing a layer from the 2D map. This should drastically improve the responsiveness when dragging the time slider of a time-dynamic layer in 2D mode.
- Added the data source and data service details to the "About this dataset" (preview) panel.
- Fixed a bug introduced in 4.7.2 which made the Feature Info panel background too pale.

### 4.7.2

- Updated GNAF API to new Lucene-based backend, which should improve performance.
- Updated custom `<chart>` tag to allow a `colors` attribute, containing comma separated css strings (one per column), allowing users to customize chart colors. The `colors` attribute in charts can also be passed through from a WPS ComplexData response.
- Updated styling of Give Feedback form.
- Improved consistency of "Search" and "Add Data" font sizes.
- Improved flexibility of Feature Info Panel styling.
- Fixed a bug that could cause an extra `/` to be added to end of URLs by `ArcGisMapServerCatalogItem`, causing some servers to reject the request.
- Added a workaround for a bug in Internet Explorer 11 on Windows 7 that could cause the user interface to hang.

### 4.7.1

- Fixed a bug where providing feedback did not properly share the map view.
- Updated to terriajs-server 2.6.2.
- Fixed a bug leading to oversized graphics being displayed from WPS calls.

### 4.7.0

- Added the ability for users to share their view of the map when providing feedback.
- Extra components can now be added to FeatureInfoSection.
- Updated "Download Data" in FeatureInfoSection to "Download Data for this Feature".
- Fixed the color of visited links in client apps with their own css variables.
- Fixed a bug that prevented the scale bar from displaying correctly.

### 4.6.1

- Added support for creating custom WPS types, and for reusing `Point`, `Polygon`, and `Region` editors in custom types.
- Fixed a bug that caused the legend to be missing for WMS catalog items where the legend came from GetCapabilities but the URL did not contain `GetLegendGraphic`.

### 4.6.0

- Changed defaults:
  - The `clipToRectangle` property of raster catalog items (`WebMapServiceCatalogItem`, `ArcGisMapServerCatalogItem`, etc.) now defaults to `true`. It was `false` in previous releases. Using `false` prevents features (especially point features) right at the edge of the layer's rectangle from being cut off when the server reports too tight a rectangle, but also causes the layer to load much more slowly in many cases. Starting in this version, we favour performance and the much more common case that the rectangle can be trusted.
- Made `WebMapServiceCatalogItem` tolerant of a `GetCapabilities` where a `LegendURL` element does not have an `OnlineResource` or a `Dimension` does not have any values.
- Added support for 'Long' type hint to CSV data for specifying longitude.
- The marker indicating the location of a search result is now placed correctly on the terrain surface.
- `CatalogFunction` region parameters are now selected on the main map rather than the preview map.
- Some regions that were previously not selectable in Analytics, except via autocomplete, are now selectable.
- Added hover text that shows the position of data catalog search results in the full catalog.
- Widened scrollbars and improve their contrast.
- Removed the default maximum number of 10 results when searching the data catalog.
- Allow users to browse for JSON configuration files when adding "Local Data".
- Made it easier to use custom fonts and colors in applications built on TerriaJS, via new SCSS variables.
- Fixed a bug that caused a `CswCatalogGroup` to fail to load if the server had a `references` element without a `protocol`.

### 4.5.1

- The order of the legend for an `ArcGisMapServerCatalogItem` now matches the order used by ArcGIS itself.
- Large legends are now scaled down to fit within the width of the workbench panel.
- Improved the styling of links inside the Feature Information panel.
- Fixed a bug that could cause the Feature Information panel's close button to initially appear in the wrong place, and then jump to the right place when moving the mouse near it.

### 4.5.0

- Added support for the Sensor Observation Service format, via the `SensorObservationServiceCatalogItem`.
- Added support for end date columns in CSV data (automatic with column names containing `end_date`, `end date`, `end_time`, `end time`; or set in json file using `isEndDate` in `tableStyle.columns`.
- Fixed calculation of end dates for moving-point CSV files, which could lead to points disappearing periodically.
- Fixed a bug that prevented fractional seconds in time-varying WMS periodicity.
- Added the ability to the workbench UI to select the `style` to use to display a Web Map Service (WMS) layer when multiple styles are available.
- Added the ability to the workbench UI to select from among the available dimensions of a Web Map Service (WMS) layer.
- Improved the error reporting and handling when specifying invalid values for the WMS COLORSCALERANGE parameter in the UI.
- Added the ability to drag existing points when creating a `UserDrawing`.
- Fixed a bug that could cause nonsensical legends for CSV columns with all null values.
- Fixed a bug that prevented the Share panel from being used at all if the URL shortening service encountered an error.
- Fixed a bug that could cause an error when adding multiple catalog items to the map quickly.
- Tweaked the z-order of the window that appears when hovering over a chart series, so that it does not appear on top of the Feature Information panel.
- Fixed a bug that could lead to incorrect colors in a legend for a CSV file with explicit `colorBins` and cut off at a minimum and maximum.
- We now show the feature info panel the first time a dataset is added, containing a suggestion to click the map to learn more about a location. Also improved the wording for the feature info panel when there is no data.
- Fixed support for time-varying feature info for vector tile based region mapping.
- `updateApplicationOnMessageFromParentWindow` now also allows messages from the `opener` window, i.e. the window that opened the page by calling `window.open`. The parent or opener may now also send a message with an `allowOrigin` property to specify an origin that should be allowed to post messages.
- Fixed a bug that prevented charts from loading http urls from https.
- The `isNcWMS` property of `WebMapServiceCatalogItem` is now set to true, and the COLORSCALERANGE controls are available in the UI, for ncWMS2 servers.
- Added the ability to prevent CSVs with time and `id` columns from appearing as moving points, by setting `idColumns` to either `null` or `[]`.
- Fixed a bug that prevented default parameters to `CatalogFunction`s from being shown in the user interface.
- Fixed a problem that made `BooleanParameter`s show up incorrectly in the user interface.
- Embedded `<chart>` elements now support two new optional attributes:
  - `title`: overrides the title that would otherwise be derived from the name of the feature.
  - `hide-buttons`: If `"true"`, the Expand and Download buttons are hidden from the chart.
- Fixed a bug in embedded `<collapsible>` elements that prevented them from being expandable.
- Improved SDMX-JSON support to make it possible to change region type in the UI.
- Deprecated `RegionMapping.setRegionColumnType` in favour of `RegionMapping.prototype.setRegionColumnType`. `regionDetails[].column` and `.disambigColumn` have also been deprecated.

### 4.4.1

- Improved feature info display of time-varying region-mapped csvs, so that chart is still shown at times with no data.
- Fix visual hierarchy of groups and items in the catalog.

### 4.4.0

- Fixed a bug that caused Cesium (3D view) to crash when plotting a CSV with non-numerical data in the depth column.
- Added automatic time-series charts of attributes to the feature info of time-varying region-mapped csvs.
- Refactored Csv, AbsItt and Sdmx-Json catalog items to depend on a common `TableCatalogItem`. Deprecated `CsvCatalogItem.setActiveTimeColumn` in favour of `tableStructure.setActiveTimeColumn`.
- Error in geocoding addresses in csv files now shows in dialog box.
- Fixed CSS styling of the timeline and added padding to the feature info panel.
- Enhanced JSON support to recognise JSON5 format for user-added files.
- Deprecated `indicesIntoUniqueValues`, `indicesOrValues`, `indicesOrNumericalValues` and `usesIndicesIntoUniqueValues` in `TableColumn` (`isEnum` replaces `usesIndicesIntoUniqueValues`).
- Added support for explicitly colouring enum columns using a `tableStyle.colorBins` array of `{"value":v, "color":c}` objects
- Improved rendering speed when changing the display variable for large lat/lon csv files.
- Default to moving feature CSVs if a time, latitude, longitude and a column named `id` are present.
- Fixed a bug so units flow through to charts of moving CSV features.
- Fixed a bug that prevented the `contextItem` of a `CatalogFunction` from showing during location selection.
- Fixed a bug that caused `&amp;` to appear in some URLs instead of simply `&`, leading to an error when visiting the link.
- Added the ability to pass a LineString to a Web Processing Service.
- Fixed a bug that prevented `tableStyle.dataVariable` = `null` from working.
- Uses a smarter default column for CSV files.
- Fixed a bug that caused an error message to appear repeatedly when there was an error downloading tiles for a base map.
- Fixed a bug that caused WMS layer names and WFS type names to not be displayed on the dataset info page.
- We now preserve the state of the feature information panel when sharing. This was lost in the transition to the new user interface in 4.0.0.
- Added a popup message when using region mapping on old browsers without an `ArrayBuffer` type (such as Internet Explorer 9). These browsers won't support vector tile based region mapping.
- Fixed bug where generic parameters such as strings were not passed through to WPS services.
- Fixed a bug where the chart panel did not update with polled data files.
- Removed the Australian Hydrography layer from `createAustraliaBaseMapOptions`, as the source is no longer available.
- Fixed a bug that caused the GetCapabilities URL of a WMS catalog item to be shown even when `hideSource` was set to true.
- Newly-added user data is now automatically selected for the preview map.
- Fixed a bug where selecting a new column on a moving point CSV file did not update the chart in the feature info panel.
- Fixed dropdowns dropping from the bounds of the screen in Safari.
- Fixed a bug that prevented the feature info panel from updating with polled lat/lon csvs.
- Improved handing of missing data in charts, so that it is ignored instead of shown as 0.

### 4.3.3

- Use react-rangeslider 1.0.4 because 1.0.5 was published incorrectly.

### 4.3.2

- Fixed css styling of shorten URL checkbox.

### 4.3.1

- Added the ability to specify the URL to the `serverConfig` service in `config.json` as `parameters.serverConfigUrl`.

### 4.3.0

- Added `Terria.batchGeocoder` property. If set, the batch geocoder is used to resolve addresses in CSV files so that they can be shown as points on the map.
- Added `GnafAddressGeocoder` to resolve Australian addresses using the GNAF API.
- Added a loading indicator for user-added files.
- Fixed a bug that prevented printing the map in the 2D mode.
- Fixed a bug when changing between x-axis units in the chart panel.
- Moved all Terria styles into CSS-modules code (except Leaflet) - `lib/Sass/StandardUserInterface.scss` no longer needs to be imported and now only includes styles for backwards compatibility.

### 4.2.1

- Fixed bug that prevented the preview map displaying on mobile devices.

### 4.2.0

- There is a known bug in this version which prevents the user from being able to choose a region for some Analytics functions.
- Added support for ArcGis FeatureServers, using the new catalog types `esri-featureServer` and `esri-featureServer-group`. Catalog type `esri-group` can load REST service, MapServer and FeatureServer endpoints. (For backwards compatibility, catalog type `esri-mapServer-group` continues to work for REST service as well as MapServer endpoints.)
- Enumeration parameter now defaults to what is shown in UI, and if parameter is optional, '' is default.
- Adds bulk geocoding capability for Australian addresses. So GnafAPI can be used with batches of addresses, if configured.
- Fixed a bug that caused the selection indicator to get small when near the right edge of the map and to overlap the side panel when past the left edge.
- Map controls and menus now become translucent while the explorer window (Data Catalog) is visible.
- Removed find-and-replace for cesium workers from the webpack build as it's done in terriajs-cesium now.
- Legend images that fail to load are now hidden entirely.
- Improved the appearance of the opacity slider and added a percentage display.
- AllowedValues for LiteralData WPS input now works even if only one value specified.
- Fixed bug in WPS polygon datatype to return valid polygon geojson.
- Fix regression: cursor changes in UserDrawing now functions in 2D as well as 3D.
- Updated to [Cesium](http://cesiumjs.org) 1.23 (from 1.20). See the [change log](https://github.com/AnalyticalGraphicsInc/cesium/blob/1.23/CHANGES.md) for details.
- Fixed a bug which prevented feature info showing for Gpx-, Ogr-, WebFeatureService-, ArcGisFeatureServer-, and WebProcessingService- CatalogItems.
- Added support for a wider range of SDMX-JSON data files, including the ability to sum over dimensions via `aggregatedDimensionIds`.
- Added support for `tableStyle.colorBins` as array of values specifying the boundaries between the color bins in the legend, eg. `[3000, 3500, 3900, 4000]`. `colorBins` can still be an integer specifying the number of bins, in which case Terria determines the boundaries.
- Made explorer panel not rendered at all when hidden and made the preview map destroy itself when unmounted - this mitigates performance issues from having Leaflet running in the background on very busy vector datasets.
- Fixed a bug which prevented time-varying CZML feature info from updating.
- Added support for moving-point csv files, via an `idColumns` array on csv catalog items. By default, feature positions, color and size are interpolated between the known time values; set `isSampled` to false to prevent this. (Color and size are never interpolated when they are drawn from a text column.)
- Added support for polling csv files with a partial update, and by using `idColumns` to identify features across updates.
- Added a time series chart to the Feature Info Panel for sampled, moving features.
- Fixed a bug which sometimes prevented feature info from appearing when two region-mapped csv files were displayed.
- Fixed the preview map extent being one item behind what was actually selected.

### 4.1.2

- Fixed a bug that prevented sharing from working in Internet Explorer.

### 4.1.1

- Stopped IE9 from setting bizarre inline dimensions on custom branding images.
- Fixed workbench reordering in browsers other than Chrome.
- URLs on the dataset info page are now auto-selected by clicked, making them easier to copy.

### 4.1.0

- Made the column title for time-based CSV exports from chart default to 'date'
- Stopped the CSV creation webworker from being run multiple times on viewing a chart.
- Removed the empty circles from non-selected base maps on the Map settings panel.
- Prevented text from being selected when dragging the compass control.
- Added the `MeasureTool` to allow users to interactively measure the distance between points.
- Worked around a problem in the Websense Web Filter that caused it to block access to some of the TerriaJS Web Workers due to a URL in the license text in a comment in a source file.

### 4.0.2

- Fixed a bug that prevented opening catalog groups on iOS.
- Fixed a CSS warning.

### 4.0.1

- Fixed a bug that caused an error message to be formatted incorrectly when displayed to the user.

### 4.0.0

- Rewrote the TerriaJS user interface using React. We believe the new interface is a drastic improvement, incorporating user feedback and the results of usability testing. Currently, it is a bit harder to customize than our old user interface, so if your application has extensive customizations, we suggest delaying upgrading to this version for a little while logner.
- Added support for non-geospatial CSV files, which display in a new chart panel.
- Added support for customisable tags in Feature Info templates.
- Implemented [`<chart>` and `<collapsible>`](https://github.com/TerriaJS/terriajs/blob/4.0.0/lib/ReactViews/Custom/registerCustomComponentTypes.js#L52-L106) tags in Feature Info templates.
- Added support for [polling](https://github.com/TerriaJS/terriajs/blob/4.0.0/lib/Models/Polling.js) for updates to CSV files.
- `CswCatalogGroup` will now include Web Processing Services from the catalog if configured with `includeWps` set to true.
- `WebMapServiceCatalogItem` will now detect ncWMS servers and set isNcWMS to true.
- New `ShareDataService` which can store and resolve data. Currently it is used as a replacement for Google URL Shortener, which can't handle long URLs.
- New `ServerConfig` object which provides configuration information about the server, including which domains can be proxied for. This changes the way CorsProxy is initialised.
- Added partial support for the SDMX-JSON format.
- `UserDrawing` added for drawing lines and polygons on the map.
- CkanCatalogGroup's `filterQuery` items can now be specified as objects instead of URL-encoded strings.

### 3.5.0

- Ungrouped items in CKAN catalog items are now grouped under an item whose title is determined by .ungroupedTitle (default: "No group").
- CKAN's default search regex for KMLs also includes KMZ.
- Add documentation of camera properties.

### 3.4.0

- Support JSON5 (http://json5.org/) use in init files and config files, so comments can be used and object keys don't need to be quoted.
- Fixed a bug that caused the `corsProxyBaseUrl` specified in `config.json` to be ignored.
- Fixed a bug preventing downloading feature info data in CSV format if it contained nulls.
- Added support for the WMS Style/MetadataURL tag in layer description.
- Long titles in locally-generated titles now word-wrap in most web browsers.
- Long auto-generated legend titles now word wrap in most web browsers.

### 3.3.0

- Support `parameters` property in WebFeatureServiceCatalogItem to allow accessing URLs that need additional parameters.
- Fixed a bug where visiting a shared link with a time-series layer would crash load.
- Added a direct way to format numbers in feature info templates, eg. `{{#terria.formatNumber}}{"useGrouping": true, "maximumFractionDigits": 3}{{value}}{{/terria.formatNumber}}`. The quotes around the keys are optional.
- When the number of unique values in a CSV column exceeds the number of color bins available, the legend now displays "XX other values" as the label for the last bucket rather than simply "Other".
- CSV columns with up to 21 unique values can now be fully displayed in the legend. Previously, the number of bins was limited to 9.
- Added `cycle` option to `tableColumnStyle.colorBinMethod` for enumeration-type CSV columns. When the number of unique values in the column exceeds the number of color bins available, this option makes TerriaJS color all values by cycling through the available colors, rather than coloring only the most common values and lumping the rest into an "Other" bucket.
- Metadata and single data files (e.g. KML, GeoJSON) are now consistently cached for one day instead of two weeks.
- `WebMapServiceCatalogItem` now uses the legend for the `style` specified in `parameters` when possible. It also now includes the `parameters` when building a `GetLegendGraphic` URL.
- Fixed a bug that prevented switching to the 3D view after starting the application in 2D mode.

### 3.2.1

- Fixed a bug on IE9 which prevented shortened URLs from loading.
- Fixed a map started with smooth terrain being unable to switch to 3D terrain.
- Fixed a bug in `CkanCatalogItem` that prevented it from using the proxy for dataset URLs.
- Fixed feature picking when displaying a point-based vector and a region mapped layer at the same time.
- Stopped generation of WMS intervals being dependent on JS dates and hence sensitive to DST time gaps.
- Fixed a bug which led to zero property values being considered time-varying in the Feature Info panel.
- Fixed a bug which prevented lat/lon injection into templates with time-varying properties.

### 3.2.0

- Deprecated in this version:
  - `CkanCatalogItem.createCatalogItemFromResource`'s `options` `allowGroups` has been replaced with `allowWmsGroups` and `allowWfsGroups`.
- Added support for WFS in CKAN items.
- Fixed bug which prevented the terria-server's `"proxyAllDomains": true` option from working.
- Added support in FeatureInfoTemplate for referencing csv columns by either their name in the csv file, or the name they are given via `TableStyle.columns...name` (if any).
- Improved CSV handling to ignore any blank lines, ie. those containing only commas.
- Fixed a bug in `CswCatalogGroup` that prevented it from working in Internet Explorer.

### 3.1.0

- Only trigger a search when the user presses enter or stops typing for 3 seconds. This will greatly reduce the number of times that searches are performed, which is important with a geocoder like Bing Maps that counts each geocode as a transaction.
- Reduced the tendency for search to lock up the web browser while it is in progress.
- Include "engines" attribute in package.json to indicate required Node and NPM version.
- For WMS catalog items that have animated data, the initial time of the timeslider can be specified with `initialTimeSource` as `start`, `end`, `present` (nearest date to present), or with an ISO8601 date.
- Added ability to remove csv columns from the Now Viewing panel, using `"type": "HIDDEN"` in `tableStyle.columns`.

### 3.0.0

- TerriaJS-based application are now best built using Webpack instead of Browserify.
- Injected clicked lat and long into templates under `{{terria.coords.latitude}}` and `{{terria.coords.longitude}}`.
- Fixed an exception being thrown when selecting a region while another region highlight was still loading.
- Added `CesiumTerrainCatalogItem` to display a 3D surface model in a supported Cesium format.
- Added support for configuration of how time is displayed on the timeline - catalog items can now specify a dateFormat hash
  in their configuration that has formats for `timelineTic` (what is displayed on the timeline itself) and `currentTime`
  (which is the current time at the top-left).
- Fixed display when `tableStyle.colorBins` is 0.
- Added `fogSettings` option to init file to customize fog settings, introduced in Cesium 1.16.
- Improved zooming to csvs, to include a small margin around the points.
- Support ArcGis MapServer extents specified in a wider range of projections, including GDA MGA zones.
- WMS legends now use a bigger font, include labels, and are anti-aliased when we can determine that the server is Geoserver and supports these options.
- Updated to [Cesium](http://cesiumjs.org) 1.20. Significant changes relevant to TerriaJS users include:
  - Fixed loading for KML `NetworkLink` to not append a `?` if there isn't a query string.
  - Fixed handling of non-standard KML `styleUrl` references within a `StyleMap`.
  - Fixed issue in KML where StyleMaps from external documents fail to load.
  - Added translucent and colored image support to KML ground overlays
  - `GeoJsonDataSource` now handles CRS `urn:ogc:def:crs:EPSG::4326`
  - Fix a race condition that would cause the terrain to continue loading and unloading or cause a crash when changing terrain providers. [#3690](https://github.com/AnalyticalGraphicsInc/cesium/issues/3690)
  - Fix issue where the `GroundPrimitive` volume was being clipped by the far plane. [#3706](https://github.com/AnalyticalGraphicsInc/cesium/issues/3706)
  - Fixed a reentrancy bug in `EntityCollection.collectionChanged`. [#3739](https://github.com/AnalyticalGraphicsInc/cesium/pull/3739)
  - Fixed a crash that would occur if you added and removed an `Entity` with a path without ever actually rendering it. [#3738](https://github.com/AnalyticalGraphicsInc/cesium/pull/3738)
  - Fixed issue causing parts of geometry and billboards/labels to be clipped. [#3748](https://github.com/AnalyticalGraphicsInc/cesium/issues/3748)
  - Fixed bug where transparent image materials were drawn black.
  - Fixed `Color.fromCssColorString` from reusing the input `result` alpha value in some cases.
- Added support for time-series data sets with gaps - these are skipped when scrubbing on the timeline or playing.

### 2.3.0

- Share links now contain details about the picked point, picked features and currently selected feature.
- Reorganised the display of disclaimers so that they're triggered by `CatalogGroup` and `CatalogItem` models, which trigger `terria.disclaimerEvent`, which is listened to by DisclaimerViewModel`. `DisclaimerViewModel` must be added by the map that's using Terria.
- Added a mechanism for hiding the source of a CatalogItem in the view info popup.
- Added the `hideSource` flag to the init json for hiding the source of a CatalogItem in the View Info popup.
- Fixed a bug where `CatalogMember.load` would return a new promise every time it was called, instead of retaining the one in progress.
- Added support for the `copyrightText` property for ArcGis layers - this now shows up in info under "Copyright Text"
- Showed a message in the catalog item info panel that informs the user that a catalog item is local and can't be shared.
- TerriaJS now obtains its list of domains that the proxy will proxy for from the `proxyableDomains/` service. The URL can be overridden by setting `parameters.proxyableDomainsUrl` in `config.json`.
- Updated to [Cesium](http://cesiumjs.org) 1.19. Significant changes relevant to TerriaJS users include:
  - Improved KML support.
    - Added support for `NetworkLink` refresh modes `onInterval`, `onExpire` and `onStop`. Includes support for `viewboundScale`, `viewFormat`, `httpQuery`.
    - Added partial support for `NetworkLinkControl` including `minRefreshPeriod`, `cookie` and `expires`.
    - Added support for local `StyleMap`. The `highlight` style is still ignored.
    - Added support for `root://` URLs.
    - Added more warnings for unsupported features.
    - Improved style processing in IE.

### 2.2.1

- Improved legend and coloring of ENUM (string) columns of CSV files, to sort first by frequency, then alphabetically.

### 2.2.0

- Warn user when the requested WMS layer doesn't exist, and try to provide a suggestion.
- Fixed the calculation of a CSV file's extent so that missing latitudes and longitudes are ignored, not treated as zero.
- Improved the user experience around uploading files in a format not directly supported by TerriaJS and optionally using the conversion service.
- Improved performance of large CSV files, especially the loading time, and the time taken to change the display variable of region-mapped files.
- Added support for CSV files with only location (lat/lon or region) columns, and no value columns, using a file-specific color. Revised GeoJSON display to draw from the same palette of colors.
- Fixed a bug that prevented GeoJSON styles from being applied correctly in some cases.
- Fixed an error when adding a CSV with one line of data.
- Fixed error when adding a CSV file with numeric column names.
- Polygons and polylines are now highlighted on click when the geometry is available.
- Improved legend and coloring of ENUM (string) columns of CSV files; only the most common values are colored differently, with the rest shown as 'Other'.
- Added support for running the automated tests on the local system (via `gulp test`), on BrowserStack (via `gulp test-browserstack`), and on Sauce Labs (via `gulp test-saucelabs`).
- Changed `tableStyle`'s `format` to only accept `useGrouping`, `maximumFractionDigits` and `styling: "percent"` options. Previously some other options may have worked in some browsers.
- Improved color palette for string (ENUM) columns of CSV files.
- Improved CSV loading to ignore any completely blank lines after the header row (ie. lines which do not even have commas).
- Added support for grouping catalog items retrieved from a CSW server according to criteria specified in the init file (via the `metadataGroups` property) or from a `domainSpecification` and a call to the `GetDomain` service on the CSW server.
- Added `UrlTemplateCatalogItem`, which can be used to access maps via a URL template.
- Improved ABS display (to hide the regions) when a concept is deselected.
- Improved readability of ArcGIS catalog items and legends by replacing underscores with spaces.
- `ArcGisMapServerCatalogItem` metadata is now cached by the proxy for only 24 hours.
- Improved the feature info panel to update the display of time-varying region-mapped CSV files for the current time.
- Updated to [Cesium](http://cesiumjs.org) 1.18. Significant changes relevant to TerriaJS users include:
  - Improved terrain performance by up to 35%. Added support for fog near the horizon, which improves performance by rendering less terrain tiles and reduces terrain tile requests. [#3154](https://github.com/AnalyticalGraphicsInc/cesium/pull/3154)
  - Reduced the amount of GPU and CPU memory used by terrain by using compression. The CPU memory was reduced by up to 40%, and approximately another 25% in Chrome.
  - Fixed an issue where the sun texture is not generated correctly on some mobile devices. [#3141](https://github.com/AnalyticalGraphicsInc/cesium/issues/3141)
  - Cesium now honors window.devicePixelRatio on browsers that support the CSS imageRendering attribute. This greatly improves performance on mobile devices and high DPI displays by rendering at the browser-recommended resolution. This also reduces bandwidth usage and increases battery life in these cases.

### 2.1.1

- Fixed sharing of time-varying czml files; the timeline was not showing on the shared link.
- Fixed sharing of user-added time-varying csv files.
- Fixed a bug in `CkanCatalogItem` that made it build URLs incorrectly when given a base URL ending in a slash.

### 2.1.0

- Moved `TableColumn`, `TableStructure`, and the classes based on `Concept` to `lib/Map`. Moved `LegendHelper` to `lib/Models`.
- Added column-specific styling to CSV files, using a new `tableStyle.columns` json parameter. This is an object whose keys are column names or indices, and whose values are objects of column-specific tableStyle parameters. See the CSV column-specific group in `wwwroot/test/init/test-tablestyle.json` for an example. [#1097](https://github.com/TerriaJS/terriajs/issues/1097)
- Added the following column-specific `tableStyle` parameters:
  - `name`: renames the column.
  - `type`: sets the column type; can be one of LON, LAT, ALT, TIME, SCALAR, or ENUM.
  - `format`: sets the column number format, using the format of the [Javascript Intl options parameter](https://developer.mozilla.org/en-US/docs/Web/JavaScript/Reference/Global_Objects/Number/toLocaleString), eg. `{"format": {"useGrouping": true, "maximumFractionDigits": 2}}` to add thousands separators to numbers and show only two decimal places. Only the `useGrouping`, `maximumFractionDigits` and `styling: "percent"` options are guaranteed to work in all browsers.
- Added column-specific formatting to the feature info panel for all file types, eg. `"featureInfoTemplate" : {"template": "{{SPEED}} m/s", "formats": {"SPEED": {"maximumFractionDigits": 2}}}`. The formatting options are the same as above.
- Changed the default number format in the Feature Info Panel to not separate thousands with commas.
- Fixed a bug that caused the content on the feature info panel to be rendered as pure HTML instead of as mixed HTML / Markdown.
- Changed the default for `tableStyle.replaceWithZeroValues` to `[]`, ie. nothing.
- Changed the default for `tableStyle.replaceWithNullValues` to `["-", "na", "NA"]`.
- Changed the default for `tableStyle.nullLabel` to '(No value)'.
- Application name and support email can now be set in config.json's "parameters" section as "appName" and "supportEmail".
- Fixed showWarnings in config json not being respected by CSV catalog items.
- Fixed hidden region mapped layers being displayed when variable selection changes.
- Fixed exporting raw data as CSV not escaping commas in the data itself.

### 2.0.1

- Fixed a bug that caused the last selected ABS concept not to appear in the feature info panel.

### 2.0.0

- The following previously-deprecated functionality was removed in this version:
  - `ArcGisMapServerCatalogGroup`
  - `CatalogItemControl`
  - `CatalogItemDownloadControl`
  - Calling `BrandBarViewModel.create` with more than one parameter.
  - `CatalogMemberControl.leftSideItemControls`
  - `CatalogMemberControl.rightSideItemControls`
  - `DataCatalogTabViewModel.getRightSideItemControls`
  - `DataCatalogTabViewModel.getLeftSideItemControls`
  - `registerCatalogItemControls`
  - `AusGlobeViewer`
- Streamlined CSV handling framework. Breaking changes include the APIs of (not including those which begin with `_`):
  - `CsvCatalogItem`: `rowProperties`, `rowPropertiesByCode`, `dynamicUpdate` have been removed.
  - `AbsIttCatalogItem`: Completely rewritten. The `dataSetID` json parameter has been deprecated in favor of `datasetId` (different capitalization).
  - For the 2011 Australian Census data, requires `sa4_code_2011` to appear as an alias in `regionMapping.json` (it was previously missing in NationalMap).
  - `TableDataSource`: Completely rewritten and moved from `Map` to `Models` directory. Handles csvs with latitude & longitude columns.
  - `RegionMapping`: Used instead of TableDataSource for region-mapped csvs.
  - `DataTable` and `DataVariable` have been replaced with new classes, `TableStructure` and `TableColumn`.
  - `RegionProvider`: `loadRegionsFromWfs`, `processRegionIds`, `applyReplacements`, `findRegionIndex` have been made internal functions.
  - `RegionProviderList`: `chooseRegionProvider` has been changed and renamed `getRegionDetails`.
  - `ColorMap`: `fromArray` and `fromString` have been removed, with the constructor taking on that functionality.
  - `LegendUrl` has been moved to the `Map` directory.
  - `TableStyle`: `loadColorMap` and `chooseColorMap` have been removed. Moved from `Map` to `Models` directory.
  - `FeatureInfoPanelSectionViewModel`: its constructor now takes a `FeatureInfoPanelViewModel` as its first argument, instead of `Terria`.
  - `Models/ModelError` has been replaced with `Core/TerriaError`.
- Removed blank feature info sections for uncoloured regions of region-mapped CSVs.
- Recognises the CSV datetime formats: YYYY, YYYY-MM and YYYY-MM-DD HH:MM(:SS).
- Introduced five new json tableStyle parameters:
  - `replaceWithZeroValues`: Defaults to `[null, "-"]`. These values are coloured as if they were zero if they appear in a list with numbers. `null` catches missing values.
  - `replaceWithNullValues`: Defaults to `["na", "NA"]`. These values are coloured as if they were null if they appear in a list with numbers.
  - `nullColor`: A css string. Defaults to black. This colour is used to display null values. It is also used to colour points when no variable is selected.
  - `nullLabel`: A string used to label null or blank values in the legend. Defaults to ''.
  - `timeColumn`: Provide the name or index (starting at 0) of a csv column, if any. Defaults to the first time column found, if any. Use `null` to explicitly disregard all time columns.
- Removed variables consisting only of html tags from the Now Viewing panel.
- Added support for the csv datetime formats: YYYY, YYYY-MM and YYYY-MM-DD HH:MM(:SS).
- Improved formatting of datetimes from csv files in the feature info panel.
- Removed variables consisting only of html tags from the Now Viewing panel.
- Improved handling of rows with missing dates in csv time columns.
- Introduced four new json tableStyle parameters:
  - `replaceWithZeroValues`: Defaults to `[null, '-']`. These values are coloured as if they were zero if they appear in a csv column with numbers. `null` catches missing values. These rows are ignored if they appear in a csv time column.
  - `replaceWithNullValues`: Defaults to `['na', 'NA']`. These values are coloured as if they were null if they appear in a csv column with numbers. These rows are ignored if they appear in a csv time column.
  - `nullColor`: A css string. Defaults to a dark blue. This colour is used to display null values (but it does not appear on the legend). It is also used to colour points when no variable is selected.
  - `timeColumn`: Provide the name or index (starting at 0) of a csv column, if any. Defaults to the first time column found, if any. Use `null` to explicitly disregard all time columns.
- Added id matching for catalog members:
- Improved formatting of datetimes from csv files in the feature info panel.
- Removed variables consisting only of HTML tags from the Now Viewing panel.
- Added ID matching for catalog members:
  - An `id` field can now be set in JSON for catalog members
  - When sharing an enabled catalog item via a share link, the share link will reference the catalog item's ID
    rather than its name as is done currently.
  - The ID of an item should be accessed via `uniqueId` - if a catalog member doesn't have an ID set, this returns a
    default value of the item's name plus the ID of its parent. This means that if all the ancestors of a catalog
    member have no ID set, its ID will be its full path in the catalog.
  - This means that if an item is renamed or moved, share links that reference it will still work.
  - A `shareKeys` property can be also be set that contains an array of all ids that should lead to this item. This means
    that a share link for an item that didn't previously have an ID set can still be used if it's moved, as long as it
    has its old default ID set in `shareKeys`
  - Old share links will still work as long as the items they lead to aren't renamed or moved.
  - Refactor of JSON serialization - now rather than passing a number of flags that determine what should and shouldn't be
    serialized, an `itemFilter` and `propertyFilter` are passed in options. These are usually composed of multiple filters,
    combined using `combineFilters`.
  - An index of all items currently in the catalog against all of that item's shareKeys is now maintained in `Catalog`
    and can be used for O(1) lookups of any item regardless of its location.
  - CatalogMembers now contain a reference to their parent CatalogGroup - this means that the catalog tree can now be
    traversed in both directions.
  - When serializing user-added items in the catalog, the children of `CatalogGroup`s with the `url` property set are
    not serialized. Settings like `opacity` for their descendants that need to be preserved are serialized separately.
- Generated legends now use SVG (vector) format, which look better on high resolution devices.
- Created new Legend class, making it easy to generate client-side legends for different kinds of data.
- Generate client-side legends for ArcGIS MapServer catalog items, by fetching JSON file, instead of just providing link to external page.
- Fix Leaflet feature selection when zoomed out enough that the world is repeated.
- Improved handling of lat/lon CSV files with missing latitude or longitude values.
- Fixed a bug that prevented `SocrataCataloGroup` from working in Internet Explorer 9.
- Added `CkanCatalogItem`, which can be used to reference a particular resource of any compatible type on a CKAN server.
- Fixed a bug that caused the Now Viewing tab to display incorrectly in Internet Explorer 11 when switching directly to it from the Data Catalogue tab.

### 1.0.54

- Fixed a bug in `AbsIttCatalogItem` that caused no legend to be displayed.

### 1.0.53

- Improved compatibility with Internet Explorer 9.
- Made `CswCatalogGroup` able to find geospatial datasets on more CSW servers.
- Allow WMS parameters to be specified in json in uppercase (eg. STYLES).

### 1.0.52

- Added `MapBoxMapCatalogItem`, which is especially useful for base maps. A valid access token must be provided.
- Added a `getContainer()` method to Terria's `currentViewer`.
- Dramatically improved the performance of region mapping.
- Introduced new quantisation (color binning) methods to dramatically improve the display of choropleths (numerical quantities displayed as colors) for CSV files, instead of always using linear. Four values for `colorBinMethod` are supported:
  - "auto" (default), usually means "ckmeans"
  - "ckmeans": use "CK means" method, an improved version of Jenks Even Breaks to form clusters of values that are as distinct as possible.
  - "quantile": use quantiles, evenly distributing values between bins
  - "none": use the previous linear color mapping method.
- The default style for CSV files is now 7 color bins with CK means method.
- Added support for color palettes from Color Brewer (colorbrewer2.org). Within `tableStyle`, use a value like `"colorPalette": "10-class BrBG"`.
- Improved the display of legends for CSV files, accordingly.
- URLs for legends are now encapsulated in a `LegendUrl` model, which accepts a mime type that will affect how the
  legend is rendered in the sidebar.
- Added support for the Socrata "new backend" with GeoJSON download to `SocrataCatalogGroup`.
- Moved URL config parameters to config.json, with sensible defaults. Specifically:
  - regionMappingDefinitionsUrl: 'data/regionMapping.json',
  - conversionServiceBaseUrl: '/convert/',
  - proj4ServiceBaseUrl: '/proj4/',
  - corsProxyBaseUrl: '/proxy/'
- Deprecated terria.regionMappingDefinitionsUrl (set it in config.json or leave it as default).

### 1.0.51

- Fixed a typo that prevented clearing the search query
- Added support for Nominatim search API hosted by OpenStreetMap (http://wiki.openstreetmap.org/wiki/Nominatim) with `NominatimSearchProviderViewModel`. This works by merging to 2 queries : one with the bounding parameter for the nearest results, and the other without the bounding parameter. The `countryCodes` property can be set to limit the result to a set of specific countries.
- Added `MapProgressBarViewModel`. When added to the user interface with `MapProgressBarViewModel.create`, it shows a bar at the top of the map window indicating tile load progress.
- We no longer show the entity's ID (which is usually a meaningless GUID) on the feature info panel when the feature does not have a name. Instead, we leave the area blank.
- Fixed a bug with time-dynamic imagery layers that caused features to be picked from the next time to be displayed, in addition to the current one.
- Replace `.` and `#` with `_` in property names meant to be used with `featureInfoTemplate`, so that these properties can be accessed by the [mustache](https://mustache.github.io/) templating engine.
- Added support for time-varying properties (e.g. from a CZML file) on the feature info panel.
- `Cesium.zoomTo` now takes the terrain height into account when zooming to a rectangle.

### 1.0.50

- Put a white background behind legend images to fix legend images with transparent background being nearly invisible.
- Search entries are no longer duplicated for catalog items that appear in multiple places in the Data Catalogue
- Fixed the layer order changing in Cesium when a CSV variable is chosen.
- Layer name is now shown in the catalog item info panel for ESRI ArcGIS MapServer layers.
- Retrieve WFS or WCS URL associated with WMS data sources using DescribeLayer if no dataUrl is present.
- Downgrade Leaflet to 0.7.3 to fix specific feature clicking problems with 2D maps.
- Use `PolylineGraphics` instead of `PolygonGraphics` for unfilled polygons with an outline width greater than 1. This works around the fact that Cesium does not support polygons with outline width great than 1 on Windows due to a WebGL limitation.
- Sorted ABS age variables numerically, not alphabetically.
- Removed extra space at the bottom of base map buttons.
- Share links now remember the currently active tab in the `ExplorerPanelViewModel`.
- Fixed a bug that prevented region mapping from working over HTTPS.
- The proxy is now used to avoid a mixed content warning when accessing an HTTP dataset from an HTTPS deployment of TerriaJS.
- Added `CameraView.fromLookAt` and `CameraView.fromPositionHeadingPitchRoll` functions. These functions can be used to position the camera in new ways.

### 1.0.49

- Fixed a bug that caused poor performance when clicking a point on the map with lots of features and then closing the feature information panel.
- Apply linkify, instead of markdown, to properties shown in the Feature Info Panel.
- Fixed a bug that prevented feature scaling by value.
- Fixed a bug that prevented the csv `displayDuration` from working.
- Fixed a bug that ignored which column of the csv file to show as the legend initially.
- `NowViewingTabViewModel` is now composed of a number of sections. Each section is given the opportunity to determine whether it applies to each catalog item. Custom sections may be added by adding them to NowViewingTabViewModel.sections`.
- `CsvCatalogItem` and `AbsIttCatalogItem` now expose a `concepts` property that can be used to adjust the display.
- Added `Terria.cesiumBaseUrl` property.
- The user interface container DOM element may now be provided to `TerriaViewer` by specifying `uiContainer` in its options. Previously it always used an element named `ui`.
- Legend URLs are now accessed via the proxy, if applicable.
- Fixed a bug that prevented feature scaling by value.
- Added support for [Urthecast](https://www.urthecast.com/) with `UrthecastCatalogGroup`.
- Fixed a bug that caused a `TypeError` on load when the share URL included enabled datasets with an order different from their order in the catalog.
- Improved the message that is shown to the user when their browser supports WebGL but it has a "major performance caveat".
- Fixed a bug that could cause an exception in some browsers (Internet Explorer, Safari) when loading a GeoJSON with embedded styles.
- Fixed a bug with Leaflet 2D map where clicks on animation controls or timeline would also register on the map underneath causing undesired feature selection and, when double clicked, zooming (also removed an old hack that disabled dragging while using the timeline slider)
- Changed Australian Topography base map server and updated the associated thumbnail.
- Added `updateApplicationOnMessageFromParentWindow` function. After an app calls this function at startup, TerriaJS can be controlled by its parent window when embedded in an `iframe` by messages sent with `window.postMessage`.

### 1.0.48

- Added the ability to disable feature picking for `ArcGisMapServerCatalogItem`.
- Disabled feature picking for the Australian Topography and Australian Hydrography base layers created by `createAustraliaBaseMapOptions`.

### 1.0.47

- Make it possible to disable CSV region mapping warnings with the `showWarnings` init parameter.
- The `name` of a feature from a CSV file is now taken from a `name` or `title` column, if it exists. Previously the name was always "Site Data".
- Fixed a bug that caused time-dynamic WMS layers with just one time to not be displayed.
- Underscores are now replaced with spaces in the feature info panel for `GeoJsonCatalogItem`.
- Added Proj4 projections to the location bar. Clicking on the bar switches between lats/longs and projected coordinates. To enable this, set `useProjection` to `true`
- Show information for all WMS features when a location is clicked.
- Fixed a bug that caused an exception when running inside an `<iframe>` and the user's browser blocked 3rd-party cookies.
- HTML and Markdown text in catalog item metadata, feature information, etc. is now formatted in a more typical way. For example, text inside `<h1>` now looks like a heading. Previously, most HTML styling was stripped out.
- Supports FeatureInfoTemplates on all catalog item types (previously only available on ImageryLayers).
- Apply markdown to properties shown in the Feature Info Panel.
- Add `includeCzml` option to CkanCatalogGroup.
- Fixed a bug that caused `WebMapServiceCatalogItem` to incorrectly populate the catalog item's metadata with data from GetCapabilities when another layer had a `Title` with the same value as the expected layer's `Name`.
- Update the default Australian topography basemap to Geoscience Australia's new worldwide layer (http://www.ga.gov.au/gisimg/rest/services/topography/National_Map_Colour_Basemap/MapServer)
- Allow color maps in CSV catalog items to be expressed as strings: colorMapString: "red-white-blue".
- Updated to [Cesium](http://cesiumjs.org) 1.15. Significant changes relevant to TerriaJS users include:
  - Added support for the [glTF 1.0](https://github.com/KhronosGroup/glTF/blob/master/specification/README.md) draft specification.
  - Added support for the glTF extensions [KHR_binary_glTF](https://github.com/KhronosGroup/glTF/tree/master/extensions/Khronos/KHR_binary_glTF) and [KHR_materials_common](https://github.com/KhronosGroup/glTF/tree/KHR_materials_common/extensions/Khronos/KHR_materials_common).
  - `ImageryLayerFeatureInfo` now has an `imageryLayer` property, indicating the layer that contains the feature.
  - Make KML invalid coordinate processing match Google Earth behavior. [#3124](https://github.com/AnalyticalGraphicsInc/cesium/pull/3124)

### 1.0.46

- Fixed an incorrect require (`URIjs` instead of `urijs`).

### 1.0.45

- Major refactor of `CsvCatalogItem`, splitting region-mapping functionality out into `RegionProvider` and `RegionProviderList`. Dozens of new test cases. In the process, fixed a number of bugs and added new features including:
  - Regions can be matched using regular expressions, enabling matching of messy fields like local government names ("Baw Baw", "Baw Baw Shire", "Baw Baw (S)", "Shire of Baw Baw" etc).
  - Regions can be matched using a second field for disambiguation (eg, "Campbelltown" + "SA")
  - Drag-and-dropped datasets with a time column behave much better: rather than a fixed time being allocated to each row, each row occupies all the time up until the next row is shown.
  - Enumerated fields are colour coded in lat-long files, consist with region-mapped files.
  - Feedback is now provided after region mapping, showing which regions failed to match, and which matched more than once.
  - Bug: Fields with names starting with 'lon', 'lat' etc were too aggressively matched.
  - Bug: Numeric codes beginning with zeros (eg, certain NT 08xx postcodes) were treated as numbers and failed to match.
  - Bug: Fields with names that could be interpreted as regions weren't available as data variables.
- Avoid mixed content warnings when using the CartoDB basemaps.
- Allow Composite catalog items
- Handle WMS time interval specifications (time/time and time/time/periodicity)
- Moved `url` property to base CatalogItem base class. Previously it was defined separately on most derived catalog items.
- Most catalog items now automatically expose a `dataUrl` that is the same as their `url`.
- Added custom definable controls to `CatalogMember`s.
  - To define a control, subclass `CatalogMemberControl` and register the control in `ViewModels/registerCatalogMemberControl` with a unique control name, control class and required property name.
  - If a `CatalogMember` has a property with the required property name either directly on the member or in its `customProperties` object, the control will appear in the catalog with the member and will fire the `activate` function when clicked.
  - Controls can be registered to appear on both the left and right side using `registerLeftSideControl` and `registerRightSideControl` respectively.
  - An example can be seen in the `CatalogMemberDownloadControl`
  - Currently top level members do not show controls.
- The `LocationBarViewModel` now shows the latitude and longitude coordinates of the mouse cursor in 2D as well as 3D.
- The `LocationBarViewModel` no longer displays a misleading elevation of 0m when in "3D Smooth" mode.
- Added `@menu-bar-right-offset` LESS parameter to control the right position of the menu bar.
- Added `forceProxy` flag to all catalog members to indicate that an individual item should use the proxy regardless of whether the domain is in the list of domains to proxy.
- Allow a single layer of an ArcGIS MapServer to be added through the "Add Data" interface.
- Added `WfsFeaturesCatalogGroup`. This group is populated with a catalog item for each feature queried from a WFS server.
- The Feature Info panel now shows all selected features in an accordion control. Previously it only showed the first one.
- Added `featureInfoTemplate` property to `CatalogItem`. It is used to provide a custom Markdown or HTML template to display when a feature in the catalog item is clicked. The template is parameterized on the properties of the feature.
- Updated to [Cesium](http://cesiumjs.org) 1.14. Significant changes relevant to TerriaJS users include:
  - Fixed issues causing the terrain and sky to disappear when the camera is near the surface. [#2415](https://github.com/AnalyticalGraphicsInc/cesium/issues/2415) and [#2271](https://github.com/AnalyticalGraphicsInc/cesium/issues/2271)
  - Fixed issues causing the terrain and sky to disappear when the camera is near the surface. [#2415](https://github.com/AnalyticalGraphicsInc/cesium/issues/2415) and [#2271](https://github.com/AnalyticalGraphicsInc/cesium/issues/2271)
  - Provided a workaround for Safari 9 where WebGL constants can't be accessed through `WebGLRenderingContext`. Now constants are hard-coded in `WebGLConstants`. [#2989](https://github.com/AnalyticalGraphicsInc/cesium/issues/2989)
  - Added a workaround for Chrome 45, where the first character in a label with a small font size would not appear. [#3011](https://github.com/AnalyticalGraphicsInc/cesium/pull/3011)
  - Fixed an issue with drill picking at low frame rates that would cause a crash. [#3010](https://github.com/AnalyticalGraphicsInc/cesium/pull/3010)

### 1.0.44

- Fixed a bug that could cause timeseries animation to "jump" when resuming play after it was paused.
- Make it possible for catalog item initialMessage to require confirmation, and to be shown every time.
- When catalog items are enabled, the checkbox now animates to indicate that loading is in progress.
- Add `mode=preview` option in the hash portion of the URL. When present, it is assumed that TerriaJS is being used as a previewer and the "small screen warning" will not be shown.
- Added `maximumLeafletZoomLevel` constructor option to `TerriaViewer`, which can be used to force Leaflet to allow zooming closer than its default of level 18.
- Added the `attribution` property to catalog items. The attribution is displayed on the map when the catalog item is enabled.
- Remove an unnecessary instance of the Cesium InfoBox class when viewing in 2D
- Fixed a bug that prevented `AbsIttCatalogGroup` from successfully loading its list of catalog items.
- Allow missing URLs on embedded data (eg. embedded czml data)
- Fixed a bug loading URLs for ArcGIS services names that start with a number.
- Updated to [Cesium](http://cesiumjs.org) 1.13. Significant changes relevant to TerriaJS users include:
  - The default `CTRL + Left Click Drag` mouse behavior is now duplicated for `CTRL + Right Click Drag` for better compatibility with Firefox on Mac OS [#2913](https://github.com/AnalyticalGraphicsInc/cesium/pull/2913).
  - Fixed an issue where non-feature nodes prevented KML documents from loading. [#2945](https://github.com/AnalyticalGraphicsInc/cesium/pull/2945)

### 1.0.43

- Fixed a bug that prevent the opened/closed state of groups from being preserved when sharing.

### 1.0.42

- Added a `cacheDuration` property to all catalog items. The new property is used to specify, using Varnish-like notation (e.g. '1d', '10000s') the default length of time to cache URLs related to the catalog item.
- Fix bug when generating share URLs containing CSV items.
- Improve wording about downloading data from non-GeoJSON-supporting WFS servers.

### 1.0.41

- Improvements to `AbsIttCatalogItem` caching from the Tools menu.

### 1.0.40

- `ArcGisMapServerCatalogItem` now shows "NoData" tiles by default even after showing the popup message saying that max zoom is exceeded. This can be disabled by setting its `showTilesAfterMessage` property to false.

### 1.0.39

- Fixed a race condition in `AbsIttCatalogItem` that could cause the legend and map to show different state than the Now Viewing UI suggested.
- Fixed a bug where an ABS concept with a comma in its name (e.g. "South Eastern Europe,nfd(c)" in Country of Birth) would cause values for concept that follow to be misappropriated to the wrong concepts.

### 1.0.38

- `AbsIttCatalogItem` now allows the region type to be set on demand rather than only at load time.
- `CsvCatalogItem` can now have no display variable selected, in which case all points are the same color.

### 1.0.37

- Added `CswCatalogGroup` for populating a catalog by querying an OGC CSW service.
- Added `CatalogMember.infoSectionOrder` property, to allow the order of info sections to be configured per catalog item when necessary.
- Fixed a bug that prevented WMTS layers with a single `TileMatrixSetLink` from working correctly.
- Added support for WMTS layers that can only provide tiles in JPEG format.
- Fixed testing and caching of ArcGis layers from tools and added More information option for imagery layers.
- TerriaJS no longer requires Google Analytics. If a global `ga` function exists, it is used just as before. Otherwise, events are, by default, logged to the console.
- The default event analytics behavior can be specified by passing an instance of `ConsoleAnalytics` or `GoogleAnalytics` to the `Terria` constructor. The API key to use with `GoogleAnalytics` can be specified explicitly to its constructor, or it can be specified in the `parameter.googleAnalyticsKey` property in `config.json`.
- Made polygons drastically faster in 2D.
- TerriaJS now shortens share URLs by default when a URL shortener is available.
- Added Google Analytics reporting of the application URL. This is useful for tracking use of share URLs.
- Added the ability to specify a specific dynamic layer of an ArcGIS Server using just a URL.

### 1.0.36

- Calculate extent of TopoJSON files so that the viewer correctly pans+zooms when a TopoJSON file is loaded.
- Fixed a bug that caused the `Terria#clock` to keep ticking (and therefore using CPU / battery) once started even after selecting a non-time-dynamic dataset.
- Fixed a bug that caused the popup message to appear twice when a dataset failed to load.
- Added layer information to the Info popup for WMS datasets.
- Added ability to filter catalog search results by:
  - type: `is:wms`, `-is:esri-mapserver`. A result must match any 'is:' and no '-is:'.
  - url: `url:vic.gov.au`, `-url:nicta.com.au`. A result must match any 'url:', and no '-url:'.
- Added ability to control the number of catalog search results: `show:20`, `show:all`

### 1.0.35

- Polygons from GeoJSON datasets are now filled.
- Left-aligned feature info table column and added some space between columns.
- Added `EarthGravityModel1996`.
- Extended `LocationBarViewModel` to show heights relative to a geoid / mean sea level model. By default, EGM96 is used.
- Added support for styling GeoJSON files, either in catalog (add .style{} object) or embedded directly in the file following the [SimpleStyle spec](https://github.com/mapbox/simplestyle-spec).
- Fixed a bug that caused the 3D view to use significant CPU time even when idle.
- Added CartoDB's Positron and Dark Matter base maps to `createGlobalBaseMapOptions`.
- Added support for subdomains to `OpenStreetMapCatalogItem`.

### 1.0.34

- Fixed a bug that prevented catalog items inside groups on the Search tab from being enabled.
- Added `PopupMessageConfirmationViewModel`. It prevents the Popup from being closed unless the confirm button is pressed. Can also optionally have a deny button with a custom action.
- Added support for discovering GeoJSON datasets from CKAN.
- Added support for zipped GeoJSON files.
- Made `KmlCatalogItem` use the proxy when required.
- Made `FeatureInfoPanelViewModel` use the white panel background in more cases.
- Significantly improved the experience on devices with small screens, such as phones.
- Fixed a bug that caused only the portion of a CKAN group name before the first comma to be used.

### 1.0.33

- Added the `legendUrls` property to allow a catalog item to optionally have multiple legend images.
- Added a popup message when zooming in to the "No Data" scales of an `ArcGisMapServerCatalogItem`.
- Added `CatalogGroup.sortFunction` property to allow custom sorting of catalog items within a group.
- Added `ImageryLayerCatalogItem.treat403AsError` property.
- Added a title text when hovering over the label of an enabled catalog item. The title text informs the user that clicking will zoom to the item.
- Added `createBingBaseMapOptions` function.
- Added an option to `KnockoutMarkdownBinding` to optionally skip HTML sanitization and therefore to allow unsafe HTML.
- Upgraded to Cesium 1.11.
- `CatalogItem.zoomTo` can now zoom to much smaller bounding box rectangles.

### 1.0.32

- Fixed CKAN resource format matching for KML, CSV, and Esri REST.

### 1.0.31

- Added support for optionally generating shorter URLs when sharing by using the Google URL shortening service.

### 1.0.30

- `WebMapServiceCatalogItem` and `ArcGisMapServerCatalogItem` now augment directly-specified metadata with metadata queried from the server.
- "Data Details" and "Service Details" on the catalog item info panel are now collapsed by default. This improves the performance of the panel and hides some overly technical details.
- `ArcGisMapServerCatalogItem.layers` can now specify layer names in addition to layer IDs. Layer names are matched in a case-insensitive manner and only if a direct ID match is not found.
- `itemProperties` are now applied through the normal JSON loading mechanism, so properties that are represented differently in code and in JSON will now work as well.
- Added support for `csv-geo-*` (e.g. csv-geo-au) to `CkanCatalogGroup`.
- The format name used in CKAN can now be specified to `CkanCatalogGroup` using the `wmsResourceFormat`, `kmlResourceFormat`, `csvResourceFormat`, and `esriMapServerResourceFormat` properties. These properties are all regular expressions. When the format of a CKAN resource returned from `package_search` matches one of these regular expressions, it is treated as that type within TerriaJS.
- `CkanCatalogGroup` now fills the `dataUrl` property of created items by pointing to the dataset's page on CKAN.
- The catalog item information panel now displays `info` sections in a consistent order. The order can be overridden by setting `CatalogItemInfoViewModel.infoSectionOrder`.
- An empty `description` or `info` section is no longer shown on the catalog item information panel. This can be used to remove sections that would otherwise be populated from dataset metadata.

### 1.0.29

- Add support for loading init files via the proxy when necessary.
- Switched to using the updated URL for STK World Terrain, `//assets.agi.com/stk-terrain/v1/tilesets/world/tiles`.

### 1.0.28

- Fixed a bug that prevented links to non-image (e.g. ArcGIS Map Server) legends from appearing on the Now Viewing panel.

### 1.0.27

- Use terriajs-cesium 1.10.7, fixing a module load problem in really old browers like IE8.

### 1.0.25

- Fixed incorrect date formatting in the timeline and animation controls on Internet Explorer 9.
- Add support for CSV files with longitude and latitude columns but no numeric value column. Such datasets are visualized as points with a default color and do not have a legend.
- The Feature Information popup is now automatically closed when the user changes the `AbsIttCatalogItem` filter.

### 1.0.24

- Deprecated:
  - Renamed `AusGlobeViewer` to `TerriaViewer`. `AusGlobeViewer` will continue to work until 2.0 but using it will print a deprecation warning to the browser console.
  - `BrandBarViewModel.create` now takes a single `options` parameter. The container element, which used to be specified as the first parameter, should now be specified as the `container` property of the `options` parameter. The old function signature will continue to work until 2.0 but using it will print a deprecation warning to the browser console.
- `WebMapServiceCatalogItem` now determines its rectangle from the GetCapabilities metadata even when configured to use multiple WMS layers.
- Added the ability to specify the terrain URL or the `TerrainProvider` to use in the 3D view when constructing `TerriaViewer`.
- `AbsIttCatalogItem` styles can now be set using the `tableStyle` property, much like `CsvCatalogItem`.
- Improved `AbsIttCatalogItem`'s tolerance of errors from the server.
- `NavigationViewModel` can now be constructed with a list of `controls` to include, instead of the standard `ZoomInNavigationControl`, `ResetViewNavigationControl`, and `ZoomOutNavigationControl`.
- Fixed a bug that caused the brand bar to slide away with the explorer panel on Internet Explorer 9.

### 1.0.23

- Fixed a bug that prevented features from being pickable from ABS datasets on the 2D map.
- Fixed a bug that caused the Explorer Panel tabs to be missing or misaligned in Firefox.

### 1.0.22

- Changed to use JPEG instead of PNG format for the Natural Earth II basemap. This makes the tile download substantially smaller.

### 1.0.21

- Added an `itemProperties` property to `AbsIttCatalogGroup`.
- Added a `nowViewingMessage` property to `CatalogItem`. This message is shown by the `NowViewingAttentionGrabberViewModel` when the item is enabled. Each unique message is shown only once.

### 1.0.20

- Added the ability to specify SVG icons on Explorer Panel tabs.
- Added an icon to the Search tab.
- Added support for accessing Australian Bureau of Statistics data via the ABS-ITT API, using `AbsIttCatalogGroup` and `AbsIttCatalogItem`.
- The Now Viewing panel now contains controls for selecting which column to show in CSV datasets.

### 1.0.19

- Added `NowViewingAttentionGrabberViewModel`. It calls attention the Now Viewing tab the first time a catalog item is enabled.
- Added `isHidden` property to catalog items and groups. Hidden items and groups do not show up in the catalog or in search results.

### 1.0.18

- Added `featureInfoFields` property to `CsvCatalogItem.tableStyle`. It allows setting which fields to show in the Feature Info popup, and the name to use for each.
- Added `OpenStreetMapCatalogItem` for connecting to tile servers using the OpenStreetMap tiling scheme.
- Added `CkanCatalogGroup.allowEntireWmsServers` property. When set and the group discovers a WMS resource without a layer parameter, it adds a catalog item for the entire server instead of ignoring the resource.
- Added `WebMapTileServiceCatalogGroup` and `WebMapTileServiceCatalogItem` for accessing WMTS servers.
- Handle the case of an `ArcGisMapServerCatalogItem` with an advertised extent that is outside the valid range.
- We now pass ArcGIS MapServer metadata, when it's available, through to Cesium's `ArcGisMapServerImageryProvider` so that it doesn't need to re-request the metadata.
- Changed the style of the Menu Bar to have visually-separate menu items.
- Added support for SVG menu item icons to `MenuBarViewModel`.
- Improved popup message box sizing.

### 1.0.17

- Upgraded to TerriajS Cesium 1.10.2.
- Added `ImageryLayerCatalogItem.isRequiredForRendering`. This is set to false by default and to true for base maps. Slow datasets with `isRequiredForRendering=false` are less likely to prevent other datasets from appearing in the 3D view.
- The "Dataset Testing" functionality (on the hidden Tools menu accessible by adding `#tools=1` to the URL) now gives up tile requests and considers them failed after two seconds. It also outputs some JSON that can be used as the `blacklist` property to blacklist all of the datasets that timed out.
- Added a feature to count the total number of datasets from the hidden Tools menu.
- Fixed a bug that caused the 2D / 3D buttons the Maps menu to get out of sync with the actual state of the map after switching automatically to 2D due to a performance problem.

### 1.0.16

- Deprecated:
  - `ArcGisMapServerCatalogGroup` has been deprecated. Please use `ArcGisCatalogGroup` instead.
- Replaced Cesium animation controller with TerriaJS animation controller.
- Replaced Cesium Viewer widget with the CesiumWidget when running Cesium.
- Added the ability to turn a complete ArcGIS Server, or individual folders within it, into a catalog group using `ArcGisCatalogGroup`.

### 1.0.15

- Fix imagery attribution on the 2D map.

### 1.0.14

- Fixed share URL generation when the application is not running at the root directory of its web server.
- Fixed a bug that caused Internet Explorer 8 users to see a blank page instead of a message saying their browser is incompatible.

### 1.0.13

- Breaking changes:
  - Added a required `@brand-bar-height` property.
- `ExplorerPanelViewModel` can now be created with `isOpen` initially set to false.
- TerriaJS now raises an error and hides the dataset when asked to show an `ImageryLayerCatalogItem` in Leaflet and that catalog item does not use the Web Mercator (EPSG:3857) projection. Previously, the dataset would silently fail to display.
- Improved error handling in `CzmlCatalogItem`, `GeoJsonCatalogItem`, and `KmlCatalogItem`.
- Made the `clipToRectangle` property available on all `ImageryProvider`-based catalog items, not just `WebMapServiceCatalogItem`.
- Added `CatalogMember.isPromoted` property. Promoted catalog groups and items are displayed above non-promoted groups and items.
- Add support for ArcGIS MapServer "Raster Layers" in addition to "Feature Layers".

### 1.0.12

- Allow Esri ArcGIS MapServers to be added via the "Add Data" panel.
- Adds `baseMapName` and `viewerMode` fields to init files and share links. `baseMapName` is any base map name in the map settings panel and `viewerMode` can be set to `'2d'` or `'3d'`.
- Added `tableStyle.legendTicks` property to `CsvCatalogItem`. When specified, the generated legend will have the specified number of equally-spaced lines with labels in its legend.

### 1.0.11

- Fixed a bug that prevented HTML feature information from showing up with a white background in Internet Explorer 9 and 10.
- Fixed a bug that prevented WMS GetCapabilities properties, such as CRS, from being properly inherited from the root layer.
- Tweaked credit / attribution styling.

### 1.0.10

- Added support for a developer attribution on the map.
- Fixed a bug that could cause results from previous async catalog searches to appear in the search results.

### 1.0.9

- Show Cesium `ImageryProvider` tile credits / attribution in Leaflet when using `CesiumTileLayer`.

### 1.0.8

- `WebMapServiceCatalogGroup` now populates the catalog using the hierarchy of layers returned by the WMS server in GetCapabilities. To keep the previous behavior, set the `flatten` property to true.
- Potentially breaking changes:
  - The `getFeatureInfoAsGeoJson` and `getFeatureInfoAsXml` properties have been removed. Use `getFeatureInfoFormats` instead.
- Added support for text/html responses from WMS GetFeatureInfo.
- Make the `FeatureInfoPanelViewModel` use a white background when displaying a complete HTML document.
- `KnockoutMarkdownBinding` no longer tries to interpret complete HTML documents (i.e. those that contain an <html> tag) as Markdown.
- The feature info popup for points loaded from CSV files now shows numeric columns with a missing value as blank instead of as 1e-34.
- `ArcGisMapServerCatalogItem` now offers metadata, used to populate the Data Details and Service Details sections of the catalog item info panel.
- `ArcGisMapServerCatalogGroup` now populates a "Service Description" and a "Data Description" info section for each catalog item from the MapServer's metadata.
- The `metadataUrl` is now populated (and shown) from the regular MapServer URL.
- Added 'keepOnTop' flag support for imageryLayers in init file to allow a layer to serve as a mask.
- Added 'keepOnTop' support to region mapping to allow arbitrary masks based on supported regions.
- Checkboxes in the Data Catalogue and Search tabs now have a larger clickable area.

### 1.0.7

- `CatalogItemNameSearchProviderViewModel` now asynchronously loads groups so items in unloaded groups can be found, too.
- Do not automatically fly to the first location when pressing Enter in the Search input box.
- Changed `ArcGisMapServerCatalogItem` to interpret a `maxScale` of 0 from an ArcGIS MapServer as "not specified".
- Added an `itemProperties` property to `ArcGisMapServerCatalogGroup`, allowing properties of auto-discovered layers to be specified explicitly.
- Added `validDropElements`, `validDropClasses`, `invalidDropElements`, and `invalidDropClasses` properties to `DragDropViewModel` for finer control over where dropping is allowed.
- Arbitrary parameters can now be specified in `config.json` by adding them to the `parameters` property.

### 1.0.6

- Added support for region mapping based on region names instead of region numbers (example in `public/test/countries.csv`).
- Added support for time-dynamic region mapping (example in `public/test/droughts.csv`).
- Added the ability to specify CSV styling in the init file (example in `public/init/test.json`).
- Improved the appearance of the legends generated with region mapping.
- Added the ability to region-map countries (example in `public/test/countries.csv`).
- Elminated distracting "jumping" of the selection indicator when picking point features while zoomed in very close to the surface.
- Fixed a bug that caused features to be picked from all layers in an Esri MapServer, instead of just the visible ones.
- Added support for the WMS MinScaleDenominator property and the Esri MapServer maxScale property, preventing layers from disappearing when zoomed in to close to the surface.
- Polygons loaded from KML files are now placed on the terrain surface.
- The 3D viewer now shows Bing Maps imagery unmodified, matching the 2D viewer. Previously, it applied a gamma correction.
- All catalog items now have an `info` property that allows arbitrary sections to be shown for the item in the info popup.
- `CkanCatalogGroup` now has a `groupBy` property to control whether catalog items are grouped by CKAN group ("group"), CKAN organization ("organization"), or not grouped at all ("none").
- `CkanCatalogGroup` now has a `useResourceName` property to control whether the name of the catalog item is derived from the resource (true), or the dataset itself (false).
- The catalog item info page now renders a much more complete set of Markdown and HTML elements.<|MERGE_RESOLUTION|>--- conflicted
+++ resolved
@@ -2,16 +2,12 @@
 
 #### next release (8.7.7)
 
-<<<<<<< HEAD
-- Fix sharing when using initfile.
-=======
 - **Breaking changes:**
 
   - Remove RollbarErrorServiceProvder
   - Error services now instantiated externally to terriajs
-
+- Fix sharing when using initfile.
 - [The next improvement]
->>>>>>> a21ecf7a
 
 #### 8.7.6 - 2024-08-22
 
