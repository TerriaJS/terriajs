# Change Log

#### next release (8.7.5)

- TSify some `js` and `jsx` files and provide `.d.ts` ambient type files for a few others. This is so that running `tsc` on an external project that imports Terria code will typecheck successfully.
- Upgraded a bunch of d3 dependencies for fixing security errors.
- Show rectangle selector for WPS bounding box parameter
- Fix `store` and `status` values send in WPS Execute request.
<<<<<<< HEAD
- Add support for ArcGis ImageServer - this includes
  - Support for "dynamic" `exportImage` endpoint (using `102100` wkid)
  - Support for web mercator and wgs84 precached tiles
  - Basic support for raster functions - a dropdown is rendered in the workbench for custom raster functions
  - Traits to configure `bandIds` and `renderingRule`
- Increase `maxRefreshIntervals` from 1000 to 10000 for `WebMapServiceCatalogItem` and `ArcGisMapServerCatalogItem`.
- Add `nextDiscreteJulianDate` helper computed value to `DiscretelyTimeVaryingMixin`
- Add `EPSG:7899` to `Proj4Definitions`
=======
- Add docs for `modelDimensions`
>>>>>>> 22e1b978
- [The next improvement]

#### 8.7.4 - 2024-06-07

- Fix position of draggable point after moving.
- Fix `getFeatureProperties` (in `FeatureInfoSection`) failing due to bad JSON parsing of nested strings.
- The `TableFeatureInfoStratum` default `featureInfoTemplate` will now not show `_id_` (internal Terria feature ID) in feature info
- Fix bug in FilterSection

#### 8.7.3 - 2024-05-28

- Fix broken chart selector
- Feature info template `<chart>` definition now accepts a `y-column` attribute to set the y-column that should be rendered in the feature info panel chart.
- Upgrade `thredds-catalog-crawler` to `v0.0.7` which makes a few security upgrades.
- Fix bug with broken datetime after that Timeline has been closed once.
- Fix WPS date time widget reset bug
- Set default date for WPS date time widget on load
- Add NumberParameterEditor to enable WPS AllowedValues Ranges to be set and use DefaultValue

#### 8.7.2 - 2024-05-14

- Add NumberParameterEditor to enable WPS AllowedValues Ranges to be set and use DefaultValue
- Feature info template has access to activeStyle of item having TableTraits.
- Updated a few dependencies to fix security warnings: `underscore`, `visx`, `shpjs`, `resolve-uri-loader`, `svg-sprite-loader`
- Allow related maps UI strings to be translated. Translation support for related maps content is not included.

#### 8.7.1 - 2024-04-16

- Upgraded to TerriajS Cesium 1.115.0
- Fix `PointStyleTraits.marker` bug where URLs were not being used.
- Fixed a bug with passing a relative baseUrl to Cesium >= 1.113.0 when `document.baseURI` is different to its `location`.
- Fix node v18 compatibility by forcing `webpack-terser-plugin` version resolution and fixing new type errors
- Reduce log noise in `MagdaReference`.

#### 8.7.0 - 2024-03-22

- **Breaking changes:**
  - `generateCatalogIndex` now uses `commander` to parse arguments. Run `node ./build/generateCatalogIndex.js --help` for more information.
- Fixed exception thrown from `objectArrayTrait` when a model has 0 strata and a `MergeStrategy` of `topStratum`.
- Fix `generateCatalogIndex` after `searchProvider` changes
- Fix bug with relative URLs being ignored in `generateCatalogIndex`
- Fix bug with ArcGisMapServerImageryProvider not correctly identifying if the `tile` endpoint can be used

#### 8.6.1 - 2024-03-14

- Fix SDMX `featureInfoTemplate` `<chart>` bug not showing correct `yColumn`

#### 8.6.0 - 2024-03-12

- **Breaking changes:**
  - Add `MergeStrategy` to `objectArrayTrait` - this includes a new `topStratum` strategy - similar to `Merge.All` (the default behaviour), but only elements that exist in the top-most strata will be merged with lower strata. Elements that only exist in lower strata will be removed.
  - **Note** the only trait with `MergeStrategy` set to `topStratum` is `lines` in `TableChartStyleTraits`.
- Fix `y-column` in `FeatureInfoPanelChart` (`<chart>`)

#### 8.5.2 - 2024-03-07

- Add `usePreCachedTilesIfAvailable` to `ArcGisMapServerCatalogItemTraits`.
- Improved `ChartableMixin.isMixedInto` to ensure there are no false positive matches when testing References.
- Fixed a bug in `MagdaReference` where members of a group would not be updated/created correctly when a group is reloaded.

#### 8.5.1 - 2024-02-23

- Added highly experimental CatalogProvider, intended to encapsulate functionality related to the entire catalog, or large subtrees of it, that doesn't fit into individual catalog member models.
- `BingMapsCatalogItem` now supports Bing's `culture` parameter.
- Update a prompt text in DataPreview.

#### 8.5.0 - 2024-02-07

- **Breaking changes:**
  - Upgrade TypeScript to 5.2
  - Switch Babel configuration to new JSX transform
- Improve tsconfig files
- Remove deprecated default `relatedMaps`
- Update `thredds-catalog-crawler` to `0.0.6`
- `WebMapServiceCatalogItem` will drop problematic query parameters from `url` when calling `GetCapabilities` (eg `"styles","srs","crs","format"`)
- Fixed regression causing explorer window not to display instructions when first opened.
- Enable eslint for typescript: plugin:@typescript-eslint/eslint-recommended
- Fixed a bug where the search box was missing for small screen devices.
- Prevent user adding empty web url
- Fix bug where search results shown in `My Data` tab
- Fix bug in function createDiscreteTimesFromIsoSegments where it might create duplicate timestamps.
- Add option to enable/disable shortening share URLs via InitSourceData.
- Fix bug in ArcGisMapServerCatalogItem.
- Add examples.
- Upgraded Cesium to 1.113.0 (i.e. `terriajs-cesium@6.2.0` & `terriajs-cesium-widgets@4.4.0`).

#### 8.4.1 - 2023-12-08

- Temporary UX fixes for clipping box:
  - An option to zoom to clipping box
  - An option to re-position the clipping box
  - Trigger repositioning of clipping box when the user enables clipping box for the first time
  - Cursor and scale point handle changes (makes it much easier to grasp)
  - More robust interaction with the box
- Fix a bug where `DragPoints` was interfering with pedstrian mode mouse movements.
- Update `webpack` to `4.47.0` to support Node >= 18 without extra command line parameters.
- Add support for multiple `urls` for `GeoJsonCatalogItem`.
- Automatically explode GeoJSON `MultiPoint` features to `Point` features.
- Add new table styling traits - `scaleByDistance` and `disableDepthTestDistance`.
- Add support for `LineString` and `MultiLineString` when using `GeoJsonCatalogItem` in `CZML` mode.

#### 8.4.0 - 2023-12-01

- **Breaking change:** Replaced `node-sass` with (dart) `sass`
  - You will need to update your `TerriaMap` to use `sass` instead of `node-sass`.
- Added `apiColumns` to `ApiTableCatalogItem` - this can now be used to specify `responseDataPath` per table column.
- `ArcGisMapServerCatalogItem` will now use "pre-cached tiles" if available if no (or all) `layers` are specified.

#### 8.3.9 - 2023-11-24

- **Breaking change:** new Search Provider model
  - Added SearchProviderMixin to connect searchProviders with a model system
  - Created a simple base Mixin (`SearchProviderMixin`) to attach SearchProviders to the Model system and enable easier creation of new search providers.
  - Made SearchProviders configurable from `config.json`.
  - See [0011-configurable-search-providers ADR](./architecture/0011-configurable-search-providers.md) and [Search providers customization](./doc/customizing/search-providers.md) for more details
- Make all icons in `CatalogGroup` black by default and white when a catalog group is focused, selected or hovered over. Improve lock icon position in workbench.

#### 8.3.8 - 2023-11-15

- Fix maximum call stack size exceeded on Math.min/max when creating Charts
- Fix boolean flag in `MyDataTab` displaying number
- Remove `jsx-control-statements` dependency
- Fix WMS nested group IDs - nested groups with the same name were not being created
- WMS `isEsri` default value will now check for case-insensitive `mapserver/wmsserver` (instead of `MapServer/WMSServer`)
- Tweak ArcGis MapServer WMS `GetFeatureInfo` default behaviour
  - Add `application/geo+json` and `application/vnd.geo+json` default `GetFeatureInfo` (after `application/json` in priority list)
  - Add `application/xml` default `GetFeatureInfo`. (if `isEsri` is true, then this will be used before `text/html`)
- Added many remaining ASGS 2021 region types to region mapping (STE_2021,ILOC_2021,IARE_2021,IREG_2021,RA_2021,SAL_2021,ADD_2021,DZN_2021,LGA_2022,LGA_2023,SED_2021,SED_2022,
  CED_2021,POA_2021,TR_2021,SUA_2021,UCL_2021,SOS_2021,SOSR_2021).
  - See [ASGS 2021](https://www.abs.gov.au/statistics/standards/australian-statistical-geography-standard-asgs-edition-3/jul2021-jun2026/access-and-downloads/digital-boundary-files)
- Added [Melbourne CLUE blocks](https://data.melbourne.vic.gov.au/pages/clue/) to region mapping.
- Fix WMS `GetMap`/`GetFeatureInfo` requests not having `styles` parameter (will use empty string instead of `undefined`)
- Add CesiumIon geocoder
- `CatalogGroup` will now not show members until loaded
- Add `GetTimeseries` support to `WebMapServiceCatalogItem`. This adds a new `supportsGetTimeseries` trait, which when true will replace `GetFeatureInfo` with `GetTimeseries` requests. It will also change `info_format` to `text/csv`, and show a chart in the feature info panel. Servers which advertise `GetTimeseries` capability will have this trait set to true by default. `GetTimeseries` requests will have `time = ""`.

#### 8.3.7 - 2023-10-26

- Fix `WebMapServiceCatalogItem` `allowFeaturePicking`
- Allow translation of TableStylingWorkflow.
- Fix "Remove all" not removing selected/picked features
- Fix crash on empty GeoJSON features
- Add `tableFeatureInfoContext` support to `GeoJsonMixin.createProtomapsImageryProvider`
- Fix `GeoJsonMixin` timeline animation for lines/polygons
- Fix bug in mismatched GeoJSON Feature `_id_` and TableMixin `rowId` - this was causing incorrect styling when using `filterByProperties` or features had `null` geometry
- Fix splitter for `GeoJsonMixin` (lines and polygon features only)
- Fix share links with picked features from `ProtomapsImageryProvider`
- Added on screen attribution and Google logo for Google Photorealistic 3D Tiles.
- Add `hideDefaultDescription` to `CatalogMemberTraits` - if true, then no generic default description will be shown when `description` is empty.

#### 8.3.6 - 2023-10-03

- Fixed a bug where incorrect "Remove all" icon is shown when the trait `displayGroup` of some group types (e.g.`wms-group`) is set to `true` but the members have not been populated yet.
- Fix regression in `excludeMembers`, `id` and `name` should be lower-case for comparing.

#### 8.3.5 - 2023-09-26

- Allow a story to use iframe tag if the source is youtube, youtube-nocookie or vimeo.
- Add `includeMembersRegex` to `GroupTraits`. This can be used to filter group members by id/name using a regular expression.

#### 8.3.4 - 2023-09-15

- Add `timeWindowDuration`, `timeWindowUnit` and `isForwardTimeWindow` traits to esri-mapServer type to support time window query.
- Move map credits to map column so it don't get hidden by chart panel
- TSify `MapColumn` module and reorganize components directory structure.
- Add null check to `WebMapServiceCatalogItem` `rectangle` calculation - and now we ascend tree of WMS `Layers` until we find a rectangle.
- Fix multi level nesting in ArcGIS Mapserver.

#### 8.3.3 - 2023-09-07

- Fixed broken point dragging interaction for user drawing in 3D mode.
- Fixed rectangle drawing in 2D mode.
- Added EPSG:7855 to `Proj4Definitions`.

#### 8.3.2 - 2023-08-11

- Fixed a bug when restoring timefilter from a share link having more than one imagery item with the same base URL (but different layer names).
- Fix WPS duplicate display of analysis results when loaded through a share URL
- Upgraded babel packages.

#### 8.3.1 - 2023-06-29

- **Breaking changes:**
  - Switched GoogleAnalytics to use Google Analytics 4 properties. Google's Universal properties no longer accept data from 01/07/2023, so migration is necessary anyway.
- Fix error when adding deeply nested references in search results.
- Add new option `focusWorkbenchItems` to `initialCamera` setting to focus the camera on workbench items when the app loads.
- Fixed bug where sharelinks created with no visible horizon would default to homeCamera view
- Improved calculation of 2D view from 3D view when no horizon visible
- Improve WMS and WFS error messages when requested layer names or type names are not present in GetCapabilities.

#### 8.3.0 - 2023-05-22

- **Breaking changes:**

  - **Upgraded Mobx to version 6.7.x**
  - **Upgraded Typescript to version 4.9.x**
  - See https://github.com/TerriaJS/terriajs/discussions/6787 for how to upgrade your map

#### 8.2.29 - 2023-05-18

- Fix app crash when rendering feature info with a custom title.
- Added new `CkanCatalogGroup` traits `resourceIdTemplate` and `restrictResourceIdTemplateToOrgsWithNames` to generate custom resource IDs for CKAN resources with unstable IDs.
- Fix `acessType` resolution for `MagdaReference` so that it uses the default terria resolution strategy when `magdaRecord` is not defined.

#### 8.2.28 - 2023-04-28

- Refactored TerriaViewer to expose a promise `terriaViewer.viewerLoadPromise` for async loading of viewers.
- Fix location point ideal zoom bug in 3D mode map.
- Add `EPSG:7844` to `Proj4Definitions`.
- TSify `Proj4Definitions` and `Reproject` modules.
- Update the docs for `excludeMembers`: mention the group/item id support
- Simplified `MapToolbar` API.

#### 8.2.27 - 2023-04-05

- Change icon used for display group remove button
- Make access control UI compatible to Magda v1 and v2 with v2 overriding v1.
- Remove karma-sauce-launcher dependency
- Add method `addFileDragDropListener` for receiving callbacks when user drags-n-drops a file.
- Improve `BoxDrawing` drag interaction.
- Fix a bug where `BoxDrawing` sometimes causes the map to loose pan and zoom interactivity.
- Optimize `LocationBar` component to reduce number of renders on mouse move.
- Optimize `Compass` component to reduce renders on each frame.
- Add `children` optional property to StandardUserInterfaceProps interface
- Add support for ArcGis MapServer with `TileOnly` capability - for example layers served from ArcGis Online. This is supported through `ArcGisMapServerCatalogItem`, `ArcGisMapServerCatalogGroup` and `ArcGisCatalogGroup`.

#### 8.2.26 - 2023-03-21

- Upgraded to terriajs-server 4.0.0.
- Added new `gulp dev` task that runs terriajs-server and `gulp watch` (incremental specs build) at the same time.

#### 8.2.25 - 2023-03-20

- Export `registerUrlHandlerForCatalogMemberType` for registering new url handler for catalog types.
- BoxDrawing changes:
  - Adds a new option called disableVerticalMovement to BoxDrawing which if set to true disables up/down motion of the box when dragging the top/bottom sides of the box.
  - Keeps height (mostly) steady when moving the box laterally on the map. Previously the height of the box used to change wrt to the ellipsoid/surface.
  - Fixes a bug that caused map panning and zooming to break when interacting with multiple active BoxDrawings.
  - Removed some code that was causing too much drift between mouse cursor and model when moving the model laterally on the map.
- Replaces addRemoteUploadType and addLocalUploadType with addOrReplaceRemoteFileUploadType and addOrReplaceLocalFileUploadType.

#### 8.2.24 - 2023-03-06

- Reimplement error message and default to 3d smooth mode when Cesium Ion Access Token is invalid.
- Layers shown via a share URL are now logged as a Google Analytics event
- Show an Add All / Remove All button for catalog groups when an optional `displayGroup` trait is true
- Rename the Map Settings "Raster Map Quality" slider to be just "Map Quality" as it also affects other things than raster data.
- Dragn-n-drop should respect disableZoomTo setting
- Fixed #6702 Terrain Hides Underground Features not working
- Add className prop for MyData tab so that it can be styled externally

#### 8.2.23 - 2023-01-06

- Only add groups to `CatalogIndex` if they aren't empty
- `BoxDrawing` improvements:
  - Added option `drawNonUniformScaleGrips` to enable/disable uniform-scaling
  - Set limit on the size of scaling grips relative to the size of the box
  - Small improvement to move interaction that prevents the box from locking up when trying to move at a camera angle parallel to the ground
  - Restore modified map state to the previous setting when interaction stops
- Fix bug in Cesium and Leaflet maps that resulted in `DataSource`s getting rendered even after their parent items are removed from the workbench.
- GltfMixin changes:
  - Refactors code to use stable `DataSource` and `Entity` values instead of re-creating them everytime `mapItems` is recomputed.
  - Disable zoom to for the item when position is unknown.
- Add `UploadDataTypes` API for extending the supported local and remote upload data types.
- Add option to upload terria web data (via url to json file/service)
- Refactor `Cesium3dTileMixin`.
- Updated related maps to fit mobile screens.
- Extend `responseDataPath` trait of `ApiTableCatalogItem` with support for mapping over arrays and collecting nested object values.
- Add `MapToolbar.addToolButton()` API for adding a tool button to the map navigation menu.
- Add `ActionBar` component for showing a floating menu bar at the bottom of the map.

#### 8.2.22 - 2022-12-02

- Protomaps Polygon features now only use `PolygonSymbolizer` (instead of `PolygonSymbolizer` and `LineSymbolizer`)
- Add `horizontalOrigin` and `verticalOrigin` to `TableLabelTraits`
- `TableStylingWorkflow` improvements:
  - Add more options to advanced mode (style title, hide style, long/lat column, time properties)
  - "Style" dropdown now shows `TableStyles` instead of `TableColumns`
  - Show "Variable" in "Fill color" if color column name doesn't match style name (eg style isn't generated by `TableAutomaticStylesStratum`)
  - Add symbology dropdown to advanced mode (was only showing in basic mode)
  - Add label and trail styling
  - When creating a new `bin` or `enum` value, the `null` ("default") values will be copied across.
- Move all Table related Traits to `lib/Traits/TraitsClasses/Table/` directory
- Handle errors thrown in `Cesium._attachProviderCoordHooks`. This fixes a bug where some WMTS layers break feature picking.
- Fix `Legend` outline bug - where invalid `boxStyle` meant old legend styles may be visible
- Fix `baseMapContrastColor` reactivity in `GeojsonMixin` - mvt was not updating when the basemap changes
- Add `SelectableDimensionMultiEnum` - A enum SelectableDimension that allows multiple values to be selected
- Fix `SelectableDimensionNumeric` handling of invalid values
- `ColorStyleLegend` will use `colorColumn` title by default. It will fallback to `TableStyle.title`
- Add `children` optional property to StandardUserInterfaceProps interface
- Fix `MapboxVectorTileCatalogItem` feature highlighting - this requires use of `idProperty` trait (also added `idProperty` to `ProtomapsImageryProvider`)
- Fix `MapboxVectorTileCatalogItem` `fillColor` also applying to Line features
- Add `maximumNativeZoom` to `ProtomapsImageryProvider`
- Fix image markers (eg `marker = "data:image/png;base64,..."`)
- Fix `AssimpCatalogItem` to correctly handle zip archives that contain files inside a root folder.

#### 8.2.21 - 2022-11-10

- Add check for WFS `layer.OtherSRS` in `buildSrsNameObject`
- Add `overridesBaseUrl` to `LanguageOptions`. This can be used to set the base URL for language override namespace translation files (see [client-side-config.md#LanguageConfiguration](./doc/customizing/client-side-config.md#LanguageConfiguration))
- Add `aboutButtonHrefUrl` to `configParameters`. Defaults to `"about.html"`. If set to `null`, then the About button will not be shown.
- Add `refreshIntervalTemplate` to `OpenDataSoftCatalogItemTraits` - this can be used to set `refreshInterval` using Mustache template rendered on ODS Dataset JSON object
- Add `plugins` property to `ConfigParameters` type
- Add more supported 4326 and 3857 CRS strings for WFS (eg `"urn:ogc:def:crs:EPSG::3857"` and `"urn:x-ogc:def:crs:EPSG:3857"`)

#### 8.2.20 - 2022-10-20

- Handle errors thrown in `ImageryProviderLeafletTileLayer.pickFeatures`. This fixes a bug where some WMTS layers break feature picking (in Leaflet/2D mode)

#### 8.2.19 - 2022-10-20

- Handle errors thrown in `Cesium._attachProviderCoordHooks`. This fixes a bug where some WMTS layers break feature picking.

#### 8.2.18 - 2022-10-19

- Fix `RelatedMaps` default broken URLs
- Add `mergeGroupsByName` trait to `GroupTraits` - this will merge all group members with the same name
- Fix bug with "propagate `knownContainerUniqueIds` across references and their target" - missing `runInAction`
- Add Carto v3 Maps API support for `table` and `query` endpoint (only GeoJSON - not MVT yet)
- Moved `activeStyle` default from `TableMixin` to `TableAutomaticStyleStratum`. The default `activeStyle` will now not pick a `hidden` `TableStyle`.
- Pin `flexsearch` version to `0.7.21` - as incorrect types are shipped in version `0.7.31`
- Only preload next timestep of timeseries rasters (WMS & ArcGIS MapServer) when animating the item on the map.
- Added error message if cesium stops rendering
- Add `enabled` to `TableStyleMapTraits` - which defaults to `true`
- Add `TableLabelStyleTraits` - this can be used to add `LabelGraphics` to point features (table or geojson)
- Add `TableTrailStyleTraits` - this can be used to add `PathGraphics` to time-series point features (table or geojson)
- Added missing `proxyCatalogItemUrl` to GeoJson, Shapefile, Gltf and AssImp catalog items.
- Added support for `OpenDataSoftCatalogGroup` with more than 100 datasets.
- Added `refreshIntervalTemplate` to `OpenDataSoftCatalogItemTraits` - this can be used to set `refreshInterval` using Mustache template rendered on ODS Dataset JSON object.
- Performance optimisation for time-series `TableMixin`
- Tweak `generateCatalogIndex` to use less memory. (+ add `diffCatalogIndex.js` script to show added/removed members between two catalog index files)
- Migrated `/#tools=1` to version 8.
- Removed dummy function `Terria.getUserProperty`.
- Removed unused version 7 React components.
- Fix Cesium `stoppedRenderingMessage`

#### 8.2.17 - 2022-09-23

- Fix region mapping feature `rowIds` incorrect type.

#### 8.2.16 - 2022-09-23

- Make srsName and outputFormat for WFS requests dynamic
- Added `excludeInactiveDatasets` to `CkanCatalogGroup` (`true` by default). This will filter out CKAN Datasets which have `state` or `data_state` (data.gov.au specific) **not** set to `"active"`.
- Fix `isTerriaFeatureData` bug - not checking `isJsonObject`
- Add `.logError()` to all usage of `updateModelFromJson` where the `Result` object is ignored
- Move `RelatedMaps` to terriajs. They are now generated from `configParameters` (see [`doc/customizing/client-side-config.md`](./doc/customizing/client-side-config.md#relatedmap))

#### 8.2.15 - 2022-09-16

- Fix bug with "propagate `knownContainerUniqueIds` across references and their target" - missing `runInAction`

#### 8.2.14 - 2022-09-15

- Moved map credits to map column so it don't get hidden by chart panel.
- TSified `FeatureInfo*.tsx`
  - `describeFromProperties` is now `generateCesiumInfoHTMLFromProperties`
  - `FeatureInfoSection` has been split up into `FeatureInfoSection.tsx`, `getFeatureProperties`, `mustacheExpressions` and `generateCesiumInfoHTMLFromProperties`
- Fix `{{terria.currentTime}}` in feature info template
- Add `{{terria.rawDataTable}}` in feature info template - to show raw data HTML table
- Added `TableFeatureInfoStratum` - which adds default feature info template to `TableMixin`
- Add `FeatureInfoContext` - used to inject properties into `FeatureInfoSections` context. These properties will be accessible from `featureInfoTemplate` mustache template.
  - `tableFeatureInfoContext` adds time series chart properties using `FeatureInfoContext` (`getChartDetails` has been removed)
- Move `maximumShownFeatureInfos` from `WebMapServiceCatalogItemTraits` to `MappableTraits`
- Remove `featureInfoUrlTemplate` from `OpenDataSoftCatalogItem` - as it is incompatible with time varying datasets
- Removed `formatNumberForLocale` - we now use `Number.toLocaleString`
- Rename `Feature` to `TerriaFeature` - improve typing and usage across code-base
  - Added `data: TerriaFeatureData` - which is used to pass Terria-specific properties around (eg `rowIds`)
- Added `loadingFeatureInfoUrl` to `FeatureInfoUrlTemplateMixin`
- Move `Cesium.ts` `ImageryLayer` feature picking to `cesium.pickImageryLayerFeatures()`
- Move `lib/Core/propertyGetTimeValues.js` into `lib/ReactViews/FeatureInfo/getFeatureProperties.ts`
- Add `showFeatureInfoDownloadWithTemplate` to `FeatureInfoTraits` - Toggle to show feature info download **if** a `template` has been provided. If no `template` is provided, then download will always show.
- Fix support for `initUrls` in `startData.initSources`
- Propagate `knownContainerUniqueIds` across references and their target.
- Show scrollbar for story content in Safari iOS.
- Use `document.baseURI` for building share links instead of `window.location`.

#### 8.2.13 - 2022-09-01

- Fix pedestrian drop behaviour so that the camera heading stays unchanged even after the drop
- Fixed a bug causing incorrect loading of EPSG:4326 layers in WMS v1.3.0 by sending wrong `bbox` in GetMap requests.
- Improve the CKAN model robustness by removing leading and trailing spaces in wms layer names.
- Load all `InitSources` sequentially instead of asyncronosly
- Fix `DOMPurify.sanitize` call in `PrintView`
- Fix warning for WFS item exceeding max displayable features
- Upgrade prettier to version 2.7.1

#### 8.2.12 - 2022-08-10

- Dropped "optional" from the prompt text in file upload modal for both local and web data.
- Changed the text for the first file upload option from "Auto-detect (recommended)" to simply "File type" for local files and "File or web service type" for web urls.
- Automatically suffix supported extension list to the entries in file type dropdown to improve clarity.
- Removed IFC from upload file type (until further testing).
- Move `CkanCatalogGroup` "ungrouped" group to end of members

#### 8.2.11 - 2022-08-08

- Add ability to customise the getting started video in the StoryBuilder panel
- Set cesium base URL by default so that cesium assets are resolved correctly
- Add `cesiumBaseUrl` to `TerriaOptions` for overriding the default cesium base url setting
- Fix broken Bing map logo in attributions
- Added ability to customise the getting started video in the StoryBuilder panel.
- Fixed a bug where menu items were rendered in the wrong style if the window was resized from small to large, or large to small.
- Strongly type `item` in WorkbenchItem and remove `show` toggle for non `Mappable` items.
- Add `configParameters.regionMappingDefinitionsUrls` - to support multiple URLs for region mapping definitions - if multiple provided then the first matching region will be used (in order of URLs)
  - `configParameters.regionMappingDefinitionsUrl` still exists but is deprecated - if defined it will override `regionMappingDefinitionsUrls`
- `TableMixin.matchRegionProvider` now returns `RegionProvider` instead of `string` region type. (which exists at `regionProvider.regionType`)
- Fix `shouldShorten` property in catalog and story `ShareUrl`
- Fix `shortenShareUrls` user property
- Add `videoCoverImageOpacity` option to `HelpContentItem` so that we can fade the background of help video panels.
- Fix a bug where all `HelpVideoPanel`s were being rendered resulting in autoplayed videos playing at random.
- Add `getFeatureInfoUrl` and `getFeatureInfoParameters` to `WebMapServiceCatalogItemTraits`
- Fix `SearchBoxAndResults` Trans values
- Fix `generateCatalogIndex` for nested references
- Fix `SearchBox` handling of `searchWithDebounce` when `debounceDuration` prop changes. It now fushes instead of cancels.

#### 8.2.10 - 2022-08-02

- **Breaking changes:**
  - **Minimum NodeJS version is now 14**
- Consolidate `HasLocalData` interface
- Add `GlTf` type definition (v2)
- Add `gltfModelUrl` to `GltfMixin` - this must be implemented by Models which use `GltfMixin`
- Moved `GltfCatalogItem` to `lib/Models/Catalog/Gltf/GltfCatalogItem.ts`
- Add experimental client-side 3D file conversion using [`assimpjs`](https://github.com/kovacsv/assimpjs) ([emscripten](https://emscripten.org) interface for the [assimp](https://github.com/assimp/assimp) library)
  - This supports `zip` files and `HasLocalData` - but is not in `getDataType` as the scene editor (closed source) is required to geo-reference
  - Supports over 40 formats - including Collada, obj, Blender, DXF - [full list](https://github.com/assimp/assimp/blob/master/doc/Fileformats.md)
- Add `description` to `getDataType` - this will be displayed between Step 1 and Step 2
- Add warning message to `GltfMixin` when showing in 2D mode (Leaflet)
- Upgrade `husky` to `^8.0.1`
- Prevent looping when navigating between scenes in StoryPanel using keyboard arrows
- Fix bug where StoryPanel keyboard navigation persists after closing StoryPanel
- Fix select when clicking on multiple features in 2D (#5660)
- Implemented support for `featureInfoUrlTemplate` on 2D vector features (#5660)
- Implemented FeatureInfoMixin in GeojsonMixin (#5660)
- `GpxCatalogItem` now use `GeojsonMixin` for loading data. (#5660)
- `GeoRssCatalogItem` now use `GeojsonMixin` for loading data. (#5660)
- Upgrade i18next to `v21`
- Limit workbench item title to 2 lines and show overflow: ellipsis after.
- Add `allowFeaturePicking` trait to Cesium3dTileMixin.
- Feature Info now hidden on Cesium3dTiles items if `allowFeaturePicking` set to false. Default is true.
- Add `initFragmentPaths` support for hostnames different to `configUrl`/`applicationUrl`
- Add DOMPurify to `parseCustomHtmlToReact` (it was already present in `parseCustomMarkdownToReact`)
- Update `html-to-react` to `1.4.7`
- Add `ViewState` React context provider to `StandardUserInterface` - instead of passing `viewState` or `terria` props through components, please use
  - `useViewState` hook
  - `withViewState` HOC
- Move `GlobalTerriaStyles` from `StandardUserInterface` to separate file
- Add `ExternalLinkWithWarning` component - this will replace all URLs in story body and add a warning message when URLs are clicked on.
- Fixed a bug where adding `CesiumTerrainCatalogItem` to workbench didn't apply it when `configParameters.cesiumTerrainAssetId` or `configParameters.cesiumTerrainUrl` was set.
- `CesiumTerrainCatalogItem` will now show a status `In use` or `Not in use` in the workbench.
- Rewrote `CesiumTerrainCatalogItem` to handle and report network errors.
- Set `JulianDate.toIso8601` second precision to nanosecond - this prevents weird date strings with scientific/exponent notation (eg `2008-05-07T22:54:45.7275957614183426e-11Z`)
- Add attribution for Natural Earth II and NASA Black Marble basemaps.

#### 8.2.9 - 2022-07-13

- Pin `html-to-react` to `1.4.5` due to ESM module in dependency (`parse5`) breaking webpack
- Add step to `"Deploy TerriaMap"` action to save `yarn.lock` after `sync-dependencies` (for debug purposes)
- TSIfy `SharePanel`
- Move `includeStoryInShare` out of `ViewState` into local state
- Implement ability to navigate between scenes in StoryPanel using keyboard arrows
- Rename `FeatureInfoMixin` to `FeatureInfoUrlTemplateMixin`
- Move `featureInfoTemplate` and `showStringIfPropertyValueIsNull` from `FeatureInfoTraits` to `MappableTraits` (all mappable catalog items)
- Remove `FeatureInfoUrlTemplateTraits` from all models that don't use `FeatureInfoUrlTemplateMixin`
- Fix "Regions: xxx" short report showing for non region mapped items
- Fix `showInChartPanel` default for mappable items

#### 8.2.8 - 2022-07-04

- Improve Split/compare error handling
- Fix `itemProperties` split bug
- Table styling is disabled if `MultiPoint` are in GeoJSON
- Add `GeoJsonTraits.useOutlineColorForLineFeatures` - If enabled, `TableOutlineStyleTraits` will be used to color Line Features, otherwise `TableColorStyleTraits` will be used.
- Fix feature highliting for `Line`, `MultiLine` and `MultiPoint`
- Await Internationalisation initialisation in `Terria.start`
- `UserDrawing.messageHeader` can now also be `() => string`

#### 8.2.7 - 2022-06-30

- Fix `WorkbenchItem` title height
- Add region map info and move "No Data" message to `InfoSections` in `TableAutomaticStylesStratum`
- Fix missing `TableColorStyleTraits.legend` values in `ColorStyleLegend`
- Fix `DateTimeSelectorSection.changeDateTime()` binding.
- `RegionProvider.find*Variable` functions now try to match with and without whitespace (spaces, hyphens and underscores)
- Clean up `regionMapping.json` descriptions
- Implement Leaflet credits as a react component, so it is easier to maintain them. Leaflet view now show terria extra credits.
- Implement Cesium credits as a react component, so it is easier to maintain them.
- Implement data attribution modal for map data attributions/credits. Used by both Leaflet and Cesium viewers.
- Fixed translation of Leaflet and Cesium credits.
- TSXify `ChartPanelDownloadButton`
- `ChartPanelDownloadButton` will now only export columns which are visible in chart
- Cleanup `Mixin` and `Traits` inheritance
- Wrap the following components in `observer` - `ChartItem`, `LineChart`, (chart) `Legends`, `ChartPanelDownloadButton`
- Improve TerriaReference error logging
- Fix handling GeoJSON if features have null geometry
- Fix bug where map tools names appear as translation strings
- Allow IFC files to be added to a map from local or web data (Requires non-open source plugin)
- Rename `useTranslationIfExists` to `applyTranslationIfExists` so it doesn't look like a React hook.
- Added a required parameter i18n to `applyTranslationIfExists` to avoid having stale translated strings when the language changes.
- Fix `StoryBuilder` remove all text color
- Fix `FeatureInfoPanel` `Loader` color

#### 8.2.6 - 2022-06-17

- **Breaking changes:**
  - Changed translation resolution. Now the "translation" namespace loads only from `${terria.baseUrl}/languages/{{lng}}/translation.json` (TerriaJS assets) and "languageOverrides" loads from `languages/{{lng}}/languageOverrides.json` (a TerriaMap's assets)
- Removed EN & FR translation files from bundle. All translation files are now loaded on demand.
- Moved translation files from `lib/Language/*/translation.json` to `wwwroot/languages/*/translation.json`.
- Fixed default 3d-tiles styling to add a workaround for a Cesium bug which resulted in wrong translucency value for point clouds.
- Remove Pell dependency, now replaced with TinyMCE (WYSIWYG editor library).
- Added `beforeRestoreAppState` hook for call to `Terria.start()` which gets called before state is restored from share data.
- Made `order` optional for `ICompositeBarItem`.
- Fix `includes` path for `url-loader` rule so that it doesn't incorrectly match package names with `terriajs` as prefix.
- Add help button for bookmarking sharelinks to SharePanel (if that help item exists in config)

#### 8.2.5 - 2022-06-07

- Add Google Analytics event for drag and drop of files onto map.
- Allow users to choose whether Story is included in Share
- Fixed bug that broke Cesium when WebGL was not available. Reverts to Leaflet.
- Fixed bug where `new Terria()` constructror would try to access `document` and throw an error when running in NodeJS.
- Add WPS support for `Date` (additional to existing `DateTime`) and support for `ComplexData` `Date`/`DateTime` WPS Inputs.
- TSXified `StandardUserInterface` and some other components. If your TerriaMap imports `StandardUserInterface.jsx` remove the `.jsx` extension so webpack can find the new `.tsx` file.
- Fix use of `baseMapContrastColor` in region mapping/protomaps and remove `MAX_SELECTABLE_DIMENSION_OPTIONS`.
- `mapItems` can now return arbitrary Cesium primitives.
- Added progress of 3DTiles data source loading to Progress Bar.
- ProgressBar colour now depends on baseMapContrastColor - improves visibility on light map backgrounds.
- Update `terriajs-cesium` to `1.92.0`.
- Replace Pell WYSIWYG editor library with TinyMCE, allows richer editing of Stories in the Story Builder
- Added support for using Compare / Split Screen mode with Cesium 3D Tiles.
- Fix `BottomDock.handleClick` binding
- Use the theme base font to style story share panel.
- Fix problem with Story Prompt not showing
- Fix global body style (font and focus purple)
- Add `color:inherit` to `Button`

#### 8.2.4 - 2022-05-23

- Update protomaps to `1.19.0` - now using offical version.
- Fix Table/VectorStylingWorkflow for datasets with no columns/properties to visualise
- Improve default `activeStyle` in `TableMixin` - if no `scalar` style is found then find first style with enum, text and finally region.
- Add Mustache template support to `modelDimensions` for string properties in `option.value` (with the catalog member as context)
- Added a check for disableExport in ChartPanelDownloadButton.jsx. Prevents download button rendering.
- Fix `CatalogIndex` types
- Moved code for retrieving a model by id, share key or CatalogIndex to a new function `terria.getModelByIdShareKeyOrCatalogIndex`.
- Updated handling of `previewedItemId` to use new function `terria.getModelByIdShareKeyOrCatalogIndex`. This will now use CatalogIndex if the `previewedItemId` cannot be found in models or model share keys.
- Fixed a race condition inside ModalPopup that caused the explorer panel (data catalogue) to be stuck hidden until refresh.
- Fix bug that broke the `DiffTool` preventing it from opening.
- TSify `BottomDock` and `measureElement` components.
- Fixed a bug in `GltfMixin` which resulted in some traits missing from `GltfCatalogItem` and broke tools like the scene editor.
- Leaflet attribution can be set through `config.leafletAttributionPrefix`. Attribution HTML string to show on Leaflet maps. Will use Leaflet's default if undefined. To hide Leaflet attribution - set `leafletAttributionPrefix:""`
- Re-add missing `helpPanel.mapUserGuide` translation string
- Fix `sortMembersBy` for child `Groups` and `References`
- Add `raiseError` convenience method to `TerriaError`
- Improve `filterOutUndefined` types
- Add [Maki icons](https://labs.mapbox.com/maki-icons/) - these can be used in `TablePointStyleTraits`. For example `marker = "hospital"`
- Rename `ProtomapsImageryProvider.duplicate()` to `ProtomapsImageryProvider.clone()`.
- Add [`ts-essentials` library](https://github.com/ts-essentials/ts-essentials) - "a set of high-quality, useful TypeScript types that make writing type-safe code easier"
- `GeojsonMixin` improvements
  - `uveMvt` is now `useTableStylingAndProtomaps`
  - If `useTableStylingAndProtomaps` is true, then protomaps is used for Line and Polygon features, and `TableMixin` is used for Point features (see `createLongitudeLatitudeFeaturePerRow()`)
  - `GeoJsonTraits.style` is now only supported by Cesium primitives (if defined, then `useTableStylingAndProtomaps` will be false). Instead you can use `TableStyleTraits`
- `TableMixin` improvements
  - Add new `TableStyleMap` model, this is used to support `enum`, `bin` and `null` styles for the following:
    - `TablePointStyleTraits` - this supports markers (URLs or Maki icons) and rotation, width, height and pixelOffset.
    - Add `TableOutlineStyleTraits` - this supports color and width.
  - Legends are now handled by `TableAutomaticLegendStratum`
  - Legends will be merged across `TableStyleMaps` and `TableColorMap` - for example, marker icons will be shown in legend with correct colors. See `MergedStyleMapLegend`
  - Default `activeStyle` is now picked by finding the first column of type `scalar`, and then the first column of type `enum`, then `text` and then finally `region`.
- `ArcGisFeatureServiceCatalogItem` now uses Table styling and `protomaps`
- Adapted `BaseModel.addObject` to handle adding objects to `ArrayTraits` with `idProperty="index"` and `isRemoval`. The new object will be placed at the end of the array (across all strata).
- Add `allowCustomInput` property to `SelectableDimensionGroup` - if true then `react-select` will allow custom user input.
- `TableStylingWorkflow` improvements
  - Better handling of swapping between different color scheme types (eg enum or bin)
  - Add point, outline and point-size traits

#### 8.2.3 - 2022-04-22

- **Breaking changes:**
  - `CkanItemReference` no longer copies `default` stratum to target - please use `itemProperties` instead.
- **Revert** Use CKAN Dataset `name` property for WMS `layers` as last resort.
- Add support for `WebMapServiceCatalogGroup` to `CkanItemReference` - this will be used instead of `WebMapServiceCatalogItem` if WMS `layers` can't be identified from CKAN resource metadata.
  - Add `allowEntireWmsServers` to `CkanCatalogGroupTraits` - defaults to `true`
- Ignore WMS `Layers` with duplicate `Name` properties
- Fix selectable dimensions passing reactive objects and arrays to updateModelFromJson (which could cause problems with array detection).

#### 8.2.2 - 2022-04-19

- Fixed a whitescreen with PrintView.

#### 8.2.1 - 2022-04-13

- Fixed selectable-dimension checkbox group rendering bug where the group is hidden when it has empty children.

#### 8.2.0 - 2022-04-12

- **Breaking changes:**
  - Multiple changes to `GtfsCatalogItem`:
    - Removed `apiKey` in favour of more general `headers`
    - Removed unused `bearingDirectionProperty` & `compassDirectionProperty`
    - `image` is no longer resolved relative to the TerriaJS asset folder. This will allow using relative URLs for assets that aren't inside the TerriaJS asset folder. Prepend "build/TerriaJS/" (the value of `terria.baseUrl`) to any existing relative `image` urls.
- Added `colorModelsByProperty` to `GtfsCatalogItem` which will colour 1 model differently for different vehichles based on properties matched by regular expression. E.g. colour a vehicle model by which train line the vehicle is travelling on.
- Fixed a bug where cross-origin billboard images threw errors in Leaflet mode when trying to recolour the image.
- Changed rounding of the numbers of the countdown timer in the workbench UI for items that use polling. The timer wil now show 00:00 for at most 500ms (instead of a full second). This means that for timers that are a multiple of 1000ms the timer will now show 00:01 for the last second before polling, instead of 00:00.
- TSified `BuildShareLink`, `InitSourceData` and `ShareData`.
- Added `HasLocalData` interface - which has `hasLocalData` property to implement.
- Added `ModelJson` interface - which provides loose type hints for Model JSON.
- Added `settings` object to `InitSourceData` - provides `baseMaximumScreenSpaceError, useNativeResolution, alwaysShowTimeline, baseMapId, terrainSplitDirection, depthTestAgainstTerrainEnabled` - these properties are now saved in share links/stories.
- Moved `setAlwaysShowTimeline` logic from `SettingsPanel` to `TimelineStack.ts`.

#### 8.1.27 - 2022-04-08

- Use CKAN Dataset `name` property for WMS `layers` as last resort.
- Set CKAN Group will now set CKAN Item `name` in `definition` stratum.
- Ignore GeoJSON Features with no geometry.
- Fix feedback link styling.
- Improve `CatalogIndexReference` error messages.

#### 8.1.26 - 2022-04-05

- **Breaking changes**
  - All dynamic groups (eg `WebMapServiceCatalogGroup`) will create members and set `definition` strata (instead of `underride`)
- New `GltfMixin`, which `GltfCatalogItem` now uses.
- Hook up `beforeViewerChanged` and `afterViewerChanged` events so they are
  triggered on viewer change. They are raised only on change between 2D and 3D
  viewer mode.
- Removed references to conversion service which is no longer used in version >=8.0.0.
- Added experimental routing system - there may be breaking changes to this system in subsequent patch releases for a short time. The routes currently include:
  - `/story/:share-id` ➡ loads share JSON from a URL `${configParameters.storyRouteUrlPrefix}:share-id` (`configParameters.storyRouteUrlPrefix` must have a trailing slash)
  - `/catalog/:id` ➡ opens the data catalogue to the specified member
- Fixed a polyline position update bug in `LeafletVisualizer`. Polylines with time varying position will now correctly animate in leaflet mode.
- Change button cursor to pointer
- Add `GeoJsonTraits.filterByProperties` - this can be used to filter GeoJSON features by properties
- Add GeoJSON `czmlTemplate` support for `Polygon/MultiPolygon`
- Add custom `heightOffset` property to `czmlTemplate`
- Fixed a bug where Cesium3DTilePointFeature info is not shown when being clicked.
- Added optional `onDrawingComplete` callback to `UserDrawing` to receive drawn points or rectangle when the drawing is complete.
- Fixed a bug in `BoxDrawing` where the box can be below ground after initialization even when setting `keepBoxAboveGround` to true.
- Add `itemProperties`, `itemPropertiesByType` and `itemPropertiesByIds` to `GroupTraits` and `ReferenceTraits`.
  - Properties set `override` strata
  - Item properties will be set in the following order (highest to lowest priority) `itemPropertiesByIds`, `itemPropertiesByType`, `itemProperties`.
  - If a parent group has `itemProperties`, `itemPropertiesByType` or `itemPropertiesByIds` - then child groups will have these values copied to `underride` when the parent group is loaded
  - Similarly with references.
- Fix `viewCatalogMember` bug - where `_previewItem` was being set too late.
- Improve error message in `DataPreview` for references.
- Fix alignment of elements in story panel and move some styling from scss to styled components
- Click on the stories button opens a story builder (button on the left from story number)
- Added ASGS 2021 regions to region mapping:
  - SA1-4 (e.g. sa3_code_2021)
  - GCCSA
  - STE & AUS (aliased to existing 2011/2016 data due to no change in geometry, names & codes)
- Added LGA regions from 2019 & 2021 to region mapping - only usable by lga code
- Increase `ForkTsCheckerWebpackPlugin` memoryLimit to 4GB
- Add `renderInline` option to markdownToHtml/React + TSify files
- Organise `lib/Map` into folder structure
- When `modelDimensions` are changed, `loadMapItems()` is automatically called
- Add `featureCounts` to `GeoJsonMixin` - this tracks number of GeoJSON Features by type
- Add `polygon-stroke`, `polyline-stroke` and `marker-stroke` to GeoJSON `StyleTraits` - these are only applied to geojson-vt features (not Cesium Primitives)
- TableMixin manual region mapping dimensions are now in a `SelectableDimensionGroup`
- Fix misc font/color styles
- Create reusable `StyledTextArea` component
- `Collapsible` improvements:
  - Add `"checkbox"` `btnStyle`
  - `onToggle` can now stop event propagation
  - `title` now supports custom markdown
- Add `rightIcon` and `textLight` props to `Button`
- New `addTerriaScrollbarStyles` scss mixin
- `TableAutomaticStylesStratum` now creates `styles` for every column - but will hide columns depending on `TableColumnType`
- `TableAutomaticStylesStratum.numberFormatOptions` is now `TableStyle.numberFormatOptions`
- Implement `TableColorStyleTraits.legendTicks` - this will determine number of ticks for `ContinuousColorMap` legends
- `DiscreteColorMap` will now use `minimumValue`/`maximumValue` to calculate bins
- `SelectableDimensions` improvements
  - Add `color`, `text`, `numeric` and `button` types
  - Add `onToggle` function to `SelectableDimensionGroup`
  - `Group` and `CheckboxGroup` now share the same UI and use `Collapsible`
  - `enum` (previously `select`) now uses `react-select` component
  - `color` uses `react-color` component
  - `DimensionSelectorSection` / `DimensionSelector*` are now named the same as the model - eg `SelectableDimension`
- Create `Portal`, `PortalContainer`,`SidePanelContainer` and `WorkflowPanelContainer`. There are used by `WorkflowPanel`.
- Create `WorkflowPanel` - a basic building block for creating Workflows that sit on top of the workbench
  - It has three reusable components, `Panel`, `PanelButton`, `PanelMenu`
- Create `selectableDimensionWorkflow` - This uses `WorkflowPanel` to show `SelectableDimensions` in a separate side panel.
  - `TableStylingWorkflow` - set styling options for TableMixin models
  - `VectorStylingWorkflow` - this extends `TableStylingWorkflow` - used to set styling options for GeoJsonMixin models (for Protomaps/geojson-vt only)
- Create `viewingControls` concept. This can be used to add menu items to workbench items menu (eg "Remove", "Export", ...)
  - TSXify `ViewingControls`
- Add temporary `legendButton` property - this is used to show a "Custom" button above the Legend if custom styling has been applied
  - This uses new `TableStyle.isCustom` property
- Move workbench item controls from `WorkbenchItem.jsx` `WorkbenchItemControls.tsx`
- Add `UrlTempalteImageryCatalogItem`, rename `RasterLayerTraits` to `ImageryProviderTraits` and add some properties.
- Added `ViewingControlsMenu` for making catalog wide extensions to viewing controls options.
- Added `MapToolbar`, a simpler API for adding buttons to the map navigation menu for the most common uses cases.
- Added `BoxDrawing` creation methods `fromTransform` and `fromTranslationRotationScale`.
- Fixed a bug where `zoom` hangs for catalog items with trait named `position`.
- Moved workflows to `Models/Workflows` and added helper method `runWorkflow` to invoke a workflow.
- Change NaturalEarth II basemap to use `url-template-imagery`
- Remove Gnaf API related files as the service was terminated.

#### 8.1.25 - 2022-03-16

- Fix broken download link for feature info panel charts when no download urls are specified.
- Fixed parameter names of WPS catalog functions.
- Improve WMS 1.1.1 support
  - Added `useWmsVersion130` trait - Use WMS version 1.3.0. True by default (unless `url` has `"version=1.1.1"` or `"version=1.1.0"`), if false, then WMS version 1.1.1 will be used.
  - Added `getFeatureInfoFormat` trait - Format parameter to pass to GetFeatureInfo requests. Defaults to "application/json", "application/vnd.ogc.gml", "text/html" or "text/plain" - depending on GetCapabilities response
- Add `legendBackgroundColor` to `LegendOwnerTraits` and `backgroundColor` to `LegendTraits`
- Add `sld_version=1.1.0` to `GetLegendGraphics` requests
- Filter `"styles","version","format","srs","crs"` conflicting query parameters from WMS `url`
- WMS `styles`, `tileWidth`, `tileHeight` and `crs`/`srs` will use value in `url` if it is defined (similar to existing behavior with `layers`)
- WMS will now show warning if invalid `layers` (eg if the specified `layers` don't exist in `GetCapabilities`)
- ArcGisFeatureServerCatalogItem can now load more than the maximum feature limit set by the server by making multiple requests, and uses GeojsonMixin
- Avoid creating duplication in categories in ArcGisPortalCatalogGroup.
- Fix `CatalogMemberMixin.hasDescription` null bug
- `TableStyle` now calculates `rectangle` for point based styles
- Fixed error installing dependencies by changing dependency "pell" to use github protocol rather than unencrypted Git protocol, which is no longer supported by GitHub as of 2022-03-15.

#### 8.1.24 - 2022-03-08

- Ignores duplicate model ids in members array in `updateModelFromJson`
- Add support for `crs` property in GeoJSON `Feature`
- Add feature highlighting for Protomaps vector tiles
- Add back props `localDataTypes` and `remoteDataTypes` to the component `MyData` for customizing list of types shown in file upload modal.

#### 8.1.23 - 2022-02-28

- **Breaking changes**:
  - `IDEAL ZOOM` can be customised by providing `lookAt` or `camera` for `idealZoom` in `MappableTraits`. The `lookAt` takes precedence of `camera` if both exist. The values for `camera` can be easily obtained from property `initialCamera` by calling shared link api .

* Fixed crash caused by ArcGisMapServerCatalogItem layer missing legend.
* Refactored StoryPanel and made it be collapsible
* Added animation.ts as a utility function to handle animation end changes (instead of using timeout)
* Fixed a bug where `buildShareLink` serialised the feature highlight model & geometry. Picked features are still serialised and geometry is reloaded on accessing the share link.

#### 8.1.22 - 2022-02-18

- Added play story button in mobile view when there is an active story
- `IDEAL ZOOM` can be customised by providing `idealZoom` property in `MappableTraits`.
- Fix `AddData` options

#### 8.1.21 - 2022-02-08

- Fixed bug where WMS layer would crash terria if it had no styles, introduced in 8.1.14

#### 8.1.20 - 2022-02-04

- Fixed whitescreen on Print View in release/production builds

#### 8.1.19 - 2022-01-25

- Add WMS support for `TIME=current`
- Only show `TableMixin.legends` if we have rows in dataColumnMajor and mapItems to show
- Add `WebMapServiceCatalogGroup.perLayerLinkedWcs`, this can be used to enable `ExportWebCoverageService` for **all** WMS layers. `item.linkedWcsCoverage` will be set to the WMS layer `Name` if it is defined, layer `Title` otherwise.
- MagdaReference can use addOrOverrideAspects trait to add or override "terria" aspect of target.
- Added new print preview page that opens up in a new window
- TSXified PrintView

#### 8.1.18 - 2022-01-21

- Add missing default Legend to `TableAutomaticStylesStratum.defaultStyle`
- Fix a bug in CompositeCatalogItem that causes share URLs to become extremely long.
- Fix `OpacitySection` number precision.
- Add `sortMembersBy` to `GroupTraits`. This can be set to sort group member models - For example `sortMembersBy = "name"` will alphabetically sort members by name.
- Remove `theme.fontImports` from `GlobalTerriaStyles` - it is now handled in `TerriaMap/index.js`
- Add check to `featureDataToGeoJson.getEsriFeature` to make sure geometry exists

#### 8.1.17 - 2022-01-12

- **Breaking changes**:
  - Minimum node version is now 12 after upgrading node-sass dependency

* Automatically cast property value to number in style expressions generated for 3d tiles filter.
* Re-enable procedure and observable selectors for SOS items.
* Fix broken "Ideal zoom" for TableMixin items.
* The opacity of 3d tiles can now be changed with the opacity slider in the workbench
* RasterLayerTraits and Cesium3dTilesTraits now share the newly created OpacityTraits
* `disableOpacityControl` is now a trait and can be set in the catalog.
* TSXified OpacitySection
* Upgrade compiler target from es2018 to es2019
* Fix default table style legends
* Remove SOS defaults legend workaround
* Update NodeJS version to 14 in `npm-publish` GitHub action

#### 8.1.16 - 2021-12-23

- Added region mapping support for Commonwealth Electoral Divisions as at 2 August 2021 (AEC) as com_elb_name_2021.

#### 8.1.15 - 2021-12-22

- Fix sharelink bug, and make `isJson*` type checks more rigorous
- Remove `uniqueId` from `CatalogMemberMixin.nameInCatalog` and add it as fallback to `CatalogMemberMixin.name`
- Add `shareKeys` and `nameInCatalog` to `CatalogIndexReference`.
- Remove `description` field from `CatalogIndex`
  - The `CatalogIndex` can now be used to resolve models in sharelinks
- Add support for zipped `CatalogIndex` json files.
- Fix `SplitReferences` which use `shareKeys`
- Make `isJson*` type assertion functions more rigorous
  - Add `deep` parameter, so you can use old "shallow" type check for performance reasons if needed
- Add Shapefile to `CkanDefaultFormatsStratum`
- Fix `ArcGisMapServerCatalogItem` metadata bug
- Remove legend traits from CatalogMemberMixin, replacing them with LegendOwnerTraits, and add tests to enforce correct use of legends.
- Add better support for retreiving GeoJsonCatalogItem data through APIs, including supporting geojson nested within json objects
- Fixed `ContinuousColorMap` min/max value bug.
- `TableStyle.outlierColor` is now only used if `zFilter` is active, or `colorTraits.outlierColor` is defined
- Add `forceConvertResultsToV8` to `WebProcessingServiceCatalogFunction`. If your WPS processes are returning v7 json, you will either need to set this to `true`, or set `version: 0.0.1` in JSON output (which will then be automatically converted to v8)
- Cleanup `CatalogFunction` error handling
- Fix `SelectAPolygonParameterEditor` feature picking (tsified)
- Add `WebMapServiceCatalogItem.rectangle` support for multiple WMS layers
- Fix picked feature highlighting for ArcGis REST API features (and TSify `featureDataToGeoJson`)
- Re-enable GeoJSON simple styling - now if more than 50% of features have [simple-style-spec properties](https://github.com/mapbox/simplestyle-spec) - automatic styling will be disabled (this behaviour can be disabled by setting `forceCesiumPrimitives = false`)
- Don't show `TableMixin` `legends` or `mapItems` if no data
- Fix `GeoJsonCatalogItem.legends`
- Add `isOpen` to `TerriaReferenceTraits`

#### 8.1.14 - 2021-12-13

- **Breaking changes**:
  - `Result.throwIfUndefined()` will now only throw if `result.value` is undefined - regardless of `result.error`

* Reimplement option to zoom on item when adding it to workbench, `zoomOnAddToWorkbench` is added to `MappableTraits`.
* Update terria-js cesium to `1.81.3`
* Re-allowed models to be added to `workbench` if the are not `Mappable` or `Chartable`
* Moved `WebMapServiceCatalogItem.GetCapbilitiesStratum` to `lib\Models\Catalog\Ows\WebMapServiceCapabilitiesStratum.ts`
* Moved `WebMapServiceCatalogItem.DiffStratum` to `DiffableMixin`
* `callWebCoverageService` now uses version WCS `2.0.0`
  - All WCS export functionality is now in `ExportWebCoverageServiceMixin`
  - Added `WebCoverageServiceParameterTraits` to `WebMapServiceCatalogItemTraits.linkedWcsParameters`. It includes `outputFormat` and `outputCrs`
  - Will attempt to use native CRS and format (from `DescribeCoverage`)
  - No longer sets `width` or `height` - so export will now return native resolution
* Anonymize user IP when using google analytics.
* Fix crash when TableMixin-based catalog item had invalid date values
* Fix `WebMapServiceCatalogItem.styles` if `supportsGetLegendGraphics = false`. This means that if a WMS server doesn't support `GetLegendGraphics` requests, the first style will be set as the default style.

#### 8.1.13 - 2021-12-03

- Paramerterised the support email on the help panel to use the support email in config
- Refactored `TableColumn get type()` to move logic into `guessColumnTypeFromValues()`
- `TableMixin.activeStyle` will set `TableColumnType = hidden` for `scalar` columns with name `"id"`, `"_id_"` or `"fid"`
- Fix bug `TableColumn.type = scalar` even if there were no values.
- Table columns named `"easting"` and `"northing"` are now hidden by default from styles
- `TableColumn.type = enum` requires at least 2 unique values (including null) to be selected by default
- Tweak automatic `TableColumn.type = Enum` for wider range of values
- Exporting `TableMixin` will now add proper file extensions
- Added `TimeVaryingTraits.timeLabel` trait to change label on `DateTimeSelectorSection` (defaults to "Time:")
  - This is set to `timeColumn.title`
- `TableColumn` will try to generate prettier `title` by un-camel casing, removing underscores and capitalising words
- `TableStyle` `startDates`, `finishDates` and `timeIntervals` will only set values for valid `rowGroups` (invalid rows will be set to `null`). For example, this means that rows with invalid regions will be ignored.
- Add "Disable style" option to `TableMixin.styleDimensions` - it can be enabled with `TableTraits.showDisableStyleOption`
- Added `timeDisableDimension` to `TableMixin` - this will render a checkbox to disable time dimension if `rowGroups` only have a single time interval per group (i.e. features aren't "moving" across time) - it can be enabled with `TableTraits.showDisableTimeOption` - `TableAutomaticStylesStratum` will automatically enable this if at least 50% of rowGroups only have one unique time interval (i.e. they don't change over time)\
- Remove border from region mapping if no data
- Add `baseMapContrastColor` and `constrastColor` to `BaseMapModel`
- Fixed `TableMixin.defaultTableStyle.legends` - `defaultTableStyle` is now not observable - it is created once in the `contructor`
- Removed `Terria.configParameters.enableGeojsonMvt` - geojson-vt/Protomaps is now used by default
- `GpxCatalogItem` now uses `GeojsonMixin`
- Add an external link icon to external hyperlink when using method `parseCustomHtmlToReact`. This feature can be switched off by passing `{ disableExternalLinkIcon: true }` in `context` argument.
- Tsify `sendFeedback.ts` and improve error messages/notifications
- Removed unused overrideState from many DataCatalog React components.
- Fixed a bug where adding a timeseries dataset from the preview map's Add to map button didn't add the dataset to the `timelineStack`.
- Fixed incorrect colour for catalog item names in the explorer panel when using dynamic theming.
- Moved `CatalogIndex` loading from constructor (called in `Terria.start`) to `CatalogSearchProvider.doSearch` - this means the index will only be loaded when the user does their first search
- Add basic auth support to `generateCatalogIndex`, fix some bugs and improve performance
- Update terria-js cesium to `1.81.2`
- Add `uniqueId` as fallback to `nameInCatalog`
- Remove duplicated items from `OpenDataSoftGroup` and `SocrataGroup`

#### 8.1.12 - 2021-11-18

- Bigger zoom control icons.
- Modified "ideal zoom" to zoom closer to tilesets and datasources.
- Added `configParameters.feedbackPostamble`. Text showing at the bottom of feedback form, supports the internationalization using the translation key
- `GeoJsonMixin.style["stroke-opacity"]` will now also set `polygonStroke.alpha` and `polylineStroke.alpha`
- Reduce `GeoJsonMixin` default stroke width from `2` to `1`
- Add `TableMixin` styling to `GeoJsonMixin` - it will treat geojson feature properties as "rows" in a table - which can be styled in the same way as `TableMixin` (eg CSV). This is only enabled for geojson-vt/Protomaps (which requires `Terria.configParameters.enableGeojsonMvt = true`). For more info see `GeojsonMixin.forceLoadMapItems()`
  - This can be disabled using `GeojsonTraits.disableTableStyle`
- Opacity and splitting is enabled for Geojson (if using geojson-vt/protomaps)
- Replaced `@types/geojson` Geojson types with `@turf/helpers`
- In `GeojsonMixin` replaced with `customDataLoader`, `loadFromFile` and `loadFromUrl` with `forceLoadGeojsonData`
- `GeojsonMixin` will now convert all geojson objects to FeatureCollection
- Exporting `GeojsonMixin` will now add proper file extensions
- `WebFeatureServiceCatalogItem` now uses `GeoJsonMixin`
- Fix `ProtomapsImageryProvider` geojson feature picking over antimeridian
- Add Socrata group to "Add web data
- Added "marker-stroke-width", "polyline-stroke-width", "polygon-stroke-width" to `GeojsonStyleTraits` (Note these are not apart of [simplestyle-spec](https://github.com/mapbox/simplestyle-spec/tree/master/1.1.0) and can only be used with `geojson-vt`)
- Add a method refreshCatalogMembersFromMagda to Terria class.
- Renable `useNativeResolution` on mobile
- Store `useNativeResolution`, `baseMaximumScreenSpaceError` as local properties
- Moved CKAN default `supportedFormats` to `CkanDefaultFormatsStratum`
- Add properties to `CkanResourceFormatTraits`
  - `maxFileSize` to filter out resources with large files (default values: GeoJSON = 150MB, KML = 30MB, CZML = 50MB)
  - `removeDuplicates` (which defaults to true) so we don't get duplicate formats for a dataset (it will check `resource.name`)
    - If there are multiple matches, then the newest (from resource.created property) will be used
  - `onlyUseIfSoleResource` to give a given resource format unless that is all that exists for a dataset
- Add CKAN `useSingleResource`, if `true`, then the highest match from `supportedResourceFormats` will be used for each dataset
- ArcGis Map/Feature Service will now set CRS from `latestWkid` if it exists (over `wkid`)
- Fix CKAN ArcGisFeatureService resources
- ArcGisFeatureServer will now set `outSR=4326` so we don't need to reproject client-side

#### 8.1.11 - 2021-11-15

- Fix `SettingsPanel` type issue

#### 8.1.10 - 2021-11-15

- Fix `CswCatalogGroup` XML types
- Added `MAINCODE` aliases for all ABS Statistical Area regions that were missing them.
- Fixed `superGet` replacement in webpack builds with babel versions `7.16.0` and above.

#### 8.1.9 - 2021-11-01

- TSify workbench splitter control and fix broken styling.
- Fix app crash when opening AR tool.

#### 8.1.8 - 2021-10-29

- Tsified `SettingPanel`
- Moved `setViewerMode` function from `Terria` class to `ViewerMode`
- Refactored checkbox to use children elements for label instead of label
  property, `isDisabled`, `isChecked` and `font-size: inherit` style is passed
  to each child element (so propper styling is maintained)
- Fix an internal bug where Cesium.prototype.observeModelLayer() fails to remove 3D tilesets in certain cases.
- Rename `TerriaError._shouldRaiseToUser` to `overrideRaiseToUser`
  - Note: `userProperties.ignoreError = "1"` will take precedence over `overrideRaiseToUser = true`
- Fix `overrideRaiseToUser` bug causing `overrideRaiseToUser` to be set to `true` in `TerriaError.combine`
- Add `rollbar.warning` for `TerriaErrorSeverity.Warning`
- Disable `zFilter` by default
- Remove use of word "outlier" in zFilter dimension and legend item (we now use "Extreme values")
- Add `cursor:pointer` to `Checkbox`
- Fix `MapNavigation` getter/setter `visible` bug.
  - Replace `CompositeBarItemController` `visible` setter with `setVisible` function
- Use `yarn` in CI scripts (and upgrade node to v14)
- Fix app crash when previewing a nested reference in the catalog (eg when viewing an indexed search result where the result is a reference).
- Ported feaure from v7 to set WMS layers property from the value of `LAYERS`, `layers` or `typeName` from query string of CKAN resource URL.

#### 8.1.4 - 2021-10-15

- Make flex-search usage (for `CatalogIndex`) web-worker based
- Add `completeKnownContainerUniqueIds` to `Model` class - This will recursively travese tree of knownContainerUniqueIds models to return full list of dependencies
- Add all models from `completeKnownContainerUniqueIds` to shareData.models (even if they are empty)

#### 8.1.3 - 2021-10-14

- Reimplement map viewer url param
- Added `terriaError.importance` property. This can be set to adjust which error messages are presented to the user.
  - `terriaErrorNotification` and `WarningBox` will use the error message with highest importance to show to the user ("Developer details" remains unchanged)
- Add `terriaError.shouldRaiseToUser` override, this can be used to raise errors with `Warning` severity.
- `terriaError.raisedToError` will now check if **any** `TerriaError` has been raised to the user in the tree.
- `workbench.add()` will now keep items which only return `Warning` severity `TerriaErrors` after loading.
- Improve SDMX error messages for no results
- Fix SDMX FeatureInfoSection time-series chart to only show if data exists.
- Improve GeoJSON CRS projection error messages
- Add `Notification` `onDismiss` and `ignore` properties.
- Fix `AsyncLoader` result bug
- Remove `Terria.error` event handler
- Refactor `workbench.add` to return `Result`
- Consolidated network request / CORS error message - it is now in `t("core.terriaError.networkRequestMessage")`.
  - It can be injected into other translation strings like so: `"groupNotAvailableMessage": "$t(core.terriaError.networkRequestMessage)"`
  - Or, you can use `networkRequestError(error)` to wrap up existing `TerriaError` objects
- Fix incorrect default `configParameters.feedbackPreamble`
- Fix incorrect default `configParameters.proj4def` - it is now `"proj4def/"`
- Fix Branding component. It wasn't wrapped in `observer` so it kept getting re-rendered
- Add `FeedbackLink` and `<feedbacklink>` custom component - this can be used to add a button to open feedback dialog (or show `supportEmail` in feedback is disabled)
- Fix `ContinuousColorMap` `Legend` issue due to funky JS precision
- Fix mobx computed cycle in `CkanDatasetStratum` which was making error messages for failed loading of CKAN items worse.

#### 8.1.2 - 2021-10-01

- Removed duplicate Help icon and tooltip from the map navigation menu at the bottom as it is now shown in the top menu.
- Fixed a bug where the app shows a scrollbar in some instances.
- Wrap clean initSources with action.
- Modified `TerriaReference` to retain its name when expanded. Previously, when the reference is expanded, it will assume the name of the group or item of the target.
- Proxy `catalogIndex.url`

#### 8.1.1 - 2021-09-30

- **Breaking changes:**
  - `blacklist` has been renamed to `excludeMembers` for `ArcGisPortalCatalogGroup` and `CkanCatalogGroup`.

* Tsifyied and refactored `RegionProvider` and `RegionProviderList`, and re-enabled `loadRegionIDs`
* `TableColorMap` `minimumValue` and `maximumValue` will now take into account valid regions.
* `tableMixin.loadRegionProviderList()` is now called in `tableMixin.forceLoadMapItems()` instead of `mappableMixin.loadMapItems()`
* Add TableColumn and TableStyle `ready` computed property. Columns will only be rendered if `ready` is `true`. At the moment it is only used to wait until `loadRegionIDs` has finished.
* Moved region mapping `ImageryProvider` code to `lib/Table/createRegionMappedImageryProvider.ts`
* Fix `ChartPanel` import `Result` bug.
* Improve handling of featureInfoTemplate for composite catalog items.
* Mobile help menu will now show a link to map user guide if it is configured in `Terria.configParameters.helpItems`.
* Fixed the layout of items in mobile navigation
* Add Mapbox Vector Tile support. This is using [protomaps.js](https://github.com/protomaps/protomaps.js) in the new `ProtomapsImageryProvider`. This includes subset of MVT style specification JSON support.
* `MapboxVectorCanvasTileLayer` is now called `ImageryProviderLeafletGridLayer`
* `CesiumTileLayer` is now called `ImageryProviderLeafletTileLayer`.
* Added `geojson-vt` support to `GeoJsonMixin`, which will tile geojson into vector tiles on the fly, and use the new `ProtomapsImageryProvider`.
* Added `configParameter.enableGeojsonMvt` temporary feature flag for experimental Geojson-Mapbox vector tiles. Default is `false`.
* Added `forceCesiumPrimitives` to `GeoJsonTraits`. This can be used to render cesium primitives instead of Mapbox vector-tiles (if `configParameter.enableGeojsonMvt` is `true`)
* Add `scale` observable to `TerriaViewer`. This will give distance between two pixels at the bottom center of the screen in meters.
* Fixed `withControlledVisibility` method to inherit `propTypes` of its wrapped component.
* Added `MinMaxLevelMixin` and `MinMaxLevelTraits` to handle defining min and max scale denominator for layers.
* Extracted function `scaleToDenominator` to core - for conversion of scale to zoom level.
* Share/start data conversion will now only occur if `version` property is `0.x.x`. Previously, it was `version` property is **not** `8.x.x`
* Filter table column values by Z Score. This is controlled by the following `TableColorStyleTraits`:
  - `zScoreFilter` - Treat values outside of specifed z-score as outliers, and therefore do not include in color scale. This value is magnitude of z-score - it will apply to positive and negative z-scores. For example a value of `2` will treat all values that are 2 or more standard deviations from the mean as outliers. This must be defined to be enabled - currently it is only enabled for SDMX (with `zScoreFilter=4`).
  - `zScoreFilterEnabled - True, if z-score filter is enabled
  - `rangeFilter` - This is applied after the `zScoreFilter`. It is used to effectively 'disable' the zScoreFilter if it doesn't cut at least the specified percange of the range of values (for both minimum and maximum value). For exmaple if `rangeFilter = 0.2`, then the zScoreFilter will only be effective if it cuts at least 20% of the range of values from the minimum and maximum value
* Add `outlierColor` to `ContinuousColorMap`
* Add `placement` to `SelectableDimension`. This can be used to put `SelectableDimension` below legend using `placement = "belowLegend`
* Add `SelectableDimensionCheckbox` (and rename `SelectableDimension` to `SelectableDimensionSelect`)
* Add `outlierFilterDimension` checkbox `SelectableDimension` to workbench to enable/disable dimension
* Extend `tableStyle.rowGroups` to regions
* Fix `spreadFinishTime` bug
* Fix diverging `ContinuousColorMap` - it will now center color scale around 0.
* Refactor `SocrataMapViewCatalogItem` to use `GeoJsonMixin`
* `SocrataCatalogGroup` will not not return groups for Facets if there is only one - so it skips an unnecessary group level.
* Update protomaps.js to `1.5.0`
* SDMX will now disable the region column if less than 2 valid regions have been found
* Set `spreadStartTime` and `spreadFinishTime` to `true` for SDMX
* Add SDMX `metadataURLs` from dataflow annotations
* Improve SDMX chart titles
* `TableMixin` will now remove data if an error occurs while calling `forceLoadTableData`
* Make `regionColumn` `isNullable` - this means region column can be disabled by setting to `null`.
* Fix scalar column color map with a single value
* TableMixin will now clear data if an error occurs while calling `forceLoadTableData`
* `TableMixin` will now not return `mapItems` or `chartItems` if `isLoading`
* SDMX will now use `initialTimeSource = stop`
* Fix `duplicateModels` duplicating observables across multiple models
* Support group models in workbench -- All members will be automatically added to the map.
* Added location search button to welcome modal in mobile view.
* Add `DataUrlTraits` to `CatalogMemberTraits.dataUrls`. It contains an array of data URLS (with optional `title` which will render a button). It is handled the same as `MetadataUrls` except there is a `type` property which can be set to `wcs`, `wfs`... to show info about the URL.
* Made search location bar span full width in mobile view.
* Automatically hide mobile modal window when user is interacting with the map.
* Disabled feature search in mobile
* Disabled export (clip&ship) in mobile
* Fixed misplaced search icon in mobile safari.
* Prevents story text from covering the whole screen in mobile devices.
* Add `CatalogIndex`, `CatalogIndexReference` and `generateCatalogIndex()` script. These can be used to generate a static JSON index of a terria catalog - which can then be searched through using `flexsearch`
* Added `weakReference` flag `ReferenceMixin`, this can be used to treat References more like a shortcut (this means that `sourceReference` isn't used when models are shared/added to the workbench - the `target` is used instead)
* GroupMixin.isMixedInto and MappableMixin.isMixedInto are now more strict - and won't pass for for References with `isMappable` or `isGroup`.
* `Workbench.add` can now handle nested `References` (eg `CatalogIndexReference -> CkanReference -> WMSCatalogItem`).
* Add `description` trait to `CatalogMemberReferenceTraits`
* Added `excludeMembers` property to `GroupTraits` (this replaced the `blacklist` property in v7). It is an array of strings of excluded group and item names. A group or item name that appears in this list will not be shown to the user. This is case-insensitive and will also apply to all child/nested groups
* Fixes an app crash on load in iOS-Safari mobile which was happening when rendering help panel tooltips.
* Fixed `WebMapServiceCatalogItem` not sending additional `parameters` in `GetFeatureInfo` queries.
* Changed mobile header icons and improved styling.
* Fixed a problem with computeds and AsyncLoader when loading `mapItems` (and hence children's `mapItems`) of a CompositeCatalogItem.
* Fix `YDYRCatalogFunction` `description`
* Extend input field for search in mobile view to full width of the page.
* Automatically hide mobile modal window when user is interacting with the map (like picking a point or drawing a shape).
* Adjusted styling of x-axis labels in feature info panel to prevent its clipping.
* When expanding charts from the same catalog item, we now create a new item if the expanded chart has a different title from the previously expanded chart for the same item. This behavior matches the behavior in `v7`.
* Improve status message when feature info panel chart is loading
* Fix broken chart panel download button.
* Changed @vx/_ dependencies to @visx/_ which is the new home of the chart library
* The glyph style used for chart points can now be customized.
* Added `TerriaReference` item, useful for mounting a catalog tree from an external init file at any position in the current map's catalog tree.
* Changed @vx/_ dependencies to @visx/_ which is the new home of the chart library
* The glyph style used for chart points can now be customized.
* Chart tooltip and legend bar can now fit more legends gracefully.

#### 8.1.0 - 2021-09-08

- **Breaking changes:**
  - Overhaul of map navigation: items no longer added inside UserInterface using <Nav> jsx.

* New version of map navigation ([#5062](https://github.com/TerriaJS/terriajs/pull/5062))
  - It consists of
    - a high level api `MapNavigationModel` for managing the navigation items, which is responsible for managing the state of navigation items. It is passing commands to invidual item controller.
    - a `MapNavigationItemController` that holds and control the state of navigation item. When new navigation item is created it should extend controller and provide the definition on how it state should be updated.
  - Terria exposes instance of navigation model to the world.
  - Converted all existing navigation items to utilise new navigation model, and registered them in terria navigation model (`registerMapNavigations.tsx`).
  - Resolved issue with some navigation items not being clickable on mobile due to overlap from others.
* Fixed a bug in Difference tool where difference image was showing with zero opacity in some situations.
* Fixed `CzmlCatalogItem` to react correctly to input data changes.

#### 8.0.1 - 2021-09-06

- Added `catalog-converter` support for v7 `#start` data.
- add french Help button translation
- Enable FeatureInfoSectionSpec tests
- Add `itemProperties` to `ArcGisMapServerCatalogGroupTraits` so that `ArcGisMapServerCatalogGroup` can override relevant traits of its layers.
- Add `feature` object to `FeatureInfoSection.getTemplateData`
- Add a way to replace text in feature info templates. See [Replace text](doc/connecting-to-data/customizing-data-appearance/feature-info-template.md) for details.
- Fixed unnecessary model reloads or recomputing of `mapItems` when switching between story scenes.
- Fixed story reset button.
- Moved help button to the top menu

#### 8.0.0 - 2021-08-13

- **Breaking changes**:
  - Require `translate#` in front of translatable content id in `config.json` (i.e. `helpContent`).
  - `colorPalette` no longer supports a list of CSS colors (eg `rgb(0,0,255)-rgb(0,255,0)-rgb(255,0,0)`). Instead please use `binColors`.
  - Organise `Traits` folder into `Traits/Decorators` and `Traits/TraitsClasses`
  - Renamed all mixin instance type definitions to `XMixin.Instance`.
  - Basemaps are now defined as `baseMaps` object (see [baseMaps object docs](./doc/customizing/initialization-files.md#basemaps))
    - list of available basemaps is defined in `baseMaps.items`. This list is combined with default base maps so it's possible to override defaults
    - definition of `initBaseMapId` and `initBaseMapName` are moved to `baseMaps.defaultBaseMapId` and `baseMaps.defaultBaseMapName`
    - `previewBaseMapId` is moved to `baseMaps.previewBaseMapId`
    - implemented `baseMaps.enabledBaseMaps` array of base map ids to define a list of baseMaps available to user
    - updated docs for `baseMaps`
  - `$color-splitter` and `theme.colorSplitter` has been replaced with `$color-secondary` and `theme.colorSecondary`
  - `canZoomTo` has bee replaced with `disableZoomTo` in `MappableTraits`
  - `showsInfo` has been replaced with `disableAboutData` in `CatalogMemberTraits`
  - `AsyncLoader` loadXXX methods now return `Result` with `errors` **they no longer throw errors** - if you need errors to be thrown you can use `(await loadXX).throwIfError()`.
  - Removed `openGroup()` - it is replaced by `viewState.viewCatalogMember`
  - Renamed `ReferenceMixin.is` to `ReferenceMixin.isMixedInto`

* Fixed a bug with numeric item search where it sometimes fails to return all matching values.
* Respect order of objects from lower strata in `objectArrayTrait`.
* Fix datetime button margin with scroll in workbench.
* Fix checkbox when click happen on svg icon. (#5550)
* Added progress indicator when loading item search tool.
* Add `nullColor` to `ConstantColorMap` - used when `colorColumn` is of type `region` to hide regions where rows don't exist.
* `TableStyles` will only be created for `text` columns if there are no columns of type `scalar`, `enum` or `region`.
* Moved `TableStyle.colorMap` into `TableColorMap`
* Replaced `colorbrewer.json` with `d3-scale-chromatic` - we now support d3 color scales (in addition to color brewer) - see https://github.com/d3/d3-scale-chromatic
* Added `ContinuousColorMap` - it will now be used by default for `scalar` columns
  - To use `DiscreteColorMap` - you will need to set `numberOfBins` to something other than `0`.
* `TableColorMap` default color palette for `scalar` columns is not `Reds` instead of `RdYlOr`
* Legends for `scalar` columns will now calculate optimal `numberFormatOptions.maximumFractionDigits` and `numberFormatOptions.minimumFractionDigits`
* Fix sharing user added data of type "Auto-detect".
* #5605 tidy up format string used in `MagdaReference`
* Fix wms feature info returning only one feature
* `WebMapServiceCatalogGroup` will now create layer auto-IDs using `Name` field to avoid ID clashes.
* Added `GroupMixin` `shareKey` generation for members - if the group has `shareKeys`.
* Organise `Traits` folder into `Traits/Decorators` and `Traits/TraitsClasses
* Organise `Traits` folder into `Traits/Decorators` and `Traits/TraitsClasses`
* I18n-ify shadow options in 3DTiles and some strings in feature info panel.
* Fix `StyledIcon` css `display` clash
* Limit `SelectableDimension` options to 1000 values
* Added support for `SocrataCatalogGroup` and `SocrataMapViewCatalogGroup`
  - Notes on v7 to v8 Socrata integration:
    - Share links are not preserved
    - Added basic support for dataset resources
* Organise `Models` directory into multiple sub-directories (#5626)
  - New model related classes are moved to `Models/Definition`
  - Catalog related files are moved to `Models/Catalog`
    - ESRI, OWS, GTFS and CKAN related files are moved to their own sub-directories in `Models/Catalog/`
    - Other Catalog items related files are moved to `Models/Catalog/CatalogItems`
    - Other Catalog items related files are moved to `Models/Catalog/CatalogGroups`
    - Catalog functions related files are moved to `Models/Catalog/CatalogFunction`
  - Removed unused Models files
* Modified BadgeBar to be more tolerant to longer strings
* Added `MapboxMapCatalogItem`.
* Added `MapboxStyleCatalogItem`.
* Fix splitter thumb icon vertical position
* Renamed all mixin instance type definitions to `XMixin.Instance`.
* Clean up `ViewControl` colors
  - `$color-splitter` and `theme.colorSplitter` has been replaced with `$color-secondary` and `theme.colorSecondary`
* Clean up `SplitterTraits`
  - `SplitterTraits` is now included in `RasterLayerTraits`
  - Removed `supportsSplitter` variable
  - Added `disableSplitter` trait
* Clean up `canZoomTo`
  - Replaced with `disableZoomTo` in `MappableTraits`
* Clean up `showsInfo`
  - Replaced with `disableAboutData` in `CatalogMemberTraits`
* Add `TerriaErrorSeverity` enum, values can be `Error` or `Warning`.
  - Errors with severity `Error` are presented to the user. `Warning` will just be printed to console.
  - By default, errors will use `Error`
  - `TerriaErrorSeverity` will be copied through nested `TerriaErrors` on creation (eg if you call `TerriaError.from()` on a `Warning` then the parent error will also be `Warning`)
  - Loading models from share links or stories will use `Warning` if the model is **not in the workbench**, otherwise it will use `Error`.
* In `terriaErrorNotification` - show `error.message` (as well as `error.stack`) if `error.stack` is defined
* `AsyncLoader` now has an observable `result` property.
* `viewState.viewCatalogMember()` now handles loading catalog members, opening groups and showing "Add Data" window.
* Fix `MagdaReference` `forceLoadReference` bug.
* Clean up `CkanCatalogGroup` loading - errors are no-longer swallowed.
* Clean up `3dTilesMixin` loading - errors are no-longer swallowed.
* Fix `DataPreviewSections` info section bug.
* Move `FeedbackForm` `z-index` to same as `Notification` - this is so it will appear above Data catalog.
* Added `result.raiseError()`, `result.pushErrorTo()` and `result.clone()` helper methods - and `Result.combine()` convenience function
* Renamed `ReferenceMixin.is` to `ReferenceMixin.isMixedInto`
* Added support for logging to external error service and configuring it via config parameters. See `errorService` in [client configuration](doc/customizing/client-side-config.md).
* Fix `DiscreteColorMap` bug with `binColors` and added warning message if `colorPalette` is invalid.
* Fix `EnumColorMap` bug with `binColors`
* Moved d3-scale-chromatic code into `tableColorMap.colorScaleCategorical()` and `tableColorMap.colorScaleContinuous()`
* Disabled welcome popup for shared stories
* Add WMS support for default value of time dimension.
* Make CompositeCatalogItem sync visibility to its members.
* Add `description` and `example` static properties to `Trait`, and added `@traitClass` decorator.
* Add `parent` property to `Trait`, which contains parent `TraitClass`.
* New model-generated documentation in `generateDocs.ts`
* Refactored some `Traits` classes so they use `mixTraits` instead of extending other `Traits` classes.
* Allow translation of some components.
* Fixed a bug which prevented adding any reference catalog item while the story is playing.
* Bumped terriajs-server to ^3.3.3

#### 8.0.0-alpha.87

- Re-add basemap images to terriajs rather than requiring all TerriaMaps to have those basemap images. Default basemaps will use those images.
- Data from TableMixin always overrides other feature information (e.g. from vector tiles in region mapping) by column name and title for feature info templating (consistent with v7).
- Fixed point entity creation for TableMixin where different columns are used for point size and colour.
- Changed MappableMixin's initialMessage to show while map items are loaded. Map items could be displayed behind the disclaimer before a user accepts the disclaimer.
- Fixed a cyclic dependency between initialMessage and app spinner (globe gif greysreen) that caused the app spinner to be present forever when loading a share link.
- Removed hardcoded credit links and made it configurable via terria config parameters.
- Disable `TableMixin` time column if only one unique time interval

#### 8.0.0-alpha.86

- **Breaking changes**:
  - `EnumColorMap` will only be used for enum `TableColumns` with number of unique values <= number of bins

* Add `options` to CSV papaparsing
* `TableMixin` will now only show points **or** region mapping - not both
* Add `FeatureInfoMixin` support for 2D vector features (in Cesium only)
* `TableStyles` are now hidden from the "Display Variable" selector if the number of colors (enumColors or numberOfBins) is less than 2. As a ColorMap with a single color isn't super useful.
* Improved default `TableColumn.isSampled` - it will be false if a binary column is detected (0 or 1)
* Improved default Table charting - now a time column will be used for xAxis by default
* Added `spreadFinishTime` - which works same way as `spreadStartTime` - if `true`, finish time of feature will be "spread" so that all features are displayed at the latest time step.
* Added support for `OpenDataSoft` - only point or region based features + timeseries
* `GeoJsonMixin`-based catalog items with polygon features can be extruded if a `heightProperty` is specified.
* Bugfix to make time-based geojson work when there are multiple features with the same time property value.
* Add `czmlTemplate` to `GeoJsonTraits` - it can be used to replace GeoJSON Point features with a CZML packet.
* Made the moment points in the chart optionally clickable.

#### 8.0.0-alpha.85

- **Breaking changes**:
  - Removed `registerAnalytics.js`
  - Removed `HelpMenuPanel.jsx`

* Added analytic events related to story, share and help menu items, Also refactored events to use category and action enums.
* Remove table style `SelectableDimension` from SDMX
* `GyroscopeGuidance` can now be translated.
* Wraps tool title bar text using `...`.

#### 8.0.0-alpha.84

- Fix `ArcGisMapServerCatalogGroup` infinite loading by removing the cycle of calling `loadMembers` that was present in the `DataCatalogGroup` React component. However calling `loadMembers` is still not cached as it should for `ArcGisMapServerCatalogGroup`, and the infinite loading bug could return.
- Fix bug `selectableDimensions` bug in `Cesium3dTilesMixin` and `GltfCatalogItem`.

#### 8.0.0-alpha.83

- Add `modelDimensions` to `CatalogMemberMixin` - this can be used to apply model stratum with a `SelectableDimension` (i.e. a drop-down menu).
- `GeoJsonMixin`-based catalog items can now be styled based on to their properties through traits.
- `GeoJsonMixin`-based catalog items can now vary over time if a `timeProperty` is specified.

#### 8.0.0-alpha.82

- **Breaking changes**:
  - IndexedItemSearchProvider: (bounding) `radius` option is no longer supported in `resultsData.csv` of search indexes.

* Show a toast and spinner icon in the "Ideal zoom" button when the map is zooming.
* `zoomTo()` will return a promise that resolves when the zoom animation is complete.
* Modifies `IndexedItemSearchProvider` to reflect changes to `terriajs-indexer` file format.
* Move feature info timeseries chart funtion to `lib\Table\getChartDetailsFn.ts`
* Fix feature info timeseries chart for point (lat/long) timeseries
* Feature info chart x-values are now be sorted in acending order
* Remove merging rows by ID for `PER_ROW` data in `ApiTableCatalogItem`
* Make `ApiTableCatalogItem` more compatible with Table `Traits`
  - `keyToColumnMapping` has been removed, now columns must be defined in `columns` `TableColumnTraits` to be copied from API responses.
* Move notification state change logic from ViewState into new class `NotificationState`
* Catalog items can now show a disclaimer or message before loading through specifying `InitialMessageTraits`
* Added Leaflet hack to remove white-gaps between tiles (https://github.com/Leaflet/Leaflet/issues/3575#issuecomment-688644225)
* Disabled pedestrian mode in mobile view.
* Pedestrian mode will no longer respond to "wasd" keys when the user is typing in some input field.
* Fix references to old `viewState.notification`.
* wiring changeLanguage button to useTranslation hook so that it can be detected in client maps
* Add `canZoomTo` to `TableMixin`
* SDMX changes:
  - Add better SDMX server error messages
  - `conceptOverrides` is now `modelOverrides` - as dataflow dimension traits can now be overridden by codelist ID (which is higher priortiy than concept ID)
  - Added `regionTypeReplacements` to `modelOverride`- to manually override detected regionTypes
  - `modelOverrides` are created for SDMX common concepts `UNIT_MEASURE`, `UNIT_MULT` and `FREQ`
    - `UNIT_MEASURE` will be displayed on legends and charts
    - `UNIT_MULT` will be used to multiple the primary measure by `10^x`
    - `FREQ` will be displayed as "units" in Legends and charts (eg "Monthly")
  - Single values will now be displayed in `ShortReportSections`
  - Custom feature info template to show proper dimension names + time-series chart
  - Smarter region-mapping
  - Removed `viewMode` - not needed now due to better handling of time-series
* Fix `DimensionSelector` Select duplicate ids.
* Add Leaflet splitter support for region mapping
* Fix Leaflet splitter while zooming and panning map
* Split `TableMixin` region mapping `ImageryParts` and `ImageryProvider` to improve opacity/show performance
* Removed `useClipUpdateWorkaround` from Mapbox/Cesium TileLayers (for Leaflet) - because we no longer support IE
* Fix overwriting `previewBaseMapId` with `initBaseMapId` by multiple `initData`.
* GeoJSON Mixin based catalog items can now call an API to retrieve their data as well as fetching it from a url.
* Changes to loadJson and loadJsonBlob to POST a request body rather than always make a GET request.
* Added ApiRequestTraits, and refactor ApiTableCatalogItemTraits to use it. `apiUrl` is now `url`.

#### 8.0.0-alpha.81

- Fix invalid HTML in `DataPreviewSections`.
- Fix pluralisation of mapDataState to support other languages.
- Fix CSW `Stratum` name bug.
- Add `#configUrl` hash parameter for **dev environment only**. It can be used to overwrite Terria config URL.

#### 8.0.0-alpha.80

- Removed `Disclaimer` deny or cancel button when there is no `denyAction` associated with it.

#### 8.0.0-alpha.79

- Make `InfoSections` collapsible in `DataPreview`. This adds `show` property to `InfoSectionTraits`.
  - `WebMapServiceCatalogItem` service description and data description are now collapsed by default.
- Revert commit https://github.com/TerriaJS/terriajs/commit/668ee565004766b64184cd2941bbd53e05068ebb which added `enzyme` devDependency.
- Aliases `lodash` to `lodash-es` and use `babel-plugin-lodash` reducing bundle size by around 1.09MB.
- Fix CkanCatalogGroup filterQuery issue. [#5332](https://github.com/TerriaJS/terriajs/pull/5332)
- Add `cesiumTerrainAssetId` to config.json to allow configuring default terrain.
- Added in language toggle and first draft of french translation.json
  - This is enabled via language languageConfiguration.enabled inside config.json and relies on the language being both enumerated inside languageConfiguration.langagues and availble under {code}/translation.json
- Updated to terriajs-cesium 1.81
- Create the Checkbox component with accessibility in mind.
- Convert `FeedbackForm` to typescript.

#### 8.0.0-alpha.78

- Add `ignoreErrors` url parameter.

#### 8.0.0-alpha.77

- **Breaking changes**:
  - `terria.error.raiseEvent` and `./raiseErrorToUser.ts` have been replaced with `terria.raiseErrorToUser`.
  - `terria.error.addEventListener` has been replaced with `terria.addErrorEventListener`

* New Error handling using `Result` and `TerriaError` now applied to initial loading, `updateModelFromJson()`, `upsertModelFromJson()` and `Traits.fromJson()`. This means errors will propagate through these functions, and a stacktrace will be displayed.
  - `Result` and the new features of `TerriaError` should be considered unstable and may be extensively modified or removed in future 8.0.0-alpha.n releases
* New `terriaErrorNotification()` function, which wraps up error messages.
* `TerriaError` can now contain "child" errors - this includes a few new methods: `flatten()` and `createParentError()`. It also has a few new convenience functions: `TerriaError.from()` and `TerriaError.combine()`.
* Convert `Branding.jsx` to `.tsx`
* Added `configParams.brandBarSmallElements` to set Branding elements for small screen (also added theme props)
* Add `font` variables and `fontImports` to theme - this can be used to import CSS fonts.
* Convert `lib/Styled` `.jsx` files to `.tsx` (including Box, Icon, Text). The most significant changes to these interfaces are:
  - `Box` no longer accepts `<Box positionAbsolute/>` and this should now be passed as `<Box position="absolute"/>`.
  - `Text`'s `styledSize` has been removed. Use the `styledFontSize` prop.
  - `ButtonAsLabel` no longer accepts `dark`. A dark background is now used when `light` is false (or undefined).
* Fixes CZML catalog item so that it appears on the timeline.
* Enable `theme` config parameter. This can now be used to override theme properties.

#### 8.0.0-alpha.76

- Added support for setting custom concurrent request limits per domain through `configParameters.customRequestSchedulerLimits`.
- Added `momentChart` to region-mapped timeseries
- Add time-series chart (in FeatureInfo) for region-mapped timeseries
- Only show `TableMixin` chart if it has more than one
- Add `TableChartStyle` name trait.

#### 8.0.0-alpha.75

- Fix `NotificationWindow` bug with `message`.
- Re-add `loadInitSources` to `Terria.updateApplicationUrl()`
- Added support for `elements` object in catalogue files (aka init files).
  - Using this object you can hide/show most UI elements individually.
  - See https://github.com/TerriaJS/terriajs/pull/5131. More in-depth docs to come.

#### 8.0.0-alpha.74

- Fix JS imports of `TerriaError`

#### 8.0.0-alpha.73

- Add `title` parameter in `raiseErrorToUser` to overwrite error title.
- Added some error handling in `Terria.ts` to deal with loading init sources.
- TSify `updateApplicationOnHashChange` + remove `loadInitSources` from `Terria.updateApplicationUrl()`

#### 8.0.0-alpha.72

- **Breaking changes**:
  - Added clippingRectangle to ImageryParts.
  - Any item that produces ImageryParts in mapItems (any raster items) must now also provide a clippingRectangle.
  - This clippingRectangle should be derived from this.cesiumRectangle (a new computed property) & this.clipToRectangle as demonstrated in many raster catalog items (e.g. OpenStreetMapCatalogItem.ts).

* Adds experimental ApiTableCatalogItem.
* Fixes a bug where FeatureInfoDownload tries to serialize a circular object
* Added `removeDuplicateRows` to `TableTraits`
* `forceLoadTableData` can now return undefined - which will leave `dataColumnMajor` unchanged
* Fix sharing preview item.
* Added z-index to right button group in mobile header menu
* Added cesiumRectangle computed property to MappableMixin. This is computed from the `rectangle` Trait.
* Fixed a Cesium render crash that occured when a capabilities document specified larger bounds than the tiling scheme's supported extent (bug occured with esri-mapServer but wms was probably also affected).
* In fixing Cesium render crash above clipping rectangles are now added to Cesium ImageryLayer (or Leaflet CesiumTileLayer) rather than being included in the ImageryProvider. ImageryParts has been updated to allow passing the clipping rectangle through to Cesium.ts and Leaflet.ts where ImageryLayer/CesiumTileLayer objects are created.

#### 8.0.0-alpha.71

- Fix accidental translation string change in 8.0.0-alpha.70

#### 8.0.0-alpha.70

- **Breaking changes**:
  - Merge `Chartable` and `AsyncChartableMixin` into new **`ChartableMixin`** + `loadChartItems` has been replaced by `loadMapItems`.
  - To set base map use `terriaViewer.setBaseMap()` instead of `terriaViewer.basemap = ...`
  - Incorrect usage of `AsyncLoader` **will now throw errors**

* Add `hideInBaseMapMenu` option to `BaseMapModel`.
* Change default basemap images to relative paths.
* Add `tileWidth` and `tileHeight` traits to `WebMapServiceCatalogItem`.
* Add docs about `AsyncLoader`
* Remove interactions between AsyncLoaders (eg calling `loadMetadata` from `forceLoadMapItems`)
* ... Instead, `loadMapItems` will call `loadMetadata` before triggering its own `AsyncLoader`
* Add `isLoading` to `CatalogMemberMixin` (combines `isLoading` from all the different `AsyncLoader`)
* Move `Loader` (spinner) from `Legend` to `WorkbenchItem`.
* Merge `Chartable` and `AsyncChartableMixin` into **`ChartableMixin`** + remove `AsyncLoader` functionality from `ChartableMixin` - it is now all handled by `loadMapItems`.
* Removed `AsyncLoader` functionality from `TableMixin` - it is now handled by `loadMapItems`.
  - `TableMixin.loadRegionProviderList()` is now called in `MappableMixin.loadMapItems()`
* Added `TerriaViewer.setBaseMap()` function, this now calls `loadMapItems` on basemaps
* Fix load of persisted basemap
* Fix sharing of base map
* Added backward compatibility for `baseMapName` in `initData` (eg share links)
* Add `WebMapService` support for WGS84 tiling scheme

#### 8.0.0-alpha.69

- **Breaking changes**:
  - Basemaps are now configured through catalog JSON instead of TerriaMap - see https://github.com/TerriaJS/terriajs/blob/13362e8b6e2a573b26e1697d9cfa5bae328f7cff/doc/customizing/initialization-files.md#basemaps

* Updated terriajs-cesium to version 1.79.1
* Make base maps configurable from init files and update documentation for init files [#5140](https://github.com/TerriaJS/terriajs/pull/5140).

#### 8.0.0-alpha.68

- Remove points from rectangle `UserDrawing`
- Fix clipboard typing error.
- Ported `WebProcessingServiceCatalogGroup`.
- Add CSW Group support
- Revert "remove wmts interfaces from ows interfaces" (873aa70)
- Add `math-expression-evaluator` library and `ColumnTransformationTraits`. This allows expressions to be used to transform column values (for example `x+10` to add 10 to all values).
- Fix bug in `TableColumn.title` getter.
- Add support for TableColumn quarterly dates in the format yyyy-Qx (eg 2020-Q1).
- Fix region mapping feature highlighting.
- Update clipboard to fix clipboard typing error.
- Added direction indicator to the pedestrian mode minimap.
- Limit up/down look angle in pedestrian mode.
- Automatically disable pedestrian mode when map zooms to a different location.
- Add support for time on `ArcGisMapServerCatalogItem`
- Merge `Mappable` and `AsyncMappableMixin` into **`MappableMixin`**.
- Fixed a issue when multiple filters are set to Cesium3DTilesCatalogItem
- Async/Awaitify `Terria.ts` + fix share links loading after `loadInitSources`.
- Tsified `TerriaError` + added support for "un-rendered" `I18nTranslateString`
- Tsified `raiseErrorToUser` + added `wrapErrorMessage()` to wrap error message in something more user friendly (using `models.raiseError.errorMessage` translation string).

#### 8.0.0-alpha.67

- TSify `Loader` function.
- Added walking mode to pedestrian mode which clamps the pedestrain to a fixed height above the surface.
- Upgraded catalog-converter to fix dependency version problem and ensure that all imports are async to reduce main bundle size.

#### 8.0.0-alpha.66

- **Breaking changes**:
  - Changed merging behaviour of Trait legends (of type `LegendTraits`) in `CatalogMemberTraits`. This affects legends on all `CatalogMember` models. Legend objects in higher strata now replace values in lower strata that match by index, rather than merging properties with them.

* Add `MetadataUrlTraits` to `CatalogMemberTraits.metadataUrls`. It contains an array of metadata URLS (with optional `title` which will render a button)
* Restore `cesiumTerrainUrl` config parameter. [#5124](https://github.com/TerriaJS/terriajs/pull/5124)
* I18n-ify strings in settings panel. [#5124](https://github.com/TerriaJS/terriajs/pull/5124)
* Moved `DataCustodianTraits` into `CatalogMemberTraits` and `CatalogMemberReferenceTraits`.
* `TableMixin` styles ("Display variables") will now look for column title if style title is undefined
* Add fallback colours when Color.fromCssColorString is used.
* Allow nullable `timeColumn` in table styles. Useful for turning off auto-detection of time columns.
* Added tool for searching inside catalog items. Initial implementation works for indexed 3d tilesets.
* Added support for shapefile with `ShapefileCatalogItem`
* Added `GeoJsonMixin` for handling the loading of geojson data.
* Extended the `GeoJsonCatalogItem` to support loading of zip files.
* Fixed broken feature highlighting for raster layers.
* Show a top angle view when zooming to a small feature/building from the item search result.
* Fix `TableTimeStyleTraits.idColumns` trait type.
* Added a new `lineAndPoint` chart type
* CustomChartComponent now has a "chart-type" attribute
* Fix `ArcGisMapServerCatalogItem` layer ID and legends bug
* Re-add region mapping `applyReplacements`.
* Added `SearchParameterTraits` to item search for setting a human readable `name` or passing index specific `queryOptions` for each parameter through the catalog.
* Added `AttributionTraits` to mappable and send it as property when creating Cesium's data sources and imagery providers. [#5167](https://github.com/TerriaJS/terriajs/pull/5167)
* Fixed an issue where a TerriaMap sometimes doesn't build because of typing issues with styled-components.
* Renamed `options` to `providerOptions` in `SearchableItemTraits`.
* Fix `CkanCatalogGroup.groupBy = "none"` members
* Fix `TableMixin` region mapping feature props and make Long/Lat features use column titles (if it exists) to match v7 behaviour.
* Add support for `CkanItemReference` `wms_layer` property
* Add support for `ArcGisMapServerCatalogGroup` to use `sublayerIds`.
* Added Pedestrian mode for easily navigating the map at street level.
* Clean up `LayerOrderingTraits`, remove `WorkbenchItem` interface, fix `keepOnTop` layer insert/re-ordering.
* Remove `wordBreak="break-all"` from Box surrounding DataPreview
* Re-added merging of csv row properties and vector tile feature properties for feature info (to match v7 behaviour).
* Fixes a bug in pedestrian mode where dropping the pedestrian in northern hemisphere will position the camera underground.
* Implement highlight/hide all actions for results of item search.
* Disable pickFeatures for WMS `_nextImageryParts`.
* Fix Leaflet `ImageryLayer` feature info sorting
* Fix hard-coded colour value in Story
* Use `configParameters.cesiumIonAccessToken` in `IonImageryCatalogItem`
* Added support for skipping comments in CSV files
* Fix WMS GetLegendGraphics request `style` parameter
* Loosen Legend `mimeType` check - so now it will treat the Legend URL as an image if the `mimeType` matches **OR** the file extension matches (previously, if `mimeType` was defined, then it wouldn't look at filetype extension)
* Fix `DiffTool` date-picker label `dateComparisonB`
* Fix app crash when switching different tools.
* Create `merge` `TraitsOption` for `objectArrayTrait`
* Move `Description` `metadataUrls` above `infoSections`.
* Upgraded i18next and i18next-http-backend to fix incompatibility.
* Added support for dd/mm/yyyy, dd-mm-yyyy and mm-dd-yyyy date formats.

#### 8.0.0-alpha.65

- Fixed SDMX-group nested categories
- SDMX-group will now remove top-level groups with only 1 child

#### 8.0.0-alpha.64

- Fixed WMS style selector bug.
- `layers` trait for `ArcGisMapServerCatalogItem` can now be a comma separated string of layer IDs or names. Names will be auto-converted to IDs when making the request.

#### 8.0.0-alpha.63

- Add `v7initializationUrls` to terria config. It will convert catalogs to v8 and print warning messages to console.
- Add `shareKeys` support for Madga map-config maps (through `terria` aspect)
- Revert WMS-group item ID generation to match v7
- Add `addShareKeysToMembers` to `GroupMixin` to generate `shareKeys` for dynamic groups (eg `wms-group)
- Added `InitDataPromise` to `InitSources`
- Add reverse `modelIdShareKeysMap` map - `model.id` -> `shareKeys`
- Upgraded `catalog-converter` to 0.0.2-alpha.4
- Reverted Legend use of `object` instead of `img` - sometimes it was showing html error responses
- Legend will now hide if an error is thrown
- Update youtube urls to nocookie version
- Share link conversion (through `catalog-converter`) is now done client-side
- Fix Geoserver legend font colour bug
- Remove legend broken image icon
- Added high-DPI legends for geoserver WMS (+ font size, label margin and a few other tweaks)
- `LegendTraits` is now part of `CatalogMemberTraits`
- Add `imageScaling` to `LegendTraits`
- WMS now `isGeoserver` if "geoserver` is in the URL
- Add WMS `supportsGetLegendRequest` trait
- Improved handling of WMS default styles

#### 8.0.0-alpha.62

- Fixed an issue with not loading the base map from init file and an issue with viewerMode from init files overriding the persisted viewerMode
- Fixed issues surrounding tabbed catalog mode
- Now uses `catalog-converter` to convert terriajs json in WPS response from v7 to v8.
- Fixed a bug in `UserDrawing` which caused points to not be plotted on the map.
- Fixed app crash when switching between different types of parameter in `GeoJsonParameterEditor`.
- Fixed errors when previewing an item in a group that is open by default (`isOpen: true` in init file).
- Fixed mobx warnings when loading geojson catalog items.
- Add `multiplierDefaultDeltaStep` Trait, which tries to calculate sensible multiplier for `DistrectelyTimeVarying` datasets. By default it is set to 2, which results in a new timestep being displayed every 2 seconds (on average) if timeline is playing.
- Hide info sections with empty content in the explorer preview.
- Port `shareKeys` from version 7
- Update/re-enable `GeoJsonCatalogItemSpec` for v8.
- add `DataCustodianTraits` to `WebMapServiceCatalogGroupTraits`
- Changed behaviour of `updateModelFromJson` such that catalog groups with the same id/name from different json files will be merged into one single group.
- Fixed error when selecting an existing polygon in WPS input form.
- Upgraded `catalog-converter` to 0.0.2-alpha.3.

#### 8.0.0-alpha.61

- New `CatalogFunctionMixin` and `CatalogFunctionJobMixin`
- Tsified `FunctionParameters`
- New `YourDataYourRegions` `CatalogFunctionMixin`
- Added `inWorkbench` property
- Added `addModelToTerria` flag to `upsertModelFromJson` function
- Added `DataCustodianTraits` to `WebMapServiceCatalogItem`
- Added `disableDimensionSelectors` trait to `WebMapServiceCatalogItem`. Acheives the same effect of `disableUserChanges` in v7.
- Temporarily stopped using `papaparse` for fetching Csv urls till an upstream bug is fixed.
- Fix async bug with loading `ReferenceMixin` and then `Mappable` items in `initSources`
- Remove `addToWorkbench`, it has been replaced with `workbench.add`
- Improve handling of `ArcGisMapServerCatalogItem` when dealing with tiled layers.
- Ensure there aren't more bins than unique values for a `TableStyle`
- Add access control properties to items fetched from Esri Portal.
- Improves magda based root group mimic behaviour introdcued in 8.0.0-alpha.57 by adding `/` to `knownContainerUniqueIds` when `map-config*` is encountered
- Fixed broken chart disclaimers in shared views.
- Fixed a bug where chart disclaimers were shown even for chart items disabled in the workbench.
- Fixed a bug where charts with titles containing the text "lat" or "lon" were hidden from feature info panel.
- Fixed a bug that occurred when loading config from magda. `initializationUrls` are now applied even if `group` aspect is not set

#### 8.0.0-alpha.60

- Fix WMS legend for default styles.
- Request transparent legend from GeoServer.
- Reverted the following due to various issues with datasets:
  - Add basic routing support
  - Add better page titles when on various routes of the application
  - Add prerendering support on `/catalog/` routes (via `prerender-end` event &
    allowing TerriaMap to hit certain routes)

#### 8.0.0-alpha.59

- Update magda error message
- Add a short report section if trying to view a `3d-tiles` item in a 2d map.
- Fix bug in `Terria.interpretStartData`.
- Add `ThreddsCatalogGroup` model.
- Port `supportsColorScaleRange`, `colorScaleMinimum` and `colorScaleMaximimum` from `master` to `WebMapServiceCatalogItem` model.
- Ported MapboxVectorTileCatalogItem ("mvt").
- When expanding a chart from the feature info panel, we now place a colored dot on the map where the chart was generated from.
- Add basic routing support
- Add better page titles when on various routes of the application
- Add prerendering support on `/catalog/` routes (via `prerender-end` event &
  allowing TerriaMap to hit certain routes)
- Update `WorkbenchButton` to allow for links rather than buttons, including
  changing About Data to a link

#### 8.0.0-alpha.58

- Add `FeatureInfoTraits` to `ArcGisMapServerCatalogItem`
- Fix zooming bug for datasets with invalid bounding boxes.
- Add new model for `ArcGisTerrainCatalogItem`.
- Add 3D Tiles to 'Add web data' dropdown.
- Fix naming of item in a `CkanCatalogGroup` when using an item naming scheme other than the default.

#### 8.0.0-alpha.57

- Fix memoization of `traitsClassToModelClass`.
- Chart expanded from feature info panel will now by default show only the first chart line.
- Chart component attribtues `column-titles` and `column-units` will now accept a simpler syntax like: "Time,Speed" or "ms,kmph"
- Fix presentation of the WMS Dimension metadata.
- Magda based maps now mimic "root group uniqueId === '/'" behaviour, so that mix and matching map init approaches behave more consistently

#### 8.0.0-alpha.56

- Add `itemProperties` trait to `WebMapMapCatalogGroup`.
- Add support for `formats` traits within `featureInfoTemplate` traits.
- Fix handling of `ArcGisPortalItemReference` for when a feature layer contains multiple sublayers.
- Implemented new compass design.

#### 8.0.0-alpha.55

- Upgraded to patched terriajs-cesium v1.73.1 to avoid build error on node 12 & 14.

#### 8.0.0-alpha.54

- Add a `infoAsObject` property to the `CatalogMemberMixin` for providing simpler access to `info` entries within templating
- Add a `contentAsObject` trait to `InfoSectionTraits` where a json object is more suitable than a string.
- Add `serviceDescription` and `dataDescription` to `WebMapServiceCatalogItem` info section.
- Extend `DataPreviewSections.jsx` to support Mustache templates with context provided by the catalog item.
- Add support for `initializationUrls` when loading configuration from Magda.
- Add `:only-child` styling for `menu-bar.scss` to ensure correctly rounded corners on isolated buttons.
- Improve Branding component for mobile header
- Add support for `displayOne` configuration parameter to choose which brand element to show in mobile view
- Update Carto basemaps URL and attribution.
- Add `clipToRectangle` trait to `RasterLayerTraits` and implement on `WebMapServiceCatalogItem`, `ArcGisMapServiceCatalogItem`, `CartoMapCatalogItem`, `WebMapTileServiceCatalogItem`.
- Allow Magda backed maps to use an inline `terria-init` catalog without it getting overwritten by map-config before it can be parsed
- Deprecated `proxyableDomainsUrl` configuration parameter in favour of `serverconfig` route
- Ported a support for `GpxCatalogItem`.
- Feature info is now shareable.
- Add option `canUnsetFeaturePickingState` to `applyInitData` for unsetting feature picking state if it is missing from `initData`. Useful for showing/hiding feature info panel when switching through story slides.
- Properly render for polygons with holes in Leaflet.
- Fixes a bug that showed the chart download button when there is no downloadable source.
- Add `hideWelcomeMessage` url parameter to allow the Welcome Message to be disabled for iframe embeds or sharing scenarios.
- Ensure the `chartDisclaimer` is passed from catalog items to derived chart items.
- Don't calculate a `rectangle` on a `ArcGisPortalReferenceItem` as they appear to contain less precision than the services they point to.
- Allow an `ArcGisPortalReferenceItem` to belong to multiple `CatalogGroup`'s.
- Fix argis reference bug.
- Made possible to internationalize tour contend.
- Added TileErrorHandlerMixin for handling raster layer tile errors.
- Fixed a bug that caused the feature info chart for SOS items to not load.
- SOS & CSV charts are now shareable.

#### 8.0.0-alpha.53

- Ported an implementation of CatalogSearchProvider and set it as the default
- Notification window & SatelliteImageryTimeFilterSection now uses theme colours
- Improved look and feel of `StyledHtml` parsing
- Fix `applyAriaId` on TooltipWrapper causing prop warnings
- Make share conversion notification more pretty (moved from `Terria.ts` to `shareConvertNotification.tsx`)
- Tsxify `Collapsible`
- `ShortReportSections` now uses `Collapsible`
- Add `onToggle`, `btnRight`, `btnStyle`, `titleTextProps` and `bodyBoxProps` props in `Collapsible`
- Add `Notification.message` support for `(viewState: ViewState) => React.ReactNode`
- Added splitting support to `WebMapTileServiceCatalogItem`.

#### 8.0.0-alpha.52

- Prevent duplicate loading of GetCapabilities
- Update the `GtfsCatalogItem` to use the `AutoRefreshingMixin`.
- Add a condition to the `AutoRefreshingMixin` to prevent unnecessary polling when an item is disabled in the workbench.
- Upgraded to Cesium v1.73.
- Removed any references to `BingMapsApi` (now deprecated).
- Add support for resolving `layers` parameter from `Title` and not just `Name` in `WebMapServiceCatalogItem`.
- Change TrainerBar to show all steps even if `markdownDescription` is not provided

#### 8.0.0-alpha.51

- Add WMTS group/item support
- Create `OwsInterfaces` to reduce duplicate code across OWS servies
- Fix story prompt being permanent/un-dismissable
- Fixed a bug that caused the feature info chart for SOS items to not load.

#### 8.0.0-alpha.50

- Support for searching WFS features with WebFeatureServiceSearchProvider
- WFS-based AustralianGazetteerSearchProvider
- Fixed a bug causing users to be brought back to the Data Catalogue tab when clicking on an auto-detected user added catalogue item.
- Fixed a bug causing Data Preview to not appear under the My Data tab.
- Fix WMS style `DimensionSelector` for layers with no styles
- Add WMS legend for items with no styles
- Add warning messages if catalog/share link has been converted by `terriajs-server`.
- Update the scroll style in `HelpVideoPanel` and `SidePanel` helpful hints.
- Updated leaflet attribution to match the style of cesium credits.
- Remove `@computed` props from `WebFeatureServiceCapabilities`
- Fixed bug causing the Related Maps dropdown to be clipped.
- Add SDMX-json support for groups and items (using SDMX-csv for data queries)
- `TableMixin` now uses `ExportableMixin` and `AsyncMappableMixin`
- Move region provider loading in `TableMixin` `forceLoadTableMixin` to `loadRegionProviderList`
- Added `TableAutomaticStylesStratum.stratumName` instead of hard-coded strings
- Added `Dimension` interface for `SelectableDimension` - which can be used for Traits
- Make `SelectableDimension.options` optional

#### 8.0.0-alpha.49

- WMS GetFeatureInfo fix to ensure `style=undefined` is not sent to server
- Add support for splitting CSVs (TableMixins) that are using region mapping.
- `addUserCatalogMember` will now call `addToWorkbench` instead of `workbench.add`.
- Replaces `ShadowSection` with `ShadowMixin` using `SelectableDimensions`
- Fix Webpack Windows path issue
- Updated icons for view and edit story in the hamburger menu.
- Implemented new design for story panel.

#### 8.0.0-alpha.48

- Allow `cacheDuration` to be set on `ArcGisPortalCatalogGroup` and `ArcGisPortalItemReference`.
- Set default `ArcGisPortalCatalogGroup` item sorting by title using REST API parameter.
- Call `registerCatalogMembers` before running tests and remove manual calls to `CatalogMemberFactory.register` and `UrlMapping.register` in various tests so that tests reflect the way the library is used.
- Updated stratum definitions which used hardcoded string to use `CommonStrata` values.

#### 8.0.0-alpha.47

- Removed hard coded senaps base url.
- Added option for manual Table region mapping with `enableManualRegionMapping` TableTrait. This provides `SelectableDimensions` for the region column and region type.
- Added WMS Dimensions (using `SelectableDimensions`)
- Added WMS multi-layer style, dimension and legend support.
- Merged the `StyleSelector` and `DimensionsSelector`, and created a `SelectableDimensions` interface.
- Added `chartColor` trait for DiscretelyTimeVarying items.
- Replaced all instances of `createInfoSection` and `newInfo` with calls to `createStratumInstance` using an initialisation object.
- Added trait `leafletUpdateInterval` to RasterLayerTraits.
- Fix styling of WFS and GeoRSS.
- Fixed a bug that caused re-rendering of xAxis of charts on mouse move. Chart cursor should be somewhat faster as a result of this fix.
- Fixed a bug that caused some catalogue items to remain on the map after clicking "Remove all" on the workbench.
- Deleted old `ChartDisclaimer.jsx`
- Moved `DiscretelyTimeVaryingMixin` from `TableAutomaticStylesStratum` to `TableMixin`
- Added basic region-mapping time support
- Add short report to `ArcGisFeatureServerItem` for exceeding the feature limit.
- Added shift-drag quick zoom

#### 8.0.0-alpha.46

- Fixed i18n initialisation for magda based configurations

#### 8.0.0-alpha.45

- Upgraded to Cesium v1.71.
- Change `ExportableData` interface to `ExportableMixin` and add `disableExport` trait.
- Add basic WFS support with `WebFeatureServiceCatalogGroup` and `WebFeatureServiceCatalogItem`
- Update style of diff tool close button to match new design
- Remove sass code from the `HelpPanel` component
- Added an option for translation override from TerriaMap
- Help content, trainer bar & help terms can use translation overrides
- Accepts `backend` options under a new `terria.start()` property, `i18nOptions`
- Use `wms_api_url` for CKAN resources where it exists
- Tsxified `DateTimePicker` and refactored `objectifiedDates` (moved to `DiscretelyTimeVaryingMixin`).
- Update style of 'Change dates' button in delta to be underlined
- Fix issue with delta 'Date comparison' shifting places when querying new location
- Shows a disabled splitter button when entering diff
- Make Drag & Drop work again (tsxify `DragDropFile.tsx` and refactor `addUserFiles.ts`)
- Add `TimeVarying.is` function

#### 8.0.0-alpha.44

- Pass `format` trait on `TableColumnTraits` down to `TableAutomaticStylesStratum` for generating legends
- Add `multipleTitles` and `maxMultipleTitlesShowed` to `LegendItemTraits`
- Aggregate legend items in `createLegendItemsFromEnumColorMap` by colour, that is merge legend items with the same colour (using `multipleTitles`)
- Only generate `tableStyles` for region columns if no other styles exist
- TableAutomaticStylesStratum & CsvCatalogItem only returns unique `discreteTimes`s now
- Specified specific terriajs config for ForkTsCheckerWebpackPlugin

#### 8.0.0-alpha.43

- Replace `@gov.au/page-alerts` dependency with our own warning box component. This removes all `pancake` processes which were sometimes problematic.

#### 8.0.0-alpha.42

- Added ArcGIS catalog support via ArcGisPortalItemReference

#### 8.0.0-alpha.41

- Add `cacheDuration` and `forceProxy` to `UrlTraits` and add `cacheDuration` defaults to various catalog models.
- Tsify `proxyCatalogItemUrl`.
- Simplified SidePanel React refs by removing the double wrapping of the `withTerriaRef()` HOC
- Merged `withTerriaRef()` HOC with `useRefForTerria()` hook logic
- Breadcrumbs are always shown instead of only when doing a catalog search

#### 8.0.0-alpha.40

- Improve info section of `WebMapServiceCatalogItem` with content from GetCapabilities
- Re-implement `infoSectionOrder` as `CatalogMember` trait.
- Add `infoWithoutSources` getter to `CatalogMemberMixin` to prevent app crash when using `hideSources`
- Add support for nested WMS groups
- Added breadcrumbs when clicking on a catalogue item from a catalogue search

#### 8.0.0-alpha.39

- Development builds sped up by 3~20x - ts-loader is now optional & TypeScript being transpiled by babel-loader, keeping type check safety on a separate thread

#### 8.0.0-alpha.38

- Add `show` to `ShortReportTraits` and Tsxify `ShortReport`
- Convert `ShortReport` to styled-components, add accordian-like UI
- 3D tiles support is now implemented as a Mixin.

#### 8.0.0-alpha.37

- Add `refreshEnabled` trait and `AsyncMappableMixin` to `AutoRefreshMixin`
- Ensure `CkanCatalogGroup` doesn't keep re-requesting data when opening and closing groups.
- Add `typeName` to `CatalogMemberMixin`
- Add `header` option to `loadText`
- Add `isMixedInto` function for `AsyncMappableMixin` and `AsyncChartableMixin`
- Added file upload support for `GltfCatalogItem`. The supported extension is glb.
- Improve runtime themeing via styled components across main UI components
- Updated default welcome video defaults to a newer, slower video
- Difftool will now pick any existing marked location (like from a search result) and filter imagery for that location.
- Updated labelling & copy in Difftool to clarify workflow
- ChartCustomComponent now `abstract`, no longer specific to CSV catalog items. Implement it for custom feature info charts.
- Update date picker to use theme colours
- Removed some sass overrides on `Select` through `StyleSelectorSection`
- Update LeftRightSection to use theme colours
- Ported `GeoRssCatalogItem` to mobx, added support to skip entries without geometry.
- Update Difftool BottomPanel UI to clearer "area filter" and date pickers
- Update Difftool BottomPanel to load into Terria's BottomDock
- Rearrange MapButton layout in DOM to properly reflow with BottomDock
- Update Difftool MainPanel to not get clipped by BottomDock
- Rearrange MapDataCount to exist inside MapColumn for more correct DOM structure & behaviour
- Re-added chart disclaimer.

#### mobx-36

- Added `pointer-events` to `MapNavigation` and `MenuBar` elements, so the bar don't block mouse click outside of the button.
- Fixes "reminder pop-up" for help button being unclickable
- Use `useTranslation` instead of `withTranslation` in functional component (`MapDataCount`)
- Make welcome video url and placeholder configurable via configparameters
- Added `ExportableData` interface.
- Added `ExportData` component for data catalog.
- Added WCS "clip and ship" for WMS
- Added basic CSV export function
- Extend `UserDrawing` to handle rectangles
- Tsxify `MapInteractionMode`
- Changed default orientation for `GltfCatalogItem` to no rotation, instead of zero rotation wrt to terrain
- Added a title to welcome message video

#### mobx-35

- Add "Upload" to tour points
- Add tooltips anywhere required in UI via `parseCustomMarkdownToReactWithOptions` & customisable via `helpContentTerms`
- Add "map state" map data count to highlight state of map data
- Add a reminder "pop-up" that shows the location of the help button
- Fix bug causing story pop-up to be off screen
- Fix bug causing helpful hints to be cut off on smaller screens
- Changed the `Tool` interface, now accepting prop `getToolComponent` instead of `toolComponent`
- Added `ToolButton` for loading/unloading a tool
- Added `TransformationTraits` that can be used to change position/rotation/scale of a model.
- Merge master into mobx. This includes:
  - Upgraded to Cesium v1.68.
  - Story related enhancements:
    - Added a title to story panel with ability to close story panel.
    - Added a popup on remove all stories.
    - Added button for sharing stories.
    - Added a question popup on window close (if there are stories on the map so users don't lose their work).
- Added a new `editor` Icon
- Changed `ToolButton` to show the same icon in open/close state. Previously it showed a close icon in close state.

#### mobx-34

- Bug fix for `DatePicker` in `BottomDock` causing app crash
- Made changes to the video modals: close button has been added, pressing escape now closes the component and some basic unit tests created
- Updated the video modal for _Data Stories: Getting Started_ to use the new `VideoGuide` component
- Tweaked MyData/AddData tabs to make it possible to invoke them without using the `ExplorerWindow` component and also customize the extensions listed in the dropdown.
- Fix the timeline stack handling for when there are multiple time-enabled layers
- Ported timeseries tables.
- Extended the support for styles for ESRI ArcGis Feature Server. Line styles are supported for lines and polygon outlines in both Cesium and Leaflet viewer. #4405
- Fix polygon outline style bug.
- Add a unit test for polygon outline style.
- Add TrainerPane/TrainerBar "Terry the task trainer"
- Use `1.x.x` of `karma-sauce-launcher` to fix CI build failures
- Stop unknown icons specified in config.json from crashing UI
- Creates a `ShadowTraits` class that is shared by `GltfCatalogItem` and `Cesium3DTilesCatalogItem`.
- Fixed a bug where user added data was removed from catalogue when Remove from map button in data catalog is clicked.
- Fix leaflet zoom to work when bounding rectangle exists but doesn't have bounds defined

#### mobx-33

- Updated generic select so icon doesn't block click
- Re-added loading bar for leaflet & cesium viewers

#### mobx-32

- Made expanded SOS chart item shareable.
- Fixed a regression bug where the time filter is shown for all satellite imagery items
- Add unit tests for `WelcomeMessage` and `Disclaimer`
- Fixed minor UI errors in console
- Replaced helpful hints text with the new version
- Made the shapes of some of the workbench components rounded
- Add `clampToGround` property on to holes within polygons in `GeoJsonCatalogItem`
- Set default `clampToGround` trait to `true` for `GeoJsonCatalogItem`
- Fixed a bug where WMS items caused type errors in newer babel and typescript builds, due to mixed mixin methods on DiffableMixin & DiscretelyTimeVaryingMixin
- Fixed a bug where KmlCatalogItem did not use the proxy for any urls.
- Add support for `CkanCatalogGroup` and `CkanItemReference`.
- Added unit test to ensure getAncestors behaviour
- Hide the chart legend if there are more than four items to prevent things like FeatureInfo being pushed out of the view and the map resizing.
- Prevent addedByUser stack overflow
- Fixed a chart bug where moment points do not stick to the basis item when they are of different scale.
- Fixed a bug where the moment point selection highlight is lost when changing the satellite imagery date.
- Removed sass from Clipboard
- Updated LocationSearchResults to support multiple search providers
- Replaced lifesaver icon on the help button with a question mark button
- Fix handling of points and markers around the anti-meridian in the `LeafletVisualizer`.
- Fixed difference tool losing datepicker state by keeping it mounted
- Disabled unhelpful Help button when in `useSmallScreenInterface`
- Fixed a bug where a single incorrect catalog item in a group would prevent subsequent items from loading.
- Improved catalog parsing to include a stub (`StubCatalogItem`) when terriajs can't parse something

#### mobx-31

- Fixes broken time filter location picker when other features are present on the map.
- Fixes the feature info panel button to show imagery at the selected location.
- Added `hideSource` trait to `CatalogMemberTraits`. When set to true source URL won't be visible in the explorer window.
- Added `Title`, `ContactInformation`, `Fees` to the `CapabilitiesService` interface so they are pulled on metadata load.
- Resolved name issue of `WebMapServiceCapabilities`. Now it returns a name resolved from `capabilities` unless it is set by user.
- Added setting of `isOpenInWorkbench`, `isExperiencingIssues`, `hideLegendInWorkbench`, `hideSource` strats for `WebMapServiceCatalogItem` from `WebMapServiceCatalogGroup`.

#### mobx-30

- Ported welcome message to mobx with new designs
- Updated CI clientConfig values to include new help panel default
- Bumped explicit base typescript to 3.9.2
- Lock rollbar to 2.15.2
- Ported disclaimer to mobx with new designs
- Added diff tool for visualizing difference (delta) of images between 2 dates for services that support it.
- Updated workbench ViewingControls styles to line up with icons
- Prevent re-diff on workbench items that are already a diff
- Updated splitter to force trigger resizes so it catches up on any animation delays from the workbench
- Update workbench to trigger resize events onTransitionEnd on top of view-model-triggers
- Added satellite imagery to help panel
- Stop disclaimer clashing with welcome message by only loading WelcomeMessage after disclaimer is no longer visible
- Fixes a difftool bug where left/right items loose their split direction settings when the tool is reset
- Fixes a splitter bug where split direction is not applied to new layers.
- Re-added satellite guide prompt option via `showInAppGuides`
- Changed tour "go back 1 tour point" messaging from "previous" to "back"

#### mobx-29

- Fix handling of urls on `Cesium3DTilesCatalogItem` related to proxying and getting confused between Resource vs URL.
- Renamed `UrlReference.createUrlReferenceFromUrlReference` to `UrlReference.createCatalogMemberFromUrlReference`
- Moved url to catalog member mapping from `createUrlRefernceFromUrl.register` to `UrlToCatalogMemberMapping` (now in `UrlReference.ts` file)
- Added in-app tour framework & base tour items
- Make the help panel customisable for different maps by modifying `config.json`
- Added generic styled select
- Remove maxZoom from leaflet map.
- Run & configure prettier on terriajs lib/ json files
- Changed most of the icons for the `MapNavigation` section (on the right hand side) of the screen
- Added a close button to story panel
- Made `MapIconButton` to animate when expanding
- Remove requirement for browser to render based on make half pixel calculations for the Compass & stop it jumping around when animating

#### mobx-28

- Fix SASS exports causing some build errors in certain webpack conditions

#### mobx-1 through mobx-27

- Fixed DragDropFile and `createCatalogItemFromFileOrUrl` which wasn't enabled/working in mobx, added tests for `createCatalogItemFromFileOrUrl` and renamed `createCatalogItemFromUrl` to `createUrlRefernceFromUrl`.
- Fixed bug in StratumOrder where `sortBottomToTop` would sort strata in the wrong order.
- Allow member re-ordering via GroupMixin's `moveMemberToIndex`
- Fixed a bug where `updateModelFromJson` would ignore its `replaceStratum` parameter.
- Re-added Measure Tool support
- Re-added `CartoMapCatalogItem`
- Re-implemented `addedByUser` to fix bug where previews of user added data would appear in the wrong tab.
- Added header options for loadJson5, & allow header overrides on MagdaReference loading
- Re-added some matcher-type mappings in `registerCatalogMembers`.
- Added `UrlReference` to represent catalog items created from a url with an auto-detected type.
- Modified `upsertModelFromJson` so that when no `id` is provided, the `uniqueId` generated from `localId` or `name` is incremented if necessary to make it unique.
- Re-enable search components if SearchProvider option provided
- Modified tests to not use any real servers.
- Fixed bug causing workbench items to be shared in the wrong order.
- Fix bug where urls in the feature info panel weren't turned into hyperlinks
- Fix preview map's base map and bounding rectangle size
- Fixed positioning of the buttons at the bottom and the timeline component on mobile
- Added `hasLocalData` property to indicate when a catalog item contains local data. This property is used to determine whether the item can be shared or not.
- Fixed bug causing user added data to not be shared. Note that user added catalog item urls are now set at the user stratum rather than the definition stratum.
- Added the ability to filter location search results by an app-wide bounding box configuration parameter
- Re-introduce UI elements for search when a catalogSearchProvider is provided
- Fix bug that prevented live transport data from being hidden
- Hide opacity control for point-table catalog items.
- Fixed bug where `Catalog` would sometimes end up with an undefined `userAddedDataGroup`.
- Show About Data for all items by default.
- Fixed translation strings for the descriptive text about WMS and WFS URLs in the data catalogue.
- Fix bug that throws an error when clicking on ArcGIS Map Service features
- Fix initialisation of `terria`'s `shareDataService`.
- Support Zoom to Data on `CsvCatalogItem` when data has lat-lon columns.
- Add a trait called `showShadowUi` to `Cesium3DTilesCatalogItem` which hide shadows on workbench item UI.
- Re-added `ArcGisFeatureServerCatalogItem` and `ArcGisFeatureServerCatalogGroup`
- Prevent TerriaMap from crashing when timeline is on and changing to 2D
- Rewrite charts using `vx` svg charting library.
- Fixed bug causing `ArcGisFeatureServerCatalogItem` to throw an error when a token is included in the proxy url.
- Fix a bug for zooming to `ArcGisMapServerCatalogItem` layers
- Modified creation of catalog item from urls to set the item name to be the url at the defaults stratum rather than the definition stratum. This prevents actual item names at load strata from being overridden by a definition stratum name which is just a url.
- Fixed a bug causing highlighting of features with `_cesium3DTileFeature` to sometimes stop working. Also changed highlight colour to make it more visible.
- Fixed bug causing user added data with an auto-detected data type to not be shared properly.
- Modified `addToWorkbench` so that when a catalog item fails to load it is removed from the workbench and an error message is displayed.
- Add support for feature picking on region mapped datasets
- Revamp map buttons at top to support two menu configuration
- Viewer (2d/3d/3d-non-terrain) & basemap preferences are persisted to local storage again, and loaded back at startup
- Dramatically simplified map button styling (pre-styled-components)
- Allow DropdownPanel(InnerPanel) to show centered instead of offset toward the left
- Added AccessControlMixin for tracking access control of a given MagdaReference
- Add a legend title trait
- Show private or public dataset status on data catalog UI via AccessControlMixin
- Added `pointSizeMap` to `TableStyle` to allow point size to be scaled by value
- Added `isExperiencingIssues` to `CatalogMemberTraits`. When set to true, an alert is displayed above the catalog item description.
- Add gyroscope guidance
- Enable StyleSelectorSection workbench control for `WebMapServiceCatalogItem`
- New-new ui
- Add WIP help panes
- Added "Split Screen Mode" into workbench
- Moved excess workbench viewing controls into menu
- Updated bottom attribution styling
- Begin styled components themeing
- Make `clampToGround` default to true for `ArcGisFeatureServerCatalogItemTraits` to stop things from floating
- Add fix for `WebMapServiceCatalogItem` in `styleSelector` to prevent crash.
- Revert changes to `StyleSelectorSelection` component and refactor `WebMapServiceCatalogItem` styleSelector getter.
- Added a temporary fix for bug where a single model failing to load in `applyInitData` in `Terria` would cause other models in the same `initData` object to not load as well.
- Change gyroscope focus/hover behaviour to move buttons on hover
- Stop showing previewed item when catalog is closed
- Prevent `StoryPanel.jsx` from reloading magda references on move through story.
- Add google analytics to mobx
- Fixed google analytics on story panel
- Fixed path event name undefined labelling
- Enable zoomTo and splitter on `CartoMapCatalogItem`.
- Added name to `MapServerStratum` in `ArcGisMapServerCatalogItem`.
- Readded basic `CompositeCatalogItem`.
- Ported Augmented Reality features
- Fixed bug causing "Terrain hides underground features" checkbox to sometimes become out of sync between `SettingPanel` and `WorkbenchSplitScreen`.
- Ports the Filter by Location" feature for Satellite imagery. The property name setting is renamed to `timeFilterPropertyName` from `featureTimesProperty`.
- Made split screen window in workbench hidden when viewer is changed to 3D Smooth and 2D
- Tidy Help UI code
- Added `allowFeatureInfoRequests` property to `Terria` and prevent unnecessary feature info requests when creating `UserDrawing`s.
- Tidied up analytics port, fixed `getAncestors` & added `getPath` helper
- Updated upload icon to point upwards
- Prevent catalog item names from overflowing and pushing the collapse button off the workbench
- Stopped analytics launch event sending bad label
- Add .tsx tests for UI components
- Provide a fallback name for an `ArcGisServerCatalogItem`
- Ensure `CesiumTileLayer.getTileUrl` returns a string.
- Polished help UI to match designs
- Adds methods `removeModelReferences` to Terria & ViewState for unregistering and removing models from different parts of the UI.
- Add basic support for various error provider services, implementing support for Rollbar.
- Add trait to enabling hiding legends for a `CatalogMember` in the workbench.
- Added new help menu item on how to navigate 3d data
- Add traits to customize color blending and highlight color for `Cesium3DTilesCatalogItem`
- Reimplemented splitting using `SplitItemReference`.
- Fix bug that caused contents on the video panel of the help UI to overlay the actual video
- Overhauled location search to be a dropdown instead of list of results
- Fixed bug causing full app crash or viewer zoom refresh when using 3D view and changing settings or changing the terrain provider.
- Implements `SensorObservationServiceCatalogItem`.
- Add support for styling CSVs using a region mapped or text columns.
- Update Compass UI to include larger rotation target, remove sass from compass
- Link Compass "help" button to `navigation` HelpPanelItem (requires generalisation later down the track)
- Improve keyboard traversal through right-hand-side map icon buttons
- Link Compass Gyroscope guidance footer text to `navigation` HelpPanelItem (requires generalisation later down the track)
- Removed hardcoded workbench & Panel button colours
- Ensure CSV column names are trimmed of whitespace.
- Really stop analytics launch event sending bad & now empty & now finally the real label
- Re-added `ArcGisMapServerCatalogGroup` and `ArcGisServerGroup`.
- Tidy Compass UI animations, styles, titles
- Bumped mobx minor to 4.15.x, mobx-react major to 6.x.x
- Add `dateFormat` trait to `TimeVaryingTraits` to allowing formatting of datestrings in workbench and bottomdock.
- Tidy Gyroscope Guidance positioning
- Fixed FeatureInfoPanel using old class state
- Fixed MapIconButton & FeedbackButton proptypes being defined incorrectly
- Implement SenapsLocationsCatalogItem
- Update papaparse and improve handling for retrieveing CSVs via chunking that have no ContentLenth header

### v7.11.17

- Moved strings in DateTimeSelector and FeatureInfoPanel into i18next translation file.

### v7.11.16

- Fixed a bug where the timeline would not update properly when the timeline panel was resized.

### v7.11.15

- Fixed a bug when clicking the expand button on a chart in feature info when the clicked feature was a polygon.

### v7.11.14

- Update CARTO Basemaps CDN URL and attribution.
- Fixed issue with node 12 & 14 introduced in Cesium upgrade.

### v7.11.13

- Upgraded to Cesium v1.73.
- Removed any references to `BingMapsApi` (now deprecated).

### v7.11.12

- Fixed a crash with GeoJsonCatalogItem when you set a `stroke-opacity` in `styles`.

### v7.11.11

- If `showIEMessage` is `true` in config.json, warn IE11 users that support is ending.

### v7.11.10

- Remove caching from TerriaJsonCatalogFunction requests.
- Upgraded minimum node-sass version to one that has binaries for node v14.

### v7.11.9

- Update Geoscience Australia Topo basemap.
- Remove caching from WPS requests.
- Fix entity outline alpha value when de-selecting a feature.

### v7.11.8

- Upgraded to terriajs-cesium v1.71.3 which fixes a bug running gulp tasks on node v14.

### v7.11.7

- Add additional region mapping boundaries.

### v7.11.6

- Rework the handling of point datasets on the anti-meridian when using LeafletJS.
- Fix indices in some translation strings including strings for descriptions of WMS and WMS service.
- Upgraded to Cesium v1.71.

### v7.11.5

- Added `GeoRssCatalogItem` for displaying GeoRSS files comming from rss2 and atom feeds.
- Bug fix: Prevent geojson files from appearing twice in the workbench when dropped with the .json extension
- Story related enhancements:
  - Added a title to story panel with ability to close story panel.
  - Added a popup on remove all stories.
  - Added button for sharing stories.
  - Added a question popup on window close (if there are stories on the map so users don't lose their work).
- Pinned `html-to-react` to version 1.3.4 to avoid IE11 incompatibility with newer version of deep dependency `entities`. See https://github.com/fb55/entities/issues/209
- Added a `MapboxStyleCatalogItem` for showing Mapbox styles.
- Add a `tileErrorThresholdBeforeDisabling` parameter to `ImageryLayerCatalogItem` to allow a threshold to set for allowed number of tile failures before disabling the layer.

### v7.11.4

- Add support for `classBreaks` renderer to `ArcGisFeatureServerCatalogItem`.
- Upgraded to Cesium v1.68.
- Replace `defineProperties` and `freezeObject` to `Object.defineProperties` and `Object.freeze` respectively.
- Bumped travis build environment to node 10.
- Upgraded to `generate-terriajs-schema` to v1.5.0.

### v7.11.3

- Added babel dynamic import plugin for webpack builds.
- `ignoreUnknownTileErrors` will now also ignore HTTP 200 responses that are not proper images.

### v7.11.2

- Pass minimumLevel, in Cesium, to minNativeZoom, in Leaflet.
- Upgraded to Cesium v1.66.

### v7.11.1

- Fix for color of markers on the map associated with chart items

### v7.11.0

- Fix draggable workbench/story items with translation HOC
- Added first revision of "delta feature" for change detection of WMS catalog items which indicate `supportsDeltaComparison`
- Improve menu bar button hover/focus states when interacting with its panel contents
- Add ability to set opacity on `GeoJsonCatalogItem`
- Expanded test cases to ensure WorkbenchItem & Story have the correct order of components composed
- Fix broken catalog functions when used with translation HOC
- Fix bug with momentPoints chart type when plotting against series with null values
- Make the default `Legend` width a little smaller to account for the workbench scrollbar
- Bug fix for expanding chart - avoid creating marker where no lat lon exists.
- Add a `ChartDisclaimer` component to display an additional disclaimer above the chart panel in the bottom dock.
- Add `allowFeatureInfoRequests` property to `Terria` and prevent unnecessary feature info requests when creating `UserDrawing`s.
- Removes unsupported data that is drag and dropped from the workbench and user catalog.
- Adjusted z-index values so that the explorer panel is on top of the side panel and the notification window appears at the very top layer.
- Allow `CkanCatalogItem` names to be constructed from dataset and resource names where multiple resources are available for a single dataset
- Set the name of ArcGis MapServer CatalogGroup and CatalogItem on load
- Improve autodetecting WFS format, naming of the WFS catalog group and retaining the zoomToExtent
- Remove unnecessary nbsp; from chart download and expand buttons introduced through internationalization.
- Fix story prompt flag not being set after dismissing story, if `showFeaturePrompts` has been enabled

### v7.10.0

- Added proper basic internationalisation beginnings via i18next & react-i18next
- Fixed a bug where calling `openAddData()` or `closeCatalog()` on ViewState did not correctly apply the relevant `mobileViewOptions` for mobile views.
- Fixed filter by available dates on ImageryLayerCatalogItem not copying to the clone when the item is split.
- Fixed an error in `regionMapping.json` that causes some states to be mismatched when using Australian state codes in a column labelled "state". It is still recommended to use "ste", "ste_code" or "ste_code_2016" over "state" for column labels when matching against Australian state codes.
- Fixed bug where "User data" catalog did not have add-buttons.
- Added ability to re-add "User data" CSV items once removed from workbench.
- Changed catalog item event labels to include the full catalog item path, rather than just the catalog item name.
- Added support for `openAddData` option in config.json. If true, the "Add Data" dialog is automatically opened at startup.
- Welcome message, in-app guides & new feature prompts are now disabled by default. These can be re-enabled by setting the `showWelcomeMessage`, `showInAppGuides` & `showFeaturePrompts` options in config.json.
- Updated Welcome Message to pass its props to `WelcomeMessagePrimaryBtnClick` & `WelcomeMessageSecondaryBtnClick` overrides
- Welcome message, in-app guides & new feature prompts are now disabled by default. These can be re-enabled by setting the `showWelcomeMessage`, `showInAppGuides` & `showFeaturePrompts` options in config.json.
- Updated Welcome Message to pass its props to `WelcomeMessagePrimaryBtnClick` & `WelcomeMessageSecondaryBtnClick` overrides.
- Fixed a bug in anti-meridian handling causing excessive memory use.
- Handled coordinate conversion for GeoJson geometries with an empty `coordinates` array.
- Fixed height of My Data drag and drop box in Safari and IE.

### v7.9.0

- Upgraded to Cesium v1.63.1. This upgrade may cause more problems than usual because Cesium has switched from AMD to ES6 modules. If you run into problems, please contact us: https://terria.io/contact

### v7.8.0

- Added ability to do in-app, "static guides" through `<Guide />`s
- Added in-app Guide for time enabled WMS items
- Initial implementation of language overrides to support setting custom text throughout the application.
- Added ability to pass `leafletUpdateInterval` to an `ImageryLayerCatalogItem` to throttle the number of requests made to a server.

### v7.7.0

- Added a quality slider for the 3D map to the Map panel, allowing control of Cesium's maximumScreenSpaceError and resolutionScale properties.
- Allowed MapboxMapCatalogItems to be specified in catalog files using type `mapbox-map`.
- We now use styles derived from `drawingInfo` from Esri Feature Services.
- Chart related enhancements:
  - Added momentPoints chart type to plot points along an available line chart.
  - Added zooming and panning on the chart panel.
  - Various preventative fixes to prevent chart crashes.
- Increased the tolerance for intermittent tile failures from time-varying raster layers. More failures will now be allowed before the layer is disabled.
- Sensor Observation Service `GetFeatureOfInterest` requests no longer erroneously include `temporalFilters`. Also improved the generated request XML to be more compliant with the specification.
- Fixed a bug where differences in available dates for `ImageryLayerCatalogItem` from original list of dates vs a new list of dates, would cause an error.
- Improved support for layers rendered across the anti-meridian in 2D (Leaflet).
- Fixed a crash when splitting a layer with a `momentPoints` chart item.
- Fixed a crash when the specified Web Map Service (WMS) layer could not be found in the `GetCapabilities` document and an alternate legend was not explicitly specified.

### v7.6.11

- Added a workaround for a bug in Google Chrome v76 and v77 that caused problems with sizing of the bottom dock, such as cutting off the timeline and flickering on and off over the map.
- Set cesium rendering resolution to CSS pixel resolution. This is required because Cesium renders in native device resolution since 1.61.0.

### v7.6.10

- Fixed error when opening a URL shared from an explorer tab. #3614
- Resolve a bug with `SdmxJsonCatalogItem`'s v2.0 where they were being redrawn when dimensions we're changed. #3659
- Upgrades terriajs-cesium to 1.61.0

### v7.6.9

- Automatically set `linkedWcsCoverage` on a WebMapServiceCatalogItem.

### v7.6.8

- Added ability in TerriaJsonCatalogFunction to handle long requests via HTTP:202 Accepted.

### v7.6.7

- Fixed share disclaimer to warn only when user has added items that cannot be shared.

### v7.6.6

- Basemaps are now loaded before being enabled & showed

### v7.6.5

- Add the filename to a workbench item from a drag'n'dropped file so it isn't undisplayed as 'Unnamed item'.
- Fixed inability to share SOS items.
- Added an option to the mobile menu to allow a story to be resumed after it is closed.
- The "Introducing Data Stories" prompt now only needs to be dismissed once. Previously it would continue to appear on every load until you clicked the "Story" button.
- Fixed a crash that could occur when the feature info panel has a chart but the selected feature has no chart data.
- Fixed a bug where the feature info panel would show information on a vector tile region mapped dataset that had no match.

### v7.6.4

- Add scrollbar to dropdown boxes.
- Add support for SDMX version 2.1 to existing `SdmxJsonCatalogItem`.
- Add a warning when sharing a map describing datasets which will be missing.
- Enable the story panel to be ordered to the front.
- Disable the autocomplete on the title field when adding a new scene to a story.
- Fix SED codes for regionmapping

### v7.6.3

- Fixed a bug with picking features that cross the anti-meridian in 2D mode .
- Fixed a bug where `ArcGisMapServerCatalogItem` legends were being created during search.
- Fixed a bug where region mapping would not accurately reflect share link parameters.

### v7.6.2

- Fixed a bug that made some input boxes unreadable in some web browsers.

### v7.6.1

- Fixed a bug that prevented the "Feedback" button from working correctly.
- Fix a bug that could cause a lot of extra space to the left of a chart on the feature info panel.

### v7.6.0

- Added video intro to building a story
- Allow vector tiles for region mapping to return 404 for empty tiles.

### v7.5.2

- Upgraded to Cesium v1.58.1.
- Charts are now shared in share & story links

### v7.5.1

- Fixed a bug in Cesium that prevented the new Bing Maps "on demand" basemaps from working on `https` sites.

### v7.5.0

- Added the "Story" feature for building and sharing guided tours of maps and data.
- Added sharing within the data catalog to share a given catalog group or item
- Switched to using the new "on demand" versions of the Bing Maps aerial and roads basemaps. The previous versions are deprecated.

### v7.4.1

- Remove dangling comma in `regionMapping.json`.
- `WebMapServicCatalogItem` now includes the current `style` in generated `GetLegendGraphic` URLs.

### v7.4.0

- Upgraded to Cesium v1.57.
- Fixed a bug where all available styles were being retrieved from a `GetCapabilities` for each layer within a WMS Group resulting in memory crashes on WMSs with many layers.
- Support State Electoral Districts 2018 and 2016 (SED_Code_2018, SED_Code_2016, SED_Name_2018, SED_Name_2016)

### v7.3.0

- Added `GltfCatalogItem` for displaying [glTF](https://www.khronos.org/gltf/) models on the 3D scene.
- Fixed a bug where the Map settings '2D' button activated '3D Smooth' view when configured without support for '3D Terrain'.
- Added `clampToTerrain` property to `GeoJsonCatalogItem`.
- When clicking a polygon in 3D Terrain mode, the white outline is now correctly shown on the terrain surface. Note that Internet Explorer 11 and old GPU hardware cannot support drawing the highlight on terrain, so it will not be drawn at all in these environments.

### v7.2.1

- Removed an extra close curly brace from `regionMapping.json`.

### v7.2.0

- Added `hideLayerAfterMinScaleDenominator` property to `WebMapServiceCatalogItem`. When true, TerriaJS will show a message and display nothing rather than silently show a scaled-up version of the layer when the user zooms in past the layer's advertised `MinScaleDenominator`.
- Added `GeoJsonParameterEditor`.
- Fixed a bug that resulted in blank titles for catalog groups loaded from automatically detected (WMS) servers
- Fixed a bug that caused some chart "Expand" options to be hidden.
- Added `CED_CODE18` and `CED_NAME18` region types to `regionMapping.json`. These are now the default for CSV files that reference `ced`, `ced_code` and `ced_name` (previously the 2016 versions were used).
- Improved support for WMTS, setting a maximum level to request tiles at.

### v7.1.0

- Support displaying availability for imagery layers on charts, by adding `"showOnChart": true" or clicking a button in the UI.
- Added a `featureTimesProperty` property to all `ImageryLayerCatalogItem`s. This is useful for datasets that do not have data for all locations at all times, such as daily sensor swaths of near-real-time or historical satellite imagery. The property specifies the name of a property returned by the layer's feature information query that indicates the times when data is available at that particular location. When this property is set, TerriaJS will display an interface on the workbench to allow the user to filter the times to only those times where data is available at a particular location. It will also display a button at the bottom of the Feature Information panel allowing the user to filter for the selected location.
- Added `disablePreview` option to all catalog items. This is useful when the preview map in the catalog will be slow to load.
- When using the splitter, the feature info panel will now show only the features on the clicked side of the splitter.
- Vector polygons and polylines are now higlighted when clicked.
- Fixed a bug that prevented catalog item split state (left/right/both) from being shared for CSV layers.
- Fixed a bug where the 3D globe would not immediately refresh when toggling between the "Terrain" and "Smooth" viewer modes.
- Fixed a bug that could cause the chart panel at the bottom to flicker on and off rapidly when there is an error loading chart data.
- Fixed map tool button positioning on small-screen devices when viewing time series layers.

### v7.0.2

- Fixed a bug that prevented billboard images from working on the 2D map.
- Implemented "Zoom To" support for KML, CZML, and other vector data sources.
- Upgraded to Cesium v1.55.

### v7.0.1

- Breaking Changes:
  - TerriaJS no longer supports Internet Explorer 9 or 10.
  - An application-level polyfill suite is now highly recommended, and it is required for Internet Explorer 11 compatibility. The easiest approach is to add `<script src="https://cdn.polyfill.io/v2/polyfill.min.js"></script>` to the `<head>` element of your application's HTML page, which will deliver a polyfill suite tailored to the end-user's browser.
  - TerriaJS now requires Node.js v8.0 or later.
  - TerriaJS now requires Webpack v4.0 or later.
  - TerriaJS now uses Gulp v4.0. If you have Gulp 3 installed globally, you'll need to use `npm run gulp` to run TerriaJS gulp tasks, or upgrade your global Gulp to v4 with `npm install -g gulp@4`.
  - TerriaJS now uses Babel v7.0.
  - Removed `UrthecastCatalogItem`, `UrthecastCatalogGroup`, and `registerUrthcastCatalogItems`. The Urthecast functionality was dependent on an npm package that hadn't been updated in three years and had potential security vulnerabilities. Please [let us know](https://gitter.im/TerriaJS/terriajs) if you were using this functionality.

### v6.5.0

- Add support for rendering Mapbox Vector Tiles (MVT) layers. Currently, polygons are the only supported geometry type, and all polygons are drawn with the same outline and fill colors.
- `wwwroot/data/regionMapping.json` is now the default region mapping file (rather than a file provided by TerriaMap), and needs to be explicitly overridden by a `regionMappingDefinitionsUrl` setting in config.json.

### v6.4.0

- The Feature Info panel can now be moved by clicking and dragging it.
- The map tool buttons are now arranged horizontally instead of vertically on small-screen mobile devices.
- When using a Web Map Service (WMS) catalog item with the `linkedWcsUrl` and `linkedWcsCoverage` properties, we now pass the selected WMS style to the Web Coverage Service (WCS) so that it can optionally return different information based on the selected style.
- Added `stationIdWhitelist` and `stationIdBlacklist` properties to `SensorObservationServiceCatalogItem` to allow filtering certain monitoring stations in/out.
- Fixed a bug that caused a crash when attempting to use a `style` attribute on an `<a>` tag in Markdown+HTML strings such as feature info templates.
- Fixed a bug that displaced the chart dropdown list on mobile Safari.

### v6.3.7

- Upgraded to Cesium v1.53.

### v6.3.6

- Dragging/dropping files now displays a more subtle notification rather than opening the large Add Data / My Data panel.
- The `sendFeedback` function can now be used to send additional information if the server is configured to receive it (i.e. `devserverconfig.json`).
- Made custom feedback controls stay in the lower-right corner of the map.
- Improved the look of the toolbar icons in the top right, and added an icon for the About page.

### v6.3.5

- Changed the title text for the new button next to "Add Data" on the workbench to "Load local/web data".
- Fixed a bug that caused the area to the right of the Terria log on the 2D map to be registered as a click on the logo instead of a click on the map.
- Fixed a bug that caused the standard "Give Feedback" button to fail to open the feedback panel.
- Swapped the positions of the group expand/collapse icon and the "Remove from catalogue" icon on the My Data panel, for more consistent alignment.
- Made notifications honor the `width` and `height` properties. Previously, these values were ignored.

### v6.3.4

- Added the ability to add custom components to the feedback area (lower right) of the user interface.

### v6.3.3

- Upgraded to Cesium v1.51.

### v6.3.2

- Added "filterByProcedures" property to "sos" item (default: true). When false, the list of procedures is not passed as a filter to GetFeatureOfInterest request, which works better for BoM Water Data Online services.

### v6.3.1

- Fixed a bug that caused the compass control to be misaligned in Internet Explorer 11.

### v6.3.0

- Changed the "My Data" interface to be much more intuitive and tweaked the visual style of the catalog.
- Added `CartoMapCatalogItem` to connect to layers using the [Carto Maps API](https://carto.com/developers/maps-api/).

## v6.2.3

- Made it possible to configure the compass control's colors using CSS.

### v6.2.2

- Removed the Terria logo from the preview map and made the credit there smaller.
- Fall back to the style name in the workbench styles dropdown when no title is given for a style in WMS GetCapabilities.

### v6.2.1

- We now use Cesium Ion for the Bing Maps basemaps, unless a `bingMapsKey` is provided in [config.json](https://docs.terria.io/guide/customizing/client-side-config/#parameters). You can control this behavior with the `useCesiumIonBingImagery` property. Please note that if a `bingMapsKey` is not provided, the Bing Maps geocoder will always return no results.
- Added a Terria logo in the lower left of the map. It can be disabled by setting `"hideTerriaLogo": true` in `config.json`.
- Improved the credits display on the 2D map to be more similar to the 3D credits.
- Fixed a bug that caused some legends to be missing or incomplete in Apple Safari.

### v6.2.0

- Added a simple WCS "clip and ship" functionality for WMS layers with corresponding a WCS endpoint and coverage.
- Fixed problems canceling drag-and-drop when using some web browsers.
- Fixed a bug that created a time period where no data is shown at the end of a time-varying CSV.
- Fixed a bug that could cause endless tile requests with certain types of incorrect server responses.
- Fixed a bug that could cause endless region tile requests when loading a CSV with a time column where none of the column values could actually be interpreted as a time.
- Added automatic retry with jittered, exponential backoff for tile requests that result in a 5xx HTTP status code. This is especially useful for servers that return 503 or 504 under load. Previously, TerriaJS would frequently disable the layer and hit the user with an error message when accessing such servers.
- Updated British National Grid transform in `Proj4Definitions` to a more accurate (~2 m) 7 parameter version https://epsg.io/27700.
- Distinguished between 3D Terrain and 3D Smooth in share links and init files.
- Upgraded to Cesium v1.50.

### v6.1.4

- Fixed a bug that could cause the workbench to appear narrower than expected on some systems, and the map to be off-center when collapsing the workbench on all systems.

### v6.1.3

- When clicking a `Split` button on the workbench, the new catalog item will no longer be attached to the timeline even if the original was. This avoids a confusing situation where both catalog items would be locked to the same time.
- Added KMZ to the whitelisted formats for `MagdaCatalogItem`.
- Fixed a bug that caused a crash when switching to 2D with vector data already on the map, including when visiting a share link with vector data when the map ends up being 2D.
- The "Hide Workbench" button is now attached to the side of the Workbench, instead of on the opposite side of the screen from it.

### v6.1.2

- Fixed a bug that prevented `BingMapsSearchProviderViewModel` and other uses of `loadJsonp` from working correctly.

### v6.1.1

- Upgraded to terriajs-server v2.7.4.

### v6.1.0

- The previous default terrain provider, STK World Terrain, has been deprecated by its provider. _To continue using terrain in your deployed applications, you *must* obtain a Cesium Ion key and add it to `config.json`_. See https://cesium.com/ to create an Ion account. New options are available in `config.json` to configure terrain from Cesium Ion or from another source. See https://terria.io/Documentation/guide/customizing/client-side-config/#parameters for configuration details.
- Upgraded to Cesium v1.48.
- Added `Cesium3DTilesCatalogItem` for visualizing [Cesium 3D Tiles](https://github.com/AnalyticalGraphicsInc/3d-tiles) datasets.
- Added `IonImageryCatalogItem` for accessing imagery assets on [Cesium Ion](https://cesium.com/).
- Added support for Cesium Ion terrain assets to `CesiumTerrainProvider`. To use an asset from Ion, specify the `ionAssetId` and optionally the `ionAccessToken` and `ionServer` properties instead of specifying a `url`.
- Fixed a bug that could cause legends to be missing from `WebMapServiceCatalogItems` that had `isEnabled` set to true.

### v6.0.5

- Added `rel="noreferrer noopener"` to all `target="_blank"` links. This prevents the target page from being able to navigate the source tab to a new page.
- Fixed a bug that caused the order of items on the Workbench to change when visiting a share link.

### v6.0.4

- Changed `CesiumSelectionIndicator` to no longer use Knockout binding. This will avoid a problem in some environments, such as when a Content Security Policy (CSP) is in place.

### v6.0.3

- Fixed a bug that prevented users from being able to enter coordinates directly into catalog function point parameter fields.

### v6.0.2

- Fixed a bug that prevented interaction with the 3D map when the splitter was active.

### v6.0.1

- Added `parameters` property to `ArcGisMapServerCatalogItem`, allowing arbitrary parameters to be passed in tile and feature info requests.

### v6.0.0

- Breaking Changes:
  - An application-level polyfill suite is now required for Internet Explorer 9 and 10 compatibility. The easiest approach is to add `<script src="https://cdn.polyfill.io/v2/polyfill.min.js"></script>` to the `<head>` element of your application's HTML page.
  - In TerriaJS v7.0.0 (the _next_ major release), a polyfill suite may be required for Internet Explorer 11 as well. Adopting the approach above now will ensure you don't need to worry about it then.
- Overhauled support for printing. There is now a Print button on the Share panel that will provide a much better printable form of the map than the browser's built-in print feature. If a user uses the browser's print button instead, a message at the top will suggest using the TerriaJS Print feature and open the Share panel. Calling `window.print` (e.g. on a TerriaJS instance inside an iframe) will invoke the new TerriaJS print feature directly.
- Fixed a bug that caused `Leaflet.captureScreenshot` to show all layers on both sides even with the splitter active.
- Fixed a bug that prevented some vector features from appearing in `Leaflet.captureScreenshot`.
- Added ability to move the splitter thumb position vertically so that users can move it to prevent occlusions.
- Added `TerriaJsonCatalogFunction`. This catalog function allows an arbitrary HTTP GET to be invoked with user-provided parameters and return TerriaJS catalog JSON.
- Fixed a bug that could cause the feature info panel to sometimes be nearly transparent in Internet Explorer 11.
- Fixed a bug that caused an expanded preview chart's workbench item to erroneously show the date picker.
- Updated `MagdaCatalogItem` to match Magda project

### 5.7.0

- Added `MagdaCatalogItem` to load details of a catalog item from [Magda](https://github.com/TerriaJS/magda).
- Fixed a bug that could cause a time-dynamic WMS layer to fail to ever show up on the map if the initial time on the timeline was outside the intervals where the layer had data.
- Fixed a bug which could cause a crash during load from share link when the layer default is to not `useOwnClock` but the share link has `useOwnClock` set.
- Fixed an issue that caused a 'This data source is already shown' error in particular circumstances.

### 5.6.4

- Fixed a bug causing an error message when adding tabular data to the workbench before it was loaded.

### 5.6.3

- Display of Lat Lon changed from 3 deciml places to 5 decimal places - just over 1m precision at equator.
- Fixed a bug that caused the timeline to appear when changing the time on the workbench for a layer not attached to the timeline.
- The workbench date/time picker is now available for time varying point and region CSVs.
- Fixed a bug that caused the workbench date picker controls to disappear when the item was attached to the timeline and the timeline's current time was outside the valid range for the item.

### 5.6.2

- Renamed search marker to location marker.
- Added the clicked coordinates to the bottom of the feature info panel. Clicking the marker icon will cause the location to be indicated on the map.
- The location marker is now included in shared map views.
- Fixed a bug that could cause split WMS layers to show the incorrect layer data for the date shown in the workbench.
- Refactored current time handling for `CatalogItem` to reduce the complexity and number of duplicated current time states.
- Fixed feature info updating when the time is changed from the workbench for `TableCatalogItem`.
- Change the workbench catalog item date picker so that updating the date does not disable the timeslider.
- Fix a bug that meant that, when the current time was updated on an `ImageryCatalogItem` while the layer wasn't shown, the old time was still shown when the layer was re-enabled.
- Added `{{terria.currentTime}}` to feature info template.
- Added a way to format times within a feature info tempate. E.g. `{{#terria.formatDateTime}}{"format": "dd-mm-yyyy HH:MM:ss"}{{terria.currentTime}}{{/terria.formatDateTime}}`.
- Fixed a bug that caused the selection indicator to float strangely when visiting a share link with a selected feature.
- Fixed a bug that caused a region to be selected even when clicking on a hole in that region.
- Fixed a bug that prevented the selection indicator from following moving features on the 2D map.
- Fixed a bug that caused Leaflet to stop rendering further points in a layer and throw errors when calculating extent when one point had invalid characters in the latitude or longitude field.
- We now default to `autoPlay: false` if it's not specified in `config.json`.
- Changed search box placeholders to more precisely reflect their functionality.
- CartoDB basemaps are now always loaded over HTTPS.

### 5.6.1

- Fixed a bug that could cause the workbench UI to hang when toggling concepts, particularly for an `SdmxJsonCatalogItem`.
- Added previous and next buttons to workbench catalog item date picker.

### 5.6.0

- Upgraded to Cesium 1.41.

### 5.5.7

- Added support for using tokens to access WMS layers, particularly using the WMS interface to ArcGIS servers.

### 5.5.6

- Tweaked the sizing of the feature info panel.
- Fixed a bug that caused `ArcGisMapServerCatalogItem` to always use the server's single fused map cache, if available. Now, if the `layers` property is specified, we request individual dynamic layers and ignore the fused map cache.

### 5.5.5

- Fixed a bug that caused the feature info panel to stop working after clicking on a location search marker.
- Added support for ArcGIS tokens on the 2D map. Previously, tokens only worked reliably in 3D.
- Improved handling of tile errors, making it more consistent between 2D and 3D.
- Fixed a bug that prevented the Add Data button from working Internet Explorer 9 unless the DevTools were also open.
- Improved the sizing of the feature info panel so it is less likely to completely obscure the map.

### 5.5.4

- Fixed a serious bug that prevented opening the Data Catalog in Internet Explorer.
- Fixed some problems with the Terria Spatial Analytics `CatalogFunctions`.

### 5.5.3

- Fixed a bug in SDMX-JSON when using `cannotSum`.

### 5.5.2

- Deprecated SDMX-JSON catalog items' `cannotDisplayPercentMap` in favour of `cannotSum`.
- Updated `cannotSum` so that it does not display a total in some cases, as well as suppressing the regional-percentage checkbox. `cannotSum` can be either a mapping of concept ids to the values that prevent summing, or simply `true` to always prevent summing.
- Fixed a bug that caused an error when Splitting a layer that does not have a `clock`.

### 5.5.1

- Added `cannotDisplayPercentMap` to SDMX-JSON catalog items, to optionally turn off the "display as a percentage of regional total" checkbox when the data is not a count (eg. a rate or an average).

### 5.5.0

- Added the ability to split the screen into a left-side and right-side, and show raster and region mapped layers on only one side of the splitter.
- Added the ability to use a tabbed catalog in the explorer panel on desktop site. Setting `tabbedCatalog` parameter to `true` in `config.json` causes top-level groups in the catalog to list items in separate explorer panel tabs.
- Added the ability to use vector tile properties in feature info templates when using region mapping (data row attributes will overwrite vector tile properties with the same name)
- Properties available in feature info templates are now JSON parsed and replaced by their javascript object if they start with `[` or `{` and parse successfully
- Decreased flickering of time-varying region mapped layers by pre-rendering the next time interval.
- Fixed a bug in `WebMapServiceCatalogItem` that could cause a WMS time time dimension to be interpreted incorrectly if it was specified only using dates (not times) and with a periodicity of less than a day.

### 5.4.5

- Improved behaviour of SDMX-JSON items when no data is available.

### 5.4.4

- Added support for specifying namespaced layer names in the `WebMapServiceCatalogItem` `layers` property.
- Made TerriaJS tolerant of XML/HTML inside text elements in WMS GetCapabilities without being properly wrapped in `CDATA`.

### 5.4.3

- Fixed a build problem on case-sensitive file systems (e.g. most Linux systems).

### 5.4.2

- We no longer show the Zoom To button on the workbench when there is no rectangle to zoom to.

### 5.4.1

- Fixed a bug when sharing SDMX-JSON catalog items.
- Improved display of "Add Data" panel on small screens when Feedback and Feature Info panels are open.
- Added "search in data catalog" link to mobile search.
- Added a button to automatically copy share url into clipboard in share panel.
- Added `initFragmentPaths` property to the `parameters` section of `config.json`. It can be used to specify an array of base paths for resolving init fragments in the URL.
- Modified `CkanCatalogItem` to exclude files that advertise themselves as KML files but have the file extension .ZIP.
- Removed "View full size image" link on the share panel. Chrome 60 removed the ability to navigate to a data URI, and other browsers are expected to follow this lead.

### 5.4.0

- Breaking change: removed some old types that haven't been used since the new React-based user interface in v4.0.0, specifically `KnockoutHammerBinding`, `KnockoutMarkdownBinding`, `PopupMessageConfirmationViewModel`, `PopupMessageViewModel`, and `PopupViewModel`.
- Added the ability to use tokens from terriajs-server for layers requiring ESRI tokens.
- Catalog group items are now sorted by their in-catalog name

### 5.3.0

- Added the ability to use the analytics region picker with vector tile region mapping by specifiying a WMS server & layer for analytics only.
- Updated the client side validation to use the server-provided file size limit when drag/dropping a file requiring the conversion service.
- `zoomOnEnable` now works even for a catalog item that is initially enabled in the catalog. Previously, it only worked for catalog items enabled via the user interface or otherwise outside of the load process.
- Added `initialTimeSource` property to `CsvCatalogItem` so it is possible to specify the value of the animation timeline at start from init files.
- Added to documentation for customizing data appearance.
- Added `CatalogShortcut` for creating tool items for linking to a `CatalogItem`.
- Renamed `ViewState.viewCatalogItem()` to `viewCatalogMember` to reflect that it can be used for all `CatalogMembers`, not just `CatalogItems`.
- Fixed a bug that could cause a crash when switching to 2D when the `initialView` was just a `Rectangle` instead of a `CameraView`.
- Fixed a bug that caused multiple layers with generated, gradient legends to all show the same legend on the Workbench.

### 5.2.11

- Pinned `urijs` to v1.18.10 to work around a breaking change in v1.18.11.

### 5.2.10

- Improved the conversion of Esri polygons to GeoJSON by `featureDataToGeoJson`. It now correctly handles polygons with holes and with multiple outer rings.
- Added some fields to the dataset info page for `CkanCatalogItem`.
- Fixed a bug that could cause some layers, especially the Bing Maps basemap, to occasionally be missing from the 2D map.
- Fixed a bug that could cause the selected time to move to the end time when sharing a map with a time-dynamic layer.

### 5.2.9

- A catalog item's `cacheDuration` property now takes precedence over the cache duration specified by the code. Previously, the `cacheDuration` would only override the default duration (2 weeks).

### 5.2.8

- Added option to expand the HTML embed code and toggle URL shorting for the share link.
- The Share feature now includes the current time selected on the timeline, so that anyone visiting a share link will see the map at the intended time.

### 5.2.7

- Added the Latitude and Longitude to the filename for the Feature Information file download.
- Added the time to the timeline labels when zoomed in to a single day. Previously, the label sometimes only showed the date.

### 5.2.6

- Added the ability to disable the conversion service so that no user data is sent outside of the client by setting `conversionServiceBaseUrl` to `false` in the `parameters` section of `config.json`.
- Added the ability to disable the location button by setting `disableMyLocation` to `true` in the `parameters` section of `config.json`.
- Fixed a bug that caused the share functionality to fail (both screenshot and share link) in 2d mode.
- Fixed a bug with explicitly styled enum columns in Internet Explorer.
- Fixed a bug that caused the selected column in a csv to be the second column when a time column is present.

### 5.2.5

- Fixed a bug with `forceProxy: true` which meant that vector tiles would try, and fail, to load over the proxy.
- Added documentation for customizing data appearance, and folded in existing but orphaned documentation for creating feature info templates.
- Changed the LocateMe button so that it toggles and continuously updates the location when Augmented Reality is enabled.
- Added the ability to set SDMX-JSON region names from a region type dimension, using a Mustache template. This was required so regions can be mapped to specific years, even if not specified by the SDMX-JSON server.
- Added `viewermode` to the users persistent local storage to remember the last `ViewerMode` used.
- Added the ability to customize the preamble text on the feedback form ("We would love to hear from you!") by setting `feedbackPreamble` in the `parameters` section of `config.json`.

### 5.2.4

- Fixed a bug that prevented error messages, such as when a dataset fails to load, from being shown to the user. Instead, the errors were silently ignored.

### 5.2.3

- Fixed a bug that gave expanded Sensor Observation Service charts poor names.
- Fixed a bug that prevented some table-based datasets from loading.

### 5.2.2

- Fixed download of selected dataset (as csv) so that quotes are handled in accordance with https://tools.ietf.org/html/rfc4180. As a result, more such downloads can be directly re-loaded in Terria by dragging and dropping them.

### 5.2.1

- Changed the default opacity for points from CSV files without a value column to 1.0 (previously it was 0.6). This is a workaround for a Cesium bug (https://github.com/AnalyticalGraphicsInc/cesium/issues/5307) but really a better choice anyway.
- Fixed a bug which meant non-standard properties of some table data sources (eg. csv, SOS, SDMX-JSON) were missing in the feature info panel, because of a breaking change in Cesium 1.33.

### 5.2.0

- Fixed a bug that caused layer disclaimers to fail to appear when the layer was enabled via a share link. Since the user was unable to accept the disclaimer, the layer also failed to appear.
- Added `AugmentedVirtuality` (user facing feature name Augmented Reality) to allow users to use their mobile device's orientation to set the camera view.
- Added the `showFeaturesAtAllTimes` option to Sensor Observation Service items. This improves the user experience if the server returns
  some features starting in 1990, say, and some starting in 1995, so that the latter still appear (as grey points with no data) in 1990.
- Fixed a bug that prevented preview charts in the feature info panel from updating when the user changed the Sensor Observation Service frequency.
- Fixed a bug that allowed the user to de-select all the display choices for Sensor Observation Service items.
- Improved the appearance of charts where all the y-values are null. (It now shows "No preview available".)
- Upgraded to Leaflet 1.0.3 for the 2D and preview maps.
- Upgraded to [Cesium 1.33](https://github.com/AnalyticalGraphicsInc/cesium/blob/1.33/CHANGES.md) for the 3D view.

### 5.1.1

- Fixed a bug that caused an 'added' and a 'shown' event for "Unnamed Item" to be logged to Google Analytics when previewing an item in the catalog.
- Added a 'preview' Google Analytics event when a catalog item is shown on the preview map in the catalog.
- Fixed a bug that prevented csv files with missing dates from loading.
- Fixed a bug that could cause an error when adding a layer without previewing it first.

### 5.1.0

- Fixed a bug that prevented `WebMapServiceCatalogItem` from acting as a time-dynamic layer when the time dimension was inherited from a parent layer.
- `WebMapServiceCatalogItem` now supports WMS 1.1.1 style dimensions (with an `Extent` element) in addition to the 1.3.0 style (`Dimension` only).
- `WebMapServiceCatalogItem` now passes dates only (rather than dates and times) to the server when the TIME dimension uses the `start/stop/period` form, `start` is a date only, and `period` does not include hours, minutes, or seconds.
- `WebMapServiceCatalogItem` now supports years and months (in addition to days, hours, minutes, and seconds) in the period specified of a TIME dimension.
- `WebMapServiceCatalogItem` now ignores [leap seconds](https://en.wikipedia.org/wiki/Leap_second) when evaluating ISO8601 periods in a time dimension. As a result, 2 hours after `2016-06-30T23:00:00Z` is now `2016-07-01T01:00:00Z` instead of `2016-07-01T00:59:59Z` even though a leap second at the end of June 2016 makes that technically 2 hours and 1 second. We expect that this is more likely to align with the expectations of WMS server software.
- Added option to specify `mobileDefaultViewerMode` in the `parameters` section of `config.json` to specify the default view mode when running on a mobile platform.
- Added support for `itemProperties` to `CswCatalogGroup`.
- Added `terria.urlEncode` function for use in feature info templates.
- Fixed a layout problem that caused the coordinates on the location bar to be displayed below the bar itself in Internet Explorer 11.
- Updated syntax to remove deprecation warnings with React version 15.5.

### 5.0.1

- Breaking changes:
  - Starting with this release, TerriaJS is meant to be built with Webpack 2. The best way to upgrade your application is to merge from [TerriaMap](https://github.com/TerriaJS/TerriaMap). If you run into trouble, post a message on the [TerriaJS forum](https://groups.google.com/forum/#!forum/terriajs).
  - Removed the following previously-deprecated modules: `registerKnockoutBindings` (no replacement), `AsyncFunctionResultCatalogItem` (now `ResultPendingCatalogItem`), `PlacesLikeMeFunction` (now `PlacesLikeMeCatalogFunction`), `SpatialDetailingFunction` (now `SpatialDetailingCatalogFunction`), and `WhyAmISpecialFunction` (now `WhyAmISpecialCatalogFunction`).
  - Removed `lib/Sass/StandardUserInterface.scss`. It is no longer necessary to include this in your application.
  - Removed the previously-deprecated third pararameter, `getColorCallback`, of `DisplayVariablesConcept`. Pass it inside the `options` parameter instead.
  - Removed the following previously-deprecated properties from `TableColumn`: `indicesIntoUniqueValues` (use `uniqueValues`), `indicesOrValues` (use `values`), `indicesOrNumericalValues` (use `uniqueValues` or `numericalValues`), and `usesIndicesIntoUniqueValues` (use `isEnum`).
  - Removed the previously-deprecated `dataSetID` property from `AbsIttCatalogItem`. Use `datasetId` instead.
  - Removed the previously-deprecated `allowGroups` property from `CkanCatalogItem`. Use `allowWmsGroups` or `allowWfsGroups` instead.
  - Removed the previously-deprecated `RegionMapping.setRegionColumnType` function. Use the `setRegionColumnType` on an _instance_ of `RegionMapping` instead.
  - Removed the previously-deprecated `regionMapping.regionDetails[].column` and `.disambigColumn`. Use `.columnName` and `.disambigColumnName` instead.
  - Removed the previously-deprecated `options.regionMappingDefinitionsUrl` parameter from the `Terria` constructor. Set the `regionMappingDefinitionsUrl` inside `parameters` in `config.json` instead.
- Fixed a bug in `WebMapServiceCatalogItem` that prevented TerriaJS from correctly determining the projections supported by a WMS layer when supported projections are inherited from parent layers.
- Changed "no value" colour of region-mapped data to fully transparent, not black.
- Fixed an issue where expanding a chart from an SDMX-JSON or SOS feature twice, with different data choices selected, would overwrite the previous chart.
- Improved SDMX-JSON items to still show properly, even if the `selectedInitially` property is invalid.
- Added `Score` column to `GNAFAddressGeocoder` to indicate relative quality, which maps as default variable.

### 4.10.5

- Improved error message when accessing the user's location under http with Chrome.
- When searching locations, the button to instead search the catalog is now above the results instead of below them.
- Changed "go to full screen mode" tooltip to "Hide workbench", and "Exit Full Screen" button to "Show Workbench". The term "full screen" was misleading.
- Fixed a bug where a chartable (non-geo-spatial) CSV file with a column including the text "height" would not let the user choose the "height" column as the y-axis of a chart.
- Added support for non-default x-axes for charts via `<chart x-column="x">` and the new `tableStyle.xAxis` parameter.
- Added support for a `charSet` parameter on CSV catalog items, which overrides the server's mime-type if present.

### 4.10.4

- Added the ability for `CkanCatalogGroup` to receive results in pages, rather than all in one request. This will happen automatically when the server returns partial results.
- Improved the performance of the catalog UI by not creating React elements for the contents of a group until that group is opened.
- Close polygons used as input to a `CatalogFunction` by making the last position the same as the first one.
- Added support for a new `nameInCatalog` property on all catalog members which overrides `name` when displayed in the catalog, if present.
- Added `terria.urlEncodeComponent` function for use in feature info templates.
- `yAxisMin` and `yAxisMax` are now honored when multiple charts are active, by using the minimum `yAxisMin` and the maximum `yAxisMax` of all charts.

### 4.10.3

- Locked third-party dependency proj4 to v2.3.x because v2.4.0 breaks our build.

### 4.10.2

- New sections are now merged info `CatalogMember.info` when `updateFromJson` is called multiple times, rather than the later `info` completely replacing the earlier one. This is most useful when using `itemProperties` to override some of the info sections in a child catalog item.
- Fixed a bug where csv files with a date column would sometimes fail if a date is missing.

### 4.10.1

- Improved the SDMX-JSON catalog item to handle huge dimensions, allow a blacklist, handle bad responses better, and more.
- Fixed a bug that prevented the proxy from being used for loading legends, even in situations where it is necessary such as an `http` legend accessed from an `https` site.
- Added link to re-download local files, noting that TerriaJS may have done additional processing (eg. geocoding).

### 4.10.0

- Changed defaults:
  - `WebProcessingServiceCatalogFunction` now defaults to invoking the `Execute` service via an HTTP POST with XML encoding rather than an HTTP GET with KVP encoding. This is a more sensible default because the WPS specification requires that servers support POST/XML while GET/KVP is optional. Plus, POST/XML allows large input parameters, such as a polygon descibing all of Australia, to be successfully passed to the WPS process. To force use of GET/KVP, set the `executeWithHttpGet` property to `true`.
- Fixed problems with third-party dependencies causing `npm install` and `npm run gulp` to fail.

### 4.9.0

- Added a help overlay system. A TerriaJS application can define a set of help sequences that interactively walk the user through a task, such as adding data to the map or changing map settings. The help sequences usually appear as a drop-down Help menu in the top-right corner.
- Fixed a bug with calculating bounding rectangles in `ArcGisCatalogItem` caused by changes to `proj4` package.
- Fixed a bug preventing chart axis labels from being visible on a white background.
- Fixed a bug that caused the Feedback panel to appear below the chart panel, making it difficult to use.

### 4.8.2

- Fixed a bug that prevented a `shareUrl` specified in `config.json` from actually being used by the `ShareDataService`.
- Adding a JSON init file by dropping it on the map or selecting it from the My Data tab no longer adds an entry to the Workbench and My Data catalog.
- WPS return type can now be `application/vnd.terriajs.catalog-member+json` which allows a json catalog member to be returned in WPS along with the usual attributes to control display.
- `chartLineColor` tableStyle attribute added, allowing per column specification of chart line color.
- Fixed a bug that caused a `WebMapServiceCatalogItem` inside a `WebMapServiceCatalogGroup` to revert to defaults from GetCapabilities instead of using shared properties.
- Fix a bug that prevented drawing the marker and zooming to the point when searching for a location in 2D.
- Fixed a bug where `WebMapTileServiceCatalogItem` would incorrectly interpret a bounding box and return only the lower left corner causing Cesium to crash on render.
- Fixed a bug that caused the feedback form to be submitted when unchecking "Share my map view".

### 4.8.1

- `CkanCatalogGroup` now automatically adds the type of the resource (e.g. `(WMS)`) after the name when a dataset contains multiple resources that can be turned into catalog items and `useResourceName` is false.
- Added support for ArcGIS FeatureServers to `CkanCatalogGroup` and `CkanCatalogItem`. In order for `CkanCatalogGroup` to include FeatureServers, `includeEsriFeatureServer` must be set to true.
- Changed default URL for the share service from `/share` to `share` and made it configurable by specifying `shareUrl` in config.json. This helps with deployments in subdirectories.

### 4.8.0

- Fixed a bug that prevented downloading data from the chart panel if the map was started in 2D mode.
- Changed the default opacity of table data to 0.8 from 0.6.
- Added the ability to read dates in the format "2017-Q2".
- Improved support for SDMX-JSON, including showing values as a percent of regional totals, showing the selected conditions in a more concise format, and fixing some bugs.
- Updated `TableCatalogItem`s to show a download URL in About This Dataset, which downloads the entire dataset as csv, even if the original data was more complex (eg. from an API).
- The icon specified to the `MenuPanel` / `DropdownPanel` theme can now be either the identifier of an icon from `Icon.GLYPHS` or an actual SVG `require`'d via the `svg-sprite-loader`.
- Fixed a bug that caused time-varying points from a CSV file to leave a trail on the 2D map.
- Add `Terria.filterStartDataCallback`. This callback gives an application the opportunity to modify start (share) data supplied in a URL before TerriaJS loads it.
- Reduced the size of the initial TerriaJS JavaScript code by about 30% when starting in 2D mode.
- Upgraded to [Cesium 1.29](https://github.com/AnalyticalGraphicsInc/cesium/blob/1.29/CHANGES.md).

### 4.7.4

- Renamed `SpatialDetailingFunction`, `WhyAmISpecialFunction`, and `PlacesLikeMeFunction` to `SpatialDetailingCatalogFunction`, `WhyAmISpecialCatalogFunction`, and `PlacesLikeMeCatalogFunction`, respectively. The old names will be removed in a future release.
- Fixed incorrect tooltip text for the Share button.
- Improved the build process and content of the user guide documentation.

### 4.7.3

- Canceled pending tile requests when removing a layer from the 2D map. This should drastically improve the responsiveness when dragging the time slider of a time-dynamic layer in 2D mode.
- Added the data source and data service details to the "About this dataset" (preview) panel.
- Fixed a bug introduced in 4.7.2 which made the Feature Info panel background too pale.

### 4.7.2

- Updated GNAF API to new Lucene-based backend, which should improve performance.
- Updated custom `<chart>` tag to allow a `colors` attribute, containing comma separated css strings (one per column), allowing users to customize chart colors. The `colors` attribute in charts can also be passed through from a WPS ComplexData response.
- Updated styling of Give Feedback form.
- Improved consistency of "Search" and "Add Data" font sizes.
- Improved flexibility of Feature Info Panel styling.
- Fixed a bug that could cause an extra `/` to be added to end of URLs by `ArcGisMapServerCatalogItem`, causing some servers to reject the request.
- Added a workaround for a bug in Internet Explorer 11 on Windows 7 that could cause the user interface to hang.

### 4.7.1

- Fixed a bug where providing feedback did not properly share the map view.
- Updated to terriajs-server 2.6.2.
- Fixed a bug leading to oversized graphics being displayed from WPS calls.

### 4.7.0

- Added the ability for users to share their view of the map when providing feedback.
- Extra components can now be added to FeatureInfoSection.
- Updated "Download Data" in FeatureInfoSection to "Download Data for this Feature".
- Fixed the color of visited links in client apps with their own css variables.
- Fixed a bug that prevented the scale bar from displaying correctly.

### 4.6.1

- Added support for creating custom WPS types, and for reusing `Point`, `Polygon`, and `Region` editors in custom types.
- Fixed a bug that caused the legend to be missing for WMS catalog items where the legend came from GetCapabilities but the URL did not contain `GetLegendGraphic`.

### 4.6.0

- Changed defaults:
  - The `clipToRectangle` property of raster catalog items (`WebMapServiceCatalogItem`, `ArcGisMapServerCatalogItem`, etc.) now defaults to `true`. It was `false` in previous releases. Using `false` prevents features (especially point features) right at the edge of the layer's rectangle from being cut off when the server reports too tight a rectangle, but also causes the layer to load much more slowly in many cases. Starting in this version, we favour performance and the much more common case that the rectangle can be trusted.
- Made `WebMapServiceCatalogItem` tolerant of a `GetCapabilities` where a `LegendURL` element does not have an `OnlineResource` or a `Dimension` does not have any values.
- Added support for 'Long' type hint to CSV data for specifying longitude.
- The marker indicating the location of a search result is now placed correctly on the terrain surface.
- `CatalogFunction` region parameters are now selected on the main map rather than the preview map.
- Some regions that were previously not selectable in Analytics, except via autocomplete, are now selectable.
- Added hover text that shows the position of data catalog search results in the full catalog.
- Widened scrollbars and improve their contrast.
- Removed the default maximum number of 10 results when searching the data catalog.
- Allow users to browse for JSON configuration files when adding "Local Data".
- Made it easier to use custom fonts and colors in applications built on TerriaJS, via new SCSS variables.
- Fixed a bug that caused a `CswCatalogGroup` to fail to load if the server had a `references` element without a `protocol`.

### 4.5.1

- The order of the legend for an `ArcGisMapServerCatalogItem` now matches the order used by ArcGIS itself.
- Large legends are now scaled down to fit within the width of the workbench panel.
- Improved the styling of links inside the Feature Information panel.
- Fixed a bug that could cause the Feature Information panel's close button to initially appear in the wrong place, and then jump to the right place when moving the mouse near it.

### 4.5.0

- Added support for the Sensor Observation Service format, via the `SensorObservationServiceCatalogItem`.
- Added support for end date columns in CSV data (automatic with column names containing `end_date`, `end date`, `end_time`, `end time`; or set in json file using `isEndDate` in `tableStyle.columns`.
- Fixed calculation of end dates for moving-point CSV files, which could lead to points disappearing periodically.
- Fixed a bug that prevented fractional seconds in time-varying WMS periodicity.
- Added the ability to the workbench UI to select the `style` to use to display a Web Map Service (WMS) layer when multiple styles are available.
- Added the ability to the workbench UI to select from among the available dimensions of a Web Map Service (WMS) layer.
- Improved the error reporting and handling when specifying invalid values for the WMS COLORSCALERANGE parameter in the UI.
- Added the ability to drag existing points when creating a `UserDrawing`.
- Fixed a bug that could cause nonsensical legends for CSV columns with all null values.
- Fixed a bug that prevented the Share panel from being used at all if the URL shortening service encountered an error.
- Fixed a bug that could cause an error when adding multiple catalog items to the map quickly.
- Tweaked the z-order of the window that appears when hovering over a chart series, so that it does not appear on top of the Feature Information panel.
- Fixed a bug that could lead to incorrect colors in a legend for a CSV file with explicit `colorBins` and cut off at a minimum and maximum.
- We now show the feature info panel the first time a dataset is added, containing a suggestion to click the map to learn more about a location. Also improved the wording for the feature info panel when there is no data.
- Fixed support for time-varying feature info for vector tile based region mapping.
- `updateApplicationOnMessageFromParentWindow` now also allows messages from the `opener` window, i.e. the window that opened the page by calling `window.open`. The parent or opener may now also send a message with an `allowOrigin` property to specify an origin that should be allowed to post messages.
- Fixed a bug that prevented charts from loading http urls from https.
- The `isNcWMS` property of `WebMapServiceCatalogItem` is now set to true, and the COLORSCALERANGE controls are available in the UI, for ncWMS2 servers.
- Added the ability to prevent CSVs with time and `id` columns from appearing as moving points, by setting `idColumns` to either `null` or `[]`.
- Fixed a bug that prevented default parameters to `CatalogFunction`s from being shown in the user interface.
- Fixed a problem that made `BooleanParameter`s show up incorrectly in the user interface.
- Embedded `<chart>` elements now support two new optional attributes:
  - `title`: overrides the title that would otherwise be derived from the name of the feature.
  - `hide-buttons`: If `"true"`, the Expand and Download buttons are hidden from the chart.
- Fixed a bug in embedded `<collapsible>` elements that prevented them from being expandable.
- Improved SDMX-JSON support to make it possible to change region type in the UI.
- Deprecated `RegionMapping.setRegionColumnType` in favour of `RegionMapping.prototype.setRegionColumnType`. `regionDetails[].column` and `.disambigColumn` have also been deprecated.

### 4.4.1

- Improved feature info display of time-varying region-mapped csvs, so that chart is still shown at times with no data.
- Fix visual hierarchy of groups and items in the catalog.

### 4.4.0

- Fixed a bug that caused Cesium (3D view) to crash when plotting a CSV with non-numerical data in the depth column.
- Added automatic time-series charts of attributes to the feature info of time-varying region-mapped csvs.
- Refactored Csv, AbsItt and Sdmx-Json catalog items to depend on a common `TableCatalogItem`. Deprecated `CsvCatalogItem.setActiveTimeColumn` in favour of `tableStructure.setActiveTimeColumn`.
- Error in geocoding addresses in csv files now shows in dialog box.
- Fixed CSS styling of the timeline and added padding to the feature info panel.
- Enhanced JSON support to recognise JSON5 format for user-added files.
- Deprecated `indicesIntoUniqueValues`, `indicesOrValues`, `indicesOrNumericalValues` and `usesIndicesIntoUniqueValues` in `TableColumn` (`isEnum` replaces `usesIndicesIntoUniqueValues`).
- Added support for explicitly colouring enum columns using a `tableStyle.colorBins` array of `{"value":v, "color":c}` objects
- Improved rendering speed when changing the display variable for large lat/lon csv files.
- Default to moving feature CSVs if a time, latitude, longitude and a column named `id` are present.
- Fixed a bug so units flow through to charts of moving CSV features.
- Fixed a bug that prevented the `contextItem` of a `CatalogFunction` from showing during location selection.
- Fixed a bug that caused `&amp;` to appear in some URLs instead of simply `&`, leading to an error when visiting the link.
- Added the ability to pass a LineString to a Web Processing Service.
- Fixed a bug that prevented `tableStyle.dataVariable` = `null` from working.
- Uses a smarter default column for CSV files.
- Fixed a bug that caused an error message to appear repeatedly when there was an error downloading tiles for a base map.
- Fixed a bug that caused WMS layer names and WFS type names to not be displayed on the dataset info page.
- We now preserve the state of the feature information panel when sharing. This was lost in the transition to the new user interface in 4.0.0.
- Added a popup message when using region mapping on old browsers without an `ArrayBuffer` type (such as Internet Explorer 9). These browsers won't support vector tile based region mapping.
- Fixed bug where generic parameters such as strings were not passed through to WPS services.
- Fixed a bug where the chart panel did not update with polled data files.
- Removed the Australian Hydrography layer from `createAustraliaBaseMapOptions`, as the source is no longer available.
- Fixed a bug that caused the GetCapabilities URL of a WMS catalog item to be shown even when `hideSource` was set to true.
- Newly-added user data is now automatically selected for the preview map.
- Fixed a bug where selecting a new column on a moving point CSV file did not update the chart in the feature info panel.
- Fixed dropdowns dropping from the bounds of the screen in Safari.
- Fixed a bug that prevented the feature info panel from updating with polled lat/lon csvs.
- Improved handing of missing data in charts, so that it is ignored instead of shown as 0.

### 4.3.3

- Use react-rangeslider 1.0.4 because 1.0.5 was published incorrectly.

### 4.3.2

- Fixed css styling of shorten URL checkbox.

### 4.3.1

- Added the ability to specify the URL to the `serverConfig` service in `config.json` as `parameters.serverConfigUrl`.

### 4.3.0

- Added `Terria.batchGeocoder` property. If set, the batch geocoder is used to resolve addresses in CSV files so that they can be shown as points on the map.
- Added `GnafAddressGeocoder` to resolve Australian addresses using the GNAF API.
- Added a loading indicator for user-added files.
- Fixed a bug that prevented printing the map in the 2D mode.
- Fixed a bug when changing between x-axis units in the chart panel.
- Moved all Terria styles into CSS-modules code (except Leaflet) - `lib/Sass/StandardUserInterface.scss` no longer needs to be imported and now only includes styles for backwards compatibility.

### 4.2.1

- Fixed bug that prevented the preview map displaying on mobile devices.

### 4.2.0

- There is a known bug in this version which prevents the user from being able to choose a region for some Analytics functions.
- Added support for ArcGis FeatureServers, using the new catalog types `esri-featureServer` and `esri-featureServer-group`. Catalog type `esri-group` can load REST service, MapServer and FeatureServer endpoints. (For backwards compatibility, catalog type `esri-mapServer-group` continues to work for REST service as well as MapServer endpoints.)
- Enumeration parameter now defaults to what is shown in UI, and if parameter is optional, '' is default.
- Adds bulk geocoding capability for Australian addresses. So GnafAPI can be used with batches of addresses, if configured.
- Fixed a bug that caused the selection indicator to get small when near the right edge of the map and to overlap the side panel when past the left edge.
- Map controls and menus now become translucent while the explorer window (Data Catalog) is visible.
- Removed find-and-replace for cesium workers from the webpack build as it's done in terriajs-cesium now.
- Legend images that fail to load are now hidden entirely.
- Improved the appearance of the opacity slider and added a percentage display.
- AllowedValues for LiteralData WPS input now works even if only one value specified.
- Fixed bug in WPS polygon datatype to return valid polygon geojson.
- Fix regression: cursor changes in UserDrawing now functions in 2D as well as 3D.
- Updated to [Cesium](http://cesiumjs.org) 1.23 (from 1.20). See the [change log](https://github.com/AnalyticalGraphicsInc/cesium/blob/1.23/CHANGES.md) for details.
- Fixed a bug which prevented feature info showing for Gpx-, Ogr-, WebFeatureService-, ArcGisFeatureServer-, and WebProcessingService- CatalogItems.
- Added support for a wider range of SDMX-JSON data files, including the ability to sum over dimensions via `aggregatedDimensionIds`.
- Added support for `tableStyle.colorBins` as array of values specifying the boundaries between the color bins in the legend, eg. `[3000, 3500, 3900, 4000]`. `colorBins` can still be an integer specifying the number of bins, in which case Terria determines the boundaries.
- Made explorer panel not rendered at all when hidden and made the preview map destroy itself when unmounted - this mitigates performance issues from having Leaflet running in the background on very busy vector datasets.
- Fixed a bug which prevented time-varying CZML feature info from updating.
- Added support for moving-point csv files, via an `idColumns` array on csv catalog items. By default, feature positions, color and size are interpolated between the known time values; set `isSampled` to false to prevent this. (Color and size are never interpolated when they are drawn from a text column.)
- Added support for polling csv files with a partial update, and by using `idColumns` to identify features across updates.
- Added a time series chart to the Feature Info Panel for sampled, moving features.
- Fixed a bug which sometimes prevented feature info from appearing when two region-mapped csv files were displayed.
- Fixed the preview map extent being one item behind what was actually selected.

### 4.1.2

- Fixed a bug that prevented sharing from working in Internet Explorer.

### 4.1.1

- Stopped IE9 from setting bizarre inline dimensions on custom branding images.
- Fixed workbench reordering in browsers other than Chrome.
- URLs on the dataset info page are now auto-selected by clicked, making them easier to copy.

### 4.1.0

- Made the column title for time-based CSV exports from chart default to 'date'
- Stopped the CSV creation webworker from being run multiple times on viewing a chart.
- Removed the empty circles from non-selected base maps on the Map settings panel.
- Prevented text from being selected when dragging the compass control.
- Added the `MeasureTool` to allow users to interactively measure the distance between points.
- Worked around a problem in the Websense Web Filter that caused it to block access to some of the TerriaJS Web Workers due to a URL in the license text in a comment in a source file.

### 4.0.2

- Fixed a bug that prevented opening catalog groups on iOS.
- Fixed a CSS warning.

### 4.0.1

- Fixed a bug that caused an error message to be formatted incorrectly when displayed to the user.

### 4.0.0

- Rewrote the TerriaJS user interface using React. We believe the new interface is a drastic improvement, incorporating user feedback and the results of usability testing. Currently, it is a bit harder to customize than our old user interface, so if your application has extensive customizations, we suggest delaying upgrading to this version for a little while logner.
- Added support for non-geospatial CSV files, which display in a new chart panel.
- Added support for customisable tags in Feature Info templates.
- Implemented [`<chart>` and `<collapsible>`](https://github.com/TerriaJS/terriajs/blob/4.0.0/lib/ReactViews/Custom/registerCustomComponentTypes.js#L52-L106) tags in Feature Info templates.
- Added support for [polling](https://github.com/TerriaJS/terriajs/blob/4.0.0/lib/Models/Polling.js) for updates to CSV files.
- `CswCatalogGroup` will now include Web Processing Services from the catalog if configured with `includeWps` set to true.
- `WebMapServiceCatalogItem` will now detect ncWMS servers and set isNcWMS to true.
- New `ShareDataService` which can store and resolve data. Currently it is used as a replacement for Google URL Shortener, which can't handle long URLs.
- New `ServerConfig` object which provides configuration information about the server, including which domains can be proxied for. This changes the way CorsProxy is initialised.
- Added partial support for the SDMX-JSON format.
- `UserDrawing` added for drawing lines and polygons on the map.
- CkanCatalogGroup's `filterQuery` items can now be specified as objects instead of URL-encoded strings.

### 3.5.0

- Ungrouped items in CKAN catalog items are now grouped under an item whose title is determined by .ungroupedTitle (default: "No group").
- CKAN's default search regex for KMLs also includes KMZ.
- Add documentation of camera properties.

### 3.4.0

- Support JSON5 (http://json5.org/) use in init files and config files, so comments can be used and object keys don't need to be quoted.
- Fixed a bug that caused the `corsProxyBaseUrl` specified in `config.json` to be ignored.
- Fixed a bug preventing downloading feature info data in CSV format if it contained nulls.
- Added support for the WMS Style/MetadataURL tag in layer description.
- Long titles in locally-generated titles now word-wrap in most web browsers.
- Long auto-generated legend titles now word wrap in most web browsers.

### 3.3.0

- Support `parameters` property in WebFeatureServiceCatalogItem to allow accessing URLs that need additional parameters.
- Fixed a bug where visiting a shared link with a time-series layer would crash load.
- Added a direct way to format numbers in feature info templates, eg. `{{#terria.formatNumber}}{"useGrouping": true, "maximumFractionDigits": 3}{{value}}{{/terria.formatNumber}}`. The quotes around the keys are optional.
- When the number of unique values in a CSV column exceeds the number of color bins available, the legend now displays "XX other values" as the label for the last bucket rather than simply "Other".
- CSV columns with up to 21 unique values can now be fully displayed in the legend. Previously, the number of bins was limited to 9.
- Added `cycle` option to `tableColumnStyle.colorBinMethod` for enumeration-type CSV columns. When the number of unique values in the column exceeds the number of color bins available, this option makes TerriaJS color all values by cycling through the available colors, rather than coloring only the most common values and lumping the rest into an "Other" bucket.
- Metadata and single data files (e.g. KML, GeoJSON) are now consistently cached for one day instead of two weeks.
- `WebMapServiceCatalogItem` now uses the legend for the `style` specified in `parameters` when possible. It also now includes the `parameters` when building a `GetLegendGraphic` URL.
- Fixed a bug that prevented switching to the 3D view after starting the application in 2D mode.

### 3.2.1

- Fixed a bug on IE9 which prevented shortened URLs from loading.
- Fixed a map started with smooth terrain being unable to switch to 3D terrain.
- Fixed a bug in `CkanCatalogItem` that prevented it from using the proxy for dataset URLs.
- Fixed feature picking when displaying a point-based vector and a region mapped layer at the same time.
- Stopped generation of WMS intervals being dependent on JS dates and hence sensitive to DST time gaps.
- Fixed a bug which led to zero property values being considered time-varying in the Feature Info panel.
- Fixed a bug which prevented lat/lon injection into templates with time-varying properties.

### 3.2.0

- Deprecated in this version:
  - `CkanCatalogItem.createCatalogItemFromResource`'s `options` `allowGroups` has been replaced with `allowWmsGroups` and `allowWfsGroups`.
- Added support for WFS in CKAN items.
- Fixed bug which prevented the terria-server's `"proxyAllDomains": true` option from working.
- Added support in FeatureInfoTemplate for referencing csv columns by either their name in the csv file, or the name they are given via `TableStyle.columns...name` (if any).
- Improved CSV handling to ignore any blank lines, ie. those containing only commas.
- Fixed a bug in `CswCatalogGroup` that prevented it from working in Internet Explorer.

### 3.1.0

- Only trigger a search when the user presses enter or stops typing for 3 seconds. This will greatly reduce the number of times that searches are performed, which is important with a geocoder like Bing Maps that counts each geocode as a transaction.
- Reduced the tendency for search to lock up the web browser while it is in progress.
- Include "engines" attribute in package.json to indicate required Node and NPM version.
- For WMS catalog items that have animated data, the initial time of the timeslider can be specified with `initialTimeSource` as `start`, `end`, `present` (nearest date to present), or with an ISO8601 date.
- Added ability to remove csv columns from the Now Viewing panel, using `"type": "HIDDEN"` in `tableStyle.columns`.

### 3.0.0

- TerriaJS-based application are now best built using Webpack instead of Browserify.
- Injected clicked lat and long into templates under `{{terria.coords.latitude}}` and `{{terria.coords.longitude}}`.
- Fixed an exception being thrown when selecting a region while another region highlight was still loading.
- Added `CesiumTerrainCatalogItem` to display a 3D surface model in a supported Cesium format.
- Added support for configuration of how time is displayed on the timeline - catalog items can now specify a dateFormat hash
  in their configuration that has formats for `timelineTic` (what is displayed on the timeline itself) and `currentTime`
  (which is the current time at the top-left).
- Fixed display when `tableStyle.colorBins` is 0.
- Added `fogSettings` option to init file to customize fog settings, introduced in Cesium 1.16.
- Improved zooming to csvs, to include a small margin around the points.
- Support ArcGis MapServer extents specified in a wider range of projections, including GDA MGA zones.
- WMS legends now use a bigger font, include labels, and are anti-aliased when we can determine that the server is Geoserver and supports these options.
- Updated to [Cesium](http://cesiumjs.org) 1.20. Significant changes relevant to TerriaJS users include:
  - Fixed loading for KML `NetworkLink` to not append a `?` if there isn't a query string.
  - Fixed handling of non-standard KML `styleUrl` references within a `StyleMap`.
  - Fixed issue in KML where StyleMaps from external documents fail to load.
  - Added translucent and colored image support to KML ground overlays
  - `GeoJsonDataSource` now handles CRS `urn:ogc:def:crs:EPSG::4326`
  - Fix a race condition that would cause the terrain to continue loading and unloading or cause a crash when changing terrain providers. [#3690](https://github.com/AnalyticalGraphicsInc/cesium/issues/3690)
  - Fix issue where the `GroundPrimitive` volume was being clipped by the far plane. [#3706](https://github.com/AnalyticalGraphicsInc/cesium/issues/3706)
  - Fixed a reentrancy bug in `EntityCollection.collectionChanged`. [#3739](https://github.com/AnalyticalGraphicsInc/cesium/pull/3739)
  - Fixed a crash that would occur if you added and removed an `Entity` with a path without ever actually rendering it. [#3738](https://github.com/AnalyticalGraphicsInc/cesium/pull/3738)
  - Fixed issue causing parts of geometry and billboards/labels to be clipped. [#3748](https://github.com/AnalyticalGraphicsInc/cesium/issues/3748)
  - Fixed bug where transparent image materials were drawn black.
  - Fixed `Color.fromCssColorString` from reusing the input `result` alpha value in some cases.
- Added support for time-series data sets with gaps - these are skipped when scrubbing on the timeline or playing.

### 2.3.0

- Share links now contain details about the picked point, picked features and currently selected feature.
- Reorganised the display of disclaimers so that they're triggered by `CatalogGroup` and `CatalogItem` models, which trigger `terria.disclaimerEvent`, which is listened to by DisclaimerViewModel`. `DisclaimerViewModel` must be added by the map that's using Terria.
- Added a mechanism for hiding the source of a CatalogItem in the view info popup.
- Added the `hideSource` flag to the init json for hiding the source of a CatalogItem in the View Info popup.
- Fixed a bug where `CatalogMember.load` would return a new promise every time it was called, instead of retaining the one in progress.
- Added support for the `copyrightText` property for ArcGis layers - this now shows up in info under "Copyright Text"
- Showed a message in the catalog item info panel that informs the user that a catalog item is local and can't be shared.
- TerriaJS now obtains its list of domains that the proxy will proxy for from the `proxyableDomains/` service. The URL can be overridden by setting `parameters.proxyableDomainsUrl` in `config.json`.
- Updated to [Cesium](http://cesiumjs.org) 1.19. Significant changes relevant to TerriaJS users include:
  - Improved KML support.
    - Added support for `NetworkLink` refresh modes `onInterval`, `onExpire` and `onStop`. Includes support for `viewboundScale`, `viewFormat`, `httpQuery`.
    - Added partial support for `NetworkLinkControl` including `minRefreshPeriod`, `cookie` and `expires`.
    - Added support for local `StyleMap`. The `highlight` style is still ignored.
    - Added support for `root://` URLs.
    - Added more warnings for unsupported features.
    - Improved style processing in IE.

### 2.2.1

- Improved legend and coloring of ENUM (string) columns of CSV files, to sort first by frequency, then alphabetically.

### 2.2.0

- Warn user when the requested WMS layer doesn't exist, and try to provide a suggestion.
- Fixed the calculation of a CSV file's extent so that missing latitudes and longitudes are ignored, not treated as zero.
- Improved the user experience around uploading files in a format not directly supported by TerriaJS and optionally using the conversion service.
- Improved performance of large CSV files, especially the loading time, and the time taken to change the display variable of region-mapped files.
- Added support for CSV files with only location (lat/lon or region) columns, and no value columns, using a file-specific color. Revised GeoJSON display to draw from the same palette of colors.
- Fixed a bug that prevented GeoJSON styles from being applied correctly in some cases.
- Fixed an error when adding a CSV with one line of data.
- Fixed error when adding a CSV file with numeric column names.
- Polygons and polylines are now highlighted on click when the geometry is available.
- Improved legend and coloring of ENUM (string) columns of CSV files; only the most common values are colored differently, with the rest shown as 'Other'.
- Added support for running the automated tests on the local system (via `gulp test`), on BrowserStack (via `gulp test-browserstack`), and on Sauce Labs (via `gulp test-saucelabs`).
- Changed `tableStyle`'s `format` to only accept `useGrouping`, `maximumFractionDigits` and `styling: "percent"` options. Previously some other options may have worked in some browsers.
- Improved color palette for string (ENUM) columns of CSV files.
- Improved CSV loading to ignore any completely blank lines after the header row (ie. lines which do not even have commas).
- Added support for grouping catalog items retrieved from a CSW server according to criteria specified in the init file (via the `metadataGroups` property) or from a `domainSpecification` and a call to the `GetDomain` service on the CSW server.
- Added `UrlTemplateCatalogItem`, which can be used to access maps via a URL template.
- Improved ABS display (to hide the regions) when a concept is deselected.
- Improved readability of ArcGIS catalog items and legends by replacing underscores with spaces.
- `ArcGisMapServerCatalogItem` metadata is now cached by the proxy for only 24 hours.
- Improved the feature info panel to update the display of time-varying region-mapped CSV files for the current time.
- Updated to [Cesium](http://cesiumjs.org) 1.18. Significant changes relevant to TerriaJS users include:
  - Improved terrain performance by up to 35%. Added support for fog near the horizon, which improves performance by rendering less terrain tiles and reduces terrain tile requests. [#3154](https://github.com/AnalyticalGraphicsInc/cesium/pull/3154)
  - Reduced the amount of GPU and CPU memory used by terrain by using compression. The CPU memory was reduced by up to 40%, and approximately another 25% in Chrome.
  - Fixed an issue where the sun texture is not generated correctly on some mobile devices. [#3141](https://github.com/AnalyticalGraphicsInc/cesium/issues/3141)
  - Cesium now honors window.devicePixelRatio on browsers that support the CSS imageRendering attribute. This greatly improves performance on mobile devices and high DPI displays by rendering at the browser-recommended resolution. This also reduces bandwidth usage and increases battery life in these cases.

### 2.1.1

- Fixed sharing of time-varying czml files; the timeline was not showing on the shared link.
- Fixed sharing of user-added time-varying csv files.
- Fixed a bug in `CkanCatalogItem` that made it build URLs incorrectly when given a base URL ending in a slash.

### 2.1.0

- Moved `TableColumn`, `TableStructure`, and the classes based on `Concept` to `lib/Map`. Moved `LegendHelper` to `lib/Models`.
- Added column-specific styling to CSV files, using a new `tableStyle.columns` json parameter. This is an object whose keys are column names or indices, and whose values are objects of column-specific tableStyle parameters. See the CSV column-specific group in `wwwroot/test/init/test-tablestyle.json` for an example. [#1097](https://github.com/TerriaJS/terriajs/issues/1097)
- Added the following column-specific `tableStyle` parameters:
  - `name`: renames the column.
  - `type`: sets the column type; can be one of LON, LAT, ALT, TIME, SCALAR, or ENUM.
  - `format`: sets the column number format, using the format of the [Javascript Intl options parameter](https://developer.mozilla.org/en-US/docs/Web/JavaScript/Reference/Global_Objects/Number/toLocaleString), eg. `{"format": {"useGrouping": true, "maximumFractionDigits": 2}}` to add thousands separators to numbers and show only two decimal places. Only the `useGrouping`, `maximumFractionDigits` and `styling: "percent"` options are guaranteed to work in all browsers.
- Added column-specific formatting to the feature info panel for all file types, eg. `"featureInfoTemplate" : {"template": "{{SPEED}} m/s", "formats": {"SPEED": {"maximumFractionDigits": 2}}}`. The formatting options are the same as above.
- Changed the default number format in the Feature Info Panel to not separate thousands with commas.
- Fixed a bug that caused the content on the feature info panel to be rendered as pure HTML instead of as mixed HTML / Markdown.
- Changed the default for `tableStyle.replaceWithZeroValues` to `[]`, ie. nothing.
- Changed the default for `tableStyle.replaceWithNullValues` to `["-", "na", "NA"]`.
- Changed the default for `tableStyle.nullLabel` to '(No value)'.
- Application name and support email can now be set in config.json's "parameters" section as "appName" and "supportEmail".
- Fixed showWarnings in config json not being respected by CSV catalog items.
- Fixed hidden region mapped layers being displayed when variable selection changes.
- Fixed exporting raw data as CSV not escaping commas in the data itself.

### 2.0.1

- Fixed a bug that caused the last selected ABS concept not to appear in the feature info panel.

### 2.0.0

- The following previously-deprecated functionality was removed in this version:
  - `ArcGisMapServerCatalogGroup`
  - `CatalogItemControl`
  - `CatalogItemDownloadControl`
  - Calling `BrandBarViewModel.create` with more than one parameter.
  - `CatalogMemberControl.leftSideItemControls`
  - `CatalogMemberControl.rightSideItemControls`
  - `DataCatalogTabViewModel.getRightSideItemControls`
  - `DataCatalogTabViewModel.getLeftSideItemControls`
  - `registerCatalogItemControls`
  - `AusGlobeViewer`
- Streamlined CSV handling framework. Breaking changes include the APIs of (not including those which begin with `_`):
  - `CsvCatalogItem`: `rowProperties`, `rowPropertiesByCode`, `dynamicUpdate` have been removed.
  - `AbsIttCatalogItem`: Completely rewritten. The `dataSetID` json parameter has been deprecated in favor of `datasetId` (different capitalization).
  - For the 2011 Australian Census data, requires `sa4_code_2011` to appear as an alias in `regionMapping.json` (it was previously missing in NationalMap).
  - `TableDataSource`: Completely rewritten and moved from `Map` to `Models` directory. Handles csvs with latitude & longitude columns.
  - `RegionMapping`: Used instead of TableDataSource for region-mapped csvs.
  - `DataTable` and `DataVariable` have been replaced with new classes, `TableStructure` and `TableColumn`.
  - `RegionProvider`: `loadRegionsFromWfs`, `processRegionIds`, `applyReplacements`, `findRegionIndex` have been made internal functions.
  - `RegionProviderList`: `chooseRegionProvider` has been changed and renamed `getRegionDetails`.
  - `ColorMap`: `fromArray` and `fromString` have been removed, with the constructor taking on that functionality.
  - `LegendUrl` has been moved to the `Map` directory.
  - `TableStyle`: `loadColorMap` and `chooseColorMap` have been removed. Moved from `Map` to `Models` directory.
  - `FeatureInfoPanelSectionViewModel`: its constructor now takes a `FeatureInfoPanelViewModel` as its first argument, instead of `Terria`.
  - `Models/ModelError` has been replaced with `Core/TerriaError`.
- Removed blank feature info sections for uncoloured regions of region-mapped CSVs.
- Recognises the CSV datetime formats: YYYY, YYYY-MM and YYYY-MM-DD HH:MM(:SS).
- Introduced five new json tableStyle parameters:
  - `replaceWithZeroValues`: Defaults to `[null, "-"]`. These values are coloured as if they were zero if they appear in a list with numbers. `null` catches missing values.
  - `replaceWithNullValues`: Defaults to `["na", "NA"]`. These values are coloured as if they were null if they appear in a list with numbers.
  - `nullColor`: A css string. Defaults to black. This colour is used to display null values. It is also used to colour points when no variable is selected.
  - `nullLabel`: A string used to label null or blank values in the legend. Defaults to ''.
  - `timeColumn`: Provide the name or index (starting at 0) of a csv column, if any. Defaults to the first time column found, if any. Use `null` to explicitly disregard all time columns.
- Removed variables consisting only of html tags from the Now Viewing panel.
- Added support for the csv datetime formats: YYYY, YYYY-MM and YYYY-MM-DD HH:MM(:SS).
- Improved formatting of datetimes from csv files in the feature info panel.
- Removed variables consisting only of html tags from the Now Viewing panel.
- Improved handling of rows with missing dates in csv time columns.
- Introduced four new json tableStyle parameters:
  - `replaceWithZeroValues`: Defaults to `[null, '-']`. These values are coloured as if they were zero if they appear in a csv column with numbers. `null` catches missing values. These rows are ignored if they appear in a csv time column.
  - `replaceWithNullValues`: Defaults to `['na', 'NA']`. These values are coloured as if they were null if they appear in a csv column with numbers. These rows are ignored if they appear in a csv time column.
  - `nullColor`: A css string. Defaults to a dark blue. This colour is used to display null values (but it does not appear on the legend). It is also used to colour points when no variable is selected.
  - `timeColumn`: Provide the name or index (starting at 0) of a csv column, if any. Defaults to the first time column found, if any. Use `null` to explicitly disregard all time columns.
- Added id matching for catalog members:
- Improved formatting of datetimes from csv files in the feature info panel.
- Removed variables consisting only of HTML tags from the Now Viewing panel.
- Added ID matching for catalog members:
  - An `id` field can now be set in JSON for catalog members
  - When sharing an enabled catalog item via a share link, the share link will reference the catalog item's ID
    rather than its name as is done currently.
  - The ID of an item should be accessed via `uniqueId` - if a catalog member doesn't have an ID set, this returns a
    default value of the item's name plus the ID of its parent. This means that if all the ancestors of a catalog
    member have no ID set, its ID will be its full path in the catalog.
  - This means that if an item is renamed or moved, share links that reference it will still work.
  - A `shareKeys` property can be also be set that contains an array of all ids that should lead to this item. This means
    that a share link for an item that didn't previously have an ID set can still be used if it's moved, as long as it
    has its old default ID set in `shareKeys`
  - Old share links will still work as long as the items they lead to aren't renamed or moved.
  - Refactor of JSON serialization - now rather than passing a number of flags that determine what should and shouldn't be
    serialized, an `itemFilter` and `propertyFilter` are passed in options. These are usually composed of multiple filters,
    combined using `combineFilters`.
  - An index of all items currently in the catalog against all of that item's shareKeys is now maintained in `Catalog`
    and can be used for O(1) lookups of any item regardless of its location.
  - CatalogMembers now contain a reference to their parent CatalogGroup - this means that the catalog tree can now be
    traversed in both directions.
  - When serializing user-added items in the catalog, the children of `CatalogGroup`s with the `url` property set are
    not serialized. Settings like `opacity` for their descendants that need to be preserved are serialized separately.
- Generated legends now use SVG (vector) format, which look better on high resolution devices.
- Created new Legend class, making it easy to generate client-side legends for different kinds of data.
- Generate client-side legends for ArcGIS MapServer catalog items, by fetching JSON file, instead of just providing link to external page.
- Fix Leaflet feature selection when zoomed out enough that the world is repeated.
- Improved handling of lat/lon CSV files with missing latitude or longitude values.
- Fixed a bug that prevented `SocrataCataloGroup` from working in Internet Explorer 9.
- Added `CkanCatalogItem`, which can be used to reference a particular resource of any compatible type on a CKAN server.
- Fixed a bug that caused the Now Viewing tab to display incorrectly in Internet Explorer 11 when switching directly to it from the Data Catalogue tab.

### 1.0.54

- Fixed a bug in `AbsIttCatalogItem` that caused no legend to be displayed.

### 1.0.53

- Improved compatibility with Internet Explorer 9.
- Made `CswCatalogGroup` able to find geospatial datasets on more CSW servers.
- Allow WMS parameters to be specified in json in uppercase (eg. STYLES).

### 1.0.52

- Added `MapBoxMapCatalogItem`, which is especially useful for base maps. A valid access token must be provided.
- Added a `getContainer()` method to Terria's `currentViewer`.
- Dramatically improved the performance of region mapping.
- Introduced new quantisation (color binning) methods to dramatically improve the display of choropleths (numerical quantities displayed as colors) for CSV files, instead of always using linear. Four values for `colorBinMethod` are supported:
  - "auto" (default), usually means "ckmeans"
  - "ckmeans": use "CK means" method, an improved version of Jenks Even Breaks to form clusters of values that are as distinct as possible.
  - "quantile": use quantiles, evenly distributing values between bins
  - "none": use the previous linear color mapping method.
- The default style for CSV files is now 7 color bins with CK means method.
- Added support for color palettes from Color Brewer (colorbrewer2.org). Within `tableStyle`, use a value like `"colorPalette": "10-class BrBG"`.
- Improved the display of legends for CSV files, accordingly.
- URLs for legends are now encapsulated in a `LegendUrl` model, which accepts a mime type that will affect how the
  legend is rendered in the sidebar.
- Added support for the Socrata "new backend" with GeoJSON download to `SocrataCatalogGroup`.
- Moved URL config parameters to config.json, with sensible defaults. Specifically:
  - regionMappingDefinitionsUrl: 'data/regionMapping.json',
  - conversionServiceBaseUrl: '/convert/',
  - proj4ServiceBaseUrl: '/proj4/',
  - corsProxyBaseUrl: '/proxy/'
- Deprecated terria.regionMappingDefinitionsUrl (set it in config.json or leave it as default).

### 1.0.51

- Fixed a typo that prevented clearing the search query
- Added support for Nominatim search API hosted by OpenStreetMap (http://wiki.openstreetmap.org/wiki/Nominatim) with `NominatimSearchProviderViewModel`. This works by merging to 2 queries : one with the bounding parameter for the nearest results, and the other without the bounding parameter. The `countryCodes` property can be set to limit the result to a set of specific countries.
- Added `MapProgressBarViewModel`. When added to the user interface with `MapProgressBarViewModel.create`, it shows a bar at the top of the map window indicating tile load progress.
- We no longer show the entity's ID (which is usually a meaningless GUID) on the feature info panel when the feature does not have a name. Instead, we leave the area blank.
- Fixed a bug with time-dynamic imagery layers that caused features to be picked from the next time to be displayed, in addition to the current one.
- Replace `.` and `#` with `_` in property names meant to be used with `featureInfoTemplate`, so that these properties can be accessed by the [mustache](https://mustache.github.io/) templating engine.
- Added support for time-varying properties (e.g. from a CZML file) on the feature info panel.
- `Cesium.zoomTo` now takes the terrain height into account when zooming to a rectangle.

### 1.0.50

- Put a white background behind legend images to fix legend images with transparent background being nearly invisible.
- Search entries are no longer duplicated for catalog items that appear in multiple places in the Data Catalogue
- Fixed the layer order changing in Cesium when a CSV variable is chosen.
- Layer name is now shown in the catalog item info panel for ESRI ArcGIS MapServer layers.
- Retrieve WFS or WCS URL associated with WMS data sources using DescribeLayer if no dataUrl is present.
- Downgrade Leaflet to 0.7.3 to fix specific feature clicking problems with 2D maps.
- Use `PolylineGraphics` instead of `PolygonGraphics` for unfilled polygons with an outline width greater than 1. This works around the fact that Cesium does not support polygons with outline width great than 1 on Windows due to a WebGL limitation.
- Sorted ABS age variables numerically, not alphabetically.
- Removed extra space at the bottom of base map buttons.
- Share links now remember the currently active tab in the `ExplorerPanelViewModel`.
- Fixed a bug that prevented region mapping from working over HTTPS.
- The proxy is now used to avoid a mixed content warning when accessing an HTTP dataset from an HTTPS deployment of TerriaJS.
- Added `CameraView.fromLookAt` and `CameraView.fromPositionHeadingPitchRoll` functions. These functions can be used to position the camera in new ways.

### 1.0.49

- Fixed a bug that caused poor performance when clicking a point on the map with lots of features and then closing the feature information panel.
- Apply linkify, instead of markdown, to properties shown in the Feature Info Panel.
- Fixed a bug that prevented feature scaling by value.
- Fixed a bug that prevented the csv `displayDuration` from working.
- Fixed a bug that ignored which column of the csv file to show as the legend initially.
- `NowViewingTabViewModel` is now composed of a number of sections. Each section is given the opportunity to determine whether it applies to each catalog item. Custom sections may be added by adding them to NowViewingTabViewModel.sections`.
- `CsvCatalogItem` and `AbsIttCatalogItem` now expose a `concepts` property that can be used to adjust the display.
- Added `Terria.cesiumBaseUrl` property.
- The user interface container DOM element may now be provided to `TerriaViewer` by specifying `uiContainer` in its options. Previously it always used an element named `ui`.
- Legend URLs are now accessed via the proxy, if applicable.
- Fixed a bug that prevented feature scaling by value.
- Added support for [Urthecast](https://www.urthecast.com/) with `UrthecastCatalogGroup`.
- Fixed a bug that caused a `TypeError` on load when the share URL included enabled datasets with an order different from their order in the catalog.
- Improved the message that is shown to the user when their browser supports WebGL but it has a "major performance caveat".
- Fixed a bug that could cause an exception in some browsers (Internet Explorer, Safari) when loading a GeoJSON with embedded styles.
- Fixed a bug with Leaflet 2D map where clicks on animation controls or timeline would also register on the map underneath causing undesired feature selection and, when double clicked, zooming (also removed an old hack that disabled dragging while using the timeline slider)
- Changed Australian Topography base map server and updated the associated thumbnail.
- Added `updateApplicationOnMessageFromParentWindow` function. After an app calls this function at startup, TerriaJS can be controlled by its parent window when embedded in an `iframe` by messages sent with `window.postMessage`.

### 1.0.48

- Added the ability to disable feature picking for `ArcGisMapServerCatalogItem`.
- Disabled feature picking for the Australian Topography and Australian Hydrography base layers created by `createAustraliaBaseMapOptions`.

### 1.0.47

- Make it possible to disable CSV region mapping warnings with the `showWarnings` init parameter.
- The `name` of a feature from a CSV file is now taken from a `name` or `title` column, if it exists. Previously the name was always "Site Data".
- Fixed a bug that caused time-dynamic WMS layers with just one time to not be displayed.
- Underscores are now replaced with spaces in the feature info panel for `GeoJsonCatalogItem`.
- Added Proj4 projections to the location bar. Clicking on the bar switches between lats/longs and projected coordinates. To enable this, set `useProjection` to `true`
- Show information for all WMS features when a location is clicked.
- Fixed a bug that caused an exception when running inside an `<iframe>` and the user's browser blocked 3rd-party cookies.
- HTML and Markdown text in catalog item metadata, feature information, etc. is now formatted in a more typical way. For example, text inside `<h1>` now looks like a heading. Previously, most HTML styling was stripped out.
- Supports FeatureInfoTemplates on all catalog item types (previously only available on ImageryLayers).
- Apply markdown to properties shown in the Feature Info Panel.
- Add `includeCzml` option to CkanCatalogGroup.
- Fixed a bug that caused `WebMapServiceCatalogItem` to incorrectly populate the catalog item's metadata with data from GetCapabilities when another layer had a `Title` with the same value as the expected layer's `Name`.
- Update the default Australian topography basemap to Geoscience Australia's new worldwide layer (http://www.ga.gov.au/gisimg/rest/services/topography/National_Map_Colour_Basemap/MapServer)
- Allow color maps in CSV catalog items to be expressed as strings: colorMapString: "red-white-blue".
- Updated to [Cesium](http://cesiumjs.org) 1.15. Significant changes relevant to TerriaJS users include:
  - Added support for the [glTF 1.0](https://github.com/KhronosGroup/glTF/blob/master/specification/README.md) draft specification.
  - Added support for the glTF extensions [KHR_binary_glTF](https://github.com/KhronosGroup/glTF/tree/master/extensions/Khronos/KHR_binary_glTF) and [KHR_materials_common](https://github.com/KhronosGroup/glTF/tree/KHR_materials_common/extensions/Khronos/KHR_materials_common).
  - `ImageryLayerFeatureInfo` now has an `imageryLayer` property, indicating the layer that contains the feature.
  - Make KML invalid coordinate processing match Google Earth behavior. [#3124](https://github.com/AnalyticalGraphicsInc/cesium/pull/3124)

### 1.0.46

- Fixed an incorrect require (`URIjs` instead of `urijs`).

### 1.0.45

- Major refactor of `CsvCatalogItem`, splitting region-mapping functionality out into `RegionProvider` and `RegionProviderList`. Dozens of new test cases. In the process, fixed a number of bugs and added new features including:
  - Regions can be matched using regular expressions, enabling matching of messy fields like local government names ("Baw Baw", "Baw Baw Shire", "Baw Baw (S)", "Shire of Baw Baw" etc).
  - Regions can be matched using a second field for disambiguation (eg, "Campbelltown" + "SA")
  - Drag-and-dropped datasets with a time column behave much better: rather than a fixed time being allocated to each row, each row occupies all the time up until the next row is shown.
  - Enumerated fields are colour coded in lat-long files, consist with region-mapped files.
  - Feedback is now provided after region mapping, showing which regions failed to match, and which matched more than once.
  - Bug: Fields with names starting with 'lon', 'lat' etc were too aggressively matched.
  - Bug: Numeric codes beginning with zeros (eg, certain NT 08xx postcodes) were treated as numbers and failed to match.
  - Bug: Fields with names that could be interpreted as regions weren't available as data variables.
- Avoid mixed content warnings when using the CartoDB basemaps.
- Allow Composite catalog items
- Handle WMS time interval specifications (time/time and time/time/periodicity)
- Moved `url` property to base CatalogItem base class. Previously it was defined separately on most derived catalog items.
- Most catalog items now automatically expose a `dataUrl` that is the same as their `url`.
- Added custom definable controls to `CatalogMember`s.
  - To define a control, subclass `CatalogMemberControl` and register the control in `ViewModels/registerCatalogMemberControl` with a unique control name, control class and required property name.
  - If a `CatalogMember` has a property with the required property name either directly on the member or in its `customProperties` object, the control will appear in the catalog with the member and will fire the `activate` function when clicked.
  - Controls can be registered to appear on both the left and right side using `registerLeftSideControl` and `registerRightSideControl` respectively.
  - An example can be seen in the `CatalogMemberDownloadControl`
  - Currently top level members do not show controls.
- The `LocationBarViewModel` now shows the latitude and longitude coordinates of the mouse cursor in 2D as well as 3D.
- The `LocationBarViewModel` no longer displays a misleading elevation of 0m when in "3D Smooth" mode.
- Added `@menu-bar-right-offset` LESS parameter to control the right position of the menu bar.
- Added `forceProxy` flag to all catalog members to indicate that an individual item should use the proxy regardless of whether the domain is in the list of domains to proxy.
- Allow a single layer of an ArcGIS MapServer to be added through the "Add Data" interface.
- Added `WfsFeaturesCatalogGroup`. This group is populated with a catalog item for each feature queried from a WFS server.
- The Feature Info panel now shows all selected features in an accordion control. Previously it only showed the first one.
- Added `featureInfoTemplate` property to `CatalogItem`. It is used to provide a custom Markdown or HTML template to display when a feature in the catalog item is clicked. The template is parameterized on the properties of the feature.
- Updated to [Cesium](http://cesiumjs.org) 1.14. Significant changes relevant to TerriaJS users include:
  - Fixed issues causing the terrain and sky to disappear when the camera is near the surface. [#2415](https://github.com/AnalyticalGraphicsInc/cesium/issues/2415) and [#2271](https://github.com/AnalyticalGraphicsInc/cesium/issues/2271)
  - Fixed issues causing the terrain and sky to disappear when the camera is near the surface. [#2415](https://github.com/AnalyticalGraphicsInc/cesium/issues/2415) and [#2271](https://github.com/AnalyticalGraphicsInc/cesium/issues/2271)
  - Provided a workaround for Safari 9 where WebGL constants can't be accessed through `WebGLRenderingContext`. Now constants are hard-coded in `WebGLConstants`. [#2989](https://github.com/AnalyticalGraphicsInc/cesium/issues/2989)
  - Added a workaround for Chrome 45, where the first character in a label with a small font size would not appear. [#3011](https://github.com/AnalyticalGraphicsInc/cesium/pull/3011)
  - Fixed an issue with drill picking at low frame rates that would cause a crash. [#3010](https://github.com/AnalyticalGraphicsInc/cesium/pull/3010)

### 1.0.44

- Fixed a bug that could cause timeseries animation to "jump" when resuming play after it was paused.
- Make it possible for catalog item initialMessage to require confirmation, and to be shown every time.
- When catalog items are enabled, the checkbox now animates to indicate that loading is in progress.
- Add `mode=preview` option in the hash portion of the URL. When present, it is assumed that TerriaJS is being used as a previewer and the "small screen warning" will not be shown.
- Added `maximumLeafletZoomLevel` constructor option to `TerriaViewer`, which can be used to force Leaflet to allow zooming closer than its default of level 18.
- Added the `attribution` property to catalog items. The attribution is displayed on the map when the catalog item is enabled.
- Remove an unnecessary instance of the Cesium InfoBox class when viewing in 2D
- Fixed a bug that prevented `AbsIttCatalogGroup` from successfully loading its list of catalog items.
- Allow missing URLs on embedded data (eg. embedded czml data)
- Fixed a bug loading URLs for ArcGIS services names that start with a number.
- Updated to [Cesium](http://cesiumjs.org) 1.13. Significant changes relevant to TerriaJS users include:
  - The default `CTRL + Left Click Drag` mouse behavior is now duplicated for `CTRL + Right Click Drag` for better compatibility with Firefox on Mac OS [#2913](https://github.com/AnalyticalGraphicsInc/cesium/pull/2913).
  - Fixed an issue where non-feature nodes prevented KML documents from loading. [#2945](https://github.com/AnalyticalGraphicsInc/cesium/pull/2945)

### 1.0.43

- Fixed a bug that prevent the opened/closed state of groups from being preserved when sharing.

### 1.0.42

- Added a `cacheDuration` property to all catalog items. The new property is used to specify, using Varnish-like notation (e.g. '1d', '10000s') the default length of time to cache URLs related to the catalog item.
- Fix bug when generating share URLs containing CSV items.
- Improve wording about downloading data from non-GeoJSON-supporting WFS servers.

### 1.0.41

- Improvements to `AbsIttCatalogItem` caching from the Tools menu.

### 1.0.40

- `ArcGisMapServerCatalogItem` now shows "NoData" tiles by default even after showing the popup message saying that max zoom is exceeded. This can be disabled by setting its `showTilesAfterMessage` property to false.

### 1.0.39

- Fixed a race condition in `AbsIttCatalogItem` that could cause the legend and map to show different state than the Now Viewing UI suggested.
- Fixed a bug where an ABS concept with a comma in its name (e.g. "South Eastern Europe,nfd(c)" in Country of Birth) would cause values for concept that follow to be misappropriated to the wrong concepts.

### 1.0.38

- `AbsIttCatalogItem` now allows the region type to be set on demand rather than only at load time.
- `CsvCatalogItem` can now have no display variable selected, in which case all points are the same color.

### 1.0.37

- Added `CswCatalogGroup` for populating a catalog by querying an OGC CSW service.
- Added `CatalogMember.infoSectionOrder` property, to allow the order of info sections to be configured per catalog item when necessary.
- Fixed a bug that prevented WMTS layers with a single `TileMatrixSetLink` from working correctly.
- Added support for WMTS layers that can only provide tiles in JPEG format.
- Fixed testing and caching of ArcGis layers from tools and added More information option for imagery layers.
- TerriaJS no longer requires Google Analytics. If a global `ga` function exists, it is used just as before. Otherwise, events are, by default, logged to the console.
- The default event analytics behavior can be specified by passing an instance of `ConsoleAnalytics` or `GoogleAnalytics` to the `Terria` constructor. The API key to use with `GoogleAnalytics` can be specified explicitly to its constructor, or it can be specified in the `parameter.googleAnalyticsKey` property in `config.json`.
- Made polygons drastically faster in 2D.
- TerriaJS now shortens share URLs by default when a URL shortener is available.
- Added Google Analytics reporting of the application URL. This is useful for tracking use of share URLs.
- Added the ability to specify a specific dynamic layer of an ArcGIS Server using just a URL.

### 1.0.36

- Calculate extent of TopoJSON files so that the viewer correctly pans+zooms when a TopoJSON file is loaded.
- Fixed a bug that caused the `Terria#clock` to keep ticking (and therefore using CPU / battery) once started even after selecting a non-time-dynamic dataset.
- Fixed a bug that caused the popup message to appear twice when a dataset failed to load.
- Added layer information to the Info popup for WMS datasets.
- Added ability to filter catalog search results by:
  - type: `is:wms`, `-is:esri-mapserver`. A result must match any 'is:' and no '-is:'.
  - url: `url:vic.gov.au`, `-url:nicta.com.au`. A result must match any 'url:', and no '-url:'.
- Added ability to control the number of catalog search results: `show:20`, `show:all`

### 1.0.35

- Polygons from GeoJSON datasets are now filled.
- Left-aligned feature info table column and added some space between columns.
- Added `EarthGravityModel1996`.
- Extended `LocationBarViewModel` to show heights relative to a geoid / mean sea level model. By default, EGM96 is used.
- Added support for styling GeoJSON files, either in catalog (add .style{} object) or embedded directly in the file following the [SimpleStyle spec](https://github.com/mapbox/simplestyle-spec).
- Fixed a bug that caused the 3D view to use significant CPU time even when idle.
- Added CartoDB's Positron and Dark Matter base maps to `createGlobalBaseMapOptions`.
- Added support for subdomains to `OpenStreetMapCatalogItem`.

### 1.0.34

- Fixed a bug that prevented catalog items inside groups on the Search tab from being enabled.
- Added `PopupMessageConfirmationViewModel`. It prevents the Popup from being closed unless the confirm button is pressed. Can also optionally have a deny button with a custom action.
- Added support for discovering GeoJSON datasets from CKAN.
- Added support for zipped GeoJSON files.
- Made `KmlCatalogItem` use the proxy when required.
- Made `FeatureInfoPanelViewModel` use the white panel background in more cases.
- Significantly improved the experience on devices with small screens, such as phones.
- Fixed a bug that caused only the portion of a CKAN group name before the first comma to be used.

### 1.0.33

- Added the `legendUrls` property to allow a catalog item to optionally have multiple legend images.
- Added a popup message when zooming in to the "No Data" scales of an `ArcGisMapServerCatalogItem`.
- Added `CatalogGroup.sortFunction` property to allow custom sorting of catalog items within a group.
- Added `ImageryLayerCatalogItem.treat403AsError` property.
- Added a title text when hovering over the label of an enabled catalog item. The title text informs the user that clicking will zoom to the item.
- Added `createBingBaseMapOptions` function.
- Added an option to `KnockoutMarkdownBinding` to optionally skip HTML sanitization and therefore to allow unsafe HTML.
- Upgraded to Cesium 1.11.
- `CatalogItem.zoomTo` can now zoom to much smaller bounding box rectangles.

### 1.0.32

- Fixed CKAN resource format matching for KML, CSV, and Esri REST.

### 1.0.31

- Added support for optionally generating shorter URLs when sharing by using the Google URL shortening service.

### 1.0.30

- `WebMapServiceCatalogItem` and `ArcGisMapServerCatalogItem` now augment directly-specified metadata with metadata queried from the server.
- "Data Details" and "Service Details" on the catalog item info panel are now collapsed by default. This improves the performance of the panel and hides some overly technical details.
- `ArcGisMapServerCatalogItem.layers` can now specify layer names in addition to layer IDs. Layer names are matched in a case-insensitive manner and only if a direct ID match is not found.
- `itemProperties` are now applied through the normal JSON loading mechanism, so properties that are represented differently in code and in JSON will now work as well.
- Added support for `csv-geo-*` (e.g. csv-geo-au) to `CkanCatalogGroup`.
- The format name used in CKAN can now be specified to `CkanCatalogGroup` using the `wmsResourceFormat`, `kmlResourceFormat`, `csvResourceFormat`, and `esriMapServerResourceFormat` properties. These properties are all regular expressions. When the format of a CKAN resource returned from `package_search` matches one of these regular expressions, it is treated as that type within TerriaJS.
- `CkanCatalogGroup` now fills the `dataUrl` property of created items by pointing to the dataset's page on CKAN.
- The catalog item information panel now displays `info` sections in a consistent order. The order can be overridden by setting `CatalogItemInfoViewModel.infoSectionOrder`.
- An empty `description` or `info` section is no longer shown on the catalog item information panel. This can be used to remove sections that would otherwise be populated from dataset metadata.

### 1.0.29

- Add support for loading init files via the proxy when necessary.
- Switched to using the updated URL for STK World Terrain, `//assets.agi.com/stk-terrain/v1/tilesets/world/tiles`.

### 1.0.28

- Fixed a bug that prevented links to non-image (e.g. ArcGIS Map Server) legends from appearing on the Now Viewing panel.

### 1.0.27

- Use terriajs-cesium 1.10.7, fixing a module load problem in really old browers like IE8.

### 1.0.25

- Fixed incorrect date formatting in the timeline and animation controls on Internet Explorer 9.
- Add support for CSV files with longitude and latitude columns but no numeric value column. Such datasets are visualized as points with a default color and do not have a legend.
- The Feature Information popup is now automatically closed when the user changes the `AbsIttCatalogItem` filter.

### 1.0.24

- Deprecated:
  - Renamed `AusGlobeViewer` to `TerriaViewer`. `AusGlobeViewer` will continue to work until 2.0 but using it will print a deprecation warning to the browser console.
  - `BrandBarViewModel.create` now takes a single `options` parameter. The container element, which used to be specified as the first parameter, should now be specified as the `container` property of the `options` parameter. The old function signature will continue to work until 2.0 but using it will print a deprecation warning to the browser console.
- `WebMapServiceCatalogItem` now determines its rectangle from the GetCapabilities metadata even when configured to use multiple WMS layers.
- Added the ability to specify the terrain URL or the `TerrainProvider` to use in the 3D view when constructing `TerriaViewer`.
- `AbsIttCatalogItem` styles can now be set using the `tableStyle` property, much like `CsvCatalogItem`.
- Improved `AbsIttCatalogItem`'s tolerance of errors from the server.
- `NavigationViewModel` can now be constructed with a list of `controls` to include, instead of the standard `ZoomInNavigationControl`, `ResetViewNavigationControl`, and `ZoomOutNavigationControl`.
- Fixed a bug that caused the brand bar to slide away with the explorer panel on Internet Explorer 9.

### 1.0.23

- Fixed a bug that prevented features from being pickable from ABS datasets on the 2D map.
- Fixed a bug that caused the Explorer Panel tabs to be missing or misaligned in Firefox.

### 1.0.22

- Changed to use JPEG instead of PNG format for the Natural Earth II basemap. This makes the tile download substantially smaller.

### 1.0.21

- Added an `itemProperties` property to `AbsIttCatalogGroup`.
- Added a `nowViewingMessage` property to `CatalogItem`. This message is shown by the `NowViewingAttentionGrabberViewModel` when the item is enabled. Each unique message is shown only once.

### 1.0.20

- Added the ability to specify SVG icons on Explorer Panel tabs.
- Added an icon to the Search tab.
- Added support for accessing Australian Bureau of Statistics data via the ABS-ITT API, using `AbsIttCatalogGroup` and `AbsIttCatalogItem`.
- The Now Viewing panel now contains controls for selecting which column to show in CSV datasets.

### 1.0.19

- Added `NowViewingAttentionGrabberViewModel`. It calls attention the Now Viewing tab the first time a catalog item is enabled.
- Added `isHidden` property to catalog items and groups. Hidden items and groups do not show up in the catalog or in search results.

### 1.0.18

- Added `featureInfoFields` property to `CsvCatalogItem.tableStyle`. It allows setting which fields to show in the Feature Info popup, and the name to use for each.
- Added `OpenStreetMapCatalogItem` for connecting to tile servers using the OpenStreetMap tiling scheme.
- Added `CkanCatalogGroup.allowEntireWmsServers` property. When set and the group discovers a WMS resource without a layer parameter, it adds a catalog item for the entire server instead of ignoring the resource.
- Added `WebMapTileServiceCatalogGroup` and `WebMapTileServiceCatalogItem` for accessing WMTS servers.
- Handle the case of an `ArcGisMapServerCatalogItem` with an advertised extent that is outside the valid range.
- We now pass ArcGIS MapServer metadata, when it's available, through to Cesium's `ArcGisMapServerImageryProvider` so that it doesn't need to re-request the metadata.
- Changed the style of the Menu Bar to have visually-separate menu items.
- Added support for SVG menu item icons to `MenuBarViewModel`.
- Improved popup message box sizing.

### 1.0.17

- Upgraded to TerriajS Cesium 1.10.2.
- Added `ImageryLayerCatalogItem.isRequiredForRendering`. This is set to false by default and to true for base maps. Slow datasets with `isRequiredForRendering=false` are less likely to prevent other datasets from appearing in the 3D view.
- The "Dataset Testing" functionality (on the hidden Tools menu accessible by adding `#tools=1` to the URL) now gives up tile requests and considers them failed after two seconds. It also outputs some JSON that can be used as the `blacklist` property to blacklist all of the datasets that timed out.
- Added a feature to count the total number of datasets from the hidden Tools menu.
- Fixed a bug that caused the 2D / 3D buttons the Maps menu to get out of sync with the actual state of the map after switching automatically to 2D due to a performance problem.

### 1.0.16

- Deprecated:
  - `ArcGisMapServerCatalogGroup` has been deprecated. Please use `ArcGisCatalogGroup` instead.
- Replaced Cesium animation controller with TerriaJS animation controller.
- Replaced Cesium Viewer widget with the CesiumWidget when running Cesium.
- Added the ability to turn a complete ArcGIS Server, or individual folders within it, into a catalog group using `ArcGisCatalogGroup`.

### 1.0.15

- Fix imagery attribution on the 2D map.

### 1.0.14

- Fixed share URL generation when the application is not running at the root directory of its web server.
- Fixed a bug that caused Internet Explorer 8 users to see a blank page instead of a message saying their browser is incompatible.

### 1.0.13

- Breaking changes:
  - Added a required `@brand-bar-height` property.
- `ExplorerPanelViewModel` can now be created with `isOpen` initially set to false.
- TerriaJS now raises an error and hides the dataset when asked to show an `ImageryLayerCatalogItem` in Leaflet and that catalog item does not use the Web Mercator (EPSG:3857) projection. Previously, the dataset would silently fail to display.
- Improved error handling in `CzmlCatalogItem`, `GeoJsonCatalogItem`, and `KmlCatalogItem`.
- Made the `clipToRectangle` property available on all `ImageryProvider`-based catalog items, not just `WebMapServiceCatalogItem`.
- Added `CatalogMember.isPromoted` property. Promoted catalog groups and items are displayed above non-promoted groups and items.
- Add support for ArcGIS MapServer "Raster Layers" in addition to "Feature Layers".

### 1.0.12

- Allow Esri ArcGIS MapServers to be added via the "Add Data" panel.
- Adds `baseMapName` and `viewerMode` fields to init files and share links. `baseMapName` is any base map name in the map settings panel and `viewerMode` can be set to `'2d'` or `'3d'`.
- Added `tableStyle.legendTicks` property to `CsvCatalogItem`. When specified, the generated legend will have the specified number of equally-spaced lines with labels in its legend.

### 1.0.11

- Fixed a bug that prevented HTML feature information from showing up with a white background in Internet Explorer 9 and 10.
- Fixed a bug that prevented WMS GetCapabilities properties, such as CRS, from being properly inherited from the root layer.
- Tweaked credit / attribution styling.

### 1.0.10

- Added support for a developer attribution on the map.
- Fixed a bug that could cause results from previous async catalog searches to appear in the search results.

### 1.0.9

- Show Cesium `ImageryProvider` tile credits / attribution in Leaflet when using `CesiumTileLayer`.

### 1.0.8

- `WebMapServiceCatalogGroup` now populates the catalog using the hierarchy of layers returned by the WMS server in GetCapabilities. To keep the previous behavior, set the `flatten` property to true.
- Potentially breaking changes:
  - The `getFeatureInfoAsGeoJson` and `getFeatureInfoAsXml` properties have been removed. Use `getFeatureInfoFormats` instead.
- Added support for text/html responses from WMS GetFeatureInfo.
- Make the `FeatureInfoPanelViewModel` use a white background when displaying a complete HTML document.
- `KnockoutMarkdownBinding` no longer tries to interpret complete HTML documents (i.e. those that contain an <html> tag) as Markdown.
- The feature info popup for points loaded from CSV files now shows numeric columns with a missing value as blank instead of as 1e-34.
- `ArcGisMapServerCatalogItem` now offers metadata, used to populate the Data Details and Service Details sections of the catalog item info panel.
- `ArcGisMapServerCatalogGroup` now populates a "Service Description" and a "Data Description" info section for each catalog item from the MapServer's metadata.
- The `metadataUrl` is now populated (and shown) from the regular MapServer URL.
- Added 'keepOnTop' flag support for imageryLayers in init file to allow a layer to serve as a mask.
- Added 'keepOnTop' support to region mapping to allow arbitrary masks based on supported regions.
- Checkboxes in the Data Catalogue and Search tabs now have a larger clickable area.

### 1.0.7

- `CatalogItemNameSearchProviderViewModel` now asynchronously loads groups so items in unloaded groups can be found, too.
- Do not automatically fly to the first location when pressing Enter in the Search input box.
- Changed `ArcGisMapServerCatalogItem` to interpret a `maxScale` of 0 from an ArcGIS MapServer as "not specified".
- Added an `itemProperties` property to `ArcGisMapServerCatalogGroup`, allowing properties of auto-discovered layers to be specified explicitly.
- Added `validDropElements`, `validDropClasses`, `invalidDropElements`, and `invalidDropClasses` properties to `DragDropViewModel` for finer control over where dropping is allowed.
- Arbitrary parameters can now be specified in `config.json` by adding them to the `parameters` property.

### 1.0.6

- Added support for region mapping based on region names instead of region numbers (example in `public/test/countries.csv`).
- Added support for time-dynamic region mapping (example in `public/test/droughts.csv`).
- Added the ability to specify CSV styling in the init file (example in `public/init/test.json`).
- Improved the appearance of the legends generated with region mapping.
- Added the ability to region-map countries (example in `public/test/countries.csv`).
- Elminated distracting "jumping" of the selection indicator when picking point features while zoomed in very close to the surface.
- Fixed a bug that caused features to be picked from all layers in an Esri MapServer, instead of just the visible ones.
- Added support for the WMS MinScaleDenominator property and the Esri MapServer maxScale property, preventing layers from disappearing when zoomed in to close to the surface.
- Polygons loaded from KML files are now placed on the terrain surface.
- The 3D viewer now shows Bing Maps imagery unmodified, matching the 2D viewer. Previously, it applied a gamma correction.
- All catalog items now have an `info` property that allows arbitrary sections to be shown for the item in the info popup.
- `CkanCatalogGroup` now has a `groupBy` property to control whether catalog items are grouped by CKAN group ("group"), CKAN organization ("organization"), or not grouped at all ("none").
- `CkanCatalogGroup` now has a `useResourceName` property to control whether the name of the catalog item is derived from the resource (true), or the dataset itself (false).
- The catalog item info page now renders a much more complete set of Markdown and HTML elements.<|MERGE_RESOLUTION|>--- conflicted
+++ resolved
@@ -6,7 +6,6 @@
 - Upgraded a bunch of d3 dependencies for fixing security errors.
 - Show rectangle selector for WPS bounding box parameter
 - Fix `store` and `status` values send in WPS Execute request.
-<<<<<<< HEAD
 - Add support for ArcGis ImageServer - this includes
   - Support for "dynamic" `exportImage` endpoint (using `102100` wkid)
   - Support for web mercator and wgs84 precached tiles
@@ -15,9 +14,7 @@
 - Increase `maxRefreshIntervals` from 1000 to 10000 for `WebMapServiceCatalogItem` and `ArcGisMapServerCatalogItem`.
 - Add `nextDiscreteJulianDate` helper computed value to `DiscretelyTimeVaryingMixin`
 - Add `EPSG:7899` to `Proj4Definitions`
-=======
 - Add docs for `modelDimensions`
->>>>>>> 22e1b978
 - [The next improvement]
 
 #### 8.7.4 - 2024-06-07
