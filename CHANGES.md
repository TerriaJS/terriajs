# Change Log

#### next release (8.5.0)

- **Breaking changes:**
  - Upgrade TypeScript to 5.2
  - Switch Babel configuration to new JSX transform
- Improve tsconfig files
- Remove deprecated default `relatedMaps`
- Update `thredds-catalog-crawler` to `0.0.6`
- `WebMapServiceCatalogItem` will drop problematic query parameters from `url` when calling `GetCapabilities` (eg `"styles","srs","crs","format"`)
- Fixed regression causing explorer window not to display instructions when first opened.
- [The next improvement]
- Enable eslint for typescript: plugin:@typescript-eslint/eslint-recommended
<<<<<<< HEAD
- Fixed a bug where the search box was missing for small screen devices.
=======
- Prevent user adding empty web url
- Fix bug where search results shown in `My Data` tab
>>>>>>> dc769407

#### 8.4.1 - 2023-12-08

- Temporary UX fixes for clipping box:
  - An option to zoom to clipping box
  - An option to re-position the clipping box
  - Trigger repositioning of clipping box when the user enables clipping box for the first time
  - Cursor and scale point handle changes (makes it much easier to grasp)
  - More robust interaction with the box
- Fix a bug where `DragPoints` was interfering with pedstrian mode mouse movements.
- Update `webpack` to `4.47.0` to support Node >= 18 without extra command line parameters.
- Add support for multiple `urls` for `GeoJsonCatalogItem`.
- Automatically explode GeoJSON `MultiPoint` features to `Point` features.
- Add new table styling traits - `scaleByDistance` and `disableDepthTestDistance`.
- Add support for `LineString` and `MultiLineString` when using `GeoJsonCatalogItem` in `CZML` mode.

#### 8.4.0 - 2023-12-01

- **Breaking change:** Replaced `node-sass` with (dart) `sass`
  - You will need to update your `TerriaMap` to use `sass` instead of `node-sass`.
- Added `apiColumns` to `ApiTableCatalogItem` - this can now be used to specify `responseDataPath` per table column.
- `ArcGisMapServerCatalogItem` will now use "pre-cached tiles" if available if no (or all) `layers` are specified.

#### 8.3.9 - 2023-11-24

- **Breaking change:** new Search Provider model
  - Added SearchProviderMixin to connect searchProviders with a model system
  - Created a simple base Mixin (`SearchProviderMixin`) to attach SearchProviders to the Model system and enable easier creation of new search providers.
  - Made SearchProviders configurable from `config.json`.
  - See [0011-configurable-search-providers ADR](./architecture/0011-configurable-search-providers.md) and [Search providers customization](./doc/customizing/search-providers.md) for more details
- Make all icons in `CatalogGroup` black by default and white when a catalog group is focused, selected or hovered over. Improve lock icon position in workbench.

#### 8.3.8 - 2023-11-15

- Fix maximum call stack size exceeded on Math.min/max when creating Charts
- Fix boolean flag in `MyDataTab` displaying number
- Remove `jsx-control-statements` dependency
- Fix WMS nested group IDs - nested groups with the same name were not being created
- WMS `isEsri` default value will now check for case-insensitive `mapserver/wmsserver` (instead of `MapServer/WMSServer`)
- Tweak ArcGis MapServer WMS `GetFeatureInfo` default behaviour
  - Add `application/geo+json` and `application/vnd.geo+json` default `GetFeatureInfo` (after `application/json` in priority list)
  - Add `application/xml` default `GetFeatureInfo`. (if `isEsri` is true, then this will be used before `text/html`)
- Added many remaining ASGS 2021 region types to region mapping (STE_2021,ILOC_2021,IARE_2021,IREG_2021,RA_2021,SAL_2021,ADD_2021,DZN_2021,LGA_2022,LGA_2023,SED_2021,SED_2022,
  CED_2021,POA_2021,TR_2021,SUA_2021,UCL_2021,SOS_2021,SOSR_2021).
  - See [ASGS 2021](https://www.abs.gov.au/statistics/standards/australian-statistical-geography-standard-asgs-edition-3/jul2021-jun2026/access-and-downloads/digital-boundary-files)
- Added [Melbourne CLUE blocks](https://data.melbourne.vic.gov.au/pages/clue/) to region mapping.
- Fix WMS `GetMap`/`GetFeatureInfo` requests not having `styles` parameter (will use empty string instead of `undefined`)
- Add CesiumIon geocoder
- `CatalogGroup` will now not show members until loaded
- Add `GetTimeseries` support to `WebMapServiceCatalogItem`. This adds a new `supportsGetTimeseries` trait, which when true will replace `GetFeatureInfo` with `GetTimeseries` requests. It will also change `info_format` to `text/csv`, and show a chart in the feature info panel. Servers which advertise `GetTimeseries` capability will have this trait set to true by default. `GetTimeseries` requests will have `time = ""`.

#### 8.3.7 - 2023-10-26

- Fix `WebMapServiceCatalogItem` `allowFeaturePicking`
- Allow translation of TableStylingWorkflow.
- Fix "Remove all" not removing selected/picked features
- Fix crash on empty GeoJSON features
- Add `tableFeatureInfoContext` support to `GeoJsonMixin.createProtomapsImageryProvider`
- Fix `GeoJsonMixin` timeline animation for lines/polygons
- Fix bug in mismatched GeoJSON Feature `_id_` and TableMixin `rowId` - this was causing incorrect styling when using `filterByProperties` or features had `null` geometry
- Fix splitter for `GeoJsonMixin` (lines and polygon features only)
- Fix share links with picked features from `ProtomapsImageryProvider`
- Added on screen attribution and Google logo for Google Photorealistic 3D Tiles.
- Add `hideDefaultDescription` to `CatalogMemberTraits` - if true, then no generic default description will be shown when `description` is empty.

#### 8.3.6 - 2023-10-03

- Fixed a bug where incorrect "Remove all" icon is shown when the trait `displayGroup` of some group types (e.g.`wms-group`) is set to `true` but the members have not been populated yet.
- Fix regression in `excludeMembers`, `id` and `name` should be lower-case for comparing.

#### 8.3.5 - 2023-09-26

- Allow a story to use iframe tag if the source is youtube, youtube-nocookie or vimeo.
- Add `includeMembersRegex` to `GroupTraits`. This can be used to filter group members by id/name using a regular expression.

#### 8.3.4 - 2023-09-15

- Add `timeWindowDuration`, `timeWindowUnit` and `isForwardTimeWindow` traits to esri-mapServer type to support time window query.
- Move map credits to map column so it don't get hidden by chart panel
- TSify `MapColumn` module and reorganize components directory structure.
- Add null check to `WebMapServiceCatalogItem` `rectangle` calculation - and now we ascend tree of WMS `Layers` until we find a rectangle.
- Fix multi level nesting in ArcGIS Mapserver.

#### 8.3.3 - 2023-09-07

- Fixed broken point dragging interaction for user drawing in 3D mode.
- Fixed rectangle drawing in 2D mode.
- Added EPSG:7855 to `Proj4Definitions`.

#### 8.3.2 - 2023-08-11

- Fixed a bug when restoring timefilter from a share link having more than one imagery item with the same base URL (but different layer names).
- Fix WPS duplicate display of analysis results when loaded through a share URL
- Upgraded babel packages.

#### 8.3.1 - 2023-06-29

- **Breaking changes:**
  - Switched GoogleAnalytics to use Google Analytics 4 properties. Google's Universal properties no longer accept data from 01/07/2023, so migration is necessary anyway.
- Fix error when adding deeply nested references in search results.
- Add new option `focusWorkbenchItems` to `initialCamera` setting to focus the camera on workbench items when the app loads.
- Fixed bug where sharelinks created with no visible horizon would default to homeCamera view
- Improved calculation of 2D view from 3D view when no horizon visible
- Improve WMS and WFS error messages when requested layer names or type names are not present in GetCapabilities.

#### 8.3.0 - 2023-05-22

- **Breaking changes:**

  - **Upgraded Mobx to version 6.7.x**
  - **Upgraded Typescript to version 4.9.x**
  - See https://github.com/TerriaJS/terriajs/discussions/6787 for how to upgrade your map

#### 8.2.29 - 2023-05-18

- Fix app crash when rendering feature info with a custom title.
- Added new `CkanCatalogGroup` traits `resourceIdTemplate` and `restrictResourceIdTemplateToOrgsWithNames` to generate custom resource IDs for CKAN resources with unstable IDs.
- Fix `acessType` resolution for `MagdaReference` so that it uses the default terria resolution strategy when `magdaRecord` is not defined.

#### 8.2.28 - 2023-04-28

- Refactored TerriaViewer to expose a promise `terriaViewer.viewerLoadPromise` for async loading of viewers.
- Fix location point ideal zoom bug in 3D mode map.
- Add `EPSG:7844` to `Proj4Definitions`.
- TSify `Proj4Definitions` and `Reproject` modules.
- Update the docs for `excludeMembers`: mention the group/item id support
- Simplified `MapToolbar` API.

#### 8.2.27 - 2023-04-05

- Change icon used for display group remove button
- Make access control UI compatible to Magda v1 and v2 with v2 overriding v1.
- Remove karma-sauce-launcher dependency
- Add method `addFileDragDropListener` for receiving callbacks when user drags-n-drops a file.
- Improve `BoxDrawing` drag interaction.
- Fix a bug where `BoxDrawing` sometimes causes the map to loose pan and zoom interactivity.
- Optimize `LocationBar` component to reduce number of renders on mouse move.
- Optimize `Compass` component to reduce renders on each frame.
- Add `children` optional property to StandardUserInterfaceProps interface
- Add support for ArcGis MapServer with `TileOnly` capability - for example layers served from ArcGis Online. This is supported through `ArcGisMapServerCatalogItem`, `ArcGisMapServerCatalogGroup` and `ArcGisCatalogGroup`.

#### 8.2.26 - 2023-03-21

- Upgraded to terriajs-server 4.0.0.
- Added new `gulp dev` task that runs terriajs-server and `gulp watch` (incremental specs build) at the same time.

#### 8.2.25 - 2023-03-20

- Export `registerUrlHandlerForCatalogMemberType` for registering new url handler for catalog types.
- BoxDrawing changes:
  - Adds a new option called disableVerticalMovement to BoxDrawing which if set to true disables up/down motion of the box when dragging the top/bottom sides of the box.
  - Keeps height (mostly) steady when moving the box laterally on the map. Previously the height of the box used to change wrt to the ellipsoid/surface.
  - Fixes a bug that caused map panning and zooming to break when interacting with multiple active BoxDrawings.
  - Removed some code that was causing too much drift between mouse cursor and model when moving the model laterally on the map.
- Replaces addRemoteUploadType and addLocalUploadType with addOrReplaceRemoteFileUploadType and addOrReplaceLocalFileUploadType.

#### 8.2.24 - 2023-03-06

- Reimplement error message and default to 3d smooth mode when Cesium Ion Access Token is invalid.
- Layers shown via a share URL are now logged as a Google Analytics event
- Show an Add All / Remove All button for catalog groups when an optional `displayGroup` trait is true
- Rename the Map Settings "Raster Map Quality" slider to be just "Map Quality" as it also affects other things than raster data.
- Dragn-n-drop should respect disableZoomTo setting
- Fixed #6702 Terrain Hides Underground Features not working
- Add className prop for MyData tab so that it can be styled externally

#### 8.2.23 - 2023-01-06

- Only add groups to `CatalogIndex` if they aren't empty
- `BoxDrawing` improvements:
  - Added option `drawNonUniformScaleGrips` to enable/disable uniform-scaling
  - Set limit on the size of scaling grips relative to the size of the box
  - Small improvement to move interaction that prevents the box from locking up when trying to move at a camera angle parallel to the ground
  - Restore modified map state to the previous setting when interaction stops
- Fix bug in Cesium and Leaflet maps that resulted in `DataSource`s getting rendered even after their parent items are removed from the workbench.
- GltfMixin changes:
  - Refactors code to use stable `DataSource` and `Entity` values instead of re-creating them everytime `mapItems` is recomputed.
  - Disable zoom to for the item when position is unknown.
- Add `UploadDataTypes` API for extending the supported local and remote upload data types.
- Add option to upload terria web data (via url to json file/service)
- Refactor `Cesium3dTileMixin`.
- Updated related maps to fit mobile screens.
- Extend `responseDataPath` trait of `ApiTableCatalogItem` with support for mapping over arrays and collecting nested object values.
- Add `MapToolbar.addToolButton()` API for adding a tool button to the map navigation menu.
- Add `ActionBar` component for showing a floating menu bar at the bottom of the map.

#### 8.2.22 - 2022-12-02

- Protomaps Polygon features now only use `PolygonSymbolizer` (instead of `PolygonSymbolizer` and `LineSymbolizer`)
- Add `horizontalOrigin` and `verticalOrigin` to `TableLabelTraits`
- `TableStylingWorkflow` improvements:
  - Add more options to advanced mode (style title, hide style, long/lat column, time properties)
  - "Style" dropdown now shows `TableStyles` instead of `TableColumns`
  - Show "Variable" in "Fill color" if color column name doesn't match style name (eg style isn't generated by `TableAutomaticStylesStratum`)
  - Add symbology dropdown to advanced mode (was only showing in basic mode)
  - Add label and trail styling
  - When creating a new `bin` or `enum` value, the `null` ("default") values will be copied across.
- Move all Table related Traits to `lib/Traits/TraitsClasses/Table/` directory
- Handle errors thrown in `Cesium._attachProviderCoordHooks`. This fixes a bug where some WMTS layers break feature picking.
- Fix `Legend` outline bug - where invalid `boxStyle` meant old legend styles may be visible
- Fix `baseMapContrastColor` reactivity in `GeojsonMixin` - mvt was not updating when the basemap changes
- Add `SelectableDimensionMultiEnum` - A enum SelectableDimension that allows multiple values to be selected
- Fix `SelectableDimensionNumeric` handling of invalid values
- `ColorStyleLegend` will use `colorColumn` title by default. It will fallback to `TableStyle.title`
- Add `children` optional property to StandardUserInterfaceProps interface
- Fix `MapboxVectorTileCatalogItem` feature highlighting - this requires use of `idProperty` trait (also added `idProperty` to `ProtomapsImageryProvider`)
- Fix `MapboxVectorTileCatalogItem` `fillColor` also applying to Line features
- Add `maximumNativeZoom` to `ProtomapsImageryProvider`
- Fix image markers (eg `marker = "data:image/png;base64,..."`)
- Fix `AssimpCatalogItem` to correctly handle zip archives that contain files inside a root folder.

#### 8.2.21 - 2022-11-10

- Add check for WFS `layer.OtherSRS` in `buildSrsNameObject`
- Add `overridesBaseUrl` to `LanguageOptions`. This can be used to set the base URL for language override namespace translation files (see [client-side-config.md#LanguageConfiguration](./doc/customizing/client-side-config.md#LanguageConfiguration))
- Add `aboutButtonHrefUrl` to `configParameters`. Defaults to `"about.html"`. If set to `null`, then the About button will not be shown.
- Add `refreshIntervalTemplate` to `OpenDataSoftCatalogItemTraits` - this can be used to set `refreshInterval` using Mustache template rendered on ODS Dataset JSON object
- Add `plugins` property to `ConfigParameters` type
- Add more supported 4326 and 3857 CRS strings for WFS (eg `"urn:ogc:def:crs:EPSG::3857"` and `"urn:x-ogc:def:crs:EPSG:3857"`)

#### 8.2.20 - 2022-10-20

- Handle errors thrown in `ImageryProviderLeafletTileLayer.pickFeatures`. This fixes a bug where some WMTS layers break feature picking (in Leaflet/2D mode)

#### 8.2.19 - 2022-10-20

- Handle errors thrown in `Cesium._attachProviderCoordHooks`. This fixes a bug where some WMTS layers break feature picking.

#### 8.2.18 - 2022-10-19

- Fix `RelatedMaps` default broken URLs
- Add `mergeGroupsByName` trait to `GroupTraits` - this will merge all group members with the same name
- Fix bug with "propagate `knownContainerUniqueIds` across references and their target" - missing `runInAction`
- Add Carto v3 Maps API support for `table` and `query` endpoint (only GeoJSON - not MVT yet)
- Moved `activeStyle` default from `TableMixin` to `TableAutomaticStyleStratum`. The default `activeStyle` will now not pick a `hidden` `TableStyle`.
- Pin `flexsearch` version to `0.7.21` - as incorrect types are shipped in version `0.7.31`
- Only preload next timestep of timeseries rasters (WMS & ArcGIS MapServer) when animating the item on the map.
- Added error message if cesium stops rendering
- Add `enabled` to `TableStyleMapTraits` - which defaults to `true`
- Add `TableLabelStyleTraits` - this can be used to add `LabelGraphics` to point features (table or geojson)
- Add `TableTrailStyleTraits` - this can be used to add `PathGraphics` to time-series point features (table or geojson)
- Added missing `proxyCatalogItemUrl` to GeoJson, Shapefile, Gltf and AssImp catalog items.
- Added support for `OpenDataSoftCatalogGroup` with more than 100 datasets.
- Added `refreshIntervalTemplate` to `OpenDataSoftCatalogItemTraits` - this can be used to set `refreshInterval` using Mustache template rendered on ODS Dataset JSON object.
- Performance optimisation for time-series `TableMixin`
- Tweak `generateCatalogIndex` to use less memory. (+ add `diffCatalogIndex.js` script to show added/removed members between two catalog index files)
- Migrated `/#tools=1` to version 8.
- Removed dummy function `Terria.getUserProperty`.
- Removed unused version 7 React components.
- Fix Cesium `stoppedRenderingMessage`

#### 8.2.17 - 2022-09-23

- Fix region mapping feature `rowIds` incorrect type.

#### 8.2.16 - 2022-09-23

- Make srsName and outputFormat for WFS requests dynamic
- Added `excludeInactiveDatasets` to `CkanCatalogGroup` (`true` by default). This will filter out CKAN Datasets which have `state` or `data_state` (data.gov.au specific) **not** set to `"active"`.
- Fix `isTerriaFeatureData` bug - not checking `isJsonObject`
- Add `.logError()` to all usage of `updateModelFromJson` where the `Result` object is ignored
- Move `RelatedMaps` to terriajs. They are now generated from `configParameters` (see [`doc/customizing/client-side-config.md`](./doc/customizing/client-side-config.md#relatedmap))

#### 8.2.15 - 2022-09-16

- Fix bug with "propagate `knownContainerUniqueIds` across references and their target" - missing `runInAction`

#### 8.2.14 - 2022-09-15

- Moved map credits to map column so it don't get hidden by chart panel.
- TSified `FeatureInfo*.tsx`
  - `describeFromProperties` is now `generateCesiumInfoHTMLFromProperties`
  - `FeatureInfoSection` has been split up into `FeatureInfoSection.tsx`, `getFeatureProperties`, `mustacheExpressions` and `generateCesiumInfoHTMLFromProperties`
- Fix `{{terria.currentTime}}` in feature info template
- Add `{{terria.rawDataTable}}` in feature info template - to show raw data HTML table
- Added `TableFeatureInfoStratum` - which adds default feature info template to `TableMixin`
- Add `FeatureInfoContext` - used to inject properties into `FeatureInfoSections` context. These properties will be accessible from `featureInfoTemplate` mustache template.
  - `tableFeatureInfoContext` adds time series chart properties using `FeatureInfoContext` (`getChartDetails` has been removed)
- Move `maximumShownFeatureInfos` from `WebMapServiceCatalogItemTraits` to `MappableTraits`
- Remove `featureInfoUrlTemplate` from `OpenDataSoftCatalogItem` - as it is incompatible with time varying datasets
- Removed `formatNumberForLocale` - we now use `Number.toLocaleString`
- Rename `Feature` to `TerriaFeature` - improve typing and usage across code-base
  - Added `data: TerriaFeatureData` - which is used to pass Terria-specific properties around (eg `rowIds`)
- Added `loadingFeatureInfoUrl` to `FeatureInfoUrlTemplateMixin`
- Move `Cesium.ts` `ImageryLayer` feature picking to `cesium.pickImageryLayerFeatures()`
- Move `lib/Core/propertyGetTimeValues.js` into `lib/ReactViews/FeatureInfo/getFeatureProperties.ts`
- Add `showFeatureInfoDownloadWithTemplate` to `FeatureInfoTraits` - Toggle to show feature info download **if** a `template` has been provided. If no `template` is provided, then download will always show.
- Fix support for `initUrls` in `startData.initSources`
- Propagate `knownContainerUniqueIds` across references and their target.
- Show scrollbar for story content in Safari iOS.
- Use `document.baseURI` for building share links instead of `window.location`.

#### 8.2.13 - 2022-09-01

- Fix pedestrian drop behaviour so that the camera heading stays unchanged even after the drop
- Fixed a bug causing incorrect loading of EPSG:4326 layers in WMS v1.3.0 by sending wrong `bbox` in GetMap requests.
- Improve the CKAN model robustness by removing leading and trailing spaces in wms layer names.
- Load all `InitSources` sequentially instead of asyncronosly
- Fix `DOMPurify.sanitize` call in `PrintView`
- Fix warning for WFS item exceeding max displayable features
- Upgrade prettier to version 2.7.1

#### 8.2.12 - 2022-08-10

- Dropped "optional" from the prompt text in file upload modal for both local and web data.
- Changed the text for the first file upload option from "Auto-detect (recommended)" to simply "File type" for local files and "File or web service type" for web urls.
- Automatically suffix supported extension list to the entries in file type dropdown to improve clarity.
- Removed IFC from upload file type (until further testing).
- Move `CkanCatalogGroup` "ungrouped" group to end of members

#### 8.2.11 - 2022-08-08

- Add ability to customise the getting started video in the StoryBuilder panel
- Set cesium base URL by default so that cesium assets are resolved correctly
- Add `cesiumBaseUrl` to `TerriaOptions` for overriding the default cesium base url setting
- Fix broken Bing map logo in attributions
- Added ability to customise the getting started video in the StoryBuilder panel.
- Fixed a bug where menu items were rendered in the wrong style if the window was resized from small to large, or large to small.
- Strongly type `item` in WorkbenchItem and remove `show` toggle for non `Mappable` items.
- Add `configParameters.regionMappingDefinitionsUrls` - to support multiple URLs for region mapping definitions - if multiple provided then the first matching region will be used (in order of URLs)
  - `configParameters.regionMappingDefinitionsUrl` still exists but is deprecated - if defined it will override `regionMappingDefinitionsUrls`
- `TableMixin.matchRegionProvider` now returns `RegionProvider` instead of `string` region type. (which exists at `regionProvider.regionType`)
- Fix `shouldShorten` property in catalog and story `ShareUrl`
- Fix `shortenShareUrls` user property
- Add `videoCoverImageOpacity` option to `HelpContentItem` so that we can fade the background of help video panels.
- Fix a bug where all `HelpVideoPanel`s were being rendered resulting in autoplayed videos playing at random.
- Add `getFeatureInfoUrl` and `getFeatureInfoParameters` to `WebMapServiceCatalogItemTraits`
- Fix `SearchBoxAndResults` Trans values
- Fix `generateCatalogIndex` for nested references
- Fix `SearchBox` handling of `searchWithDebounce` when `debounceDuration` prop changes. It now fushes instead of cancels.

#### 8.2.10 - 2022-08-02

- **Breaking changes:**
  - **Minimum NodeJS version is now 14**
- Consolidate `HasLocalData` interface
- Add `GlTf` type definition (v2)
- Add `gltfModelUrl` to `GltfMixin` - this must be implemented by Models which use `GltfMixin`
- Moved `GltfCatalogItem` to `lib/Models/Catalog/Gltf/GltfCatalogItem.ts`
- Add experimental client-side 3D file conversion using [`assimpjs`](https://github.com/kovacsv/assimpjs) ([emscripten](https://emscripten.org) interface for the [assimp](https://github.com/assimp/assimp) library)
  - This supports `zip` files and `HasLocalData` - but is not in `getDataType` as the scene editor (closed source) is required to geo-reference
  - Supports over 40 formats - including Collada, obj, Blender, DXF - [full list](https://github.com/assimp/assimp/blob/master/doc/Fileformats.md)
- Add `description` to `getDataType` - this will be displayed between Step 1 and Step 2
- Add warning message to `GltfMixin` when showing in 2D mode (Leaflet)
- Upgrade `husky` to `^8.0.1`
- Prevent looping when navigating between scenes in StoryPanel using keyboard arrows
- Fix bug where StoryPanel keyboard navigation persists after closing StoryPanel
- Fix select when clicking on multiple features in 2D (#5660)
- Implemented support for `featureInfoUrlTemplate` on 2D vector features (#5660)
- Implemented FeatureInfoMixin in GeojsonMixin (#5660)
- `GpxCatalogItem` now use `GeojsonMixin` for loading data. (#5660)
- `GeoRssCatalogItem` now use `GeojsonMixin` for loading data. (#5660)
- Upgrade i18next to `v21`
- Limit workbench item title to 2 lines and show overflow: ellipsis after.
- Add `allowFeaturePicking` trait to Cesium3dTileMixin.
- Feature Info now hidden on Cesium3dTiles items if `allowFeaturePicking` set to false. Default is true.
- Add `initFragmentPaths` support for hostnames different to `configUrl`/`applicationUrl`
- Add DOMPurify to `parseCustomHtmlToReact` (it was already present in `parseCustomMarkdownToReact`)
- Update `html-to-react` to `1.4.7`
- Add `ViewState` React context provider to `StandardUserInterface` - instead of passing `viewState` or `terria` props through components, please use
  - `useViewState` hook
  - `withViewState` HOC
- Move `GlobalTerriaStyles` from `StandardUserInterface` to separate file
- Add `ExternalLinkWithWarning` component - this will replace all URLs in story body and add a warning message when URLs are clicked on.
- Fixed a bug where adding `CesiumTerrainCatalogItem` to workbench didn't apply it when `configParameters.cesiumTerrainAssetId` or `configParameters.cesiumTerrainUrl` was set.
- `CesiumTerrainCatalogItem` will now show a status `In use` or `Not in use` in the workbench.
- Rewrote `CesiumTerrainCatalogItem` to handle and report network errors.
- Set `JulianDate.toIso8601` second precision to nanosecond - this prevents weird date strings with scientific/exponent notation (eg `2008-05-07T22:54:45.7275957614183426e-11Z`)
- Add attribution for Natural Earth II and NASA Black Marble basemaps.

#### 8.2.9 - 2022-07-13

- Pin `html-to-react` to `1.4.5` due to ESM module in dependency (`parse5`) breaking webpack
- Add step to `"Deploy TerriaMap"` action to save `yarn.lock` after `sync-dependencies` (for debug purposes)
- TSIfy `SharePanel`
- Move `includeStoryInShare` out of `ViewState` into local state
- Implement ability to navigate between scenes in StoryPanel using keyboard arrows
- Rename `FeatureInfoMixin` to `FeatureInfoUrlTemplateMixin`
- Move `featureInfoTemplate` and `showStringIfPropertyValueIsNull` from `FeatureInfoTraits` to `MappableTraits` (all mappable catalog items)
- Remove `FeatureInfoUrlTemplateTraits` from all models that don't use `FeatureInfoUrlTemplateMixin`
- Fix "Regions: xxx" short report showing for non region mapped items
- Fix `showInChartPanel` default for mappable items

#### 8.2.8 - 2022-07-04

- Improve Split/compare error handling
- Fix `itemProperties` split bug
- Table styling is disabled if `MultiPoint` are in GeoJSON
- Add `GeoJsonTraits.useOutlineColorForLineFeatures` - If enabled, `TableOutlineStyleTraits` will be used to color Line Features, otherwise `TableColorStyleTraits` will be used.
- Fix feature highliting for `Line`, `MultiLine` and `MultiPoint`
- Await Internationalisation initialisation in `Terria.start`
- `UserDrawing.messageHeader` can now also be `() => string`

#### 8.2.7 - 2022-06-30

- Fix `WorkbenchItem` title height
- Add region map info and move "No Data" message to `InfoSections` in `TableAutomaticStylesStratum`
- Fix missing `TableColorStyleTraits.legend` values in `ColorStyleLegend`
- Fix `DateTimeSelectorSection.changeDateTime()` binding.
- `RegionProvider.find*Variable` functions now try to match with and without whitespace (spaces, hyphens and underscores)
- Clean up `regionMapping.json` descriptions
- Implement Leaflet credits as a react component, so it is easier to maintain them. Leaflet view now show terria extra credits.
- Implement Cesium credits as a react component, so it is easier to maintain them.
- Implement data attribution modal for map data attributions/credits. Used by both Leaflet and Cesium viewers.
- Fixed translation of Leaflet and Cesium credits.
- TSXify `ChartPanelDownloadButton`
- `ChartPanelDownloadButton` will now only export columns which are visible in chart
- Cleanup `Mixin` and `Traits` inheritance
- Wrap the following components in `observer` - `ChartItem`, `LineChart`, (chart) `Legends`, `ChartPanelDownloadButton`
- Improve TerriaReference error logging
- Fix handling GeoJSON if features have null geometry
- Fix bug where map tools names appear as translation strings
- Allow IFC files to be added to a map from local or web data (Requires non-open source plugin)
- Rename `useTranslationIfExists` to `applyTranslationIfExists` so it doesn't look like a React hook.
- Added a required parameter i18n to `applyTranslationIfExists` to avoid having stale translated strings when the language changes.
- Fix `StoryBuilder` remove all text color
- Fix `FeatureInfoPanel` `Loader` color

#### 8.2.6 - 2022-06-17

- **Breaking changes:**
  - Changed translation resolution. Now the "translation" namespace loads only from `${terria.baseUrl}/languages/{{lng}}/translation.json` (TerriaJS assets) and "languageOverrides" loads from `languages/{{lng}}/languageOverrides.json` (a TerriaMap's assets)
- Removed EN & FR translation files from bundle. All translation files are now loaded on demand.
- Moved translation files from `lib/Language/*/translation.json` to `wwwroot/languages/*/translation.json`.
- Fixed default 3d-tiles styling to add a workaround for a Cesium bug which resulted in wrong translucency value for point clouds.
- Remove Pell dependency, now replaced with TinyMCE (WYSIWYG editor library).
- Added `beforeRestoreAppState` hook for call to `Terria.start()` which gets called before state is restored from share data.
- Made `order` optional for `ICompositeBarItem`.
- Fix `includes` path for `url-loader` rule so that it doesn't incorrectly match package names with `terriajs` as prefix.
- Add help button for bookmarking sharelinks to SharePanel (if that help item exists in config)

#### 8.2.5 - 2022-06-07

- Add Google Analytics event for drag and drop of files onto map.
- Allow users to choose whether Story is included in Share
- Fixed bug that broke Cesium when WebGL was not available. Reverts to Leaflet.
- Fixed bug where `new Terria()` constructror would try to access `document` and throw an error when running in NodeJS.
- Add WPS support for `Date` (additional to existing `DateTime`) and support for `ComplexData` `Date`/`DateTime` WPS Inputs.
- TSXified `StandardUserInterface` and some other components. If your TerriaMap imports `StandardUserInterface.jsx` remove the `.jsx` extension so webpack can find the new `.tsx` file.
- Fix use of `baseMapContrastColor` in region mapping/protomaps and remove `MAX_SELECTABLE_DIMENSION_OPTIONS`.
- `mapItems` can now return arbitrary Cesium primitives.
- Added progress of 3DTiles data source loading to Progress Bar.
- ProgressBar colour now depends on baseMapContrastColor - improves visibility on light map backgrounds.
- Update `terriajs-cesium` to `1.92.0`.
- Replace Pell WYSIWYG editor library with TinyMCE, allows richer editing of Stories in the Story Builder
- Added support for using Compare / Split Screen mode with Cesium 3D Tiles.
- Fix `BottomDock.handleClick` binding
- Use the theme base font to style story share panel.
- Fix problem with Story Prompt not showing
- Fix global body style (font and focus purple)
- Add `color:inherit` to `Button`

#### 8.2.4 - 2022-05-23

- Update protomaps to `1.19.0` - now using offical version.
- Fix Table/VectorStylingWorkflow for datasets with no columns/properties to visualise
- Improve default `activeStyle` in `TableMixin` - if no `scalar` style is found then find first style with enum, text and finally region.
- Add Mustache template support to `modelDimensions` for string properties in `option.value` (with the catalog member as context)
- Added a check for disableExport in ChartPanelDownloadButton.jsx. Prevents download button rendering.
- Fix `CatalogIndex` types
- Moved code for retrieving a model by id, share key or CatalogIndex to a new function `terria.getModelByIdShareKeyOrCatalogIndex`.
- Updated handling of `previewedItemId` to use new function `terria.getModelByIdShareKeyOrCatalogIndex`. This will now use CatalogIndex if the `previewedItemId` cannot be found in models or model share keys.
- Fixed a race condition inside ModalPopup that caused the explorer panel (data catalogue) to be stuck hidden until refresh.
- Fix bug that broke the `DiffTool` preventing it from opening.
- TSify `BottomDock` and `measureElement` components.
- Fixed a bug in `GltfMixin` which resulted in some traits missing from `GltfCatalogItem` and broke tools like the scene editor.
- Leaflet attribution can be set through `config.leafletAttributionPrefix`. Attribution HTML string to show on Leaflet maps. Will use Leaflet's default if undefined. To hide Leaflet attribution - set `leafletAttributionPrefix:""`
- Re-add missing `helpPanel.mapUserGuide` translation string
- Fix `sortMembersBy` for child `Groups` and `References`
- Add `raiseError` convenience method to `TerriaError`
- Improve `filterOutUndefined` types
- Add [Maki icons](https://labs.mapbox.com/maki-icons/) - these can be used in `TablePointStyleTraits`. For example `marker = "hospital"`
- Rename `ProtomapsImageryProvider.duplicate()` to `ProtomapsImageryProvider.clone()`.
- Add [`ts-essentials` library](https://github.com/ts-essentials/ts-essentials) - "a set of high-quality, useful TypeScript types that make writing type-safe code easier"
- `GeojsonMixin` improvements
  - `uveMvt` is now `useTableStylingAndProtomaps`
  - If `useTableStylingAndProtomaps` is true, then protomaps is used for Line and Polygon features, and `TableMixin` is used for Point features (see `createLongitudeLatitudeFeaturePerRow()`)
  - `GeoJsonTraits.style` is now only supported by Cesium primitives (if defined, then `useTableStylingAndProtomaps` will be false). Instead you can use `TableStyleTraits`
- `TableMixin` improvements
  - Add new `TableStyleMap` model, this is used to support `enum`, `bin` and `null` styles for the following:
    - `TablePointStyleTraits` - this supports markers (URLs or Maki icons) and rotation, width, height and pixelOffset.
    - Add `TableOutlineStyleTraits` - this supports color and width.
  - Legends are now handled by `TableAutomaticLegendStratum`
  - Legends will be merged across `TableStyleMaps` and `TableColorMap` - for example, marker icons will be shown in legend with correct colors. See `MergedStyleMapLegend`
  - Default `activeStyle` is now picked by finding the first column of type `scalar`, and then the first column of type `enum`, then `text` and then finally `region`.
- `ArcGisFeatureServiceCatalogItem` now uses Table styling and `protomaps`
- Adapted `BaseModel.addObject` to handle adding objects to `ArrayTraits` with `idProperty="index"` and `isRemoval`. The new object will be placed at the end of the array (across all strata).
- Add `allowCustomInput` property to `SelectableDimensionGroup` - if true then `react-select` will allow custom user input.
- `TableStylingWorkflow` improvements
  - Better handling of swapping between different color scheme types (eg enum or bin)
  - Add point, outline and point-size traits

#### 8.2.3 - 2022-04-22

- **Breaking changes:**
  - `CkanItemReference` no longer copies `default` stratum to target - please use `itemProperties` instead.
- **Revert** Use CKAN Dataset `name` property for WMS `layers` as last resort.
- Add support for `WebMapServiceCatalogGroup` to `CkanItemReference` - this will be used instead of `WebMapServiceCatalogItem` if WMS `layers` can't be identified from CKAN resource metadata.
  - Add `allowEntireWmsServers` to `CkanCatalogGroupTraits` - defaults to `true`
- Ignore WMS `Layers` with duplicate `Name` properties
- Fix selectable dimensions passing reactive objects and arrays to updateModelFromJson (which could cause problems with array detection).

#### 8.2.2 - 2022-04-19

- Fixed a whitescreen with PrintView.

#### 8.2.1 - 2022-04-13

- Fixed selectable-dimension checkbox group rendering bug where the group is hidden when it has empty children.

#### 8.2.0 - 2022-04-12

- **Breaking changes:**
  - Multiple changes to `GtfsCatalogItem`:
    - Removed `apiKey` in favour of more general `headers`
    - Removed unused `bearingDirectionProperty` & `compassDirectionProperty`
    - `image` is no longer resolved relative to the TerriaJS asset folder. This will allow using relative URLs for assets that aren't inside the TerriaJS asset folder. Prepend "build/TerriaJS/" (the value of `terria.baseUrl`) to any existing relative `image` urls.
- Added `colorModelsByProperty` to `GtfsCatalogItem` which will colour 1 model differently for different vehichles based on properties matched by regular expression. E.g. colour a vehicle model by which train line the vehicle is travelling on.
- Fixed a bug where cross-origin billboard images threw errors in Leaflet mode when trying to recolour the image.
- Changed rounding of the numbers of the countdown timer in the workbench UI for items that use polling. The timer wil now show 00:00 for at most 500ms (instead of a full second). This means that for timers that are a multiple of 1000ms the timer will now show 00:01 for the last second before polling, instead of 00:00.
- TSified `BuildShareLink`, `InitSourceData` and `ShareData`.
- Added `HasLocalData` interface - which has `hasLocalData` property to implement.
- Added `ModelJson` interface - which provides loose type hints for Model JSON.
- Added `settings` object to `InitSourceData` - provides `baseMaximumScreenSpaceError, useNativeResolution, alwaysShowTimeline, baseMapId, terrainSplitDirection, depthTestAgainstTerrainEnabled` - these properties are now saved in share links/stories.
- Moved `setAlwaysShowTimeline` logic from `SettingsPanel` to `TimelineStack.ts`.

#### 8.1.27 - 2022-04-08

- Use CKAN Dataset `name` property for WMS `layers` as last resort.
- Set CKAN Group will now set CKAN Item `name` in `definition` stratum.
- Ignore GeoJSON Features with no geometry.
- Fix feedback link styling.
- Improve `CatalogIndexReference` error messages.

#### 8.1.26 - 2022-04-05

- **Breaking changes**
  - All dynamic groups (eg `WebMapServiceCatalogGroup`) will create members and set `definition` strata (instead of `underride`)
- New `GltfMixin`, which `GltfCatalogItem` now uses.
- Hook up `beforeViewerChanged` and `afterViewerChanged` events so they are
  triggered on viewer change. They are raised only on change between 2D and 3D
  viewer mode.
- Removed references to conversion service which is no longer used in version >=8.0.0.
- Added experimental routing system - there may be breaking changes to this system in subsequent patch releases for a short time. The routes currently include:
  - `/story/:share-id` ➡ loads share JSON from a URL `${configParameters.storyRouteUrlPrefix}:share-id` (`configParameters.storyRouteUrlPrefix` must have a trailing slash)
  - `/catalog/:id` ➡ opens the data catalogue to the specified member
- Fixed a polyline position update bug in `LeafletVisualizer`. Polylines with time varying position will now correctly animate in leaflet mode.
- Change button cursor to pointer
- Add `GeoJsonTraits.filterByProperties` - this can be used to filter GeoJSON features by properties
- Add GeoJSON `czmlTemplate` support for `Polygon/MultiPolygon`
- Add custom `heightOffset` property to `czmlTemplate`
- Fixed a bug where Cesium3DTilePointFeature info is not shown when being clicked.
- Added optional `onDrawingComplete` callback to `UserDrawing` to receive drawn points or rectangle when the drawing is complete.
- Fixed a bug in `BoxDrawing` where the box can be below ground after initialization even when setting `keepBoxAboveGround` to true.
- Add `itemProperties`, `itemPropertiesByType` and `itemPropertiesByIds` to `GroupTraits` and `ReferenceTraits`.
  - Properties set `override` strata
  - Item properties will be set in the following order (highest to lowest priority) `itemPropertiesByIds`, `itemPropertiesByType`, `itemProperties`.
  - If a parent group has `itemProperties`, `itemPropertiesByType` or `itemPropertiesByIds` - then child groups will have these values copied to `underride` when the parent group is loaded
  - Similarly with references.
- Fix `viewCatalogMember` bug - where `_previewItem` was being set too late.
- Improve error message in `DataPreview` for references.
- Fix alignment of elements in story panel and move some styling from scss to styled components
- Click on the stories button opens a story builder (button on the left from story number)
- Added ASGS 2021 regions to region mapping:
  - SA1-4 (e.g. sa3_code_2021)
  - GCCSA
  - STE & AUS (aliased to existing 2011/2016 data due to no change in geometry, names & codes)
- Added LGA regions from 2019 & 2021 to region mapping - only usable by lga code
- Increase `ForkTsCheckerWebpackPlugin` memoryLimit to 4GB
- Add `renderInline` option to markdownToHtml/React + TSify files
- Organise `lib/Map` into folder structure
- When `modelDimensions` are changed, `loadMapItems()` is automatically called
- Add `featureCounts` to `GeoJsonMixin` - this tracks number of GeoJSON Features by type
- Add `polygon-stroke`, `polyline-stroke` and `marker-stroke` to GeoJSON `StyleTraits` - these are only applied to geojson-vt features (not Cesium Primitives)
- TableMixin manual region mapping dimensions are now in a `SelectableDimensionGroup`
- Fix misc font/color styles
- Create reusable `StyledTextArea` component
- `Collapsible` improvements:
  - Add `"checkbox"` `btnStyle`
  - `onToggle` can now stop event propagation
  - `title` now supports custom markdown
- Add `rightIcon` and `textLight` props to `Button`
- New `addTerriaScrollbarStyles` scss mixin
- `TableAutomaticStylesStratum` now creates `styles` for every column - but will hide columns depending on `TableColumnType`
- `TableAutomaticStylesStratum.numberFormatOptions` is now `TableStyle.numberFormatOptions`
- Implement `TableColorStyleTraits.legendTicks` - this will determine number of ticks for `ContinuousColorMap` legends
- `DiscreteColorMap` will now use `minimumValue`/`maximumValue` to calculate bins
- `SelectableDimensions` improvements
  - Add `color`, `text`, `numeric` and `button` types
  - Add `onToggle` function to `SelectableDimensionGroup`
  - `Group` and `CheckboxGroup` now share the same UI and use `Collapsible`
  - `enum` (previously `select`) now uses `react-select` component
  - `color` uses `react-color` component
  - `DimensionSelectorSection` / `DimensionSelector*` are now named the same as the model - eg `SelectableDimension`
- Create `Portal`, `PortalContainer`,`SidePanelContainer` and `WorkflowPanelContainer`. There are used by `WorkflowPanel`.
- Create `WorkflowPanel` - a basic building block for creating Workflows that sit on top of the workbench
  - It has three reusable components, `Panel`, `PanelButton`, `PanelMenu`
- Create `selectableDimensionWorkflow` - This uses `WorkflowPanel` to show `SelectableDimensions` in a separate side panel.
  - `TableStylingWorkflow` - set styling options for TableMixin models
  - `VectorStylingWorkflow` - this extends `TableStylingWorkflow` - used to set styling options for GeoJsonMixin models (for Protomaps/geojson-vt only)
- Create `viewingControls` concept. This can be used to add menu items to workbench items menu (eg "Remove", "Export", ...)
  - TSXify `ViewingControls`
- Add temporary `legendButton` property - this is used to show a "Custom" button above the Legend if custom styling has been applied
  - This uses new `TableStyle.isCustom` property
- Move workbench item controls from `WorkbenchItem.jsx` `WorkbenchItemControls.tsx`
- Add `UrlTempalteImageryCatalogItem`, rename `RasterLayerTraits` to `ImageryProviderTraits` and add some properties.
- Added `ViewingControlsMenu` for making catalog wide extensions to viewing controls options.
- Added `MapToolbar`, a simpler API for adding buttons to the map navigation menu for the most common uses cases.
- Added `BoxDrawing` creation methods `fromTransform` and `fromTranslationRotationScale`.
- Fixed a bug where `zoom` hangs for catalog items with trait named `position`.
- Moved workflows to `Models/Workflows` and added helper method `runWorkflow` to invoke a workflow.
- Change NaturalEarth II basemap to use `url-template-imagery`
- Remove Gnaf API related files as the service was terminated.

#### 8.1.25 - 2022-03-16

- Fix broken download link for feature info panel charts when no download urls are specified.
- Fixed parameter names of WPS catalog functions.
- Improve WMS 1.1.1 support
  - Added `useWmsVersion130` trait - Use WMS version 1.3.0. True by default (unless `url` has `"version=1.1.1"` or `"version=1.1.0"`), if false, then WMS version 1.1.1 will be used.
  - Added `getFeatureInfoFormat` trait - Format parameter to pass to GetFeatureInfo requests. Defaults to "application/json", "application/vnd.ogc.gml", "text/html" or "text/plain" - depending on GetCapabilities response
- Add `legendBackgroundColor` to `LegendOwnerTraits` and `backgroundColor` to `LegendTraits`
- Add `sld_version=1.1.0` to `GetLegendGraphics` requests
- Filter `"styles","version","format","srs","crs"` conflicting query parameters from WMS `url`
- WMS `styles`, `tileWidth`, `tileHeight` and `crs`/`srs` will use value in `url` if it is defined (similar to existing behavior with `layers`)
- WMS will now show warning if invalid `layers` (eg if the specified `layers` don't exist in `GetCapabilities`)
- ArcGisFeatureServerCatalogItem can now load more than the maximum feature limit set by the server by making multiple requests, and uses GeojsonMixin
- Avoid creating duplication in categories in ArcGisPortalCatalogGroup.
- Fix `CatalogMemberMixin.hasDescription` null bug
- `TableStyle` now calculates `rectangle` for point based styles
- Fixed error installing dependencies by changing dependency "pell" to use github protocol rather than unencrypted Git protocol, which is no longer supported by GitHub as of 2022-03-15.

#### 8.1.24 - 2022-03-08

- Ignores duplicate model ids in members array in `updateModelFromJson`
- Add support for `crs` property in GeoJSON `Feature`
- Add feature highlighting for Protomaps vector tiles
- Add back props `localDataTypes` and `remoteDataTypes` to the component `MyData` for customizing list of types shown in file upload modal.

#### 8.1.23 - 2022-02-28

- **Breaking changes**:
  - `IDEAL ZOOM` can be customised by providing `lookAt` or `camera` for `idealZoom` in `MappableTraits`. The `lookAt` takes precedence of `camera` if both exist. The values for `camera` can be easily obtained from property `initialCamera` by calling shared link api .

* Fixed crash caused by ArcGisMapServerCatalogItem layer missing legend.
* Refactored StoryPanel and made it be collapsible
* Added animation.ts as a utility function to handle animation end changes (instead of using timeout)
* Fixed a bug where `buildShareLink` serialised the feature highlight model & geometry. Picked features are still serialised and geometry is reloaded on accessing the share link.

#### 8.1.22 - 2022-02-18

- Added play story button in mobile view when there is an active story
- `IDEAL ZOOM` can be customised by providing `idealZoom` property in `MappableTraits`.
- Fix `AddData` options

#### 8.1.21 - 2022-02-08

- Fixed bug where WMS layer would crash terria if it had no styles, introduced in 8.1.14

#### 8.1.20 - 2022-02-04

- Fixed whitescreen on Print View in release/production builds

#### 8.1.19 - 2022-01-25

- Add WMS support for `TIME=current`
- Only show `TableMixin.legends` if we have rows in dataColumnMajor and mapItems to show
- Add `WebMapServiceCatalogGroup.perLayerLinkedWcs`, this can be used to enable `ExportWebCoverageService` for **all** WMS layers. `item.linkedWcsCoverage` will be set to the WMS layer `Name` if it is defined, layer `Title` otherwise.
- MagdaReference can use addOrOverrideAspects trait to add or override "terria" aspect of target.
- Added new print preview page that opens up in a new window
- TSXified PrintView

#### 8.1.18 - 2022-01-21

- Add missing default Legend to `TableAutomaticStylesStratum.defaultStyle`
- Fix a bug in CompositeCatalogItem that causes share URLs to become extremely long.
- Fix `OpacitySection` number precision.
- Add `sortMembersBy` to `GroupTraits`. This can be set to sort group member models - For example `sortMembersBy = "name"` will alphabetically sort members by name.
- Remove `theme.fontImports` from `GlobalTerriaStyles` - it is now handled in `TerriaMap/index.js`
- Add check to `featureDataToGeoJson.getEsriFeature` to make sure geometry exists

#### 8.1.17 - 2022-01-12

- **Breaking changes**:
  - Minimum node version is now 12 after upgrading node-sass dependency

* Automatically cast property value to number in style expressions generated for 3d tiles filter.
* Re-enable procedure and observable selectors for SOS items.
* Fix broken "Ideal zoom" for TableMixin items.
* The opacity of 3d tiles can now be changed with the opacity slider in the workbench
* RasterLayerTraits and Cesium3dTilesTraits now share the newly created OpacityTraits
* `disableOpacityControl` is now a trait and can be set in the catalog.
* TSXified OpacitySection
* Upgrade compiler target from es2018 to es2019
* Fix default table style legends
* Remove SOS defaults legend workaround
* Update NodeJS version to 14 in `npm-publish` GitHub action

#### 8.1.16 - 2021-12-23

- Added region mapping support for Commonwealth Electoral Divisions as at 2 August 2021 (AEC) as com_elb_name_2021.

#### 8.1.15 - 2021-12-22

- Fix sharelink bug, and make `isJson*` type checks more rigorous
- Remove `uniqueId` from `CatalogMemberMixin.nameInCatalog` and add it as fallback to `CatalogMemberMixin.name`
- Add `shareKeys` and `nameInCatalog` to `CatalogIndexReference`.
- Remove `description` field from `CatalogIndex`
  - The `CatalogIndex` can now be used to resolve models in sharelinks
- Add support for zipped `CatalogIndex` json files.
- Fix `SplitReferences` which use `shareKeys`
- Make `isJson*` type assertion functions more rigorous
  - Add `deep` parameter, so you can use old "shallow" type check for performance reasons if needed
- Add Shapefile to `CkanDefaultFormatsStratum`
- Fix `ArcGisMapServerCatalogItem` metadata bug
- Remove legend traits from CatalogMemberMixin, replacing them with LegendOwnerTraits, and add tests to enforce correct use of legends.
- Add better support for retreiving GeoJsonCatalogItem data through APIs, including supporting geojson nested within json objects
- Fixed `ContinuousColorMap` min/max value bug.
- `TableStyle.outlierColor` is now only used if `zFilter` is active, or `colorTraits.outlierColor` is defined
- Add `forceConvertResultsToV8` to `WebProcessingServiceCatalogFunction`. If your WPS processes are returning v7 json, you will either need to set this to `true`, or set `version: 0.0.1` in JSON output (which will then be automatically converted to v8)
- Cleanup `CatalogFunction` error handling
- Fix `SelectAPolygonParameterEditor` feature picking (tsified)
- Add `WebMapServiceCatalogItem.rectangle` support for multiple WMS layers
- Fix picked feature highlighting for ArcGis REST API features (and TSify `featureDataToGeoJson`)
- Re-enable GeoJSON simple styling - now if more than 50% of features have [simple-style-spec properties](https://github.com/mapbox/simplestyle-spec) - automatic styling will be disabled (this behaviour can be disabled by setting `forceCesiumPrimitives = false`)
- Don't show `TableMixin` `legends` or `mapItems` if no data
- Fix `GeoJsonCatalogItem.legends`
- Add `isOpen` to `TerriaReferenceTraits`

#### 8.1.14 - 2021-12-13

- **Breaking changes**:
  - `Result.throwIfUndefined()` will now only throw if `result.value` is undefined - regardless of `result.error`

* Reimplement option to zoom on item when adding it to workbench, `zoomOnAddToWorkbench` is added to `MappableTraits`.
* Update terria-js cesium to `1.81.3`
* Re-allowed models to be added to `workbench` if the are not `Mappable` or `Chartable`
* Moved `WebMapServiceCatalogItem.GetCapbilitiesStratum` to `lib\Models\Catalog\Ows\WebMapServiceCapabilitiesStratum.ts`
* Moved `WebMapServiceCatalogItem.DiffStratum` to `DiffableMixin`
* `callWebCoverageService` now uses version WCS `2.0.0`
  - All WCS export functionality is now in `ExportWebCoverageServiceMixin`
  - Added `WebCoverageServiceParameterTraits` to `WebMapServiceCatalogItemTraits.linkedWcsParameters`. It includes `outputFormat` and `outputCrs`
  - Will attempt to use native CRS and format (from `DescribeCoverage`)
  - No longer sets `width` or `height` - so export will now return native resolution
* Anonymize user IP when using google analytics.
* Fix crash when TableMixin-based catalog item had invalid date values
* Fix `WebMapServiceCatalogItem.styles` if `supportsGetLegendGraphics = false`. This means that if a WMS server doesn't support `GetLegendGraphics` requests, the first style will be set as the default style.

#### 8.1.13 - 2021-12-03

- Paramerterised the support email on the help panel to use the support email in config
- Refactored `TableColumn get type()` to move logic into `guessColumnTypeFromValues()`
- `TableMixin.activeStyle` will set `TableColumnType = hidden` for `scalar` columns with name `"id"`, `"_id_"` or `"fid"`
- Fix bug `TableColumn.type = scalar` even if there were no values.
- Table columns named `"easting"` and `"northing"` are now hidden by default from styles
- `TableColumn.type = enum` requires at least 2 unique values (including null) to be selected by default
- Tweak automatic `TableColumn.type = Enum` for wider range of values
- Exporting `TableMixin` will now add proper file extensions
- Added `TimeVaryingTraits.timeLabel` trait to change label on `DateTimeSelectorSection` (defaults to "Time:")
  - This is set to `timeColumn.title`
- `TableColumn` will try to generate prettier `title` by un-camel casing, removing underscores and capitalising words
- `TableStyle` `startDates`, `finishDates` and `timeIntervals` will only set values for valid `rowGroups` (invalid rows will be set to `null`). For example, this means that rows with invalid regions will be ignored.
- Add "Disable style" option to `TableMixin.styleDimensions` - it can be enabled with `TableTraits.showDisableStyleOption`
- Added `timeDisableDimension` to `TableMixin` - this will render a checkbox to disable time dimension if `rowGroups` only have a single time interval per group (i.e. features aren't "moving" across time) - it can be enabled with `TableTraits.showDisableTimeOption` - `TableAutomaticStylesStratum` will automatically enable this if at least 50% of rowGroups only have one unique time interval (i.e. they don't change over time)\
- Remove border from region mapping if no data
- Add `baseMapContrastColor` and `constrastColor` to `BaseMapModel`
- Fixed `TableMixin.defaultTableStyle.legends` - `defaultTableStyle` is now not observable - it is created once in the `contructor`
- Removed `Terria.configParameters.enableGeojsonMvt` - geojson-vt/Protomaps is now used by default
- `GpxCatalogItem` now uses `GeojsonMixin`
- Add an external link icon to external hyperlink when using method `parseCustomHtmlToReact`. This feature can be switched off by passing `{ disableExternalLinkIcon: true }` in `context` argument.
- Tsify `sendFeedback.ts` and improve error messages/notifications
- Removed unused overrideState from many DataCatalog React components.
- Fixed a bug where adding a timeseries dataset from the preview map's Add to map button didn't add the dataset to the `timelineStack`.
- Fixed incorrect colour for catalog item names in the explorer panel when using dynamic theming.
- Moved `CatalogIndex` loading from constructor (called in `Terria.start`) to `CatalogSearchProvider.doSearch` - this means the index will only be loaded when the user does their first search
- Add basic auth support to `generateCatalogIndex`, fix some bugs and improve performance
- Update terria-js cesium to `1.81.2`
- Add `uniqueId` as fallback to `nameInCatalog`
- Remove duplicated items from `OpenDataSoftGroup` and `SocrataGroup`

#### 8.1.12 - 2021-11-18

- Bigger zoom control icons.
- Modified "ideal zoom" to zoom closer to tilesets and datasources.
- Added `configParameters.feedbackPostamble`. Text showing at the bottom of feedback form, supports the internationalization using the translation key
- `GeoJsonMixin.style["stroke-opacity"]` will now also set `polygonStroke.alpha` and `polylineStroke.alpha`
- Reduce `GeoJsonMixin` default stroke width from `2` to `1`
- Add `TableMixin` styling to `GeoJsonMixin` - it will treat geojson feature properties as "rows" in a table - which can be styled in the same way as `TableMixin` (eg CSV). This is only enabled for geojson-vt/Protomaps (which requires `Terria.configParameters.enableGeojsonMvt = true`). For more info see `GeojsonMixin.forceLoadMapItems()`
  - This can be disabled using `GeojsonTraits.disableTableStyle`
- Opacity and splitting is enabled for Geojson (if using geojson-vt/protomaps)
- Replaced `@types/geojson` Geojson types with `@turf/helpers`
- In `GeojsonMixin` replaced with `customDataLoader`, `loadFromFile` and `loadFromUrl` with `forceLoadGeojsonData`
- `GeojsonMixin` will now convert all geojson objects to FeatureCollection
- Exporting `GeojsonMixin` will now add proper file extensions
- `WebFeatureServiceCatalogItem` now uses `GeoJsonMixin`
- Fix `ProtomapsImageryProvider` geojson feature picking over antimeridian
- Add Socrata group to "Add web data
- Added "marker-stroke-width", "polyline-stroke-width", "polygon-stroke-width" to `GeojsonStyleTraits` (Note these are not apart of [simplestyle-spec](https://github.com/mapbox/simplestyle-spec/tree/master/1.1.0) and can only be used with `geojson-vt`)
- Add a method refreshCatalogMembersFromMagda to Terria class.
- Renable `useNativeResolution` on mobile
- Store `useNativeResolution`, `baseMaximumScreenSpaceError` as local properties
- Moved CKAN default `supportedFormats` to `CkanDefaultFormatsStratum`
- Add properties to `CkanResourceFormatTraits`
  - `maxFileSize` to filter out resources with large files (default values: GeoJSON = 150MB, KML = 30MB, CZML = 50MB)
  - `removeDuplicates` (which defaults to true) so we don't get duplicate formats for a dataset (it will check `resource.name`)
    - If there are multiple matches, then the newest (from resource.created property) will be used
  - `onlyUseIfSoleResource` to give a given resource format unless that is all that exists for a dataset
- Add CKAN `useSingleResource`, if `true`, then the highest match from `supportedResourceFormats` will be used for each dataset
- ArcGis Map/Feature Service will now set CRS from `latestWkid` if it exists (over `wkid`)
- Fix CKAN ArcGisFeatureService resources
- ArcGisFeatureServer will now set `outSR=4326` so we don't need to reproject client-side

#### 8.1.11 - 2021-11-15

- Fix `SettingsPanel` type issue

#### 8.1.10 - 2021-11-15

- Fix `CswCatalogGroup` XML types
- Added `MAINCODE` aliases for all ABS Statistical Area regions that were missing them.
- Fixed `superGet` replacement in webpack builds with babel versions `7.16.0` and above.

#### 8.1.9 - 2021-11-01

- TSify workbench splitter control and fix broken styling.
- Fix app crash when opening AR tool.

#### 8.1.8 - 2021-10-29

- Tsified `SettingPanel`
- Moved `setViewerMode` function from `Terria` class to `ViewerMode`
- Refactored checkbox to use children elements for label instead of label
  property, `isDisabled`, `isChecked` and `font-size: inherit` style is passed
  to each child element (so propper styling is maintained)
- Fix an internal bug where Cesium.prototype.observeModelLayer() fails to remove 3D tilesets in certain cases.
- Rename `TerriaError._shouldRaiseToUser` to `overrideRaiseToUser`
  - Note: `userProperties.ignoreError = "1"` will take precedence over `overrideRaiseToUser = true`
- Fix `overrideRaiseToUser` bug causing `overrideRaiseToUser` to be set to `true` in `TerriaError.combine`
- Add `rollbar.warning` for `TerriaErrorSeverity.Warning`
- Disable `zFilter` by default
- Remove use of word "outlier" in zFilter dimension and legend item (we now use "Extreme values")
- Add `cursor:pointer` to `Checkbox`
- Fix `MapNavigation` getter/setter `visible` bug.
  - Replace `CompositeBarItemController` `visible` setter with `setVisible` function
- Use `yarn` in CI scripts (and upgrade node to v14)
- Fix app crash when previewing a nested reference in the catalog (eg when viewing an indexed search result where the result is a reference).
- Ported feaure from v7 to set WMS layers property from the value of `LAYERS`, `layers` or `typeName` from query string of CKAN resource URL.

#### 8.1.4 - 2021-10-15

- Make flex-search usage (for `CatalogIndex`) web-worker based
- Add `completeKnownContainerUniqueIds` to `Model` class - This will recursively travese tree of knownContainerUniqueIds models to return full list of dependencies
- Add all models from `completeKnownContainerUniqueIds` to shareData.models (even if they are empty)

#### 8.1.3 - 2021-10-14

- Reimplement map viewer url param
- Added `terriaError.importance` property. This can be set to adjust which error messages are presented to the user.
  - `terriaErrorNotification` and `WarningBox` will use the error message with highest importance to show to the user ("Developer details" remains unchanged)
- Add `terriaError.shouldRaiseToUser` override, this can be used to raise errors with `Warning` severity.
- `terriaError.raisedToError` will now check if **any** `TerriaError` has been raised to the user in the tree.
- `workbench.add()` will now keep items which only return `Warning` severity `TerriaErrors` after loading.
- Improve SDMX error messages for no results
- Fix SDMX FeatureInfoSection time-series chart to only show if data exists.
- Improve GeoJSON CRS projection error messages
- Add `Notification` `onDismiss` and `ignore` properties.
- Fix `AsyncLoader` result bug
- Remove `Terria.error` event handler
- Refactor `workbench.add` to return `Result`
- Consolidated network request / CORS error message - it is now in `t("core.terriaError.networkRequestMessage")`.
  - It can be injected into other translation strings like so: `"groupNotAvailableMessage": "$t(core.terriaError.networkRequestMessage)"`
  - Or, you can use `networkRequestError(error)` to wrap up existing `TerriaError` objects
- Fix incorrect default `configParameters.feedbackPreamble`
- Fix incorrect default `configParameters.proj4def` - it is now `"proj4def/"`
- Fix Branding component. It wasn't wrapped in `observer` so it kept getting re-rendered
- Add `FeedbackLink` and `<feedbacklink>` custom component - this can be used to add a button to open feedback dialog (or show `supportEmail` in feedback is disabled)
- Fix `ContinuousColorMap` `Legend` issue due to funky JS precision
- Fix mobx computed cycle in `CkanDatasetStratum` which was making error messages for failed loading of CKAN items worse.

#### 8.1.2 - 2021-10-01

- Removed duplicate Help icon and tooltip from the map navigation menu at the bottom as it is now shown in the top menu.
- Fixed a bug where the app shows a scrollbar in some instances.
- Wrap clean initSources with action.
- Modified `TerriaReference` to retain its name when expanded. Previously, when the reference is expanded, it will assume the name of the group or item of the target.
- Proxy `catalogIndex.url`

#### 8.1.1 - 2021-09-30

- **Breaking changes:**
  - `blacklist` has been renamed to `excludeMembers` for `ArcGisPortalCatalogGroup` and `CkanCatalogGroup`.

* Tsifyied and refactored `RegionProvider` and `RegionProviderList`, and re-enabled `loadRegionIDs`
* `TableColorMap` `minimumValue` and `maximumValue` will now take into account valid regions.
* `tableMixin.loadRegionProviderList()` is now called in `tableMixin.forceLoadMapItems()` instead of `mappableMixin.loadMapItems()`
* Add TableColumn and TableStyle `ready` computed property. Columns will only be rendered if `ready` is `true`. At the moment it is only used to wait until `loadRegionIDs` has finished.
* Moved region mapping `ImageryProvider` code to `lib/Table/createRegionMappedImageryProvider.ts`
* Fix `ChartPanel` import `Result` bug.
* Improve handling of featureInfoTemplate for composite catalog items.
* Mobile help menu will now show a link to map user guide if it is configured in `Terria.configParameters.helpItems`.
* Fixed the layout of items in mobile navigation
* Add Mapbox Vector Tile support. This is using [protomaps.js](https://github.com/protomaps/protomaps.js) in the new `ProtomapsImageryProvider`. This includes subset of MVT style specification JSON support.
* `MapboxVectorCanvasTileLayer` is now called `ImageryProviderLeafletGridLayer`
* `CesiumTileLayer` is now called `ImageryProviderLeafletTileLayer`.
* Added `geojson-vt` support to `GeoJsonMixin`, which will tile geojson into vector tiles on the fly, and use the new `ProtomapsImageryProvider`.
* Added `configParameter.enableGeojsonMvt` temporary feature flag for experimental Geojson-Mapbox vector tiles. Default is `false`.
* Added `forceCesiumPrimitives` to `GeoJsonTraits`. This can be used to render cesium primitives instead of Mapbox vector-tiles (if `configParameter.enableGeojsonMvt` is `true`)
* Add `scale` observable to `TerriaViewer`. This will give distance between two pixels at the bottom center of the screen in meters.
* Fixed `withControlledVisibility` method to inherit `propTypes` of its wrapped component.
* Added `MinMaxLevelMixin` and `MinMaxLevelTraits` to handle defining min and max scale denominator for layers.
* Extracted function `scaleToDenominator` to core - for conversion of scale to zoom level.
* Share/start data conversion will now only occur if `version` property is `0.x.x`. Previously, it was `version` property is **not** `8.x.x`
* Filter table column values by Z Score. This is controlled by the following `TableColorStyleTraits`:
  - `zScoreFilter` - Treat values outside of specifed z-score as outliers, and therefore do not include in color scale. This value is magnitude of z-score - it will apply to positive and negative z-scores. For example a value of `2` will treat all values that are 2 or more standard deviations from the mean as outliers. This must be defined to be enabled - currently it is only enabled for SDMX (with `zScoreFilter=4`).
  - `zScoreFilterEnabled - True, if z-score filter is enabled
  - `rangeFilter` - This is applied after the `zScoreFilter`. It is used to effectively 'disable' the zScoreFilter if it doesn't cut at least the specified percange of the range of values (for both minimum and maximum value). For exmaple if `rangeFilter = 0.2`, then the zScoreFilter will only be effective if it cuts at least 20% of the range of values from the minimum and maximum value
* Add `outlierColor` to `ContinuousColorMap`
* Add `placement` to `SelectableDimension`. This can be used to put `SelectableDimension` below legend using `placement = "belowLegend`
* Add `SelectableDimensionCheckbox` (and rename `SelectableDimension` to `SelectableDimensionSelect`)
* Add `outlierFilterDimension` checkbox `SelectableDimension` to workbench to enable/disable dimension
* Extend `tableStyle.rowGroups` to regions
* Fix `spreadFinishTime` bug
* Fix diverging `ContinuousColorMap` - it will now center color scale around 0.
* Refactor `SocrataMapViewCatalogItem` to use `GeoJsonMixin`
* `SocrataCatalogGroup` will not not return groups for Facets if there is only one - so it skips an unnecessary group level.
* Update protomaps.js to `1.5.0`
* SDMX will now disable the region column if less than 2 valid regions have been found
* Set `spreadStartTime` and `spreadFinishTime` to `true` for SDMX
* Add SDMX `metadataURLs` from dataflow annotations
* Improve SDMX chart titles
* `TableMixin` will now remove data if an error occurs while calling `forceLoadTableData`
* Make `regionColumn` `isNullable` - this means region column can be disabled by setting to `null`.
* Fix scalar column color map with a single value
* TableMixin will now clear data if an error occurs while calling `forceLoadTableData`
* `TableMixin` will now not return `mapItems` or `chartItems` if `isLoading`
* SDMX will now use `initialTimeSource = stop`
* Fix `duplicateModels` duplicating observables across multiple models
* Support group models in workbench -- All members will be automatically added to the map.
* Added location search button to welcome modal in mobile view.
* Add `DataUrlTraits` to `CatalogMemberTraits.dataUrls`. It contains an array of data URLS (with optional `title` which will render a button). It is handled the same as `MetadataUrls` except there is a `type` property which can be set to `wcs`, `wfs`... to show info about the URL.
* Made search location bar span full width in mobile view.
* Automatically hide mobile modal window when user is interacting with the map.
* Disabled feature search in mobile
* Disabled export (clip&ship) in mobile
* Fixed misplaced search icon in mobile safari.
* Prevents story text from covering the whole screen in mobile devices.
* Add `CatalogIndex`, `CatalogIndexReference` and `generateCatalogIndex()` script. These can be used to generate a static JSON index of a terria catalog - which can then be searched through using `flexsearch`
* Added `weakReference` flag `ReferenceMixin`, this can be used to treat References more like a shortcut (this means that `sourceReference` isn't used when models are shared/added to the workbench - the `target` is used instead)
* GroupMixin.isMixedInto and MappableMixin.isMixedInto are now more strict - and won't pass for for References with `isMappable` or `isGroup`.
* `Workbench.add` can now handle nested `References` (eg `CatalogIndexReference -> CkanReference -> WMSCatalogItem`).
* Add `description` trait to `CatalogMemberReferenceTraits`
* Added `excludeMembers` property to `GroupTraits` (this replaced the `blacklist` property in v7). It is an array of strings of excluded group and item names. A group or item name that appears in this list will not be shown to the user. This is case-insensitive and will also apply to all child/nested groups
* Fixes an app crash on load in iOS-Safari mobile which was happening when rendering help panel tooltips.
* Fixed `WebMapServiceCatalogItem` not sending additional `parameters` in `GetFeatureInfo` queries.
* Changed mobile header icons and improved styling.
* Fixed a problem with computeds and AsyncLoader when loading `mapItems` (and hence children's `mapItems`) of a CompositeCatalogItem.
* Fix `YDYRCatalogFunction` `description`
* Extend input field for search in mobile view to full width of the page.
* Automatically hide mobile modal window when user is interacting with the map (like picking a point or drawing a shape).
* Adjusted styling of x-axis labels in feature info panel to prevent its clipping.
* When expanding charts from the same catalog item, we now create a new item if the expanded chart has a different title from the previously expanded chart for the same item. This behavior matches the behavior in `v7`.
* Improve status message when feature info panel chart is loading
* Fix broken chart panel download button.
* Changed @vx/_ dependencies to @visx/_ which is the new home of the chart library
* The glyph style used for chart points can now be customized.
* Added `TerriaReference` item, useful for mounting a catalog tree from an external init file at any position in the current map's catalog tree.
* Changed @vx/_ dependencies to @visx/_ which is the new home of the chart library
* The glyph style used for chart points can now be customized.
* Chart tooltip and legend bar can now fit more legends gracefully.

#### 8.1.0 - 2021-09-08

- **Breaking changes:**
  - Overhaul of map navigation: items no longer added inside UserInterface using <Nav> jsx.

* New version of map navigation ([#5062](https://github.com/TerriaJS/terriajs/pull/5062))
  - It consists of
    - a high level api `MapNavigationModel` for managing the navigation items, which is responsible for managing the state of navigation items. It is passing commands to invidual item controller.
    - a `MapNavigationItemController` that holds and control the state of navigation item. When new navigation item is created it should extend controller and provide the definition on how it state should be updated.
  - Terria exposes instance of navigation model to the world.
  - Converted all existing navigation items to utilise new navigation model, and registered them in terria navigation model (`registerMapNavigations.tsx`).
  - Resolved issue with some navigation items not being clickable on mobile due to overlap from others.
* Fixed a bug in Difference tool where difference image was showing with zero opacity in some situations.
* Fixed `CzmlCatalogItem` to react correctly to input data changes.

#### 8.0.1 - 2021-09-06

- Added `catalog-converter` support for v7 `#start` data.
- add french Help button translation
- Enable FeatureInfoSectionSpec tests
- Add `itemProperties` to `ArcGisMapServerCatalogGroupTraits` so that `ArcGisMapServerCatalogGroup` can override relevant traits of its layers.
- Add `feature` object to `FeatureInfoSection.getTemplateData`
- Add a way to replace text in feature info templates. See [Replace text](doc/connecting-to-data/customizing-data-appearance/feature-info-template.md) for details.
- Fixed unnecessary model reloads or recomputing of `mapItems` when switching between story scenes.
- Fixed story reset button.
- Moved help button to the top menu

#### 8.0.0 - 2021-08-13

- **Breaking changes**:
  - Require `translate#` in front of translatable content id in `config.json` (i.e. `helpContent`).
  - `colorPalette` no longer supports a list of CSS colors (eg `rgb(0,0,255)-rgb(0,255,0)-rgb(255,0,0)`). Instead please use `binColors`.
  - Organise `Traits` folder into `Traits/Decorators` and `Traits/TraitsClasses`
  - Renamed all mixin instance type definitions to `XMixin.Instance`.
  - Basemaps are now defined as `baseMaps` object (see [baseMaps object docs](./doc/customizing/initialization-files.md#basemaps))
    - list of available basemaps is defined in `baseMaps.items`. This list is combined with default base maps so it's possible to override defaults
    - definition of `initBaseMapId` and `initBaseMapName` are moved to `baseMaps.defaultBaseMapId` and `baseMaps.defaultBaseMapName`
    - `previewBaseMapId` is moved to `baseMaps.previewBaseMapId`
    - implemented `baseMaps.enabledBaseMaps` array of base map ids to define a list of baseMaps available to user
    - updated docs for `baseMaps`
  - `$color-splitter` and `theme.colorSplitter` has been replaced with `$color-secondary` and `theme.colorSecondary`
  - `canZoomTo` has bee replaced with `disableZoomTo` in `MappableTraits`
  - `showsInfo` has been replaced with `disableAboutData` in `CatalogMemberTraits`
  - `AsyncLoader` loadXXX methods now return `Result` with `errors` **they no longer throw errors** - if you need errors to be thrown you can use `(await loadXX).throwIfError()`.
  - Removed `openGroup()` - it is replaced by `viewState.viewCatalogMember`
  - Renamed `ReferenceMixin.is` to `ReferenceMixin.isMixedInto`

* Fixed a bug with numeric item search where it sometimes fails to return all matching values.
* Respect order of objects from lower strata in `objectArrayTrait`.
* Fix datetime button margin with scroll in workbench.
* Fix checkbox when click happen on svg icon. (#5550)
* Added progress indicator when loading item search tool.
* Add `nullColor` to `ConstantColorMap` - used when `colorColumn` is of type `region` to hide regions where rows don't exist.
* `TableStyles` will only be created for `text` columns if there are no columns of type `scalar`, `enum` or `region`.
* Moved `TableStyle.colorMap` into `TableColorMap`
* Replaced `colorbrewer.json` with `d3-scale-chromatic` - we now support d3 color scales (in addition to color brewer) - see https://github.com/d3/d3-scale-chromatic
* Added `ContinuousColorMap` - it will now be used by default for `scalar` columns
  - To use `DiscreteColorMap` - you will need to set `numberOfBins` to something other than `0`.
* `TableColorMap` default color palette for `scalar` columns is not `Reds` instead of `RdYlOr`
* Legends for `scalar` columns will now calculate optimal `numberFormatOptions.maximumFractionDigits` and `numberFormatOptions.minimumFractionDigits`
* Fix sharing user added data of type "Auto-detect".
* #5605 tidy up format string used in `MagdaReference`
* Fix wms feature info returning only one feature
* `WebMapServiceCatalogGroup` will now create layer auto-IDs using `Name` field to avoid ID clashes.
* Added `GroupMixin` `shareKey` generation for members - if the group has `shareKeys`.
* Organise `Traits` folder into `Traits/Decorators` and `Traits/TraitsClasses
* Organise `Traits` folder into `Traits/Decorators` and `Traits/TraitsClasses`
* I18n-ify shadow options in 3DTiles and some strings in feature info panel.
* Fix `StyledIcon` css `display` clash
* Limit `SelectableDimension` options to 1000 values
* Added support for `SocrataCatalogGroup` and `SocrataMapViewCatalogGroup`
  - Notes on v7 to v8 Socrata integration:
    - Share links are not preserved
    - Added basic support for dataset resources
* Organise `Models` directory into multiple sub-directories (#5626)
  - New model related classes are moved to `Models/Definition`
  - Catalog related files are moved to `Models/Catalog`
    - ESRI, OWS, GTFS and CKAN related files are moved to their own sub-directories in `Models/Catalog/`
    - Other Catalog items related files are moved to `Models/Catalog/CatalogItems`
    - Other Catalog items related files are moved to `Models/Catalog/CatalogGroups`
    - Catalog functions related files are moved to `Models/Catalog/CatalogFunction`
  - Removed unused Models files
* Modified BadgeBar to be more tolerant to longer strings
* Added `MapboxMapCatalogItem`.
* Added `MapboxStyleCatalogItem`.
* Fix splitter thumb icon vertical position
* Renamed all mixin instance type definitions to `XMixin.Instance`.
* Clean up `ViewControl` colors
  - `$color-splitter` and `theme.colorSplitter` has been replaced with `$color-secondary` and `theme.colorSecondary`
* Clean up `SplitterTraits`
  - `SplitterTraits` is now included in `RasterLayerTraits`
  - Removed `supportsSplitter` variable
  - Added `disableSplitter` trait
* Clean up `canZoomTo`
  - Replaced with `disableZoomTo` in `MappableTraits`
* Clean up `showsInfo`
  - Replaced with `disableAboutData` in `CatalogMemberTraits`
* Add `TerriaErrorSeverity` enum, values can be `Error` or `Warning`.
  - Errors with severity `Error` are presented to the user. `Warning` will just be printed to console.
  - By default, errors will use `Error`
  - `TerriaErrorSeverity` will be copied through nested `TerriaErrors` on creation (eg if you call `TerriaError.from()` on a `Warning` then the parent error will also be `Warning`)
  - Loading models from share links or stories will use `Warning` if the model is **not in the workbench**, otherwise it will use `Error`.
* In `terriaErrorNotification` - show `error.message` (as well as `error.stack`) if `error.stack` is defined
* `AsyncLoader` now has an observable `result` property.
* `viewState.viewCatalogMember()` now handles loading catalog members, opening groups and showing "Add Data" window.
* Fix `MagdaReference` `forceLoadReference` bug.
* Clean up `CkanCatalogGroup` loading - errors are no-longer swallowed.
* Clean up `3dTilesMixin` loading - errors are no-longer swallowed.
* Fix `DataPreviewSections` info section bug.
* Move `FeedbackForm` `z-index` to same as `Notification` - this is so it will appear above Data catalog.
* Added `result.raiseError()`, `result.pushErrorTo()` and `result.clone()` helper methods - and `Result.combine()` convenience function
* Renamed `ReferenceMixin.is` to `ReferenceMixin.isMixedInto`
* Added support for logging to external error service and configuring it via config parameters. See `errorService` in [client configuration](doc/customizing/client-side-config.md).
* Fix `DiscreteColorMap` bug with `binColors` and added warning message if `colorPalette` is invalid.
* Fix `EnumColorMap` bug with `binColors`
* Moved d3-scale-chromatic code into `tableColorMap.colorScaleCategorical()` and `tableColorMap.colorScaleContinuous()`
* Disabled welcome popup for shared stories
* Add WMS support for default value of time dimension.
* Make CompositeCatalogItem sync visibility to its members.
* Add `description` and `example` static properties to `Trait`, and added `@traitClass` decorator.
* Add `parent` property to `Trait`, which contains parent `TraitClass`.
* New model-generated documentation in `generateDocs.ts`
* Refactored some `Traits` classes so they use `mixTraits` instead of extending other `Traits` classes.
* Allow translation of some components.
* Fixed a bug which prevented adding any reference catalog item while the story is playing.
* Bumped terriajs-server to ^3.3.3

#### 8.0.0-alpha.87

- Re-add basemap images to terriajs rather than requiring all TerriaMaps to have those basemap images. Default basemaps will use those images.
- Data from TableMixin always overrides other feature information (e.g. from vector tiles in region mapping) by column name and title for feature info templating (consistent with v7).
- Fixed point entity creation for TableMixin where different columns are used for point size and colour.
- Changed MappableMixin's initialMessage to show while map items are loaded. Map items could be displayed behind the disclaimer before a user accepts the disclaimer.
- Fixed a cyclic dependency between initialMessage and app spinner (globe gif greysreen) that caused the app spinner to be present forever when loading a share link.
- Removed hardcoded credit links and made it configurable via terria config parameters.
- Disable `TableMixin` time column if only one unique time interval

#### 8.0.0-alpha.86

- **Breaking changes**:
  - `EnumColorMap` will only be used for enum `TableColumns` with number of unique values <= number of bins

* Add `options` to CSV papaparsing
* `TableMixin` will now only show points **or** region mapping - not both
* Add `FeatureInfoMixin` support for 2D vector features (in Cesium only)
* `TableStyles` are now hidden from the "Display Variable" selector if the number of colors (enumColors or numberOfBins) is less than 2. As a ColorMap with a single color isn't super useful.
* Improved default `TableColumn.isSampled` - it will be false if a binary column is detected (0 or 1)
* Improved default Table charting - now a time column will be used for xAxis by default
* Added `spreadFinishTime` - which works same way as `spreadStartTime` - if `true`, finish time of feature will be "spread" so that all features are displayed at the latest time step.
* Added support for `OpenDataSoft` - only point or region based features + timeseries
* `GeoJsonMixin`-based catalog items with polygon features can be extruded if a `heightProperty` is specified.
* Bugfix to make time-based geojson work when there are multiple features with the same time property value.
* Add `czmlTemplate` to `GeoJsonTraits` - it can be used to replace GeoJSON Point features with a CZML packet.
* Made the moment points in the chart optionally clickable.

#### 8.0.0-alpha.85

- **Breaking changes**:
  - Removed `registerAnalytics.js`
  - Removed `HelpMenuPanel.jsx`

* Added analytic events related to story, share and help menu items, Also refactored events to use category and action enums.
* Remove table style `SelectableDimension` from SDMX
* `GyroscopeGuidance` can now be translated.
* Wraps tool title bar text using `...`.

#### 8.0.0-alpha.84

- Fix `ArcGisMapServerCatalogGroup` infinite loading by removing the cycle of calling `loadMembers` that was present in the `DataCatalogGroup` React component. However calling `loadMembers` is still not cached as it should for `ArcGisMapServerCatalogGroup`, and the infinite loading bug could return.
- Fix bug `selectableDimensions` bug in `Cesium3dTilesMixin` and `GltfCatalogItem`.

#### 8.0.0-alpha.83

- Add `modelDimensions` to `CatalogMemberMixin` - this can be used to apply model stratum with a `SelectableDimension` (i.e. a drop-down menu).
- `GeoJsonMixin`-based catalog items can now be styled based on to their properties through traits.
- `GeoJsonMixin`-based catalog items can now vary over time if a `timeProperty` is specified.

#### 8.0.0-alpha.82

- **Breaking changes**:
  - IndexedItemSearchProvider: (bounding) `radius` option is no longer supported in `resultsData.csv` of search indexes.

* Show a toast and spinner icon in the "Ideal zoom" button when the map is zooming.
* `zoomTo()` will return a promise that resolves when the zoom animation is complete.
* Modifies `IndexedItemSearchProvider` to reflect changes to `terriajs-indexer` file format.
* Move feature info timeseries chart funtion to `lib\Table\getChartDetailsFn.ts`
* Fix feature info timeseries chart for point (lat/long) timeseries
* Feature info chart x-values are now be sorted in acending order
* Remove merging rows by ID for `PER_ROW` data in `ApiTableCatalogItem`
* Make `ApiTableCatalogItem` more compatible with Table `Traits`
  - `keyToColumnMapping` has been removed, now columns must be defined in `columns` `TableColumnTraits` to be copied from API responses.
* Move notification state change logic from ViewState into new class `NotificationState`
* Catalog items can now show a disclaimer or message before loading through specifying `InitialMessageTraits`
* Added Leaflet hack to remove white-gaps between tiles (https://github.com/Leaflet/Leaflet/issues/3575#issuecomment-688644225)
* Disabled pedestrian mode in mobile view.
* Pedestrian mode will no longer respond to "wasd" keys when the user is typing in some input field.
* Fix references to old `viewState.notification`.
* wiring changeLanguage button to useTranslation hook so that it can be detected in client maps
* Add `canZoomTo` to `TableMixin`
* SDMX changes:
  - Add better SDMX server error messages
  - `conceptOverrides` is now `modelOverrides` - as dataflow dimension traits can now be overridden by codelist ID (which is higher priortiy than concept ID)
  - Added `regionTypeReplacements` to `modelOverride`- to manually override detected regionTypes
  - `modelOverrides` are created for SDMX common concepts `UNIT_MEASURE`, `UNIT_MULT` and `FREQ`
    - `UNIT_MEASURE` will be displayed on legends and charts
    - `UNIT_MULT` will be used to multiple the primary measure by `10^x`
    - `FREQ` will be displayed as "units" in Legends and charts (eg "Monthly")
  - Single values will now be displayed in `ShortReportSections`
  - Custom feature info template to show proper dimension names + time-series chart
  - Smarter region-mapping
  - Removed `viewMode` - not needed now due to better handling of time-series
* Fix `DimensionSelector` Select duplicate ids.
* Add Leaflet splitter support for region mapping
* Fix Leaflet splitter while zooming and panning map
* Split `TableMixin` region mapping `ImageryParts` and `ImageryProvider` to improve opacity/show performance
* Removed `useClipUpdateWorkaround` from Mapbox/Cesium TileLayers (for Leaflet) - because we no longer support IE
* Fix overwriting `previewBaseMapId` with `initBaseMapId` by multiple `initData`.
* GeoJSON Mixin based catalog items can now call an API to retrieve their data as well as fetching it from a url.
* Changes to loadJson and loadJsonBlob to POST a request body rather than always make a GET request.
* Added ApiRequestTraits, and refactor ApiTableCatalogItemTraits to use it. `apiUrl` is now `url`.

#### 8.0.0-alpha.81

- Fix invalid HTML in `DataPreviewSections`.
- Fix pluralisation of mapDataState to support other languages.
- Fix CSW `Stratum` name bug.
- Add `#configUrl` hash parameter for **dev environment only**. It can be used to overwrite Terria config URL.

#### 8.0.0-alpha.80

- Removed `Disclaimer` deny or cancel button when there is no `denyAction` associated with it.

#### 8.0.0-alpha.79

- Make `InfoSections` collapsible in `DataPreview`. This adds `show` property to `InfoSectionTraits`.
  - `WebMapServiceCatalogItem` service description and data description are now collapsed by default.
- Revert commit https://github.com/TerriaJS/terriajs/commit/668ee565004766b64184cd2941bbd53e05068ebb which added `enzyme` devDependency.
- Aliases `lodash` to `lodash-es` and use `babel-plugin-lodash` reducing bundle size by around 1.09MB.
- Fix CkanCatalogGroup filterQuery issue. [#5332](https://github.com/TerriaJS/terriajs/pull/5332)
- Add `cesiumTerrainAssetId` to config.json to allow configuring default terrain.
- Added in language toggle and first draft of french translation.json
  - This is enabled via language languageConfiguration.enabled inside config.json and relies on the language being both enumerated inside languageConfiguration.langagues and availble under {code}/translation.json
- Updated to terriajs-cesium 1.81
- Create the Checkbox component with accessibility in mind.
- Convert `FeedbackForm` to typescript.

#### 8.0.0-alpha.78

- Add `ignoreErrors` url parameter.

#### 8.0.0-alpha.77

- **Breaking changes**:
  - `terria.error.raiseEvent` and `./raiseErrorToUser.ts` have been replaced with `terria.raiseErrorToUser`.
  - `terria.error.addEventListener` has been replaced with `terria.addErrorEventListener`

* New Error handling using `Result` and `TerriaError` now applied to initial loading, `updateModelFromJson()`, `upsertModelFromJson()` and `Traits.fromJson()`. This means errors will propagate through these functions, and a stacktrace will be displayed.
  - `Result` and the new features of `TerriaError` should be considered unstable and may be extensively modified or removed in future 8.0.0-alpha.n releases
* New `terriaErrorNotification()` function, which wraps up error messages.
* `TerriaError` can now contain "child" errors - this includes a few new methods: `flatten()` and `createParentError()`. It also has a few new convenience functions: `TerriaError.from()` and `TerriaError.combine()`.
* Convert `Branding.jsx` to `.tsx`
* Added `configParams.brandBarSmallElements` to set Branding elements for small screen (also added theme props)
* Add `font` variables and `fontImports` to theme - this can be used to import CSS fonts.
* Convert `lib/Styled` `.jsx` files to `.tsx` (including Box, Icon, Text). The most significant changes to these interfaces are:
  - `Box` no longer accepts `<Box positionAbsolute/>` and this should now be passed as `<Box position="absolute"/>`.
  - `Text`'s `styledSize` has been removed. Use the `styledFontSize` prop.
  - `ButtonAsLabel` no longer accepts `dark`. A dark background is now used when `light` is false (or undefined).
* Fixes CZML catalog item so that it appears on the timeline.
* Enable `theme` config parameter. This can now be used to override theme properties.

#### 8.0.0-alpha.76

- Added support for setting custom concurrent request limits per domain through `configParameters.customRequestSchedulerLimits`.
- Added `momentChart` to region-mapped timeseries
- Add time-series chart (in FeatureInfo) for region-mapped timeseries
- Only show `TableMixin` chart if it has more than one
- Add `TableChartStyle` name trait.

#### 8.0.0-alpha.75

- Fix `NotificationWindow` bug with `message`.
- Re-add `loadInitSources` to `Terria.updateApplicationUrl()`
- Added support for `elements` object in catalogue files (aka init files).
  - Using this object you can hide/show most UI elements individually.
  - See https://github.com/TerriaJS/terriajs/pull/5131. More in-depth docs to come.

#### 8.0.0-alpha.74

- Fix JS imports of `TerriaError`

#### 8.0.0-alpha.73

- Add `title` parameter in `raiseErrorToUser` to overwrite error title.
- Added some error handling in `Terria.ts` to deal with loading init sources.
- TSify `updateApplicationOnHashChange` + remove `loadInitSources` from `Terria.updateApplicationUrl()`

#### 8.0.0-alpha.72

- **Breaking changes**:
  - Added clippingRectangle to ImageryParts.
  - Any item that produces ImageryParts in mapItems (any raster items) must now also provide a clippingRectangle.
  - This clippingRectangle should be derived from this.cesiumRectangle (a new computed property) & this.clipToRectangle as demonstrated in many raster catalog items (e.g. OpenStreetMapCatalogItem.ts).

* Adds experimental ApiTableCatalogItem.
* Fixes a bug where FeatureInfoDownload tries to serialize a circular object
* Added `removeDuplicateRows` to `TableTraits`
* `forceLoadTableData` can now return undefined - which will leave `dataColumnMajor` unchanged
* Fix sharing preview item.
* Added z-index to right button group in mobile header menu
* Added cesiumRectangle computed property to MappableMixin. This is computed from the `rectangle` Trait.
* Fixed a Cesium render crash that occured when a capabilities document specified larger bounds than the tiling scheme's supported extent (bug occured with esri-mapServer but wms was probably also affected).
* In fixing Cesium render crash above clipping rectangles are now added to Cesium ImageryLayer (or Leaflet CesiumTileLayer) rather than being included in the ImageryProvider. ImageryParts has been updated to allow passing the clipping rectangle through to Cesium.ts and Leaflet.ts where ImageryLayer/CesiumTileLayer objects are created.

#### 8.0.0-alpha.71

- Fix accidental translation string change in 8.0.0-alpha.70

#### 8.0.0-alpha.70

- **Breaking changes**:
  - Merge `Chartable` and `AsyncChartableMixin` into new **`ChartableMixin`** + `loadChartItems` has been replaced by `loadMapItems`.
  - To set base map use `terriaViewer.setBaseMap()` instead of `terriaViewer.basemap = ...`
  - Incorrect usage of `AsyncLoader` **will now throw errors**

* Add `hideInBaseMapMenu` option to `BaseMapModel`.
* Change default basemap images to relative paths.
* Add `tileWidth` and `tileHeight` traits to `WebMapServiceCatalogItem`.
* Add docs about `AsyncLoader`
* Remove interactions between AsyncLoaders (eg calling `loadMetadata` from `forceLoadMapItems`)
* ... Instead, `loadMapItems` will call `loadMetadata` before triggering its own `AsyncLoader`
* Add `isLoading` to `CatalogMemberMixin` (combines `isLoading` from all the different `AsyncLoader`)
* Move `Loader` (spinner) from `Legend` to `WorkbenchItem`.
* Merge `Chartable` and `AsyncChartableMixin` into **`ChartableMixin`** + remove `AsyncLoader` functionality from `ChartableMixin` - it is now all handled by `loadMapItems`.
* Removed `AsyncLoader` functionality from `TableMixin` - it is now handled by `loadMapItems`.
  - `TableMixin.loadRegionProviderList()` is now called in `MappableMixin.loadMapItems()`
* Added `TerriaViewer.setBaseMap()` function, this now calls `loadMapItems` on basemaps
* Fix load of persisted basemap
* Fix sharing of base map
* Added backward compatibility for `baseMapName` in `initData` (eg share links)
* Add `WebMapService` support for WGS84 tiling scheme

#### 8.0.0-alpha.69

- **Breaking changes**:
  - Basemaps are now configured through catalog JSON instead of TerriaMap - see https://github.com/TerriaJS/terriajs/blob/13362e8b6e2a573b26e1697d9cfa5bae328f7cff/doc/customizing/initialization-files.md#basemaps

* Updated terriajs-cesium to version 1.79.1
* Make base maps configurable from init files and update documentation for init files [#5140](https://github.com/TerriaJS/terriajs/pull/5140).

#### 8.0.0-alpha.68

- Remove points from rectangle `UserDrawing`
- Fix clipboard typing error.
- Ported `WebProcessingServiceCatalogGroup`.
- Add CSW Group support
- Revert "remove wmts interfaces from ows interfaces" (873aa70)
- Add `math-expression-evaluator` library and `ColumnTransformationTraits`. This allows expressions to be used to transform column values (for example `x+10` to add 10 to all values).
- Fix bug in `TableColumn.title` getter.
- Add support for TableColumn quarterly dates in the format yyyy-Qx (eg 2020-Q1).
- Fix region mapping feature highlighting.
- Update clipboard to fix clipboard typing error.
- Added direction indicator to the pedestrian mode minimap.
- Limit up/down look angle in pedestrian mode.
- Automatically disable pedestrian mode when map zooms to a different location.
- Add support for time on `ArcGisMapServerCatalogItem`
- Merge `Mappable` and `AsyncMappableMixin` into **`MappableMixin`**.
- Fixed a issue when multiple filters are set to Cesium3DTilesCatalogItem
- Async/Awaitify `Terria.ts` + fix share links loading after `loadInitSources`.
- Tsified `TerriaError` + added support for "un-rendered" `I18nTranslateString`
- Tsified `raiseErrorToUser` + added `wrapErrorMessage()` to wrap error message in something more user friendly (using `models.raiseError.errorMessage` translation string).

#### 8.0.0-alpha.67

- TSify `Loader` function.
- Added walking mode to pedestrian mode which clamps the pedestrain to a fixed height above the surface.
- Upgraded catalog-converter to fix dependency version problem and ensure that all imports are async to reduce main bundle size.

#### 8.0.0-alpha.66

- **Breaking changes**:
  - Changed merging behaviour of Trait legends (of type `LegendTraits`) in `CatalogMemberTraits`. This affects legends on all `CatalogMember` models. Legend objects in higher strata now replace values in lower strata that match by index, rather than merging properties with them.

* Add `MetadataUrlTraits` to `CatalogMemberTraits.metadataUrls`. It contains an array of metadata URLS (with optional `title` which will render a button)
* Restore `cesiumTerrainUrl` config parameter. [#5124](https://github.com/TerriaJS/terriajs/pull/5124)
* I18n-ify strings in settings panel. [#5124](https://github.com/TerriaJS/terriajs/pull/5124)
* Moved `DataCustodianTraits` into `CatalogMemberTraits` and `CatalogMemberReferenceTraits`.
* `TableMixin` styles ("Display variables") will now look for column title if style title is undefined
* Add fallback colours when Color.fromCssColorString is used.
* Allow nullable `timeColumn` in table styles. Useful for turning off auto-detection of time columns.
* Added tool for searching inside catalog items. Initial implementation works for indexed 3d tilesets.
* Added support for shapefile with `ShapefileCatalogItem`
* Added `GeoJsonMixin` for handling the loading of geojson data.
* Extended the `GeoJsonCatalogItem` to support loading of zip files.
* Fixed broken feature highlighting for raster layers.
* Show a top angle view when zooming to a small feature/building from the item search result.
* Fix `TableTimeStyleTraits.idColumns` trait type.
* Added a new `lineAndPoint` chart type
* CustomChartComponent now has a "chart-type" attribute
* Fix `ArcGisMapServerCatalogItem` layer ID and legends bug
* Re-add region mapping `applyReplacements`.
* Added `SearchParameterTraits` to item search for setting a human readable `name` or passing index specific `queryOptions` for each parameter through the catalog.
* Added `AttributionTraits` to mappable and send it as property when creating Cesium's data sources and imagery providers. [#5167](https://github.com/TerriaJS/terriajs/pull/5167)
* Fixed an issue where a TerriaMap sometimes doesn't build because of typing issues with styled-components.
* Renamed `options` to `providerOptions` in `SearchableItemTraits`.
* Fix `CkanCatalogGroup.groupBy = "none"` members
* Fix `TableMixin` region mapping feature props and make Long/Lat features use column titles (if it exists) to match v7 behaviour.
* Add support for `CkanItemReference` `wms_layer` property
* Add support for `ArcGisMapServerCatalogGroup` to use `sublayerIds`.
* Added Pedestrian mode for easily navigating the map at street level.
* Clean up `LayerOrderingTraits`, remove `WorkbenchItem` interface, fix `keepOnTop` layer insert/re-ordering.
* Remove `wordBreak="break-all"` from Box surrounding DataPreview
* Re-added merging of csv row properties and vector tile feature properties for feature info (to match v7 behaviour).
* Fixes a bug in pedestrian mode where dropping the pedestrian in northern hemisphere will position the camera underground.
* Implement highlight/hide all actions for results of item search.
* Disable pickFeatures for WMS `_nextImageryParts`.
* Fix Leaflet `ImageryLayer` feature info sorting
* Fix hard-coded colour value in Story
* Use `configParameters.cesiumIonAccessToken` in `IonImageryCatalogItem`
* Added support for skipping comments in CSV files
* Fix WMS GetLegendGraphics request `style` parameter
* Loosen Legend `mimeType` check - so now it will treat the Legend URL as an image if the `mimeType` matches **OR** the file extension matches (previously, if `mimeType` was defined, then it wouldn't look at filetype extension)
* Fix `DiffTool` date-picker label `dateComparisonB`
* Fix app crash when switching different tools.
* Create `merge` `TraitsOption` for `objectArrayTrait`
* Move `Description` `metadataUrls` above `infoSections`.
* Upgraded i18next and i18next-http-backend to fix incompatibility.
* Added support for dd/mm/yyyy, dd-mm-yyyy and mm-dd-yyyy date formats.

#### 8.0.0-alpha.65

- Fixed SDMX-group nested categories
- SDMX-group will now remove top-level groups with only 1 child

#### 8.0.0-alpha.64

- Fixed WMS style selector bug.
- `layers` trait for `ArcGisMapServerCatalogItem` can now be a comma separated string of layer IDs or names. Names will be auto-converted to IDs when making the request.

#### 8.0.0-alpha.63

- Add `v7initializationUrls` to terria config. It will convert catalogs to v8 and print warning messages to console.
- Add `shareKeys` support for Madga map-config maps (through `terria` aspect)
- Revert WMS-group item ID generation to match v7
- Add `addShareKeysToMembers` to `GroupMixin` to generate `shareKeys` for dynamic groups (eg `wms-group)
- Added `InitDataPromise` to `InitSources`
- Add reverse `modelIdShareKeysMap` map - `model.id` -> `shareKeys`
- Upgraded `catalog-converter` to 0.0.2-alpha.4
- Reverted Legend use of `object` instead of `img` - sometimes it was showing html error responses
- Legend will now hide if an error is thrown
- Update youtube urls to nocookie version
- Share link conversion (through `catalog-converter`) is now done client-side
- Fix Geoserver legend font colour bug
- Remove legend broken image icon
- Added high-DPI legends for geoserver WMS (+ font size, label margin and a few other tweaks)
- `LegendTraits` is now part of `CatalogMemberTraits`
- Add `imageScaling` to `LegendTraits`
- WMS now `isGeoserver` if "geoserver` is in the URL
- Add WMS `supportsGetLegendRequest` trait
- Improved handling of WMS default styles

#### 8.0.0-alpha.62

- Fixed an issue with not loading the base map from init file and an issue with viewerMode from init files overriding the persisted viewerMode
- Fixed issues surrounding tabbed catalog mode
- Now uses `catalog-converter` to convert terriajs json in WPS response from v7 to v8.
- Fixed a bug in `UserDrawing` which caused points to not be plotted on the map.
- Fixed app crash when switching between different types of parameter in `GeoJsonParameterEditor`.
- Fixed errors when previewing an item in a group that is open by default (`isOpen: true` in init file).
- Fixed mobx warnings when loading geojson catalog items.
- Add `multiplierDefaultDeltaStep` Trait, which tries to calculate sensible multiplier for `DistrectelyTimeVarying` datasets. By default it is set to 2, which results in a new timestep being displayed every 2 seconds (on average) if timeline is playing.
- Hide info sections with empty content in the explorer preview.
- Port `shareKeys` from version 7
- Update/re-enable `GeoJsonCatalogItemSpec` for v8.
- add `DataCustodianTraits` to `WebMapServiceCatalogGroupTraits`
- Changed behaviour of `updateModelFromJson` such that catalog groups with the same id/name from different json files will be merged into one single group.
- Fixed error when selecting an existing polygon in WPS input form.
- Upgraded `catalog-converter` to 0.0.2-alpha.3.

#### 8.0.0-alpha.61

- New `CatalogFunctionMixin` and `CatalogFunctionJobMixin`
- Tsified `FunctionParameters`
- New `YourDataYourRegions` `CatalogFunctionMixin`
- Added `inWorkbench` property
- Added `addModelToTerria` flag to `upsertModelFromJson` function
- Added `DataCustodianTraits` to `WebMapServiceCatalogItem`
- Added `disableDimensionSelectors` trait to `WebMapServiceCatalogItem`. Acheives the same effect of `disableUserChanges` in v7.
- Temporarily stopped using `papaparse` for fetching Csv urls till an upstream bug is fixed.
- Fix async bug with loading `ReferenceMixin` and then `Mappable` items in `initSources`
- Remove `addToWorkbench`, it has been replaced with `workbench.add`
- Improve handling of `ArcGisMapServerCatalogItem` when dealing with tiled layers.
- Ensure there aren't more bins than unique values for a `TableStyle`
- Add access control properties to items fetched from Esri Portal.
- Improves magda based root group mimic behaviour introdcued in 8.0.0-alpha.57 by adding `/` to `knownContainerUniqueIds` when `map-config*` is encountered
- Fixed broken chart disclaimers in shared views.
- Fixed a bug where chart disclaimers were shown even for chart items disabled in the workbench.
- Fixed a bug where charts with titles containing the text "lat" or "lon" were hidden from feature info panel.
- Fixed a bug that occurred when loading config from magda. `initializationUrls` are now applied even if `group` aspect is not set

#### 8.0.0-alpha.60

- Fix WMS legend for default styles.
- Request transparent legend from GeoServer.
- Reverted the following due to various issues with datasets:
  - Add basic routing support
  - Add better page titles when on various routes of the application
  - Add prerendering support on `/catalog/` routes (via `prerender-end` event &
    allowing TerriaMap to hit certain routes)

#### 8.0.0-alpha.59

- Update magda error message
- Add a short report section if trying to view a `3d-tiles` item in a 2d map.
- Fix bug in `Terria.interpretStartData`.
- Add `ThreddsCatalogGroup` model.
- Port `supportsColorScaleRange`, `colorScaleMinimum` and `colorScaleMaximimum` from `master` to `WebMapServiceCatalogItem` model.
- Ported MapboxVectorTileCatalogItem ("mvt").
- When expanding a chart from the feature info panel, we now place a colored dot on the map where the chart was generated from.
- Add basic routing support
- Add better page titles when on various routes of the application
- Add prerendering support on `/catalog/` routes (via `prerender-end` event &
  allowing TerriaMap to hit certain routes)
- Update `WorkbenchButton` to allow for links rather than buttons, including
  changing About Data to a link

#### 8.0.0-alpha.58

- Add `FeatureInfoTraits` to `ArcGisMapServerCatalogItem`
- Fix zooming bug for datasets with invalid bounding boxes.
- Add new model for `ArcGisTerrainCatalogItem`.
- Add 3D Tiles to 'Add web data' dropdown.
- Fix naming of item in a `CkanCatalogGroup` when using an item naming scheme other than the default.

#### 8.0.0-alpha.57

- Fix memoization of `traitsClassToModelClass`.
- Chart expanded from feature info panel will now by default show only the first chart line.
- Chart component attribtues `column-titles` and `column-units` will now accept a simpler syntax like: "Time,Speed" or "ms,kmph"
- Fix presentation of the WMS Dimension metadata.
- Magda based maps now mimic "root group uniqueId === '/'" behaviour, so that mix and matching map init approaches behave more consistently

#### 8.0.0-alpha.56

- Add `itemProperties` trait to `WebMapMapCatalogGroup`.
- Add support for `formats` traits within `featureInfoTemplate` traits.
- Fix handling of `ArcGisPortalItemReference` for when a feature layer contains multiple sublayers.
- Implemented new compass design.

#### 8.0.0-alpha.55

- Upgraded to patched terriajs-cesium v1.73.1 to avoid build error on node 12 & 14.

#### 8.0.0-alpha.54

- Add a `infoAsObject` property to the `CatalogMemberMixin` for providing simpler access to `info` entries within templating
- Add a `contentAsObject` trait to `InfoSectionTraits` where a json object is more suitable than a string.
- Add `serviceDescription` and `dataDescription` to `WebMapServiceCatalogItem` info section.
- Extend `DataPreviewSections.jsx` to support Mustache templates with context provided by the catalog item.
- Add support for `initializationUrls` when loading configuration from Magda.
- Add `:only-child` styling for `menu-bar.scss` to ensure correctly rounded corners on isolated buttons.
- Improve Branding component for mobile header
- Add support for `displayOne` configuration parameter to choose which brand element to show in mobile view
- Update Carto basemaps URL and attribution.
- Add `clipToRectangle` trait to `RasterLayerTraits` and implement on `WebMapServiceCatalogItem`, `ArcGisMapServiceCatalogItem`, `CartoMapCatalogItem`, `WebMapTileServiceCatalogItem`.
- Allow Magda backed maps to use an inline `terria-init` catalog without it getting overwritten by map-config before it can be parsed
- Deprecated `proxyableDomainsUrl` configuration parameter in favour of `serverconfig` route
- Ported a support for `GpxCatalogItem`.
- Feature info is now shareable.
- Add option `canUnsetFeaturePickingState` to `applyInitData` for unsetting feature picking state if it is missing from `initData`. Useful for showing/hiding feature info panel when switching through story slides.
- Properly render for polygons with holes in Leaflet.
- Fixes a bug that showed the chart download button when there is no downloadable source.
- Add `hideWelcomeMessage` url parameter to allow the Welcome Message to be disabled for iframe embeds or sharing scenarios.
- Ensure the `chartDisclaimer` is passed from catalog items to derived chart items.
- Don't calculate a `rectangle` on a `ArcGisPortalReferenceItem` as they appear to contain less precision than the services they point to.
- Allow an `ArcGisPortalReferenceItem` to belong to multiple `CatalogGroup`'s.
- Fix argis reference bug.
- Made possible to internationalize tour contend.
- Added TileErrorHandlerMixin for handling raster layer tile errors.
- Fixed a bug that caused the feature info chart for SOS items to not load.
- SOS & CSV charts are now shareable.

#### 8.0.0-alpha.53

- Ported an implementation of CatalogSearchProvider and set it as the default
- Notification window & SatelliteImageryTimeFilterSection now uses theme colours
- Improved look and feel of `StyledHtml` parsing
- Fix `applyAriaId` on TooltipWrapper causing prop warnings
- Make share conversion notification more pretty (moved from `Terria.ts` to `shareConvertNotification.tsx`)
- Tsxify `Collapsible`
- `ShortReportSections` now uses `Collapsible`
- Add `onToggle`, `btnRight`, `btnStyle`, `titleTextProps` and `bodyBoxProps` props in `Collapsible`
- Add `Notification.message` support for `(viewState: ViewState) => React.ReactNode`
- Added splitting support to `WebMapTileServiceCatalogItem`.

#### 8.0.0-alpha.52

- Prevent duplicate loading of GetCapabilities
- Update the `GtfsCatalogItem` to use the `AutoRefreshingMixin`.
- Add a condition to the `AutoRefreshingMixin` to prevent unnecessary polling when an item is disabled in the workbench.
- Upgraded to Cesium v1.73.
- Removed any references to `BingMapsApi` (now deprecated).
- Add support for resolving `layers` parameter from `Title` and not just `Name` in `WebMapServiceCatalogItem`.
- Change TrainerBar to show all steps even if `markdownDescription` is not provided

#### 8.0.0-alpha.51

- Add WMTS group/item support
- Create `OwsInterfaces` to reduce duplicate code across OWS servies
- Fix story prompt being permanent/un-dismissable
- Fixed a bug that caused the feature info chart for SOS items to not load.

#### 8.0.0-alpha.50

- Support for searching WFS features with WebFeatureServiceSearchProvider
- WFS-based AustralianGazetteerSearchProvider
- Fixed a bug causing users to be brought back to the Data Catalogue tab when clicking on an auto-detected user added catalogue item.
- Fixed a bug causing Data Preview to not appear under the My Data tab.
- Fix WMS style `DimensionSelector` for layers with no styles
- Add WMS legend for items with no styles
- Add warning messages if catalog/share link has been converted by `terriajs-server`.
- Update the scroll style in `HelpVideoPanel` and `SidePanel` helpful hints.
- Updated leaflet attribution to match the style of cesium credits.
- Remove `@computed` props from `WebFeatureServiceCapabilities`
- Fixed bug causing the Related Maps dropdown to be clipped.
- Add SDMX-json support for groups and items (using SDMX-csv for data queries)
- `TableMixin` now uses `ExportableMixin` and `AsyncMappableMixin`
- Move region provider loading in `TableMixin` `forceLoadTableMixin` to `loadRegionProviderList`
- Added `TableAutomaticStylesStratum.stratumName` instead of hard-coded strings
- Added `Dimension` interface for `SelectableDimension` - which can be used for Traits
- Make `SelectableDimension.options` optional

#### 8.0.0-alpha.49

- WMS GetFeatureInfo fix to ensure `style=undefined` is not sent to server
- Add support for splitting CSVs (TableMixins) that are using region mapping.
- `addUserCatalogMember` will now call `addToWorkbench` instead of `workbench.add`.
- Replaces `ShadowSection` with `ShadowMixin` using `SelectableDimensions`
- Fix Webpack Windows path issue
- Updated icons for view and edit story in the hamburger menu.
- Implemented new design for story panel.

#### 8.0.0-alpha.48

- Allow `cacheDuration` to be set on `ArcGisPortalCatalogGroup` and `ArcGisPortalItemReference`.
- Set default `ArcGisPortalCatalogGroup` item sorting by title using REST API parameter.
- Call `registerCatalogMembers` before running tests and remove manual calls to `CatalogMemberFactory.register` and `UrlMapping.register` in various tests so that tests reflect the way the library is used.
- Updated stratum definitions which used hardcoded string to use `CommonStrata` values.

#### 8.0.0-alpha.47

- Removed hard coded senaps base url.
- Added option for manual Table region mapping with `enableManualRegionMapping` TableTrait. This provides `SelectableDimensions` for the region column and region type.
- Added WMS Dimensions (using `SelectableDimensions`)
- Added WMS multi-layer style, dimension and legend support.
- Merged the `StyleSelector` and `DimensionsSelector`, and created a `SelectableDimensions` interface.
- Added `chartColor` trait for DiscretelyTimeVarying items.
- Replaced all instances of `createInfoSection` and `newInfo` with calls to `createStratumInstance` using an initialisation object.
- Added trait `leafletUpdateInterval` to RasterLayerTraits.
- Fix styling of WFS and GeoRSS.
- Fixed a bug that caused re-rendering of xAxis of charts on mouse move. Chart cursor should be somewhat faster as a result of this fix.
- Fixed a bug that caused some catalogue items to remain on the map after clicking "Remove all" on the workbench.
- Deleted old `ChartDisclaimer.jsx`
- Moved `DiscretelyTimeVaryingMixin` from `TableAutomaticStylesStratum` to `TableMixin`
- Added basic region-mapping time support
- Add short report to `ArcGisFeatureServerItem` for exceeding the feature limit.
- Added shift-drag quick zoom

#### 8.0.0-alpha.46

- Fixed i18n initialisation for magda based configurations

#### 8.0.0-alpha.45

- Upgraded to Cesium v1.71.
- Change `ExportableData` interface to `ExportableMixin` and add `disableExport` trait.
- Add basic WFS support with `WebFeatureServiceCatalogGroup` and `WebFeatureServiceCatalogItem`
- Update style of diff tool close button to match new design
- Remove sass code from the `HelpPanel` component
- Added an option for translation override from TerriaMap
- Help content, trainer bar & help terms can use translation overrides
- Accepts `backend` options under a new `terria.start()` property, `i18nOptions`
- Use `wms_api_url` for CKAN resources where it exists
- Tsxified `DateTimePicker` and refactored `objectifiedDates` (moved to `DiscretelyTimeVaryingMixin`).
- Update style of 'Change dates' button in delta to be underlined
- Fix issue with delta 'Date comparison' shifting places when querying new location
- Shows a disabled splitter button when entering diff
- Make Drag & Drop work again (tsxify `DragDropFile.tsx` and refactor `addUserFiles.ts`)
- Add `TimeVarying.is` function

#### 8.0.0-alpha.44

- Pass `format` trait on `TableColumnTraits` down to `TableAutomaticStylesStratum` for generating legends
- Add `multipleTitles` and `maxMultipleTitlesShowed` to `LegendItemTraits`
- Aggregate legend items in `createLegendItemsFromEnumColorMap` by colour, that is merge legend items with the same colour (using `multipleTitles`)
- Only generate `tableStyles` for region columns if no other styles exist
- TableAutomaticStylesStratum & CsvCatalogItem only returns unique `discreteTimes`s now
- Specified specific terriajs config for ForkTsCheckerWebpackPlugin

#### 8.0.0-alpha.43

- Replace `@gov.au/page-alerts` dependency with our own warning box component. This removes all `pancake` processes which were sometimes problematic.

#### 8.0.0-alpha.42

- Added ArcGIS catalog support via ArcGisPortalItemReference

#### 8.0.0-alpha.41

- Add `cacheDuration` and `forceProxy` to `UrlTraits` and add `cacheDuration` defaults to various catalog models.
- Tsify `proxyCatalogItemUrl`.
- Simplified SidePanel React refs by removing the double wrapping of the `withTerriaRef()` HOC
- Merged `withTerriaRef()` HOC with `useRefForTerria()` hook logic
- Breadcrumbs are always shown instead of only when doing a catalog search

#### 8.0.0-alpha.40

- Improve info section of `WebMapServiceCatalogItem` with content from GetCapabilities
- Re-implement `infoSectionOrder` as `CatalogMember` trait.
- Add `infoWithoutSources` getter to `CatalogMemberMixin` to prevent app crash when using `hideSources`
- Add support for nested WMS groups
- Added breadcrumbs when clicking on a catalogue item from a catalogue search

#### 8.0.0-alpha.39

- Development builds sped up by 3~20x - ts-loader is now optional & TypeScript being transpiled by babel-loader, keeping type check safety on a separate thread

#### 8.0.0-alpha.38

- Add `show` to `ShortReportTraits` and Tsxify `ShortReport`
- Convert `ShortReport` to styled-components, add accordian-like UI
- 3D tiles support is now implemented as a Mixin.

#### 8.0.0-alpha.37

- Add `refreshEnabled` trait and `AsyncMappableMixin` to `AutoRefreshMixin`
- Ensure `CkanCatalogGroup` doesn't keep re-requesting data when opening and closing groups.
- Add `typeName` to `CatalogMemberMixin`
- Add `header` option to `loadText`
- Add `isMixedInto` function for `AsyncMappableMixin` and `AsyncChartableMixin`
- Added file upload support for `GltfCatalogItem`. The supported extension is glb.
- Improve runtime themeing via styled components across main UI components
- Updated default welcome video defaults to a newer, slower video
- Difftool will now pick any existing marked location (like from a search result) and filter imagery for that location.
- Updated labelling & copy in Difftool to clarify workflow
- ChartCustomComponent now `abstract`, no longer specific to CSV catalog items. Implement it for custom feature info charts.
- Update date picker to use theme colours
- Removed some sass overrides on `Select` through `StyleSelectorSection`
- Update LeftRightSection to use theme colours
- Ported `GeoRssCatalogItem` to mobx, added support to skip entries without geometry.
- Update Difftool BottomPanel UI to clearer "area filter" and date pickers
- Update Difftool BottomPanel to load into Terria's BottomDock
- Rearrange MapButton layout in DOM to properly reflow with BottomDock
- Update Difftool MainPanel to not get clipped by BottomDock
- Rearrange MapDataCount to exist inside MapColumn for more correct DOM structure & behaviour
- Re-added chart disclaimer.

#### mobx-36

- Added `pointer-events` to `MapNavigation` and `MenuBar` elements, so the bar don't block mouse click outside of the button.
- Fixes "reminder pop-up" for help button being unclickable
- Use `useTranslation` instead of `withTranslation` in functional component (`MapDataCount`)
- Make welcome video url and placeholder configurable via configparameters
- Added `ExportableData` interface.
- Added `ExportData` component for data catalog.
- Added WCS "clip and ship" for WMS
- Added basic CSV export function
- Extend `UserDrawing` to handle rectangles
- Tsxify `MapInteractionMode`
- Changed default orientation for `GltfCatalogItem` to no rotation, instead of zero rotation wrt to terrain
- Added a title to welcome message video

#### mobx-35

- Add "Upload" to tour points
- Add tooltips anywhere required in UI via `parseCustomMarkdownToReactWithOptions` & customisable via `helpContentTerms`
- Add "map state" map data count to highlight state of map data
- Add a reminder "pop-up" that shows the location of the help button
- Fix bug causing story pop-up to be off screen
- Fix bug causing helpful hints to be cut off on smaller screens
- Changed the `Tool` interface, now accepting prop `getToolComponent` instead of `toolComponent`
- Added `ToolButton` for loading/unloading a tool
- Added `TransformationTraits` that can be used to change position/rotation/scale of a model.
- Merge master into mobx. This includes:
  - Upgraded to Cesium v1.68.
  - Story related enhancements:
    - Added a title to story panel with ability to close story panel.
    - Added a popup on remove all stories.
    - Added button for sharing stories.
    - Added a question popup on window close (if there are stories on the map so users don't lose their work).
- Added a new `editor` Icon
- Changed `ToolButton` to show the same icon in open/close state. Previously it showed a close icon in close state.

#### mobx-34

- Bug fix for `DatePicker` in `BottomDock` causing app crash
- Made changes to the video modals: close button has been added, pressing escape now closes the component and some basic unit tests created
- Updated the video modal for _Data Stories: Getting Started_ to use the new `VideoGuide` component
- Tweaked MyData/AddData tabs to make it possible to invoke them without using the `ExplorerWindow` component and also customize the extensions listed in the dropdown.
- Fix the timeline stack handling for when there are multiple time-enabled layers
- Ported timeseries tables.
- Extended the support for styles for ESRI ArcGis Feature Server. Line styles are supported for lines and polygon outlines in both Cesium and Leaflet viewer. #4405
- Fix polygon outline style bug.
- Add a unit test for polygon outline style.
- Add TrainerPane/TrainerBar "Terry the task trainer"
- Use `1.x.x` of `karma-sauce-launcher` to fix CI build failures
- Stop unknown icons specified in config.json from crashing UI
- Creates a `ShadowTraits` class that is shared by `GltfCatalogItem` and `Cesium3DTilesCatalogItem`.
- Fixed a bug where user added data was removed from catalogue when Remove from map button in data catalog is clicked.
- Fix leaflet zoom to work when bounding rectangle exists but doesn't have bounds defined

#### mobx-33

- Updated generic select so icon doesn't block click
- Re-added loading bar for leaflet & cesium viewers

#### mobx-32

- Made expanded SOS chart item shareable.
- Fixed a regression bug where the time filter is shown for all satellite imagery items
- Add unit tests for `WelcomeMessage` and `Disclaimer`
- Fixed minor UI errors in console
- Replaced helpful hints text with the new version
- Made the shapes of some of the workbench components rounded
- Add `clampToGround` property on to holes within polygons in `GeoJsonCatalogItem`
- Set default `clampToGround` trait to `true` for `GeoJsonCatalogItem`
- Fixed a bug where WMS items caused type errors in newer babel and typescript builds, due to mixed mixin methods on DiffableMixin & DiscretelyTimeVaryingMixin
- Fixed a bug where KmlCatalogItem did not use the proxy for any urls.
- Add support for `CkanCatalogGroup` and `CkanItemReference`.
- Added unit test to ensure getAncestors behaviour
- Hide the chart legend if there are more than four items to prevent things like FeatureInfo being pushed out of the view and the map resizing.
- Prevent addedByUser stack overflow
- Fixed a chart bug where moment points do not stick to the basis item when they are of different scale.
- Fixed a bug where the moment point selection highlight is lost when changing the satellite imagery date.
- Removed sass from Clipboard
- Updated LocationSearchResults to support multiple search providers
- Replaced lifesaver icon on the help button with a question mark button
- Fix handling of points and markers around the anti-meridian in the `LeafletVisualizer`.
- Fixed difference tool losing datepicker state by keeping it mounted
- Disabled unhelpful Help button when in `useSmallScreenInterface`
- Fixed a bug where a single incorrect catalog item in a group would prevent subsequent items from loading.
- Improved catalog parsing to include a stub (`StubCatalogItem`) when terriajs can't parse something

#### mobx-31

- Fixes broken time filter location picker when other features are present on the map.
- Fixes the feature info panel button to show imagery at the selected location.
- Added `hideSource` trait to `CatalogMemberTraits`. When set to true source URL won't be visible in the explorer window.
- Added `Title`, `ContactInformation`, `Fees` to the `CapabilitiesService` interface so they are pulled on metadata load.
- Resolved name issue of `WebMapServiceCapabilities`. Now it returns a name resolved from `capabilities` unless it is set by user.
- Added setting of `isOpenInWorkbench`, `isExperiencingIssues`, `hideLegendInWorkbench`, `hideSource` strats for `WebMapServiceCatalogItem` from `WebMapServiceCatalogGroup`.

#### mobx-30

- Ported welcome message to mobx with new designs
- Updated CI clientConfig values to include new help panel default
- Bumped explicit base typescript to 3.9.2
- Lock rollbar to 2.15.2
- Ported disclaimer to mobx with new designs
- Added diff tool for visualizing difference (delta) of images between 2 dates for services that support it.
- Updated workbench ViewingControls styles to line up with icons
- Prevent re-diff on workbench items that are already a diff
- Updated splitter to force trigger resizes so it catches up on any animation delays from the workbench
- Update workbench to trigger resize events onTransitionEnd on top of view-model-triggers
- Added satellite imagery to help panel
- Stop disclaimer clashing with welcome message by only loading WelcomeMessage after disclaimer is no longer visible
- Fixes a difftool bug where left/right items loose their split direction settings when the tool is reset
- Fixes a splitter bug where split direction is not applied to new layers.
- Re-added satellite guide prompt option via `showInAppGuides`
- Changed tour "go back 1 tour point" messaging from "previous" to "back"

#### mobx-29

- Fix handling of urls on `Cesium3DTilesCatalogItem` related to proxying and getting confused between Resource vs URL.
- Renamed `UrlReference.createUrlReferenceFromUrlReference` to `UrlReference.createCatalogMemberFromUrlReference`
- Moved url to catalog member mapping from `createUrlRefernceFromUrl.register` to `UrlToCatalogMemberMapping` (now in `UrlReference.ts` file)
- Added in-app tour framework & base tour items
- Make the help panel customisable for different maps by modifying `config.json`
- Added generic styled select
- Remove maxZoom from leaflet map.
- Run & configure prettier on terriajs lib/ json files
- Changed most of the icons for the `MapNavigation` section (on the right hand side) of the screen
- Added a close button to story panel
- Made `MapIconButton` to animate when expanding
- Remove requirement for browser to render based on make half pixel calculations for the Compass & stop it jumping around when animating

#### mobx-28

- Fix SASS exports causing some build errors in certain webpack conditions

#### mobx-1 through mobx-27

- Fixed DragDropFile and `createCatalogItemFromFileOrUrl` which wasn't enabled/working in mobx, added tests for `createCatalogItemFromFileOrUrl` and renamed `createCatalogItemFromUrl` to `createUrlRefernceFromUrl`.
- Fixed bug in StratumOrder where `sortBottomToTop` would sort strata in the wrong order.
- Allow member re-ordering via GroupMixin's `moveMemberToIndex`
- Fixed a bug where `updateModelFromJson` would ignore its `replaceStratum` parameter.
- Re-added Measure Tool support
- Re-added `CartoMapCatalogItem`
- Re-implemented `addedByUser` to fix bug where previews of user added data would appear in the wrong tab.
- Added header options for loadJson5, & allow header overrides on MagdaReference loading
- Re-added some matcher-type mappings in `registerCatalogMembers`.
- Added `UrlReference` to represent catalog items created from a url with an auto-detected type.
- Modified `upsertModelFromJson` so that when no `id` is provided, the `uniqueId` generated from `localId` or `name` is incremented if necessary to make it unique.
- Re-enable search components if SearchProvider option provided
- Modified tests to not use any real servers.
- Fixed bug causing workbench items to be shared in the wrong order.
- Fix bug where urls in the feature info panel weren't turned into hyperlinks
- Fix preview map's base map and bounding rectangle size
- Fixed positioning of the buttons at the bottom and the timeline component on mobile
- Added `hasLocalData` property to indicate when a catalog item contains local data. This property is used to determine whether the item can be shared or not.
- Fixed bug causing user added data to not be shared. Note that user added catalog item urls are now set at the user stratum rather than the definition stratum.
- Added the ability to filter location search results by an app-wide bounding box configuration parameter
- Re-introduce UI elements for search when a catalogSearchProvider is provided
- Fix bug that prevented live transport data from being hidden
- Hide opacity control for point-table catalog items.
- Fixed bug where `Catalog` would sometimes end up with an undefined `userAddedDataGroup`.
- Show About Data for all items by default.
- Fixed translation strings for the descriptive text about WMS and WFS URLs in the data catalogue.
- Fix bug that throws an error when clicking on ArcGIS Map Service features
- Fix initialisation of `terria`'s `shareDataService`.
- Support Zoom to Data on `CsvCatalogItem` when data has lat-lon columns.
- Add a trait called `showShadowUi` to `Cesium3DTilesCatalogItem` which hide shadows on workbench item UI.
- Re-added `ArcGisFeatureServerCatalogItem` and `ArcGisFeatureServerCatalogGroup`
- Prevent TerriaMap from crashing when timeline is on and changing to 2D
- Rewrite charts using `vx` svg charting library.
- Fixed bug causing `ArcGisFeatureServerCatalogItem` to throw an error when a token is included in the proxy url.
- Fix a bug for zooming to `ArcGisMapServerCatalogItem` layers
- Modified creation of catalog item from urls to set the item name to be the url at the defaults stratum rather than the definition stratum. This prevents actual item names at load strata from being overridden by a definition stratum name which is just a url.
- Fixed a bug causing highlighting of features with `_cesium3DTileFeature` to sometimes stop working. Also changed highlight colour to make it more visible.
- Fixed bug causing user added data with an auto-detected data type to not be shared properly.
- Modified `addToWorkbench` so that when a catalog item fails to load it is removed from the workbench and an error message is displayed.
- Add support for feature picking on region mapped datasets
- Revamp map buttons at top to support two menu configuration
- Viewer (2d/3d/3d-non-terrain) & basemap preferences are persisted to local storage again, and loaded back at startup
- Dramatically simplified map button styling (pre-styled-components)
- Allow DropdownPanel(InnerPanel) to show centered instead of offset toward the left
- Added AccessControlMixin for tracking access control of a given MagdaReference
- Add a legend title trait
- Show private or public dataset status on data catalog UI via AccessControlMixin
- Added `pointSizeMap` to `TableStyle` to allow point size to be scaled by value
- Added `isExperiencingIssues` to `CatalogMemberTraits`. When set to true, an alert is displayed above the catalog item description.
- Add gyroscope guidance
- Enable StyleSelectorSection workbench control for `WebMapServiceCatalogItem`
- New-new ui
- Add WIP help panes
- Added "Split Screen Mode" into workbench
- Moved excess workbench viewing controls into menu
- Updated bottom attribution styling
- Begin styled components themeing
- Make `clampToGround` default to true for `ArcGisFeatureServerCatalogItemTraits` to stop things from floating
- Add fix for `WebMapServiceCatalogItem` in `styleSelector` to prevent crash.
- Revert changes to `StyleSelectorSelection` component and refactor `WebMapServiceCatalogItem` styleSelector getter.
- Added a temporary fix for bug where a single model failing to load in `applyInitData` in `Terria` would cause other models in the same `initData` object to not load as well.
- Change gyroscope focus/hover behaviour to move buttons on hover
- Stop showing previewed item when catalog is closed
- Prevent `StoryPanel.jsx` from reloading magda references on move through story.
- Add google analytics to mobx
- Fixed google analytics on story panel
- Fixed path event name undefined labelling
- Enable zoomTo and splitter on `CartoMapCatalogItem`.
- Added name to `MapServerStratum` in `ArcGisMapServerCatalogItem`.
- Readded basic `CompositeCatalogItem`.
- Ported Augmented Reality features
- Fixed bug causing "Terrain hides underground features" checkbox to sometimes become out of sync between `SettingPanel` and `WorkbenchSplitScreen`.
- Ports the Filter by Location" feature for Satellite imagery. The property name setting is renamed to `timeFilterPropertyName` from `featureTimesProperty`.
- Made split screen window in workbench hidden when viewer is changed to 3D Smooth and 2D
- Tidy Help UI code
- Added `allowFeatureInfoRequests` property to `Terria` and prevent unnecessary feature info requests when creating `UserDrawing`s.
- Tidied up analytics port, fixed `getAncestors` & added `getPath` helper
- Updated upload icon to point upwards
- Prevent catalog item names from overflowing and pushing the collapse button off the workbench
- Stopped analytics launch event sending bad label
- Add .tsx tests for UI components
- Provide a fallback name for an `ArcGisServerCatalogItem`
- Ensure `CesiumTileLayer.getTileUrl` returns a string.
- Polished help UI to match designs
- Adds methods `removeModelReferences` to Terria & ViewState for unregistering and removing models from different parts of the UI.
- Add basic support for various error provider services, implementing support for Rollbar.
- Add trait to enabling hiding legends for a `CatalogMember` in the workbench.
- Added new help menu item on how to navigate 3d data
- Add traits to customize color blending and highlight color for `Cesium3DTilesCatalogItem`
- Reimplemented splitting using `SplitItemReference`.
- Fix bug that caused contents on the video panel of the help UI to overlay the actual video
- Overhauled location search to be a dropdown instead of list of results
- Fixed bug causing full app crash or viewer zoom refresh when using 3D view and changing settings or changing the terrain provider.
- Implements `SensorObservationServiceCatalogItem`.
- Add support for styling CSVs using a region mapped or text columns.
- Update Compass UI to include larger rotation target, remove sass from compass
- Link Compass "help" button to `navigation` HelpPanelItem (requires generalisation later down the track)
- Improve keyboard traversal through right-hand-side map icon buttons
- Link Compass Gyroscope guidance footer text to `navigation` HelpPanelItem (requires generalisation later down the track)
- Removed hardcoded workbench & Panel button colours
- Ensure CSV column names are trimmed of whitespace.
- Really stop analytics launch event sending bad & now empty & now finally the real label
- Re-added `ArcGisMapServerCatalogGroup` and `ArcGisServerGroup`.
- Tidy Compass UI animations, styles, titles
- Bumped mobx minor to 4.15.x, mobx-react major to 6.x.x
- Add `dateFormat` trait to `TimeVaryingTraits` to allowing formatting of datestrings in workbench and bottomdock.
- Tidy Gyroscope Guidance positioning
- Fixed FeatureInfoPanel using old class state
- Fixed MapIconButton & FeedbackButton proptypes being defined incorrectly
- Implement SenapsLocationsCatalogItem
- Update papaparse and improve handling for retrieveing CSVs via chunking that have no ContentLenth header

### v7.11.17

- Moved strings in DateTimeSelector and FeatureInfoPanel into i18next translation file.

### v7.11.16

- Fixed a bug where the timeline would not update properly when the timeline panel was resized.

### v7.11.15

- Fixed a bug when clicking the expand button on a chart in feature info when the clicked feature was a polygon.

### v7.11.14

- Update CARTO Basemaps CDN URL and attribution.
- Fixed issue with node 12 & 14 introduced in Cesium upgrade.

### v7.11.13

- Upgraded to Cesium v1.73.
- Removed any references to `BingMapsApi` (now deprecated).

### v7.11.12

- Fixed a crash with GeoJsonCatalogItem when you set a `stroke-opacity` in `styles`.

### v7.11.11

- If `showIEMessage` is `true` in config.json, warn IE11 users that support is ending.

### v7.11.10

- Remove caching from TerriaJsonCatalogFunction requests.
- Upgraded minimum node-sass version to one that has binaries for node v14.

### v7.11.9

- Update Geoscience Australia Topo basemap.
- Remove caching from WPS requests.
- Fix entity outline alpha value when de-selecting a feature.

### v7.11.8

- Upgraded to terriajs-cesium v1.71.3 which fixes a bug running gulp tasks on node v14.

### v7.11.7

- Add additional region mapping boundaries.

### v7.11.6

- Rework the handling of point datasets on the anti-meridian when using LeafletJS.
- Fix indices in some translation strings including strings for descriptions of WMS and WMS service.
- Upgraded to Cesium v1.71.

### v7.11.5

- Added `GeoRssCatalogItem` for displaying GeoRSS files comming from rss2 and atom feeds.
- Bug fix: Prevent geojson files from appearing twice in the workbench when dropped with the .json extension
- Story related enhancements:
  - Added a title to story panel with ability to close story panel.
  - Added a popup on remove all stories.
  - Added button for sharing stories.
  - Added a question popup on window close (if there are stories on the map so users don't lose their work).
- Pinned `html-to-react` to version 1.3.4 to avoid IE11 incompatibility with newer version of deep dependency `entities`. See https://github.com/fb55/entities/issues/209
- Added a `MapboxStyleCatalogItem` for showing Mapbox styles.
- Add a `tileErrorThresholdBeforeDisabling` parameter to `ImageryLayerCatalogItem` to allow a threshold to set for allowed number of tile failures before disabling the layer.

### v7.11.4

- Add support for `classBreaks` renderer to `ArcGisFeatureServerCatalogItem`.
- Upgraded to Cesium v1.68.
- Replace `defineProperties` and `freezeObject` to `Object.defineProperties` and `Object.freeze` respectively.
- Bumped travis build environment to node 10.
- Upgraded to `generate-terriajs-schema` to v1.5.0.

### v7.11.3

- Added babel dynamic import plugin for webpack builds.
- `ignoreUnknownTileErrors` will now also ignore HTTP 200 responses that are not proper images.

### v7.11.2

- Pass minimumLevel, in Cesium, to minNativeZoom, in Leaflet.
- Upgraded to Cesium v1.66.

### v7.11.1

- Fix for color of markers on the map associated with chart items

### v7.11.0

- Fix draggable workbench/story items with translation HOC
- Added first revision of "delta feature" for change detection of WMS catalog items which indicate `supportsDeltaComparison`
- Improve menu bar button hover/focus states when interacting with its panel contents
- Add ability to set opacity on `GeoJsonCatalogItem`
- Expanded test cases to ensure WorkbenchItem & Story have the correct order of components composed
- Fix broken catalog functions when used with translation HOC
- Fix bug with momentPoints chart type when plotting against series with null values
- Make the default `Legend` width a little smaller to account for the workbench scrollbar
- Bug fix for expanding chart - avoid creating marker where no lat lon exists.
- Add a `ChartDisclaimer` component to display an additional disclaimer above the chart panel in the bottom dock.
- Add `allowFeatureInfoRequests` property to `Terria` and prevent unnecessary feature info requests when creating `UserDrawing`s.
- Removes unsupported data that is drag and dropped from the workbench and user catalog.
- Adjusted z-index values so that the explorer panel is on top of the side panel and the notification window appears at the very top layer.
- Allow `CkanCatalogItem` names to be constructed from dataset and resource names where multiple resources are available for a single dataset
- Set the name of ArcGis MapServer CatalogGroup and CatalogItem on load
- Improve autodetecting WFS format, naming of the WFS catalog group and retaining the zoomToExtent
- Remove unnecessary nbsp; from chart download and expand buttons introduced through internationalization.
- Fix story prompt flag not being set after dismissing story, if `showFeaturePrompts` has been enabled

### v7.10.0

- Added proper basic internationalisation beginnings via i18next & react-i18next
- Fixed a bug where calling `openAddData()` or `closeCatalog()` on ViewState did not correctly apply the relevant `mobileViewOptions` for mobile views.
- Fixed filter by available dates on ImageryLayerCatalogItem not copying to the clone when the item is split.
- Fixed an error in `regionMapping.json` that causes some states to be mismatched when using Australian state codes in a column labelled "state". It is still recommended to use "ste", "ste_code" or "ste_code_2016" over "state" for column labels when matching against Australian state codes.
- Fixed bug where "User data" catalog did not have add-buttons.
- Added ability to re-add "User data" CSV items once removed from workbench.
- Changed catalog item event labels to include the full catalog item path, rather than just the catalog item name.
- Added support for `openAddData` option in config.json. If true, the "Add Data" dialog is automatically opened at startup.
- Welcome message, in-app guides & new feature prompts are now disabled by default. These can be re-enabled by setting the `showWelcomeMessage`, `showInAppGuides` & `showFeaturePrompts` options in config.json.
- Updated Welcome Message to pass its props to `WelcomeMessagePrimaryBtnClick` & `WelcomeMessageSecondaryBtnClick` overrides
- Welcome message, in-app guides & new feature prompts are now disabled by default. These can be re-enabled by setting the `showWelcomeMessage`, `showInAppGuides` & `showFeaturePrompts` options in config.json.
- Updated Welcome Message to pass its props to `WelcomeMessagePrimaryBtnClick` & `WelcomeMessageSecondaryBtnClick` overrides.
- Fixed a bug in anti-meridian handling causing excessive memory use.
- Handled coordinate conversion for GeoJson geometries with an empty `coordinates` array.
- Fixed height of My Data drag and drop box in Safari and IE.

### v7.9.0

- Upgraded to Cesium v1.63.1. This upgrade may cause more problems than usual because Cesium has switched from AMD to ES6 modules. If you run into problems, please contact us: https://terria.io/contact

### v7.8.0

- Added ability to do in-app, "static guides" through `<Guide />`s
- Added in-app Guide for time enabled WMS items
- Initial implementation of language overrides to support setting custom text throughout the application.
- Added ability to pass `leafletUpdateInterval` to an `ImageryLayerCatalogItem` to throttle the number of requests made to a server.

### v7.7.0

- Added a quality slider for the 3D map to the Map panel, allowing control of Cesium's maximumScreenSpaceError and resolutionScale properties.
- Allowed MapboxMapCatalogItems to be specified in catalog files using type `mapbox-map`.
- We now use styles derived from `drawingInfo` from Esri Feature Services.
- Chart related enhancements:
  - Added momentPoints chart type to plot points along an available line chart.
  - Added zooming and panning on the chart panel.
  - Various preventative fixes to prevent chart crashes.
- Increased the tolerance for intermittent tile failures from time-varying raster layers. More failures will now be allowed before the layer is disabled.
- Sensor Observation Service `GetFeatureOfInterest` requests no longer erroneously include `temporalFilters`. Also improved the generated request XML to be more compliant with the specification.
- Fixed a bug where differences in available dates for `ImageryLayerCatalogItem` from original list of dates vs a new list of dates, would cause an error.
- Improved support for layers rendered across the anti-meridian in 2D (Leaflet).
- Fixed a crash when splitting a layer with a `momentPoints` chart item.
- Fixed a crash when the specified Web Map Service (WMS) layer could not be found in the `GetCapabilities` document and an alternate legend was not explicitly specified.

### v7.6.11

- Added a workaround for a bug in Google Chrome v76 and v77 that caused problems with sizing of the bottom dock, such as cutting off the timeline and flickering on and off over the map.
- Set cesium rendering resolution to CSS pixel resolution. This is required because Cesium renders in native device resolution since 1.61.0.

### v7.6.10

- Fixed error when opening a URL shared from an explorer tab. #3614
- Resolve a bug with `SdmxJsonCatalogItem`'s v2.0 where they were being redrawn when dimensions we're changed. #3659
- Upgrades terriajs-cesium to 1.61.0

### v7.6.9

- Automatically set `linkedWcsCoverage` on a WebMapServiceCatalogItem.

### v7.6.8

- Added ability in TerriaJsonCatalogFunction to handle long requests via HTTP:202 Accepted.

### v7.6.7

- Fixed share disclaimer to warn only when user has added items that cannot be shared.

### v7.6.6

- Basemaps are now loaded before being enabled & showed

### v7.6.5

- Add the filename to a workbench item from a drag'n'dropped file so it isn't undisplayed as 'Unnamed item'.
- Fixed inability to share SOS items.
- Added an option to the mobile menu to allow a story to be resumed after it is closed.
- The "Introducing Data Stories" prompt now only needs to be dismissed once. Previously it would continue to appear on every load until you clicked the "Story" button.
- Fixed a crash that could occur when the feature info panel has a chart but the selected feature has no chart data.
- Fixed a bug where the feature info panel would show information on a vector tile region mapped dataset that had no match.

### v7.6.4

- Add scrollbar to dropdown boxes.
- Add support for SDMX version 2.1 to existing `SdmxJsonCatalogItem`.
- Add a warning when sharing a map describing datasets which will be missing.
- Enable the story panel to be ordered to the front.
- Disable the autocomplete on the title field when adding a new scene to a story.
- Fix SED codes for regionmapping

### v7.6.3

- Fixed a bug with picking features that cross the anti-meridian in 2D mode .
- Fixed a bug where `ArcGisMapServerCatalogItem` legends were being created during search.
- Fixed a bug where region mapping would not accurately reflect share link parameters.

### v7.6.2

- Fixed a bug that made some input boxes unreadable in some web browsers.

### v7.6.1

- Fixed a bug that prevented the "Feedback" button from working correctly.
- Fix a bug that could cause a lot of extra space to the left of a chart on the feature info panel.

### v7.6.0

- Added video intro to building a story
- Allow vector tiles for region mapping to return 404 for empty tiles.

### v7.5.2

- Upgraded to Cesium v1.58.1.
- Charts are now shared in share & story links

### v7.5.1

- Fixed a bug in Cesium that prevented the new Bing Maps "on demand" basemaps from working on `https` sites.

### v7.5.0

- Added the "Story" feature for building and sharing guided tours of maps and data.
- Added sharing within the data catalog to share a given catalog group or item
- Switched to using the new "on demand" versions of the Bing Maps aerial and roads basemaps. The previous versions are deprecated.

### v7.4.1

- Remove dangling comma in `regionMapping.json`.
- `WebMapServicCatalogItem` now includes the current `style` in generated `GetLegendGraphic` URLs.

### v7.4.0

- Upgraded to Cesium v1.57.
- Fixed a bug where all available styles were being retrieved from a `GetCapabilities` for each layer within a WMS Group resulting in memory crashes on WMSs with many layers.
- Support State Electoral Districts 2018 and 2016 (SED_Code_2018, SED_Code_2016, SED_Name_2018, SED_Name_2016)

### v7.3.0

- Added `GltfCatalogItem` for displaying [glTF](https://www.khronos.org/gltf/) models on the 3D scene.
- Fixed a bug where the Map settings '2D' button activated '3D Smooth' view when configured without support for '3D Terrain'.
- Added `clampToTerrain` property to `GeoJsonCatalogItem`.
- When clicking a polygon in 3D Terrain mode, the white outline is now correctly shown on the terrain surface. Note that Internet Explorer 11 and old GPU hardware cannot support drawing the highlight on terrain, so it will not be drawn at all in these environments.

### v7.2.1

- Removed an extra close curly brace from `regionMapping.json`.

### v7.2.0

- Added `hideLayerAfterMinScaleDenominator` property to `WebMapServiceCatalogItem`. When true, TerriaJS will show a message and display nothing rather than silently show a scaled-up version of the layer when the user zooms in past the layer's advertised `MinScaleDenominator`.
- Added `GeoJsonParameterEditor`.
- Fixed a bug that resulted in blank titles for catalog groups loaded from automatically detected (WMS) servers
- Fixed a bug that caused some chart "Expand" options to be hidden.
- Added `CED_CODE18` and `CED_NAME18` region types to `regionMapping.json`. These are now the default for CSV files that reference `ced`, `ced_code` and `ced_name` (previously the 2016 versions were used).
- Improved support for WMTS, setting a maximum level to request tiles at.

### v7.1.0

- Support displaying availability for imagery layers on charts, by adding `"showOnChart": true" or clicking a button in the UI.
- Added a `featureTimesProperty` property to all `ImageryLayerCatalogItem`s. This is useful for datasets that do not have data for all locations at all times, such as daily sensor swaths of near-real-time or historical satellite imagery. The property specifies the name of a property returned by the layer's feature information query that indicates the times when data is available at that particular location. When this property is set, TerriaJS will display an interface on the workbench to allow the user to filter the times to only those times where data is available at a particular location. It will also display a button at the bottom of the Feature Information panel allowing the user to filter for the selected location.
- Added `disablePreview` option to all catalog items. This is useful when the preview map in the catalog will be slow to load.
- When using the splitter, the feature info panel will now show only the features on the clicked side of the splitter.
- Vector polygons and polylines are now higlighted when clicked.
- Fixed a bug that prevented catalog item split state (left/right/both) from being shared for CSV layers.
- Fixed a bug where the 3D globe would not immediately refresh when toggling between the "Terrain" and "Smooth" viewer modes.
- Fixed a bug that could cause the chart panel at the bottom to flicker on and off rapidly when there is an error loading chart data.
- Fixed map tool button positioning on small-screen devices when viewing time series layers.

### v7.0.2

- Fixed a bug that prevented billboard images from working on the 2D map.
- Implemented "Zoom To" support for KML, CZML, and other vector data sources.
- Upgraded to Cesium v1.55.

### v7.0.1

- Breaking Changes:
  - TerriaJS no longer supports Internet Explorer 9 or 10.
  - An application-level polyfill suite is now highly recommended, and it is required for Internet Explorer 11 compatibility. The easiest approach is to add `<script src="https://cdn.polyfill.io/v2/polyfill.min.js"></script>` to the `<head>` element of your application's HTML page, which will deliver a polyfill suite tailored to the end-user's browser.
  - TerriaJS now requires Node.js v8.0 or later.
  - TerriaJS now requires Webpack v4.0 or later.
  - TerriaJS now uses Gulp v4.0. If you have Gulp 3 installed globally, you'll need to use `npm run gulp` to run TerriaJS gulp tasks, or upgrade your global Gulp to v4 with `npm install -g gulp@4`.
  - TerriaJS now uses Babel v7.0.
  - Removed `UrthecastCatalogItem`, `UrthecastCatalogGroup`, and `registerUrthcastCatalogItems`. The Urthecast functionality was dependent on an npm package that hadn't been updated in three years and had potential security vulnerabilities. Please [let us know](https://gitter.im/TerriaJS/terriajs) if you were using this functionality.

### v6.5.0

- Add support for rendering Mapbox Vector Tiles (MVT) layers. Currently, polygons are the only supported geometry type, and all polygons are drawn with the same outline and fill colors.
- `wwwroot/data/regionMapping.json` is now the default region mapping file (rather than a file provided by TerriaMap), and needs to be explicitly overridden by a `regionMappingDefinitionsUrl` setting in config.json.

### v6.4.0

- The Feature Info panel can now be moved by clicking and dragging it.
- The map tool buttons are now arranged horizontally instead of vertically on small-screen mobile devices.
- When using a Web Map Service (WMS) catalog item with the `linkedWcsUrl` and `linkedWcsCoverage` properties, we now pass the selected WMS style to the Web Coverage Service (WCS) so that it can optionally return different information based on the selected style.
- Added `stationIdWhitelist` and `stationIdBlacklist` properties to `SensorObservationServiceCatalogItem` to allow filtering certain monitoring stations in/out.
- Fixed a bug that caused a crash when attempting to use a `style` attribute on an `<a>` tag in Markdown+HTML strings such as feature info templates.
- Fixed a bug that displaced the chart dropdown list on mobile Safari.

### v6.3.7

- Upgraded to Cesium v1.53.

### v6.3.6

- Dragging/dropping files now displays a more subtle notification rather than opening the large Add Data / My Data panel.
- The `sendFeedback` function can now be used to send additional information if the server is configured to receive it (i.e. `devserverconfig.json`).
- Made custom feedback controls stay in the lower-right corner of the map.
- Improved the look of the toolbar icons in the top right, and added an icon for the About page.

### v6.3.5

- Changed the title text for the new button next to "Add Data" on the workbench to "Load local/web data".
- Fixed a bug that caused the area to the right of the Terria log on the 2D map to be registered as a click on the logo instead of a click on the map.
- Fixed a bug that caused the standard "Give Feedback" button to fail to open the feedback panel.
- Swapped the positions of the group expand/collapse icon and the "Remove from catalogue" icon on the My Data panel, for more consistent alignment.
- Made notifications honor the `width` and `height` properties. Previously, these values were ignored.

### v6.3.4

- Added the ability to add custom components to the feedback area (lower right) of the user interface.

### v6.3.3

- Upgraded to Cesium v1.51.

### v6.3.2

- Added "filterByProcedures" property to "sos" item (default: true). When false, the list of procedures is not passed as a filter to GetFeatureOfInterest request, which works better for BoM Water Data Online services.

### v6.3.1

- Fixed a bug that caused the compass control to be misaligned in Internet Explorer 11.

### v6.3.0

- Changed the "My Data" interface to be much more intuitive and tweaked the visual style of the catalog.
- Added `CartoMapCatalogItem` to connect to layers using the [Carto Maps API](https://carto.com/developers/maps-api/).

## v6.2.3

- Made it possible to configure the compass control's colors using CSS.

### v6.2.2

- Removed the Terria logo from the preview map and made the credit there smaller.
- Fall back to the style name in the workbench styles dropdown when no title is given for a style in WMS GetCapabilities.

### v6.2.1

- We now use Cesium Ion for the Bing Maps basemaps, unless a `bingMapsKey` is provided in [config.json](https://docs.terria.io/guide/customizing/client-side-config/#parameters). You can control this behavior with the `useCesiumIonBingImagery` property. Please note that if a `bingMapsKey` is not provided, the Bing Maps geocoder will always return no results.
- Added a Terria logo in the lower left of the map. It can be disabled by setting `"hideTerriaLogo": true` in `config.json`.
- Improved the credits display on the 2D map to be more similar to the 3D credits.
- Fixed a bug that caused some legends to be missing or incomplete in Apple Safari.

### v6.2.0

- Added a simple WCS "clip and ship" functionality for WMS layers with corresponding a WCS endpoint and coverage.
- Fixed problems canceling drag-and-drop when using some web browsers.
- Fixed a bug that created a time period where no data is shown at the end of a time-varying CSV.
- Fixed a bug that could cause endless tile requests with certain types of incorrect server responses.
- Fixed a bug that could cause endless region tile requests when loading a CSV with a time column where none of the column values could actually be interpreted as a time.
- Added automatic retry with jittered, exponential backoff for tile requests that result in a 5xx HTTP status code. This is especially useful for servers that return 503 or 504 under load. Previously, TerriaJS would frequently disable the layer and hit the user with an error message when accessing such servers.
- Updated British National Grid transform in `Proj4Definitions` to a more accurate (~2 m) 7 parameter version https://epsg.io/27700.
- Distinguished between 3D Terrain and 3D Smooth in share links and init files.
- Upgraded to Cesium v1.50.

### v6.1.4

- Fixed a bug that could cause the workbench to appear narrower than expected on some systems, and the map to be off-center when collapsing the workbench on all systems.

### v6.1.3

- When clicking a `Split` button on the workbench, the new catalog item will no longer be attached to the timeline even if the original was. This avoids a confusing situation where both catalog items would be locked to the same time.
- Added KMZ to the whitelisted formats for `MagdaCatalogItem`.
- Fixed a bug that caused a crash when switching to 2D with vector data already on the map, including when visiting a share link with vector data when the map ends up being 2D.
- The "Hide Workbench" button is now attached to the side of the Workbench, instead of on the opposite side of the screen from it.

### v6.1.2

- Fixed a bug that prevented `BingMapsSearchProviderViewModel` and other uses of `loadJsonp` from working correctly.

### v6.1.1

- Upgraded to terriajs-server v2.7.4.

### v6.1.0

- The previous default terrain provider, STK World Terrain, has been deprecated by its provider. _To continue using terrain in your deployed applications, you *must* obtain a Cesium Ion key and add it to `config.json`_. See https://cesium.com/ to create an Ion account. New options are available in `config.json` to configure terrain from Cesium Ion or from another source. See https://terria.io/Documentation/guide/customizing/client-side-config/#parameters for configuration details.
- Upgraded to Cesium v1.48.
- Added `Cesium3DTilesCatalogItem` for visualizing [Cesium 3D Tiles](https://github.com/AnalyticalGraphicsInc/3d-tiles) datasets.
- Added `IonImageryCatalogItem` for accessing imagery assets on [Cesium Ion](https://cesium.com/).
- Added support for Cesium Ion terrain assets to `CesiumTerrainProvider`. To use an asset from Ion, specify the `ionAssetId` and optionally the `ionAccessToken` and `ionServer` properties instead of specifying a `url`.
- Fixed a bug that could cause legends to be missing from `WebMapServiceCatalogItems` that had `isEnabled` set to true.

### v6.0.5

- Added `rel="noreferrer noopener"` to all `target="_blank"` links. This prevents the target page from being able to navigate the source tab to a new page.
- Fixed a bug that caused the order of items on the Workbench to change when visiting a share link.

### v6.0.4

- Changed `CesiumSelectionIndicator` to no longer use Knockout binding. This will avoid a problem in some environments, such as when a Content Security Policy (CSP) is in place.

### v6.0.3

- Fixed a bug that prevented users from being able to enter coordinates directly into catalog function point parameter fields.

### v6.0.2

- Fixed a bug that prevented interaction with the 3D map when the splitter was active.

### v6.0.1

- Added `parameters` property to `ArcGisMapServerCatalogItem`, allowing arbitrary parameters to be passed in tile and feature info requests.

### v6.0.0

- Breaking Changes:
  - An application-level polyfill suite is now required for Internet Explorer 9 and 10 compatibility. The easiest approach is to add `<script src="https://cdn.polyfill.io/v2/polyfill.min.js"></script>` to the `<head>` element of your application's HTML page.
  - In TerriaJS v7.0.0 (the _next_ major release), a polyfill suite may be required for Internet Explorer 11 as well. Adopting the approach above now will ensure you don't need to worry about it then.
- Overhauled support for printing. There is now a Print button on the Share panel that will provide a much better printable form of the map than the browser's built-in print feature. If a user uses the browser's print button instead, a message at the top will suggest using the TerriaJS Print feature and open the Share panel. Calling `window.print` (e.g. on a TerriaJS instance inside an iframe) will invoke the new TerriaJS print feature directly.
- Fixed a bug that caused `Leaflet.captureScreenshot` to show all layers on both sides even with the splitter active.
- Fixed a bug that prevented some vector features from appearing in `Leaflet.captureScreenshot`.
- Added ability to move the splitter thumb position vertically so that users can move it to prevent occlusions.
- Added `TerriaJsonCatalogFunction`. This catalog function allows an arbitrary HTTP GET to be invoked with user-provided parameters and return TerriaJS catalog JSON.
- Fixed a bug that could cause the feature info panel to sometimes be nearly transparent in Internet Explorer 11.
- Fixed a bug that caused an expanded preview chart's workbench item to erroneously show the date picker.
- Updated `MagdaCatalogItem` to match Magda project

### 5.7.0

- Added `MagdaCatalogItem` to load details of a catalog item from [Magda](https://github.com/TerriaJS/magda).
- Fixed a bug that could cause a time-dynamic WMS layer to fail to ever show up on the map if the initial time on the timeline was outside the intervals where the layer had data.
- Fixed a bug which could cause a crash during load from share link when the layer default is to not `useOwnClock` but the share link has `useOwnClock` set.
- Fixed an issue that caused a 'This data source is already shown' error in particular circumstances.

### 5.6.4

- Fixed a bug causing an error message when adding tabular data to the workbench before it was loaded.

### 5.6.3

- Display of Lat Lon changed from 3 deciml places to 5 decimal places - just over 1m precision at equator.
- Fixed a bug that caused the timeline to appear when changing the time on the workbench for a layer not attached to the timeline.
- The workbench date/time picker is now available for time varying point and region CSVs.
- Fixed a bug that caused the workbench date picker controls to disappear when the item was attached to the timeline and the timeline's current time was outside the valid range for the item.

### 5.6.2

- Renamed search marker to location marker.
- Added the clicked coordinates to the bottom of the feature info panel. Clicking the marker icon will cause the location to be indicated on the map.
- The location marker is now included in shared map views.
- Fixed a bug that could cause split WMS layers to show the incorrect layer data for the date shown in the workbench.
- Refactored current time handling for `CatalogItem` to reduce the complexity and number of duplicated current time states.
- Fixed feature info updating when the time is changed from the workbench for `TableCatalogItem`.
- Change the workbench catalog item date picker so that updating the date does not disable the timeslider.
- Fix a bug that meant that, when the current time was updated on an `ImageryCatalogItem` while the layer wasn't shown, the old time was still shown when the layer was re-enabled.
- Added `{{terria.currentTime}}` to feature info template.
- Added a way to format times within a feature info tempate. E.g. `{{#terria.formatDateTime}}{"format": "dd-mm-yyyy HH:MM:ss"}{{terria.currentTime}}{{/terria.formatDateTime}}`.
- Fixed a bug that caused the selection indicator to float strangely when visiting a share link with a selected feature.
- Fixed a bug that caused a region to be selected even when clicking on a hole in that region.
- Fixed a bug that prevented the selection indicator from following moving features on the 2D map.
- Fixed a bug that caused Leaflet to stop rendering further points in a layer and throw errors when calculating extent when one point had invalid characters in the latitude or longitude field.
- We now default to `autoPlay: false` if it's not specified in `config.json`.
- Changed search box placeholders to more precisely reflect their functionality.
- CartoDB basemaps are now always loaded over HTTPS.

### 5.6.1

- Fixed a bug that could cause the workbench UI to hang when toggling concepts, particularly for an `SdmxJsonCatalogItem`.
- Added previous and next buttons to workbench catalog item date picker.

### 5.6.0

- Upgraded to Cesium 1.41.

### 5.5.7

- Added support for using tokens to access WMS layers, particularly using the WMS interface to ArcGIS servers.

### 5.5.6

- Tweaked the sizing of the feature info panel.
- Fixed a bug that caused `ArcGisMapServerCatalogItem` to always use the server's single fused map cache, if available. Now, if the `layers` property is specified, we request individual dynamic layers and ignore the fused map cache.

### 5.5.5

- Fixed a bug that caused the feature info panel to stop working after clicking on a location search marker.
- Added support for ArcGIS tokens on the 2D map. Previously, tokens only worked reliably in 3D.
- Improved handling of tile errors, making it more consistent between 2D and 3D.
- Fixed a bug that prevented the Add Data button from working Internet Explorer 9 unless the DevTools were also open.
- Improved the sizing of the feature info panel so it is less likely to completely obscure the map.

### 5.5.4

- Fixed a serious bug that prevented opening the Data Catalog in Internet Explorer.
- Fixed some problems with the Terria Spatial Analytics `CatalogFunctions`.

### 5.5.3

- Fixed a bug in SDMX-JSON when using `cannotSum`.

### 5.5.2

- Deprecated SDMX-JSON catalog items' `cannotDisplayPercentMap` in favour of `cannotSum`.
- Updated `cannotSum` so that it does not display a total in some cases, as well as suppressing the regional-percentage checkbox. `cannotSum` can be either a mapping of concept ids to the values that prevent summing, or simply `true` to always prevent summing.
- Fixed a bug that caused an error when Splitting a layer that does not have a `clock`.

### 5.5.1

- Added `cannotDisplayPercentMap` to SDMX-JSON catalog items, to optionally turn off the "display as a percentage of regional total" checkbox when the data is not a count (eg. a rate or an average).

### 5.5.0

- Added the ability to split the screen into a left-side and right-side, and show raster and region mapped layers on only one side of the splitter.
- Added the ability to use a tabbed catalog in the explorer panel on desktop site. Setting `tabbedCatalog` parameter to `true` in `config.json` causes top-level groups in the catalog to list items in separate explorer panel tabs.
- Added the ability to use vector tile properties in feature info templates when using region mapping (data row attributes will overwrite vector tile properties with the same name)
- Properties available in feature info templates are now JSON parsed and replaced by their javascript object if they start with `[` or `{` and parse successfully
- Decreased flickering of time-varying region mapped layers by pre-rendering the next time interval.
- Fixed a bug in `WebMapServiceCatalogItem` that could cause a WMS time time dimension to be interpreted incorrectly if it was specified only using dates (not times) and with a periodicity of less than a day.

### 5.4.5

- Improved behaviour of SDMX-JSON items when no data is available.

### 5.4.4

- Added support for specifying namespaced layer names in the `WebMapServiceCatalogItem` `layers` property.
- Made TerriaJS tolerant of XML/HTML inside text elements in WMS GetCapabilities without being properly wrapped in `CDATA`.

### 5.4.3

- Fixed a build problem on case-sensitive file systems (e.g. most Linux systems).

### 5.4.2

- We no longer show the Zoom To button on the workbench when there is no rectangle to zoom to.

### 5.4.1

- Fixed a bug when sharing SDMX-JSON catalog items.
- Improved display of "Add Data" panel on small screens when Feedback and Feature Info panels are open.
- Added "search in data catalog" link to mobile search.
- Added a button to automatically copy share url into clipboard in share panel.
- Added `initFragmentPaths` property to the `parameters` section of `config.json`. It can be used to specify an array of base paths for resolving init fragments in the URL.
- Modified `CkanCatalogItem` to exclude files that advertise themselves as KML files but have the file extension .ZIP.
- Removed "View full size image" link on the share panel. Chrome 60 removed the ability to navigate to a data URI, and other browsers are expected to follow this lead.

### 5.4.0

- Breaking change: removed some old types that haven't been used since the new React-based user interface in v4.0.0, specifically `KnockoutHammerBinding`, `KnockoutMarkdownBinding`, `PopupMessageConfirmationViewModel`, `PopupMessageViewModel`, and `PopupViewModel`.
- Added the ability to use tokens from terriajs-server for layers requiring ESRI tokens.
- Catalog group items are now sorted by their in-catalog name

### 5.3.0

- Added the ability to use the analytics region picker with vector tile region mapping by specifiying a WMS server & layer for analytics only.
- Updated the client side validation to use the server-provided file size limit when drag/dropping a file requiring the conversion service.
- `zoomOnEnable` now works even for a catalog item that is initially enabled in the catalog. Previously, it only worked for catalog items enabled via the user interface or otherwise outside of the load process.
- Added `initialTimeSource` property to `CsvCatalogItem` so it is possible to specify the value of the animation timeline at start from init files.
- Added to documentation for customizing data appearance.
- Added `CatalogShortcut` for creating tool items for linking to a `CatalogItem`.
- Renamed `ViewState.viewCatalogItem()` to `viewCatalogMember` to reflect that it can be used for all `CatalogMembers`, not just `CatalogItems`.
- Fixed a bug that could cause a crash when switching to 2D when the `initialView` was just a `Rectangle` instead of a `CameraView`.
- Fixed a bug that caused multiple layers with generated, gradient legends to all show the same legend on the Workbench.

### 5.2.11

- Pinned `urijs` to v1.18.10 to work around a breaking change in v1.18.11.

### 5.2.10

- Improved the conversion of Esri polygons to GeoJSON by `featureDataToGeoJson`. It now correctly handles polygons with holes and with multiple outer rings.
- Added some fields to the dataset info page for `CkanCatalogItem`.
- Fixed a bug that could cause some layers, especially the Bing Maps basemap, to occasionally be missing from the 2D map.
- Fixed a bug that could cause the selected time to move to the end time when sharing a map with a time-dynamic layer.

### 5.2.9

- A catalog item's `cacheDuration` property now takes precedence over the cache duration specified by the code. Previously, the `cacheDuration` would only override the default duration (2 weeks).

### 5.2.8

- Added option to expand the HTML embed code and toggle URL shorting for the share link.
- The Share feature now includes the current time selected on the timeline, so that anyone visiting a share link will see the map at the intended time.

### 5.2.7

- Added the Latitude and Longitude to the filename for the Feature Information file download.
- Added the time to the timeline labels when zoomed in to a single day. Previously, the label sometimes only showed the date.

### 5.2.6

- Added the ability to disable the conversion service so that no user data is sent outside of the client by setting `conversionServiceBaseUrl` to `false` in the `parameters` section of `config.json`.
- Added the ability to disable the location button by setting `disableMyLocation` to `true` in the `parameters` section of `config.json`.
- Fixed a bug that caused the share functionality to fail (both screenshot and share link) in 2d mode.
- Fixed a bug with explicitly styled enum columns in Internet Explorer.
- Fixed a bug that caused the selected column in a csv to be the second column when a time column is present.

### 5.2.5

- Fixed a bug with `forceProxy: true` which meant that vector tiles would try, and fail, to load over the proxy.
- Added documentation for customizing data appearance, and folded in existing but orphaned documentation for creating feature info templates.
- Changed the LocateMe button so that it toggles and continuously updates the location when Augmented Reality is enabled.
- Added the ability to set SDMX-JSON region names from a region type dimension, using a Mustache template. This was required so regions can be mapped to specific years, even if not specified by the SDMX-JSON server.
- Added `viewermode` to the users persistent local storage to remember the last `ViewerMode` used.
- Added the ability to customize the preamble text on the feedback form ("We would love to hear from you!") by setting `feedbackPreamble` in the `parameters` section of `config.json`.

### 5.2.4

- Fixed a bug that prevented error messages, such as when a dataset fails to load, from being shown to the user. Instead, the errors were silently ignored.

### 5.2.3

- Fixed a bug that gave expanded Sensor Observation Service charts poor names.
- Fixed a bug that prevented some table-based datasets from loading.

### 5.2.2

- Fixed download of selected dataset (as csv) so that quotes are handled in accordance with https://tools.ietf.org/html/rfc4180. As a result, more such downloads can be directly re-loaded in Terria by dragging and dropping them.

### 5.2.1

- Changed the default opacity for points from CSV files without a value column to 1.0 (previously it was 0.6). This is a workaround for a Cesium bug (https://github.com/AnalyticalGraphicsInc/cesium/issues/5307) but really a better choice anyway.
- Fixed a bug which meant non-standard properties of some table data sources (eg. csv, SOS, SDMX-JSON) were missing in the feature info panel, because of a breaking change in Cesium 1.33.

### 5.2.0

- Fixed a bug that caused layer disclaimers to fail to appear when the layer was enabled via a share link. Since the user was unable to accept the disclaimer, the layer also failed to appear.
- Added `AugmentedVirtuality` (user facing feature name Augmented Reality) to allow users to use their mobile device's orientation to set the camera view.
- Added the `showFeaturesAtAllTimes` option to Sensor Observation Service items. This improves the user experience if the server returns
  some features starting in 1990, say, and some starting in 1995, so that the latter still appear (as grey points with no data) in 1990.
- Fixed a bug that prevented preview charts in the feature info panel from updating when the user changed the Sensor Observation Service frequency.
- Fixed a bug that allowed the user to de-select all the display choices for Sensor Observation Service items.
- Improved the appearance of charts where all the y-values are null. (It now shows "No preview available".)
- Upgraded to Leaflet 1.0.3 for the 2D and preview maps.
- Upgraded to [Cesium 1.33](https://github.com/AnalyticalGraphicsInc/cesium/blob/1.33/CHANGES.md) for the 3D view.

### 5.1.1

- Fixed a bug that caused an 'added' and a 'shown' event for "Unnamed Item" to be logged to Google Analytics when previewing an item in the catalog.
- Added a 'preview' Google Analytics event when a catalog item is shown on the preview map in the catalog.
- Fixed a bug that prevented csv files with missing dates from loading.
- Fixed a bug that could cause an error when adding a layer without previewing it first.

### 5.1.0

- Fixed a bug that prevented `WebMapServiceCatalogItem` from acting as a time-dynamic layer when the time dimension was inherited from a parent layer.
- `WebMapServiceCatalogItem` now supports WMS 1.1.1 style dimensions (with an `Extent` element) in addition to the 1.3.0 style (`Dimension` only).
- `WebMapServiceCatalogItem` now passes dates only (rather than dates and times) to the server when the TIME dimension uses the `start/stop/period` form, `start` is a date only, and `period` does not include hours, minutes, or seconds.
- `WebMapServiceCatalogItem` now supports years and months (in addition to days, hours, minutes, and seconds) in the period specified of a TIME dimension.
- `WebMapServiceCatalogItem` now ignores [leap seconds](https://en.wikipedia.org/wiki/Leap_second) when evaluating ISO8601 periods in a time dimension. As a result, 2 hours after `2016-06-30T23:00:00Z` is now `2016-07-01T01:00:00Z` instead of `2016-07-01T00:59:59Z` even though a leap second at the end of June 2016 makes that technically 2 hours and 1 second. We expect that this is more likely to align with the expectations of WMS server software.
- Added option to specify `mobileDefaultViewerMode` in the `parameters` section of `config.json` to specify the default view mode when running on a mobile platform.
- Added support for `itemProperties` to `CswCatalogGroup`.
- Added `terria.urlEncode` function for use in feature info templates.
- Fixed a layout problem that caused the coordinates on the location bar to be displayed below the bar itself in Internet Explorer 11.
- Updated syntax to remove deprecation warnings with React version 15.5.

### 5.0.1

- Breaking changes:
  - Starting with this release, TerriaJS is meant to be built with Webpack 2. The best way to upgrade your application is to merge from [TerriaMap](https://github.com/TerriaJS/TerriaMap). If you run into trouble, post a message on the [TerriaJS forum](https://groups.google.com/forum/#!forum/terriajs).
  - Removed the following previously-deprecated modules: `registerKnockoutBindings` (no replacement), `AsyncFunctionResultCatalogItem` (now `ResultPendingCatalogItem`), `PlacesLikeMeFunction` (now `PlacesLikeMeCatalogFunction`), `SpatialDetailingFunction` (now `SpatialDetailingCatalogFunction`), and `WhyAmISpecialFunction` (now `WhyAmISpecialCatalogFunction`).
  - Removed `lib/Sass/StandardUserInterface.scss`. It is no longer necessary to include this in your application.
  - Removed the previously-deprecated third pararameter, `getColorCallback`, of `DisplayVariablesConcept`. Pass it inside the `options` parameter instead.
  - Removed the following previously-deprecated properties from `TableColumn`: `indicesIntoUniqueValues` (use `uniqueValues`), `indicesOrValues` (use `values`), `indicesOrNumericalValues` (use `uniqueValues` or `numericalValues`), and `usesIndicesIntoUniqueValues` (use `isEnum`).
  - Removed the previously-deprecated `dataSetID` property from `AbsIttCatalogItem`. Use `datasetId` instead.
  - Removed the previously-deprecated `allowGroups` property from `CkanCatalogItem`. Use `allowWmsGroups` or `allowWfsGroups` instead.
  - Removed the previously-deprecated `RegionMapping.setRegionColumnType` function. Use the `setRegionColumnType` on an _instance_ of `RegionMapping` instead.
  - Removed the previously-deprecated `regionMapping.regionDetails[].column` and `.disambigColumn`. Use `.columnName` and `.disambigColumnName` instead.
  - Removed the previously-deprecated `options.regionMappingDefinitionsUrl` parameter from the `Terria` constructor. Set the `regionMappingDefinitionsUrl` inside `parameters` in `config.json` instead.
- Fixed a bug in `WebMapServiceCatalogItem` that prevented TerriaJS from correctly determining the projections supported by a WMS layer when supported projections are inherited from parent layers.
- Changed "no value" colour of region-mapped data to fully transparent, not black.
- Fixed an issue where expanding a chart from an SDMX-JSON or SOS feature twice, with different data choices selected, would overwrite the previous chart.
- Improved SDMX-JSON items to still show properly, even if the `selectedInitially` property is invalid.
- Added `Score` column to `GNAFAddressGeocoder` to indicate relative quality, which maps as default variable.

### 4.10.5

- Improved error message when accessing the user's location under http with Chrome.
- When searching locations, the button to instead search the catalog is now above the results instead of below them.
- Changed "go to full screen mode" tooltip to "Hide workbench", and "Exit Full Screen" button to "Show Workbench". The term "full screen" was misleading.
- Fixed a bug where a chartable (non-geo-spatial) CSV file with a column including the text "height" would not let the user choose the "height" column as the y-axis of a chart.
- Added support for non-default x-axes for charts via `<chart x-column="x">` and the new `tableStyle.xAxis` parameter.
- Added support for a `charSet` parameter on CSV catalog items, which overrides the server's mime-type if present.

### 4.10.4

- Added the ability for `CkanCatalogGroup` to receive results in pages, rather than all in one request. This will happen automatically when the server returns partial results.
- Improved the performance of the catalog UI by not creating React elements for the contents of a group until that group is opened.
- Close polygons used as input to a `CatalogFunction` by making the last position the same as the first one.
- Added support for a new `nameInCatalog` property on all catalog members which overrides `name` when displayed in the catalog, if present.
- Added `terria.urlEncodeComponent` function for use in feature info templates.
- `yAxisMin` and `yAxisMax` are now honored when multiple charts are active, by using the minimum `yAxisMin` and the maximum `yAxisMax` of all charts.

### 4.10.3

- Locked third-party dependency proj4 to v2.3.x because v2.4.0 breaks our build.

### 4.10.2

- New sections are now merged info `CatalogMember.info` when `updateFromJson` is called multiple times, rather than the later `info` completely replacing the earlier one. This is most useful when using `itemProperties` to override some of the info sections in a child catalog item.
- Fixed a bug where csv files with a date column would sometimes fail if a date is missing.

### 4.10.1

- Improved the SDMX-JSON catalog item to handle huge dimensions, allow a blacklist, handle bad responses better, and more.
- Fixed a bug that prevented the proxy from being used for loading legends, even in situations where it is necessary such as an `http` legend accessed from an `https` site.
- Added link to re-download local files, noting that TerriaJS may have done additional processing (eg. geocoding).

### 4.10.0

- Changed defaults:
  - `WebProcessingServiceCatalogFunction` now defaults to invoking the `Execute` service via an HTTP POST with XML encoding rather than an HTTP GET with KVP encoding. This is a more sensible default because the WPS specification requires that servers support POST/XML while GET/KVP is optional. Plus, POST/XML allows large input parameters, such as a polygon descibing all of Australia, to be successfully passed to the WPS process. To force use of GET/KVP, set the `executeWithHttpGet` property to `true`.
- Fixed problems with third-party dependencies causing `npm install` and `npm run gulp` to fail.

### 4.9.0

- Added a help overlay system. A TerriaJS application can define a set of help sequences that interactively walk the user through a task, such as adding data to the map or changing map settings. The help sequences usually appear as a drop-down Help menu in the top-right corner.
- Fixed a bug with calculating bounding rectangles in `ArcGisCatalogItem` caused by changes to `proj4` package.
- Fixed a bug preventing chart axis labels from being visible on a white background.
- Fixed a bug that caused the Feedback panel to appear below the chart panel, making it difficult to use.

### 4.8.2

- Fixed a bug that prevented a `shareUrl` specified in `config.json` from actually being used by the `ShareDataService`.
- Adding a JSON init file by dropping it on the map or selecting it from the My Data tab no longer adds an entry to the Workbench and My Data catalog.
- WPS return type can now be `application/vnd.terriajs.catalog-member+json` which allows a json catalog member to be returned in WPS along with the usual attributes to control display.
- `chartLineColor` tableStyle attribute added, allowing per column specification of chart line color.
- Fixed a bug that caused a `WebMapServiceCatalogItem` inside a `WebMapServiceCatalogGroup` to revert to defaults from GetCapabilities instead of using shared properties.
- Fix a bug that prevented drawing the marker and zooming to the point when searching for a location in 2D.
- Fixed a bug where `WebMapTileServiceCatalogItem` would incorrectly interpret a bounding box and return only the lower left corner causing Cesium to crash on render.
- Fixed a bug that caused the feedback form to be submitted when unchecking "Share my map view".

### 4.8.1

- `CkanCatalogGroup` now automatically adds the type of the resource (e.g. `(WMS)`) after the name when a dataset contains multiple resources that can be turned into catalog items and `useResourceName` is false.
- Added support for ArcGIS FeatureServers to `CkanCatalogGroup` and `CkanCatalogItem`. In order for `CkanCatalogGroup` to include FeatureServers, `includeEsriFeatureServer` must be set to true.
- Changed default URL for the share service from `/share` to `share` and made it configurable by specifying `shareUrl` in config.json. This helps with deployments in subdirectories.

### 4.8.0

- Fixed a bug that prevented downloading data from the chart panel if the map was started in 2D mode.
- Changed the default opacity of table data to 0.8 from 0.6.
- Added the ability to read dates in the format "2017-Q2".
- Improved support for SDMX-JSON, including showing values as a percent of regional totals, showing the selected conditions in a more concise format, and fixing some bugs.
- Updated `TableCatalogItem`s to show a download URL in About This Dataset, which downloads the entire dataset as csv, even if the original data was more complex (eg. from an API).
- The icon specified to the `MenuPanel` / `DropdownPanel` theme can now be either the identifier of an icon from `Icon.GLYPHS` or an actual SVG `require`'d via the `svg-sprite-loader`.
- Fixed a bug that caused time-varying points from a CSV file to leave a trail on the 2D map.
- Add `Terria.filterStartDataCallback`. This callback gives an application the opportunity to modify start (share) data supplied in a URL before TerriaJS loads it.
- Reduced the size of the initial TerriaJS JavaScript code by about 30% when starting in 2D mode.
- Upgraded to [Cesium 1.29](https://github.com/AnalyticalGraphicsInc/cesium/blob/1.29/CHANGES.md).

### 4.7.4

- Renamed `SpatialDetailingFunction`, `WhyAmISpecialFunction`, and `PlacesLikeMeFunction` to `SpatialDetailingCatalogFunction`, `WhyAmISpecialCatalogFunction`, and `PlacesLikeMeCatalogFunction`, respectively. The old names will be removed in a future release.
- Fixed incorrect tooltip text for the Share button.
- Improved the build process and content of the user guide documentation.

### 4.7.3

- Canceled pending tile requests when removing a layer from the 2D map. This should drastically improve the responsiveness when dragging the time slider of a time-dynamic layer in 2D mode.
- Added the data source and data service details to the "About this dataset" (preview) panel.
- Fixed a bug introduced in 4.7.2 which made the Feature Info panel background too pale.

### 4.7.2

- Updated GNAF API to new Lucene-based backend, which should improve performance.
- Updated custom `<chart>` tag to allow a `colors` attribute, containing comma separated css strings (one per column), allowing users to customize chart colors. The `colors` attribute in charts can also be passed through from a WPS ComplexData response.
- Updated styling of Give Feedback form.
- Improved consistency of "Search" and "Add Data" font sizes.
- Improved flexibility of Feature Info Panel styling.
- Fixed a bug that could cause an extra `/` to be added to end of URLs by `ArcGisMapServerCatalogItem`, causing some servers to reject the request.
- Added a workaround for a bug in Internet Explorer 11 on Windows 7 that could cause the user interface to hang.

### 4.7.1

- Fixed a bug where providing feedback did not properly share the map view.
- Updated to terriajs-server 2.6.2.
- Fixed a bug leading to oversized graphics being displayed from WPS calls.

### 4.7.0

- Added the ability for users to share their view of the map when providing feedback.
- Extra components can now be added to FeatureInfoSection.
- Updated "Download Data" in FeatureInfoSection to "Download Data for this Feature".
- Fixed the color of visited links in client apps with their own css variables.
- Fixed a bug that prevented the scale bar from displaying correctly.

### 4.6.1

- Added support for creating custom WPS types, and for reusing `Point`, `Polygon`, and `Region` editors in custom types.
- Fixed a bug that caused the legend to be missing for WMS catalog items where the legend came from GetCapabilities but the URL did not contain `GetLegendGraphic`.

### 4.6.0

- Changed defaults:
  - The `clipToRectangle` property of raster catalog items (`WebMapServiceCatalogItem`, `ArcGisMapServerCatalogItem`, etc.) now defaults to `true`. It was `false` in previous releases. Using `false` prevents features (especially point features) right at the edge of the layer's rectangle from being cut off when the server reports too tight a rectangle, but also causes the layer to load much more slowly in many cases. Starting in this version, we favour performance and the much more common case that the rectangle can be trusted.
- Made `WebMapServiceCatalogItem` tolerant of a `GetCapabilities` where a `LegendURL` element does not have an `OnlineResource` or a `Dimension` does not have any values.
- Added support for 'Long' type hint to CSV data for specifying longitude.
- The marker indicating the location of a search result is now placed correctly on the terrain surface.
- `CatalogFunction` region parameters are now selected on the main map rather than the preview map.
- Some regions that were previously not selectable in Analytics, except via autocomplete, are now selectable.
- Added hover text that shows the position of data catalog search results in the full catalog.
- Widened scrollbars and improve their contrast.
- Removed the default maximum number of 10 results when searching the data catalog.
- Allow users to browse for JSON configuration files when adding "Local Data".
- Made it easier to use custom fonts and colors in applications built on TerriaJS, via new SCSS variables.
- Fixed a bug that caused a `CswCatalogGroup` to fail to load if the server had a `references` element without a `protocol`.

### 4.5.1

- The order of the legend for an `ArcGisMapServerCatalogItem` now matches the order used by ArcGIS itself.
- Large legends are now scaled down to fit within the width of the workbench panel.
- Improved the styling of links inside the Feature Information panel.
- Fixed a bug that could cause the Feature Information panel's close button to initially appear in the wrong place, and then jump to the right place when moving the mouse near it.

### 4.5.0

- Added support for the Sensor Observation Service format, via the `SensorObservationServiceCatalogItem`.
- Added support for end date columns in CSV data (automatic with column names containing `end_date`, `end date`, `end_time`, `end time`; or set in json file using `isEndDate` in `tableStyle.columns`.
- Fixed calculation of end dates for moving-point CSV files, which could lead to points disappearing periodically.
- Fixed a bug that prevented fractional seconds in time-varying WMS periodicity.
- Added the ability to the workbench UI to select the `style` to use to display a Web Map Service (WMS) layer when multiple styles are available.
- Added the ability to the workbench UI to select from among the available dimensions of a Web Map Service (WMS) layer.
- Improved the error reporting and handling when specifying invalid values for the WMS COLORSCALERANGE parameter in the UI.
- Added the ability to drag existing points when creating a `UserDrawing`.
- Fixed a bug that could cause nonsensical legends for CSV columns with all null values.
- Fixed a bug that prevented the Share panel from being used at all if the URL shortening service encountered an error.
- Fixed a bug that could cause an error when adding multiple catalog items to the map quickly.
- Tweaked the z-order of the window that appears when hovering over a chart series, so that it does not appear on top of the Feature Information panel.
- Fixed a bug that could lead to incorrect colors in a legend for a CSV file with explicit `colorBins` and cut off at a minimum and maximum.
- We now show the feature info panel the first time a dataset is added, containing a suggestion to click the map to learn more about a location. Also improved the wording for the feature info panel when there is no data.
- Fixed support for time-varying feature info for vector tile based region mapping.
- `updateApplicationOnMessageFromParentWindow` now also allows messages from the `opener` window, i.e. the window that opened the page by calling `window.open`. The parent or opener may now also send a message with an `allowOrigin` property to specify an origin that should be allowed to post messages.
- Fixed a bug that prevented charts from loading http urls from https.
- The `isNcWMS` property of `WebMapServiceCatalogItem` is now set to true, and the COLORSCALERANGE controls are available in the UI, for ncWMS2 servers.
- Added the ability to prevent CSVs with time and `id` columns from appearing as moving points, by setting `idColumns` to either `null` or `[]`.
- Fixed a bug that prevented default parameters to `CatalogFunction`s from being shown in the user interface.
- Fixed a problem that made `BooleanParameter`s show up incorrectly in the user interface.
- Embedded `<chart>` elements now support two new optional attributes:
  - `title`: overrides the title that would otherwise be derived from the name of the feature.
  - `hide-buttons`: If `"true"`, the Expand and Download buttons are hidden from the chart.
- Fixed a bug in embedded `<collapsible>` elements that prevented them from being expandable.
- Improved SDMX-JSON support to make it possible to change region type in the UI.
- Deprecated `RegionMapping.setRegionColumnType` in favour of `RegionMapping.prototype.setRegionColumnType`. `regionDetails[].column` and `.disambigColumn` have also been deprecated.

### 4.4.1

- Improved feature info display of time-varying region-mapped csvs, so that chart is still shown at times with no data.
- Fix visual hierarchy of groups and items in the catalog.

### 4.4.0

- Fixed a bug that caused Cesium (3D view) to crash when plotting a CSV with non-numerical data in the depth column.
- Added automatic time-series charts of attributes to the feature info of time-varying region-mapped csvs.
- Refactored Csv, AbsItt and Sdmx-Json catalog items to depend on a common `TableCatalogItem`. Deprecated `CsvCatalogItem.setActiveTimeColumn` in favour of `tableStructure.setActiveTimeColumn`.
- Error in geocoding addresses in csv files now shows in dialog box.
- Fixed CSS styling of the timeline and added padding to the feature info panel.
- Enhanced JSON support to recognise JSON5 format for user-added files.
- Deprecated `indicesIntoUniqueValues`, `indicesOrValues`, `indicesOrNumericalValues` and `usesIndicesIntoUniqueValues` in `TableColumn` (`isEnum` replaces `usesIndicesIntoUniqueValues`).
- Added support for explicitly colouring enum columns using a `tableStyle.colorBins` array of `{"value":v, "color":c}` objects
- Improved rendering speed when changing the display variable for large lat/lon csv files.
- Default to moving feature CSVs if a time, latitude, longitude and a column named `id` are present.
- Fixed a bug so units flow through to charts of moving CSV features.
- Fixed a bug that prevented the `contextItem` of a `CatalogFunction` from showing during location selection.
- Fixed a bug that caused `&amp;` to appear in some URLs instead of simply `&`, leading to an error when visiting the link.
- Added the ability to pass a LineString to a Web Processing Service.
- Fixed a bug that prevented `tableStyle.dataVariable` = `null` from working.
- Uses a smarter default column for CSV files.
- Fixed a bug that caused an error message to appear repeatedly when there was an error downloading tiles for a base map.
- Fixed a bug that caused WMS layer names and WFS type names to not be displayed on the dataset info page.
- We now preserve the state of the feature information panel when sharing. This was lost in the transition to the new user interface in 4.0.0.
- Added a popup message when using region mapping on old browsers without an `ArrayBuffer` type (such as Internet Explorer 9). These browsers won't support vector tile based region mapping.
- Fixed bug where generic parameters such as strings were not passed through to WPS services.
- Fixed a bug where the chart panel did not update with polled data files.
- Removed the Australian Hydrography layer from `createAustraliaBaseMapOptions`, as the source is no longer available.
- Fixed a bug that caused the GetCapabilities URL of a WMS catalog item to be shown even when `hideSource` was set to true.
- Newly-added user data is now automatically selected for the preview map.
- Fixed a bug where selecting a new column on a moving point CSV file did not update the chart in the feature info panel.
- Fixed dropdowns dropping from the bounds of the screen in Safari.
- Fixed a bug that prevented the feature info panel from updating with polled lat/lon csvs.
- Improved handing of missing data in charts, so that it is ignored instead of shown as 0.

### 4.3.3

- Use react-rangeslider 1.0.4 because 1.0.5 was published incorrectly.

### 4.3.2

- Fixed css styling of shorten URL checkbox.

### 4.3.1

- Added the ability to specify the URL to the `serverConfig` service in `config.json` as `parameters.serverConfigUrl`.

### 4.3.0

- Added `Terria.batchGeocoder` property. If set, the batch geocoder is used to resolve addresses in CSV files so that they can be shown as points on the map.
- Added `GnafAddressGeocoder` to resolve Australian addresses using the GNAF API.
- Added a loading indicator for user-added files.
- Fixed a bug that prevented printing the map in the 2D mode.
- Fixed a bug when changing between x-axis units in the chart panel.
- Moved all Terria styles into CSS-modules code (except Leaflet) - `lib/Sass/StandardUserInterface.scss` no longer needs to be imported and now only includes styles for backwards compatibility.

### 4.2.1

- Fixed bug that prevented the preview map displaying on mobile devices.

### 4.2.0

- There is a known bug in this version which prevents the user from being able to choose a region for some Analytics functions.
- Added support for ArcGis FeatureServers, using the new catalog types `esri-featureServer` and `esri-featureServer-group`. Catalog type `esri-group` can load REST service, MapServer and FeatureServer endpoints. (For backwards compatibility, catalog type `esri-mapServer-group` continues to work for REST service as well as MapServer endpoints.)
- Enumeration parameter now defaults to what is shown in UI, and if parameter is optional, '' is default.
- Adds bulk geocoding capability for Australian addresses. So GnafAPI can be used with batches of addresses, if configured.
- Fixed a bug that caused the selection indicator to get small when near the right edge of the map and to overlap the side panel when past the left edge.
- Map controls and menus now become translucent while the explorer window (Data Catalog) is visible.
- Removed find-and-replace for cesium workers from the webpack build as it's done in terriajs-cesium now.
- Legend images that fail to load are now hidden entirely.
- Improved the appearance of the opacity slider and added a percentage display.
- AllowedValues for LiteralData WPS input now works even if only one value specified.
- Fixed bug in WPS polygon datatype to return valid polygon geojson.
- Fix regression: cursor changes in UserDrawing now functions in 2D as well as 3D.
- Updated to [Cesium](http://cesiumjs.org) 1.23 (from 1.20). See the [change log](https://github.com/AnalyticalGraphicsInc/cesium/blob/1.23/CHANGES.md) for details.
- Fixed a bug which prevented feature info showing for Gpx-, Ogr-, WebFeatureService-, ArcGisFeatureServer-, and WebProcessingService- CatalogItems.
- Added support for a wider range of SDMX-JSON data files, including the ability to sum over dimensions via `aggregatedDimensionIds`.
- Added support for `tableStyle.colorBins` as array of values specifying the boundaries between the color bins in the legend, eg. `[3000, 3500, 3900, 4000]`. `colorBins` can still be an integer specifying the number of bins, in which case Terria determines the boundaries.
- Made explorer panel not rendered at all when hidden and made the preview map destroy itself when unmounted - this mitigates performance issues from having Leaflet running in the background on very busy vector datasets.
- Fixed a bug which prevented time-varying CZML feature info from updating.
- Added support for moving-point csv files, via an `idColumns` array on csv catalog items. By default, feature positions, color and size are interpolated between the known time values; set `isSampled` to false to prevent this. (Color and size are never interpolated when they are drawn from a text column.)
- Added support for polling csv files with a partial update, and by using `idColumns` to identify features across updates.
- Added a time series chart to the Feature Info Panel for sampled, moving features.
- Fixed a bug which sometimes prevented feature info from appearing when two region-mapped csv files were displayed.
- Fixed the preview map extent being one item behind what was actually selected.

### 4.1.2

- Fixed a bug that prevented sharing from working in Internet Explorer.

### 4.1.1

- Stopped IE9 from setting bizarre inline dimensions on custom branding images.
- Fixed workbench reordering in browsers other than Chrome.
- URLs on the dataset info page are now auto-selected by clicked, making them easier to copy.

### 4.1.0

- Made the column title for time-based CSV exports from chart default to 'date'
- Stopped the CSV creation webworker from being run multiple times on viewing a chart.
- Removed the empty circles from non-selected base maps on the Map settings panel.
- Prevented text from being selected when dragging the compass control.
- Added the `MeasureTool` to allow users to interactively measure the distance between points.
- Worked around a problem in the Websense Web Filter that caused it to block access to some of the TerriaJS Web Workers due to a URL in the license text in a comment in a source file.

### 4.0.2

- Fixed a bug that prevented opening catalog groups on iOS.
- Fixed a CSS warning.

### 4.0.1

- Fixed a bug that caused an error message to be formatted incorrectly when displayed to the user.

### 4.0.0

- Rewrote the TerriaJS user interface using React. We believe the new interface is a drastic improvement, incorporating user feedback and the results of usability testing. Currently, it is a bit harder to customize than our old user interface, so if your application has extensive customizations, we suggest delaying upgrading to this version for a little while logner.
- Added support for non-geospatial CSV files, which display in a new chart panel.
- Added support for customisable tags in Feature Info templates.
- Implemented [`<chart>` and `<collapsible>`](https://github.com/TerriaJS/terriajs/blob/4.0.0/lib/ReactViews/Custom/registerCustomComponentTypes.js#L52-L106) tags in Feature Info templates.
- Added support for [polling](https://github.com/TerriaJS/terriajs/blob/4.0.0/lib/Models/Polling.js) for updates to CSV files.
- `CswCatalogGroup` will now include Web Processing Services from the catalog if configured with `includeWps` set to true.
- `WebMapServiceCatalogItem` will now detect ncWMS servers and set isNcWMS to true.
- New `ShareDataService` which can store and resolve data. Currently it is used as a replacement for Google URL Shortener, which can't handle long URLs.
- New `ServerConfig` object which provides configuration information about the server, including which domains can be proxied for. This changes the way CorsProxy is initialised.
- Added partial support for the SDMX-JSON format.
- `UserDrawing` added for drawing lines and polygons on the map.
- CkanCatalogGroup's `filterQuery` items can now be specified as objects instead of URL-encoded strings.

### 3.5.0

- Ungrouped items in CKAN catalog items are now grouped under an item whose title is determined by .ungroupedTitle (default: "No group").
- CKAN's default search regex for KMLs also includes KMZ.
- Add documentation of camera properties.

### 3.4.0

- Support JSON5 (http://json5.org/) use in init files and config files, so comments can be used and object keys don't need to be quoted.
- Fixed a bug that caused the `corsProxyBaseUrl` specified in `config.json` to be ignored.
- Fixed a bug preventing downloading feature info data in CSV format if it contained nulls.
- Added support for the WMS Style/MetadataURL tag in layer description.
- Long titles in locally-generated titles now word-wrap in most web browsers.
- Long auto-generated legend titles now word wrap in most web browsers.

### 3.3.0

- Support `parameters` property in WebFeatureServiceCatalogItem to allow accessing URLs that need additional parameters.
- Fixed a bug where visiting a shared link with a time-series layer would crash load.
- Added a direct way to format numbers in feature info templates, eg. `{{#terria.formatNumber}}{"useGrouping": true, "maximumFractionDigits": 3}{{value}}{{/terria.formatNumber}}`. The quotes around the keys are optional.
- When the number of unique values in a CSV column exceeds the number of color bins available, the legend now displays "XX other values" as the label for the last bucket rather than simply "Other".
- CSV columns with up to 21 unique values can now be fully displayed in the legend. Previously, the number of bins was limited to 9.
- Added `cycle` option to `tableColumnStyle.colorBinMethod` for enumeration-type CSV columns. When the number of unique values in the column exceeds the number of color bins available, this option makes TerriaJS color all values by cycling through the available colors, rather than coloring only the most common values and lumping the rest into an "Other" bucket.
- Metadata and single data files (e.g. KML, GeoJSON) are now consistently cached for one day instead of two weeks.
- `WebMapServiceCatalogItem` now uses the legend for the `style` specified in `parameters` when possible. It also now includes the `parameters` when building a `GetLegendGraphic` URL.
- Fixed a bug that prevented switching to the 3D view after starting the application in 2D mode.

### 3.2.1

- Fixed a bug on IE9 which prevented shortened URLs from loading.
- Fixed a map started with smooth terrain being unable to switch to 3D terrain.
- Fixed a bug in `CkanCatalogItem` that prevented it from using the proxy for dataset URLs.
- Fixed feature picking when displaying a point-based vector and a region mapped layer at the same time.
- Stopped generation of WMS intervals being dependent on JS dates and hence sensitive to DST time gaps.
- Fixed a bug which led to zero property values being considered time-varying in the Feature Info panel.
- Fixed a bug which prevented lat/lon injection into templates with time-varying properties.

### 3.2.0

- Deprecated in this version:
  - `CkanCatalogItem.createCatalogItemFromResource`'s `options` `allowGroups` has been replaced with `allowWmsGroups` and `allowWfsGroups`.
- Added support for WFS in CKAN items.
- Fixed bug which prevented the terria-server's `"proxyAllDomains": true` option from working.
- Added support in FeatureInfoTemplate for referencing csv columns by either their name in the csv file, or the name they are given via `TableStyle.columns...name` (if any).
- Improved CSV handling to ignore any blank lines, ie. those containing only commas.
- Fixed a bug in `CswCatalogGroup` that prevented it from working in Internet Explorer.

### 3.1.0

- Only trigger a search when the user presses enter or stops typing for 3 seconds. This will greatly reduce the number of times that searches are performed, which is important with a geocoder like Bing Maps that counts each geocode as a transaction.
- Reduced the tendency for search to lock up the web browser while it is in progress.
- Include "engines" attribute in package.json to indicate required Node and NPM version.
- For WMS catalog items that have animated data, the initial time of the timeslider can be specified with `initialTimeSource` as `start`, `end`, `present` (nearest date to present), or with an ISO8601 date.
- Added ability to remove csv columns from the Now Viewing panel, using `"type": "HIDDEN"` in `tableStyle.columns`.

### 3.0.0

- TerriaJS-based application are now best built using Webpack instead of Browserify.
- Injected clicked lat and long into templates under `{{terria.coords.latitude}}` and `{{terria.coords.longitude}}`.
- Fixed an exception being thrown when selecting a region while another region highlight was still loading.
- Added `CesiumTerrainCatalogItem` to display a 3D surface model in a supported Cesium format.
- Added support for configuration of how time is displayed on the timeline - catalog items can now specify a dateFormat hash
  in their configuration that has formats for `timelineTic` (what is displayed on the timeline itself) and `currentTime`
  (which is the current time at the top-left).
- Fixed display when `tableStyle.colorBins` is 0.
- Added `fogSettings` option to init file to customize fog settings, introduced in Cesium 1.16.
- Improved zooming to csvs, to include a small margin around the points.
- Support ArcGis MapServer extents specified in a wider range of projections, including GDA MGA zones.
- WMS legends now use a bigger font, include labels, and are anti-aliased when we can determine that the server is Geoserver and supports these options.
- Updated to [Cesium](http://cesiumjs.org) 1.20. Significant changes relevant to TerriaJS users include:
  - Fixed loading for KML `NetworkLink` to not append a `?` if there isn't a query string.
  - Fixed handling of non-standard KML `styleUrl` references within a `StyleMap`.
  - Fixed issue in KML where StyleMaps from external documents fail to load.
  - Added translucent and colored image support to KML ground overlays
  - `GeoJsonDataSource` now handles CRS `urn:ogc:def:crs:EPSG::4326`
  - Fix a race condition that would cause the terrain to continue loading and unloading or cause a crash when changing terrain providers. [#3690](https://github.com/AnalyticalGraphicsInc/cesium/issues/3690)
  - Fix issue where the `GroundPrimitive` volume was being clipped by the far plane. [#3706](https://github.com/AnalyticalGraphicsInc/cesium/issues/3706)
  - Fixed a reentrancy bug in `EntityCollection.collectionChanged`. [#3739](https://github.com/AnalyticalGraphicsInc/cesium/pull/3739)
  - Fixed a crash that would occur if you added and removed an `Entity` with a path without ever actually rendering it. [#3738](https://github.com/AnalyticalGraphicsInc/cesium/pull/3738)
  - Fixed issue causing parts of geometry and billboards/labels to be clipped. [#3748](https://github.com/AnalyticalGraphicsInc/cesium/issues/3748)
  - Fixed bug where transparent image materials were drawn black.
  - Fixed `Color.fromCssColorString` from reusing the input `result` alpha value in some cases.
- Added support for time-series data sets with gaps - these are skipped when scrubbing on the timeline or playing.

### 2.3.0

- Share links now contain details about the picked point, picked features and currently selected feature.
- Reorganised the display of disclaimers so that they're triggered by `CatalogGroup` and `CatalogItem` models, which trigger `terria.disclaimerEvent`, which is listened to by DisclaimerViewModel`. `DisclaimerViewModel` must be added by the map that's using Terria.
- Added a mechanism for hiding the source of a CatalogItem in the view info popup.
- Added the `hideSource` flag to the init json for hiding the source of a CatalogItem in the View Info popup.
- Fixed a bug where `CatalogMember.load` would return a new promise every time it was called, instead of retaining the one in progress.
- Added support for the `copyrightText` property for ArcGis layers - this now shows up in info under "Copyright Text"
- Showed a message in the catalog item info panel that informs the user that a catalog item is local and can't be shared.
- TerriaJS now obtains its list of domains that the proxy will proxy for from the `proxyableDomains/` service. The URL can be overridden by setting `parameters.proxyableDomainsUrl` in `config.json`.
- Updated to [Cesium](http://cesiumjs.org) 1.19. Significant changes relevant to TerriaJS users include:
  - Improved KML support.
    - Added support for `NetworkLink` refresh modes `onInterval`, `onExpire` and `onStop`. Includes support for `viewboundScale`, `viewFormat`, `httpQuery`.
    - Added partial support for `NetworkLinkControl` including `minRefreshPeriod`, `cookie` and `expires`.
    - Added support for local `StyleMap`. The `highlight` style is still ignored.
    - Added support for `root://` URLs.
    - Added more warnings for unsupported features.
    - Improved style processing in IE.

### 2.2.1

- Improved legend and coloring of ENUM (string) columns of CSV files, to sort first by frequency, then alphabetically.

### 2.2.0

- Warn user when the requested WMS layer doesn't exist, and try to provide a suggestion.
- Fixed the calculation of a CSV file's extent so that missing latitudes and longitudes are ignored, not treated as zero.
- Improved the user experience around uploading files in a format not directly supported by TerriaJS and optionally using the conversion service.
- Improved performance of large CSV files, especially the loading time, and the time taken to change the display variable of region-mapped files.
- Added support for CSV files with only location (lat/lon or region) columns, and no value columns, using a file-specific color. Revised GeoJSON display to draw from the same palette of colors.
- Fixed a bug that prevented GeoJSON styles from being applied correctly in some cases.
- Fixed an error when adding a CSV with one line of data.
- Fixed error when adding a CSV file with numeric column names.
- Polygons and polylines are now highlighted on click when the geometry is available.
- Improved legend and coloring of ENUM (string) columns of CSV files; only the most common values are colored differently, with the rest shown as 'Other'.
- Added support for running the automated tests on the local system (via `gulp test`), on BrowserStack (via `gulp test-browserstack`), and on Sauce Labs (via `gulp test-saucelabs`).
- Changed `tableStyle`'s `format` to only accept `useGrouping`, `maximumFractionDigits` and `styling: "percent"` options. Previously some other options may have worked in some browsers.
- Improved color palette for string (ENUM) columns of CSV files.
- Improved CSV loading to ignore any completely blank lines after the header row (ie. lines which do not even have commas).
- Added support for grouping catalog items retrieved from a CSW server according to criteria specified in the init file (via the `metadataGroups` property) or from a `domainSpecification` and a call to the `GetDomain` service on the CSW server.
- Added `UrlTemplateCatalogItem`, which can be used to access maps via a URL template.
- Improved ABS display (to hide the regions) when a concept is deselected.
- Improved readability of ArcGIS catalog items and legends by replacing underscores with spaces.
- `ArcGisMapServerCatalogItem` metadata is now cached by the proxy for only 24 hours.
- Improved the feature info panel to update the display of time-varying region-mapped CSV files for the current time.
- Updated to [Cesium](http://cesiumjs.org) 1.18. Significant changes relevant to TerriaJS users include:
  - Improved terrain performance by up to 35%. Added support for fog near the horizon, which improves performance by rendering less terrain tiles and reduces terrain tile requests. [#3154](https://github.com/AnalyticalGraphicsInc/cesium/pull/3154)
  - Reduced the amount of GPU and CPU memory used by terrain by using compression. The CPU memory was reduced by up to 40%, and approximately another 25% in Chrome.
  - Fixed an issue where the sun texture is not generated correctly on some mobile devices. [#3141](https://github.com/AnalyticalGraphicsInc/cesium/issues/3141)
  - Cesium now honors window.devicePixelRatio on browsers that support the CSS imageRendering attribute. This greatly improves performance on mobile devices and high DPI displays by rendering at the browser-recommended resolution. This also reduces bandwidth usage and increases battery life in these cases.

### 2.1.1

- Fixed sharing of time-varying czml files; the timeline was not showing on the shared link.
- Fixed sharing of user-added time-varying csv files.
- Fixed a bug in `CkanCatalogItem` that made it build URLs incorrectly when given a base URL ending in a slash.

### 2.1.0

- Moved `TableColumn`, `TableStructure`, and the classes based on `Concept` to `lib/Map`. Moved `LegendHelper` to `lib/Models`.
- Added column-specific styling to CSV files, using a new `tableStyle.columns` json parameter. This is an object whose keys are column names or indices, and whose values are objects of column-specific tableStyle parameters. See the CSV column-specific group in `wwwroot/test/init/test-tablestyle.json` for an example. [#1097](https://github.com/TerriaJS/terriajs/issues/1097)
- Added the following column-specific `tableStyle` parameters:
  - `name`: renames the column.
  - `type`: sets the column type; can be one of LON, LAT, ALT, TIME, SCALAR, or ENUM.
  - `format`: sets the column number format, using the format of the [Javascript Intl options parameter](https://developer.mozilla.org/en-US/docs/Web/JavaScript/Reference/Global_Objects/Number/toLocaleString), eg. `{"format": {"useGrouping": true, "maximumFractionDigits": 2}}` to add thousands separators to numbers and show only two decimal places. Only the `useGrouping`, `maximumFractionDigits` and `styling: "percent"` options are guaranteed to work in all browsers.
- Added column-specific formatting to the feature info panel for all file types, eg. `"featureInfoTemplate" : {"template": "{{SPEED}} m/s", "formats": {"SPEED": {"maximumFractionDigits": 2}}}`. The formatting options are the same as above.
- Changed the default number format in the Feature Info Panel to not separate thousands with commas.
- Fixed a bug that caused the content on the feature info panel to be rendered as pure HTML instead of as mixed HTML / Markdown.
- Changed the default for `tableStyle.replaceWithZeroValues` to `[]`, ie. nothing.
- Changed the default for `tableStyle.replaceWithNullValues` to `["-", "na", "NA"]`.
- Changed the default for `tableStyle.nullLabel` to '(No value)'.
- Application name and support email can now be set in config.json's "parameters" section as "appName" and "supportEmail".
- Fixed showWarnings in config json not being respected by CSV catalog items.
- Fixed hidden region mapped layers being displayed when variable selection changes.
- Fixed exporting raw data as CSV not escaping commas in the data itself.

### 2.0.1

- Fixed a bug that caused the last selected ABS concept not to appear in the feature info panel.

### 2.0.0

- The following previously-deprecated functionality was removed in this version:
  - `ArcGisMapServerCatalogGroup`
  - `CatalogItemControl`
  - `CatalogItemDownloadControl`
  - Calling `BrandBarViewModel.create` with more than one parameter.
  - `CatalogMemberControl.leftSideItemControls`
  - `CatalogMemberControl.rightSideItemControls`
  - `DataCatalogTabViewModel.getRightSideItemControls`
  - `DataCatalogTabViewModel.getLeftSideItemControls`
  - `registerCatalogItemControls`
  - `AusGlobeViewer`
- Streamlined CSV handling framework. Breaking changes include the APIs of (not including those which begin with `_`):
  - `CsvCatalogItem`: `rowProperties`, `rowPropertiesByCode`, `dynamicUpdate` have been removed.
  - `AbsIttCatalogItem`: Completely rewritten. The `dataSetID` json parameter has been deprecated in favor of `datasetId` (different capitalization).
  - For the 2011 Australian Census data, requires `sa4_code_2011` to appear as an alias in `regionMapping.json` (it was previously missing in NationalMap).
  - `TableDataSource`: Completely rewritten and moved from `Map` to `Models` directory. Handles csvs with latitude & longitude columns.
  - `RegionMapping`: Used instead of TableDataSource for region-mapped csvs.
  - `DataTable` and `DataVariable` have been replaced with new classes, `TableStructure` and `TableColumn`.
  - `RegionProvider`: `loadRegionsFromWfs`, `processRegionIds`, `applyReplacements`, `findRegionIndex` have been made internal functions.
  - `RegionProviderList`: `chooseRegionProvider` has been changed and renamed `getRegionDetails`.
  - `ColorMap`: `fromArray` and `fromString` have been removed, with the constructor taking on that functionality.
  - `LegendUrl` has been moved to the `Map` directory.
  - `TableStyle`: `loadColorMap` and `chooseColorMap` have been removed. Moved from `Map` to `Models` directory.
  - `FeatureInfoPanelSectionViewModel`: its constructor now takes a `FeatureInfoPanelViewModel` as its first argument, instead of `Terria`.
  - `Models/ModelError` has been replaced with `Core/TerriaError`.
- Removed blank feature info sections for uncoloured regions of region-mapped CSVs.
- Recognises the CSV datetime formats: YYYY, YYYY-MM and YYYY-MM-DD HH:MM(:SS).
- Introduced five new json tableStyle parameters:
  - `replaceWithZeroValues`: Defaults to `[null, "-"]`. These values are coloured as if they were zero if they appear in a list with numbers. `null` catches missing values.
  - `replaceWithNullValues`: Defaults to `["na", "NA"]`. These values are coloured as if they were null if they appear in a list with numbers.
  - `nullColor`: A css string. Defaults to black. This colour is used to display null values. It is also used to colour points when no variable is selected.
  - `nullLabel`: A string used to label null or blank values in the legend. Defaults to ''.
  - `timeColumn`: Provide the name or index (starting at 0) of a csv column, if any. Defaults to the first time column found, if any. Use `null` to explicitly disregard all time columns.
- Removed variables consisting only of html tags from the Now Viewing panel.
- Added support for the csv datetime formats: YYYY, YYYY-MM and YYYY-MM-DD HH:MM(:SS).
- Improved formatting of datetimes from csv files in the feature info panel.
- Removed variables consisting only of html tags from the Now Viewing panel.
- Improved handling of rows with missing dates in csv time columns.
- Introduced four new json tableStyle parameters:
  - `replaceWithZeroValues`: Defaults to `[null, '-']`. These values are coloured as if they were zero if they appear in a csv column with numbers. `null` catches missing values. These rows are ignored if they appear in a csv time column.
  - `replaceWithNullValues`: Defaults to `['na', 'NA']`. These values are coloured as if they were null if they appear in a csv column with numbers. These rows are ignored if they appear in a csv time column.
  - `nullColor`: A css string. Defaults to a dark blue. This colour is used to display null values (but it does not appear on the legend). It is also used to colour points when no variable is selected.
  - `timeColumn`: Provide the name or index (starting at 0) of a csv column, if any. Defaults to the first time column found, if any. Use `null` to explicitly disregard all time columns.
- Added id matching for catalog members:
- Improved formatting of datetimes from csv files in the feature info panel.
- Removed variables consisting only of HTML tags from the Now Viewing panel.
- Added ID matching for catalog members:
  - An `id` field can now be set in JSON for catalog members
  - When sharing an enabled catalog item via a share link, the share link will reference the catalog item's ID
    rather than its name as is done currently.
  - The ID of an item should be accessed via `uniqueId` - if a catalog member doesn't have an ID set, this returns a
    default value of the item's name plus the ID of its parent. This means that if all the ancestors of a catalog
    member have no ID set, its ID will be its full path in the catalog.
  - This means that if an item is renamed or moved, share links that reference it will still work.
  - A `shareKeys` property can be also be set that contains an array of all ids that should lead to this item. This means
    that a share link for an item that didn't previously have an ID set can still be used if it's moved, as long as it
    has its old default ID set in `shareKeys`
  - Old share links will still work as long as the items they lead to aren't renamed or moved.
  - Refactor of JSON serialization - now rather than passing a number of flags that determine what should and shouldn't be
    serialized, an `itemFilter` and `propertyFilter` are passed in options. These are usually composed of multiple filters,
    combined using `combineFilters`.
  - An index of all items currently in the catalog against all of that item's shareKeys is now maintained in `Catalog`
    and can be used for O(1) lookups of any item regardless of its location.
  - CatalogMembers now contain a reference to their parent CatalogGroup - this means that the catalog tree can now be
    traversed in both directions.
  - When serializing user-added items in the catalog, the children of `CatalogGroup`s with the `url` property set are
    not serialized. Settings like `opacity` for their descendants that need to be preserved are serialized separately.
- Generated legends now use SVG (vector) format, which look better on high resolution devices.
- Created new Legend class, making it easy to generate client-side legends for different kinds of data.
- Generate client-side legends for ArcGIS MapServer catalog items, by fetching JSON file, instead of just providing link to external page.
- Fix Leaflet feature selection when zoomed out enough that the world is repeated.
- Improved handling of lat/lon CSV files with missing latitude or longitude values.
- Fixed a bug that prevented `SocrataCataloGroup` from working in Internet Explorer 9.
- Added `CkanCatalogItem`, which can be used to reference a particular resource of any compatible type on a CKAN server.
- Fixed a bug that caused the Now Viewing tab to display incorrectly in Internet Explorer 11 when switching directly to it from the Data Catalogue tab.

### 1.0.54

- Fixed a bug in `AbsIttCatalogItem` that caused no legend to be displayed.

### 1.0.53

- Improved compatibility with Internet Explorer 9.
- Made `CswCatalogGroup` able to find geospatial datasets on more CSW servers.
- Allow WMS parameters to be specified in json in uppercase (eg. STYLES).

### 1.0.52

- Added `MapBoxMapCatalogItem`, which is especially useful for base maps. A valid access token must be provided.
- Added a `getContainer()` method to Terria's `currentViewer`.
- Dramatically improved the performance of region mapping.
- Introduced new quantisation (color binning) methods to dramatically improve the display of choropleths (numerical quantities displayed as colors) for CSV files, instead of always using linear. Four values for `colorBinMethod` are supported:
  - "auto" (default), usually means "ckmeans"
  - "ckmeans": use "CK means" method, an improved version of Jenks Even Breaks to form clusters of values that are as distinct as possible.
  - "quantile": use quantiles, evenly distributing values between bins
  - "none": use the previous linear color mapping method.
- The default style for CSV files is now 7 color bins with CK means method.
- Added support for color palettes from Color Brewer (colorbrewer2.org). Within `tableStyle`, use a value like `"colorPalette": "10-class BrBG"`.
- Improved the display of legends for CSV files, accordingly.
- URLs for legends are now encapsulated in a `LegendUrl` model, which accepts a mime type that will affect how the
  legend is rendered in the sidebar.
- Added support for the Socrata "new backend" with GeoJSON download to `SocrataCatalogGroup`.
- Moved URL config parameters to config.json, with sensible defaults. Specifically:
  - regionMappingDefinitionsUrl: 'data/regionMapping.json',
  - conversionServiceBaseUrl: '/convert/',
  - proj4ServiceBaseUrl: '/proj4/',
  - corsProxyBaseUrl: '/proxy/'
- Deprecated terria.regionMappingDefinitionsUrl (set it in config.json or leave it as default).

### 1.0.51

- Fixed a typo that prevented clearing the search query
- Added support for Nominatim search API hosted by OpenStreetMap (http://wiki.openstreetmap.org/wiki/Nominatim) with `NominatimSearchProviderViewModel`. This works by merging to 2 queries : one with the bounding parameter for the nearest results, and the other without the bounding parameter. The `countryCodes` property can be set to limit the result to a set of specific countries.
- Added `MapProgressBarViewModel`. When added to the user interface with `MapProgressBarViewModel.create`, it shows a bar at the top of the map window indicating tile load progress.
- We no longer show the entity's ID (which is usually a meaningless GUID) on the feature info panel when the feature does not have a name. Instead, we leave the area blank.
- Fixed a bug with time-dynamic imagery layers that caused features to be picked from the next time to be displayed, in addition to the current one.
- Replace `.` and `#` with `_` in property names meant to be used with `featureInfoTemplate`, so that these properties can be accessed by the [mustache](https://mustache.github.io/) templating engine.
- Added support for time-varying properties (e.g. from a CZML file) on the feature info panel.
- `Cesium.zoomTo` now takes the terrain height into account when zooming to a rectangle.

### 1.0.50

- Put a white background behind legend images to fix legend images with transparent background being nearly invisible.
- Search entries are no longer duplicated for catalog items that appear in multiple places in the Data Catalogue
- Fixed the layer order changing in Cesium when a CSV variable is chosen.
- Layer name is now shown in the catalog item info panel for ESRI ArcGIS MapServer layers.
- Retrieve WFS or WCS URL associated with WMS data sources using DescribeLayer if no dataUrl is present.
- Downgrade Leaflet to 0.7.3 to fix specific feature clicking problems with 2D maps.
- Use `PolylineGraphics` instead of `PolygonGraphics` for unfilled polygons with an outline width greater than 1. This works around the fact that Cesium does not support polygons with outline width great than 1 on Windows due to a WebGL limitation.
- Sorted ABS age variables numerically, not alphabetically.
- Removed extra space at the bottom of base map buttons.
- Share links now remember the currently active tab in the `ExplorerPanelViewModel`.
- Fixed a bug that prevented region mapping from working over HTTPS.
- The proxy is now used to avoid a mixed content warning when accessing an HTTP dataset from an HTTPS deployment of TerriaJS.
- Added `CameraView.fromLookAt` and `CameraView.fromPositionHeadingPitchRoll` functions. These functions can be used to position the camera in new ways.

### 1.0.49

- Fixed a bug that caused poor performance when clicking a point on the map with lots of features and then closing the feature information panel.
- Apply linkify, instead of markdown, to properties shown in the Feature Info Panel.
- Fixed a bug that prevented feature scaling by value.
- Fixed a bug that prevented the csv `displayDuration` from working.
- Fixed a bug that ignored which column of the csv file to show as the legend initially.
- `NowViewingTabViewModel` is now composed of a number of sections. Each section is given the opportunity to determine whether it applies to each catalog item. Custom sections may be added by adding them to NowViewingTabViewModel.sections`.
- `CsvCatalogItem` and `AbsIttCatalogItem` now expose a `concepts` property that can be used to adjust the display.
- Added `Terria.cesiumBaseUrl` property.
- The user interface container DOM element may now be provided to `TerriaViewer` by specifying `uiContainer` in its options. Previously it always used an element named `ui`.
- Legend URLs are now accessed via the proxy, if applicable.
- Fixed a bug that prevented feature scaling by value.
- Added support for [Urthecast](https://www.urthecast.com/) with `UrthecastCatalogGroup`.
- Fixed a bug that caused a `TypeError` on load when the share URL included enabled datasets with an order different from their order in the catalog.
- Improved the message that is shown to the user when their browser supports WebGL but it has a "major performance caveat".
- Fixed a bug that could cause an exception in some browsers (Internet Explorer, Safari) when loading a GeoJSON with embedded styles.
- Fixed a bug with Leaflet 2D map where clicks on animation controls or timeline would also register on the map underneath causing undesired feature selection and, when double clicked, zooming (also removed an old hack that disabled dragging while using the timeline slider)
- Changed Australian Topography base map server and updated the associated thumbnail.
- Added `updateApplicationOnMessageFromParentWindow` function. After an app calls this function at startup, TerriaJS can be controlled by its parent window when embedded in an `iframe` by messages sent with `window.postMessage`.

### 1.0.48

- Added the ability to disable feature picking for `ArcGisMapServerCatalogItem`.
- Disabled feature picking for the Australian Topography and Australian Hydrography base layers created by `createAustraliaBaseMapOptions`.

### 1.0.47

- Make it possible to disable CSV region mapping warnings with the `showWarnings` init parameter.
- The `name` of a feature from a CSV file is now taken from a `name` or `title` column, if it exists. Previously the name was always "Site Data".
- Fixed a bug that caused time-dynamic WMS layers with just one time to not be displayed.
- Underscores are now replaced with spaces in the feature info panel for `GeoJsonCatalogItem`.
- Added Proj4 projections to the location bar. Clicking on the bar switches between lats/longs and projected coordinates. To enable this, set `useProjection` to `true`
- Show information for all WMS features when a location is clicked.
- Fixed a bug that caused an exception when running inside an `<iframe>` and the user's browser blocked 3rd-party cookies.
- HTML and Markdown text in catalog item metadata, feature information, etc. is now formatted in a more typical way. For example, text inside `<h1>` now looks like a heading. Previously, most HTML styling was stripped out.
- Supports FeatureInfoTemplates on all catalog item types (previously only available on ImageryLayers).
- Apply markdown to properties shown in the Feature Info Panel.
- Add `includeCzml` option to CkanCatalogGroup.
- Fixed a bug that caused `WebMapServiceCatalogItem` to incorrectly populate the catalog item's metadata with data from GetCapabilities when another layer had a `Title` with the same value as the expected layer's `Name`.
- Update the default Australian topography basemap to Geoscience Australia's new worldwide layer (http://www.ga.gov.au/gisimg/rest/services/topography/National_Map_Colour_Basemap/MapServer)
- Allow color maps in CSV catalog items to be expressed as strings: colorMapString: "red-white-blue".
- Updated to [Cesium](http://cesiumjs.org) 1.15. Significant changes relevant to TerriaJS users include:
  - Added support for the [glTF 1.0](https://github.com/KhronosGroup/glTF/blob/master/specification/README.md) draft specification.
  - Added support for the glTF extensions [KHR_binary_glTF](https://github.com/KhronosGroup/glTF/tree/master/extensions/Khronos/KHR_binary_glTF) and [KHR_materials_common](https://github.com/KhronosGroup/glTF/tree/KHR_materials_common/extensions/Khronos/KHR_materials_common).
  - `ImageryLayerFeatureInfo` now has an `imageryLayer` property, indicating the layer that contains the feature.
  - Make KML invalid coordinate processing match Google Earth behavior. [#3124](https://github.com/AnalyticalGraphicsInc/cesium/pull/3124)

### 1.0.46

- Fixed an incorrect require (`URIjs` instead of `urijs`).

### 1.0.45

- Major refactor of `CsvCatalogItem`, splitting region-mapping functionality out into `RegionProvider` and `RegionProviderList`. Dozens of new test cases. In the process, fixed a number of bugs and added new features including:
  - Regions can be matched using regular expressions, enabling matching of messy fields like local government names ("Baw Baw", "Baw Baw Shire", "Baw Baw (S)", "Shire of Baw Baw" etc).
  - Regions can be matched using a second field for disambiguation (eg, "Campbelltown" + "SA")
  - Drag-and-dropped datasets with a time column behave much better: rather than a fixed time being allocated to each row, each row occupies all the time up until the next row is shown.
  - Enumerated fields are colour coded in lat-long files, consist with region-mapped files.
  - Feedback is now provided after region mapping, showing which regions failed to match, and which matched more than once.
  - Bug: Fields with names starting with 'lon', 'lat' etc were too aggressively matched.
  - Bug: Numeric codes beginning with zeros (eg, certain NT 08xx postcodes) were treated as numbers and failed to match.
  - Bug: Fields with names that could be interpreted as regions weren't available as data variables.
- Avoid mixed content warnings when using the CartoDB basemaps.
- Allow Composite catalog items
- Handle WMS time interval specifications (time/time and time/time/periodicity)
- Moved `url` property to base CatalogItem base class. Previously it was defined separately on most derived catalog items.
- Most catalog items now automatically expose a `dataUrl` that is the same as their `url`.
- Added custom definable controls to `CatalogMember`s.
  - To define a control, subclass `CatalogMemberControl` and register the control in `ViewModels/registerCatalogMemberControl` with a unique control name, control class and required property name.
  - If a `CatalogMember` has a property with the required property name either directly on the member or in its `customProperties` object, the control will appear in the catalog with the member and will fire the `activate` function when clicked.
  - Controls can be registered to appear on both the left and right side using `registerLeftSideControl` and `registerRightSideControl` respectively.
  - An example can be seen in the `CatalogMemberDownloadControl`
  - Currently top level members do not show controls.
- The `LocationBarViewModel` now shows the latitude and longitude coordinates of the mouse cursor in 2D as well as 3D.
- The `LocationBarViewModel` no longer displays a misleading elevation of 0m when in "3D Smooth" mode.
- Added `@menu-bar-right-offset` LESS parameter to control the right position of the menu bar.
- Added `forceProxy` flag to all catalog members to indicate that an individual item should use the proxy regardless of whether the domain is in the list of domains to proxy.
- Allow a single layer of an ArcGIS MapServer to be added through the "Add Data" interface.
- Added `WfsFeaturesCatalogGroup`. This group is populated with a catalog item for each feature queried from a WFS server.
- The Feature Info panel now shows all selected features in an accordion control. Previously it only showed the first one.
- Added `featureInfoTemplate` property to `CatalogItem`. It is used to provide a custom Markdown or HTML template to display when a feature in the catalog item is clicked. The template is parameterized on the properties of the feature.
- Updated to [Cesium](http://cesiumjs.org) 1.14. Significant changes relevant to TerriaJS users include:
  - Fixed issues causing the terrain and sky to disappear when the camera is near the surface. [#2415](https://github.com/AnalyticalGraphicsInc/cesium/issues/2415) and [#2271](https://github.com/AnalyticalGraphicsInc/cesium/issues/2271)
  - Fixed issues causing the terrain and sky to disappear when the camera is near the surface. [#2415](https://github.com/AnalyticalGraphicsInc/cesium/issues/2415) and [#2271](https://github.com/AnalyticalGraphicsInc/cesium/issues/2271)
  - Provided a workaround for Safari 9 where WebGL constants can't be accessed through `WebGLRenderingContext`. Now constants are hard-coded in `WebGLConstants`. [#2989](https://github.com/AnalyticalGraphicsInc/cesium/issues/2989)
  - Added a workaround for Chrome 45, where the first character in a label with a small font size would not appear. [#3011](https://github.com/AnalyticalGraphicsInc/cesium/pull/3011)
  - Fixed an issue with drill picking at low frame rates that would cause a crash. [#3010](https://github.com/AnalyticalGraphicsInc/cesium/pull/3010)

### 1.0.44

- Fixed a bug that could cause timeseries animation to "jump" when resuming play after it was paused.
- Make it possible for catalog item initialMessage to require confirmation, and to be shown every time.
- When catalog items are enabled, the checkbox now animates to indicate that loading is in progress.
- Add `mode=preview` option in the hash portion of the URL. When present, it is assumed that TerriaJS is being used as a previewer and the "small screen warning" will not be shown.
- Added `maximumLeafletZoomLevel` constructor option to `TerriaViewer`, which can be used to force Leaflet to allow zooming closer than its default of level 18.
- Added the `attribution` property to catalog items. The attribution is displayed on the map when the catalog item is enabled.
- Remove an unnecessary instance of the Cesium InfoBox class when viewing in 2D
- Fixed a bug that prevented `AbsIttCatalogGroup` from successfully loading its list of catalog items.
- Allow missing URLs on embedded data (eg. embedded czml data)
- Fixed a bug loading URLs for ArcGIS services names that start with a number.
- Updated to [Cesium](http://cesiumjs.org) 1.13. Significant changes relevant to TerriaJS users include:
  - The default `CTRL + Left Click Drag` mouse behavior is now duplicated for `CTRL + Right Click Drag` for better compatibility with Firefox on Mac OS [#2913](https://github.com/AnalyticalGraphicsInc/cesium/pull/2913).
  - Fixed an issue where non-feature nodes prevented KML documents from loading. [#2945](https://github.com/AnalyticalGraphicsInc/cesium/pull/2945)

### 1.0.43

- Fixed a bug that prevent the opened/closed state of groups from being preserved when sharing.

### 1.0.42

- Added a `cacheDuration` property to all catalog items. The new property is used to specify, using Varnish-like notation (e.g. '1d', '10000s') the default length of time to cache URLs related to the catalog item.
- Fix bug when generating share URLs containing CSV items.
- Improve wording about downloading data from non-GeoJSON-supporting WFS servers.

### 1.0.41

- Improvements to `AbsIttCatalogItem` caching from the Tools menu.

### 1.0.40

- `ArcGisMapServerCatalogItem` now shows "NoData" tiles by default even after showing the popup message saying that max zoom is exceeded. This can be disabled by setting its `showTilesAfterMessage` property to false.

### 1.0.39

- Fixed a race condition in `AbsIttCatalogItem` that could cause the legend and map to show different state than the Now Viewing UI suggested.
- Fixed a bug where an ABS concept with a comma in its name (e.g. "South Eastern Europe,nfd(c)" in Country of Birth) would cause values for concept that follow to be misappropriated to the wrong concepts.

### 1.0.38

- `AbsIttCatalogItem` now allows the region type to be set on demand rather than only at load time.
- `CsvCatalogItem` can now have no display variable selected, in which case all points are the same color.

### 1.0.37

- Added `CswCatalogGroup` for populating a catalog by querying an OGC CSW service.
- Added `CatalogMember.infoSectionOrder` property, to allow the order of info sections to be configured per catalog item when necessary.
- Fixed a bug that prevented WMTS layers with a single `TileMatrixSetLink` from working correctly.
- Added support for WMTS layers that can only provide tiles in JPEG format.
- Fixed testing and caching of ArcGis layers from tools and added More information option for imagery layers.
- TerriaJS no longer requires Google Analytics. If a global `ga` function exists, it is used just as before. Otherwise, events are, by default, logged to the console.
- The default event analytics behavior can be specified by passing an instance of `ConsoleAnalytics` or `GoogleAnalytics` to the `Terria` constructor. The API key to use with `GoogleAnalytics` can be specified explicitly to its constructor, or it can be specified in the `parameter.googleAnalyticsKey` property in `config.json`.
- Made polygons drastically faster in 2D.
- TerriaJS now shortens share URLs by default when a URL shortener is available.
- Added Google Analytics reporting of the application URL. This is useful for tracking use of share URLs.
- Added the ability to specify a specific dynamic layer of an ArcGIS Server using just a URL.

### 1.0.36

- Calculate extent of TopoJSON files so that the viewer correctly pans+zooms when a TopoJSON file is loaded.
- Fixed a bug that caused the `Terria#clock` to keep ticking (and therefore using CPU / battery) once started even after selecting a non-time-dynamic dataset.
- Fixed a bug that caused the popup message to appear twice when a dataset failed to load.
- Added layer information to the Info popup for WMS datasets.
- Added ability to filter catalog search results by:
  - type: `is:wms`, `-is:esri-mapserver`. A result must match any 'is:' and no '-is:'.
  - url: `url:vic.gov.au`, `-url:nicta.com.au`. A result must match any 'url:', and no '-url:'.
- Added ability to control the number of catalog search results: `show:20`, `show:all`

### 1.0.35

- Polygons from GeoJSON datasets are now filled.
- Left-aligned feature info table column and added some space between columns.
- Added `EarthGravityModel1996`.
- Extended `LocationBarViewModel` to show heights relative to a geoid / mean sea level model. By default, EGM96 is used.
- Added support for styling GeoJSON files, either in catalog (add .style{} object) or embedded directly in the file following the [SimpleStyle spec](https://github.com/mapbox/simplestyle-spec).
- Fixed a bug that caused the 3D view to use significant CPU time even when idle.
- Added CartoDB's Positron and Dark Matter base maps to `createGlobalBaseMapOptions`.
- Added support for subdomains to `OpenStreetMapCatalogItem`.

### 1.0.34

- Fixed a bug that prevented catalog items inside groups on the Search tab from being enabled.
- Added `PopupMessageConfirmationViewModel`. It prevents the Popup from being closed unless the confirm button is pressed. Can also optionally have a deny button with a custom action.
- Added support for discovering GeoJSON datasets from CKAN.
- Added support for zipped GeoJSON files.
- Made `KmlCatalogItem` use the proxy when required.
- Made `FeatureInfoPanelViewModel` use the white panel background in more cases.
- Significantly improved the experience on devices with small screens, such as phones.
- Fixed a bug that caused only the portion of a CKAN group name before the first comma to be used.

### 1.0.33

- Added the `legendUrls` property to allow a catalog item to optionally have multiple legend images.
- Added a popup message when zooming in to the "No Data" scales of an `ArcGisMapServerCatalogItem`.
- Added `CatalogGroup.sortFunction` property to allow custom sorting of catalog items within a group.
- Added `ImageryLayerCatalogItem.treat403AsError` property.
- Added a title text when hovering over the label of an enabled catalog item. The title text informs the user that clicking will zoom to the item.
- Added `createBingBaseMapOptions` function.
- Added an option to `KnockoutMarkdownBinding` to optionally skip HTML sanitization and therefore to allow unsafe HTML.
- Upgraded to Cesium 1.11.
- `CatalogItem.zoomTo` can now zoom to much smaller bounding box rectangles.

### 1.0.32

- Fixed CKAN resource format matching for KML, CSV, and Esri REST.

### 1.0.31

- Added support for optionally generating shorter URLs when sharing by using the Google URL shortening service.

### 1.0.30

- `WebMapServiceCatalogItem` and `ArcGisMapServerCatalogItem` now augment directly-specified metadata with metadata queried from the server.
- "Data Details" and "Service Details" on the catalog item info panel are now collapsed by default. This improves the performance of the panel and hides some overly technical details.
- `ArcGisMapServerCatalogItem.layers` can now specify layer names in addition to layer IDs. Layer names are matched in a case-insensitive manner and only if a direct ID match is not found.
- `itemProperties` are now applied through the normal JSON loading mechanism, so properties that are represented differently in code and in JSON will now work as well.
- Added support for `csv-geo-*` (e.g. csv-geo-au) to `CkanCatalogGroup`.
- The format name used in CKAN can now be specified to `CkanCatalogGroup` using the `wmsResourceFormat`, `kmlResourceFormat`, `csvResourceFormat`, and `esriMapServerResourceFormat` properties. These properties are all regular expressions. When the format of a CKAN resource returned from `package_search` matches one of these regular expressions, it is treated as that type within TerriaJS.
- `CkanCatalogGroup` now fills the `dataUrl` property of created items by pointing to the dataset's page on CKAN.
- The catalog item information panel now displays `info` sections in a consistent order. The order can be overridden by setting `CatalogItemInfoViewModel.infoSectionOrder`.
- An empty `description` or `info` section is no longer shown on the catalog item information panel. This can be used to remove sections that would otherwise be populated from dataset metadata.

### 1.0.29

- Add support for loading init files via the proxy when necessary.
- Switched to using the updated URL for STK World Terrain, `//assets.agi.com/stk-terrain/v1/tilesets/world/tiles`.

### 1.0.28

- Fixed a bug that prevented links to non-image (e.g. ArcGIS Map Server) legends from appearing on the Now Viewing panel.

### 1.0.27

- Use terriajs-cesium 1.10.7, fixing a module load problem in really old browers like IE8.

### 1.0.25

- Fixed incorrect date formatting in the timeline and animation controls on Internet Explorer 9.
- Add support for CSV files with longitude and latitude columns but no numeric value column. Such datasets are visualized as points with a default color and do not have a legend.
- The Feature Information popup is now automatically closed when the user changes the `AbsIttCatalogItem` filter.

### 1.0.24

- Deprecated:
  - Renamed `AusGlobeViewer` to `TerriaViewer`. `AusGlobeViewer` will continue to work until 2.0 but using it will print a deprecation warning to the browser console.
  - `BrandBarViewModel.create` now takes a single `options` parameter. The container element, which used to be specified as the first parameter, should now be specified as the `container` property of the `options` parameter. The old function signature will continue to work until 2.0 but using it will print a deprecation warning to the browser console.
- `WebMapServiceCatalogItem` now determines its rectangle from the GetCapabilities metadata even when configured to use multiple WMS layers.
- Added the ability to specify the terrain URL or the `TerrainProvider` to use in the 3D view when constructing `TerriaViewer`.
- `AbsIttCatalogItem` styles can now be set using the `tableStyle` property, much like `CsvCatalogItem`.
- Improved `AbsIttCatalogItem`'s tolerance of errors from the server.
- `NavigationViewModel` can now be constructed with a list of `controls` to include, instead of the standard `ZoomInNavigationControl`, `ResetViewNavigationControl`, and `ZoomOutNavigationControl`.
- Fixed a bug that caused the brand bar to slide away with the explorer panel on Internet Explorer 9.

### 1.0.23

- Fixed a bug that prevented features from being pickable from ABS datasets on the 2D map.
- Fixed a bug that caused the Explorer Panel tabs to be missing or misaligned in Firefox.

### 1.0.22

- Changed to use JPEG instead of PNG format for the Natural Earth II basemap. This makes the tile download substantially smaller.

### 1.0.21

- Added an `itemProperties` property to `AbsIttCatalogGroup`.
- Added a `nowViewingMessage` property to `CatalogItem`. This message is shown by the `NowViewingAttentionGrabberViewModel` when the item is enabled. Each unique message is shown only once.

### 1.0.20

- Added the ability to specify SVG icons on Explorer Panel tabs.
- Added an icon to the Search tab.
- Added support for accessing Australian Bureau of Statistics data via the ABS-ITT API, using `AbsIttCatalogGroup` and `AbsIttCatalogItem`.
- The Now Viewing panel now contains controls for selecting which column to show in CSV datasets.

### 1.0.19

- Added `NowViewingAttentionGrabberViewModel`. It calls attention the Now Viewing tab the first time a catalog item is enabled.
- Added `isHidden` property to catalog items and groups. Hidden items and groups do not show up in the catalog or in search results.

### 1.0.18

- Added `featureInfoFields` property to `CsvCatalogItem.tableStyle`. It allows setting which fields to show in the Feature Info popup, and the name to use for each.
- Added `OpenStreetMapCatalogItem` for connecting to tile servers using the OpenStreetMap tiling scheme.
- Added `CkanCatalogGroup.allowEntireWmsServers` property. When set and the group discovers a WMS resource without a layer parameter, it adds a catalog item for the entire server instead of ignoring the resource.
- Added `WebMapTileServiceCatalogGroup` and `WebMapTileServiceCatalogItem` for accessing WMTS servers.
- Handle the case of an `ArcGisMapServerCatalogItem` with an advertised extent that is outside the valid range.
- We now pass ArcGIS MapServer metadata, when it's available, through to Cesium's `ArcGisMapServerImageryProvider` so that it doesn't need to re-request the metadata.
- Changed the style of the Menu Bar to have visually-separate menu items.
- Added support for SVG menu item icons to `MenuBarViewModel`.
- Improved popup message box sizing.

### 1.0.17

- Upgraded to TerriajS Cesium 1.10.2.
- Added `ImageryLayerCatalogItem.isRequiredForRendering`. This is set to false by default and to true for base maps. Slow datasets with `isRequiredForRendering=false` are less likely to prevent other datasets from appearing in the 3D view.
- The "Dataset Testing" functionality (on the hidden Tools menu accessible by adding `#tools=1` to the URL) now gives up tile requests and considers them failed after two seconds. It also outputs some JSON that can be used as the `blacklist` property to blacklist all of the datasets that timed out.
- Added a feature to count the total number of datasets from the hidden Tools menu.
- Fixed a bug that caused the 2D / 3D buttons the Maps menu to get out of sync with the actual state of the map after switching automatically to 2D due to a performance problem.

### 1.0.16

- Deprecated:
  - `ArcGisMapServerCatalogGroup` has been deprecated. Please use `ArcGisCatalogGroup` instead.
- Replaced Cesium animation controller with TerriaJS animation controller.
- Replaced Cesium Viewer widget with the CesiumWidget when running Cesium.
- Added the ability to turn a complete ArcGIS Server, or individual folders within it, into a catalog group using `ArcGisCatalogGroup`.

### 1.0.15

- Fix imagery attribution on the 2D map.

### 1.0.14

- Fixed share URL generation when the application is not running at the root directory of its web server.
- Fixed a bug that caused Internet Explorer 8 users to see a blank page instead of a message saying their browser is incompatible.

### 1.0.13

- Breaking changes:
  - Added a required `@brand-bar-height` property.
- `ExplorerPanelViewModel` can now be created with `isOpen` initially set to false.
- TerriaJS now raises an error and hides the dataset when asked to show an `ImageryLayerCatalogItem` in Leaflet and that catalog item does not use the Web Mercator (EPSG:3857) projection. Previously, the dataset would silently fail to display.
- Improved error handling in `CzmlCatalogItem`, `GeoJsonCatalogItem`, and `KmlCatalogItem`.
- Made the `clipToRectangle` property available on all `ImageryProvider`-based catalog items, not just `WebMapServiceCatalogItem`.
- Added `CatalogMember.isPromoted` property. Promoted catalog groups and items are displayed above non-promoted groups and items.
- Add support for ArcGIS MapServer "Raster Layers" in addition to "Feature Layers".

### 1.0.12

- Allow Esri ArcGIS MapServers to be added via the "Add Data" panel.
- Adds `baseMapName` and `viewerMode` fields to init files and share links. `baseMapName` is any base map name in the map settings panel and `viewerMode` can be set to `'2d'` or `'3d'`.
- Added `tableStyle.legendTicks` property to `CsvCatalogItem`. When specified, the generated legend will have the specified number of equally-spaced lines with labels in its legend.

### 1.0.11

- Fixed a bug that prevented HTML feature information from showing up with a white background in Internet Explorer 9 and 10.
- Fixed a bug that prevented WMS GetCapabilities properties, such as CRS, from being properly inherited from the root layer.
- Tweaked credit / attribution styling.

### 1.0.10

- Added support for a developer attribution on the map.
- Fixed a bug that could cause results from previous async catalog searches to appear in the search results.

### 1.0.9

- Show Cesium `ImageryProvider` tile credits / attribution in Leaflet when using `CesiumTileLayer`.

### 1.0.8

- `WebMapServiceCatalogGroup` now populates the catalog using the hierarchy of layers returned by the WMS server in GetCapabilities. To keep the previous behavior, set the `flatten` property to true.
- Potentially breaking changes:
  - The `getFeatureInfoAsGeoJson` and `getFeatureInfoAsXml` properties have been removed. Use `getFeatureInfoFormats` instead.
- Added support for text/html responses from WMS GetFeatureInfo.
- Make the `FeatureInfoPanelViewModel` use a white background when displaying a complete HTML document.
- `KnockoutMarkdownBinding` no longer tries to interpret complete HTML documents (i.e. those that contain an <html> tag) as Markdown.
- The feature info popup for points loaded from CSV files now shows numeric columns with a missing value as blank instead of as 1e-34.
- `ArcGisMapServerCatalogItem` now offers metadata, used to populate the Data Details and Service Details sections of the catalog item info panel.
- `ArcGisMapServerCatalogGroup` now populates a "Service Description" and a "Data Description" info section for each catalog item from the MapServer's metadata.
- The `metadataUrl` is now populated (and shown) from the regular MapServer URL.
- Added 'keepOnTop' flag support for imageryLayers in init file to allow a layer to serve as a mask.
- Added 'keepOnTop' support to region mapping to allow arbitrary masks based on supported regions.
- Checkboxes in the Data Catalogue and Search tabs now have a larger clickable area.

### 1.0.7

- `CatalogItemNameSearchProviderViewModel` now asynchronously loads groups so items in unloaded groups can be found, too.
- Do not automatically fly to the first location when pressing Enter in the Search input box.
- Changed `ArcGisMapServerCatalogItem` to interpret a `maxScale` of 0 from an ArcGIS MapServer as "not specified".
- Added an `itemProperties` property to `ArcGisMapServerCatalogGroup`, allowing properties of auto-discovered layers to be specified explicitly.
- Added `validDropElements`, `validDropClasses`, `invalidDropElements`, and `invalidDropClasses` properties to `DragDropViewModel` for finer control over where dropping is allowed.
- Arbitrary parameters can now be specified in `config.json` by adding them to the `parameters` property.

### 1.0.6

- Added support for region mapping based on region names instead of region numbers (example in `public/test/countries.csv`).
- Added support for time-dynamic region mapping (example in `public/test/droughts.csv`).
- Added the ability to specify CSV styling in the init file (example in `public/init/test.json`).
- Improved the appearance of the legends generated with region mapping.
- Added the ability to region-map countries (example in `public/test/countries.csv`).
- Elminated distracting "jumping" of the selection indicator when picking point features while zoomed in very close to the surface.
- Fixed a bug that caused features to be picked from all layers in an Esri MapServer, instead of just the visible ones.
- Added support for the WMS MinScaleDenominator property and the Esri MapServer maxScale property, preventing layers from disappearing when zoomed in to close to the surface.
- Polygons loaded from KML files are now placed on the terrain surface.
- The 3D viewer now shows Bing Maps imagery unmodified, matching the 2D viewer. Previously, it applied a gamma correction.
- All catalog items now have an `info` property that allows arbitrary sections to be shown for the item in the info popup.
- `CkanCatalogGroup` now has a `groupBy` property to control whether catalog items are grouped by CKAN group ("group"), CKAN organization ("organization"), or not grouped at all ("none").
- `CkanCatalogGroup` now has a `useResourceName` property to control whether the name of the catalog item is derived from the resource (true), or the dataset itself (false).
- The catalog item info page now renders a much more complete set of Markdown and HTML elements.<|MERGE_RESOLUTION|>--- conflicted
+++ resolved
@@ -12,12 +12,9 @@
 - Fixed regression causing explorer window not to display instructions when first opened.
 - [The next improvement]
 - Enable eslint for typescript: plugin:@typescript-eslint/eslint-recommended
-<<<<<<< HEAD
 - Fixed a bug where the search box was missing for small screen devices.
-=======
 - Prevent user adding empty web url
 - Fix bug where search results shown in `My Data` tab
->>>>>>> dc769407
 
 #### 8.4.1 - 2023-12-08
 
