--- conflicted
+++ resolved
@@ -1,7 +1,7 @@
 # Change Log
 
 #### next release (8.8.1)
-
+- Expose the `lightColor` setting for 3D Tilesets in Cesium3dTilesCatalogItem.
 - [The next improvement]
 
 #### 8.8.0 - 2025-02-18
@@ -22,11 +22,6 @@
 - Move `GeojsonSource` to new file `lib/Map/Vector/ProtomapsGeojsonSource.ts`.
 - support URL parameters in a GetLegendGraphic request for a layer without a style configured
 - Enhanced error processing for obtaining user location
-<<<<<<< HEAD
-- Expose the `lightColor` setting for 3D Tilesets in Cesium3dTilesCatalogItem.
-- [The next improvement]
-=======
->>>>>>> 82b2734e
 
 #### 8.7.11 - 2024-12-18
 
