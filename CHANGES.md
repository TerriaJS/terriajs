--- conflicted
+++ resolved
@@ -15,12 +15,9 @@
   - See [ASGS 2021](https://www.abs.gov.au/statistics/standards/australian-statistical-geography-standard-asgs-edition-3/jul2021-jun2026/access-and-downloads/digital-boundary-files)
 - Added [Melbourne CLUE blocks](https://data.melbourne.vic.gov.au/pages/clue/) to region mapping.
 - Fix WMS `GetMap`/`GetFeatureInfo` requests not having `styles` parameter (will use empty string instead of `undefined`)
-<<<<<<< HEAD
+- Add CesiumIon geocoder
 - `CatalogGroup` will now not show members until loaded
 - [The next improvement]
-=======
-- Add CesiumIon geocoder
->>>>>>> 0a5025d5
 
 #### 8.3.7 - 2023-10-26
 
