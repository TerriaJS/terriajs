--- conflicted
+++ resolved
@@ -8,11 +8,8 @@
 - Add coordinate position to MapboxSearchProvider results when using reverse geocoder functionality (configurable).
 - Removes webpack-dev-server from dependencies as it is no longer used.
 - Upgrade babel to the latest version 7.27/7.28
-<<<<<<< HEAD
+- Fix analytics tracking for the MapboxSearchProvider.
 - Remove unmaintained @mapbox/geojson-merge dependency and replace it with a simple merge function.
-=======
-- Fix analytics tracking for the MapboxSearchProvider.
->>>>>>> ceaedaf9
 - [The next improvement]
 
 #### 8.10.0 - 2025-07-08
