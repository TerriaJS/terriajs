--- conflicted
+++ resolved
@@ -12,6 +12,7 @@
   CED_2021,POA_2021,TR_2021,SUA_2021,UCL_2021,SOS_2021,SOSR_2021).
   - See [ASGS 2021](https://www.abs.gov.au/statistics/standards/australian-statistical-geography-standard-asgs-edition-3/jul2021-jun2026/access-and-downloads/digital-boundary-files)
 - Added [Melbourne CLUE blocks](https://data.melbourne.vic.gov.au/pages/clue/) to region mapping.
+- Fix WMS `GetMap`/`GetFeatureInfo` requests not having `styles` parameter (will use empty string instead of `undefined`)
 - [The next improvement]
 
 #### 8.3.7 - 2023-10-26
@@ -19,10 +20,6 @@
 - Fix `WebMapServiceCatalogItem` `allowFeaturePicking`
 - Allow translation of TableStylingWorkflow.
 - Fix "Remove all" not removing selected/picked features
-<<<<<<< HEAD
-- Fix WMS `GetMap`/`GetFeatureInfo` requests not having `styles` parameter (will use empty string instead of `undefined`)
-- [The next improvement]
-=======
 - Fix crash on empty GeoJSON features
 - Add `tableFeatureInfoContext` support to `GeoJsonMixin.createProtomapsImageryProvider`
 - Fix `GeoJsonMixin` timeline animation for lines/polygons
@@ -31,7 +28,6 @@
 - Fix share links with picked features from `ProtomapsImageryProvider`
 - Added on screen attribution and Google logo for Google Photorealistic 3D Tiles.
 - Add `hideDefaultDescription` to `CatalogMemberTraits` - if true, then no generic default description will be shown when `description` is empty.
->>>>>>> 044831c3
 
 #### 8.3.6 - 2023-10-03
 
