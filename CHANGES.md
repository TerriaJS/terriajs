# Change Log

#### next release (8.8.1)

<<<<<<< HEAD
- Fix GeoJSON regression bug (from 8.8.0) - multi-polygons, polygons and line features weren't being rendered through `ProtomapsImageryProvider`.
=======
- Remove unused klaw-sync dependency.
- Remove unused hammerjs dependency.
- Remove unused turf/meta dependency.
>>>>>>> 1b92eed2
- [The next improvement]

#### 8.8.0 - 2025-02-18

- **Breaking changes:**
  - Upgrade Webpack to version 5
    - Converted remaining CJS style modules and `require()` calls to ESM and `import` statements.
    - Removed babel transformation to CJS for default build (we still use it for nodejs).
    - Removed several other babel transforms (for JS features that should now be widely supported).
    - Refactor and clean up configureWebpack.js. `configureWebpack()` now accepts a single object parameter.
    - Removed code for hot reloading
  - Upgraded `sass` to version 1.80+
    - Migrated SASS files to use `modern` API (by running the `sass-migrator` script)
    - Replaced webpack aliases `~terriajs-variables` and `~terriajs-mixins` with respective relative path. This was necessary to run the migrator. It also results in simpler webpack configuration.
- Remove `MapboxImageryProvider`, `createRegionMappedImageryProvider` now uses `ProtomapsImageryProvider`.
- Update `protomaps` to `protomaps-leaflet`. This fixes the 5400 vertex limit in a single tile.
  - The very basic support of mvt style spec is now handled by Terria in [`lib/Map/Vector/mapboxStyleJsonToProtomaps.ts`](lib/Map/Vector/mapboxStyleJsonToProtomaps.ts)
- Move `GeojsonSource` to new file `lib/Map/Vector/ProtomapsGeojsonSource.ts`.
- support URL parameters in a GetLegendGraphic request for a layer without a style configured
- Enhanced error processing for obtaining user location

#### 8.7.11 - 2024-12-18

- Explicitly set prettier tab-width
- Move release guide from README.md to RELEASE_GUIDE.md
- Add `clampToGround` to `KmlCatalogItemTraits` (defaults to `true`) - this is now passed to `KmlDataSource.load`. Terria no longer clamps polygon geometries to terrain manually. All clamping logic is now handled by Cesium.
- Add `dataSourceUri` to `KmlCatalogItemTraits` - Overrides the url to use for resolving relative links and other KML network features

#### 8.7.10 - 2024-11-29

- Add OpenStreetMap as a basemap option.
- Update to node-notifier 10.0.1 to fix security vulnerabilities.
- Remove unused ts-loader dependency.
- Remove unused class-list dependency.
- TSify `ConsoleAnalytics` module.
- Update to gulp 5.0 to fix security vulnerabilities.
  - Gulp 5 defaults to encoding copied files as utf-8, had turn off encoding by setting `encoding: false` to correctly copy binary assets from dependencies.
- Update to dompurify 2.5.7 to fix security vulnerabilities.
- Update to @mapbox/togeojson 0.16.2 to fix security vulnerabilities.
- Remove unused simple-statistics dependency.
- Update to pretty-quick 4.0.0 to fix security vulnerabilities.

#### 8.7.9 - 2024-11-22

- Add "searchBarConfig.showSearchInCatalog" to configParameters so that the link in location search results can be disabled.
- Properly initialize react ref in functional components
- Add NominatimSearchProvider.
- Removed the basemaps - positron, darkmatter and black-marble - from the default settings. The Carto ones are no longer free and requires an [Enterprise or Grantee license](https://carto.com/basemaps). If you have the appropriate license you can add them via your [initialization file](https://docs.terria.io/guide/customizing/initialization-files/#basemaps). [Example configuration](https://gist.github.com/na9da/ef7871afee7cbe3d0a95e5b6351834c9).
- Restrict mobx version to '< 6.13.0' to avoid tsc errors because mobx now uses iterator helper types introduced in TypeScript 5.6.
- Remove unused ts-node dependency.

#### 8.7.8 - 2024-11-01

- Fix the layout of the story builder and the item search tool.
- Add support for Cloud Optimised Geotiff (cog) in Cesium mode. Currently supports EPSG 4326 and 3857. There is experimental support for other projections but performance might suffer and there could be other issues.
- Fix `Workbench.collapseAll()` and `Workbench.expandAll()` for References.
- Add to the "doZoomTo" function the case of an imagery layer with imageryProvider.rectangle
- Add "leafletMaxZoom" to configParameters so that the maxZoom of the Leaflet viewer can be changed.
- Restrict `sass` version to `< 1.80`- to avoid deprecations.

#### 8.7.7 - 2024-10-01

- **Breaking changes:**

  - Remove RollbarErrorServiceProvder
  - Error services now instantiated externally to terriajs

- Fix remaining lint warnings
- Augment cesium types and start using import instead of require in ts files
- Update to sass 1.79.1
- Add option to import assets from Cesium ion through the Add data panel. Use map config parameter "cesiumIonOAuth2ApplicationID" to enable the feature.

#### 8.7.6 - 2024-08-22

- Add I3SCatalogItem
  - getFeaturesFromPickResult now async to handle I3SNode.loadFields()
  - extract common style logic to new Cesium3dTilesStyleMixin.ts
- Set default value for date and datetime WPS fields only when the field is marked as required.
- Fix Sass deprecation warnings (declarations after nested blocks)
- Fix legend shown for WMS difference output item
- Add `diffItemProperties` trait to override properties of WSM difference output item. Useful for customizing feature info template strings etc.
- Add Proj4 definition for EPSG:8059
- Upgrade to terriajs-cesium 8.0.1.
- Re-enable terrain splitting.
- Add support for ArcGis ImageServer - this includes
  - Support for "dynamic" `exportImage` endpoint (using `102100` wkid)
  - Support for web mercator and wgs84 precached tiles
  - Basic support for raster functions - a dropdown is rendered in the workbench for custom raster functions
  - Traits to configure `bandIds` and `renderingRule`
- Increase `maxRefreshIntervals` from 1000 to 10000 for `WebMapServiceCatalogItem` and `ArcGisMapServerCatalogItem`.
- Add `nextDiscreteJulianDate` helper computed value to `DiscretelyTimeVaryingMixin`
- Add `EPSG:7899` to `Proj4Definitions`

#### 8.7.5 - 2024-06-26

- TSify some `js` and `jsx` files and provide `.d.ts` ambient type files for a few others. This is so that running `tsc` on an external project that imports Terria code will typecheck successfully.
- Upgraded a bunch of d3 dependencies for fixing security errors.
- Show rectangle selector for WPS bounding box parameter
- Fix `store` and `status` values send in WPS Execute request.
- Add docs for `modelDimensions`

#### 8.7.4 - 2024-06-07

- Fix position of draggable point after moving.
- Fix `getFeatureProperties` (in `FeatureInfoSection`) failing due to bad JSON parsing of nested strings.
- The `TableFeatureInfoStratum` default `featureInfoTemplate` will now not show `_id_` (internal Terria feature ID) in feature info
- Fix bug in FilterSection

#### 8.7.3 - 2024-05-28

- Fix broken chart selector
- Feature info template `<chart>` definition now accepts a `y-column` attribute to set the y-column that should be rendered in the feature info panel chart.
- Upgrade `thredds-catalog-crawler` to `v0.0.7` which makes a few security upgrades.
- Fix bug with broken datetime after that Timeline has been closed once.
- Fix WPS date time widget reset bug
- Set default date for WPS date time widget on load
- Add NumberParameterEditor to enable WPS AllowedValues Ranges to be set and use DefaultValue

#### 8.7.2 - 2024-05-14

- Add NumberParameterEditor to enable WPS AllowedValues Ranges to be set and use DefaultValue
- Feature info template has access to activeStyle of item having TableTraits.
- Updated a few dependencies to fix security warnings: `underscore`, `visx`, `shpjs`, `resolve-uri-loader`, `svg-sprite-loader`
- Allow related maps UI strings to be translated. Translation support for related maps content is not included.

#### 8.7.1 - 2024-04-16

- Upgraded to TerriajS Cesium 1.115.0
- Fix `PointStyleTraits.marker` bug where URLs were not being used.
- Fixed a bug with passing a relative baseUrl to Cesium >= 1.113.0 when `document.baseURI` is different to its `location`.
- Fix node v18 compatibility by forcing `webpack-terser-plugin` version resolution and fixing new type errors
- Reduce log noise in `MagdaReference`.

#### 8.7.0 - 2024-03-22

- **Breaking changes:**
  - `generateCatalogIndex` now uses `commander` to parse arguments. Run `node ./build/generateCatalogIndex.js --help` for more information.
- Fixed exception thrown from `objectArrayTrait` when a model has 0 strata and a `MergeStrategy` of `topStratum`.
- Fix `generateCatalogIndex` after `searchProvider` changes
- Fix bug with relative URLs being ignored in `generateCatalogIndex`
- Fix bug with ArcGisMapServerImageryProvider not correctly identifying if the `tile` endpoint can be used

#### 8.6.1 - 2024-03-14

- Fix SDMX `featureInfoTemplate` `<chart>` bug not showing correct `yColumn`

#### 8.6.0 - 2024-03-12

- **Breaking changes:**
  - Add `MergeStrategy` to `objectArrayTrait` - this includes a new `topStratum` strategy - similar to `Merge.All` (the default behaviour), but only elements that exist in the top-most strata will be merged with lower strata. Elements that only exist in lower strata will be removed.
  - **Note** the only trait with `MergeStrategy` set to `topStratum` is `lines` in `TableChartStyleTraits`.
- Fix `y-column` in `FeatureInfoPanelChart` (`<chart>`)

#### 8.5.2 - 2024-03-07

- Add `usePreCachedTilesIfAvailable` to `ArcGisMapServerCatalogItemTraits`.
- Improved `ChartableMixin.isMixedInto` to ensure there are no false positive matches when testing References.
- Fixed a bug in `MagdaReference` where members of a group would not be updated/created correctly when a group is reloaded.

#### 8.5.1 - 2024-02-23

- Added highly experimental CatalogProvider, intended to encapsulate functionality related to the entire catalog, or large subtrees of it, that doesn't fit into individual catalog member models.
- `BingMapsCatalogItem` now supports Bing's `culture` parameter.
- Update a prompt text in DataPreview.

#### 8.5.0 - 2024-02-07

- **Breaking changes:**
  - Upgrade TypeScript to 5.2
  - Switch Babel configuration to new JSX transform
- Improve tsconfig files
- Remove deprecated default `relatedMaps`
- Update `thredds-catalog-crawler` to `0.0.6`
- `WebMapServiceCatalogItem` will drop problematic query parameters from `url` when calling `GetCapabilities` (eg `"styles","srs","crs","format"`)
- Fixed regression causing explorer window not to display instructions when first opened.
- Enable eslint for typescript: plugin:@typescript-eslint/eslint-recommended
- Fixed a bug where the search box was missing for small screen devices.
- Prevent user adding empty web url
- Fix bug where search results shown in `My Data` tab
- Fix bug in function createDiscreteTimesFromIsoSegments where it might create duplicate timestamps.
- Add option to enable/disable shortening share URLs via InitSourceData.
- Fix bug in ArcGisMapServerCatalogItem.
- Add examples.
- Upgraded Cesium to 1.113.0 (i.e. `terriajs-cesium@6.2.0` & `terriajs-cesium-widgets@4.4.0`).

#### 8.4.1 - 2023-12-08

- Temporary UX fixes for clipping box:
  - An option to zoom to clipping box
  - An option to re-position the clipping box
  - Trigger repositioning of clipping box when the user enables clipping box for the first time
  - Cursor and scale point handle changes (makes it much easier to grasp)
  - More robust interaction with the box
- Fix a bug where `DragPoints` was interfering with pedstrian mode mouse movements.
- Update `webpack` to `4.47.0` to support Node >= 18 without extra command line parameters.
- Add support for multiple `urls` for `GeoJsonCatalogItem`.
- Automatically explode GeoJSON `MultiPoint` features to `Point` features.
- Add new table styling traits - `scaleByDistance` and `disableDepthTestDistance`.
- Add support for `LineString` and `MultiLineString` when using `GeoJsonCatalogItem` in `CZML` mode.

#### 8.4.0 - 2023-12-01

- **Breaking change:** Replaced `node-sass` with (dart) `sass`
  - You will need to update your `TerriaMap` to use `sass` instead of `node-sass`.
- Added `apiColumns` to `ApiTableCatalogItem` - this can now be used to specify `responseDataPath` per table column.
- `ArcGisMapServerCatalogItem` will now use "pre-cached tiles" if available if no (or all) `layers` are specified.

#### 8.3.9 - 2023-11-24

- **Breaking change:** new Search Provider model
  - Added SearchProviderMixin to connect searchProviders with a model system
  - Created a simple base Mixin (`SearchProviderMixin`) to attach SearchProviders to the Model system and enable easier creation of new search providers.
  - Made SearchProviders configurable from `config.json`.
  - See [0011-configurable-search-providers ADR](./architecture/0011-configurable-search-providers.md) and [Search providers customization](./doc/customizing/search-providers.md) for more details
- Make all icons in `CatalogGroup` black by default and white when a catalog group is focused, selected or hovered over. Improve lock icon position in workbench.

#### 8.3.8 - 2023-11-15

- Fix maximum call stack size exceeded on Math.min/max when creating Charts
- Fix boolean flag in `MyDataTab` displaying number
- Remove `jsx-control-statements` dependency
- Fix WMS nested group IDs - nested groups with the same name were not being created
- WMS `isEsri` default value will now check for case-insensitive `mapserver/wmsserver` (instead of `MapServer/WMSServer`)
- Tweak ArcGis MapServer WMS `GetFeatureInfo` default behaviour
  - Add `application/geo+json` and `application/vnd.geo+json` default `GetFeatureInfo` (after `application/json` in priority list)
  - Add `application/xml` default `GetFeatureInfo`. (if `isEsri` is true, then this will be used before `text/html`)
- Added many remaining ASGS 2021 region types to region mapping (STE_2021,ILOC_2021,IARE_2021,IREG_2021,RA_2021,SAL_2021,ADD_2021,DZN_2021,LGA_2022,LGA_2023,SED_2021,SED_2022,
  CED_2021,POA_2021,TR_2021,SUA_2021,UCL_2021,SOS_2021,SOSR_2021).
  - See [ASGS 2021](https://www.abs.gov.au/statistics/standards/australian-statistical-geography-standard-asgs-edition-3/jul2021-jun2026/access-and-downloads/digital-boundary-files)
- Added [Melbourne CLUE blocks](https://data.melbourne.vic.gov.au/pages/clue/) to region mapping.
- Fix WMS `GetMap`/`GetFeatureInfo` requests not having `styles` parameter (will use empty string instead of `undefined`)
- Add CesiumIon geocoder
- `CatalogGroup` will now not show members until loaded
- Add `GetTimeseries` support to `WebMapServiceCatalogItem`. This adds a new `supportsGetTimeseries` trait, which when true will replace `GetFeatureInfo` with `GetTimeseries` requests. It will also change `info_format` to `text/csv`, and show a chart in the feature info panel. Servers which advertise `GetTimeseries` capability will have this trait set to true by default. `GetTimeseries` requests will have `time = ""`.

#### 8.3.7 - 2023-10-26

- Fix `WebMapServiceCatalogItem` `allowFeaturePicking`
- Allow translation of TableStylingWorkflow.
- Fix "Remove all" not removing selected/picked features
- Fix crash on empty GeoJSON features
- Add `tableFeatureInfoContext` support to `GeoJsonMixin.createProtomapsImageryProvider`
- Fix `GeoJsonMixin` timeline animation for lines/polygons
- Fix bug in mismatched GeoJSON Feature `_id_` and TableMixin `rowId` - this was causing incorrect styling when using `filterByProperties` or features had `null` geometry
- Fix splitter for `GeoJsonMixin` (lines and polygon features only)
- Fix share links with picked features from `ProtomapsImageryProvider`
- Added on screen attribution and Google logo for Google Photorealistic 3D Tiles.
- Add `hideDefaultDescription` to `CatalogMemberTraits` - if true, then no generic default description will be shown when `description` is empty.
- Add `hideDefaultDescription` to `CatalogMemberTraits` - if true, then no generic default description will be shown when `description` is empty.
- Add `clampPolygonsToGround` to `KmlCatalogItemTraits` (defaults to true`)
- [The next improvement]
- Added on screen attribution and Google logo for Google Photorealistic 3D Tiles.
- Add `hideDefaultDescription` to `CatalogMemberTraits` - if true, then no generic default description will be shown when `description` is empty.

#### 8.3.6 - 2023-10-03

- Fixed a bug where incorrect "Remove all" icon is shown when the trait `displayGroup` of some group types (e.g.`wms-group`) is set to `true` but the members have not been populated yet.
- Fix regression in `excludeMembers`, `id` and `name` should be lower-case for comparing.

#### 8.3.5 - 2023-09-26

- Allow a story to use iframe tag if the source is youtube, youtube-nocookie or vimeo.
- Add `includeMembersRegex` to `GroupTraits`. This can be used to filter group members by id/name using a regular expression.

#### 8.3.4 - 2023-09-15

- Add `timeWindowDuration`, `timeWindowUnit` and `isForwardTimeWindow` traits to esri-mapServer type to support time window query.
- Move map credits to map column so it don't get hidden by chart panel
- TSify `MapColumn` module and reorganize components directory structure.
- Add null check to `WebMapServiceCatalogItem` `rectangle` calculation - and now we ascend tree of WMS `Layers` until we find a rectangle.
- Fix multi level nesting in ArcGIS Mapserver.

#### 8.3.3 - 2023-09-07

- Fixed broken point dragging interaction for user drawing in 3D mode.
- Fixed rectangle drawing in 2D mode.
- Added EPSG:7855 to `Proj4Definitions`.

#### 8.3.2 - 2023-08-11

- Fixed a bug when restoring timefilter from a share link having more than one imagery item with the same base URL (but different layer names).
- Fix WPS duplicate display of analysis results when loaded through a share URL
- Upgraded babel packages.

#### 8.3.1 - 2023-06-29

- **Breaking changes:**
  - Switched GoogleAnalytics to use Google Analytics 4 properties. Google's Universal properties no longer accept data from 01/07/2023, so migration is necessary anyway.
- Fix error when adding deeply nested references in search results.
- Add new option `focusWorkbenchItems` to `initialCamera` setting to focus the camera on workbench items when the app loads.
- Fixed bug where sharelinks created with no visible horizon would default to homeCamera view
- Improved calculation of 2D view from 3D view when no horizon visible
- Improve WMS and WFS error messages when requested layer names or type names are not present in GetCapabilities.

#### 8.3.0 - 2023-05-22

- **Breaking changes:**

  - **Upgraded Mobx to version 6.7.x**
  - **Upgraded Typescript to version 4.9.x**
  - See https://github.com/TerriaJS/terriajs/discussions/6787 for how to upgrade your map

#### 8.2.29 - 2023-05-18

- Fix app crash when rendering feature info with a custom title.
- Added new `CkanCatalogGroup` traits `resourceIdTemplate` and `restrictResourceIdTemplateToOrgsWithNames` to generate custom resource IDs for CKAN resources with unstable IDs.
- Fix `acessType` resolution for `MagdaReference` so that it uses the default terria resolution strategy when `magdaRecord` is not defined.

#### 8.2.28 - 2023-04-28

- Refactored TerriaViewer to expose a promise `terriaViewer.viewerLoadPromise` for async loading of viewers.
- Fix location point ideal zoom bug in 3D mode map.
- Add `EPSG:7844` to `Proj4Definitions`.
- TSify `Proj4Definitions` and `Reproject` modules.
- Update the docs for `excludeMembers`: mention the group/item id support
- Simplified `MapToolbar` API.

#### 8.2.27 - 2023-04-05

- Change icon used for display group remove button
- Make access control UI compatible to Magda v1 and v2 with v2 overriding v1.
- Remove karma-sauce-launcher dependency
- Add method `addFileDragDropListener` for receiving callbacks when user drags-n-drops a file.
- Improve `BoxDrawing` drag interaction.
- Fix a bug where `BoxDrawing` sometimes causes the map to loose pan and zoom interactivity.
- Optimize `LocationBar` component to reduce number of renders on mouse move.
- Optimize `Compass` component to reduce renders on each frame.
- Add `children` optional property to StandardUserInterfaceProps interface
- Add support for ArcGis MapServer with `TileOnly` capability - for example layers served from ArcGis Online. This is supported through `ArcGisMapServerCatalogItem`, `ArcGisMapServerCatalogGroup` and `ArcGisCatalogGroup`.

#### 8.2.26 - 2023-03-21

- Upgraded to terriajs-server 4.0.0.
- Added new `gulp dev` task that runs terriajs-server and `gulp watch` (incremental specs build) at the same time.

#### 8.2.25 - 2023-03-20

- Export `registerUrlHandlerForCatalogMemberType` for registering new url handler for catalog types.
- BoxDrawing changes:
  - Adds a new option called disableVerticalMovement to BoxDrawing which if set to true disables up/down motion of the box when dragging the top/bottom sides of the box.
  - Keeps height (mostly) steady when moving the box laterally on the map. Previously the height of the box used to change wrt to the ellipsoid/surface.
  - Fixes a bug that caused map panning and zooming to break when interacting with multiple active BoxDrawings.
  - Removed some code that was causing too much drift between mouse cursor and model when moving the model laterally on the map.
- Replaces addRemoteUploadType and addLocalUploadType with addOrReplaceRemoteFileUploadType and addOrReplaceLocalFileUploadType.

#### 8.2.24 - 2023-03-06

- Reimplement error message and default to 3d smooth mode when Cesium Ion Access Token is invalid.
- Layers shown via a share URL are now logged as a Google Analytics event
- Show an Add All / Remove All button for catalog groups when an optional `displayGroup` trait is true
- Rename the Map Settings "Raster Map Quality" slider to be just "Map Quality" as it also affects other things than raster data.
- Dragn-n-drop should respect disableZoomTo setting
- Fixed #6702 Terrain Hides Underground Features not working
- Add className prop for MyData tab so that it can be styled externally

#### 8.2.23 - 2023-01-06

- Only add groups to `CatalogIndex` if they aren't empty
- `BoxDrawing` improvements:
  - Added option `drawNonUniformScaleGrips` to enable/disable uniform-scaling
  - Set limit on the size of scaling grips relative to the size of the box
  - Small improvement to move interaction that prevents the box from locking up when trying to move at a camera angle parallel to the ground
  - Restore modified map state to the previous setting when interaction stops
- Fix bug in Cesium and Leaflet maps that resulted in `DataSource`s getting rendered even after their parent items are removed from the workbench.
- GltfMixin changes:
  - Refactors code to use stable `DataSource` and `Entity` values instead of re-creating them everytime `mapItems` is recomputed.
  - Disable zoom to for the item when position is unknown.
- Add `UploadDataTypes` API for extending the supported local and remote upload data types.
- Add option to upload terria web data (via url to json file/service)
- Refactor `Cesium3dTileMixin`.
- Updated related maps to fit mobile screens.
- Extend `responseDataPath` trait of `ApiTableCatalogItem` with support for mapping over arrays and collecting nested object values.
- Add `MapToolbar.addToolButton()` API for adding a tool button to the map navigation menu.
- Add `ActionBar` component for showing a floating menu bar at the bottom of the map.

#### 8.2.22 - 2022-12-02

- Protomaps Polygon features now only use `PolygonSymbolizer` (instead of `PolygonSymbolizer` and `LineSymbolizer`)
- Add `horizontalOrigin` and `verticalOrigin` to `TableLabelTraits`
- `TableStylingWorkflow` improvements:
  - Add more options to advanced mode (style title, hide style, long/lat column, time properties)
  - "Style" dropdown now shows `TableStyles` instead of `TableColumns`
  - Show "Variable" in "Fill color" if color column name doesn't match style name (eg style isn't generated by `TableAutomaticStylesStratum`)
  - Add symbology dropdown to advanced mode (was only showing in basic mode)
  - Add label and trail styling
  - When creating a new `bin` or `enum` value, the `null` ("default") values will be copied across.
- Move all Table related Traits to `lib/Traits/TraitsClasses/Table/` directory
- Handle errors thrown in `Cesium._attachProviderCoordHooks`. This fixes a bug where some WMTS layers break feature picking.
- Fix `Legend` outline bug - where invalid `boxStyle` meant old legend styles may be visible
- Fix `baseMapContrastColor` reactivity in `GeojsonMixin` - mvt was not updating when the basemap changes
- Add `SelectableDimensionMultiEnum` - A enum SelectableDimension that allows multiple values to be selected
- Fix `SelectableDimensionNumeric` handling of invalid values
- `ColorStyleLegend` will use `colorColumn` title by default. It will fallback to `TableStyle.title`
- Add `children` optional property to StandardUserInterfaceProps interface
- Fix `MapboxVectorTileCatalogItem` feature highlighting - this requires use of `idProperty` trait (also added `idProperty` to `ProtomapsImageryProvider`)
- Fix `MapboxVectorTileCatalogItem` `fillColor` also applying to Line features
- Add `maximumNativeZoom` to `ProtomapsImageryProvider`
- Fix image markers (eg `marker = "data:image/png;base64,..."`)
- Fix `AssimpCatalogItem` to correctly handle zip archives that contain files inside a root folder.

#### 8.2.21 - 2022-11-10

- Add check for WFS `layer.OtherSRS` in `buildSrsNameObject`
- Add `overridesBaseUrl` to `LanguageOptions`. This can be used to set the base URL for language override namespace translation files (see [client-side-config.md#LanguageConfiguration](./doc/customizing/client-side-config.md#LanguageConfiguration))
- Add `aboutButtonHrefUrl` to `configParameters`. Defaults to `"about.html"`. If set to `null`, then the About button will not be shown.
- Add `refreshIntervalTemplate` to `OpenDataSoftCatalogItemTraits` - this can be used to set `refreshInterval` using Mustache template rendered on ODS Dataset JSON object
- Add `plugins` property to `ConfigParameters` type
- Add more supported 4326 and 3857 CRS strings for WFS (eg `"urn:ogc:def:crs:EPSG::3857"` and `"urn:x-ogc:def:crs:EPSG:3857"`)

#### 8.2.20 - 2022-10-20

- Handle errors thrown in `ImageryProviderLeafletTileLayer.pickFeatures`. This fixes a bug where some WMTS layers break feature picking (in Leaflet/2D mode)

#### 8.2.19 - 2022-10-20

- Handle errors thrown in `Cesium._attachProviderCoordHooks`. This fixes a bug where some WMTS layers break feature picking.

#### 8.2.18 - 2022-10-19

- Fix `RelatedMaps` default broken URLs
- Add `mergeGroupsByName` trait to `GroupTraits` - this will merge all group members with the same name
- Fix bug with "propagate `knownContainerUniqueIds` across references and their target" - missing `runInAction`
- Add Carto v3 Maps API support for `table` and `query` endpoint (only GeoJSON - not MVT yet)
- Moved `activeStyle` default from `TableMixin` to `TableAutomaticStyleStratum`. The default `activeStyle` will now not pick a `hidden` `TableStyle`.
- Pin `flexsearch` version to `0.7.21` - as incorrect types are shipped in version `0.7.31`
- Only preload next timestep of timeseries rasters (WMS & ArcGIS MapServer) when animating the item on the map.
- Added error message if cesium stops rendering
- Add `enabled` to `TableStyleMapTraits` - which defaults to `true`
- Add `TableLabelStyleTraits` - this can be used to add `LabelGraphics` to point features (table or geojson)
- Add `TableTrailStyleTraits` - this can be used to add `PathGraphics` to time-series point features (table or geojson)
- Added missing `proxyCatalogItemUrl` to GeoJson, Shapefile, Gltf and AssImp catalog items.
- Added support for `OpenDataSoftCatalogGroup` with more than 100 datasets.
- Added `refreshIntervalTemplate` to `OpenDataSoftCatalogItemTraits` - this can be used to set `refreshInterval` using Mustache template rendered on ODS Dataset JSON object.
- Performance optimisation for time-series `TableMixin`
- Tweak `generateCatalogIndex` to use less memory. (+ add `diffCatalogIndex.js` script to show added/removed members between two catalog index files)
- Migrated `/#tools=1` to version 8.
- Removed dummy function `Terria.getUserProperty`.
- Removed unused version 7 React components.
- Fix Cesium `stoppedRenderingMessage`

#### 8.2.17 - 2022-09-23

- Fix region mapping feature `rowIds` incorrect type.

#### 8.2.16 - 2022-09-23

- Make srsName and outputFormat for WFS requests dynamic
- Added `excludeInactiveDatasets` to `CkanCatalogGroup` (`true` by default). This will filter out CKAN Datasets which have `state` or `data_state` (data.gov.au specific) **not** set to `"active"`.
- Fix `isTerriaFeatureData` bug - not checking `isJsonObject`
- Add `.logError()` to all usage of `updateModelFromJson` where the `Result` object is ignored
- Move `RelatedMaps` to terriajs. They are now generated from `configParameters` (see [`doc/customizing/client-side-config.md`](./doc/customizing/client-side-config.md#relatedmap))

#### 8.2.15 - 2022-09-16

- Fix bug with "propagate `knownContainerUniqueIds` across references and their target" - missing `runInAction`

#### 8.2.14 - 2022-09-15

- Moved map credits to map column so it don't get hidden by chart panel.
- TSified `FeatureInfo*.tsx`
  - `describeFromProperties` is now `generateCesiumInfoHTMLFromProperties`
  - `FeatureInfoSection` has been split up into `FeatureInfoSection.tsx`, `getFeatureProperties`, `mustacheExpressions` and `generateCesiumInfoHTMLFromProperties`
- Fix `{{terria.currentTime}}` in feature info template
- Add `{{terria.rawDataTable}}` in feature info template - to show raw data HTML table
- Added `TableFeatureInfoStratum` - which adds default feature info template to `TableMixin`
- Add `FeatureInfoContext` - used to inject properties into `FeatureInfoSections` context. These properties will be accessible from `featureInfoTemplate` mustache template.
  - `tableFeatureInfoContext` adds time series chart properties using `FeatureInfoContext` (`getChartDetails` has been removed)
- Move `maximumShownFeatureInfos` from `WebMapServiceCatalogItemTraits` to `MappableTraits`
- Remove `featureInfoUrlTemplate` from `OpenDataSoftCatalogItem` - as it is incompatible with time varying datasets
- Removed `formatNumberForLocale` - we now use `Number.toLocaleString`
- Rename `Feature` to `TerriaFeature` - improve typing and usage across code-base
  - Added `data: TerriaFeatureData` - which is used to pass Terria-specific properties around (eg `rowIds`)
- Added `loadingFeatureInfoUrl` to `FeatureInfoUrlTemplateMixin`
- Move `Cesium.ts` `ImageryLayer` feature picking to `cesium.pickImageryLayerFeatures()`
- Move `lib/Core/propertyGetTimeValues.js` into `lib/ReactViews/FeatureInfo/getFeatureProperties.ts`
- Add `showFeatureInfoDownloadWithTemplate` to `FeatureInfoTraits` - Toggle to show feature info download **if** a `template` has been provided. If no `template` is provided, then download will always show.
- Fix support for `initUrls` in `startData.initSources`
- Propagate `knownContainerUniqueIds` across references and their target.
- Show scrollbar for story content in Safari iOS.
- Use `document.baseURI` for building share links instead of `window.location`.

#### 8.2.13 - 2022-09-01

- Fix pedestrian drop behaviour so that the camera heading stays unchanged even after the drop
- Fixed a bug causing incorrect loading of EPSG:4326 layers in WMS v1.3.0 by sending wrong `bbox` in GetMap requests.
- Improve the CKAN model robustness by removing leading and trailing spaces in wms layer names.
- Load all `InitSources` sequentially instead of asyncronosly
- Fix `DOMPurify.sanitize` call in `PrintView`
- Fix warning for WFS item exceeding max displayable features
- Upgrade prettier to version 2.7.1

#### 8.2.12 - 2022-08-10

- Dropped "optional" from the prompt text in file upload modal for both local and web data.
- Changed the text for the first file upload option from "Auto-detect (recommended)" to simply "File type" for local files and "File or web service type" for web urls.
- Automatically suffix supported extension list to the entries in file type dropdown to improve clarity.
- Removed IFC from upload file type (until further testing).
- Move `CkanCatalogGroup` "ungrouped" group to end of members

#### 8.2.11 - 2022-08-08

- Add ability to customise the getting started video in the StoryBuilder panel
- Set cesium base URL by default so that cesium assets are resolved correctly
- Add `cesiumBaseUrl` to `TerriaOptions` for overriding the default cesium base url setting
- Fix broken Bing map logo in attributions
- Added ability to customise the getting started video in the StoryBuilder panel.
- Fixed a bug where menu items were rendered in the wrong style if the window was resized from small to large, or large to small.
- Strongly type `item` in WorkbenchItem and remove `show` toggle for non `Mappable` items.
- Add `configParameters.regionMappingDefinitionsUrls` - to support multiple URLs for region mapping definitions - if multiple provided then the first matching region will be used (in order of URLs)
  - `configParameters.regionMappingDefinitionsUrl` still exists but is deprecated - if defined it will override `regionMappingDefinitionsUrls`
- `TableMixin.matchRegionProvider` now returns `RegionProvider` instead of `string` region type. (which exists at `regionProvider.regionType`)
- Fix `shouldShorten` property in catalog and story `ShareUrl`
- Fix `shortenShareUrls` user property
- Add `videoCoverImageOpacity` option to `HelpContentItem` so that we can fade the background of help video panels.
- Fix a bug where all `HelpVideoPanel`s were being rendered resulting in autoplayed videos playing at random.
- Add `getFeatureInfoUrl` and `getFeatureInfoParameters` to `WebMapServiceCatalogItemTraits`
- Fix `SearchBoxAndResults` Trans values
- Fix `generateCatalogIndex` for nested references
- Fix `SearchBox` handling of `searchWithDebounce` when `debounceDuration` prop changes. It now fushes instead of cancels.

#### 8.2.10 - 2022-08-02

- **Breaking changes:**
  - **Minimum NodeJS version is now 14**
- Consolidate `HasLocalData` interface
- Add `GlTf` type definition (v2)
- Add `gltfModelUrl` to `GltfMixin` - this must be implemented by Models which use `GltfMixin`
- Moved `GltfCatalogItem` to `lib/Models/Catalog/Gltf/GltfCatalogItem.ts`
- Add experimental client-side 3D file conversion using [`assimpjs`](https://github.com/kovacsv/assimpjs) ([emscripten](https://emscripten.org) interface for the [assimp](https://github.com/assimp/assimp) library)
  - This supports `zip` files and `HasLocalData` - but is not in `getDataType` as the scene editor (closed source) is required to geo-reference
  - Supports over 40 formats - including Collada, obj, Blender, DXF - [full list](https://github.com/assimp/assimp/blob/master/doc/Fileformats.md)
- Add `description` to `getDataType` - this will be displayed between Step 1 and Step 2
- Add warning message to `GltfMixin` when showing in 2D mode (Leaflet)
- Upgrade `husky` to `^8.0.1`
- Prevent looping when navigating between scenes in StoryPanel using keyboard arrows
- Fix bug where StoryPanel keyboard navigation persists after closing StoryPanel
- Fix select when clicking on multiple features in 2D (#5660)
- Implemented support for `featureInfoUrlTemplate` on 2D vector features (#5660)
- Implemented FeatureInfoMixin in GeojsonMixin (#5660)
- `GpxCatalogItem` now use `GeojsonMixin` for loading data. (#5660)
- `GeoRssCatalogItem` now use `GeojsonMixin` for loading data. (#5660)
- Upgrade i18next to `v21`
- Limit workbench item title to 2 lines and show overflow: ellipsis after.
- Add `allowFeaturePicking` trait to Cesium3dTileMixin.
- Feature Info now hidden on Cesium3dTiles items if `allowFeaturePicking` set to false. Default is true.
- Add `initFragmentPaths` support for hostnames different to `configUrl`/`applicationUrl`
- Add DOMPurify to `parseCustomHtmlToReact` (it was already present in `parseCustomMarkdownToReact`)
- Update `html-to-react` to `1.4.7`
- Add `ViewState` React context provider to `StandardUserInterface` - instead of passing `viewState` or `terria` props through components, please use
  - `useViewState` hook
  - `withViewState` HOC
- Move `GlobalTerriaStyles` from `StandardUserInterface` to separate file
- Add `ExternalLinkWithWarning` component - this will replace all URLs in story body and add a warning message when URLs are clicked on.
- Fixed a bug where adding `CesiumTerrainCatalogItem` to workbench didn't apply it when `configParameters.cesiumTerrainAssetId` or `configParameters.cesiumTerrainUrl` was set.
- `CesiumTerrainCatalogItem` will now show a status `In use` or `Not in use` in the workbench.
- Rewrote `CesiumTerrainCatalogItem` to handle and report network errors.
- Set `JulianDate.toIso8601` second precision to nanosecond - this prevents weird date strings with scientific/exponent notation (eg `2008-05-07T22:54:45.7275957614183426e-11Z`)
- Add attribution for Natural Earth II and NASA Black Marble basemaps.

#### 8.2.9 - 2022-07-13

- Pin `html-to-react` to `1.4.5` due to ESM module in dependency (`parse5`) breaking webpack
- Add step to `"Deploy TerriaMap"` action to save `yarn.lock` after `sync-dependencies` (for debug purposes)
- TSIfy `SharePanel`
- Move `includeStoryInShare` out of `ViewState` into local state
- Implement ability to navigate between scenes in StoryPanel using keyboard arrows
- Rename `FeatureInfoMixin` to `FeatureInfoUrlTemplateMixin`
- Move `featureInfoTemplate` and `showStringIfPropertyValueIsNull` from `FeatureInfoTraits` to `MappableTraits` (all mappable catalog items)
- Remove `FeatureInfoUrlTemplateTraits` from all models that don't use `FeatureInfoUrlTemplateMixin`
- Fix "Regions: xxx" short report showing for non region mapped items
- Fix `showInChartPanel` default for mappable items

#### 8.2.8 - 2022-07-04

- Improve Split/compare error handling
- Fix `itemProperties` split bug
- Table styling is disabled if `MultiPoint` are in GeoJSON
- Add `GeoJsonTraits.useOutlineColorForLineFeatures` - If enabled, `TableOutlineStyleTraits` will be used to color Line Features, otherwise `TableColorStyleTraits` will be used.
- Fix feature highliting for `Line`, `MultiLine` and `MultiPoint`
- Await Internationalisation initialisation in `Terria.start`
- `UserDrawing.messageHeader` can now also be `() => string`

#### 8.2.7 - 2022-06-30

- Fix `WorkbenchItem` title height
- Add region map info and move "No Data" message to `InfoSections` in `TableAutomaticStylesStratum`
- Fix missing `TableColorStyleTraits.legend` values in `ColorStyleLegend`
- Fix `DateTimeSelectorSection.changeDateTime()` binding.
- `RegionProvider.find*Variable` functions now try to match with and without whitespace (spaces, hyphens and underscores)
- Clean up `regionMapping.json` descriptions
- Implement Leaflet credits as a react component, so it is easier to maintain them. Leaflet view now show terria extra credits.
- Implement Cesium credits as a react component, so it is easier to maintain them.
- Implement data attribution modal for map data attributions/credits. Used by both Leaflet and Cesium viewers.
- Fixed translation of Leaflet and Cesium credits.
- TSXify `ChartPanelDownloadButton`
- `ChartPanelDownloadButton` will now only export columns which are visible in chart
- Cleanup `Mixin` and `Traits` inheritance
- Wrap the following components in `observer` - `ChartItem`, `LineChart`, (chart) `Legends`, `ChartPanelDownloadButton`
- Improve TerriaReference error logging
- Fix handling GeoJSON if features have null geometry
- Fix bug where map tools names appear as translation strings
- Allow IFC files to be added to a map from local or web data (Requires non-open source plugin)
- Rename `useTranslationIfExists` to `applyTranslationIfExists` so it doesn't look like a React hook.
- Added a required parameter i18n to `applyTranslationIfExists` to avoid having stale translated strings when the language changes.
- Fix `StoryBuilder` remove all text color
- Fix `FeatureInfoPanel` `Loader` color

#### 8.2.6 - 2022-06-17

- **Breaking changes:**
  - Changed translation resolution. Now the "translation" namespace loads only from `${terria.baseUrl}/languages/{{lng}}/translation.json` (TerriaJS assets) and "languageOverrides" loads from `languages/{{lng}}/languageOverrides.json` (a TerriaMap's assets)
- Removed EN & FR translation files from bundle. All translation files are now loaded on demand.
- Moved translation files from `lib/Language/*/translation.json` to `wwwroot/languages/*/translation.json`.
- Fixed default 3d-tiles styling to add a workaround for a Cesium bug which resulted in wrong translucency value for point clouds.
- Remove Pell dependency, now replaced with TinyMCE (WYSIWYG editor library).
- Added `beforeRestoreAppState` hook for call to `Terria.start()` which gets called before state is restored from share data.
- Made `order` optional for `ICompositeBarItem`.
- Fix `includes` path for `url-loader` rule so that it doesn't incorrectly match package names with `terriajs` as prefix.
- Add help button for bookmarking sharelinks to SharePanel (if that help item exists in config)

#### 8.2.5 - 2022-06-07

- Add Google Analytics event for drag and drop of files onto map.
- Allow users to choose whether Story is included in Share
- Fixed bug that broke Cesium when WebGL was not available. Reverts to Leaflet.
- Fixed bug where `new Terria()` constructror would try to access `document` and throw an error when running in NodeJS.
- Add WPS support for `Date` (additional to existing `DateTime`) and support for `ComplexData` `Date`/`DateTime` WPS Inputs.
- TSXified `StandardUserInterface` and some other components. If your TerriaMap imports `StandardUserInterface.jsx` remove the `.jsx` extension so webpack can find the new `.tsx` file.
- Fix use of `baseMapContrastColor` in region mapping/protomaps and remove `MAX_SELECTABLE_DIMENSION_OPTIONS`.
- `mapItems` can now return arbitrary Cesium primitives.
- Added progress of 3DTiles data source loading to Progress Bar.
- ProgressBar colour now depends on baseMapContrastColor - improves visibility on light map backgrounds.
- Update `terriajs-cesium` to `1.92.0`.
- Replace Pell WYSIWYG editor library with TinyMCE, allows richer editing of Stories in the Story Builder
- Added support for using Compare / Split Screen mode with Cesium 3D Tiles.
- Fix `BottomDock.handleClick` binding
- Use the theme base font to style story share panel.
- Fix problem with Story Prompt not showing
- Fix global body style (font and focus purple)
- Add `color:inherit` to `Button`

#### 8.2.4 - 2022-05-23

- Update protomaps to `1.19.0` - now using offical version.
- Fix Table/VectorStylingWorkflow for datasets with no columns/properties to visualise
- Improve default `activeStyle` in `TableMixin` - if no `scalar` style is found then find first style with enum, text and finally region.
- Add Mustache template support to `modelDimensions` for string properties in `option.value` (with the catalog member as context)
- Added a check for disableExport in ChartPanelDownloadButton.jsx. Prevents download button rendering.
- Fix `CatalogIndex` types
- Moved code for retrieving a model by id, share key or CatalogIndex to a new function `terria.getModelByIdShareKeyOrCatalogIndex`.
- Updated handling of `previewedItemId` to use new function `terria.getModelByIdShareKeyOrCatalogIndex`. This will now use CatalogIndex if the `previewedItemId` cannot be found in models or model share keys.
- Fixed a race condition inside ModalPopup that caused the explorer panel (data catalogue) to be stuck hidden until refresh.
- Fix bug that broke the `DiffTool` preventing it from opening.
- TSify `BottomDock` and `measureElement` components.
- Fixed a bug in `GltfMixin` which resulted in some traits missing from `GltfCatalogItem` and broke tools like the scene editor.
- Leaflet attribution can be set through `config.leafletAttributionPrefix`. Attribution HTML string to show on Leaflet maps. Will use Leaflet's default if undefined. To hide Leaflet attribution - set `leafletAttributionPrefix:""`
- Re-add missing `helpPanel.mapUserGuide` translation string
- Fix `sortMembersBy` for child `Groups` and `References`
- Add `raiseError` convenience method to `TerriaError`
- Improve `filterOutUndefined` types
- Add [Maki icons](https://labs.mapbox.com/maki-icons/) - these can be used in `TablePointStyleTraits`. For example `marker = "hospital"`
- Rename `ProtomapsImageryProvider.duplicate()` to `ProtomapsImageryProvider.clone()`.
- Add [`ts-essentials` library](https://github.com/ts-essentials/ts-essentials) - "a set of high-quality, useful TypeScript types that make writing type-safe code easier"
- `GeojsonMixin` improvements
  - `uveMvt` is now `useTableStylingAndProtomaps`
  - If `useTableStylingAndProtomaps` is true, then protomaps is used for Line and Polygon features, and `TableMixin` is used for Point features (see `createLongitudeLatitudeFeaturePerRow()`)
  - `GeoJsonTraits.style` is now only supported by Cesium primitives (if defined, then `useTableStylingAndProtomaps` will be false). Instead you can use `TableStyleTraits`
- `TableMixin` improvements
  - Add new `TableStyleMap` model, this is used to support `enum`, `bin` and `null` styles for the following:
    - `TablePointStyleTraits` - this supports markers (URLs or Maki icons) and rotation, width, height and pixelOffset.
    - Add `TableOutlineStyleTraits` - this supports color and width.
  - Legends are now handled by `TableAutomaticLegendStratum`
  - Legends will be merged across `TableStyleMaps` and `TableColorMap` - for example, marker icons will be shown in legend with correct colors. See `MergedStyleMapLegend`
  - Default `activeStyle` is now picked by finding the first column of type `scalar`, and then the first column of type `enum`, then `text` and then finally `region`.
- `ArcGisFeatureServiceCatalogItem` now uses Table styling and `protomaps`
- Adapted `BaseModel.addObject` to handle adding objects to `ArrayTraits` with `idProperty="index"` and `isRemoval`. The new object will be placed at the end of the array (across all strata).
- Add `allowCustomInput` property to `SelectableDimensionGroup` - if true then `react-select` will allow custom user input.
- `TableStylingWorkflow` improvements
  - Better handling of swapping between different color scheme types (eg enum or bin)
  - Add point, outline and point-size traits

#### 8.2.3 - 2022-04-22

- **Breaking changes:**
  - `CkanItemReference` no longer copies `default` stratum to target - please use `itemProperties` instead.
- **Revert** Use CKAN Dataset `name` property for WMS `layers` as last resort.
- Add support for `WebMapServiceCatalogGroup` to `CkanItemReference` - this will be used instead of `WebMapServiceCatalogItem` if WMS `layers` can't be identified from CKAN resource metadata.
  - Add `allowEntireWmsServers` to `CkanCatalogGroupTraits` - defaults to `true`
- Ignore WMS `Layers` with duplicate `Name` properties
- Fix selectable dimensions passing reactive objects and arrays to updateModelFromJson (which could cause problems with array detection).

#### 8.2.2 - 2022-04-19

- Fixed a whitescreen with PrintView.

#### 8.2.1 - 2022-04-13

- Fixed selectable-dimension checkbox group rendering bug where the group is hidden when it has empty children.

#### 8.2.0 - 2022-04-12

- **Breaking changes:**
  - Multiple changes to `GtfsCatalogItem`:
    - Removed `apiKey` in favour of more general `headers`
    - Removed unused `bearingDirectionProperty` & `compassDirectionProperty`
    - `image` is no longer resolved relative to the TerriaJS asset folder. This will allow using relative URLs for assets that aren't inside the TerriaJS asset folder. Prepend "build/TerriaJS/" (the value of `terria.baseUrl`) to any existing relative `image` urls.
- Added `colorModelsByProperty` to `GtfsCatalogItem` which will colour 1 model differently for different vehichles based on properties matched by regular expression. E.g. colour a vehicle model by which train line the vehicle is travelling on.
- Fixed a bug where cross-origin billboard images threw errors in Leaflet mode when trying to recolour the image.
- Changed rounding of the numbers of the countdown timer in the workbench UI for items that use polling. The timer wil now show 00:00 for at most 500ms (instead of a full second). This means that for timers that are a multiple of 1000ms the timer will now show 00:01 for the last second before polling, instead of 00:00.
- TSified `BuildShareLink`, `InitSourceData` and `ShareData`.
- Added `HasLocalData` interface - which has `hasLocalData` property to implement.
- Added `ModelJson` interface - which provides loose type hints for Model JSON.
- Added `settings` object to `InitSourceData` - provides `baseMaximumScreenSpaceError, useNativeResolution, alwaysShowTimeline, baseMapId, terrainSplitDirection, depthTestAgainstTerrainEnabled` - these properties are now saved in share links/stories.
- Moved `setAlwaysShowTimeline` logic from `SettingsPanel` to `TimelineStack.ts`.

#### 8.1.27 - 2022-04-08

- Use CKAN Dataset `name` property for WMS `layers` as last resort.
- Set CKAN Group will now set CKAN Item `name` in `definition` stratum.
- Ignore GeoJSON Features with no geometry.
- Fix feedback link styling.
- Improve `CatalogIndexReference` error messages.

#### 8.1.26 - 2022-04-05

- **Breaking changes**
  - All dynamic groups (eg `WebMapServiceCatalogGroup`) will create members and set `definition` strata (instead of `underride`)
- New `GltfMixin`, which `GltfCatalogItem` now uses.
- Hook up `beforeViewerChanged` and `afterViewerChanged` events so they are
  triggered on viewer change. They are raised only on change between 2D and 3D
  viewer mode.
- Removed references to conversion service which is no longer used in version >=8.0.0.
- Added experimental routing system - there may be breaking changes to this system in subsequent patch releases for a short time. The routes currently include:
  - `/story/:share-id` ➡ loads share JSON from a URL `${configParameters.storyRouteUrlPrefix}:share-id` (`configParameters.storyRouteUrlPrefix` must have a trailing slash)
  - `/catalog/:id` ➡ opens the data catalogue to the specified member
- Fixed a polyline position update bug in `LeafletVisualizer`. Polylines with time varying position will now correctly animate in leaflet mode.
- Change button cursor to pointer
- Add `GeoJsonTraits.filterByProperties` - this can be used to filter GeoJSON features by properties
- Add GeoJSON `czmlTemplate` support for `Polygon/MultiPolygon`
- Add custom `heightOffset` property to `czmlTemplate`
- Fixed a bug where Cesium3DTilePointFeature info is not shown when being clicked.
- Added optional `onDrawingComplete` callback to `UserDrawing` to receive drawn points or rectangle when the drawing is complete.
- Fixed a bug in `BoxDrawing` where the box can be below ground after initialization even when setting `keepBoxAboveGround` to true.
- Add `itemProperties`, `itemPropertiesByType` and `itemPropertiesByIds` to `GroupTraits` and `ReferenceTraits`.
  - Properties set `override` strata
  - Item properties will be set in the following order (highest to lowest priority) `itemPropertiesByIds`, `itemPropertiesByType`, `itemProperties`.
  - If a parent group has `itemProperties`, `itemPropertiesByType` or `itemPropertiesByIds` - then child groups will have these values copied to `underride` when the parent group is loaded
  - Similarly with references.
- Fix `viewCatalogMember` bug - where `_previewItem` was being set too late.
- Improve error message in `DataPreview` for references.
- Fix alignment of elements in story panel and move some styling from scss to styled components
- Click on the stories button opens a story builder (button on the left from story number)
- Added ASGS 2021 regions to region mapping:
  - SA1-4 (e.g. sa3_code_2021)
  - GCCSA
  - STE & AUS (aliased to existing 2011/2016 data due to no change in geometry, names & codes)
- Added LGA regions from 2019 & 2021 to region mapping - only usable by lga code
- Increase `ForkTsCheckerWebpackPlugin` memoryLimit to 4GB
- Add `renderInline` option to markdownToHtml/React + TSify files
- Organise `lib/Map` into folder structure
- When `modelDimensions` are changed, `loadMapItems()` is automatically called
- Add `featureCounts` to `GeoJsonMixin` - this tracks number of GeoJSON Features by type
- Add `polygon-stroke`, `polyline-stroke` and `marker-stroke` to GeoJSON `StyleTraits` - these are only applied to geojson-vt features (not Cesium Primitives)
- TableMixin manual region mapping dimensions are now in a `SelectableDimensionGroup`
- Fix misc font/color styles
- Create reusable `StyledTextArea` component
- `Collapsible` improvements:
  - Add `"checkbox"` `btnStyle`
  - `onToggle` can now stop event propagation
  - `title` now supports custom markdown
- Add `rightIcon` and `textLight` props to `Button`
- New `addTerriaScrollbarStyles` scss mixin
- `TableAutomaticStylesStratum` now creates `styles` for every column - but will hide columns depending on `TableColumnType`
- `TableAutomaticStylesStratum.numberFormatOptions` is now `TableStyle.numberFormatOptions`
- Implement `TableColorStyleTraits.legendTicks` - this will determine number of ticks for `ContinuousColorMap` legends
- `DiscreteColorMap` will now use `minimumValue`/`maximumValue` to calculate bins
- `SelectableDimensions` improvements
  - Add `color`, `text`, `numeric` and `button` types
  - Add `onToggle` function to `SelectableDimensionGroup`
  - `Group` and `CheckboxGroup` now share the same UI and use `Collapsible`
  - `enum` (previously `select`) now uses `react-select` component
  - `color` uses `react-color` component
  - `DimensionSelectorSection` / `DimensionSelector*` are now named the same as the model - eg `SelectableDimension`
- Create `Portal`, `PortalContainer`,`SidePanelContainer` and `WorkflowPanelContainer`. There are used by `WorkflowPanel`.
- Create `WorkflowPanel` - a basic building block for creating Workflows that sit on top of the workbench
  - It has three reusable components, `Panel`, `PanelButton`, `PanelMenu`
- Create `selectableDimensionWorkflow` - This uses `WorkflowPanel` to show `SelectableDimensions` in a separate side panel.
  - `TableStylingWorkflow` - set styling options for TableMixin models
  - `VectorStylingWorkflow` - this extends `TableStylingWorkflow` - used to set styling options for GeoJsonMixin models (for Protomaps/geojson-vt only)
- Create `viewingControls` concept. This can be used to add menu items to workbench items menu (eg "Remove", "Export", ...)
  - TSXify `ViewingControls`
- Add temporary `legendButton` property - this is used to show a "Custom" button above the Legend if custom styling has been applied
  - This uses new `TableStyle.isCustom` property
- Move workbench item controls from `WorkbenchItem.jsx` `WorkbenchItemControls.tsx`
- Add `UrlTempalteImageryCatalogItem`, rename `RasterLayerTraits` to `ImageryProviderTraits` and add some properties.
- Added `ViewingControlsMenu` for making catalog wide extensions to viewing controls options.
- Added `MapToolbar`, a simpler API for adding buttons to the map navigation menu for the most common uses cases.
- Added `BoxDrawing` creation methods `fromTransform` and `fromTranslationRotationScale`.
- Fixed a bug where `zoom` hangs for catalog items with trait named `position`.
- Moved workflows to `Models/Workflows` and added helper method `runWorkflow` to invoke a workflow.
- Change NaturalEarth II basemap to use `url-template-imagery`
- Remove Gnaf API related files as the service was terminated.

#### 8.1.25 - 2022-03-16

- Fix broken download link for feature info panel charts when no download urls are specified.
- Fixed parameter names of WPS catalog functions.
- Improve WMS 1.1.1 support
  - Added `useWmsVersion130` trait - Use WMS version 1.3.0. True by default (unless `url` has `"version=1.1.1"` or `"version=1.1.0"`), if false, then WMS version 1.1.1 will be used.
  - Added `getFeatureInfoFormat` trait - Format parameter to pass to GetFeatureInfo requests. Defaults to "application/json", "application/vnd.ogc.gml", "text/html" or "text/plain" - depending on GetCapabilities response
- Add `legendBackgroundColor` to `LegendOwnerTraits` and `backgroundColor` to `LegendTraits`
- Add `sld_version=1.1.0` to `GetLegendGraphics` requests
- Filter `"styles","version","format","srs","crs"` conflicting query parameters from WMS `url`
- WMS `styles`, `tileWidth`, `tileHeight` and `crs`/`srs` will use value in `url` if it is defined (similar to existing behavior with `layers`)
- WMS will now show warning if invalid `layers` (eg if the specified `layers` don't exist in `GetCapabilities`)
- ArcGisFeatureServerCatalogItem can now load more than the maximum feature limit set by the server by making multiple requests, and uses GeojsonMixin
- Avoid creating duplication in categories in ArcGisPortalCatalogGroup.
- Fix `CatalogMemberMixin.hasDescription` null bug
- `TableStyle` now calculates `rectangle` for point based styles
- Fixed error installing dependencies by changing dependency "pell" to use github protocol rather than unencrypted Git protocol, which is no longer supported by GitHub as of 2022-03-15.

#### 8.1.24 - 2022-03-08

- Ignores duplicate model ids in members array in `updateModelFromJson`
- Add support for `crs` property in GeoJSON `Feature`
- Add feature highlighting for Protomaps vector tiles
- Add back props `localDataTypes` and `remoteDataTypes` to the component `MyData` for customizing list of types shown in file upload modal.

#### 8.1.23 - 2022-02-28

- **Breaking changes**:
  - `IDEAL ZOOM` can be customised by providing `lookAt` or `camera` for `idealZoom` in `MappableTraits`. The `lookAt` takes precedence of `camera` if both exist. The values for `camera` can be easily obtained from property `initialCamera` by calling shared link api .

* Fixed crash caused by ArcGisMapServerCatalogItem layer missing legend.
* Refactored StoryPanel and made it be collapsible
* Added animation.ts as a utility function to handle animation end changes (instead of using timeout)
* Fixed a bug where `buildShareLink` serialised the feature highlight model & geometry. Picked features are still serialised and geometry is reloaded on accessing the share link.

#### 8.1.22 - 2022-02-18

- Added play story button in mobile view when there is an active story
- `IDEAL ZOOM` can be customised by providing `idealZoom` property in `MappableTraits`.
- Fix `AddData` options

#### 8.1.21 - 2022-02-08

- Fixed bug where WMS layer would crash terria if it had no styles, introduced in 8.1.14

#### 8.1.20 - 2022-02-04

- Fixed whitescreen on Print View in release/production builds

#### 8.1.19 - 2022-01-25

- Add WMS support for `TIME=current`
- Only show `TableMixin.legends` if we have rows in dataColumnMajor and mapItems to show
- Add `WebMapServiceCatalogGroup.perLayerLinkedWcs`, this can be used to enable `ExportWebCoverageService` for **all** WMS layers. `item.linkedWcsCoverage` will be set to the WMS layer `Name` if it is defined, layer `Title` otherwise.
- MagdaReference can use addOrOverrideAspects trait to add or override "terria" aspect of target.
- Added new print preview page that opens up in a new window
- TSXified PrintView

#### 8.1.18 - 2022-01-21

- Add missing default Legend to `TableAutomaticStylesStratum.defaultStyle`
- Fix a bug in CompositeCatalogItem that causes share URLs to become extremely long.
- Fix `OpacitySection` number precision.
- Add `sortMembersBy` to `GroupTraits`. This can be set to sort group member models - For example `sortMembersBy = "name"` will alphabetically sort members by name.
- Remove `theme.fontImports` from `GlobalTerriaStyles` - it is now handled in `TerriaMap/index.js`
- Add check to `featureDataToGeoJson.getEsriFeature` to make sure geometry exists

#### 8.1.17 - 2022-01-12

- **Breaking changes**:
  - Minimum node version is now 12 after upgrading node-sass dependency

* Automatically cast property value to number in style expressions generated for 3d tiles filter.
* Re-enable procedure and observable selectors for SOS items.
* Fix broken "Ideal zoom" for TableMixin items.
* The opacity of 3d tiles can now be changed with the opacity slider in the workbench
* RasterLayerTraits and Cesium3dTilesTraits now share the newly created OpacityTraits
* `disableOpacityControl` is now a trait and can be set in the catalog.
* TSXified OpacitySection
* Upgrade compiler target from es2018 to es2019
* Fix default table style legends
* Remove SOS defaults legend workaround
* Update NodeJS version to 14 in `npm-publish` GitHub action

#### 8.1.16 - 2021-12-23

- Added region mapping support for Commonwealth Electoral Divisions as at 2 August 2021 (AEC) as com_elb_name_2021.

#### 8.1.15 - 2021-12-22

- Fix sharelink bug, and make `isJson*` type checks more rigorous
- Remove `uniqueId` from `CatalogMemberMixin.nameInCatalog` and add it as fallback to `CatalogMemberMixin.name`
- Add `shareKeys` and `nameInCatalog` to `CatalogIndexReference`.
- Remove `description` field from `CatalogIndex`
  - The `CatalogIndex` can now be used to resolve models in sharelinks
- Add support for zipped `CatalogIndex` json files.
- Fix `SplitReferences` which use `shareKeys`
- Make `isJson*` type assertion functions more rigorous
  - Add `deep` parameter, so you can use old "shallow" type check for performance reasons if needed
- Add Shapefile to `CkanDefaultFormatsStratum`
- Fix `ArcGisMapServerCatalogItem` metadata bug
- Remove legend traits from CatalogMemberMixin, replacing them with LegendOwnerTraits, and add tests to enforce correct use of legends.
- Add better support for retreiving GeoJsonCatalogItem data through APIs, including supporting geojson nested within json objects
- Fixed `ContinuousColorMap` min/max value bug.
- `TableStyle.outlierColor` is now only used if `zFilter` is active, or `colorTraits.outlierColor` is defined
- Add `forceConvertResultsToV8` to `WebProcessingServiceCatalogFunction`. If your WPS processes are returning v7 json, you will either need to set this to `true`, or set `version: 0.0.1` in JSON output (which will then be automatically converted to v8)
- Cleanup `CatalogFunction` error handling
- Fix `SelectAPolygonParameterEditor` feature picking (tsified)
- Add `WebMapServiceCatalogItem.rectangle` support for multiple WMS layers
- Fix picked feature highlighting for ArcGis REST API features (and TSify `featureDataToGeoJson`)
- Re-enable GeoJSON simple styling - now if more than 50% of features have [simple-style-spec properties](https://github.com/mapbox/simplestyle-spec) - automatic styling will be disabled (this behaviour can be disabled by setting `forceCesiumPrimitives = false`)
- Don't show `TableMixin` `legends` or `mapItems` if no data
- Fix `GeoJsonCatalogItem.legends`
- Add `isOpen` to `TerriaReferenceTraits`

#### 8.1.14 - 2021-12-13

- **Breaking changes**:
  - `Result.throwIfUndefined()` will now only throw if `result.value` is undefined - regardless of `result.error`

* Reimplement option to zoom on item when adding it to workbench, `zoomOnAddToWorkbench` is added to `MappableTraits`.
* Update terria-js cesium to `1.81.3`
* Re-allowed models to be added to `workbench` if the are not `Mappable` or `Chartable`
* Moved `WebMapServiceCatalogItem.GetCapbilitiesStratum` to `lib\Models\Catalog\Ows\WebMapServiceCapabilitiesStratum.ts`
* Moved `WebMapServiceCatalogItem.DiffStratum` to `DiffableMixin`
* `callWebCoverageService` now uses version WCS `2.0.0`
  - All WCS export functionality is now in `ExportWebCoverageServiceMixin`
  - Added `WebCoverageServiceParameterTraits` to `WebMapServiceCatalogItemTraits.linkedWcsParameters`. It includes `outputFormat` and `outputCrs`
  - Will attempt to use native CRS and format (from `DescribeCoverage`)
  - No longer sets `width` or `height` - so export will now return native resolution
* Anonymize user IP when using google analytics.
* Fix crash when TableMixin-based catalog item had invalid date values
* Fix `WebMapServiceCatalogItem.styles` if `supportsGetLegendGraphics = false`. This means that if a WMS server doesn't support `GetLegendGraphics` requests, the first style will be set as the default style.

#### 8.1.13 - 2021-12-03

- Paramerterised the support email on the help panel to use the support email in config
- Refactored `TableColumn get type()` to move logic into `guessColumnTypeFromValues()`
- `TableMixin.activeStyle` will set `TableColumnType = hidden` for `scalar` columns with name `"id"`, `"_id_"` or `"fid"`
- Fix bug `TableColumn.type = scalar` even if there were no values.
- Table columns named `"easting"` and `"northing"` are now hidden by default from styles
- `TableColumn.type = enum` requires at least 2 unique values (including null) to be selected by default
- Tweak automatic `TableColumn.type = Enum` for wider range of values
- Exporting `TableMixin` will now add proper file extensions
- Added `TimeVaryingTraits.timeLabel` trait to change label on `DateTimeSelectorSection` (defaults to "Time:")
  - This is set to `timeColumn.title`
- `TableColumn` will try to generate prettier `title` by un-camel casing, removing underscores and capitalising words
- `TableStyle` `startDates`, `finishDates` and `timeIntervals` will only set values for valid `rowGroups` (invalid rows will be set to `null`). For example, this means that rows with invalid regions will be ignored.
- Add "Disable style" option to `TableMixin.styleDimensions` - it can be enabled with `TableTraits.showDisableStyleOption`
- Added `timeDisableDimension` to `TableMixin` - this will render a checkbox to disable time dimension if `rowGroups` only have a single time interval per group (i.e. features aren't "moving" across time) - it can be enabled with `TableTraits.showDisableTimeOption` - `TableAutomaticStylesStratum` will automatically enable this if at least 50% of rowGroups only have one unique time interval (i.e. they don't change over time)\
- Remove border from region mapping if no data
- Add `baseMapContrastColor` and `constrastColor` to `BaseMapModel`
- Fixed `TableMixin.defaultTableStyle.legends` - `defaultTableStyle` is now not observable - it is created once in the `contructor`
- Removed `Terria.configParameters.enableGeojsonMvt` - geojson-vt/Protomaps is now used by default
- `GpxCatalogItem` now uses `GeojsonMixin`
- Add an external link icon to external hyperlink when using method `parseCustomHtmlToReact`. This feature can be switched off by passing `{ disableExternalLinkIcon: true }` in `context` argument.
- Tsify `sendFeedback.ts` and improve error messages/notifications
- Removed unused overrideState from many DataCatalog React components.
- Fixed a bug where adding a timeseries dataset from the preview map's Add to map button didn't add the dataset to the `timelineStack`.
- Fixed incorrect colour for catalog item names in the explorer panel when using dynamic theming.
- Moved `CatalogIndex` loading from constructor (called in `Terria.start`) to `CatalogSearchProvider.doSearch` - this means the index will only be loaded when the user does their first search
- Add basic auth support to `generateCatalogIndex`, fix some bugs and improve performance
- Update terria-js cesium to `1.81.2`
- Add `uniqueId` as fallback to `nameInCatalog`
- Remove duplicated items from `OpenDataSoftGroup` and `SocrataGroup`

#### 8.1.12 - 2021-11-18

- Bigger zoom control icons.
- Modified "ideal zoom" to zoom closer to tilesets and datasources.
- Added `configParameters.feedbackPostamble`. Text showing at the bottom of feedback form, supports the internationalization using the translation key
- `GeoJsonMixin.style["stroke-opacity"]` will now also set `polygonStroke.alpha` and `polylineStroke.alpha`
- Reduce `GeoJsonMixin` default stroke width from `2` to `1`
- Add `TableMixin` styling to `GeoJsonMixin` - it will treat geojson feature properties as "rows" in a table - which can be styled in the same way as `TableMixin` (eg CSV). This is only enabled for geojson-vt/Protomaps (which requires `Terria.configParameters.enableGeojsonMvt = true`). For more info see `GeojsonMixin.forceLoadMapItems()`
  - This can be disabled using `GeojsonTraits.disableTableStyle`
- Opacity and splitting is enabled for Geojson (if using geojson-vt/protomaps)
- Replaced `@types/geojson` Geojson types with `@turf/helpers`
- In `GeojsonMixin` replaced with `customDataLoader`, `loadFromFile` and `loadFromUrl` with `forceLoadGeojsonData`
- `GeojsonMixin` will now convert all geojson objects to FeatureCollection
- Exporting `GeojsonMixin` will now add proper file extensions
- `WebFeatureServiceCatalogItem` now uses `GeoJsonMixin`
- Fix `ProtomapsImageryProvider` geojson feature picking over antimeridian
- Add Socrata group to "Add web data
- Added "marker-stroke-width", "polyline-stroke-width", "polygon-stroke-width" to `GeojsonStyleTraits` (Note these are not apart of [simplestyle-spec](https://github.com/mapbox/simplestyle-spec/tree/master/1.1.0) and can only be used with `geojson-vt`)
- Add a method refreshCatalogMembersFromMagda to Terria class.
- Renable `useNativeResolution` on mobile
- Store `useNativeResolution`, `baseMaximumScreenSpaceError` as local properties
- Moved CKAN default `supportedFormats` to `CkanDefaultFormatsStratum`
- Add properties to `CkanResourceFormatTraits`
  - `maxFileSize` to filter out resources with large files (default values: GeoJSON = 150MB, KML = 30MB, CZML = 50MB)
  - `removeDuplicates` (which defaults to true) so we don't get duplicate formats for a dataset (it will check `resource.name`)
    - If there are multiple matches, then the newest (from resource.created property) will be used
  - `onlyUseIfSoleResource` to give a given resource format unless that is all that exists for a dataset
- Add CKAN `useSingleResource`, if `true`, then the highest match from `supportedResourceFormats` will be used for each dataset
- ArcGis Map/Feature Service will now set CRS from `latestWkid` if it exists (over `wkid`)
- Fix CKAN ArcGisFeatureService resources
- ArcGisFeatureServer will now set `outSR=4326` so we don't need to reproject client-side

#### 8.1.11 - 2021-11-15

- Fix `SettingsPanel` type issue

#### 8.1.10 - 2021-11-15

- Fix `CswCatalogGroup` XML types
- Added `MAINCODE` aliases for all ABS Statistical Area regions that were missing them.
- Fixed `superGet` replacement in webpack builds with babel versions `7.16.0` and above.

#### 8.1.9 - 2021-11-01

- TSify workbench splitter control and fix broken styling.
- Fix app crash when opening AR tool.

#### 8.1.8 - 2021-10-29

- Tsified `SettingPanel`
- Moved `setViewerMode` function from `Terria` class to `ViewerMode`
- Refactored checkbox to use children elements for label instead of label
  property, `isDisabled`, `isChecked` and `font-size: inherit` style is passed
  to each child element (so propper styling is maintained)
- Fix an internal bug where Cesium.prototype.observeModelLayer() fails to remove 3D tilesets in certain cases.
- Rename `TerriaError._shouldRaiseToUser` to `overrideRaiseToUser`
  - Note: `userProperties.ignoreError = "1"` will take precedence over `overrideRaiseToUser = true`
- Fix `overrideRaiseToUser` bug causing `overrideRaiseToUser` to be set to `true` in `TerriaError.combine`
- Add `rollbar.warning` for `TerriaErrorSeverity.Warning`
- Disable `zFilter` by default
- Remove use of word "outlier" in zFilter dimension and legend item (we now use "Extreme values")
- Add `cursor:pointer` to `Checkbox`
- Fix `MapNavigation` getter/setter `visible` bug.
  - Replace `CompositeBarItemController` `visible` setter with `setVisible` function
- Use `yarn` in CI scripts (and upgrade node to v14)
- Fix app crash when previewing a nested reference in the catalog (eg when viewing an indexed search result where the result is a reference).
- Ported feaure from v7 to set WMS layers property from the value of `LAYERS`, `layers` or `typeName` from query string of CKAN resource URL.

#### 8.1.4 - 2021-10-15

- Make flex-search usage (for `CatalogIndex`) web-worker based
- Add `completeKnownContainerUniqueIds` to `Model` class - This will recursively travese tree of knownContainerUniqueIds models to return full list of dependencies
- Add all models from `completeKnownContainerUniqueIds` to shareData.models (even if they are empty)

#### 8.1.3 - 2021-10-14

- Reimplement map viewer url param
- Added `terriaError.importance` property. This can be set to adjust which error messages are presented to the user.
  - `terriaErrorNotification` and `WarningBox` will use the error message with highest importance to show to the user ("Developer details" remains unchanged)
- Add `terriaError.shouldRaiseToUser` override, this can be used to raise errors with `Warning` severity.
- `terriaError.raisedToError` will now check if **any** `TerriaError` has been raised to the user in the tree.
- `workbench.add()` will now keep items which only return `Warning` severity `TerriaErrors` after loading.
- Improve SDMX error messages for no results
- Fix SDMX FeatureInfoSection time-series chart to only show if data exists.
- Improve GeoJSON CRS projection error messages
- Add `Notification` `onDismiss` and `ignore` properties.
- Fix `AsyncLoader` result bug
- Remove `Terria.error` event handler
- Refactor `workbench.add` to return `Result`
- Consolidated network request / CORS error message - it is now in `t("core.terriaError.networkRequestMessage")`.
  - It can be injected into other translation strings like so: `"groupNotAvailableMessage": "$t(core.terriaError.networkRequestMessage)"`
  - Or, you can use `networkRequestError(error)` to wrap up existing `TerriaError` objects
- Fix incorrect default `configParameters.feedbackPreamble`
- Fix incorrect default `configParameters.proj4def` - it is now `"proj4def/"`
- Fix Branding component. It wasn't wrapped in `observer` so it kept getting re-rendered
- Add `FeedbackLink` and `<feedbacklink>` custom component - this can be used to add a button to open feedback dialog (or show `supportEmail` in feedback is disabled)
- Fix `ContinuousColorMap` `Legend` issue due to funky JS precision
- Fix mobx computed cycle in `CkanDatasetStratum` which was making error messages for failed loading of CKAN items worse.

#### 8.1.2 - 2021-10-01

- Removed duplicate Help icon and tooltip from the map navigation menu at the bottom as it is now shown in the top menu.
- Fixed a bug where the app shows a scrollbar in some instances.
- Wrap clean initSources with action.
- Modified `TerriaReference` to retain its name when expanded. Previously, when the reference is expanded, it will assume the name of the group or item of the target.
- Proxy `catalogIndex.url`

#### 8.1.1 - 2021-09-30

- **Breaking changes:**
  - `blacklist` has been renamed to `excludeMembers` for `ArcGisPortalCatalogGroup` and `CkanCatalogGroup`.

* Tsifyied and refactored `RegionProvider` and `RegionProviderList`, and re-enabled `loadRegionIDs`
* `TableColorMap` `minimumValue` and `maximumValue` will now take into account valid regions.
* `tableMixin.loadRegionProviderList()` is now called in `tableMixin.forceLoadMapItems()` instead of `mappableMixin.loadMapItems()`
* Add TableColumn and TableStyle `ready` computed property. Columns will only be rendered if `ready` is `true`. At the moment it is only used to wait until `loadRegionIDs` has finished.
* Moved region mapping `ImageryProvider` code to `lib/Table/createRegionMappedImageryProvider.ts`
* Fix `ChartPanel` import `Result` bug.
* Improve handling of featureInfoTemplate for composite catalog items.
* Mobile help menu will now show a link to map user guide if it is configured in `Terria.configParameters.helpItems`.
* Fixed the layout of items in mobile navigation
* Add Mapbox Vector Tile support. This is using [protomaps.js](https://github.com/protomaps/protomaps.js) in the new `ProtomapsImageryProvider`. This includes subset of MVT style specification JSON support.
* `MapboxVectorCanvasTileLayer` is now called `ImageryProviderLeafletGridLayer`
* `CesiumTileLayer` is now called `ImageryProviderLeafletTileLayer`.
* Added `geojson-vt` support to `GeoJsonMixin`, which will tile geojson into vector tiles on the fly, and use the new `ProtomapsImageryProvider`.
* Added `configParameter.enableGeojsonMvt` temporary feature flag for experimental Geojson-Mapbox vector tiles. Default is `false`.
* Added `forceCesiumPrimitives` to `GeoJsonTraits`. This can be used to render cesium primitives instead of Mapbox vector-tiles (if `configParameter.enableGeojsonMvt` is `true`)
* Add `scale` observable to `TerriaViewer`. This will give distance between two pixels at the bottom center of the screen in meters.
* Fixed `withControlledVisibility` method to inherit `propTypes` of its wrapped component.
* Added `MinMaxLevelMixin` and `MinMaxLevelTraits` to handle defining min and max scale denominator for layers.
* Extracted function `scaleToDenominator` to core - for conversion of scale to zoom level.
* Share/start data conversion will now only occur if `version` property is `0.x.x`. Previously, it was `version` property is **not** `8.x.x`
* Filter table column values by Z Score. This is controlled by the following `TableColorStyleTraits`:
  - `zScoreFilter` - Treat values outside of specifed z-score as outliers, and therefore do not include in color scale. This value is magnitude of z-score - it will apply to positive and negative z-scores. For example a value of `2` will treat all values that are 2 or more standard deviations from the mean as outliers. This must be defined to be enabled - currently it is only enabled for SDMX (with `zScoreFilter=4`).
  - `zScoreFilterEnabled - True, if z-score filter is enabled
  - `rangeFilter` - This is applied after the `zScoreFilter`. It is used to effectively 'disable' the zScoreFilter if it doesn't cut at least the specified percange of the range of values (for both minimum and maximum value). For exmaple if `rangeFilter = 0.2`, then the zScoreFilter will only be effective if it cuts at least 20% of the range of values from the minimum and maximum value
* Add `outlierColor` to `ContinuousColorMap`
* Add `placement` to `SelectableDimension`. This can be used to put `SelectableDimension` below legend using `placement = "belowLegend`
* Add `SelectableDimensionCheckbox` (and rename `SelectableDimension` to `SelectableDimensionSelect`)
* Add `outlierFilterDimension` checkbox `SelectableDimension` to workbench to enable/disable dimension
* Extend `tableStyle.rowGroups` to regions
* Fix `spreadFinishTime` bug
* Fix diverging `ContinuousColorMap` - it will now center color scale around 0.
* Refactor `SocrataMapViewCatalogItem` to use `GeoJsonMixin`
* `SocrataCatalogGroup` will not not return groups for Facets if there is only one - so it skips an unnecessary group level.
* Update protomaps.js to `1.5.0`
* SDMX will now disable the region column if less than 2 valid regions have been found
* Set `spreadStartTime` and `spreadFinishTime` to `true` for SDMX
* Add SDMX `metadataURLs` from dataflow annotations
* Improve SDMX chart titles
* `TableMixin` will now remove data if an error occurs while calling `forceLoadTableData`
* Make `regionColumn` `isNullable` - this means region column can be disabled by setting to `null`.
* Fix scalar column color map with a single value
* TableMixin will now clear data if an error occurs while calling `forceLoadTableData`
* `TableMixin` will now not return `mapItems` or `chartItems` if `isLoading`
* SDMX will now use `initialTimeSource = stop`
* Fix `duplicateModels` duplicating observables across multiple models
* Support group models in workbench -- All members will be automatically added to the map.
* Added location search button to welcome modal in mobile view.
* Add `DataUrlTraits` to `CatalogMemberTraits.dataUrls`. It contains an array of data URLS (with optional `title` which will render a button). It is handled the same as `MetadataUrls` except there is a `type` property which can be set to `wcs`, `wfs`... to show info about the URL.
* Made search location bar span full width in mobile view.
* Automatically hide mobile modal window when user is interacting with the map.
* Disabled feature search in mobile
* Disabled export (clip&ship) in mobile
* Fixed misplaced search icon in mobile safari.
* Prevents story text from covering the whole screen in mobile devices.
* Add `CatalogIndex`, `CatalogIndexReference` and `generateCatalogIndex()` script. These can be used to generate a static JSON index of a terria catalog - which can then be searched through using `flexsearch`
* Added `weakReference` flag `ReferenceMixin`, this can be used to treat References more like a shortcut (this means that `sourceReference` isn't used when models are shared/added to the workbench - the `target` is used instead)
* GroupMixin.isMixedInto and MappableMixin.isMixedInto are now more strict - and won't pass for for References with `isMappable` or `isGroup`.
* `Workbench.add` can now handle nested `References` (eg `CatalogIndexReference -> CkanReference -> WMSCatalogItem`).
* Add `description` trait to `CatalogMemberReferenceTraits`
* Added `excludeMembers` property to `GroupTraits` (this replaced the `blacklist` property in v7). It is an array of strings of excluded group and item names. A group or item name that appears in this list will not be shown to the user. This is case-insensitive and will also apply to all child/nested groups
* Fixes an app crash on load in iOS-Safari mobile which was happening when rendering help panel tooltips.
* Fixed `WebMapServiceCatalogItem` not sending additional `parameters` in `GetFeatureInfo` queries.
* Changed mobile header icons and improved styling.
* Fixed a problem with computeds and AsyncLoader when loading `mapItems` (and hence children's `mapItems`) of a CompositeCatalogItem.
* Fix `YDYRCatalogFunction` `description`
* Extend input field for search in mobile view to full width of the page.
* Automatically hide mobile modal window when user is interacting with the map (like picking a point or drawing a shape).
* Adjusted styling of x-axis labels in feature info panel to prevent its clipping.
* When expanding charts from the same catalog item, we now create a new item if the expanded chart has a different title from the previously expanded chart for the same item. This behavior matches the behavior in `v7`.
* Improve status message when feature info panel chart is loading
* Fix broken chart panel download button.
* Changed @vx/_ dependencies to @visx/_ which is the new home of the chart library
* The glyph style used for chart points can now be customized.
* Added `TerriaReference` item, useful for mounting a catalog tree from an external init file at any position in the current map's catalog tree.
* Changed @vx/_ dependencies to @visx/_ which is the new home of the chart library
* The glyph style used for chart points can now be customized.
* Chart tooltip and legend bar can now fit more legends gracefully.

#### 8.1.0 - 2021-09-08

- **Breaking changes:**
  - Overhaul of map navigation: items no longer added inside UserInterface using <Nav> jsx.

* New version of map navigation ([#5062](https://github.com/TerriaJS/terriajs/pull/5062))
  - It consists of
    - a high level api `MapNavigationModel` for managing the navigation items, which is responsible for managing the state of navigation items. It is passing commands to invidual item controller.
    - a `MapNavigationItemController` that holds and control the state of navigation item. When new navigation item is created it should extend controller and provide the definition on how it state should be updated.
  - Terria exposes instance of navigation model to the world.
  - Converted all existing navigation items to utilise new navigation model, and registered them in terria navigation model (`registerMapNavigations.tsx`).
  - Resolved issue with some navigation items not being clickable on mobile due to overlap from others.
* Fixed a bug in Difference tool where difference image was showing with zero opacity in some situations.
* Fixed `CzmlCatalogItem` to react correctly to input data changes.

#### 8.0.1 - 2021-09-06

- Added `catalog-converter` support for v7 `#start` data.
- add french Help button translation
- Enable FeatureInfoSectionSpec tests
- Add `itemProperties` to `ArcGisMapServerCatalogGroupTraits` so that `ArcGisMapServerCatalogGroup` can override relevant traits of its layers.
- Add `feature` object to `FeatureInfoSection.getTemplateData`
- Add a way to replace text in feature info templates. See [Replace text](doc/connecting-to-data/customizing-data-appearance/feature-info-template.md) for details.
- Fixed unnecessary model reloads or recomputing of `mapItems` when switching between story scenes.
- Fixed story reset button.
- Moved help button to the top menu

#### 8.0.0 - 2021-08-13

- **Breaking changes**:
  - Require `translate#` in front of translatable content id in `config.json` (i.e. `helpContent`).
  - `colorPalette` no longer supports a list of CSS colors (eg `rgb(0,0,255)-rgb(0,255,0)-rgb(255,0,0)`). Instead please use `binColors`.
  - Organise `Traits` folder into `Traits/Decorators` and `Traits/TraitsClasses`
  - Renamed all mixin instance type definitions to `XMixin.Instance`.
  - Basemaps are now defined as `baseMaps` object (see [baseMaps object docs](./doc/customizing/initialization-files.md#basemaps))
    - list of available basemaps is defined in `baseMaps.items`. This list is combined with default base maps so it's possible to override defaults
    - definition of `initBaseMapId` and `initBaseMapName` are moved to `baseMaps.defaultBaseMapId` and `baseMaps.defaultBaseMapName`
    - `previewBaseMapId` is moved to `baseMaps.previewBaseMapId`
    - implemented `baseMaps.enabledBaseMaps` array of base map ids to define a list of baseMaps available to user
    - updated docs for `baseMaps`
  - `$color-splitter` and `theme.colorSplitter` has been replaced with `$color-secondary` and `theme.colorSecondary`
  - `canZoomTo` has bee replaced with `disableZoomTo` in `MappableTraits`
  - `showsInfo` has been replaced with `disableAboutData` in `CatalogMemberTraits`
  - `AsyncLoader` loadXXX methods now return `Result` with `errors` **they no longer throw errors** - if you need errors to be thrown you can use `(await loadXX).throwIfError()`.
  - Removed `openGroup()` - it is replaced by `viewState.viewCatalogMember`
  - Renamed `ReferenceMixin.is` to `ReferenceMixin.isMixedInto`

* Fixed a bug with numeric item search where it sometimes fails to return all matching values.
* Respect order of objects from lower strata in `objectArrayTrait`.
* Fix datetime button margin with scroll in workbench.
* Fix checkbox when click happen on svg icon. (#5550)
* Added progress indicator when loading item search tool.
* Add `nullColor` to `ConstantColorMap` - used when `colorColumn` is of type `region` to hide regions where rows don't exist.
* `TableStyles` will only be created for `text` columns if there are no columns of type `scalar`, `enum` or `region`.
* Moved `TableStyle.colorMap` into `TableColorMap`
* Replaced `colorbrewer.json` with `d3-scale-chromatic` - we now support d3 color scales (in addition to color brewer) - see https://github.com/d3/d3-scale-chromatic
* Added `ContinuousColorMap` - it will now be used by default for `scalar` columns
  - To use `DiscreteColorMap` - you will need to set `numberOfBins` to something other than `0`.
* `TableColorMap` default color palette for `scalar` columns is not `Reds` instead of `RdYlOr`
* Legends for `scalar` columns will now calculate optimal `numberFormatOptions.maximumFractionDigits` and `numberFormatOptions.minimumFractionDigits`
* Fix sharing user added data of type "Auto-detect".
* #5605 tidy up format string used in `MagdaReference`
* Fix wms feature info returning only one feature
* `WebMapServiceCatalogGroup` will now create layer auto-IDs using `Name` field to avoid ID clashes.
* Added `GroupMixin` `shareKey` generation for members - if the group has `shareKeys`.
* Organise `Traits` folder into `Traits/Decorators` and `Traits/TraitsClasses
* Organise `Traits` folder into `Traits/Decorators` and `Traits/TraitsClasses`
* I18n-ify shadow options in 3DTiles and some strings in feature info panel.
* Fix `StyledIcon` css `display` clash
* Limit `SelectableDimension` options to 1000 values
* Added support for `SocrataCatalogGroup` and `SocrataMapViewCatalogGroup`
  - Notes on v7 to v8 Socrata integration:
    - Share links are not preserved
    - Added basic support for dataset resources
* Organise `Models` directory into multiple sub-directories (#5626)
  - New model related classes are moved to `Models/Definition`
  - Catalog related files are moved to `Models/Catalog`
    - ESRI, OWS, GTFS and CKAN related files are moved to their own sub-directories in `Models/Catalog/`
    - Other Catalog items related files are moved to `Models/Catalog/CatalogItems`
    - Other Catalog items related files are moved to `Models/Catalog/CatalogGroups`
    - Catalog functions related files are moved to `Models/Catalog/CatalogFunction`
  - Removed unused Models files
* Modified BadgeBar to be more tolerant to longer strings
* Added `MapboxMapCatalogItem`.
* Added `MapboxStyleCatalogItem`.
* Fix splitter thumb icon vertical position
* Renamed all mixin instance type definitions to `XMixin.Instance`.
* Clean up `ViewControl` colors
  - `$color-splitter` and `theme.colorSplitter` has been replaced with `$color-secondary` and `theme.colorSecondary`
* Clean up `SplitterTraits`
  - `SplitterTraits` is now included in `RasterLayerTraits`
  - Removed `supportsSplitter` variable
  - Added `disableSplitter` trait
* Clean up `canZoomTo`
  - Replaced with `disableZoomTo` in `MappableTraits`
* Clean up `showsInfo`
  - Replaced with `disableAboutData` in `CatalogMemberTraits`
* Add `TerriaErrorSeverity` enum, values can be `Error` or `Warning`.
  - Errors with severity `Error` are presented to the user. `Warning` will just be printed to console.
  - By default, errors will use `Error`
  - `TerriaErrorSeverity` will be copied through nested `TerriaErrors` on creation (eg if you call `TerriaError.from()` on a `Warning` then the parent error will also be `Warning`)
  - Loading models from share links or stories will use `Warning` if the model is **not in the workbench**, otherwise it will use `Error`.
* In `terriaErrorNotification` - show `error.message` (as well as `error.stack`) if `error.stack` is defined
* `AsyncLoader` now has an observable `result` property.
* `viewState.viewCatalogMember()` now handles loading catalog members, opening groups and showing "Add Data" window.
* Fix `MagdaReference` `forceLoadReference` bug.
* Clean up `CkanCatalogGroup` loading - errors are no-longer swallowed.
* Clean up `3dTilesMixin` loading - errors are no-longer swallowed.
* Fix `DataPreviewSections` info section bug.
* Move `FeedbackForm` `z-index` to same as `Notification` - this is so it will appear above Data catalog.
* Added `result.raiseError()`, `result.pushErrorTo()` and `result.clone()` helper methods - and `Result.combine()` convenience function
* Renamed `ReferenceMixin.is` to `ReferenceMixin.isMixedInto`
* Added support for logging to external error service and configuring it via config parameters. See `errorService` in [client configuration](doc/customizing/client-side-config.md).
* Fix `DiscreteColorMap` bug with `binColors` and added warning message if `colorPalette` is invalid.
* Fix `EnumColorMap` bug with `binColors`
* Moved d3-scale-chromatic code into `tableColorMap.colorScaleCategorical()` and `tableColorMap.colorScaleContinuous()`
* Disabled welcome popup for shared stories
* Add WMS support for default value of time dimension.
* Make CompositeCatalogItem sync visibility to its members.
* Add `description` and `example` static properties to `Trait`, and added `@traitClass` decorator.
* Add `parent` property to `Trait`, which contains parent `TraitClass`.
* New model-generated documentation in `generateDocs.ts`
* Refactored some `Traits` classes so they use `mixTraits` instead of extending other `Traits` classes.
* Allow translation of some components.
* Fixed a bug which prevented adding any reference catalog item while the story is playing.
* Bumped terriajs-server to ^3.3.3

#### 8.0.0-alpha.87

- Re-add basemap images to terriajs rather than requiring all TerriaMaps to have those basemap images. Default basemaps will use those images.
- Data from TableMixin always overrides other feature information (e.g. from vector tiles in region mapping) by column name and title for feature info templating (consistent with v7).
- Fixed point entity creation for TableMixin where different columns are used for point size and colour.
- Changed MappableMixin's initialMessage to show while map items are loaded. Map items could be displayed behind the disclaimer before a user accepts the disclaimer.
- Fixed a cyclic dependency between initialMessage and app spinner (globe gif greysreen) that caused the app spinner to be present forever when loading a share link.
- Removed hardcoded credit links and made it configurable via terria config parameters.
- Disable `TableMixin` time column if only one unique time interval

#### 8.0.0-alpha.86

- **Breaking changes**:
  - `EnumColorMap` will only be used for enum `TableColumns` with number of unique values <= number of bins

* Add `options` to CSV papaparsing
* `TableMixin` will now only show points **or** region mapping - not both
* Add `FeatureInfoMixin` support for 2D vector features (in Cesium only)
* `TableStyles` are now hidden from the "Display Variable" selector if the number of colors (enumColors or numberOfBins) is less than 2. As a ColorMap with a single color isn't super useful.
* Improved default `TableColumn.isSampled` - it will be false if a binary column is detected (0 or 1)
* Improved default Table charting - now a time column will be used for xAxis by default
* Added `spreadFinishTime` - which works same way as `spreadStartTime` - if `true`, finish time of feature will be "spread" so that all features are displayed at the latest time step.
* Added support for `OpenDataSoft` - only point or region based features + timeseries
* `GeoJsonMixin`-based catalog items with polygon features can be extruded if a `heightProperty` is specified.
* Bugfix to make time-based geojson work when there are multiple features with the same time property value.
* Add `czmlTemplate` to `GeoJsonTraits` - it can be used to replace GeoJSON Point features with a CZML packet.
* Made the moment points in the chart optionally clickable.

#### 8.0.0-alpha.85

- **Breaking changes**:
  - Removed `registerAnalytics.js`
  - Removed `HelpMenuPanel.jsx`

* Added analytic events related to story, share and help menu items, Also refactored events to use category and action enums.
* Remove table style `SelectableDimension` from SDMX
* `GyroscopeGuidance` can now be translated.
* Wraps tool title bar text using `...`.

#### 8.0.0-alpha.84

- Fix `ArcGisMapServerCatalogGroup` infinite loading by removing the cycle of calling `loadMembers` that was present in the `DataCatalogGroup` React component. However calling `loadMembers` is still not cached as it should for `ArcGisMapServerCatalogGroup`, and the infinite loading bug could return.
- Fix bug `selectableDimensions` bug in `Cesium3dTilesMixin` and `GltfCatalogItem`.

#### 8.0.0-alpha.83

- Add `modelDimensions` to `CatalogMemberMixin` - this can be used to apply model stratum with a `SelectableDimension` (i.e. a drop-down menu).
- `GeoJsonMixin`-based catalog items can now be styled based on to their properties through traits.
- `GeoJsonMixin`-based catalog items can now vary over time if a `timeProperty` is specified.

#### 8.0.0-alpha.82

- **Breaking changes**:
  - IndexedItemSearchProvider: (bounding) `radius` option is no longer supported in `resultsData.csv` of search indexes.

* Show a toast and spinner icon in the "Ideal zoom" button when the map is zooming.
* `zoomTo()` will return a promise that resolves when the zoom animation is complete.
* Modifies `IndexedItemSearchProvider` to reflect changes to `terriajs-indexer` file format.
* Move feature info timeseries chart funtion to `lib\Table\getChartDetailsFn.ts`
* Fix feature info timeseries chart for point (lat/long) timeseries
* Feature info chart x-values are now be sorted in acending order
* Remove merging rows by ID for `PER_ROW` data in `ApiTableCatalogItem`
* Make `ApiTableCatalogItem` more compatible with Table `Traits`
  - `keyToColumnMapping` has been removed, now columns must be defined in `columns` `TableColumnTraits` to be copied from API responses.
* Move notification state change logic from ViewState into new class `NotificationState`
* Catalog items can now show a disclaimer or message before loading through specifying `InitialMessageTraits`
* Added Leaflet hack to remove white-gaps between tiles (https://github.com/Leaflet/Leaflet/issues/3575#issuecomment-688644225)
* Disabled pedestrian mode in mobile view.
* Pedestrian mode will no longer respond to "wasd" keys when the user is typing in some input field.
* Fix references to old `viewState.notification`.
* wiring changeLanguage button to useTranslation hook so that it can be detected in client maps
* Add `canZoomTo` to `TableMixin`
* SDMX changes:
  - Add better SDMX server error messages
  - `conceptOverrides` is now `modelOverrides` - as dataflow dimension traits can now be overridden by codelist ID (which is higher priortiy than concept ID)
  - Added `regionTypeReplacements` to `modelOverride`- to manually override detected regionTypes
  - `modelOverrides` are created for SDMX common concepts `UNIT_MEASURE`, `UNIT_MULT` and `FREQ`
    - `UNIT_MEASURE` will be displayed on legends and charts
    - `UNIT_MULT` will be used to multiple the primary measure by `10^x`
    - `FREQ` will be displayed as "units" in Legends and charts (eg "Monthly")
  - Single values will now be displayed in `ShortReportSections`
  - Custom feature info template to show proper dimension names + time-series chart
  - Smarter region-mapping
  - Removed `viewMode` - not needed now due to better handling of time-series
* Fix `DimensionSelector` Select duplicate ids.
* Add Leaflet splitter support for region mapping
* Fix Leaflet splitter while zooming and panning map
* Split `TableMixin` region mapping `ImageryParts` and `ImageryProvider` to improve opacity/show performance
* Removed `useClipUpdateWorkaround` from Mapbox/Cesium TileLayers (for Leaflet) - because we no longer support IE
* Fix overwriting `previewBaseMapId` with `initBaseMapId` by multiple `initData`.
* GeoJSON Mixin based catalog items can now call an API to retrieve their data as well as fetching it from a url.
* Changes to loadJson and loadJsonBlob to POST a request body rather than always make a GET request.
* Added ApiRequestTraits, and refactor ApiTableCatalogItemTraits to use it. `apiUrl` is now `url`.

#### 8.0.0-alpha.81

- Fix invalid HTML in `DataPreviewSections`.
- Fix pluralisation of mapDataState to support other languages.
- Fix CSW `Stratum` name bug.
- Add `#configUrl` hash parameter for **dev environment only**. It can be used to overwrite Terria config URL.

#### 8.0.0-alpha.80

- Removed `Disclaimer` deny or cancel button when there is no `denyAction` associated with it.

#### 8.0.0-alpha.79

- Make `InfoSections` collapsible in `DataPreview`. This adds `show` property to `InfoSectionTraits`.
  - `WebMapServiceCatalogItem` service description and data description are now collapsed by default.
- Revert commit https://github.com/TerriaJS/terriajs/commit/668ee565004766b64184cd2941bbd53e05068ebb which added `enzyme` devDependency.
- Aliases `lodash` to `lodash-es` and use `babel-plugin-lodash` reducing bundle size by around 1.09MB.
- Fix CkanCatalogGroup filterQuery issue. [#5332](https://github.com/TerriaJS/terriajs/pull/5332)
- Add `cesiumTerrainAssetId` to config.json to allow configuring default terrain.
- Added in language toggle and first draft of french translation.json
  - This is enabled via language languageConfiguration.enabled inside config.json and relies on the language being both enumerated inside languageConfiguration.langagues and availble under {code}/translation.json
- Updated to terriajs-cesium 1.81
- Create the Checkbox component with accessibility in mind.
- Convert `FeedbackForm` to typescript.

#### 8.0.0-alpha.78

- Add `ignoreErrors` url parameter.

#### 8.0.0-alpha.77

- **Breaking changes**:
  - `terria.error.raiseEvent` and `./raiseErrorToUser.ts` have been replaced with `terria.raiseErrorToUser`.
  - `terria.error.addEventListener` has been replaced with `terria.addErrorEventListener`

* New Error handling using `Result` and `TerriaError` now applied to initial loading, `updateModelFromJson()`, `upsertModelFromJson()` and `Traits.fromJson()`. This means errors will propagate through these functions, and a stacktrace will be displayed.
  - `Result` and the new features of `TerriaError` should be considered unstable and may be extensively modified or removed in future 8.0.0-alpha.n releases
* New `terriaErrorNotification()` function, which wraps up error messages.
* `TerriaError` can now contain "child" errors - this includes a few new methods: `flatten()` and `createParentError()`. It also has a few new convenience functions: `TerriaError.from()` and `TerriaError.combine()`.
* Convert `Branding.jsx` to `.tsx`
* Added `configParams.brandBarSmallElements` to set Branding elements for small screen (also added theme props)
* Add `font` variables and `fontImports` to theme - this can be used to import CSS fonts.
* Convert `lib/Styled` `.jsx` files to `.tsx` (including Box, Icon, Text). The most significant changes to these interfaces are:
  - `Box` no longer accepts `<Box positionAbsolute/>` and this should now be passed as `<Box position="absolute"/>`.
  - `Text`'s `styledSize` has been removed. Use the `styledFontSize` prop.
  - `ButtonAsLabel` no longer accepts `dark`. A dark background is now used when `light` is false (or undefined).
* Fixes CZML catalog item so that it appears on the timeline.
* Enable `theme` config parameter. This can now be used to override theme properties.

#### 8.0.0-alpha.76

- Added support for setting custom concurrent request limits per domain through `configParameters.customRequestSchedulerLimits`.
- Added `momentChart` to region-mapped timeseries
- Add time-series chart (in FeatureInfo) for region-mapped timeseries
- Only show `TableMixin` chart if it has more than one
- Add `TableChartStyle` name trait.

#### 8.0.0-alpha.75

- Fix `NotificationWindow` bug with `message`.
- Re-add `loadInitSources` to `Terria.updateApplicationUrl()`
- Added support for `elements` object in catalogue files (aka init files).
  - Using this object you can hide/show most UI elements individually.
  - See https://github.com/TerriaJS/terriajs/pull/5131. More in-depth docs to come.

#### 8.0.0-alpha.74

- Fix JS imports of `TerriaError`

#### 8.0.0-alpha.73

- Add `title` parameter in `raiseErrorToUser` to overwrite error title.
- Added some error handling in `Terria.ts` to deal with loading init sources.
- TSify `updateApplicationOnHashChange` + remove `loadInitSources` from `Terria.updateApplicationUrl()`

#### 8.0.0-alpha.72

- **Breaking changes**:
  - Added clippingRectangle to ImageryParts.
  - Any item that produces ImageryParts in mapItems (any raster items) must now also provide a clippingRectangle.
  - This clippingRectangle should be derived from this.cesiumRectangle (a new computed property) & this.clipToRectangle as demonstrated in many raster catalog items (e.g. OpenStreetMapCatalogItem.ts).

* Adds experimental ApiTableCatalogItem.
* Fixes a bug where FeatureInfoDownload tries to serialize a circular object
* Added `removeDuplicateRows` to `TableTraits`
* `forceLoadTableData` can now return undefined - which will leave `dataColumnMajor` unchanged
* Fix sharing preview item.
* Added z-index to right button group in mobile header menu
* Added cesiumRectangle computed property to MappableMixin. This is computed from the `rectangle` Trait.
* Fixed a Cesium render crash that occured when a capabilities document specified larger bounds than the tiling scheme's supported extent (bug occured with esri-mapServer but wms was probably also affected).
* In fixing Cesium render crash above clipping rectangles are now added to Cesium ImageryLayer (or Leaflet CesiumTileLayer) rather than being included in the ImageryProvider. ImageryParts has been updated to allow passing the clipping rectangle through to Cesium.ts and Leaflet.ts where ImageryLayer/CesiumTileLayer objects are created.

#### 8.0.0-alpha.71

- Fix accidental translation string change in 8.0.0-alpha.70

#### 8.0.0-alpha.70

- **Breaking changes**:
  - Merge `Chartable` and `AsyncChartableMixin` into new **`ChartableMixin`** + `loadChartItems` has been replaced by `loadMapItems`.
  - To set base map use `terriaViewer.setBaseMap()` instead of `terriaViewer.basemap = ...`
  - Incorrect usage of `AsyncLoader` **will now throw errors**

* Add `hideInBaseMapMenu` option to `BaseMapModel`.
* Change default basemap images to relative paths.
* Add `tileWidth` and `tileHeight` traits to `WebMapServiceCatalogItem`.
* Add docs about `AsyncLoader`
* Remove interactions between AsyncLoaders (eg calling `loadMetadata` from `forceLoadMapItems`)
* ... Instead, `loadMapItems` will call `loadMetadata` before triggering its own `AsyncLoader`
* Add `isLoading` to `CatalogMemberMixin` (combines `isLoading` from all the different `AsyncLoader`)
* Move `Loader` (spinner) from `Legend` to `WorkbenchItem`.
* Merge `Chartable` and `AsyncChartableMixin` into **`ChartableMixin`** + remove `AsyncLoader` functionality from `ChartableMixin` - it is now all handled by `loadMapItems`.
* Removed `AsyncLoader` functionality from `TableMixin` - it is now handled by `loadMapItems`.
  - `TableMixin.loadRegionProviderList()` is now called in `MappableMixin.loadMapItems()`
* Added `TerriaViewer.setBaseMap()` function, this now calls `loadMapItems` on basemaps
* Fix load of persisted basemap
* Fix sharing of base map
* Added backward compatibility for `baseMapName` in `initData` (eg share links)
* Add `WebMapService` support for WGS84 tiling scheme

#### 8.0.0-alpha.69

- **Breaking changes**:
  - Basemaps are now configured through catalog JSON instead of TerriaMap - see https://github.com/TerriaJS/terriajs/blob/13362e8b6e2a573b26e1697d9cfa5bae328f7cff/doc/customizing/initialization-files.md#basemaps

* Updated terriajs-cesium to version 1.79.1
* Make base maps configurable from init files and update documentation for init files [#5140](https://github.com/TerriaJS/terriajs/pull/5140).

#### 8.0.0-alpha.68

- Remove points from rectangle `UserDrawing`
- Fix clipboard typing error.
- Ported `WebProcessingServiceCatalogGroup`.
- Add CSW Group support
- Revert "remove wmts interfaces from ows interfaces" (873aa70)
- Add `math-expression-evaluator` library and `ColumnTransformationTraits`. This allows expressions to be used to transform column values (for example `x+10` to add 10 to all values).
- Fix bug in `TableColumn.title` getter.
- Add support for TableColumn quarterly dates in the format yyyy-Qx (eg 2020-Q1).
- Fix region mapping feature highlighting.
- Update clipboard to fix clipboard typing error.
- Added direction indicator to the pedestrian mode minimap.
- Limit up/down look angle in pedestrian mode.
- Automatically disable pedestrian mode when map zooms to a different location.
- Add support for time on `ArcGisMapServerCatalogItem`
- Merge `Mappable` and `AsyncMappableMixin` into **`MappableMixin`**.
- Fixed a issue when multiple filters are set to Cesium3DTilesCatalogItem
- Async/Awaitify `Terria.ts` + fix share links loading after `loadInitSources`.
- Tsified `TerriaError` + added support for "un-rendered" `I18nTranslateString`
- Tsified `raiseErrorToUser` + added `wrapErrorMessage()` to wrap error message in something more user friendly (using `models.raiseError.errorMessage` translation string).

#### 8.0.0-alpha.67

- TSify `Loader` function.
- Added walking mode to pedestrian mode which clamps the pedestrain to a fixed height above the surface.
- Upgraded catalog-converter to fix dependency version problem and ensure that all imports are async to reduce main bundle size.

#### 8.0.0-alpha.66

- **Breaking changes**:
  - Changed merging behaviour of Trait legends (of type `LegendTraits`) in `CatalogMemberTraits`. This affects legends on all `CatalogMember` models. Legend objects in higher strata now replace values in lower strata that match by index, rather than merging properties with them.

* Add `MetadataUrlTraits` to `CatalogMemberTraits.metadataUrls`. It contains an array of metadata URLS (with optional `title` which will render a button)
* Restore `cesiumTerrainUrl` config parameter. [#5124](https://github.com/TerriaJS/terriajs/pull/5124)
* I18n-ify strings in settings panel. [#5124](https://github.com/TerriaJS/terriajs/pull/5124)
* Moved `DataCustodianTraits` into `CatalogMemberTraits` and `CatalogMemberReferenceTraits`.
* `TableMixin` styles ("Display variables") will now look for column title if style title is undefined
* Add fallback colours when Color.fromCssColorString is used.
* Allow nullable `timeColumn` in table styles. Useful for turning off auto-detection of time columns.
* Added tool for searching inside catalog items. Initial implementation works for indexed 3d tilesets.
* Added support for shapefile with `ShapefileCatalogItem`
* Added `GeoJsonMixin` for handling the loading of geojson data.
* Extended the `GeoJsonCatalogItem` to support loading of zip files.
* Fixed broken feature highlighting for raster layers.
* Show a top angle view when zooming to a small feature/building from the item search result.
* Fix `TableTimeStyleTraits.idColumns` trait type.
* Added a new `lineAndPoint` chart type
* CustomChartComponent now has a "chart-type" attribute
* Fix `ArcGisMapServerCatalogItem` layer ID and legends bug
* Re-add region mapping `applyReplacements`.
* Added `SearchParameterTraits` to item search for setting a human readable `name` or passing index specific `queryOptions` for each parameter through the catalog.
* Added `AttributionTraits` to mappable and send it as property when creating Cesium's data sources and imagery providers. [#5167](https://github.com/TerriaJS/terriajs/pull/5167)
* Fixed an issue where a TerriaMap sometimes doesn't build because of typing issues with styled-components.
* Renamed `options` to `providerOptions` in `SearchableItemTraits`.
* Fix `CkanCatalogGroup.groupBy = "none"` members
* Fix `TableMixin` region mapping feature props and make Long/Lat features use column titles (if it exists) to match v7 behaviour.
* Add support for `CkanItemReference` `wms_layer` property
* Add support for `ArcGisMapServerCatalogGroup` to use `sublayerIds`.
* Added Pedestrian mode for easily navigating the map at street level.
* Clean up `LayerOrderingTraits`, remove `WorkbenchItem` interface, fix `keepOnTop` layer insert/re-ordering.
* Remove `wordBreak="break-all"` from Box surrounding DataPreview
* Re-added merging of csv row properties and vector tile feature properties for feature info (to match v7 behaviour).
* Fixes a bug in pedestrian mode where dropping the pedestrian in northern hemisphere will position the camera underground.
* Implement highlight/hide all actions for results of item search.
* Disable pickFeatures for WMS `_nextImageryParts`.
* Fix Leaflet `ImageryLayer` feature info sorting
* Fix hard-coded colour value in Story
* Use `configParameters.cesiumIonAccessToken` in `IonImageryCatalogItem`
* Added support for skipping comments in CSV files
* Fix WMS GetLegendGraphics request `style` parameter
* Loosen Legend `mimeType` check - so now it will treat the Legend URL as an image if the `mimeType` matches **OR** the file extension matches (previously, if `mimeType` was defined, then it wouldn't look at filetype extension)
* Fix `DiffTool` date-picker label `dateComparisonB`
* Fix app crash when switching different tools.
* Create `merge` `TraitsOption` for `objectArrayTrait`
* Move `Description` `metadataUrls` above `infoSections`.
* Upgraded i18next and i18next-http-backend to fix incompatibility.
* Added support for dd/mm/yyyy, dd-mm-yyyy and mm-dd-yyyy date formats.

#### 8.0.0-alpha.65

- Fixed SDMX-group nested categories
- SDMX-group will now remove top-level groups with only 1 child

#### 8.0.0-alpha.64

- Fixed WMS style selector bug.
- `layers` trait for `ArcGisMapServerCatalogItem` can now be a comma separated string of layer IDs or names. Names will be auto-converted to IDs when making the request.

#### 8.0.0-alpha.63

- Add `v7initializationUrls` to terria config. It will convert catalogs to v8 and print warning messages to console.
- Add `shareKeys` support for Madga map-config maps (through `terria` aspect)
- Revert WMS-group item ID generation to match v7
- Add `addShareKeysToMembers` to `GroupMixin` to generate `shareKeys` for dynamic groups (eg `wms-group)
- Added `InitDataPromise` to `InitSources`
- Add reverse `modelIdShareKeysMap` map - `model.id` -> `shareKeys`
- Upgraded `catalog-converter` to 0.0.2-alpha.4
- Reverted Legend use of `object` instead of `img` - sometimes it was showing html error responses
- Legend will now hide if an error is thrown
- Update youtube urls to nocookie version
- Share link conversion (through `catalog-converter`) is now done client-side
- Fix Geoserver legend font colour bug
- Remove legend broken image icon
- Added high-DPI legends for geoserver WMS (+ font size, label margin and a few other tweaks)
- `LegendTraits` is now part of `CatalogMemberTraits`
- Add `imageScaling` to `LegendTraits`
- WMS now `isGeoserver` if "geoserver` is in the URL
- Add WMS `supportsGetLegendRequest` trait
- Improved handling of WMS default styles

#### 8.0.0-alpha.62

- Fixed an issue with not loading the base map from init file and an issue with viewerMode from init files overriding the persisted viewerMode
- Fixed issues surrounding tabbed catalog mode
- Now uses `catalog-converter` to convert terriajs json in WPS response from v7 to v8.
- Fixed a bug in `UserDrawing` which caused points to not be plotted on the map.
- Fixed app crash when switching between different types of parameter in `GeoJsonParameterEditor`.
- Fixed errors when previewing an item in a group that is open by default (`isOpen: true` in init file).
- Fixed mobx warnings when loading geojson catalog items.
- Add `multiplierDefaultDeltaStep` Trait, which tries to calculate sensible multiplier for `DistrectelyTimeVarying` datasets. By default it is set to 2, which results in a new timestep being displayed every 2 seconds (on average) if timeline is playing.
- Hide info sections with empty content in the explorer preview.
- Port `shareKeys` from version 7
- Update/re-enable `GeoJsonCatalogItemSpec` for v8.
- add `DataCustodianTraits` to `WebMapServiceCatalogGroupTraits`
- Changed behaviour of `updateModelFromJson` such that catalog groups with the same id/name from different json files will be merged into one single group.
- Fixed error when selecting an existing polygon in WPS input form.
- Upgraded `catalog-converter` to 0.0.2-alpha.3.

#### 8.0.0-alpha.61

- New `CatalogFunctionMixin` and `CatalogFunctionJobMixin`
- Tsified `FunctionParameters`
- New `YourDataYourRegions` `CatalogFunctionMixin`
- Added `inWorkbench` property
- Added `addModelToTerria` flag to `upsertModelFromJson` function
- Added `DataCustodianTraits` to `WebMapServiceCatalogItem`
- Added `disableDimensionSelectors` trait to `WebMapServiceCatalogItem`. Acheives the same effect of `disableUserChanges` in v7.
- Temporarily stopped using `papaparse` for fetching Csv urls till an upstream bug is fixed.
- Fix async bug with loading `ReferenceMixin` and then `Mappable` items in `initSources`
- Remove `addToWorkbench`, it has been replaced with `workbench.add`
- Improve handling of `ArcGisMapServerCatalogItem` when dealing with tiled layers.
- Ensure there aren't more bins than unique values for a `TableStyle`
- Add access control properties to items fetched from Esri Portal.
- Improves magda based root group mimic behaviour introdcued in 8.0.0-alpha.57 by adding `/` to `knownContainerUniqueIds` when `map-config*` is encountered
- Fixed broken chart disclaimers in shared views.
- Fixed a bug where chart disclaimers were shown even for chart items disabled in the workbench.
- Fixed a bug where charts with titles containing the text "lat" or "lon" were hidden from feature info panel.
- Fixed a bug that occurred when loading config from magda. `initializationUrls` are now applied even if `group` aspect is not set

#### 8.0.0-alpha.60

- Fix WMS legend for default styles.
- Request transparent legend from GeoServer.
- Reverted the following due to various issues with datasets:
  - Add basic routing support
  - Add better page titles when on various routes of the application
  - Add prerendering support on `/catalog/` routes (via `prerender-end` event &
    allowing TerriaMap to hit certain routes)

#### 8.0.0-alpha.59

- Update magda error message
- Add a short report section if trying to view a `3d-tiles` item in a 2d map.
- Fix bug in `Terria.interpretStartData`.
- Add `ThreddsCatalogGroup` model.
- Port `supportsColorScaleRange`, `colorScaleMinimum` and `colorScaleMaximimum` from `master` to `WebMapServiceCatalogItem` model.
- Ported MapboxVectorTileCatalogItem ("mvt").
- When expanding a chart from the feature info panel, we now place a colored dot on the map where the chart was generated from.
- Add basic routing support
- Add better page titles when on various routes of the application
- Add prerendering support on `/catalog/` routes (via `prerender-end` event &
  allowing TerriaMap to hit certain routes)
- Update `WorkbenchButton` to allow for links rather than buttons, including
  changing About Data to a link

#### 8.0.0-alpha.58

- Add `FeatureInfoTraits` to `ArcGisMapServerCatalogItem`
- Fix zooming bug for datasets with invalid bounding boxes.
- Add new model for `ArcGisTerrainCatalogItem`.
- Add 3D Tiles to 'Add web data' dropdown.
- Fix naming of item in a `CkanCatalogGroup` when using an item naming scheme other than the default.

#### 8.0.0-alpha.57

- Fix memoization of `traitsClassToModelClass`.
- Chart expanded from feature info panel will now by default show only the first chart line.
- Chart component attribtues `column-titles` and `column-units` will now accept a simpler syntax like: "Time,Speed" or "ms,kmph"
- Fix presentation of the WMS Dimension metadata.
- Magda based maps now mimic "root group uniqueId === '/'" behaviour, so that mix and matching map init approaches behave more consistently

#### 8.0.0-alpha.56

- Add `itemProperties` trait to `WebMapMapCatalogGroup`.
- Add support for `formats` traits within `featureInfoTemplate` traits.
- Fix handling of `ArcGisPortalItemReference` for when a feature layer contains multiple sublayers.
- Implemented new compass design.

#### 8.0.0-alpha.55

- Upgraded to patched terriajs-cesium v1.73.1 to avoid build error on node 12 & 14.

#### 8.0.0-alpha.54

- Add a `infoAsObject` property to the `CatalogMemberMixin` for providing simpler access to `info` entries within templating
- Add a `contentAsObject` trait to `InfoSectionTraits` where a json object is more suitable than a string.
- Add `serviceDescription` and `dataDescription` to `WebMapServiceCatalogItem` info section.
- Extend `DataPreviewSections.jsx` to support Mustache templates with context provided by the catalog item.
- Add support for `initializationUrls` when loading configuration from Magda.
- Add `:only-child` styling for `menu-bar.scss` to ensure correctly rounded corners on isolated buttons.
- Improve Branding component for mobile header
- Add support for `displayOne` configuration parameter to choose which brand element to show in mobile view
- Update Carto basemaps URL and attribution.
- Add `clipToRectangle` trait to `RasterLayerTraits` and implement on `WebMapServiceCatalogItem`, `ArcGisMapServiceCatalogItem`, `CartoMapCatalogItem`, `WebMapTileServiceCatalogItem`.
- Allow Magda backed maps to use an inline `terria-init` catalog without it getting overwritten by map-config before it can be parsed
- Deprecated `proxyableDomainsUrl` configuration parameter in favour of `serverconfig` route
- Ported a support for `GpxCatalogItem`.
- Feature info is now shareable.
- Add option `canUnsetFeaturePickingState` to `applyInitData` for unsetting feature picking state if it is missing from `initData`. Useful for showing/hiding feature info panel when switching through story slides.
- Properly render for polygons with holes in Leaflet.
- Fixes a bug that showed the chart download button when there is no downloadable source.
- Add `hideWelcomeMessage` url parameter to allow the Welcome Message to be disabled for iframe embeds or sharing scenarios.
- Ensure the `chartDisclaimer` is passed from catalog items to derived chart items.
- Don't calculate a `rectangle` on a `ArcGisPortalReferenceItem` as they appear to contain less precision than the services they point to.
- Allow an `ArcGisPortalReferenceItem` to belong to multiple `CatalogGroup`'s.
- Fix argis reference bug.
- Made possible to internationalize tour contend.
- Added TileErrorHandlerMixin for handling raster layer tile errors.
- Fixed a bug that caused the feature info chart for SOS items to not load.
- SOS & CSV charts are now shareable.

#### 8.0.0-alpha.53

- Ported an implementation of CatalogSearchProvider and set it as the default
- Notification window & SatelliteImageryTimeFilterSection now uses theme colours
- Improved look and feel of `StyledHtml` parsing
- Fix `applyAriaId` on TooltipWrapper causing prop warnings
- Make share conversion notification more pretty (moved from `Terria.ts` to `shareConvertNotification.tsx`)
- Tsxify `Collapsible`
- `ShortReportSections` now uses `Collapsible`
- Add `onToggle`, `btnRight`, `btnStyle`, `titleTextProps` and `bodyBoxProps` props in `Collapsible`
- Add `Notification.message` support for `(viewState: ViewState) => React.ReactNode`
- Added splitting support to `WebMapTileServiceCatalogItem`.

#### 8.0.0-alpha.52

- Prevent duplicate loading of GetCapabilities
- Update the `GtfsCatalogItem` to use the `AutoRefreshingMixin`.
- Add a condition to the `AutoRefreshingMixin` to prevent unnecessary polling when an item is disabled in the workbench.
- Upgraded to Cesium v1.73.
- Removed any references to `BingMapsApi` (now deprecated).
- Add support for resolving `layers` parameter from `Title` and not just `Name` in `WebMapServiceCatalogItem`.
- Change TrainerBar to show all steps even if `markdownDescription` is not provided

#### 8.0.0-alpha.51

- Add WMTS group/item support
- Create `OwsInterfaces` to reduce duplicate code across OWS servies
- Fix story prompt being permanent/un-dismissable
- Fixed a bug that caused the feature info chart for SOS items to not load.

#### 8.0.0-alpha.50

- Support for searching WFS features with WebFeatureServiceSearchProvider
- WFS-based AustralianGazetteerSearchProvider
- Fixed a bug causing users to be brought back to the Data Catalogue tab when clicking on an auto-detected user added catalogue item.
- Fixed a bug causing Data Preview to not appear under the My Data tab.
- Fix WMS style `DimensionSelector` for layers with no styles
- Add WMS legend for items with no styles
- Add warning messages if catalog/share link has been converted by `terriajs-server`.
- Update the scroll style in `HelpVideoPanel` and `SidePanel` helpful hints.
- Updated leaflet attribution to match the style of cesium credits.
- Remove `@computed` props from `WebFeatureServiceCapabilities`
- Fixed bug causing the Related Maps dropdown to be clipped.
- Add SDMX-json support for groups and items (using SDMX-csv for data queries)
- `TableMixin` now uses `ExportableMixin` and `AsyncMappableMixin`
- Move region provider loading in `TableMixin` `forceLoadTableMixin` to `loadRegionProviderList`
- Added `TableAutomaticStylesStratum.stratumName` instead of hard-coded strings
- Added `Dimension` interface for `SelectableDimension` - which can be used for Traits
- Make `SelectableDimension.options` optional

#### 8.0.0-alpha.49

- WMS GetFeatureInfo fix to ensure `style=undefined` is not sent to server
- Add support for splitting CSVs (TableMixins) that are using region mapping.
- `addUserCatalogMember` will now call `addToWorkbench` instead of `workbench.add`.
- Replaces `ShadowSection` with `ShadowMixin` using `SelectableDimensions`
- Fix Webpack Windows path issue
- Updated icons for view and edit story in the hamburger menu.
- Implemented new design for story panel.

#### 8.0.0-alpha.48

- Allow `cacheDuration` to be set on `ArcGisPortalCatalogGroup` and `ArcGisPortalItemReference`.
- Set default `ArcGisPortalCatalogGroup` item sorting by title using REST API parameter.
- Call `registerCatalogMembers` before running tests and remove manual calls to `CatalogMemberFactory.register` and `UrlMapping.register` in various tests so that tests reflect the way the library is used.
- Updated stratum definitions which used hardcoded string to use `CommonStrata` values.

#### 8.0.0-alpha.47

- Removed hard coded senaps base url.
- Added option for manual Table region mapping with `enableManualRegionMapping` TableTrait. This provides `SelectableDimensions` for the region column and region type.
- Added WMS Dimensions (using `SelectableDimensions`)
- Added WMS multi-layer style, dimension and legend support.
- Merged the `StyleSelector` and `DimensionsSelector`, and created a `SelectableDimensions` interface.
- Added `chartColor` trait for DiscretelyTimeVarying items.
- Replaced all instances of `createInfoSection` and `newInfo` with calls to `createStratumInstance` using an initialisation object.
- Added trait `leafletUpdateInterval` to RasterLayerTraits.
- Fix styling of WFS and GeoRSS.
- Fixed a bug that caused re-rendering of xAxis of charts on mouse move. Chart cursor should be somewhat faster as a result of this fix.
- Fixed a bug that caused some catalogue items to remain on the map after clicking "Remove all" on the workbench.
- Deleted old `ChartDisclaimer.jsx`
- Moved `DiscretelyTimeVaryingMixin` from `TableAutomaticStylesStratum` to `TableMixin`
- Added basic region-mapping time support
- Add short report to `ArcGisFeatureServerItem` for exceeding the feature limit.
- Added shift-drag quick zoom

#### 8.0.0-alpha.46

- Fixed i18n initialisation for magda based configurations

#### 8.0.0-alpha.45

- Upgraded to Cesium v1.71.
- Change `ExportableData` interface to `ExportableMixin` and add `disableExport` trait.
- Add basic WFS support with `WebFeatureServiceCatalogGroup` and `WebFeatureServiceCatalogItem`
- Update style of diff tool close button to match new design
- Remove sass code from the `HelpPanel` component
- Added an option for translation override from TerriaMap
- Help content, trainer bar & help terms can use translation overrides
- Accepts `backend` options under a new `terria.start()` property, `i18nOptions`
- Use `wms_api_url` for CKAN resources where it exists
- Tsxified `DateTimePicker` and refactored `objectifiedDates` (moved to `DiscretelyTimeVaryingMixin`).
- Update style of 'Change dates' button in delta to be underlined
- Fix issue with delta 'Date comparison' shifting places when querying new location
- Shows a disabled splitter button when entering diff
- Make Drag & Drop work again (tsxify `DragDropFile.tsx` and refactor `addUserFiles.ts`)
- Add `TimeVarying.is` function

#### 8.0.0-alpha.44

- Pass `format` trait on `TableColumnTraits` down to `TableAutomaticStylesStratum` for generating legends
- Add `multipleTitles` and `maxMultipleTitlesShowed` to `LegendItemTraits`
- Aggregate legend items in `createLegendItemsFromEnumColorMap` by colour, that is merge legend items with the same colour (using `multipleTitles`)
- Only generate `tableStyles` for region columns if no other styles exist
- TableAutomaticStylesStratum & CsvCatalogItem only returns unique `discreteTimes`s now
- Specified specific terriajs config for ForkTsCheckerWebpackPlugin

#### 8.0.0-alpha.43

- Replace `@gov.au/page-alerts` dependency with our own warning box component. This removes all `pancake` processes which were sometimes problematic.

#### 8.0.0-alpha.42

- Added ArcGIS catalog support via ArcGisPortalItemReference

#### 8.0.0-alpha.41

- Add `cacheDuration` and `forceProxy` to `UrlTraits` and add `cacheDuration` defaults to various catalog models.
- Tsify `proxyCatalogItemUrl`.
- Simplified SidePanel React refs by removing the double wrapping of the `withTerriaRef()` HOC
- Merged `withTerriaRef()` HOC with `useRefForTerria()` hook logic
- Breadcrumbs are always shown instead of only when doing a catalog search

#### 8.0.0-alpha.40

- Improve info section of `WebMapServiceCatalogItem` with content from GetCapabilities
- Re-implement `infoSectionOrder` as `CatalogMember` trait.
- Add `infoWithoutSources` getter to `CatalogMemberMixin` to prevent app crash when using `hideSources`
- Add support for nested WMS groups
- Added breadcrumbs when clicking on a catalogue item from a catalogue search

#### 8.0.0-alpha.39

- Development builds sped up by 3~20x - ts-loader is now optional & TypeScript being transpiled by babel-loader, keeping type check safety on a separate thread

#### 8.0.0-alpha.38

- Add `show` to `ShortReportTraits` and Tsxify `ShortReport`
- Convert `ShortReport` to styled-components, add accordian-like UI
- 3D tiles support is now implemented as a Mixin.

#### 8.0.0-alpha.37

- Add `refreshEnabled` trait and `AsyncMappableMixin` to `AutoRefreshMixin`
- Ensure `CkanCatalogGroup` doesn't keep re-requesting data when opening and closing groups.
- Add `typeName` to `CatalogMemberMixin`
- Add `header` option to `loadText`
- Add `isMixedInto` function for `AsyncMappableMixin` and `AsyncChartableMixin`
- Added file upload support for `GltfCatalogItem`. The supported extension is glb.
- Improve runtime themeing via styled components across main UI components
- Updated default welcome video defaults to a newer, slower video
- Difftool will now pick any existing marked location (like from a search result) and filter imagery for that location.
- Updated labelling & copy in Difftool to clarify workflow
- ChartCustomComponent now `abstract`, no longer specific to CSV catalog items. Implement it for custom feature info charts.
- Update date picker to use theme colours
- Removed some sass overrides on `Select` through `StyleSelectorSection`
- Update LeftRightSection to use theme colours
- Ported `GeoRssCatalogItem` to mobx, added support to skip entries without geometry.
- Update Difftool BottomPanel UI to clearer "area filter" and date pickers
- Update Difftool BottomPanel to load into Terria's BottomDock
- Rearrange MapButton layout in DOM to properly reflow with BottomDock
- Update Difftool MainPanel to not get clipped by BottomDock
- Rearrange MapDataCount to exist inside MapColumn for more correct DOM structure & behaviour
- Re-added chart disclaimer.

#### mobx-36

- Added `pointer-events` to `MapNavigation` and `MenuBar` elements, so the bar don't block mouse click outside of the button.
- Fixes "reminder pop-up" for help button being unclickable
- Use `useTranslation` instead of `withTranslation` in functional component (`MapDataCount`)
- Make welcome video url and placeholder configurable via configparameters
- Added `ExportableData` interface.
- Added `ExportData` component for data catalog.
- Added WCS "clip and ship" for WMS
- Added basic CSV export function
- Extend `UserDrawing` to handle rectangles
- Tsxify `MapInteractionMode`
- Changed default orientation for `GltfCatalogItem` to no rotation, instead of zero rotation wrt to terrain
- Added a title to welcome message video

#### mobx-35

- Add "Upload" to tour points
- Add tooltips anywhere required in UI via `parseCustomMarkdownToReactWithOptions` & customisable via `helpContentTerms`
- Add "map state" map data count to highlight state of map data
- Add a reminder "pop-up" that shows the location of the help button
- Fix bug causing story pop-up to be off screen
- Fix bug causing helpful hints to be cut off on smaller screens
- Changed the `Tool` interface, now accepting prop `getToolComponent` instead of `toolComponent`
- Added `ToolButton` for loading/unloading a tool
- Added `TransformationTraits` that can be used to change position/rotation/scale of a model.
- Merge master into mobx. This includes:
  - Upgraded to Cesium v1.68.
  - Story related enhancements:
    - Added a title to story panel with ability to close story panel.
    - Added a popup on remove all stories.
    - Added button for sharing stories.
    - Added a question popup on window close (if there are stories on the map so users don't lose their work).
- Added a new `editor` Icon
- Changed `ToolButton` to show the same icon in open/close state. Previously it showed a close icon in close state.

#### mobx-34

- Bug fix for `DatePicker` in `BottomDock` causing app crash
- Made changes to the video modals: close button has been added, pressing escape now closes the component and some basic unit tests created
- Updated the video modal for _Data Stories: Getting Started_ to use the new `VideoGuide` component
- Tweaked MyData/AddData tabs to make it possible to invoke them without using the `ExplorerWindow` component and also customize the extensions listed in the dropdown.
- Fix the timeline stack handling for when there are multiple time-enabled layers
- Ported timeseries tables.
- Extended the support for styles for ESRI ArcGis Feature Server. Line styles are supported for lines and polygon outlines in both Cesium and Leaflet viewer. #4405
- Fix polygon outline style bug.
- Add a unit test for polygon outline style.
- Add TrainerPane/TrainerBar "Terry the task trainer"
- Use `1.x.x` of `karma-sauce-launcher` to fix CI build failures
- Stop unknown icons specified in config.json from crashing UI
- Creates a `ShadowTraits` class that is shared by `GltfCatalogItem` and `Cesium3DTilesCatalogItem`.
- Fixed a bug where user added data was removed from catalogue when Remove from map button in data catalog is clicked.
- Fix leaflet zoom to work when bounding rectangle exists but doesn't have bounds defined

#### mobx-33

- Updated generic select so icon doesn't block click
- Re-added loading bar for leaflet & cesium viewers

#### mobx-32

- Made expanded SOS chart item shareable.
- Fixed a regression bug where the time filter is shown for all satellite imagery items
- Add unit tests for `WelcomeMessage` and `Disclaimer`
- Fixed minor UI errors in console
- Replaced helpful hints text with the new version
- Made the shapes of some of the workbench components rounded
- Add `clampToGround` property on to holes within polygons in `GeoJsonCatalogItem`
- Set default `clampToGround` trait to `true` for `GeoJsonCatalogItem`
- Fixed a bug where WMS items caused type errors in newer babel and typescript builds, due to mixed mixin methods on DiffableMixin & DiscretelyTimeVaryingMixin
- Fixed a bug where KmlCatalogItem did not use the proxy for any urls.
- Add support for `CkanCatalogGroup` and `CkanItemReference`.
- Added unit test to ensure getAncestors behaviour
- Hide the chart legend if there are more than four items to prevent things like FeatureInfo being pushed out of the view and the map resizing.
- Prevent addedByUser stack overflow
- Fixed a chart bug where moment points do not stick to the basis item when they are of different scale.
- Fixed a bug where the moment point selection highlight is lost when changing the satellite imagery date.
- Removed sass from Clipboard
- Updated LocationSearchResults to support multiple search providers
- Replaced lifesaver icon on the help button with a question mark button
- Fix handling of points and markers around the anti-meridian in the `LeafletVisualizer`.
- Fixed difference tool losing datepicker state by keeping it mounted
- Disabled unhelpful Help button when in `useSmallScreenInterface`
- Fixed a bug where a single incorrect catalog item in a group would prevent subsequent items from loading.
- Improved catalog parsing to include a stub (`StubCatalogItem`) when terriajs can't parse something

#### mobx-31

- Fixes broken time filter location picker when other features are present on the map.
- Fixes the feature info panel button to show imagery at the selected location.
- Added `hideSource` trait to `CatalogMemberTraits`. When set to true source URL won't be visible in the explorer window.
- Added `Title`, `ContactInformation`, `Fees` to the `CapabilitiesService` interface so they are pulled on metadata load.
- Resolved name issue of `WebMapServiceCapabilities`. Now it returns a name resolved from `capabilities` unless it is set by user.
- Added setting of `isOpenInWorkbench`, `isExperiencingIssues`, `hideLegendInWorkbench`, `hideSource` strats for `WebMapServiceCatalogItem` from `WebMapServiceCatalogGroup`.

#### mobx-30

- Ported welcome message to mobx with new designs
- Updated CI clientConfig values to include new help panel default
- Bumped explicit base typescript to 3.9.2
- Lock rollbar to 2.15.2
- Ported disclaimer to mobx with new designs
- Added diff tool for visualizing difference (delta) of images between 2 dates for services that support it.
- Updated workbench ViewingControls styles to line up with icons
- Prevent re-diff on workbench items that are already a diff
- Updated splitter to force trigger resizes so it catches up on any animation delays from the workbench
- Update workbench to trigger resize events onTransitionEnd on top of view-model-triggers
- Added satellite imagery to help panel
- Stop disclaimer clashing with welcome message by only loading WelcomeMessage after disclaimer is no longer visible
- Fixes a difftool bug where left/right items loose their split direction settings when the tool is reset
- Fixes a splitter bug where split direction is not applied to new layers.
- Re-added satellite guide prompt option via `showInAppGuides`
- Changed tour "go back 1 tour point" messaging from "previous" to "back"

#### mobx-29

- Fix handling of urls on `Cesium3DTilesCatalogItem` related to proxying and getting confused between Resource vs URL.
- Renamed `UrlReference.createUrlReferenceFromUrlReference` to `UrlReference.createCatalogMemberFromUrlReference`
- Moved url to catalog member mapping from `createUrlRefernceFromUrl.register` to `UrlToCatalogMemberMapping` (now in `UrlReference.ts` file)
- Added in-app tour framework & base tour items
- Make the help panel customisable for different maps by modifying `config.json`
- Added generic styled select
- Remove maxZoom from leaflet map.
- Run & configure prettier on terriajs lib/ json files
- Changed most of the icons for the `MapNavigation` section (on the right hand side) of the screen
- Added a close button to story panel
- Made `MapIconButton` to animate when expanding
- Remove requirement for browser to render based on make half pixel calculations for the Compass & stop it jumping around when animating

#### mobx-28

- Fix SASS exports causing some build errors in certain webpack conditions

#### mobx-1 through mobx-27

- Fixed DragDropFile and `createCatalogItemFromFileOrUrl` which wasn't enabled/working in mobx, added tests for `createCatalogItemFromFileOrUrl` and renamed `createCatalogItemFromUrl` to `createUrlRefernceFromUrl`.
- Fixed bug in StratumOrder where `sortBottomToTop` would sort strata in the wrong order.
- Allow member re-ordering via GroupMixin's `moveMemberToIndex`
- Fixed a bug where `updateModelFromJson` would ignore its `replaceStratum` parameter.
- Re-added Measure Tool support
- Re-added `CartoMapCatalogItem`
- Re-implemented `addedByUser` to fix bug where previews of user added data would appear in the wrong tab.
- Added header options for loadJson5, & allow header overrides on MagdaReference loading
- Re-added some matcher-type mappings in `registerCatalogMembers`.
- Added `UrlReference` to represent catalog items created from a url with an auto-detected type.
- Modified `upsertModelFromJson` so that when no `id` is provided, the `uniqueId` generated from `localId` or `name` is incremented if necessary to make it unique.
- Re-enable search components if SearchProvider option provided
- Modified tests to not use any real servers.
- Fixed bug causing workbench items to be shared in the wrong order.
- Fix bug where urls in the feature info panel weren't turned into hyperlinks
- Fix preview map's base map and bounding rectangle size
- Fixed positioning of the buttons at the bottom and the timeline component on mobile
- Added `hasLocalData` property to indicate when a catalog item contains local data. This property is used to determine whether the item can be shared or not.
- Fixed bug causing user added data to not be shared. Note that user added catalog item urls are now set at the user stratum rather than the definition stratum.
- Added the ability to filter location search results by an app-wide bounding box configuration parameter
- Re-introduce UI elements for search when a catalogSearchProvider is provided
- Fix bug that prevented live transport data from being hidden
- Hide opacity control for point-table catalog items.
- Fixed bug where `Catalog` would sometimes end up with an undefined `userAddedDataGroup`.
- Show About Data for all items by default.
- Fixed translation strings for the descriptive text about WMS and WFS URLs in the data catalogue.
- Fix bug that throws an error when clicking on ArcGIS Map Service features
- Fix initialisation of `terria`'s `shareDataService`.
- Support Zoom to Data on `CsvCatalogItem` when data has lat-lon columns.
- Add a trait called `showShadowUi` to `Cesium3DTilesCatalogItem` which hide shadows on workbench item UI.
- Re-added `ArcGisFeatureServerCatalogItem` and `ArcGisFeatureServerCatalogGroup`
- Prevent TerriaMap from crashing when timeline is on and changing to 2D
- Rewrite charts using `vx` svg charting library.
- Fixed bug causing `ArcGisFeatureServerCatalogItem` to throw an error when a token is included in the proxy url.
- Fix a bug for zooming to `ArcGisMapServerCatalogItem` layers
- Modified creation of catalog item from urls to set the item name to be the url at the defaults stratum rather than the definition stratum. This prevents actual item names at load strata from being overridden by a definition stratum name which is just a url.
- Fixed a bug causing highlighting of features with `_cesium3DTileFeature` to sometimes stop working. Also changed highlight colour to make it more visible.
- Fixed bug causing user added data with an auto-detected data type to not be shared properly.
- Modified `addToWorkbench` so that when a catalog item fails to load it is removed from the workbench and an error message is displayed.
- Add support for feature picking on region mapped datasets
- Revamp map buttons at top to support two menu configuration
- Viewer (2d/3d/3d-non-terrain) & basemap preferences are persisted to local storage again, and loaded back at startup
- Dramatically simplified map button styling (pre-styled-components)
- Allow DropdownPanel(InnerPanel) to show centered instead of offset toward the left
- Added AccessControlMixin for tracking access control of a given MagdaReference
- Add a legend title trait
- Show private or public dataset status on data catalog UI via AccessControlMixin
- Added `pointSizeMap` to `TableStyle` to allow point size to be scaled by value
- Added `isExperiencingIssues` to `CatalogMemberTraits`. When set to true, an alert is displayed above the catalog item description.
- Add gyroscope guidance
- Enable StyleSelectorSection workbench control for `WebMapServiceCatalogItem`
- New-new ui
- Add WIP help panes
- Added "Split Screen Mode" into workbench
- Moved excess workbench viewing controls into menu
- Updated bottom attribution styling
- Begin styled components themeing
- Make `clampToGround` default to true for `ArcGisFeatureServerCatalogItemTraits` to stop things from floating
- Add fix for `WebMapServiceCatalogItem` in `styleSelector` to prevent crash.
- Revert changes to `StyleSelectorSelection` component and refactor `WebMapServiceCatalogItem` styleSelector getter.
- Added a temporary fix for bug where a single model failing to load in `applyInitData` in `Terria` would cause other models in the same `initData` object to not load as well.
- Change gyroscope focus/hover behaviour to move buttons on hover
- Stop showing previewed item when catalog is closed
- Prevent `StoryPanel.jsx` from reloading magda references on move through story.
- Add google analytics to mobx
- Fixed google analytics on story panel
- Fixed path event name undefined labelling
- Enable zoomTo and splitter on `CartoMapCatalogItem`.
- Added name to `MapServerStratum` in `ArcGisMapServerCatalogItem`.
- Readded basic `CompositeCatalogItem`.
- Ported Augmented Reality features
- Fixed bug causing "Terrain hides underground features" checkbox to sometimes become out of sync between `SettingPanel` and `WorkbenchSplitScreen`.
- Ports the Filter by Location" feature for Satellite imagery. The property name setting is renamed to `timeFilterPropertyName` from `featureTimesProperty`.
- Made split screen window in workbench hidden when viewer is changed to 3D Smooth and 2D
- Tidy Help UI code
- Added `allowFeatureInfoRequests` property to `Terria` and prevent unnecessary feature info requests when creating `UserDrawing`s.
- Tidied up analytics port, fixed `getAncestors` & added `getPath` helper
- Updated upload icon to point upwards
- Prevent catalog item names from overflowing and pushing the collapse button off the workbench
- Stopped analytics launch event sending bad label
- Add .tsx tests for UI components
- Provide a fallback name for an `ArcGisServerCatalogItem`
- Ensure `CesiumTileLayer.getTileUrl` returns a string.
- Polished help UI to match designs
- Adds methods `removeModelReferences` to Terria & ViewState for unregistering and removing models from different parts of the UI.
- Add basic support for various error provider services, implementing support for Rollbar.
- Add trait to enabling hiding legends for a `CatalogMember` in the workbench.
- Added new help menu item on how to navigate 3d data
- Add traits to customize color blending and highlight color for `Cesium3DTilesCatalogItem`
- Reimplemented splitting using `SplitItemReference`.
- Fix bug that caused contents on the video panel of the help UI to overlay the actual video
- Overhauled location search to be a dropdown instead of list of results
- Fixed bug causing full app crash or viewer zoom refresh when using 3D view and changing settings or changing the terrain provider.
- Implements `SensorObservationServiceCatalogItem`.
- Add support for styling CSVs using a region mapped or text columns.
- Update Compass UI to include larger rotation target, remove sass from compass
- Link Compass "help" button to `navigation` HelpPanelItem (requires generalisation later down the track)
- Improve keyboard traversal through right-hand-side map icon buttons
- Link Compass Gyroscope guidance footer text to `navigation` HelpPanelItem (requires generalisation later down the track)
- Removed hardcoded workbench & Panel button colours
- Ensure CSV column names are trimmed of whitespace.
- Really stop analytics launch event sending bad & now empty & now finally the real label
- Re-added `ArcGisMapServerCatalogGroup` and `ArcGisServerGroup`.
- Tidy Compass UI animations, styles, titles
- Bumped mobx minor to 4.15.x, mobx-react major to 6.x.x
- Add `dateFormat` trait to `TimeVaryingTraits` to allowing formatting of datestrings in workbench and bottomdock.
- Tidy Gyroscope Guidance positioning
- Fixed FeatureInfoPanel using old class state
- Fixed MapIconButton & FeedbackButton proptypes being defined incorrectly
- Implement SenapsLocationsCatalogItem
- Update papaparse and improve handling for retrieveing CSVs via chunking that have no ContentLenth header

### v7.11.17

- Moved strings in DateTimeSelector and FeatureInfoPanel into i18next translation file.

### v7.11.16

- Fixed a bug where the timeline would not update properly when the timeline panel was resized.

### v7.11.15

- Fixed a bug when clicking the expand button on a chart in feature info when the clicked feature was a polygon.

### v7.11.14

- Update CARTO Basemaps CDN URL and attribution.
- Fixed issue with node 12 & 14 introduced in Cesium upgrade.

### v7.11.13

- Upgraded to Cesium v1.73.
- Removed any references to `BingMapsApi` (now deprecated).

### v7.11.12

- Fixed a crash with GeoJsonCatalogItem when you set a `stroke-opacity` in `styles`.

### v7.11.11

- If `showIEMessage` is `true` in config.json, warn IE11 users that support is ending.

### v7.11.10

- Remove caching from TerriaJsonCatalogFunction requests.
- Upgraded minimum node-sass version to one that has binaries for node v14.

### v7.11.9

- Update Geoscience Australia Topo basemap.
- Remove caching from WPS requests.
- Fix entity outline alpha value when de-selecting a feature.

### v7.11.8

- Upgraded to terriajs-cesium v1.71.3 which fixes a bug running gulp tasks on node v14.

### v7.11.7

- Add additional region mapping boundaries.

### v7.11.6

- Rework the handling of point datasets on the anti-meridian when using LeafletJS.
- Fix indices in some translation strings including strings for descriptions of WMS and WMS service.
- Upgraded to Cesium v1.71.

### v7.11.5

- Added `GeoRssCatalogItem` for displaying GeoRSS files comming from rss2 and atom feeds.
- Bug fix: Prevent geojson files from appearing twice in the workbench when dropped with the .json extension
- Story related enhancements:
  - Added a title to story panel with ability to close story panel.
  - Added a popup on remove all stories.
  - Added button for sharing stories.
  - Added a question popup on window close (if there are stories on the map so users don't lose their work).
- Pinned `html-to-react` to version 1.3.4 to avoid IE11 incompatibility with newer version of deep dependency `entities`. See https://github.com/fb55/entities/issues/209
- Added a `MapboxStyleCatalogItem` for showing Mapbox styles.
- Add a `tileErrorThresholdBeforeDisabling` parameter to `ImageryLayerCatalogItem` to allow a threshold to set for allowed number of tile failures before disabling the layer.

### v7.11.4

- Add support for `classBreaks` renderer to `ArcGisFeatureServerCatalogItem`.
- Upgraded to Cesium v1.68.
- Replace `defineProperties` and `freezeObject` to `Object.defineProperties` and `Object.freeze` respectively.
- Bumped travis build environment to node 10.
- Upgraded to `generate-terriajs-schema` to v1.5.0.

### v7.11.3

- Added babel dynamic import plugin for webpack builds.
- `ignoreUnknownTileErrors` will now also ignore HTTP 200 responses that are not proper images.

### v7.11.2

- Pass minimumLevel, in Cesium, to minNativeZoom, in Leaflet.
- Upgraded to Cesium v1.66.

### v7.11.1

- Fix for color of markers on the map associated with chart items

### v7.11.0

- Fix draggable workbench/story items with translation HOC
- Added first revision of "delta feature" for change detection of WMS catalog items which indicate `supportsDeltaComparison`
- Improve menu bar button hover/focus states when interacting with its panel contents
- Add ability to set opacity on `GeoJsonCatalogItem`
- Expanded test cases to ensure WorkbenchItem & Story have the correct order of components composed
- Fix broken catalog functions when used with translation HOC
- Fix bug with momentPoints chart type when plotting against series with null values
- Make the default `Legend` width a little smaller to account for the workbench scrollbar
- Bug fix for expanding chart - avoid creating marker where no lat lon exists.
- Add a `ChartDisclaimer` component to display an additional disclaimer above the chart panel in the bottom dock.
- Add `allowFeatureInfoRequests` property to `Terria` and prevent unnecessary feature info requests when creating `UserDrawing`s.
- Removes unsupported data that is drag and dropped from the workbench and user catalog.
- Adjusted z-index values so that the explorer panel is on top of the side panel and the notification window appears at the very top layer.
- Allow `CkanCatalogItem` names to be constructed from dataset and resource names where multiple resources are available for a single dataset
- Set the name of ArcGis MapServer CatalogGroup and CatalogItem on load
- Improve autodetecting WFS format, naming of the WFS catalog group and retaining the zoomToExtent
- Remove unnecessary nbsp; from chart download and expand buttons introduced through internationalization.
- Fix story prompt flag not being set after dismissing story, if `showFeaturePrompts` has been enabled

### v7.10.0

- Added proper basic internationalisation beginnings via i18next & react-i18next
- Fixed a bug where calling `openAddData()` or `closeCatalog()` on ViewState did not correctly apply the relevant `mobileViewOptions` for mobile views.
- Fixed filter by available dates on ImageryLayerCatalogItem not copying to the clone when the item is split.
- Fixed an error in `regionMapping.json` that causes some states to be mismatched when using Australian state codes in a column labelled "state". It is still recommended to use "ste", "ste_code" or "ste_code_2016" over "state" for column labels when matching against Australian state codes.
- Fixed bug where "User data" catalog did not have add-buttons.
- Added ability to re-add "User data" CSV items once removed from workbench.
- Changed catalog item event labels to include the full catalog item path, rather than just the catalog item name.
- Added support for `openAddData` option in config.json. If true, the "Add Data" dialog is automatically opened at startup.
- Welcome message, in-app guides & new feature prompts are now disabled by default. These can be re-enabled by setting the `showWelcomeMessage`, `showInAppGuides` & `showFeaturePrompts` options in config.json.
- Updated Welcome Message to pass its props to `WelcomeMessagePrimaryBtnClick` & `WelcomeMessageSecondaryBtnClick` overrides
- Welcome message, in-app guides & new feature prompts are now disabled by default. These can be re-enabled by setting the `showWelcomeMessage`, `showInAppGuides` & `showFeaturePrompts` options in config.json.
- Updated Welcome Message to pass its props to `WelcomeMessagePrimaryBtnClick` & `WelcomeMessageSecondaryBtnClick` overrides.
- Fixed a bug in anti-meridian handling causing excessive memory use.
- Handled coordinate conversion for GeoJson geometries with an empty `coordinates` array.
- Fixed height of My Data drag and drop box in Safari and IE.

### v7.9.0

- Upgraded to Cesium v1.63.1. This upgrade may cause more problems than usual because Cesium has switched from AMD to ES6 modules. If you run into problems, please contact us: https://terria.io/contact

### v7.8.0

- Added ability to do in-app, "static guides" through `<Guide />`s
- Added in-app Guide for time enabled WMS items
- Initial implementation of language overrides to support setting custom text throughout the application.
- Added ability to pass `leafletUpdateInterval` to an `ImageryLayerCatalogItem` to throttle the number of requests made to a server.

### v7.7.0

- Added a quality slider for the 3D map to the Map panel, allowing control of Cesium's maximumScreenSpaceError and resolutionScale properties.
- Allowed MapboxMapCatalogItems to be specified in catalog files using type `mapbox-map`.
- We now use styles derived from `drawingInfo` from Esri Feature Services.
- Chart related enhancements:
  - Added momentPoints chart type to plot points along an available line chart.
  - Added zooming and panning on the chart panel.
  - Various preventative fixes to prevent chart crashes.
- Increased the tolerance for intermittent tile failures from time-varying raster layers. More failures will now be allowed before the layer is disabled.
- Sensor Observation Service `GetFeatureOfInterest` requests no longer erroneously include `temporalFilters`. Also improved the generated request XML to be more compliant with the specification.
- Fixed a bug where differences in available dates for `ImageryLayerCatalogItem` from original list of dates vs a new list of dates, would cause an error.
- Improved support for layers rendered across the anti-meridian in 2D (Leaflet).
- Fixed a crash when splitting a layer with a `momentPoints` chart item.
- Fixed a crash when the specified Web Map Service (WMS) layer could not be found in the `GetCapabilities` document and an alternate legend was not explicitly specified.

### v7.6.11

- Added a workaround for a bug in Google Chrome v76 and v77 that caused problems with sizing of the bottom dock, such as cutting off the timeline and flickering on and off over the map.
- Set cesium rendering resolution to CSS pixel resolution. This is required because Cesium renders in native device resolution since 1.61.0.

### v7.6.10

- Fixed error when opening a URL shared from an explorer tab. #3614
- Resolve a bug with `SdmxJsonCatalogItem`'s v2.0 where they were being redrawn when dimensions we're changed. #3659
- Upgrades terriajs-cesium to 1.61.0

### v7.6.9

- Automatically set `linkedWcsCoverage` on a WebMapServiceCatalogItem.

### v7.6.8

- Added ability in TerriaJsonCatalogFunction to handle long requests via HTTP:202 Accepted.

### v7.6.7

- Fixed share disclaimer to warn only when user has added items that cannot be shared.

### v7.6.6

- Basemaps are now loaded before being enabled & showed

### v7.6.5

- Add the filename to a workbench item from a drag'n'dropped file so it isn't undisplayed as 'Unnamed item'.
- Fixed inability to share SOS items.
- Added an option to the mobile menu to allow a story to be resumed after it is closed.
- The "Introducing Data Stories" prompt now only needs to be dismissed once. Previously it would continue to appear on every load until you clicked the "Story" button.
- Fixed a crash that could occur when the feature info panel has a chart but the selected feature has no chart data.
- Fixed a bug where the feature info panel would show information on a vector tile region mapped dataset that had no match.

### v7.6.4

- Add scrollbar to dropdown boxes.
- Add support for SDMX version 2.1 to existing `SdmxJsonCatalogItem`.
- Add a warning when sharing a map describing datasets which will be missing.
- Enable the story panel to be ordered to the front.
- Disable the autocomplete on the title field when adding a new scene to a story.
- Fix SED codes for regionmapping

### v7.6.3

- Fixed a bug with picking features that cross the anti-meridian in 2D mode .
- Fixed a bug where `ArcGisMapServerCatalogItem` legends were being created during search.
- Fixed a bug where region mapping would not accurately reflect share link parameters.

### v7.6.2

- Fixed a bug that made some input boxes unreadable in some web browsers.

### v7.6.1

- Fixed a bug that prevented the "Feedback" button from working correctly.
- Fix a bug that could cause a lot of extra space to the left of a chart on the feature info panel.

### v7.6.0

- Added video intro to building a story
- Allow vector tiles for region mapping to return 404 for empty tiles.

### v7.5.2

- Upgraded to Cesium v1.58.1.
- Charts are now shared in share & story links

### v7.5.1

- Fixed a bug in Cesium that prevented the new Bing Maps "on demand" basemaps from working on `https` sites.

### v7.5.0

- Added the "Story" feature for building and sharing guided tours of maps and data.
- Added sharing within the data catalog to share a given catalog group or item
- Switched to using the new "on demand" versions of the Bing Maps aerial and roads basemaps. The previous versions are deprecated.

### v7.4.1

- Remove dangling comma in `regionMapping.json`.
- `WebMapServicCatalogItem` now includes the current `style` in generated `GetLegendGraphic` URLs.

### v7.4.0

- Upgraded to Cesium v1.57.
- Fixed a bug where all available styles were being retrieved from a `GetCapabilities` for each layer within a WMS Group resulting in memory crashes on WMSs with many layers.
- Support State Electoral Districts 2018 and 2016 (SED_Code_2018, SED_Code_2016, SED_Name_2018, SED_Name_2016)

### v7.3.0

- Added `GltfCatalogItem` for displaying [glTF](https://www.khronos.org/gltf/) models on the 3D scene.
- Fixed a bug where the Map settings '2D' button activated '3D Smooth' view when configured without support for '3D Terrain'.
- Added `clampToTerrain` property to `GeoJsonCatalogItem`.
- When clicking a polygon in 3D Terrain mode, the white outline is now correctly shown on the terrain surface. Note that Internet Explorer 11 and old GPU hardware cannot support drawing the highlight on terrain, so it will not be drawn at all in these environments.

### v7.2.1

- Removed an extra close curly brace from `regionMapping.json`.

### v7.2.0

- Added `hideLayerAfterMinScaleDenominator` property to `WebMapServiceCatalogItem`. When true, TerriaJS will show a message and display nothing rather than silently show a scaled-up version of the layer when the user zooms in past the layer's advertised `MinScaleDenominator`.
- Added `GeoJsonParameterEditor`.
- Fixed a bug that resulted in blank titles for catalog groups loaded from automatically detected (WMS) servers
- Fixed a bug that caused some chart "Expand" options to be hidden.
- Added `CED_CODE18` and `CED_NAME18` region types to `regionMapping.json`. These are now the default for CSV files that reference `ced`, `ced_code` and `ced_name` (previously the 2016 versions were used).
- Improved support for WMTS, setting a maximum level to request tiles at.

### v7.1.0

- Support displaying availability for imagery layers on charts, by adding `"showOnChart": true" or clicking a button in the UI.
- Added a `featureTimesProperty` property to all `ImageryLayerCatalogItem`s. This is useful for datasets that do not have data for all locations at all times, such as daily sensor swaths of near-real-time or historical satellite imagery. The property specifies the name of a property returned by the layer's feature information query that indicates the times when data is available at that particular location. When this property is set, TerriaJS will display an interface on the workbench to allow the user to filter the times to only those times where data is available at a particular location. It will also display a button at the bottom of the Feature Information panel allowing the user to filter for the selected location.
- Added `disablePreview` option to all catalog items. This is useful when the preview map in the catalog will be slow to load.
- When using the splitter, the feature info panel will now show only the features on the clicked side of the splitter.
- Vector polygons and polylines are now higlighted when clicked.
- Fixed a bug that prevented catalog item split state (left/right/both) from being shared for CSV layers.
- Fixed a bug where the 3D globe would not immediately refresh when toggling between the "Terrain" and "Smooth" viewer modes.
- Fixed a bug that could cause the chart panel at the bottom to flicker on and off rapidly when there is an error loading chart data.
- Fixed map tool button positioning on small-screen devices when viewing time series layers.

### v7.0.2

- Fixed a bug that prevented billboard images from working on the 2D map.
- Implemented "Zoom To" support for KML, CZML, and other vector data sources.
- Upgraded to Cesium v1.55.

### v7.0.1

- Breaking Changes:
  - TerriaJS no longer supports Internet Explorer 9 or 10.
  - An application-level polyfill suite is now highly recommended, and it is required for Internet Explorer 11 compatibility. The easiest approach is to add `<script src="https://cdn.polyfill.io/v2/polyfill.min.js"></script>` to the `<head>` element of your application's HTML page, which will deliver a polyfill suite tailored to the end-user's browser.
  - TerriaJS now requires Node.js v8.0 or later.
  - TerriaJS now requires Webpack v4.0 or later.
  - TerriaJS now uses Gulp v4.0. If you have Gulp 3 installed globally, you'll need to use `npm run gulp` to run TerriaJS gulp tasks, or upgrade your global Gulp to v4 with `npm install -g gulp@4`.
  - TerriaJS now uses Babel v7.0.
  - Removed `UrthecastCatalogItem`, `UrthecastCatalogGroup`, and `registerUrthcastCatalogItems`. The Urthecast functionality was dependent on an npm package that hadn't been updated in three years and had potential security vulnerabilities. Please [let us know](https://gitter.im/TerriaJS/terriajs) if you were using this functionality.

### v6.5.0

- Add support for rendering Mapbox Vector Tiles (MVT) layers. Currently, polygons are the only supported geometry type, and all polygons are drawn with the same outline and fill colors.
- `wwwroot/data/regionMapping.json` is now the default region mapping file (rather than a file provided by TerriaMap), and needs to be explicitly overridden by a `regionMappingDefinitionsUrl` setting in config.json.

### v6.4.0

- The Feature Info panel can now be moved by clicking and dragging it.
- The map tool buttons are now arranged horizontally instead of vertically on small-screen mobile devices.
- When using a Web Map Service (WMS) catalog item with the `linkedWcsUrl` and `linkedWcsCoverage` properties, we now pass the selected WMS style to the Web Coverage Service (WCS) so that it can optionally return different information based on the selected style.
- Added `stationIdWhitelist` and `stationIdBlacklist` properties to `SensorObservationServiceCatalogItem` to allow filtering certain monitoring stations in/out.
- Fixed a bug that caused a crash when attempting to use a `style` attribute on an `<a>` tag in Markdown+HTML strings such as feature info templates.
- Fixed a bug that displaced the chart dropdown list on mobile Safari.

### v6.3.7

- Upgraded to Cesium v1.53.

### v6.3.6

- Dragging/dropping files now displays a more subtle notification rather than opening the large Add Data / My Data panel.
- The `sendFeedback` function can now be used to send additional information if the server is configured to receive it (i.e. `devserverconfig.json`).
- Made custom feedback controls stay in the lower-right corner of the map.
- Improved the look of the toolbar icons in the top right, and added an icon for the About page.

### v6.3.5

- Changed the title text for the new button next to "Add Data" on the workbench to "Load local/web data".
- Fixed a bug that caused the area to the right of the Terria log on the 2D map to be registered as a click on the logo instead of a click on the map.
- Fixed a bug that caused the standard "Give Feedback" button to fail to open the feedback panel.
- Swapped the positions of the group expand/collapse icon and the "Remove from catalogue" icon on the My Data panel, for more consistent alignment.
- Made notifications honor the `width` and `height` properties. Previously, these values were ignored.

### v6.3.4

- Added the ability to add custom components to the feedback area (lower right) of the user interface.

### v6.3.3

- Upgraded to Cesium v1.51.

### v6.3.2

- Added "filterByProcedures" property to "sos" item (default: true). When false, the list of procedures is not passed as a filter to GetFeatureOfInterest request, which works better for BoM Water Data Online services.

### v6.3.1

- Fixed a bug that caused the compass control to be misaligned in Internet Explorer 11.

### v6.3.0

- Changed the "My Data" interface to be much more intuitive and tweaked the visual style of the catalog.
- Added `CartoMapCatalogItem` to connect to layers using the [Carto Maps API](https://carto.com/developers/maps-api/).

## v6.2.3

- Made it possible to configure the compass control's colors using CSS.

### v6.2.2

- Removed the Terria logo from the preview map and made the credit there smaller.
- Fall back to the style name in the workbench styles dropdown when no title is given for a style in WMS GetCapabilities.

### v6.2.1

- We now use Cesium Ion for the Bing Maps basemaps, unless a `bingMapsKey` is provided in [config.json](https://docs.terria.io/guide/customizing/client-side-config/#parameters). You can control this behavior with the `useCesiumIonBingImagery` property. Please note that if a `bingMapsKey` is not provided, the Bing Maps geocoder will always return no results.
- Added a Terria logo in the lower left of the map. It can be disabled by setting `"hideTerriaLogo": true` in `config.json`.
- Improved the credits display on the 2D map to be more similar to the 3D credits.
- Fixed a bug that caused some legends to be missing or incomplete in Apple Safari.

### v6.2.0

- Added a simple WCS "clip and ship" functionality for WMS layers with corresponding a WCS endpoint and coverage.
- Fixed problems canceling drag-and-drop when using some web browsers.
- Fixed a bug that created a time period where no data is shown at the end of a time-varying CSV.
- Fixed a bug that could cause endless tile requests with certain types of incorrect server responses.
- Fixed a bug that could cause endless region tile requests when loading a CSV with a time column where none of the column values could actually be interpreted as a time.
- Added automatic retry with jittered, exponential backoff for tile requests that result in a 5xx HTTP status code. This is especially useful for servers that return 503 or 504 under load. Previously, TerriaJS would frequently disable the layer and hit the user with an error message when accessing such servers.
- Updated British National Grid transform in `Proj4Definitions` to a more accurate (~2 m) 7 parameter version https://epsg.io/27700.
- Distinguished between 3D Terrain and 3D Smooth in share links and init files.
- Upgraded to Cesium v1.50.

### v6.1.4

- Fixed a bug that could cause the workbench to appear narrower than expected on some systems, and the map to be off-center when collapsing the workbench on all systems.

### v6.1.3

- When clicking a `Split` button on the workbench, the new catalog item will no longer be attached to the timeline even if the original was. This avoids a confusing situation where both catalog items would be locked to the same time.
- Added KMZ to the whitelisted formats for `MagdaCatalogItem`.
- Fixed a bug that caused a crash when switching to 2D with vector data already on the map, including when visiting a share link with vector data when the map ends up being 2D.
- The "Hide Workbench" button is now attached to the side of the Workbench, instead of on the opposite side of the screen from it.

### v6.1.2

- Fixed a bug that prevented `BingMapsSearchProviderViewModel` and other uses of `loadJsonp` from working correctly.

### v6.1.1

- Upgraded to terriajs-server v2.7.4.

### v6.1.0

- The previous default terrain provider, STK World Terrain, has been deprecated by its provider. _To continue using terrain in your deployed applications, you *must* obtain a Cesium Ion key and add it to `config.json`_. See https://cesium.com/ to create an Ion account. New options are available in `config.json` to configure terrain from Cesium Ion or from another source. See https://terria.io/Documentation/guide/customizing/client-side-config/#parameters for configuration details.
- Upgraded to Cesium v1.48.
- Added `Cesium3DTilesCatalogItem` for visualizing [Cesium 3D Tiles](https://github.com/AnalyticalGraphicsInc/3d-tiles) datasets.
- Added `IonImageryCatalogItem` for accessing imagery assets on [Cesium Ion](https://cesium.com/).
- Added support for Cesium Ion terrain assets to `CesiumTerrainProvider`. To use an asset from Ion, specify the `ionAssetId` and optionally the `ionAccessToken` and `ionServer` properties instead of specifying a `url`.
- Fixed a bug that could cause legends to be missing from `WebMapServiceCatalogItems` that had `isEnabled` set to true.

### v6.0.5

- Added `rel="noreferrer noopener"` to all `target="_blank"` links. This prevents the target page from being able to navigate the source tab to a new page.
- Fixed a bug that caused the order of items on the Workbench to change when visiting a share link.

### v6.0.4

- Changed `CesiumSelectionIndicator` to no longer use Knockout binding. This will avoid a problem in some environments, such as when a Content Security Policy (CSP) is in place.

### v6.0.3

- Fixed a bug that prevented users from being able to enter coordinates directly into catalog function point parameter fields.

### v6.0.2

- Fixed a bug that prevented interaction with the 3D map when the splitter was active.

### v6.0.1

- Added `parameters` property to `ArcGisMapServerCatalogItem`, allowing arbitrary parameters to be passed in tile and feature info requests.

### v6.0.0

- Breaking Changes:
  - An application-level polyfill suite is now required for Internet Explorer 9 and 10 compatibility. The easiest approach is to add `<script src="https://cdn.polyfill.io/v2/polyfill.min.js"></script>` to the `<head>` element of your application's HTML page.
  - In TerriaJS v7.0.0 (the _next_ major release), a polyfill suite may be required for Internet Explorer 11 as well. Adopting the approach above now will ensure you don't need to worry about it then.
- Overhauled support for printing. There is now a Print button on the Share panel that will provide a much better printable form of the map than the browser's built-in print feature. If a user uses the browser's print button instead, a message at the top will suggest using the TerriaJS Print feature and open the Share panel. Calling `window.print` (e.g. on a TerriaJS instance inside an iframe) will invoke the new TerriaJS print feature directly.
- Fixed a bug that caused `Leaflet.captureScreenshot` to show all layers on both sides even with the splitter active.
- Fixed a bug that prevented some vector features from appearing in `Leaflet.captureScreenshot`.
- Added ability to move the splitter thumb position vertically so that users can move it to prevent occlusions.
- Added `TerriaJsonCatalogFunction`. This catalog function allows an arbitrary HTTP GET to be invoked with user-provided parameters and return TerriaJS catalog JSON.
- Fixed a bug that could cause the feature info panel to sometimes be nearly transparent in Internet Explorer 11.
- Fixed a bug that caused an expanded preview chart's workbench item to erroneously show the date picker.
- Updated `MagdaCatalogItem` to match Magda project

### 5.7.0

- Added `MagdaCatalogItem` to load details of a catalog item from [Magda](https://github.com/TerriaJS/magda).
- Fixed a bug that could cause a time-dynamic WMS layer to fail to ever show up on the map if the initial time on the timeline was outside the intervals where the layer had data.
- Fixed a bug which could cause a crash during load from share link when the layer default is to not `useOwnClock` but the share link has `useOwnClock` set.
- Fixed an issue that caused a 'This data source is already shown' error in particular circumstances.

### 5.6.4

- Fixed a bug causing an error message when adding tabular data to the workbench before it was loaded.

### 5.6.3

- Display of Lat Lon changed from 3 deciml places to 5 decimal places - just over 1m precision at equator.
- Fixed a bug that caused the timeline to appear when changing the time on the workbench for a layer not attached to the timeline.
- The workbench date/time picker is now available for time varying point and region CSVs.
- Fixed a bug that caused the workbench date picker controls to disappear when the item was attached to the timeline and the timeline's current time was outside the valid range for the item.

### 5.6.2

- Renamed search marker to location marker.
- Added the clicked coordinates to the bottom of the feature info panel. Clicking the marker icon will cause the location to be indicated on the map.
- The location marker is now included in shared map views.
- Fixed a bug that could cause split WMS layers to show the incorrect layer data for the date shown in the workbench.
- Refactored current time handling for `CatalogItem` to reduce the complexity and number of duplicated current time states.
- Fixed feature info updating when the time is changed from the workbench for `TableCatalogItem`.
- Change the workbench catalog item date picker so that updating the date does not disable the timeslider.
- Fix a bug that meant that, when the current time was updated on an `ImageryCatalogItem` while the layer wasn't shown, the old time was still shown when the layer was re-enabled.
- Added `{{terria.currentTime}}` to feature info template.
- Added a way to format times within a feature info tempate. E.g. `{{#terria.formatDateTime}}{"format": "dd-mm-yyyy HH:MM:ss"}{{terria.currentTime}}{{/terria.formatDateTime}}`.
- Fixed a bug that caused the selection indicator to float strangely when visiting a share link with a selected feature.
- Fixed a bug that caused a region to be selected even when clicking on a hole in that region.
- Fixed a bug that prevented the selection indicator from following moving features on the 2D map.
- Fixed a bug that caused Leaflet to stop rendering further points in a layer and throw errors when calculating extent when one point had invalid characters in the latitude or longitude field.
- We now default to `autoPlay: false` if it's not specified in `config.json`.
- Changed search box placeholders to more precisely reflect their functionality.
- CartoDB basemaps are now always loaded over HTTPS.

### 5.6.1

- Fixed a bug that could cause the workbench UI to hang when toggling concepts, particularly for an `SdmxJsonCatalogItem`.
- Added previous and next buttons to workbench catalog item date picker.

### 5.6.0

- Upgraded to Cesium 1.41.

### 5.5.7

- Added support for using tokens to access WMS layers, particularly using the WMS interface to ArcGIS servers.

### 5.5.6

- Tweaked the sizing of the feature info panel.
- Fixed a bug that caused `ArcGisMapServerCatalogItem` to always use the server's single fused map cache, if available. Now, if the `layers` property is specified, we request individual dynamic layers and ignore the fused map cache.

### 5.5.5

- Fixed a bug that caused the feature info panel to stop working after clicking on a location search marker.
- Added support for ArcGIS tokens on the 2D map. Previously, tokens only worked reliably in 3D.
- Improved handling of tile errors, making it more consistent between 2D and 3D.
- Fixed a bug that prevented the Add Data button from working Internet Explorer 9 unless the DevTools were also open.
- Improved the sizing of the feature info panel so it is less likely to completely obscure the map.

### 5.5.4

- Fixed a serious bug that prevented opening the Data Catalog in Internet Explorer.
- Fixed some problems with the Terria Spatial Analytics `CatalogFunctions`.

### 5.5.3

- Fixed a bug in SDMX-JSON when using `cannotSum`.

### 5.5.2

- Deprecated SDMX-JSON catalog items' `cannotDisplayPercentMap` in favour of `cannotSum`.
- Updated `cannotSum` so that it does not display a total in some cases, as well as suppressing the regional-percentage checkbox. `cannotSum` can be either a mapping of concept ids to the values that prevent summing, or simply `true` to always prevent summing.
- Fixed a bug that caused an error when Splitting a layer that does not have a `clock`.

### 5.5.1

- Added `cannotDisplayPercentMap` to SDMX-JSON catalog items, to optionally turn off the "display as a percentage of regional total" checkbox when the data is not a count (eg. a rate or an average).

### 5.5.0

- Added the ability to split the screen into a left-side and right-side, and show raster and region mapped layers on only one side of the splitter.
- Added the ability to use a tabbed catalog in the explorer panel on desktop site. Setting `tabbedCatalog` parameter to `true` in `config.json` causes top-level groups in the catalog to list items in separate explorer panel tabs.
- Added the ability to use vector tile properties in feature info templates when using region mapping (data row attributes will overwrite vector tile properties with the same name)
- Properties available in feature info templates are now JSON parsed and replaced by their javascript object if they start with `[` or `{` and parse successfully
- Decreased flickering of time-varying region mapped layers by pre-rendering the next time interval.
- Fixed a bug in `WebMapServiceCatalogItem` that could cause a WMS time time dimension to be interpreted incorrectly if it was specified only using dates (not times) and with a periodicity of less than a day.

### 5.4.5

- Improved behaviour of SDMX-JSON items when no data is available.

### 5.4.4

- Added support for specifying namespaced layer names in the `WebMapServiceCatalogItem` `layers` property.
- Made TerriaJS tolerant of XML/HTML inside text elements in WMS GetCapabilities without being properly wrapped in `CDATA`.

### 5.4.3

- Fixed a build problem on case-sensitive file systems (e.g. most Linux systems).

### 5.4.2

- We no longer show the Zoom To button on the workbench when there is no rectangle to zoom to.

### 5.4.1

- Fixed a bug when sharing SDMX-JSON catalog items.
- Improved display of "Add Data" panel on small screens when Feedback and Feature Info panels are open.
- Added "search in data catalog" link to mobile search.
- Added a button to automatically copy share url into clipboard in share panel.
- Added `initFragmentPaths` property to the `parameters` section of `config.json`. It can be used to specify an array of base paths for resolving init fragments in the URL.
- Modified `CkanCatalogItem` to exclude files that advertise themselves as KML files but have the file extension .ZIP.
- Removed "View full size image" link on the share panel. Chrome 60 removed the ability to navigate to a data URI, and other browsers are expected to follow this lead.

### 5.4.0

- Breaking change: removed some old types that haven't been used since the new React-based user interface in v4.0.0, specifically `KnockoutHammerBinding`, `KnockoutMarkdownBinding`, `PopupMessageConfirmationViewModel`, `PopupMessageViewModel`, and `PopupViewModel`.
- Added the ability to use tokens from terriajs-server for layers requiring ESRI tokens.
- Catalog group items are now sorted by their in-catalog name

### 5.3.0

- Added the ability to use the analytics region picker with vector tile region mapping by specifiying a WMS server & layer for analytics only.
- Updated the client side validation to use the server-provided file size limit when drag/dropping a file requiring the conversion service.
- `zoomOnEnable` now works even for a catalog item that is initially enabled in the catalog. Previously, it only worked for catalog items enabled via the user interface or otherwise outside of the load process.
- Added `initialTimeSource` property to `CsvCatalogItem` so it is possible to specify the value of the animation timeline at start from init files.
- Added to documentation for customizing data appearance.
- Added `CatalogShortcut` for creating tool items for linking to a `CatalogItem`.
- Renamed `ViewState.viewCatalogItem()` to `viewCatalogMember` to reflect that it can be used for all `CatalogMembers`, not just `CatalogItems`.
- Fixed a bug that could cause a crash when switching to 2D when the `initialView` was just a `Rectangle` instead of a `CameraView`.
- Fixed a bug that caused multiple layers with generated, gradient legends to all show the same legend on the Workbench.

### 5.2.11

- Pinned `urijs` to v1.18.10 to work around a breaking change in v1.18.11.

### 5.2.10

- Improved the conversion of Esri polygons to GeoJSON by `featureDataToGeoJson`. It now correctly handles polygons with holes and with multiple outer rings.
- Added some fields to the dataset info page for `CkanCatalogItem`.
- Fixed a bug that could cause some layers, especially the Bing Maps basemap, to occasionally be missing from the 2D map.
- Fixed a bug that could cause the selected time to move to the end time when sharing a map with a time-dynamic layer.

### 5.2.9

- A catalog item's `cacheDuration` property now takes precedence over the cache duration specified by the code. Previously, the `cacheDuration` would only override the default duration (2 weeks).

### 5.2.8

- Added option to expand the HTML embed code and toggle URL shorting for the share link.
- The Share feature now includes the current time selected on the timeline, so that anyone visiting a share link will see the map at the intended time.

### 5.2.7

- Added the Latitude and Longitude to the filename for the Feature Information file download.
- Added the time to the timeline labels when zoomed in to a single day. Previously, the label sometimes only showed the date.

### 5.2.6

- Added the ability to disable the conversion service so that no user data is sent outside of the client by setting `conversionServiceBaseUrl` to `false` in the `parameters` section of `config.json`.
- Added the ability to disable the location button by setting `disableMyLocation` to `true` in the `parameters` section of `config.json`.
- Fixed a bug that caused the share functionality to fail (both screenshot and share link) in 2d mode.
- Fixed a bug with explicitly styled enum columns in Internet Explorer.
- Fixed a bug that caused the selected column in a csv to be the second column when a time column is present.

### 5.2.5

- Fixed a bug with `forceProxy: true` which meant that vector tiles would try, and fail, to load over the proxy.
- Added documentation for customizing data appearance, and folded in existing but orphaned documentation for creating feature info templates.
- Changed the LocateMe button so that it toggles and continuously updates the location when Augmented Reality is enabled.
- Added the ability to set SDMX-JSON region names from a region type dimension, using a Mustache template. This was required so regions can be mapped to specific years, even if not specified by the SDMX-JSON server.
- Added `viewermode` to the users persistent local storage to remember the last `ViewerMode` used.
- Added the ability to customize the preamble text on the feedback form ("We would love to hear from you!") by setting `feedbackPreamble` in the `parameters` section of `config.json`.

### 5.2.4

- Fixed a bug that prevented error messages, such as when a dataset fails to load, from being shown to the user. Instead, the errors were silently ignored.

### 5.2.3

- Fixed a bug that gave expanded Sensor Observation Service charts poor names.
- Fixed a bug that prevented some table-based datasets from loading.

### 5.2.2

- Fixed download of selected dataset (as csv) so that quotes are handled in accordance with https://tools.ietf.org/html/rfc4180. As a result, more such downloads can be directly re-loaded in Terria by dragging and dropping them.

### 5.2.1

- Changed the default opacity for points from CSV files without a value column to 1.0 (previously it was 0.6). This is a workaround for a Cesium bug (https://github.com/AnalyticalGraphicsInc/cesium/issues/5307) but really a better choice anyway.
- Fixed a bug which meant non-standard properties of some table data sources (eg. csv, SOS, SDMX-JSON) were missing in the feature info panel, because of a breaking change in Cesium 1.33.

### 5.2.0

- Fixed a bug that caused layer disclaimers to fail to appear when the layer was enabled via a share link. Since the user was unable to accept the disclaimer, the layer also failed to appear.
- Added `AugmentedVirtuality` (user facing feature name Augmented Reality) to allow users to use their mobile device's orientation to set the camera view.
- Added the `showFeaturesAtAllTimes` option to Sensor Observation Service items. This improves the user experience if the server returns
  some features starting in 1990, say, and some starting in 1995, so that the latter still appear (as grey points with no data) in 1990.
- Fixed a bug that prevented preview charts in the feature info panel from updating when the user changed the Sensor Observation Service frequency.
- Fixed a bug that allowed the user to de-select all the display choices for Sensor Observation Service items.
- Improved the appearance of charts where all the y-values are null. (It now shows "No preview available".)
- Upgraded to Leaflet 1.0.3 for the 2D and preview maps.
- Upgraded to [Cesium 1.33](https://github.com/AnalyticalGraphicsInc/cesium/blob/1.33/CHANGES.md) for the 3D view.

### 5.1.1

- Fixed a bug that caused an 'added' and a 'shown' event for "Unnamed Item" to be logged to Google Analytics when previewing an item in the catalog.
- Added a 'preview' Google Analytics event when a catalog item is shown on the preview map in the catalog.
- Fixed a bug that prevented csv files with missing dates from loading.
- Fixed a bug that could cause an error when adding a layer without previewing it first.

### 5.1.0

- Fixed a bug that prevented `WebMapServiceCatalogItem` from acting as a time-dynamic layer when the time dimension was inherited from a parent layer.
- `WebMapServiceCatalogItem` now supports WMS 1.1.1 style dimensions (with an `Extent` element) in addition to the 1.3.0 style (`Dimension` only).
- `WebMapServiceCatalogItem` now passes dates only (rather than dates and times) to the server when the TIME dimension uses the `start/stop/period` form, `start` is a date only, and `period` does not include hours, minutes, or seconds.
- `WebMapServiceCatalogItem` now supports years and months (in addition to days, hours, minutes, and seconds) in the period specified of a TIME dimension.
- `WebMapServiceCatalogItem` now ignores [leap seconds](https://en.wikipedia.org/wiki/Leap_second) when evaluating ISO8601 periods in a time dimension. As a result, 2 hours after `2016-06-30T23:00:00Z` is now `2016-07-01T01:00:00Z` instead of `2016-07-01T00:59:59Z` even though a leap second at the end of June 2016 makes that technically 2 hours and 1 second. We expect that this is more likely to align with the expectations of WMS server software.
- Added option to specify `mobileDefaultViewerMode` in the `parameters` section of `config.json` to specify the default view mode when running on a mobile platform.
- Added support for `itemProperties` to `CswCatalogGroup`.
- Added `terria.urlEncode` function for use in feature info templates.
- Fixed a layout problem that caused the coordinates on the location bar to be displayed below the bar itself in Internet Explorer 11.
- Updated syntax to remove deprecation warnings with React version 15.5.

### 5.0.1

- Breaking changes:
  - Starting with this release, TerriaJS is meant to be built with Webpack 2. The best way to upgrade your application is to merge from [TerriaMap](https://github.com/TerriaJS/TerriaMap). If you run into trouble, post a message on the [TerriaJS forum](https://groups.google.com/forum/#!forum/terriajs).
  - Removed the following previously-deprecated modules: `registerKnockoutBindings` (no replacement), `AsyncFunctionResultCatalogItem` (now `ResultPendingCatalogItem`), `PlacesLikeMeFunction` (now `PlacesLikeMeCatalogFunction`), `SpatialDetailingFunction` (now `SpatialDetailingCatalogFunction`), and `WhyAmISpecialFunction` (now `WhyAmISpecialCatalogFunction`).
  - Removed `lib/Sass/StandardUserInterface.scss`. It is no longer necessary to include this in your application.
  - Removed the previously-deprecated third pararameter, `getColorCallback`, of `DisplayVariablesConcept`. Pass it inside the `options` parameter instead.
  - Removed the following previously-deprecated properties from `TableColumn`: `indicesIntoUniqueValues` (use `uniqueValues`), `indicesOrValues` (use `values`), `indicesOrNumericalValues` (use `uniqueValues` or `numericalValues`), and `usesIndicesIntoUniqueValues` (use `isEnum`).
  - Removed the previously-deprecated `dataSetID` property from `AbsIttCatalogItem`. Use `datasetId` instead.
  - Removed the previously-deprecated `allowGroups` property from `CkanCatalogItem`. Use `allowWmsGroups` or `allowWfsGroups` instead.
  - Removed the previously-deprecated `RegionMapping.setRegionColumnType` function. Use the `setRegionColumnType` on an _instance_ of `RegionMapping` instead.
  - Removed the previously-deprecated `regionMapping.regionDetails[].column` and `.disambigColumn`. Use `.columnName` and `.disambigColumnName` instead.
  - Removed the previously-deprecated `options.regionMappingDefinitionsUrl` parameter from the `Terria` constructor. Set the `regionMappingDefinitionsUrl` inside `parameters` in `config.json` instead.
- Fixed a bug in `WebMapServiceCatalogItem` that prevented TerriaJS from correctly determining the projections supported by a WMS layer when supported projections are inherited from parent layers.
- Changed "no value" colour of region-mapped data to fully transparent, not black.
- Fixed an issue where expanding a chart from an SDMX-JSON or SOS feature twice, with different data choices selected, would overwrite the previous chart.
- Improved SDMX-JSON items to still show properly, even if the `selectedInitially` property is invalid.
- Added `Score` column to `GNAFAddressGeocoder` to indicate relative quality, which maps as default variable.

### 4.10.5

- Improved error message when accessing the user's location under http with Chrome.
- When searching locations, the button to instead search the catalog is now above the results instead of below them.
- Changed "go to full screen mode" tooltip to "Hide workbench", and "Exit Full Screen" button to "Show Workbench". The term "full screen" was misleading.
- Fixed a bug where a chartable (non-geo-spatial) CSV file with a column including the text "height" would not let the user choose the "height" column as the y-axis of a chart.
- Added support for non-default x-axes for charts via `<chart x-column="x">` and the new `tableStyle.xAxis` parameter.
- Added support for a `charSet` parameter on CSV catalog items, which overrides the server's mime-type if present.

### 4.10.4

- Added the ability for `CkanCatalogGroup` to receive results in pages, rather than all in one request. This will happen automatically when the server returns partial results.
- Improved the performance of the catalog UI by not creating React elements for the contents of a group until that group is opened.
- Close polygons used as input to a `CatalogFunction` by making the last position the same as the first one.
- Added support for a new `nameInCatalog` property on all catalog members which overrides `name` when displayed in the catalog, if present.
- Added `terria.urlEncodeComponent` function for use in feature info templates.
- `yAxisMin` and `yAxisMax` are now honored when multiple charts are active, by using the minimum `yAxisMin` and the maximum `yAxisMax` of all charts.

### 4.10.3

- Locked third-party dependency proj4 to v2.3.x because v2.4.0 breaks our build.

### 4.10.2

- New sections are now merged info `CatalogMember.info` when `updateFromJson` is called multiple times, rather than the later `info` completely replacing the earlier one. This is most useful when using `itemProperties` to override some of the info sections in a child catalog item.
- Fixed a bug where csv files with a date column would sometimes fail if a date is missing.

### 4.10.1

- Improved the SDMX-JSON catalog item to handle huge dimensions, allow a blacklist, handle bad responses better, and more.
- Fixed a bug that prevented the proxy from being used for loading legends, even in situations where it is necessary such as an `http` legend accessed from an `https` site.
- Added link to re-download local files, noting that TerriaJS may have done additional processing (eg. geocoding).

### 4.10.0

- Changed defaults:
  - `WebProcessingServiceCatalogFunction` now defaults to invoking the `Execute` service via an HTTP POST with XML encoding rather than an HTTP GET with KVP encoding. This is a more sensible default because the WPS specification requires that servers support POST/XML while GET/KVP is optional. Plus, POST/XML allows large input parameters, such as a polygon descibing all of Australia, to be successfully passed to the WPS process. To force use of GET/KVP, set the `executeWithHttpGet` property to `true`.
- Fixed problems with third-party dependencies causing `npm install` and `npm run gulp` to fail.

### 4.9.0

- Added a help overlay system. A TerriaJS application can define a set of help sequences that interactively walk the user through a task, such as adding data to the map or changing map settings. The help sequences usually appear as a drop-down Help menu in the top-right corner.
- Fixed a bug with calculating bounding rectangles in `ArcGisCatalogItem` caused by changes to `proj4` package.
- Fixed a bug preventing chart axis labels from being visible on a white background.
- Fixed a bug that caused the Feedback panel to appear below the chart panel, making it difficult to use.

### 4.8.2

- Fixed a bug that prevented a `shareUrl` specified in `config.json` from actually being used by the `ShareDataService`.
- Adding a JSON init file by dropping it on the map or selecting it from the My Data tab no longer adds an entry to the Workbench and My Data catalog.
- WPS return type can now be `application/vnd.terriajs.catalog-member+json` which allows a json catalog member to be returned in WPS along with the usual attributes to control display.
- `chartLineColor` tableStyle attribute added, allowing per column specification of chart line color.
- Fixed a bug that caused a `WebMapServiceCatalogItem` inside a `WebMapServiceCatalogGroup` to revert to defaults from GetCapabilities instead of using shared properties.
- Fix a bug that prevented drawing the marker and zooming to the point when searching for a location in 2D.
- Fixed a bug where `WebMapTileServiceCatalogItem` would incorrectly interpret a bounding box and return only the lower left corner causing Cesium to crash on render.
- Fixed a bug that caused the feedback form to be submitted when unchecking "Share my map view".

### 4.8.1

- `CkanCatalogGroup` now automatically adds the type of the resource (e.g. `(WMS)`) after the name when a dataset contains multiple resources that can be turned into catalog items and `useResourceName` is false.
- Added support for ArcGIS FeatureServers to `CkanCatalogGroup` and `CkanCatalogItem`. In order for `CkanCatalogGroup` to include FeatureServers, `includeEsriFeatureServer` must be set to true.
- Changed default URL for the share service from `/share` to `share` and made it configurable by specifying `shareUrl` in config.json. This helps with deployments in subdirectories.

### 4.8.0

- Fixed a bug that prevented downloading data from the chart panel if the map was started in 2D mode.
- Changed the default opacity of table data to 0.8 from 0.6.
- Added the ability to read dates in the format "2017-Q2".
- Improved support for SDMX-JSON, including showing values as a percent of regional totals, showing the selected conditions in a more concise format, and fixing some bugs.
- Updated `TableCatalogItem`s to show a download URL in About This Dataset, which downloads the entire dataset as csv, even if the original data was more complex (eg. from an API).
- The icon specified to the `MenuPanel` / `DropdownPanel` theme can now be either the identifier of an icon from `Icon.GLYPHS` or an actual SVG `require`'d via the `svg-sprite-loader`.
- Fixed a bug that caused time-varying points from a CSV file to leave a trail on the 2D map.
- Add `Terria.filterStartDataCallback`. This callback gives an application the opportunity to modify start (share) data supplied in a URL before TerriaJS loads it.
- Reduced the size of the initial TerriaJS JavaScript code by about 30% when starting in 2D mode.
- Upgraded to [Cesium 1.29](https://github.com/AnalyticalGraphicsInc/cesium/blob/1.29/CHANGES.md).

### 4.7.4

- Renamed `SpatialDetailingFunction`, `WhyAmISpecialFunction`, and `PlacesLikeMeFunction` to `SpatialDetailingCatalogFunction`, `WhyAmISpecialCatalogFunction`, and `PlacesLikeMeCatalogFunction`, respectively. The old names will be removed in a future release.
- Fixed incorrect tooltip text for the Share button.
- Improved the build process and content of the user guide documentation.

### 4.7.3

- Canceled pending tile requests when removing a layer from the 2D map. This should drastically improve the responsiveness when dragging the time slider of a time-dynamic layer in 2D mode.
- Added the data source and data service details to the "About this dataset" (preview) panel.
- Fixed a bug introduced in 4.7.2 which made the Feature Info panel background too pale.

### 4.7.2

- Updated GNAF API to new Lucene-based backend, which should improve performance.
- Updated custom `<chart>` tag to allow a `colors` attribute, containing comma separated css strings (one per column), allowing users to customize chart colors. The `colors` attribute in charts can also be passed through from a WPS ComplexData response.
- Updated styling of Give Feedback form.
- Improved consistency of "Search" and "Add Data" font sizes.
- Improved flexibility of Feature Info Panel styling.
- Fixed a bug that could cause an extra `/` to be added to end of URLs by `ArcGisMapServerCatalogItem`, causing some servers to reject the request.
- Added a workaround for a bug in Internet Explorer 11 on Windows 7 that could cause the user interface to hang.

### 4.7.1

- Fixed a bug where providing feedback did not properly share the map view.
- Updated to terriajs-server 2.6.2.
- Fixed a bug leading to oversized graphics being displayed from WPS calls.

### 4.7.0

- Added the ability for users to share their view of the map when providing feedback.
- Extra components can now be added to FeatureInfoSection.
- Updated "Download Data" in FeatureInfoSection to "Download Data for this Feature".
- Fixed the color of visited links in client apps with their own css variables.
- Fixed a bug that prevented the scale bar from displaying correctly.

### 4.6.1

- Added support for creating custom WPS types, and for reusing `Point`, `Polygon`, and `Region` editors in custom types.
- Fixed a bug that caused the legend to be missing for WMS catalog items where the legend came from GetCapabilities but the URL did not contain `GetLegendGraphic`.

### 4.6.0

- Changed defaults:
  - The `clipToRectangle` property of raster catalog items (`WebMapServiceCatalogItem`, `ArcGisMapServerCatalogItem`, etc.) now defaults to `true`. It was `false` in previous releases. Using `false` prevents features (especially point features) right at the edge of the layer's rectangle from being cut off when the server reports too tight a rectangle, but also causes the layer to load much more slowly in many cases. Starting in this version, we favour performance and the much more common case that the rectangle can be trusted.
- Made `WebMapServiceCatalogItem` tolerant of a `GetCapabilities` where a `LegendURL` element does not have an `OnlineResource` or a `Dimension` does not have any values.
- Added support for 'Long' type hint to CSV data for specifying longitude.
- The marker indicating the location of a search result is now placed correctly on the terrain surface.
- `CatalogFunction` region parameters are now selected on the main map rather than the preview map.
- Some regions that were previously not selectable in Analytics, except via autocomplete, are now selectable.
- Added hover text that shows the position of data catalog search results in the full catalog.
- Widened scrollbars and improve their contrast.
- Removed the default maximum number of 10 results when searching the data catalog.
- Allow users to browse for JSON configuration files when adding "Local Data".
- Made it easier to use custom fonts and colors in applications built on TerriaJS, via new SCSS variables.
- Fixed a bug that caused a `CswCatalogGroup` to fail to load if the server had a `references` element without a `protocol`.

### 4.5.1

- The order of the legend for an `ArcGisMapServerCatalogItem` now matches the order used by ArcGIS itself.
- Large legends are now scaled down to fit within the width of the workbench panel.
- Improved the styling of links inside the Feature Information panel.
- Fixed a bug that could cause the Feature Information panel's close button to initially appear in the wrong place, and then jump to the right place when moving the mouse near it.

### 4.5.0

- Added support for the Sensor Observation Service format, via the `SensorObservationServiceCatalogItem`.
- Added support for end date columns in CSV data (automatic with column names containing `end_date`, `end date`, `end_time`, `end time`; or set in json file using `isEndDate` in `tableStyle.columns`.
- Fixed calculation of end dates for moving-point CSV files, which could lead to points disappearing periodically.
- Fixed a bug that prevented fractional seconds in time-varying WMS periodicity.
- Added the ability to the workbench UI to select the `style` to use to display a Web Map Service (WMS) layer when multiple styles are available.
- Added the ability to the workbench UI to select from among the available dimensions of a Web Map Service (WMS) layer.
- Improved the error reporting and handling when specifying invalid values for the WMS COLORSCALERANGE parameter in the UI.
- Added the ability to drag existing points when creating a `UserDrawing`.
- Fixed a bug that could cause nonsensical legends for CSV columns with all null values.
- Fixed a bug that prevented the Share panel from being used at all if the URL shortening service encountered an error.
- Fixed a bug that could cause an error when adding multiple catalog items to the map quickly.
- Tweaked the z-order of the window that appears when hovering over a chart series, so that it does not appear on top of the Feature Information panel.
- Fixed a bug that could lead to incorrect colors in a legend for a CSV file with explicit `colorBins` and cut off at a minimum and maximum.
- We now show the feature info panel the first time a dataset is added, containing a suggestion to click the map to learn more about a location. Also improved the wording for the feature info panel when there is no data.
- Fixed support for time-varying feature info for vector tile based region mapping.
- `updateApplicationOnMessageFromParentWindow` now also allows messages from the `opener` window, i.e. the window that opened the page by calling `window.open`. The parent or opener may now also send a message with an `allowOrigin` property to specify an origin that should be allowed to post messages.
- Fixed a bug that prevented charts from loading http urls from https.
- The `isNcWMS` property of `WebMapServiceCatalogItem` is now set to true, and the COLORSCALERANGE controls are available in the UI, for ncWMS2 servers.
- Added the ability to prevent CSVs with time and `id` columns from appearing as moving points, by setting `idColumns` to either `null` or `[]`.
- Fixed a bug that prevented default parameters to `CatalogFunction`s from being shown in the user interface.
- Fixed a problem that made `BooleanParameter`s show up incorrectly in the user interface.
- Embedded `<chart>` elements now support two new optional attributes:
  - `title`: overrides the title that would otherwise be derived from the name of the feature.
  - `hide-buttons`: If `"true"`, the Expand and Download buttons are hidden from the chart.
- Fixed a bug in embedded `<collapsible>` elements that prevented them from being expandable.
- Improved SDMX-JSON support to make it possible to change region type in the UI.
- Deprecated `RegionMapping.setRegionColumnType` in favour of `RegionMapping.prototype.setRegionColumnType`. `regionDetails[].column` and `.disambigColumn` have also been deprecated.

### 4.4.1

- Improved feature info display of time-varying region-mapped csvs, so that chart is still shown at times with no data.
- Fix visual hierarchy of groups and items in the catalog.

### 4.4.0

- Fixed a bug that caused Cesium (3D view) to crash when plotting a CSV with non-numerical data in the depth column.
- Added automatic time-series charts of attributes to the feature info of time-varying region-mapped csvs.
- Refactored Csv, AbsItt and Sdmx-Json catalog items to depend on a common `TableCatalogItem`. Deprecated `CsvCatalogItem.setActiveTimeColumn` in favour of `tableStructure.setActiveTimeColumn`.
- Error in geocoding addresses in csv files now shows in dialog box.
- Fixed CSS styling of the timeline and added padding to the feature info panel.
- Enhanced JSON support to recognise JSON5 format for user-added files.
- Deprecated `indicesIntoUniqueValues`, `indicesOrValues`, `indicesOrNumericalValues` and `usesIndicesIntoUniqueValues` in `TableColumn` (`isEnum` replaces `usesIndicesIntoUniqueValues`).
- Added support for explicitly colouring enum columns using a `tableStyle.colorBins` array of `{"value":v, "color":c}` objects
- Improved rendering speed when changing the display variable for large lat/lon csv files.
- Default to moving feature CSVs if a time, latitude, longitude and a column named `id` are present.
- Fixed a bug so units flow through to charts of moving CSV features.
- Fixed a bug that prevented the `contextItem` of a `CatalogFunction` from showing during location selection.
- Fixed a bug that caused `&amp;` to appear in some URLs instead of simply `&`, leading to an error when visiting the link.
- Added the ability to pass a LineString to a Web Processing Service.
- Fixed a bug that prevented `tableStyle.dataVariable` = `null` from working.
- Uses a smarter default column for CSV files.
- Fixed a bug that caused an error message to appear repeatedly when there was an error downloading tiles for a base map.
- Fixed a bug that caused WMS layer names and WFS type names to not be displayed on the dataset info page.
- We now preserve the state of the feature information panel when sharing. This was lost in the transition to the new user interface in 4.0.0.
- Added a popup message when using region mapping on old browsers without an `ArrayBuffer` type (such as Internet Explorer 9). These browsers won't support vector tile based region mapping.
- Fixed bug where generic parameters such as strings were not passed through to WPS services.
- Fixed a bug where the chart panel did not update with polled data files.
- Removed the Australian Hydrography layer from `createAustraliaBaseMapOptions`, as the source is no longer available.
- Fixed a bug that caused the GetCapabilities URL of a WMS catalog item to be shown even when `hideSource` was set to true.
- Newly-added user data is now automatically selected for the preview map.
- Fixed a bug where selecting a new column on a moving point CSV file did not update the chart in the feature info panel.
- Fixed dropdowns dropping from the bounds of the screen in Safari.
- Fixed a bug that prevented the feature info panel from updating with polled lat/lon csvs.
- Improved handing of missing data in charts, so that it is ignored instead of shown as 0.

### 4.3.3

- Use react-rangeslider 1.0.4 because 1.0.5 was published incorrectly.

### 4.3.2

- Fixed css styling of shorten URL checkbox.

### 4.3.1

- Added the ability to specify the URL to the `serverConfig` service in `config.json` as `parameters.serverConfigUrl`.

### 4.3.0

- Added `Terria.batchGeocoder` property. If set, the batch geocoder is used to resolve addresses in CSV files so that they can be shown as points on the map.
- Added `GnafAddressGeocoder` to resolve Australian addresses using the GNAF API.
- Added a loading indicator for user-added files.
- Fixed a bug that prevented printing the map in the 2D mode.
- Fixed a bug when changing between x-axis units in the chart panel.
- Moved all Terria styles into CSS-modules code (except Leaflet) - `lib/Sass/StandardUserInterface.scss` no longer needs to be imported and now only includes styles for backwards compatibility.

### 4.2.1

- Fixed bug that prevented the preview map displaying on mobile devices.

### 4.2.0

- There is a known bug in this version which prevents the user from being able to choose a region for some Analytics functions.
- Added support for ArcGis FeatureServers, using the new catalog types `esri-featureServer` and `esri-featureServer-group`. Catalog type `esri-group` can load REST service, MapServer and FeatureServer endpoints. (For backwards compatibility, catalog type `esri-mapServer-group` continues to work for REST service as well as MapServer endpoints.)
- Enumeration parameter now defaults to what is shown in UI, and if parameter is optional, '' is default.
- Adds bulk geocoding capability for Australian addresses. So GnafAPI can be used with batches of addresses, if configured.
- Fixed a bug that caused the selection indicator to get small when near the right edge of the map and to overlap the side panel when past the left edge.
- Map controls and menus now become translucent while the explorer window (Data Catalog) is visible.
- Removed find-and-replace for cesium workers from the webpack build as it's done in terriajs-cesium now.
- Legend images that fail to load are now hidden entirely.
- Improved the appearance of the opacity slider and added a percentage display.
- AllowedValues for LiteralData WPS input now works even if only one value specified.
- Fixed bug in WPS polygon datatype to return valid polygon geojson.
- Fix regression: cursor changes in UserDrawing now functions in 2D as well as 3D.
- Updated to [Cesium](http://cesiumjs.org) 1.23 (from 1.20). See the [change log](https://github.com/AnalyticalGraphicsInc/cesium/blob/1.23/CHANGES.md) for details.
- Fixed a bug which prevented feature info showing for Gpx-, Ogr-, WebFeatureService-, ArcGisFeatureServer-, and WebProcessingService- CatalogItems.
- Added support for a wider range of SDMX-JSON data files, including the ability to sum over dimensions via `aggregatedDimensionIds`.
- Added support for `tableStyle.colorBins` as array of values specifying the boundaries between the color bins in the legend, eg. `[3000, 3500, 3900, 4000]`. `colorBins` can still be an integer specifying the number of bins, in which case Terria determines the boundaries.
- Made explorer panel not rendered at all when hidden and made the preview map destroy itself when unmounted - this mitigates performance issues from having Leaflet running in the background on very busy vector datasets.
- Fixed a bug which prevented time-varying CZML feature info from updating.
- Added support for moving-point csv files, via an `idColumns` array on csv catalog items. By default, feature positions, color and size are interpolated between the known time values; set `isSampled` to false to prevent this. (Color and size are never interpolated when they are drawn from a text column.)
- Added support for polling csv files with a partial update, and by using `idColumns` to identify features across updates.
- Added a time series chart to the Feature Info Panel for sampled, moving features.
- Fixed a bug which sometimes prevented feature info from appearing when two region-mapped csv files were displayed.
- Fixed the preview map extent being one item behind what was actually selected.

### 4.1.2

- Fixed a bug that prevented sharing from working in Internet Explorer.

### 4.1.1

- Stopped IE9 from setting bizarre inline dimensions on custom branding images.
- Fixed workbench reordering in browsers other than Chrome.
- URLs on the dataset info page are now auto-selected by clicked, making them easier to copy.

### 4.1.0

- Made the column title for time-based CSV exports from chart default to 'date'
- Stopped the CSV creation webworker from being run multiple times on viewing a chart.
- Removed the empty circles from non-selected base maps on the Map settings panel.
- Prevented text from being selected when dragging the compass control.
- Added the `MeasureTool` to allow users to interactively measure the distance between points.
- Worked around a problem in the Websense Web Filter that caused it to block access to some of the TerriaJS Web Workers due to a URL in the license text in a comment in a source file.

### 4.0.2

- Fixed a bug that prevented opening catalog groups on iOS.
- Fixed a CSS warning.

### 4.0.1

- Fixed a bug that caused an error message to be formatted incorrectly when displayed to the user.

### 4.0.0

- Rewrote the TerriaJS user interface using React. We believe the new interface is a drastic improvement, incorporating user feedback and the results of usability testing. Currently, it is a bit harder to customize than our old user interface, so if your application has extensive customizations, we suggest delaying upgrading to this version for a little while logner.
- Added support for non-geospatial CSV files, which display in a new chart panel.
- Added support for customisable tags in Feature Info templates.
- Implemented [`<chart>` and `<collapsible>`](https://github.com/TerriaJS/terriajs/blob/4.0.0/lib/ReactViews/Custom/registerCustomComponentTypes.js#L52-L106) tags in Feature Info templates.
- Added support for [polling](https://github.com/TerriaJS/terriajs/blob/4.0.0/lib/Models/Polling.js) for updates to CSV files.
- `CswCatalogGroup` will now include Web Processing Services from the catalog if configured with `includeWps` set to true.
- `WebMapServiceCatalogItem` will now detect ncWMS servers and set isNcWMS to true.
- New `ShareDataService` which can store and resolve data. Currently it is used as a replacement for Google URL Shortener, which can't handle long URLs.
- New `ServerConfig` object which provides configuration information about the server, including which domains can be proxied for. This changes the way CorsProxy is initialised.
- Added partial support for the SDMX-JSON format.
- `UserDrawing` added for drawing lines and polygons on the map.
- CkanCatalogGroup's `filterQuery` items can now be specified as objects instead of URL-encoded strings.

### 3.5.0

- Ungrouped items in CKAN catalog items are now grouped under an item whose title is determined by .ungroupedTitle (default: "No group").
- CKAN's default search regex for KMLs also includes KMZ.
- Add documentation of camera properties.

### 3.4.0

- Support JSON5 (http://json5.org/) use in init files and config files, so comments can be used and object keys don't need to be quoted.
- Fixed a bug that caused the `corsProxyBaseUrl` specified in `config.json` to be ignored.
- Fixed a bug preventing downloading feature info data in CSV format if it contained nulls.
- Added support for the WMS Style/MetadataURL tag in layer description.
- Long titles in locally-generated titles now word-wrap in most web browsers.
- Long auto-generated legend titles now word wrap in most web browsers.

### 3.3.0

- Support `parameters` property in WebFeatureServiceCatalogItem to allow accessing URLs that need additional parameters.
- Fixed a bug where visiting a shared link with a time-series layer would crash load.
- Added a direct way to format numbers in feature info templates, eg. `{{#terria.formatNumber}}{"useGrouping": true, "maximumFractionDigits": 3}{{value}}{{/terria.formatNumber}}`. The quotes around the keys are optional.
- When the number of unique values in a CSV column exceeds the number of color bins available, the legend now displays "XX other values" as the label for the last bucket rather than simply "Other".
- CSV columns with up to 21 unique values can now be fully displayed in the legend. Previously, the number of bins was limited to 9.
- Added `cycle` option to `tableColumnStyle.colorBinMethod` for enumeration-type CSV columns. When the number of unique values in the column exceeds the number of color bins available, this option makes TerriaJS color all values by cycling through the available colors, rather than coloring only the most common values and lumping the rest into an "Other" bucket.
- Metadata and single data files (e.g. KML, GeoJSON) are now consistently cached for one day instead of two weeks.
- `WebMapServiceCatalogItem` now uses the legend for the `style` specified in `parameters` when possible. It also now includes the `parameters` when building a `GetLegendGraphic` URL.
- Fixed a bug that prevented switching to the 3D view after starting the application in 2D mode.

### 3.2.1

- Fixed a bug on IE9 which prevented shortened URLs from loading.
- Fixed a map started with smooth terrain being unable to switch to 3D terrain.
- Fixed a bug in `CkanCatalogItem` that prevented it from using the proxy for dataset URLs.
- Fixed feature picking when displaying a point-based vector and a region mapped layer at the same time.
- Stopped generation of WMS intervals being dependent on JS dates and hence sensitive to DST time gaps.
- Fixed a bug which led to zero property values being considered time-varying in the Feature Info panel.
- Fixed a bug which prevented lat/lon injection into templates with time-varying properties.

### 3.2.0

- Deprecated in this version:
  - `CkanCatalogItem.createCatalogItemFromResource`'s `options` `allowGroups` has been replaced with `allowWmsGroups` and `allowWfsGroups`.
- Added support for WFS in CKAN items.
- Fixed bug which prevented the terria-server's `"proxyAllDomains": true` option from working.
- Added support in FeatureInfoTemplate for referencing csv columns by either their name in the csv file, or the name they are given via `TableStyle.columns...name` (if any).
- Improved CSV handling to ignore any blank lines, ie. those containing only commas.
- Fixed a bug in `CswCatalogGroup` that prevented it from working in Internet Explorer.

### 3.1.0

- Only trigger a search when the user presses enter or stops typing for 3 seconds. This will greatly reduce the number of times that searches are performed, which is important with a geocoder like Bing Maps that counts each geocode as a transaction.
- Reduced the tendency for search to lock up the web browser while it is in progress.
- Include "engines" attribute in package.json to indicate required Node and NPM version.
- For WMS catalog items that have animated data, the initial time of the timeslider can be specified with `initialTimeSource` as `start`, `end`, `present` (nearest date to present), or with an ISO8601 date.
- Added ability to remove csv columns from the Now Viewing panel, using `"type": "HIDDEN"` in `tableStyle.columns`.

### 3.0.0

- TerriaJS-based application are now best built using Webpack instead of Browserify.
- Injected clicked lat and long into templates under `{{terria.coords.latitude}}` and `{{terria.coords.longitude}}`.
- Fixed an exception being thrown when selecting a region while another region highlight was still loading.
- Added `CesiumTerrainCatalogItem` to display a 3D surface model in a supported Cesium format.
- Added support for configuration of how time is displayed on the timeline - catalog items can now specify a dateFormat hash
  in their configuration that has formats for `timelineTic` (what is displayed on the timeline itself) and `currentTime`
  (which is the current time at the top-left).
- Fixed display when `tableStyle.colorBins` is 0.
- Added `fogSettings` option to init file to customize fog settings, introduced in Cesium 1.16.
- Improved zooming to csvs, to include a small margin around the points.
- Support ArcGis MapServer extents specified in a wider range of projections, including GDA MGA zones.
- WMS legends now use a bigger font, include labels, and are anti-aliased when we can determine that the server is Geoserver and supports these options.
- Updated to [Cesium](http://cesiumjs.org) 1.20. Significant changes relevant to TerriaJS users include:
  - Fixed loading for KML `NetworkLink` to not append a `?` if there isn't a query string.
  - Fixed handling of non-standard KML `styleUrl` references within a `StyleMap`.
  - Fixed issue in KML where StyleMaps from external documents fail to load.
  - Added translucent and colored image support to KML ground overlays
  - `GeoJsonDataSource` now handles CRS `urn:ogc:def:crs:EPSG::4326`
  - Fix a race condition that would cause the terrain to continue loading and unloading or cause a crash when changing terrain providers. [#3690](https://github.com/AnalyticalGraphicsInc/cesium/issues/3690)
  - Fix issue where the `GroundPrimitive` volume was being clipped by the far plane. [#3706](https://github.com/AnalyticalGraphicsInc/cesium/issues/3706)
  - Fixed a reentrancy bug in `EntityCollection.collectionChanged`. [#3739](https://github.com/AnalyticalGraphicsInc/cesium/pull/3739)
  - Fixed a crash that would occur if you added and removed an `Entity` with a path without ever actually rendering it. [#3738](https://github.com/AnalyticalGraphicsInc/cesium/pull/3738)
  - Fixed issue causing parts of geometry and billboards/labels to be clipped. [#3748](https://github.com/AnalyticalGraphicsInc/cesium/issues/3748)
  - Fixed bug where transparent image materials were drawn black.
  - Fixed `Color.fromCssColorString` from reusing the input `result` alpha value in some cases.
- Added support for time-series data sets with gaps - these are skipped when scrubbing on the timeline or playing.

### 2.3.0

- Share links now contain details about the picked point, picked features and currently selected feature.
- Reorganised the display of disclaimers so that they're triggered by `CatalogGroup` and `CatalogItem` models, which trigger `terria.disclaimerEvent`, which is listened to by DisclaimerViewModel`. `DisclaimerViewModel` must be added by the map that's using Terria.
- Added a mechanism for hiding the source of a CatalogItem in the view info popup.
- Added the `hideSource` flag to the init json for hiding the source of a CatalogItem in the View Info popup.
- Fixed a bug where `CatalogMember.load` would return a new promise every time it was called, instead of retaining the one in progress.
- Added support for the `copyrightText` property for ArcGis layers - this now shows up in info under "Copyright Text"
- Showed a message in the catalog item info panel that informs the user that a catalog item is local and can't be shared.
- TerriaJS now obtains its list of domains that the proxy will proxy for from the `proxyableDomains/` service. The URL can be overridden by setting `parameters.proxyableDomainsUrl` in `config.json`.
- Updated to [Cesium](http://cesiumjs.org) 1.19. Significant changes relevant to TerriaJS users include:
  - Improved KML support.
    - Added support for `NetworkLink` refresh modes `onInterval`, `onExpire` and `onStop`. Includes support for `viewboundScale`, `viewFormat`, `httpQuery`.
    - Added partial support for `NetworkLinkControl` including `minRefreshPeriod`, `cookie` and `expires`.
    - Added support for local `StyleMap`. The `highlight` style is still ignored.
    - Added support for `root://` URLs.
    - Added more warnings for unsupported features.
    - Improved style processing in IE.

### 2.2.1

- Improved legend and coloring of ENUM (string) columns of CSV files, to sort first by frequency, then alphabetically.

### 2.2.0

- Warn user when the requested WMS layer doesn't exist, and try to provide a suggestion.
- Fixed the calculation of a CSV file's extent so that missing latitudes and longitudes are ignored, not treated as zero.
- Improved the user experience around uploading files in a format not directly supported by TerriaJS and optionally using the conversion service.
- Improved performance of large CSV files, especially the loading time, and the time taken to change the display variable of region-mapped files.
- Added support for CSV files with only location (lat/lon or region) columns, and no value columns, using a file-specific color. Revised GeoJSON display to draw from the same palette of colors.
- Fixed a bug that prevented GeoJSON styles from being applied correctly in some cases.
- Fixed an error when adding a CSV with one line of data.
- Fixed error when adding a CSV file with numeric column names.
- Polygons and polylines are now highlighted on click when the geometry is available.
- Improved legend and coloring of ENUM (string) columns of CSV files; only the most common values are colored differently, with the rest shown as 'Other'.
- Added support for running the automated tests on the local system (via `gulp test`), on BrowserStack (via `gulp test-browserstack`), and on Sauce Labs (via `gulp test-saucelabs`).
- Changed `tableStyle`'s `format` to only accept `useGrouping`, `maximumFractionDigits` and `styling: "percent"` options. Previously some other options may have worked in some browsers.
- Improved color palette for string (ENUM) columns of CSV files.
- Improved CSV loading to ignore any completely blank lines after the header row (ie. lines which do not even have commas).
- Added support for grouping catalog items retrieved from a CSW server according to criteria specified in the init file (via the `metadataGroups` property) or from a `domainSpecification` and a call to the `GetDomain` service on the CSW server.
- Added `UrlTemplateCatalogItem`, which can be used to access maps via a URL template.
- Improved ABS display (to hide the regions) when a concept is deselected.
- Improved readability of ArcGIS catalog items and legends by replacing underscores with spaces.
- `ArcGisMapServerCatalogItem` metadata is now cached by the proxy for only 24 hours.
- Improved the feature info panel to update the display of time-varying region-mapped CSV files for the current time.
- Updated to [Cesium](http://cesiumjs.org) 1.18. Significant changes relevant to TerriaJS users include:
  - Improved terrain performance by up to 35%. Added support for fog near the horizon, which improves performance by rendering less terrain tiles and reduces terrain tile requests. [#3154](https://github.com/AnalyticalGraphicsInc/cesium/pull/3154)
  - Reduced the amount of GPU and CPU memory used by terrain by using compression. The CPU memory was reduced by up to 40%, and approximately another 25% in Chrome.
  - Fixed an issue where the sun texture is not generated correctly on some mobile devices. [#3141](https://github.com/AnalyticalGraphicsInc/cesium/issues/3141)
  - Cesium now honors window.devicePixelRatio on browsers that support the CSS imageRendering attribute. This greatly improves performance on mobile devices and high DPI displays by rendering at the browser-recommended resolution. This also reduces bandwidth usage and increases battery life in these cases.

### 2.1.1

- Fixed sharing of time-varying czml files; the timeline was not showing on the shared link.
- Fixed sharing of user-added time-varying csv files.
- Fixed a bug in `CkanCatalogItem` that made it build URLs incorrectly when given a base URL ending in a slash.

### 2.1.0

- Moved `TableColumn`, `TableStructure`, and the classes based on `Concept` to `lib/Map`. Moved `LegendHelper` to `lib/Models`.
- Added column-specific styling to CSV files, using a new `tableStyle.columns` json parameter. This is an object whose keys are column names or indices, and whose values are objects of column-specific tableStyle parameters. See the CSV column-specific group in `wwwroot/test/init/test-tablestyle.json` for an example. [#1097](https://github.com/TerriaJS/terriajs/issues/1097)
- Added the following column-specific `tableStyle` parameters:
  - `name`: renames the column.
  - `type`: sets the column type; can be one of LON, LAT, ALT, TIME, SCALAR, or ENUM.
  - `format`: sets the column number format, using the format of the [Javascript Intl options parameter](https://developer.mozilla.org/en-US/docs/Web/JavaScript/Reference/Global_Objects/Number/toLocaleString), eg. `{"format": {"useGrouping": true, "maximumFractionDigits": 2}}` to add thousands separators to numbers and show only two decimal places. Only the `useGrouping`, `maximumFractionDigits` and `styling: "percent"` options are guaranteed to work in all browsers.
- Added column-specific formatting to the feature info panel for all file types, eg. `"featureInfoTemplate" : {"template": "{{SPEED}} m/s", "formats": {"SPEED": {"maximumFractionDigits": 2}}}`. The formatting options are the same as above.
- Changed the default number format in the Feature Info Panel to not separate thousands with commas.
- Fixed a bug that caused the content on the feature info panel to be rendered as pure HTML instead of as mixed HTML / Markdown.
- Changed the default for `tableStyle.replaceWithZeroValues` to `[]`, ie. nothing.
- Changed the default for `tableStyle.replaceWithNullValues` to `["-", "na", "NA"]`.
- Changed the default for `tableStyle.nullLabel` to '(No value)'.
- Application name and support email can now be set in config.json's "parameters" section as "appName" and "supportEmail".
- Fixed showWarnings in config json not being respected by CSV catalog items.
- Fixed hidden region mapped layers being displayed when variable selection changes.
- Fixed exporting raw data as CSV not escaping commas in the data itself.

### 2.0.1

- Fixed a bug that caused the last selected ABS concept not to appear in the feature info panel.

### 2.0.0

- The following previously-deprecated functionality was removed in this version:
  - `ArcGisMapServerCatalogGroup`
  - `CatalogItemControl`
  - `CatalogItemDownloadControl`
  - Calling `BrandBarViewModel.create` with more than one parameter.
  - `CatalogMemberControl.leftSideItemControls`
  - `CatalogMemberControl.rightSideItemControls`
  - `DataCatalogTabViewModel.getRightSideItemControls`
  - `DataCatalogTabViewModel.getLeftSideItemControls`
  - `registerCatalogItemControls`
  - `AusGlobeViewer`
- Streamlined CSV handling framework. Breaking changes include the APIs of (not including those which begin with `_`):
  - `CsvCatalogItem`: `rowProperties`, `rowPropertiesByCode`, `dynamicUpdate` have been removed.
  - `AbsIttCatalogItem`: Completely rewritten. The `dataSetID` json parameter has been deprecated in favor of `datasetId` (different capitalization).
  - For the 2011 Australian Census data, requires `sa4_code_2011` to appear as an alias in `regionMapping.json` (it was previously missing in NationalMap).
  - `TableDataSource`: Completely rewritten and moved from `Map` to `Models` directory. Handles csvs with latitude & longitude columns.
  - `RegionMapping`: Used instead of TableDataSource for region-mapped csvs.
  - `DataTable` and `DataVariable` have been replaced with new classes, `TableStructure` and `TableColumn`.
  - `RegionProvider`: `loadRegionsFromWfs`, `processRegionIds`, `applyReplacements`, `findRegionIndex` have been made internal functions.
  - `RegionProviderList`: `chooseRegionProvider` has been changed and renamed `getRegionDetails`.
  - `ColorMap`: `fromArray` and `fromString` have been removed, with the constructor taking on that functionality.
  - `LegendUrl` has been moved to the `Map` directory.
  - `TableStyle`: `loadColorMap` and `chooseColorMap` have been removed. Moved from `Map` to `Models` directory.
  - `FeatureInfoPanelSectionViewModel`: its constructor now takes a `FeatureInfoPanelViewModel` as its first argument, instead of `Terria`.
  - `Models/ModelError` has been replaced with `Core/TerriaError`.
- Removed blank feature info sections for uncoloured regions of region-mapped CSVs.
- Recognises the CSV datetime formats: YYYY, YYYY-MM and YYYY-MM-DD HH:MM(:SS).
- Introduced five new json tableStyle parameters:
  - `replaceWithZeroValues`: Defaults to `[null, "-"]`. These values are coloured as if they were zero if they appear in a list with numbers. `null` catches missing values.
  - `replaceWithNullValues`: Defaults to `["na", "NA"]`. These values are coloured as if they were null if they appear in a list with numbers.
  - `nullColor`: A css string. Defaults to black. This colour is used to display null values. It is also used to colour points when no variable is selected.
  - `nullLabel`: A string used to label null or blank values in the legend. Defaults to ''.
  - `timeColumn`: Provide the name or index (starting at 0) of a csv column, if any. Defaults to the first time column found, if any. Use `null` to explicitly disregard all time columns.
- Removed variables consisting only of html tags from the Now Viewing panel.
- Added support for the csv datetime formats: YYYY, YYYY-MM and YYYY-MM-DD HH:MM(:SS).
- Improved formatting of datetimes from csv files in the feature info panel.
- Removed variables consisting only of html tags from the Now Viewing panel.
- Improved handling of rows with missing dates in csv time columns.
- Introduced four new json tableStyle parameters:
  - `replaceWithZeroValues`: Defaults to `[null, '-']`. These values are coloured as if they were zero if they appear in a csv column with numbers. `null` catches missing values. These rows are ignored if they appear in a csv time column.
  - `replaceWithNullValues`: Defaults to `['na', 'NA']`. These values are coloured as if they were null if they appear in a csv column with numbers. These rows are ignored if they appear in a csv time column.
  - `nullColor`: A css string. Defaults to a dark blue. This colour is used to display null values (but it does not appear on the legend). It is also used to colour points when no variable is selected.
  - `timeColumn`: Provide the name or index (starting at 0) of a csv column, if any. Defaults to the first time column found, if any. Use `null` to explicitly disregard all time columns.
- Added id matching for catalog members:
- Improved formatting of datetimes from csv files in the feature info panel.
- Removed variables consisting only of HTML tags from the Now Viewing panel.
- Added ID matching for catalog members:
  - An `id` field can now be set in JSON for catalog members
  - When sharing an enabled catalog item via a share link, the share link will reference the catalog item's ID
    rather than its name as is done currently.
  - The ID of an item should be accessed via `uniqueId` - if a catalog member doesn't have an ID set, this returns a
    default value of the item's name plus the ID of its parent. This means that if all the ancestors of a catalog
    member have no ID set, its ID will be its full path in the catalog.
  - This means that if an item is renamed or moved, share links that reference it will still work.
  - A `shareKeys` property can be also be set that contains an array of all ids that should lead to this item. This means
    that a share link for an item that didn't previously have an ID set can still be used if it's moved, as long as it
    has its old default ID set in `shareKeys`
  - Old share links will still work as long as the items they lead to aren't renamed or moved.
  - Refactor of JSON serialization - now rather than passing a number of flags that determine what should and shouldn't be
    serialized, an `itemFilter` and `propertyFilter` are passed in options. These are usually composed of multiple filters,
    combined using `combineFilters`.
  - An index of all items currently in the catalog against all of that item's shareKeys is now maintained in `Catalog`
    and can be used for O(1) lookups of any item regardless of its location.
  - CatalogMembers now contain a reference to their parent CatalogGroup - this means that the catalog tree can now be
    traversed in both directions.
  - When serializing user-added items in the catalog, the children of `CatalogGroup`s with the `url` property set are
    not serialized. Settings like `opacity` for their descendants that need to be preserved are serialized separately.
- Generated legends now use SVG (vector) format, which look better on high resolution devices.
- Created new Legend class, making it easy to generate client-side legends for different kinds of data.
- Generate client-side legends for ArcGIS MapServer catalog items, by fetching JSON file, instead of just providing link to external page.
- Fix Leaflet feature selection when zoomed out enough that the world is repeated.
- Improved handling of lat/lon CSV files with missing latitude or longitude values.
- Fixed a bug that prevented `SocrataCataloGroup` from working in Internet Explorer 9.
- Added `CkanCatalogItem`, which can be used to reference a particular resource of any compatible type on a CKAN server.
- Fixed a bug that caused the Now Viewing tab to display incorrectly in Internet Explorer 11 when switching directly to it from the Data Catalogue tab.

### 1.0.54

- Fixed a bug in `AbsIttCatalogItem` that caused no legend to be displayed.

### 1.0.53

- Improved compatibility with Internet Explorer 9.
- Made `CswCatalogGroup` able to find geospatial datasets on more CSW servers.
- Allow WMS parameters to be specified in json in uppercase (eg. STYLES).

### 1.0.52

- Added `MapBoxMapCatalogItem`, which is especially useful for base maps. A valid access token must be provided.
- Added a `getContainer()` method to Terria's `currentViewer`.
- Dramatically improved the performance of region mapping.
- Introduced new quantisation (color binning) methods to dramatically improve the display of choropleths (numerical quantities displayed as colors) for CSV files, instead of always using linear. Four values for `colorBinMethod` are supported:
  - "auto" (default), usually means "ckmeans"
  - "ckmeans": use "CK means" method, an improved version of Jenks Even Breaks to form clusters of values that are as distinct as possible.
  - "quantile": use quantiles, evenly distributing values between bins
  - "none": use the previous linear color mapping method.
- The default style for CSV files is now 7 color bins with CK means method.
- Added support for color palettes from Color Brewer (colorbrewer2.org). Within `tableStyle`, use a value like `"colorPalette": "10-class BrBG"`.
- Improved the display of legends for CSV files, accordingly.
- URLs for legends are now encapsulated in a `LegendUrl` model, which accepts a mime type that will affect how the
  legend is rendered in the sidebar.
- Added support for the Socrata "new backend" with GeoJSON download to `SocrataCatalogGroup`.
- Moved URL config parameters to config.json, with sensible defaults. Specifically:
  - regionMappingDefinitionsUrl: 'data/regionMapping.json',
  - conversionServiceBaseUrl: '/convert/',
  - proj4ServiceBaseUrl: '/proj4/',
  - corsProxyBaseUrl: '/proxy/'
- Deprecated terria.regionMappingDefinitionsUrl (set it in config.json or leave it as default).

### 1.0.51

- Fixed a typo that prevented clearing the search query
- Added support for Nominatim search API hosted by OpenStreetMap (http://wiki.openstreetmap.org/wiki/Nominatim) with `NominatimSearchProviderViewModel`. This works by merging to 2 queries : one with the bounding parameter for the nearest results, and the other without the bounding parameter. The `countryCodes` property can be set to limit the result to a set of specific countries.
- Added `MapProgressBarViewModel`. When added to the user interface with `MapProgressBarViewModel.create`, it shows a bar at the top of the map window indicating tile load progress.
- We no longer show the entity's ID (which is usually a meaningless GUID) on the feature info panel when the feature does not have a name. Instead, we leave the area blank.
- Fixed a bug with time-dynamic imagery layers that caused features to be picked from the next time to be displayed, in addition to the current one.
- Replace `.` and `#` with `_` in property names meant to be used with `featureInfoTemplate`, so that these properties can be accessed by the [mustache](https://mustache.github.io/) templating engine.
- Added support for time-varying properties (e.g. from a CZML file) on the feature info panel.
- `Cesium.zoomTo` now takes the terrain height into account when zooming to a rectangle.

### 1.0.50

- Put a white background behind legend images to fix legend images with transparent background being nearly invisible.
- Search entries are no longer duplicated for catalog items that appear in multiple places in the Data Catalogue
- Fixed the layer order changing in Cesium when a CSV variable is chosen.
- Layer name is now shown in the catalog item info panel for ESRI ArcGIS MapServer layers.
- Retrieve WFS or WCS URL associated with WMS data sources using DescribeLayer if no dataUrl is present.
- Downgrade Leaflet to 0.7.3 to fix specific feature clicking problems with 2D maps.
- Use `PolylineGraphics` instead of `PolygonGraphics` for unfilled polygons with an outline width greater than 1. This works around the fact that Cesium does not support polygons with outline width great than 1 on Windows due to a WebGL limitation.
- Sorted ABS age variables numerically, not alphabetically.
- Removed extra space at the bottom of base map buttons.
- Share links now remember the currently active tab in the `ExplorerPanelViewModel`.
- Fixed a bug that prevented region mapping from working over HTTPS.
- The proxy is now used to avoid a mixed content warning when accessing an HTTP dataset from an HTTPS deployment of TerriaJS.
- Added `CameraView.fromLookAt` and `CameraView.fromPositionHeadingPitchRoll` functions. These functions can be used to position the camera in new ways.

### 1.0.49

- Fixed a bug that caused poor performance when clicking a point on the map with lots of features and then closing the feature information panel.
- Apply linkify, instead of markdown, to properties shown in the Feature Info Panel.
- Fixed a bug that prevented feature scaling by value.
- Fixed a bug that prevented the csv `displayDuration` from working.
- Fixed a bug that ignored which column of the csv file to show as the legend initially.
- `NowViewingTabViewModel` is now composed of a number of sections. Each section is given the opportunity to determine whether it applies to each catalog item. Custom sections may be added by adding them to NowViewingTabViewModel.sections`.
- `CsvCatalogItem` and `AbsIttCatalogItem` now expose a `concepts` property that can be used to adjust the display.
- Added `Terria.cesiumBaseUrl` property.
- The user interface container DOM element may now be provided to `TerriaViewer` by specifying `uiContainer` in its options. Previously it always used an element named `ui`.
- Legend URLs are now accessed via the proxy, if applicable.
- Fixed a bug that prevented feature scaling by value.
- Added support for [Urthecast](https://www.urthecast.com/) with `UrthecastCatalogGroup`.
- Fixed a bug that caused a `TypeError` on load when the share URL included enabled datasets with an order different from their order in the catalog.
- Improved the message that is shown to the user when their browser supports WebGL but it has a "major performance caveat".
- Fixed a bug that could cause an exception in some browsers (Internet Explorer, Safari) when loading a GeoJSON with embedded styles.
- Fixed a bug with Leaflet 2D map where clicks on animation controls or timeline would also register on the map underneath causing undesired feature selection and, when double clicked, zooming (also removed an old hack that disabled dragging while using the timeline slider)
- Changed Australian Topography base map server and updated the associated thumbnail.
- Added `updateApplicationOnMessageFromParentWindow` function. After an app calls this function at startup, TerriaJS can be controlled by its parent window when embedded in an `iframe` by messages sent with `window.postMessage`.

### 1.0.48

- Added the ability to disable feature picking for `ArcGisMapServerCatalogItem`.
- Disabled feature picking for the Australian Topography and Australian Hydrography base layers created by `createAustraliaBaseMapOptions`.

### 1.0.47

- Make it possible to disable CSV region mapping warnings with the `showWarnings` init parameter.
- The `name` of a feature from a CSV file is now taken from a `name` or `title` column, if it exists. Previously the name was always "Site Data".
- Fixed a bug that caused time-dynamic WMS layers with just one time to not be displayed.
- Underscores are now replaced with spaces in the feature info panel for `GeoJsonCatalogItem`.
- Added Proj4 projections to the location bar. Clicking on the bar switches between lats/longs and projected coordinates. To enable this, set `useProjection` to `true`
- Show information for all WMS features when a location is clicked.
- Fixed a bug that caused an exception when running inside an `<iframe>` and the user's browser blocked 3rd-party cookies.
- HTML and Markdown text in catalog item metadata, feature information, etc. is now formatted in a more typical way. For example, text inside `<h1>` now looks like a heading. Previously, most HTML styling was stripped out.
- Supports FeatureInfoTemplates on all catalog item types (previously only available on ImageryLayers).
- Apply markdown to properties shown in the Feature Info Panel.
- Add `includeCzml` option to CkanCatalogGroup.
- Fixed a bug that caused `WebMapServiceCatalogItem` to incorrectly populate the catalog item's metadata with data from GetCapabilities when another layer had a `Title` with the same value as the expected layer's `Name`.
- Update the default Australian topography basemap to Geoscience Australia's new worldwide layer (http://www.ga.gov.au/gisimg/rest/services/topography/National_Map_Colour_Basemap/MapServer)
- Allow color maps in CSV catalog items to be expressed as strings: colorMapString: "red-white-blue".
- Updated to [Cesium](http://cesiumjs.org) 1.15. Significant changes relevant to TerriaJS users include:
  - Added support for the [glTF 1.0](https://github.com/KhronosGroup/glTF/blob/master/specification/README.md) draft specification.
  - Added support for the glTF extensions [KHR_binary_glTF](https://github.com/KhronosGroup/glTF/tree/master/extensions/Khronos/KHR_binary_glTF) and [KHR_materials_common](https://github.com/KhronosGroup/glTF/tree/KHR_materials_common/extensions/Khronos/KHR_materials_common).
  - `ImageryLayerFeatureInfo` now has an `imageryLayer` property, indicating the layer that contains the feature.
  - Make KML invalid coordinate processing match Google Earth behavior. [#3124](https://github.com/AnalyticalGraphicsInc/cesium/pull/3124)

### 1.0.46

- Fixed an incorrect require (`URIjs` instead of `urijs`).

### 1.0.45

- Major refactor of `CsvCatalogItem`, splitting region-mapping functionality out into `RegionProvider` and `RegionProviderList`. Dozens of new test cases. In the process, fixed a number of bugs and added new features including:
  - Regions can be matched using regular expressions, enabling matching of messy fields like local government names ("Baw Baw", "Baw Baw Shire", "Baw Baw (S)", "Shire of Baw Baw" etc).
  - Regions can be matched using a second field for disambiguation (eg, "Campbelltown" + "SA")
  - Drag-and-dropped datasets with a time column behave much better: rather than a fixed time being allocated to each row, each row occupies all the time up until the next row is shown.
  - Enumerated fields are colour coded in lat-long files, consist with region-mapped files.
  - Feedback is now provided after region mapping, showing which regions failed to match, and which matched more than once.
  - Bug: Fields with names starting with 'lon', 'lat' etc were too aggressively matched.
  - Bug: Numeric codes beginning with zeros (eg, certain NT 08xx postcodes) were treated as numbers and failed to match.
  - Bug: Fields with names that could be interpreted as regions weren't available as data variables.
- Avoid mixed content warnings when using the CartoDB basemaps.
- Allow Composite catalog items
- Handle WMS time interval specifications (time/time and time/time/periodicity)
- Moved `url` property to base CatalogItem base class. Previously it was defined separately on most derived catalog items.
- Most catalog items now automatically expose a `dataUrl` that is the same as their `url`.
- Added custom definable controls to `CatalogMember`s.
  - To define a control, subclass `CatalogMemberControl` and register the control in `ViewModels/registerCatalogMemberControl` with a unique control name, control class and required property name.
  - If a `CatalogMember` has a property with the required property name either directly on the member or in its `customProperties` object, the control will appear in the catalog with the member and will fire the `activate` function when clicked.
  - Controls can be registered to appear on both the left and right side using `registerLeftSideControl` and `registerRightSideControl` respectively.
  - An example can be seen in the `CatalogMemberDownloadControl`
  - Currently top level members do not show controls.
- The `LocationBarViewModel` now shows the latitude and longitude coordinates of the mouse cursor in 2D as well as 3D.
- The `LocationBarViewModel` no longer displays a misleading elevation of 0m when in "3D Smooth" mode.
- Added `@menu-bar-right-offset` LESS parameter to control the right position of the menu bar.
- Added `forceProxy` flag to all catalog members to indicate that an individual item should use the proxy regardless of whether the domain is in the list of domains to proxy.
- Allow a single layer of an ArcGIS MapServer to be added through the "Add Data" interface.
- Added `WfsFeaturesCatalogGroup`. This group is populated with a catalog item for each feature queried from a WFS server.
- The Feature Info panel now shows all selected features in an accordion control. Previously it only showed the first one.
- Added `featureInfoTemplate` property to `CatalogItem`. It is used to provide a custom Markdown or HTML template to display when a feature in the catalog item is clicked. The template is parameterized on the properties of the feature.
- Updated to [Cesium](http://cesiumjs.org) 1.14. Significant changes relevant to TerriaJS users include:
  - Fixed issues causing the terrain and sky to disappear when the camera is near the surface. [#2415](https://github.com/AnalyticalGraphicsInc/cesium/issues/2415) and [#2271](https://github.com/AnalyticalGraphicsInc/cesium/issues/2271)
  - Fixed issues causing the terrain and sky to disappear when the camera is near the surface. [#2415](https://github.com/AnalyticalGraphicsInc/cesium/issues/2415) and [#2271](https://github.com/AnalyticalGraphicsInc/cesium/issues/2271)
  - Provided a workaround for Safari 9 where WebGL constants can't be accessed through `WebGLRenderingContext`. Now constants are hard-coded in `WebGLConstants`. [#2989](https://github.com/AnalyticalGraphicsInc/cesium/issues/2989)
  - Added a workaround for Chrome 45, where the first character in a label with a small font size would not appear. [#3011](https://github.com/AnalyticalGraphicsInc/cesium/pull/3011)
  - Fixed an issue with drill picking at low frame rates that would cause a crash. [#3010](https://github.com/AnalyticalGraphicsInc/cesium/pull/3010)

### 1.0.44

- Fixed a bug that could cause timeseries animation to "jump" when resuming play after it was paused.
- Make it possible for catalog item initialMessage to require confirmation, and to be shown every time.
- When catalog items are enabled, the checkbox now animates to indicate that loading is in progress.
- Add `mode=preview` option in the hash portion of the URL. When present, it is assumed that TerriaJS is being used as a previewer and the "small screen warning" will not be shown.
- Added `maximumLeafletZoomLevel` constructor option to `TerriaViewer`, which can be used to force Leaflet to allow zooming closer than its default of level 18.
- Added the `attribution` property to catalog items. The attribution is displayed on the map when the catalog item is enabled.
- Remove an unnecessary instance of the Cesium InfoBox class when viewing in 2D
- Fixed a bug that prevented `AbsIttCatalogGroup` from successfully loading its list of catalog items.
- Allow missing URLs on embedded data (eg. embedded czml data)
- Fixed a bug loading URLs for ArcGIS services names that start with a number.
- Updated to [Cesium](http://cesiumjs.org) 1.13. Significant changes relevant to TerriaJS users include:
  - The default `CTRL + Left Click Drag` mouse behavior is now duplicated for `CTRL + Right Click Drag` for better compatibility with Firefox on Mac OS [#2913](https://github.com/AnalyticalGraphicsInc/cesium/pull/2913).
  - Fixed an issue where non-feature nodes prevented KML documents from loading. [#2945](https://github.com/AnalyticalGraphicsInc/cesium/pull/2945)

### 1.0.43

- Fixed a bug that prevent the opened/closed state of groups from being preserved when sharing.

### 1.0.42

- Added a `cacheDuration` property to all catalog items. The new property is used to specify, using Varnish-like notation (e.g. '1d', '10000s') the default length of time to cache URLs related to the catalog item.
- Fix bug when generating share URLs containing CSV items.
- Improve wording about downloading data from non-GeoJSON-supporting WFS servers.

### 1.0.41

- Improvements to `AbsIttCatalogItem` caching from the Tools menu.

### 1.0.40

- `ArcGisMapServerCatalogItem` now shows "NoData" tiles by default even after showing the popup message saying that max zoom is exceeded. This can be disabled by setting its `showTilesAfterMessage` property to false.

### 1.0.39

- Fixed a race condition in `AbsIttCatalogItem` that could cause the legend and map to show different state than the Now Viewing UI suggested.
- Fixed a bug where an ABS concept with a comma in its name (e.g. "South Eastern Europe,nfd(c)" in Country of Birth) would cause values for concept that follow to be misappropriated to the wrong concepts.

### 1.0.38

- `AbsIttCatalogItem` now allows the region type to be set on demand rather than only at load time.
- `CsvCatalogItem` can now have no display variable selected, in which case all points are the same color.

### 1.0.37

- Added `CswCatalogGroup` for populating a catalog by querying an OGC CSW service.
- Added `CatalogMember.infoSectionOrder` property, to allow the order of info sections to be configured per catalog item when necessary.
- Fixed a bug that prevented WMTS layers with a single `TileMatrixSetLink` from working correctly.
- Added support for WMTS layers that can only provide tiles in JPEG format.
- Fixed testing and caching of ArcGis layers from tools and added More information option for imagery layers.
- TerriaJS no longer requires Google Analytics. If a global `ga` function exists, it is used just as before. Otherwise, events are, by default, logged to the console.
- The default event analytics behavior can be specified by passing an instance of `ConsoleAnalytics` or `GoogleAnalytics` to the `Terria` constructor. The API key to use with `GoogleAnalytics` can be specified explicitly to its constructor, or it can be specified in the `parameter.googleAnalyticsKey` property in `config.json`.
- Made polygons drastically faster in 2D.
- TerriaJS now shortens share URLs by default when a URL shortener is available.
- Added Google Analytics reporting of the application URL. This is useful for tracking use of share URLs.
- Added the ability to specify a specific dynamic layer of an ArcGIS Server using just a URL.

### 1.0.36

- Calculate extent of TopoJSON files so that the viewer correctly pans+zooms when a TopoJSON file is loaded.
- Fixed a bug that caused the `Terria#clock` to keep ticking (and therefore using CPU / battery) once started even after selecting a non-time-dynamic dataset.
- Fixed a bug that caused the popup message to appear twice when a dataset failed to load.
- Added layer information to the Info popup for WMS datasets.
- Added ability to filter catalog search results by:
  - type: `is:wms`, `-is:esri-mapserver`. A result must match any 'is:' and no '-is:'.
  - url: `url:vic.gov.au`, `-url:nicta.com.au`. A result must match any 'url:', and no '-url:'.
- Added ability to control the number of catalog search results: `show:20`, `show:all`

### 1.0.35

- Polygons from GeoJSON datasets are now filled.
- Left-aligned feature info table column and added some space between columns.
- Added `EarthGravityModel1996`.
- Extended `LocationBarViewModel` to show heights relative to a geoid / mean sea level model. By default, EGM96 is used.
- Added support for styling GeoJSON files, either in catalog (add .style{} object) or embedded directly in the file following the [SimpleStyle spec](https://github.com/mapbox/simplestyle-spec).
- Fixed a bug that caused the 3D view to use significant CPU time even when idle.
- Added CartoDB's Positron and Dark Matter base maps to `createGlobalBaseMapOptions`.
- Added support for subdomains to `OpenStreetMapCatalogItem`.

### 1.0.34

- Fixed a bug that prevented catalog items inside groups on the Search tab from being enabled.
- Added `PopupMessageConfirmationViewModel`. It prevents the Popup from being closed unless the confirm button is pressed. Can also optionally have a deny button with a custom action.
- Added support for discovering GeoJSON datasets from CKAN.
- Added support for zipped GeoJSON files.
- Made `KmlCatalogItem` use the proxy when required.
- Made `FeatureInfoPanelViewModel` use the white panel background in more cases.
- Significantly improved the experience on devices with small screens, such as phones.
- Fixed a bug that caused only the portion of a CKAN group name before the first comma to be used.

### 1.0.33

- Added the `legendUrls` property to allow a catalog item to optionally have multiple legend images.
- Added a popup message when zooming in to the "No Data" scales of an `ArcGisMapServerCatalogItem`.
- Added `CatalogGroup.sortFunction` property to allow custom sorting of catalog items within a group.
- Added `ImageryLayerCatalogItem.treat403AsError` property.
- Added a title text when hovering over the label of an enabled catalog item. The title text informs the user that clicking will zoom to the item.
- Added `createBingBaseMapOptions` function.
- Added an option to `KnockoutMarkdownBinding` to optionally skip HTML sanitization and therefore to allow unsafe HTML.
- Upgraded to Cesium 1.11.
- `CatalogItem.zoomTo` can now zoom to much smaller bounding box rectangles.

### 1.0.32

- Fixed CKAN resource format matching for KML, CSV, and Esri REST.

### 1.0.31

- Added support for optionally generating shorter URLs when sharing by using the Google URL shortening service.

### 1.0.30

- `WebMapServiceCatalogItem` and `ArcGisMapServerCatalogItem` now augment directly-specified metadata with metadata queried from the server.
- "Data Details" and "Service Details" on the catalog item info panel are now collapsed by default. This improves the performance of the panel and hides some overly technical details.
- `ArcGisMapServerCatalogItem.layers` can now specify layer names in addition to layer IDs. Layer names are matched in a case-insensitive manner and only if a direct ID match is not found.
- `itemProperties` are now applied through the normal JSON loading mechanism, so properties that are represented differently in code and in JSON will now work as well.
- Added support for `csv-geo-*` (e.g. csv-geo-au) to `CkanCatalogGroup`.
- The format name used in CKAN can now be specified to `CkanCatalogGroup` using the `wmsResourceFormat`, `kmlResourceFormat`, `csvResourceFormat`, and `esriMapServerResourceFormat` properties. These properties are all regular expressions. When the format of a CKAN resource returned from `package_search` matches one of these regular expressions, it is treated as that type within TerriaJS.
- `CkanCatalogGroup` now fills the `dataUrl` property of created items by pointing to the dataset's page on CKAN.
- The catalog item information panel now displays `info` sections in a consistent order. The order can be overridden by setting `CatalogItemInfoViewModel.infoSectionOrder`.
- An empty `description` or `info` section is no longer shown on the catalog item information panel. This can be used to remove sections that would otherwise be populated from dataset metadata.

### 1.0.29

- Add support for loading init files via the proxy when necessary.
- Switched to using the updated URL for STK World Terrain, `//assets.agi.com/stk-terrain/v1/tilesets/world/tiles`.

### 1.0.28

- Fixed a bug that prevented links to non-image (e.g. ArcGIS Map Server) legends from appearing on the Now Viewing panel.

### 1.0.27

- Use terriajs-cesium 1.10.7, fixing a module load problem in really old browers like IE8.

### 1.0.25

- Fixed incorrect date formatting in the timeline and animation controls on Internet Explorer 9.
- Add support for CSV files with longitude and latitude columns but no numeric value column. Such datasets are visualized as points with a default color and do not have a legend.
- The Feature Information popup is now automatically closed when the user changes the `AbsIttCatalogItem` filter.

### 1.0.24

- Deprecated:
  - Renamed `AusGlobeViewer` to `TerriaViewer`. `AusGlobeViewer` will continue to work until 2.0 but using it will print a deprecation warning to the browser console.
  - `BrandBarViewModel.create` now takes a single `options` parameter. The container element, which used to be specified as the first parameter, should now be specified as the `container` property of the `options` parameter. The old function signature will continue to work until 2.0 but using it will print a deprecation warning to the browser console.
- `WebMapServiceCatalogItem` now determines its rectangle from the GetCapabilities metadata even when configured to use multiple WMS layers.
- Added the ability to specify the terrain URL or the `TerrainProvider` to use in the 3D view when constructing `TerriaViewer`.
- `AbsIttCatalogItem` styles can now be set using the `tableStyle` property, much like `CsvCatalogItem`.
- Improved `AbsIttCatalogItem`'s tolerance of errors from the server.
- `NavigationViewModel` can now be constructed with a list of `controls` to include, instead of the standard `ZoomInNavigationControl`, `ResetViewNavigationControl`, and `ZoomOutNavigationControl`.
- Fixed a bug that caused the brand bar to slide away with the explorer panel on Internet Explorer 9.

### 1.0.23

- Fixed a bug that prevented features from being pickable from ABS datasets on the 2D map.
- Fixed a bug that caused the Explorer Panel tabs to be missing or misaligned in Firefox.

### 1.0.22

- Changed to use JPEG instead of PNG format for the Natural Earth II basemap. This makes the tile download substantially smaller.

### 1.0.21

- Added an `itemProperties` property to `AbsIttCatalogGroup`.
- Added a `nowViewingMessage` property to `CatalogItem`. This message is shown by the `NowViewingAttentionGrabberViewModel` when the item is enabled. Each unique message is shown only once.

### 1.0.20

- Added the ability to specify SVG icons on Explorer Panel tabs.
- Added an icon to the Search tab.
- Added support for accessing Australian Bureau of Statistics data via the ABS-ITT API, using `AbsIttCatalogGroup` and `AbsIttCatalogItem`.
- The Now Viewing panel now contains controls for selecting which column to show in CSV datasets.

### 1.0.19

- Added `NowViewingAttentionGrabberViewModel`. It calls attention the Now Viewing tab the first time a catalog item is enabled.
- Added `isHidden` property to catalog items and groups. Hidden items and groups do not show up in the catalog or in search results.

### 1.0.18

- Added `featureInfoFields` property to `CsvCatalogItem.tableStyle`. It allows setting which fields to show in the Feature Info popup, and the name to use for each.
- Added `OpenStreetMapCatalogItem` for connecting to tile servers using the OpenStreetMap tiling scheme.
- Added `CkanCatalogGroup.allowEntireWmsServers` property. When set and the group discovers a WMS resource without a layer parameter, it adds a catalog item for the entire server instead of ignoring the resource.
- Added `WebMapTileServiceCatalogGroup` and `WebMapTileServiceCatalogItem` for accessing WMTS servers.
- Handle the case of an `ArcGisMapServerCatalogItem` with an advertised extent that is outside the valid range.
- We now pass ArcGIS MapServer metadata, when it's available, through to Cesium's `ArcGisMapServerImageryProvider` so that it doesn't need to re-request the metadata.
- Changed the style of the Menu Bar to have visually-separate menu items.
- Added support for SVG menu item icons to `MenuBarViewModel`.
- Improved popup message box sizing.

### 1.0.17

- Upgraded to TerriajS Cesium 1.10.2.
- Added `ImageryLayerCatalogItem.isRequiredForRendering`. This is set to false by default and to true for base maps. Slow datasets with `isRequiredForRendering=false` are less likely to prevent other datasets from appearing in the 3D view.
- The "Dataset Testing" functionality (on the hidden Tools menu accessible by adding `#tools=1` to the URL) now gives up tile requests and considers them failed after two seconds. It also outputs some JSON that can be used as the `blacklist` property to blacklist all of the datasets that timed out.
- Added a feature to count the total number of datasets from the hidden Tools menu.
- Fixed a bug that caused the 2D / 3D buttons the Maps menu to get out of sync with the actual state of the map after switching automatically to 2D due to a performance problem.

### 1.0.16

- Deprecated:
  - `ArcGisMapServerCatalogGroup` has been deprecated. Please use `ArcGisCatalogGroup` instead.
- Replaced Cesium animation controller with TerriaJS animation controller.
- Replaced Cesium Viewer widget with the CesiumWidget when running Cesium.
- Added the ability to turn a complete ArcGIS Server, or individual folders within it, into a catalog group using `ArcGisCatalogGroup`.

### 1.0.15

- Fix imagery attribution on the 2D map.

### 1.0.14

- Fixed share URL generation when the application is not running at the root directory of its web server.
- Fixed a bug that caused Internet Explorer 8 users to see a blank page instead of a message saying their browser is incompatible.

### 1.0.13

- Breaking changes:
  - Added a required `@brand-bar-height` property.
- `ExplorerPanelViewModel` can now be created with `isOpen` initially set to false.
- TerriaJS now raises an error and hides the dataset when asked to show an `ImageryLayerCatalogItem` in Leaflet and that catalog item does not use the Web Mercator (EPSG:3857) projection. Previously, the dataset would silently fail to display.
- Improved error handling in `CzmlCatalogItem`, `GeoJsonCatalogItem`, and `KmlCatalogItem`.
- Made the `clipToRectangle` property available on all `ImageryProvider`-based catalog items, not just `WebMapServiceCatalogItem`.
- Added `CatalogMember.isPromoted` property. Promoted catalog groups and items are displayed above non-promoted groups and items.
- Add support for ArcGIS MapServer "Raster Layers" in addition to "Feature Layers".

### 1.0.12

- Allow Esri ArcGIS MapServers to be added via the "Add Data" panel.
- Adds `baseMapName` and `viewerMode` fields to init files and share links. `baseMapName` is any base map name in the map settings panel and `viewerMode` can be set to `'2d'` or `'3d'`.
- Added `tableStyle.legendTicks` property to `CsvCatalogItem`. When specified, the generated legend will have the specified number of equally-spaced lines with labels in its legend.

### 1.0.11

- Fixed a bug that prevented HTML feature information from showing up with a white background in Internet Explorer 9 and 10.
- Fixed a bug that prevented WMS GetCapabilities properties, such as CRS, from being properly inherited from the root layer.
- Tweaked credit / attribution styling.

### 1.0.10

- Added support for a developer attribution on the map.
- Fixed a bug that could cause results from previous async catalog searches to appear in the search results.

### 1.0.9

- Show Cesium `ImageryProvider` tile credits / attribution in Leaflet when using `CesiumTileLayer`.

### 1.0.8

- `WebMapServiceCatalogGroup` now populates the catalog using the hierarchy of layers returned by the WMS server in GetCapabilities. To keep the previous behavior, set the `flatten` property to true.
- Potentially breaking changes:
  - The `getFeatureInfoAsGeoJson` and `getFeatureInfoAsXml` properties have been removed. Use `getFeatureInfoFormats` instead.
- Added support for text/html responses from WMS GetFeatureInfo.
- Make the `FeatureInfoPanelViewModel` use a white background when displaying a complete HTML document.
- `KnockoutMarkdownBinding` no longer tries to interpret complete HTML documents (i.e. those that contain an <html> tag) as Markdown.
- The feature info popup for points loaded from CSV files now shows numeric columns with a missing value as blank instead of as 1e-34.
- `ArcGisMapServerCatalogItem` now offers metadata, used to populate the Data Details and Service Details sections of the catalog item info panel.
- `ArcGisMapServerCatalogGroup` now populates a "Service Description" and a "Data Description" info section for each catalog item from the MapServer's metadata.
- The `metadataUrl` is now populated (and shown) from the regular MapServer URL.
- Added 'keepOnTop' flag support for imageryLayers in init file to allow a layer to serve as a mask.
- Added 'keepOnTop' support to region mapping to allow arbitrary masks based on supported regions.
- Checkboxes in the Data Catalogue and Search tabs now have a larger clickable area.

### 1.0.7

- `CatalogItemNameSearchProviderViewModel` now asynchronously loads groups so items in unloaded groups can be found, too.
- Do not automatically fly to the first location when pressing Enter in the Search input box.
- Changed `ArcGisMapServerCatalogItem` to interpret a `maxScale` of 0 from an ArcGIS MapServer as "not specified".
- Added an `itemProperties` property to `ArcGisMapServerCatalogGroup`, allowing properties of auto-discovered layers to be specified explicitly.
- Added `validDropElements`, `validDropClasses`, `invalidDropElements`, and `invalidDropClasses` properties to `DragDropViewModel` for finer control over where dropping is allowed.
- Arbitrary parameters can now be specified in `config.json` by adding them to the `parameters` property.

### 1.0.6

- Added support for region mapping based on region names instead of region numbers (example in `public/test/countries.csv`).
- Added support for time-dynamic region mapping (example in `public/test/droughts.csv`).
- Added the ability to specify CSV styling in the init file (example in `public/init/test.json`).
- Improved the appearance of the legends generated with region mapping.
- Added the ability to region-map countries (example in `public/test/countries.csv`).
- Elminated distracting "jumping" of the selection indicator when picking point features while zoomed in very close to the surface.
- Fixed a bug that caused features to be picked from all layers in an Esri MapServer, instead of just the visible ones.
- Added support for the WMS MinScaleDenominator property and the Esri MapServer maxScale property, preventing layers from disappearing when zoomed in to close to the surface.
- Polygons loaded from KML files are now placed on the terrain surface.
- The 3D viewer now shows Bing Maps imagery unmodified, matching the 2D viewer. Previously, it applied a gamma correction.
- All catalog items now have an `info` property that allows arbitrary sections to be shown for the item in the info popup.
- `CkanCatalogGroup` now has a `groupBy` property to control whether catalog items are grouped by CKAN group ("group"), CKAN organization ("organization"), or not grouped at all ("none").
- `CkanCatalogGroup` now has a `useResourceName` property to control whether the name of the catalog item is derived from the resource (true), or the dataset itself (false).
- The catalog item info page now renders a much more complete set of Markdown and HTML elements.<|MERGE_RESOLUTION|>--- conflicted
+++ resolved
@@ -2,13 +2,10 @@
 
 #### next release (8.8.1)
 
-<<<<<<< HEAD
 - Fix GeoJSON regression bug (from 8.8.0) - multi-polygons, polygons and line features weren't being rendered through `ProtomapsImageryProvider`.
-=======
 - Remove unused klaw-sync dependency.
 - Remove unused hammerjs dependency.
 - Remove unused turf/meta dependency.
->>>>>>> 1b92eed2
 - [The next improvement]
 
 #### 8.8.0 - 2025-02-18
