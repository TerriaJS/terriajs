--- conflicted
+++ resolved
@@ -15,12 +15,9 @@
 - Add `backgroundColor` trait to base maps for changing the map container background in 2D/Leaflet mode ([7718](https://github.com/TerriaJS/terriajs/pull/7718))
 - Keep camera steady when switching between viewer modes.
 - Fix a bug where some georeferenced tiles where incorrectly positioned in Terria.
-<<<<<<< HEAD
 - Add `token` to `ArcGisMapServerCatalogItem`, `ArcGisMapServerCatalogGroup`, `ArcGisFeatureServerCatalogItem`, `ArcGisFeatureServerCatalogGroup`, `ArcGisImageServerCatalogItem` and `ArcGisCatalogGroup` - if defined, it will be added to the `token` parameter for all ArcGIS Rest API requests.
   - Added `tokenUrl` to `ArcGisImageServerCatalogItem`, and tweaked behaviour in `ArcGisMapServerCatalogItem` and `ArcGisImageServerCatalogItem` so that if both `token` and `tokenUrl` are defined, then `tokenUrl` will be used. This allows the token to be refreshed if needed.
 - [The next improvement]
-=======
->>>>>>> 7887f2c0
 
 #### 8.11.0 - 2025-10-09
 
