--- conflicted
+++ resolved
@@ -2,11 +2,8 @@
 
 #### next release (8.7.10)
 
-<<<<<<< HEAD
 - Remove unused class-list dependency.
-=======
 - TSify `ConsoleAnalytics` module.
->>>>>>> d7a76d2f
 - [The next improvement]
 
 #### 8.7.9 - 2024-11-22
