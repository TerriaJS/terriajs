# Change Log

#### next release (8.7.6)

- Add I3SCatalogItem
  - getFeaturesFromPickResult now async to handle I3SNode.loadFields()
  - extract common style logic to new Cesium3dTilesStyleMixin.ts
- Set default value for date and datetime WPS fields only when the field is marked as required.
- Add Proj4 definition for EPSG:8059
<<<<<<< HEAD
- Upgrade to terriajs-cesium 8.0.1.
- Re-enable terrain splitting.
=======
- Add support for ArcGis ImageServer - this includes
  - Support for "dynamic" `exportImage` endpoint (using `102100` wkid)
  - Support for web mercator and wgs84 precached tiles
  - Basic support for raster functions - a dropdown is rendered in the workbench for custom raster functions
  - Traits to configure `bandIds` and `renderingRule`
- Increase `maxRefreshIntervals` from 1000 to 10000 for `WebMapServiceCatalogItem` and `ArcGisMapServerCatalogItem`.
- Add `nextDiscreteJulianDate` helper computed value to `DiscretelyTimeVaryingMixin`
- Add `EPSG:7899` to `Proj4Definitions`
>>>>>>> ed76cc1b
- [The next improvement]

#### 8.7.5 - 2024-06-26

- TSify some `js` and `jsx` files and provide `.d.ts` ambient type files for a few others. This is so that running `tsc` on an external project that imports Terria code will typecheck successfully.
- Upgraded a bunch of d3 dependencies for fixing security errors.
- Show rectangle selector for WPS bounding box parameter
- Fix `store` and `status` values send in WPS Execute request.
- Add docs for `modelDimensions`

#### 8.7.4 - 2024-06-07

- Fix position of draggable point after moving.
- Fix `getFeatureProperties` (in `FeatureInfoSection`) failing due to bad JSON parsing of nested strings.
- The `TableFeatureInfoStratum` default `featureInfoTemplate` will now not show `_id_` (internal Terria feature ID) in feature info
- Fix bug in FilterSection

#### 8.7.3 - 2024-05-28

- Fix broken chart selector
- Feature info template `<chart>` definition now accepts a `y-column` attribute to set the y-column that should be rendered in the feature info panel chart.
- Upgrade `thredds-catalog-crawler` to `v0.0.7` which makes a few security upgrades.
- Fix bug with broken datetime after that Timeline has been closed once.
- Fix WPS date time widget reset bug
- Set default date for WPS date time widget on load
- Add NumberParameterEditor to enable WPS AllowedValues Ranges to be set and use DefaultValue

#### 8.7.2 - 2024-05-14

- Add NumberParameterEditor to enable WPS AllowedValues Ranges to be set and use DefaultValue
- Feature info template has access to activeStyle of item having TableTraits.
- Updated a few dependencies to fix security warnings: `underscore`, `visx`, `shpjs`, `resolve-uri-loader`, `svg-sprite-loader`
- Allow related maps UI strings to be translated. Translation support for related maps content is not included.

#### 8.7.1 - 2024-04-16

- Upgraded to TerriajS Cesium 1.115.0
- Fix `PointStyleTraits.marker` bug where URLs were not being used.
- Fixed a bug with passing a relative baseUrl to Cesium >= 1.113.0 when `document.baseURI` is different to its `location`.
- Fix node v18 compatibility by forcing `webpack-terser-plugin` version resolution and fixing new type errors
- Reduce log noise in `MagdaReference`.

#### 8.7.0 - 2024-03-22

- **Breaking changes:**
  - `generateCatalogIndex` now uses `commander` to parse arguments. Run `node ./build/generateCatalogIndex.js --help` for more information.
- Fixed exception thrown from `objectArrayTrait` when a model has 0 strata and a `MergeStrategy` of `topStratum`.
- Fix `generateCatalogIndex` after `searchProvider` changes
- Fix bug with relative URLs being ignored in `generateCatalogIndex`
- Fix bug with ArcGisMapServerImageryProvider not correctly identifying if the `tile` endpoint can be used

#### 8.6.1 - 2024-03-14

- Fix SDMX `featureInfoTemplate` `<chart>` bug not showing correct `yColumn`

#### 8.6.0 - 2024-03-12

- **Breaking changes:**
  - Add `MergeStrategy` to `objectArrayTrait` - this includes a new `topStratum` strategy - similar to `Merge.All` (the default behaviour), but only elements that exist in the top-most strata will be merged with lower strata. Elements that only exist in lower strata will be removed.
  - **Note** the only trait with `MergeStrategy` set to `topStratum` is `lines` in `TableChartStyleTraits`.
- Fix `y-column` in `FeatureInfoPanelChart` (`<chart>`)

#### 8.5.2 - 2024-03-07

- Add `usePreCachedTilesIfAvailable` to `ArcGisMapServerCatalogItemTraits`.
- Improved `ChartableMixin.isMixedInto` to ensure there are no false positive matches when testing References.
- Fixed a bug in `MagdaReference` where members of a group would not be updated/created correctly when a group is reloaded.

#### 8.5.1 - 2024-02-23

- Added highly experimental CatalogProvider, intended to encapsulate functionality related to the entire catalog, or large subtrees of it, that doesn't fit into individual catalog member models.
- `BingMapsCatalogItem` now supports Bing's `culture` parameter.
- Update a prompt text in DataPreview.

#### 8.5.0 - 2024-02-07

- **Breaking changes:**
  - Upgrade TypeScript to 5.2
  - Switch Babel configuration to new JSX transform
- Improve tsconfig files
- Remove deprecated default `relatedMaps`
- Update `thredds-catalog-crawler` to `0.0.6`
- `WebMapServiceCatalogItem` will drop problematic query parameters from `url` when calling `GetCapabilities` (eg `"styles","srs","crs","format"`)
- Fixed regression causing explorer window not to display instructions when first opened.
- Enable eslint for typescript: plugin:@typescript-eslint/eslint-recommended
- Fixed a bug where the search box was missing for small screen devices.
- Prevent user adding empty web url
- Fix bug where search results shown in `My Data` tab
- Fix bug in function createDiscreteTimesFromIsoSegments where it might create duplicate timestamps.
- Add option to enable/disable shortening share URLs via InitSourceData.
- Fix bug in ArcGisMapServerCatalogItem.
- Add examples.
- Upgraded Cesium to 1.113.0 (i.e. `terriajs-cesium@6.2.0` & `terriajs-cesium-widgets@4.4.0`).

#### 8.4.1 - 2023-12-08

- Temporary UX fixes for clipping box:
  - An option to zoom to clipping box
  - An option to re-position the clipping box
  - Trigger repositioning of clipping box when the user enables clipping box for the first time
  - Cursor and scale point handle changes (makes it much easier to grasp)
  - More robust interaction with the box
- Fix a bug where `DragPoints` was interfering with pedstrian mode mouse movements.
- Update `webpack` to `4.47.0` to support Node >= 18 without extra command line parameters.
- Add support for multiple `urls` for `GeoJsonCatalogItem`.
- Automatically explode GeoJSON `MultiPoint` features to `Point` features.
- Add new table styling traits - `scaleByDistance` and `disableDepthTestDistance`.
- Add support for `LineString` and `MultiLineString` when using `GeoJsonCatalogItem` in `CZML` mode.

#### 8.4.0 - 2023-12-01

- **Breaking change:** Replaced `node-sass` with (dart) `sass`
  - You will need to update your `TerriaMap` to use `sass` instead of `node-sass`.
- Added `apiColumns` to `ApiTableCatalogItem` - this can now be used to specify `responseDataPath` per table column.
- `ArcGisMapServerCatalogItem` will now use "pre-cached tiles" if available if no (or all) `layers` are specified.

#### 8.3.9 - 2023-11-24

- **Breaking change:** new Search Provider model
  - Added SearchProviderMixin to connect searchProviders with a model system
  - Created a simple base Mixin (`SearchProviderMixin`) to attach SearchProviders to the Model system and enable easier creation of new search providers.
  - Made SearchProviders configurable from `config.json`.
  - See [0011-configurable-search-providers ADR](./architecture/0011-configurable-search-providers.md) and [Search providers customization](./doc/customizing/search-providers.md) for more details
- Make all icons in `CatalogGroup` black by default and white when a catalog group is focused, selected or hovered over. Improve lock icon position in workbench.

#### 8.3.8 - 2023-11-15

- Fix maximum call stack size exceeded on Math.min/max when creating Charts
- Fix boolean flag in `MyDataTab` displaying number
- Remove `jsx-control-statements` dependency
- Fix WMS nested group IDs - nested groups with the same name were not being created
- WMS `isEsri` default value will now check for case-insensitive `mapserver/wmsserver` (instead of `MapServer/WMSServer`)
- Tweak ArcGis MapServer WMS `GetFeatureInfo` default behaviour
  - Add `application/geo+json` and `application/vnd.geo+json` default `GetFeatureInfo` (after `application/json` in priority list)
  - Add `application/xml` default `GetFeatureInfo`. (if `isEsri` is true, then this will be used before `text/html`)
- Added many remaining ASGS 2021 region types to region mapping (STE_2021,ILOC_2021,IARE_2021,IREG_2021,RA_2021,SAL_2021,ADD_2021,DZN_2021,LGA_2022,LGA_2023,SED_2021,SED_2022,
  CED_2021,POA_2021,TR_2021,SUA_2021,UCL_2021,SOS_2021,SOSR_2021).
  - See [ASGS 2021](https://www.abs.gov.au/statistics/standards/australian-statistical-geography-standard-asgs-edition-3/jul2021-jun2026/access-and-downloads/digital-boundary-files)
- Added [Melbourne CLUE blocks](https://data.melbourne.vic.gov.au/pages/clue/) to region mapping.
- Fix WMS `GetMap`/`GetFeatureInfo` requests not having `styles` parameter (will use empty string instead of `undefined`)
- Add CesiumIon geocoder
- `CatalogGroup` will now not show members until loaded
- Add `GetTimeseries` support to `WebMapServiceCatalogItem`. This adds a new `supportsGetTimeseries` trait, which when true will replace `GetFeatureInfo` with `GetTimeseries` requests. It will also change `info_format` to `text/csv`, and show a chart in the feature info panel. Servers which advertise `GetTimeseries` capability will have this trait set to true by default. `GetTimeseries` requests will have `time = ""`.

#### 8.3.7 - 2023-10-26

- Fix `WebMapServiceCatalogItem` `allowFeaturePicking`
- Allow translation of TableStylingWorkflow.
- Fix "Remove all" not removing selected/picked features
- Fix crash on empty GeoJSON features
- Add `tableFeatureInfoContext` support to `GeoJsonMixin.createProtomapsImageryProvider`
- Fix `GeoJsonMixin` timeline animation for lines/polygons
- Fix bug in mismatched GeoJSON Feature `_id_` and TableMixin `rowId` - this was causing incorrect styling when using `filterByProperties` or features had `null` geometry
- Fix splitter for `GeoJsonMixin` (lines and polygon features only)
- Fix share links with picked features from `ProtomapsImageryProvider`
- Added on screen attribution and Google logo for Google Photorealistic 3D Tiles.
- Add `hideDefaultDescription` to `CatalogMemberTraits` - if true, then no generic default description will be shown when `description` is empty.

#### 8.3.6 - 2023-10-03

- Fixed a bug where incorrect "Remove all" icon is shown when the trait `displayGroup` of some group types (e.g.`wms-group`) is set to `true` but the members have not been populated yet.
- Fix regression in `excludeMembers`, `id` and `name` should be lower-case for comparing.

#### 8.3.5 - 2023-09-26

- Allow a story to use iframe tag if the source is youtube, youtube-nocookie or vimeo.
- Add `includeMembersRegex` to `GroupTraits`. This can be used to filter group members by id/name using a regular expression.

#### 8.3.4 - 2023-09-15

- Add `timeWindowDuration`, `timeWindowUnit` and `isForwardTimeWindow` traits to esri-mapServer type to support time window query.
- Move map credits to map column so it don't get hidden by chart panel
- TSify `MapColumn` module and reorganize components directory structure.
- Add null check to `WebMapServiceCatalogItem` `rectangle` calculation - and now we ascend tree of WMS `Layers` until we find a rectangle.
- Fix multi level nesting in ArcGIS Mapserver.

#### 8.3.3 - 2023-09-07

- Fixed broken point dragging interaction for user drawing in 3D mode.
- Fixed rectangle drawing in 2D mode.
- Added EPSG:7855 to `Proj4Definitions`.

#### 8.3.2 - 2023-08-11

- Fixed a bug when restoring timefilter from a share link having more than one imagery item with the same base URL (but different layer names).
- Fix WPS duplicate display of analysis results when loaded through a share URL
- Upgraded babel packages.

#### 8.3.1 - 2023-06-29

- **Breaking changes:**
  - Switched GoogleAnalytics to use Google Analytics 4 properties. Google's Universal properties no longer accept data from 01/07/2023, so migration is necessary anyway.
- Fix error when adding deeply nested references in search results.
- Add new option `focusWorkbenchItems` to `initialCamera` setting to focus the camera on workbench items when the app loads.
- Fixed bug where sharelinks created with no visible horizon would default to homeCamera view
- Improved calculation of 2D view from 3D view when no horizon visible
- Improve WMS and WFS error messages when requested layer names or type names are not present in GetCapabilities.

#### 8.3.0 - 2023-05-22

- **Breaking changes:**

  - **Upgraded Mobx to version 6.7.x**
  - **Upgraded Typescript to version 4.9.x**
  - See https://github.com/TerriaJS/terriajs/discussions/6787 for how to upgrade your map

#### 8.2.29 - 2023-05-18

- Fix app crash when rendering feature info with a custom title.
- Added new `CkanCatalogGroup` traits `resourceIdTemplate` and `restrictResourceIdTemplateToOrgsWithNames` to generate custom resource IDs for CKAN resources with unstable IDs.
- Fix `acessType` resolution for `MagdaReference` so that it uses the default terria resolution strategy when `magdaRecord` is not defined.

#### 8.2.28 - 2023-04-28

- Refactored TerriaViewer to expose a promise `terriaViewer.viewerLoadPromise` for async loading of viewers.
- Fix location point ideal zoom bug in 3D mode map.
- Add `EPSG:7844` to `Proj4Definitions`.
- TSify `Proj4Definitions` and `Reproject` modules.
- Update the docs for `excludeMembers`: mention the group/item id support
- Simplified `MapToolbar` API.

#### 8.2.27 - 2023-04-05

- Change icon used for display group remove button
- Make access control UI compatible to Magda v1 and v2 with v2 overriding v1.
- Remove karma-sauce-launcher dependency
- Add method `addFileDragDropListener` for receiving callbacks when user drags-n-drops a file.
- Improve `BoxDrawing` drag interaction.
- Fix a bug where `BoxDrawing` sometimes causes the map to loose pan and zoom interactivity.
- Optimize `LocationBar` component to reduce number of renders on mouse move.
- Optimize `Compass` component to reduce renders on each frame.
- Add `children` optional property to StandardUserInterfaceProps interface
- Add support for ArcGis MapServer with `TileOnly` capability - for example layers served from ArcGis Online. This is supported through `ArcGisMapServerCatalogItem`, `ArcGisMapServerCatalogGroup` and `ArcGisCatalogGroup`.

#### 8.2.26 - 2023-03-21

- Upgraded to terriajs-server 4.0.0.
- Added new `gulp dev` task that runs terriajs-server and `gulp watch` (incremental specs build) at the same time.

#### 8.2.25 - 2023-03-20

- Export `registerUrlHandlerForCatalogMemberType` for registering new url handler for catalog types.
- BoxDrawing changes:
  - Adds a new option called disableVerticalMovement to BoxDrawing which if set to true disables up/down motion of the box when dragging the top/bottom sides of the box.
  - Keeps height (mostly) steady when moving the box laterally on the map. Previously the height of the box used to change wrt to the ellipsoid/surface.
  - Fixes a bug that caused map panning and zooming to break when interacting with multiple active BoxDrawings.
  - Removed some code that was causing too much drift between mouse cursor and model when moving the model laterally on the map.
- Replaces addRemoteUploadType and addLocalUploadType with addOrReplaceRemoteFileUploadType and addOrReplaceLocalFileUploadType.

#### 8.2.24 - 2023-03-06

- Reimplement error message and default to 3d smooth mode when Cesium Ion Access Token is invalid.
- Layers shown via a share URL are now logged as a Google Analytics event
- Show an Add All / Remove All button for catalog groups when an optional `displayGroup` trait is true
- Rename the Map Settings "Raster Map Quality" slider to be just "Map Quality" as it also affects other things than raster data.
- Dragn-n-drop should respect disableZoomTo setting
- Fixed #6702 Terrain Hides Underground Features not working
- Add className prop for MyData tab so that it can be styled externally

#### 8.2.23 - 2023-01-06

- Only add groups to `CatalogIndex` if they aren't empty
- `BoxDrawing` improvements:
  - Added option `drawNonUniformScaleGrips` to enable/disable uniform-scaling
  - Set limit on the size of scaling grips relative to the size of the box
  - Small improvement to move interaction that prevents the box from locking up when trying to move at a camera angle parallel to the ground
  - Restore modified map state to the previous setting when interaction stops
- Fix bug in Cesium and Leaflet maps that resulted in `DataSource`s getting rendered even after their parent items are removed from the workbench.
- GltfMixin changes:
  - Refactors code to use stable `DataSource` and `Entity` values instead of re-creating them everytime `mapItems` is recomputed.
  - Disable zoom to for the item when position is unknown.
- Add `UploadDataTypes` API for extending the supported local and remote upload data types.
- Add option to upload terria web data (via url to json file/service)
- Refactor `Cesium3dTileMixin`.
- Updated related maps to fit mobile screens.
- Extend `responseDataPath` trait of `ApiTableCatalogItem` with support for mapping over arrays and collecting nested object values.
- Add `MapToolbar.addToolButton()` API for adding a tool button to the map navigation menu.
- Add `ActionBar` component for showing a floating menu bar at the bottom of the map.

#### 8.2.22 - 2022-12-02

- Protomaps Polygon features now only use `PolygonSymbolizer` (instead of `PolygonSymbolizer` and `LineSymbolizer`)
- Add `horizontalOrigin` and `verticalOrigin` to `TableLabelTraits`
- `TableStylingWorkflow` improvements:
  - Add more options to advanced mode (style title, hide style, long/lat column, time properties)
  - "Style" dropdown now shows `TableStyles` instead of `TableColumns`
  - Show "Variable" in "Fill color" if color column name doesn't match style name (eg style isn't generated by `TableAutomaticStylesStratum`)
  - Add symbology dropdown to advanced mode (was only showing in basic mode)
  - Add label and trail styling
  - When creating a new `bin` or `enum` value, the `null` ("default") values will be copied across.
- Move all Table related Traits to `lib/Traits/TraitsClasses/Table/` directory
- Handle errors thrown in `Cesium._attachProviderCoordHooks`. This fixes a bug where some WMTS layers break feature picking.
- Fix `Legend` outline bug - where invalid `boxStyle` meant old legend styles may be visible
- Fix `baseMapContrastColor` reactivity in `GeojsonMixin` - mvt was not updating when the basemap changes
- Add `SelectableDimensionMultiEnum` - A enum SelectableDimension that allows multiple values to be selected
- Fix `SelectableDimensionNumeric` handling of invalid values
- `ColorStyleLegend` will use `colorColumn` title by default. It will fallback to `TableStyle.title`
- Add `children` optional property to StandardUserInterfaceProps interface
- Fix `MapboxVectorTileCatalogItem` feature highlighting - this requires use of `idProperty` trait (also added `idProperty` to `ProtomapsImageryProvider`)
- Fix `MapboxVectorTileCatalogItem` `fillColor` also applying to Line features
- Add `maximumNativeZoom` to `ProtomapsImageryProvider`
- Fix image markers (eg `marker = "data:image/png;base64,..."`)
- Fix `AssimpCatalogItem` to correctly handle zip archives that contain files inside a root folder.

#### 8.2.21 - 2022-11-10

- Add check for WFS `layer.OtherSRS` in `buildSrsNameObject`
- Add `overridesBaseUrl` to `LanguageOptions`. This can be used to set the base URL for language override namespace translation files (see [client-side-config.md#LanguageConfiguration](./doc/customizing/client-side-config.md#LanguageConfiguration))
- Add `aboutButtonHrefUrl` to `configParameters`. Defaults to `"about.html"`. If set to `null`, then the About button will not be shown.
- Add `refreshIntervalTemplate` to `OpenDataSoftCatalogItemTraits` - this can be used to set `refreshInterval` using Mustache template rendered on ODS Dataset JSON object
- Add `plugins` property to `ConfigParameters` type
- Add more supported 4326 and 3857 CRS strings for WFS (eg `"urn:ogc:def:crs:EPSG::3857"` and `"urn:x-ogc:def:crs:EPSG:3857"`)

#### 8.2.20 - 2022-10-20

- Handle errors thrown in `ImageryProviderLeafletTileLayer.pickFeatures`. This fixes a bug where some WMTS layers break feature picking (in Leaflet/2D mode)

#### 8.2.19 - 2022-10-20

- Handle errors thrown in `Cesium._attachProviderCoordHooks`. This fixes a bug where some WMTS layers break feature picking.

#### 8.2.18 - 2022-10-19

- Fix `RelatedMaps` default broken URLs
- Add `mergeGroupsByName` trait to `GroupTraits` - this will merge all group members with the same name
- Fix bug with "propagate `knownContainerUniqueIds` across references and their target" - missing `runInAction`
- Add Carto v3 Maps API support for `table` and `query` endpoint (only GeoJSON - not MVT yet)
- Moved `activeStyle` default from `TableMixin` to `TableAutomaticStyleStratum`. The default `activeStyle` will now not pick a `hidden` `TableStyle`.
- Pin `flexsearch` version to `0.7.21` - as incorrect types are shipped in version `0.7.31`
- Only preload next timestep of timeseries rasters (WMS & ArcGIS MapServer) when animating the item on the map.
- Added error message if cesium stops rendering
- Add `enabled` to `TableStyleMapTraits` - which defaults to `true`
- Add `TableLabelStyleTraits` - this can be used to add `LabelGraphics` to point features (table or geojson)
- Add `TableTrailStyleTraits` - this can be used to add `PathGraphics` to time-series point features (table or geojson)
- Added missing `proxyCatalogItemUrl` to GeoJson, Shapefile, Gltf and AssImp catalog items.
- Added support for `OpenDataSoftCatalogGroup` with more than 100 datasets.
- Added `refreshIntervalTemplate` to `OpenDataSoftCatalogItemTraits` - this can be used to set `refreshInterval` using Mustache template rendered on ODS Dataset JSON object.
- Performance optimisation for time-series `TableMixin`
- Tweak `generateCatalogIndex` to use less memory. (+ add `diffCatalogIndex.js` script to show added/removed members between two catalog index files)
- Migrated `/#tools=1` to version 8.
- Removed dummy function `Terria.getUserProperty`.
- Removed unused version 7 React components.
- Fix Cesium `stoppedRenderingMessage`

#### 8.2.17 - 2022-09-23

- Fix region mapping feature `rowIds` incorrect type.

#### 8.2.16 - 2022-09-23

- Make srsName and outputFormat for WFS requests dynamic
- Added `excludeInactiveDatasets` to `CkanCatalogGroup` (`true` by default). This will filter out CKAN Datasets which have `state` or `data_state` (data.gov.au specific) **not** set to `"active"`.
- Fix `isTerriaFeatureData` bug - not checking `isJsonObject`
- Add `.logError()` to all usage of `updateModelFromJson` where the `Result` object is ignored
- Move `RelatedMaps` to terriajs. They are now generated from `configParameters` (see [`doc/customizing/client-side-config.md`](./doc/customizing/client-side-config.md#relatedmap))

#### 8.2.15 - 2022-09-16

- Fix bug with "propagate `knownContainerUniqueIds` across references and their target" - missing `runInAction`

#### 8.2.14 - 2022-09-15

- Moved map credits to map column so it don't get hidden by chart panel.
- TSified `FeatureInfo*.tsx`
  - `describeFromProperties` is now `generateCesiumInfoHTMLFromProperties`
  - `FeatureInfoSection` has been split up into `FeatureInfoSection.tsx`, `getFeatureProperties`, `mustacheExpressions` and `generateCesiumInfoHTMLFromProperties`
- Fix `{{terria.currentTime}}` in feature info template
- Add `{{terria.rawDataTable}}` in feature info template - to show raw data HTML table
- Added `TableFeatureInfoStratum` - which adds default feature info template to `TableMixin`
- Add `FeatureInfoContext` - used to inject properties into `FeatureInfoSections` context. These properties will be accessible from `featureInfoTemplate` mustache template.
  - `tableFeatureInfoContext` adds time series chart properties using `FeatureInfoContext` (`getChartDetails` has been removed)
- Move `maximumShownFeatureInfos` from `WebMapServiceCatalogItemTraits` to `MappableTraits`
- Remove `featureInfoUrlTemplate` from `OpenDataSoftCatalogItem` - as it is incompatible with time varying datasets
- Removed `formatNumberForLocale` - we now use `Number.toLocaleString`
- Rename `Feature` to `TerriaFeature` - improve typing and usage across code-base
  - Added `data: TerriaFeatureData` - which is used to pass Terria-specific properties around (eg `rowIds`)
- Added `loadingFeatureInfoUrl` to `FeatureInfoUrlTemplateMixin`
- Move `Cesium.ts` `ImageryLayer` feature picking to `cesium.pickImageryLayerFeatures()`
- Move `lib/Core/propertyGetTimeValues.js` into `lib/ReactViews/FeatureInfo/getFeatureProperties.ts`
- Add `showFeatureInfoDownloadWithTemplate` to `FeatureInfoTraits` - Toggle to show feature info download **if** a `template` has been provided. If no `template` is provided, then download will always show.
- Fix support for `initUrls` in `startData.initSources`
- Propagate `knownContainerUniqueIds` across references and their target.
- Show scrollbar for story content in Safari iOS.
- Use `document.baseURI` for building share links instead of `window.location`.

#### 8.2.13 - 2022-09-01

- Fix pedestrian drop behaviour so that the camera heading stays unchanged even after the drop
- Fixed a bug causing incorrect loading of EPSG:4326 layers in WMS v1.3.0 by sending wrong `bbox` in GetMap requests.
- Improve the CKAN model robustness by removing leading and trailing spaces in wms layer names.
- Load all `InitSources` sequentially instead of asyncronosly
- Fix `DOMPurify.sanitize` call in `PrintView`
- Fix warning for WFS item exceeding max displayable features
- Upgrade prettier to version 2.7.1

#### 8.2.12 - 2022-08-10

- Dropped "optional" from the prompt text in file upload modal for both local and web data.
- Changed the text for the first file upload option from "Auto-detect (recommended)" to simply "File type" for local files and "File or web service type" for web urls.
- Automatically suffix supported extension list to the entries in file type dropdown to improve clarity.
- Removed IFC from upload file type (until further testing).
- Move `CkanCatalogGroup` "ungrouped" group to end of members

#### 8.2.11 - 2022-08-08

- Add ability to customise the getting started video in the StoryBuilder panel
- Set cesium base URL by default so that cesium assets are resolved correctly
- Add `cesiumBaseUrl` to `TerriaOptions` for overriding the default cesium base url setting
- Fix broken Bing map logo in attributions
- Added ability to customise the getting started video in the StoryBuilder panel.
- Fixed a bug where menu items were rendered in the wrong style if the window was resized from small to large, or large to small.
- Strongly type `item` in WorkbenchItem and remove `show` toggle for non `Mappable` items.
- Add `configParameters.regionMappingDefinitionsUrls` - to support multiple URLs for region mapping definitions - if multiple provided then the first matching region will be used (in order of URLs)
  - `configParameters.regionMappingDefinitionsUrl` still exists but is deprecated - if defined it will override `regionMappingDefinitionsUrls`
- `TableMixin.matchRegionProvider` now returns `RegionProvider` instead of `string` region type. (which exists at `regionProvider.regionType`)
- Fix `shouldShorten` property in catalog and story `ShareUrl`
- Fix `shortenShareUrls` user property
- Add `videoCoverImageOpacity` option to `HelpContentItem` so that we can fade the background of help video panels.
- Fix a bug where all `HelpVideoPanel`s were being rendered resulting in autoplayed videos playing at random.
- Add `getFeatureInfoUrl` and `getFeatureInfoParameters` to `WebMapServiceCatalogItemTraits`
- Fix `SearchBoxAndResults` Trans values
- Fix `generateCatalogIndex` for nested references
- Fix `SearchBox` handling of `searchWithDebounce` when `debounceDuration` prop changes. It now fushes instead of cancels.

#### 8.2.10 - 2022-08-02

- **Breaking changes:**
  - **Minimum NodeJS version is now 14**
- Consolidate `HasLocalData` interface
- Add `GlTf` type definition (v2)
- Add `gltfModelUrl` to `GltfMixin` - this must be implemented by Models which use `GltfMixin`
- Moved `GltfCatalogItem` to `lib/Models/Catalog/Gltf/GltfCatalogItem.ts`
- Add experimental client-side 3D file conversion using [`assimpjs`](https://github.com/kovacsv/assimpjs) ([emscripten](https://emscripten.org) interface for the [assimp](https://github.com/assimp/assimp) library)
  - This supports `zip` files and `HasLocalData` - but is not in `getDataType` as the scene editor (closed source) is required to geo-reference
  - Supports over 40 formats - including Collada, obj, Blender, DXF - [full list](https://github.com/assimp/assimp/blob/master/doc/Fileformats.md)
- Add `description` to `getDataType` - this will be displayed between Step 1 and Step 2
- Add warning message to `GltfMixin` when showing in 2D mode (Leaflet)
- Upgrade `husky` to `^8.0.1`
- Prevent looping when navigating between scenes in StoryPanel using keyboard arrows
- Fix bug where StoryPanel keyboard navigation persists after closing StoryPanel
- Fix select when clicking on multiple features in 2D (#5660)
- Implemented support for `featureInfoUrlTemplate` on 2D vector features (#5660)
- Implemented FeatureInfoMixin in GeojsonMixin (#5660)
- `GpxCatalogItem` now use `GeojsonMixin` for loading data. (#5660)
- `GeoRssCatalogItem` now use `GeojsonMixin` for loading data. (#5660)
- Upgrade i18next to `v21`
- Limit workbench item title to 2 lines and show overflow: ellipsis after.
- Add `allowFeaturePicking` trait to Cesium3dTileMixin.
- Feature Info now hidden on Cesium3dTiles items if `allowFeaturePicking` set to false. Default is true.
- Add `initFragmentPaths` support for hostnames different to `configUrl`/`applicationUrl`
- Add DOMPurify to `parseCustomHtmlToReact` (it was already present in `parseCustomMarkdownToReact`)
- Update `html-to-react` to `1.4.7`
- Add `ViewState` React context provider to `StandardUserInterface` - instead of passing `viewState` or `terria` props through components, please use
  - `useViewState` hook
  - `withViewState` HOC
- Move `GlobalTerriaStyles` from `StandardUserInterface` to separate file
- Add `ExternalLinkWithWarning` component - this will replace all URLs in story body and add a warning message when URLs are clicked on.
- Fixed a bug where adding `CesiumTerrainCatalogItem` to workbench didn't apply it when `configParameters.cesiumTerrainAssetId` or `configParameters.cesiumTerrainUrl` was set.
- `CesiumTerrainCatalogItem` will now show a status `In use` or `Not in use` in the workbench.
- Rewrote `CesiumTerrainCatalogItem` to handle and report network errors.
- Set `JulianDate.toIso8601` second precision to nanosecond - this prevents weird date strings with scientific/exponent notation (eg `2008-05-07T22:54:45.7275957614183426e-11Z`)
- Add attribution for Natural Earth II and NASA Black Marble basemaps.

#### 8.2.9 - 2022-07-13

- Pin `html-to-react` to `1.4.5` due to ESM module in dependency (`parse5`) breaking webpack
- Add step to `"Deploy TerriaMap"` action to save `yarn.lock` after `sync-dependencies` (for debug purposes)
- TSIfy `SharePanel`
- Move `includeStoryInShare` out of `ViewState` into local state
- Implement ability to navigate between scenes in StoryPanel using keyboard arrows
- Rename `FeatureInfoMixin` to `FeatureInfoUrlTemplateMixin`
- Move `featureInfoTemplate` and `showStringIfPropertyValueIsNull` from `FeatureInfoTraits` to `MappableTraits` (all mappable catalog items)
- Remove `FeatureInfoUrlTemplateTraits` from all models that don't use `FeatureInfoUrlTemplateMixin`
- Fix "Regions: xxx" short report showing for non region mapped items
- Fix `showInChartPanel` default for mappable items

#### 8.2.8 - 2022-07-04

- Improve Split/compare error handling
- Fix `itemProperties` split bug
- Table styling is disabled if `MultiPoint` are in GeoJSON
- Add `GeoJsonTraits.useOutlineColorForLineFeatures` - If enabled, `TableOutlineStyleTraits` will be used to color Line Features, otherwise `TableColorStyleTraits` will be used.
- Fix feature highliting for `Line`, `MultiLine` and `MultiPoint`
- Await Internationalisation initialisation in `Terria.start`
- `UserDrawing.messageHeader` can now also be `() => string`

#### 8.2.7 - 2022-06-30

- Fix `WorkbenchItem` title height
- Add region map info and move "No Data" message to `InfoSections` in `TableAutomaticStylesStratum`
- Fix missing `TableColorStyleTraits.legend` values in `ColorStyleLegend`
- Fix `DateTimeSelectorSection.changeDateTime()` binding.
- `RegionProvider.find*Variable` functions now try to match with and without whitespace (spaces, hyphens and underscores)
- Clean up `regionMapping.json` descriptions
- Implement Leaflet credits as a react component, so it is easier to maintain them. Leaflet view now show terria extra credits.
- Implement Cesium credits as a react component, so it is easier to maintain them.
- Implement data attribution modal for map data attributions/credits. Used by both Leaflet and Cesium viewers.
- Fixed translation of Leaflet and Cesium credits.
- TSXify `ChartPanelDownloadButton`
- `ChartPanelDownloadButton` will now only export columns which are visible in chart
- Cleanup `Mixin` and `Traits` inheritance
- Wrap the following components in `observer` - `ChartItem`, `LineChart`, (chart) `Legends`, `ChartPanelDownloadButton`
- Improve TerriaReference error logging
- Fix handling GeoJSON if features have null geometry
- Fix bug where map tools names appear as translation strings
- Allow IFC files to be added to a map from local or web data (Requires non-open source plugin)
- Rename `useTranslationIfExists` to `applyTranslationIfExists` so it doesn't look like a React hook.
- Added a required parameter i18n to `applyTranslationIfExists` to avoid having stale translated strings when the language changes.
- Fix `StoryBuilder` remove all text color
- Fix `FeatureInfoPanel` `Loader` color

#### 8.2.6 - 2022-06-17

- **Breaking changes:**
  - Changed translation resolution. Now the "translation" namespace loads only from `${terria.baseUrl}/languages/{{lng}}/translation.json` (TerriaJS assets) and "languageOverrides" loads from `languages/{{lng}}/languageOverrides.json` (a TerriaMap's assets)
- Removed EN & FR translation files from bundle. All translation files are now loaded on demand.
- Moved translation files from `lib/Language/*/translation.json` to `wwwroot/languages/*/translation.json`.
- Fixed default 3d-tiles styling to add a workaround for a Cesium bug which resulted in wrong translucency value for point clouds.
- Remove Pell dependency, now replaced with TinyMCE (WYSIWYG editor library).
- Added `beforeRestoreAppState` hook for call to `Terria.start()` which gets called before state is restored from share data.
- Made `order` optional for `ICompositeBarItem`.
- Fix `includes` path for `url-loader` rule so that it doesn't incorrectly match package names with `terriajs` as prefix.
- Add help button for bookmarking sharelinks to SharePanel (if that help item exists in config)

#### 8.2.5 - 2022-06-07

- Add Google Analytics event for drag and drop of files onto map.
- Allow users to choose whether Story is included in Share
- Fixed bug that broke Cesium when WebGL was not available. Reverts to Leaflet.
- Fixed bug where `new Terria()` constructror would try to access `document` and throw an error when running in NodeJS.
- Add WPS support for `Date` (additional to existing `DateTime`) and support for `ComplexData` `Date`/`DateTime` WPS Inputs.
- TSXified `StandardUserInterface` and some other components. If your TerriaMap imports `StandardUserInterface.jsx` remove the `.jsx` extension so webpack can find the new `.tsx` file.
- Fix use of `baseMapContrastColor` in region mapping/protomaps and remove `MAX_SELECTABLE_DIMENSION_OPTIONS`.
- `mapItems` can now return arbitrary Cesium primitives.
- Added progress of 3DTiles data source loading to Progress Bar.
- ProgressBar colour now depends on baseMapContrastColor - improves visibility on light map backgrounds.
- Update `terriajs-cesium` to `1.92.0`.
- Replace Pell WYSIWYG editor library with TinyMCE, allows richer editing of Stories in the Story Builder
- Added support for using Compare / Split Screen mode with Cesium 3D Tiles.
- Fix `BottomDock.handleClick` binding
- Use the theme base font to style story share panel.
- Fix problem with Story Prompt not showing
- Fix global body style (font and focus purple)
- Add `color:inherit` to `Button`

#### 8.2.4 - 2022-05-23

- Update protomaps to `1.19.0` - now using offical version.
- Fix Table/VectorStylingWorkflow for datasets with no columns/properties to visualise
- Improve default `activeStyle` in `TableMixin` - if no `scalar` style is found then find first style with enum, text and finally region.
- Add Mustache template support to `modelDimensions` for string properties in `option.value` (with the catalog member as context)
- Added a check for disableExport in ChartPanelDownloadButton.jsx. Prevents download button rendering.
- Fix `CatalogIndex` types
- Moved code for retrieving a model by id, share key or CatalogIndex to a new function `terria.getModelByIdShareKeyOrCatalogIndex`.
- Updated handling of `previewedItemId` to use new function `terria.getModelByIdShareKeyOrCatalogIndex`. This will now use CatalogIndex if the `previewedItemId` cannot be found in models or model share keys.
- Fixed a race condition inside ModalPopup that caused the explorer panel (data catalogue) to be stuck hidden until refresh.
- Fix bug that broke the `DiffTool` preventing it from opening.
- TSify `BottomDock` and `measureElement` components.
- Fixed a bug in `GltfMixin` which resulted in some traits missing from `GltfCatalogItem` and broke tools like the scene editor.
- Leaflet attribution can be set through `config.leafletAttributionPrefix`. Attribution HTML string to show on Leaflet maps. Will use Leaflet's default if undefined. To hide Leaflet attribution - set `leafletAttributionPrefix:""`
- Re-add missing `helpPanel.mapUserGuide` translation string
- Fix `sortMembersBy` for child `Groups` and `References`
- Add `raiseError` convenience method to `TerriaError`
- Improve `filterOutUndefined` types
- Add [Maki icons](https://labs.mapbox.com/maki-icons/) - these can be used in `TablePointStyleTraits`. For example `marker = "hospital"`
- Rename `ProtomapsImageryProvider.duplicate()` to `ProtomapsImageryProvider.clone()`.
- Add [`ts-essentials` library](https://github.com/ts-essentials/ts-essentials) - "a set of high-quality, useful TypeScript types that make writing type-safe code easier"
- `GeojsonMixin` improvements
  - `uveMvt` is now `useTableStylingAndProtomaps`
  - If `useTableStylingAndProtomaps` is true, then protomaps is used for Line and Polygon features, and `TableMixin` is used for Point features (see `createLongitudeLatitudeFeaturePerRow()`)
  - `GeoJsonTraits.style` is now only supported by Cesium primitives (if defined, then `useTableStylingAndProtomaps` will be false). Instead you can use `TableStyleTraits`
- `TableMixin` improvements
  - Add new `TableStyleMap` model, this is used to support `enum`, `bin` and `null` styles for the following:
    - `TablePointStyleTraits` - this supports markers (URLs or Maki icons) and rotation, width, height and pixelOffset.
    - Add `TableOutlineStyleTraits` - this supports color and width.
  - Legends are now handled by `TableAutomaticLegendStratum`
  - Legends will be merged across `TableStyleMaps` and `TableColorMap` - for example, marker icons will be shown in legend with correct colors. See `MergedStyleMapLegend`
  - Default `activeStyle` is now picked by finding the first column of type `scalar`, and then the first column of type `enum`, then `text` and then finally `region`.
- `ArcGisFeatureServiceCatalogItem` now uses Table styling and `protomaps`
- Adapted `BaseModel.addObject` to handle adding objects to `ArrayTraits` with `idProperty="index"` and `isRemoval`. The new object will be placed at the end of the array (across all strata).
- Add `allowCustomInput` property to `SelectableDimensionGroup` - if true then `react-select` will allow custom user input.
- `TableStylingWorkflow` improvements
  - Better handling of swapping between different color scheme types (eg enum or bin)
  - Add point, outline and point-size traits

#### 8.2.3 - 2022-04-22

- **Breaking changes:**
  - `CkanItemReference` no longer copies `default` stratum to target - please use `itemProperties` instead.
- **Revert** Use CKAN Dataset `name` property for WMS `layers` as last resort.
- Add support for `WebMapServiceCatalogGroup` to `CkanItemReference` - this will be used instead of `WebMapServiceCatalogItem` if WMS `layers` can't be identified from CKAN resource metadata.
  - Add `allowEntireWmsServers` to `CkanCatalogGroupTraits` - defaults to `true`
- Ignore WMS `Layers` with duplicate `Name` properties
- Fix selectable dimensions passing reactive objects and arrays to updateModelFromJson (which could cause problems with array detection).

#### 8.2.2 - 2022-04-19

- Fixed a whitescreen with PrintView.

#### 8.2.1 - 2022-04-13

- Fixed selectable-dimension checkbox group rendering bug where the group is hidden when it has empty children.

#### 8.2.0 - 2022-04-12

- **Breaking changes:**
  - Multiple changes to `GtfsCatalogItem`:
    - Removed `apiKey` in favour of more general `headers`
    - Removed unused `bearingDirectionProperty` & `compassDirectionProperty`
    - `image` is no longer resolved relative to the TerriaJS asset folder. This will allow using relative URLs for assets that aren't inside the TerriaJS asset folder. Prepend "build/TerriaJS/" (the value of `terria.baseUrl`) to any existing relative `image` urls.
- Added `colorModelsByProperty` to `GtfsCatalogItem` which will colour 1 model differently for different vehichles based on properties matched by regular expression. E.g. colour a vehicle model by which train line the vehicle is travelling on.
- Fixed a bug where cross-origin billboard images threw errors in Leaflet mode when trying to recolour the image.
- Changed rounding of the numbers of the countdown timer in the workbench UI for items that use polling. The timer wil now show 00:00 for at most 500ms (instead of a full second). This means that for timers that are a multiple of 1000ms the timer will now show 00:01 for the last second before polling, instead of 00:00.
- TSified `BuildShareLink`, `InitSourceData` and `ShareData`.
- Added `HasLocalData` interface - which has `hasLocalData` property to implement.
- Added `ModelJson` interface - which provides loose type hints for Model JSON.
- Added `settings` object to `InitSourceData` - provides `baseMaximumScreenSpaceError, useNativeResolution, alwaysShowTimeline, baseMapId, terrainSplitDirection, depthTestAgainstTerrainEnabled` - these properties are now saved in share links/stories.
- Moved `setAlwaysShowTimeline` logic from `SettingsPanel` to `TimelineStack.ts`.

#### 8.1.27 - 2022-04-08

- Use CKAN Dataset `name` property for WMS `layers` as last resort.
- Set CKAN Group will now set CKAN Item `name` in `definition` stratum.
- Ignore GeoJSON Features with no geometry.
- Fix feedback link styling.
- Improve `CatalogIndexReference` error messages.

#### 8.1.26 - 2022-04-05

- **Breaking changes**
  - All dynamic groups (eg `WebMapServiceCatalogGroup`) will create members and set `definition` strata (instead of `underride`)
- New `GltfMixin`, which `GltfCatalogItem` now uses.
- Hook up `beforeViewerChanged` and `afterViewerChanged` events so they are
  triggered on viewer change. They are raised only on change between 2D and 3D
  viewer mode.
- Removed references to conversion service which is no longer used in version >=8.0.0.
- Added experimental routing system - there may be breaking changes to this system in subsequent patch releases for a short time. The routes currently include:
  - `/story/:share-id` ➡ loads share JSON from a URL `${configParameters.storyRouteUrlPrefix}:share-id` (`configParameters.storyRouteUrlPrefix` must have a trailing slash)
  - `/catalog/:id` ➡ opens the data catalogue to the specified member
- Fixed a polyline position update bug in `LeafletVisualizer`. Polylines with time varying position will now correctly animate in leaflet mode.
- Change button cursor to pointer
- Add `GeoJsonTraits.filterByProperties` - this can be used to filter GeoJSON features by properties
- Add GeoJSON `czmlTemplate` support for `Polygon/MultiPolygon`
- Add custom `heightOffset` property to `czmlTemplate`
- Fixed a bug where Cesium3DTilePointFeature info is not shown when being clicked.
- Added optional `onDrawingComplete` callback to `UserDrawing` to receive drawn points or rectangle when the drawing is complete.
- Fixed a bug in `BoxDrawing` where the box can be below ground after initialization even when setting `keepBoxAboveGround` to true.
- Add `itemProperties`, `itemPropertiesByType` and `itemPropertiesByIds` to `GroupTraits` and `ReferenceTraits`.
  - Properties set `override` strata
  - Item properties will be set in the following order (highest to lowest priority) `itemPropertiesByIds`, `itemPropertiesByType`, `itemProperties`.
  - If a parent group has `itemProperties`, `itemPropertiesByType` or `itemPropertiesByIds` - then child groups will have these values copied to `underride` when the parent group is loaded
  - Similarly with references.
- Fix `viewCatalogMember` bug - where `_previewItem` was being set too late.
- Improve error message in `DataPreview` for references.
- Fix alignment of elements in story panel and move some styling from scss to styled components
- Click on the stories button opens a story builder (button on the left from story number)
- Added ASGS 2021 regions to region mapping:
  - SA1-4 (e.g. sa3_code_2021)
  - GCCSA
  - STE & AUS (aliased to existing 2011/2016 data due to no change in geometry, names & codes)
- Added LGA regions from 2019 & 2021 to region mapping - only usable by lga code
- Increase `ForkTsCheckerWebpackPlugin` memoryLimit to 4GB
- Add `renderInline` option to markdownToHtml/React + TSify files
- Organise `lib/Map` into folder structure
- When `modelDimensions` are changed, `loadMapItems()` is automatically called
- Add `featureCounts` to `GeoJsonMixin` - this tracks number of GeoJSON Features by type
- Add `polygon-stroke`, `polyline-stroke` and `marker-stroke` to GeoJSON `StyleTraits` - these are only applied to geojson-vt features (not Cesium Primitives)
- TableMixin manual region mapping dimensions are now in a `SelectableDimensionGroup`
- Fix misc font/color styles
- Create reusable `StyledTextArea` component
- `Collapsible` improvements:
  - Add `"checkbox"` `btnStyle`
  - `onToggle` can now stop event propagation
  - `title` now supports custom markdown
- Add `rightIcon` and `textLight` props to `Button`
- New `addTerriaScrollbarStyles` scss mixin
- `TableAutomaticStylesStratum` now creates `styles` for every column - but will hide columns depending on `TableColumnType`
- `TableAutomaticStylesStratum.numberFormatOptions` is now `TableStyle.numberFormatOptions`
- Implement `TableColorStyleTraits.legendTicks` - this will determine number of ticks for `ContinuousColorMap` legends
- `DiscreteColorMap` will now use `minimumValue`/`maximumValue` to calculate bins
- `SelectableDimensions` improvements
  - Add `color`, `text`, `numeric` and `button` types
  - Add `onToggle` function to `SelectableDimensionGroup`
  - `Group` and `CheckboxGroup` now share the same UI and use `Collapsible`
  - `enum` (previously `select`) now uses `react-select` component
  - `color` uses `react-color` component
  - `DimensionSelectorSection` / `DimensionSelector*` are now named the same as the model - eg `SelectableDimension`
- Create `Portal`, `PortalContainer`,`SidePanelContainer` and `WorkflowPanelContainer`. There are used by `WorkflowPanel`.
- Create `WorkflowPanel` - a basic building block for creating Workflows that sit on top of the workbench
  - It has three reusable components, `Panel`, `PanelButton`, `PanelMenu`
- Create `selectableDimensionWorkflow` - This uses `WorkflowPanel` to show `SelectableDimensions` in a separate side panel.
  - `TableStylingWorkflow` - set styling options for TableMixin models
  - `VectorStylingWorkflow` - this extends `TableStylingWorkflow` - used to set styling options for GeoJsonMixin models (for Protomaps/geojson-vt only)
- Create `viewingControls` concept. This can be used to add menu items to workbench items menu (eg "Remove", "Export", ...)
  - TSXify `ViewingControls`
- Add temporary `legendButton` property - this is used to show a "Custom" button above the Legend if custom styling has been applied
  - This uses new `TableStyle.isCustom` property
- Move workbench item controls from `WorkbenchItem.jsx` `WorkbenchItemControls.tsx`
- Add `UrlTempalteImageryCatalogItem`, rename `RasterLayerTraits` to `ImageryProviderTraits` and add some properties.
- Added `ViewingControlsMenu` for making catalog wide extensions to viewing controls options.
- Added `MapToolbar`, a simpler API for adding buttons to the map navigation menu for the most common uses cases.
- Added `BoxDrawing` creation methods `fromTransform` and `fromTranslationRotationScale`.
- Fixed a bug where `zoom` hangs for catalog items with trait named `position`.
- Moved workflows to `Models/Workflows` and added helper method `runWorkflow` to invoke a workflow.
- Change NaturalEarth II basemap to use `url-template-imagery`
- Remove Gnaf API related files as the service was terminated.

#### 8.1.25 - 2022-03-16

- Fix broken download link for feature info panel charts when no download urls are specified.
- Fixed parameter names of WPS catalog functions.
- Improve WMS 1.1.1 support
  - Added `useWmsVersion130` trait - Use WMS version 1.3.0. True by default (unless `url` has `"version=1.1.1"` or `"version=1.1.0"`), if false, then WMS version 1.1.1 will be used.
  - Added `getFeatureInfoFormat` trait - Format parameter to pass to GetFeatureInfo requests. Defaults to "application/json", "application/vnd.ogc.gml", "text/html" or "text/plain" - depending on GetCapabilities response
- Add `legendBackgroundColor` to `LegendOwnerTraits` and `backgroundColor` to `LegendTraits`
- Add `sld_version=1.1.0` to `GetLegendGraphics` requests
- Filter `"styles","version","format","srs","crs"` conflicting query parameters from WMS `url`
- WMS `styles`, `tileWidth`, `tileHeight` and `crs`/`srs` will use value in `url` if it is defined (similar to existing behavior with `layers`)
- WMS will now show warning if invalid `layers` (eg if the specified `layers` don't exist in `GetCapabilities`)
- ArcGisFeatureServerCatalogItem can now load more than the maximum feature limit set by the server by making multiple requests, and uses GeojsonMixin
- Avoid creating duplication in categories in ArcGisPortalCatalogGroup.
- Fix `CatalogMemberMixin.hasDescription` null bug
- `TableStyle` now calculates `rectangle` for point based styles
- Fixed error installing dependencies by changing dependency "pell" to use github protocol rather than unencrypted Git protocol, which is no longer supported by GitHub as of 2022-03-15.

#### 8.1.24 - 2022-03-08

- Ignores duplicate model ids in members array in `updateModelFromJson`
- Add support for `crs` property in GeoJSON `Feature`
- Add feature highlighting for Protomaps vector tiles
- Add back props `localDataTypes` and `remoteDataTypes` to the component `MyData` for customizing list of types shown in file upload modal.

#### 8.1.23 - 2022-02-28

- **Breaking changes**:
  - `IDEAL ZOOM` can be customised by providing `lookAt` or `camera` for `idealZoom` in `MappableTraits`. The `lookAt` takes precedence of `camera` if both exist. The values for `camera` can be easily obtained from property `initialCamera` by calling shared link api .

* Fixed crash caused by ArcGisMapServerCatalogItem layer missing legend.
* Refactored StoryPanel and made it be collapsible
* Added animation.ts as a utility function to handle animation end changes (instead of using timeout)
* Fixed a bug where `buildShareLink` serialised the feature highlight model & geometry. Picked features are still serialised and geometry is reloaded on accessing the share link.

#### 8.1.22 - 2022-02-18

- Added play story button in mobile view when there is an active story
- `IDEAL ZOOM` can be customised by providing `idealZoom` property in `MappableTraits`.
- Fix `AddData` options

#### 8.1.21 - 2022-02-08

- Fixed bug where WMS layer would crash terria if it had no styles, introduced in 8.1.14

#### 8.1.20 - 2022-02-04

- Fixed whitescreen on Print View in release/production builds

#### 8.1.19 - 2022-01-25

- Add WMS support for `TIME=current`
- Only show `TableMixin.legends` if we have rows in dataColumnMajor and mapItems to show
- Add `WebMapServiceCatalogGroup.perLayerLinkedWcs`, this can be used to enable `ExportWebCoverageService` for **all** WMS layers. `item.linkedWcsCoverage` will be set to the WMS layer `Name` if it is defined, layer `Title` otherwise.
- MagdaReference can use addOrOverrideAspects trait to add or override "terria" aspect of target.
- Added new print preview page that opens up in a new window
- TSXified PrintView

#### 8.1.18 - 2022-01-21

- Add missing default Legend to `TableAutomaticStylesStratum.defaultStyle`
- Fix a bug in CompositeCatalogItem that causes share URLs to become extremely long.
- Fix `OpacitySection` number precision.
- Add `sortMembersBy` to `GroupTraits`. This can be set to sort group member models - For example `sortMembersBy = "name"` will alphabetically sort members by name.
- Remove `theme.fontImports` from `GlobalTerriaStyles` - it is now handled in `TerriaMap/index.js`
- Add check to `featureDataToGeoJson.getEsriFeature` to make sure geometry exists

#### 8.1.17 - 2022-01-12

- **Breaking changes**:
  - Minimum node version is now 12 after upgrading node-sass dependency

* Automatically cast property value to number in style expressions generated for 3d tiles filter.
* Re-enable procedure and observable selectors for SOS items.
* Fix broken "Ideal zoom" for TableMixin items.
* The opacity of 3d tiles can now be changed with the opacity slider in the workbench
* RasterLayerTraits and Cesium3dTilesTraits now share the newly created OpacityTraits
* `disableOpacityControl` is now a trait and can be set in the catalog.
* TSXified OpacitySection
* Upgrade compiler target from es2018 to es2019
* Fix default table style legends
* Remove SOS defaults legend workaround
* Update NodeJS version to 14 in `npm-publish` GitHub action

#### 8.1.16 - 2021-12-23

- Added region mapping support for Commonwealth Electoral Divisions as at 2 August 2021 (AEC) as com_elb_name_2021.

#### 8.1.15 - 2021-12-22

- Fix sharelink bug, and make `isJson*` type checks more rigorous
- Remove `uniqueId` from `CatalogMemberMixin.nameInCatalog` and add it as fallback to `CatalogMemberMixin.name`
- Add `shareKeys` and `nameInCatalog` to `CatalogIndexReference`.
- Remove `description` field from `CatalogIndex`
  - The `CatalogIndex` can now be used to resolve models in sharelinks
- Add support for zipped `CatalogIndex` json files.
- Fix `SplitReferences` which use `shareKeys`
- Make `isJson*` type assertion functions more rigorous
  - Add `deep` parameter, so you can use old "shallow" type check for performance reasons if needed
- Add Shapefile to `CkanDefaultFormatsStratum`
- Fix `ArcGisMapServerCatalogItem` metadata bug
- Remove legend traits from CatalogMemberMixin, replacing them with LegendOwnerTraits, and add tests to enforce correct use of legends.
- Add better support for retreiving GeoJsonCatalogItem data through APIs, including supporting geojson nested within json objects
- Fixed `ContinuousColorMap` min/max value bug.
- `TableStyle.outlierColor` is now only used if `zFilter` is active, or `colorTraits.outlierColor` is defined
- Add `forceConvertResultsToV8` to `WebProcessingServiceCatalogFunction`. If your WPS processes are returning v7 json, you will either need to set this to `true`, or set `version: 0.0.1` in JSON output (which will then be automatically converted to v8)
- Cleanup `CatalogFunction` error handling
- Fix `SelectAPolygonParameterEditor` feature picking (tsified)
- Add `WebMapServiceCatalogItem.rectangle` support for multiple WMS layers
- Fix picked feature highlighting for ArcGis REST API features (and TSify `featureDataToGeoJson`)
- Re-enable GeoJSON simple styling - now if more than 50% of features have [simple-style-spec properties](https://github.com/mapbox/simplestyle-spec) - automatic styling will be disabled (this behaviour can be disabled by setting `forceCesiumPrimitives = false`)
- Don't show `TableMixin` `legends` or `mapItems` if no data
- Fix `GeoJsonCatalogItem.legends`
- Add `isOpen` to `TerriaReferenceTraits`

#### 8.1.14 - 2021-12-13

- **Breaking changes**:
  - `Result.throwIfUndefined()` will now only throw if `result.value` is undefined - regardless of `result.error`

* Reimplement option to zoom on item when adding it to workbench, `zoomOnAddToWorkbench` is added to `MappableTraits`.
* Update terria-js cesium to `1.81.3`
* Re-allowed models to be added to `workbench` if the are not `Mappable` or `Chartable`
* Moved `WebMapServiceCatalogItem.GetCapbilitiesStratum` to `lib\Models\Catalog\Ows\WebMapServiceCapabilitiesStratum.ts`
* Moved `WebMapServiceCatalogItem.DiffStratum` to `DiffableMixin`
* `callWebCoverageService` now uses version WCS `2.0.0`
  - All WCS export functionality is now in `ExportWebCoverageServiceMixin`
  - Added `WebCoverageServiceParameterTraits` to `WebMapServiceCatalogItemTraits.linkedWcsParameters`. It includes `outputFormat` and `outputCrs`
  - Will attempt to use native CRS and format (from `DescribeCoverage`)
  - No longer sets `width` or `height` - so export will now return native resolution
* Anonymize user IP when using google analytics.
* Fix crash when TableMixin-based catalog item had invalid date values
* Fix `WebMapServiceCatalogItem.styles` if `supportsGetLegendGraphics = false`. This means that if a WMS server doesn't support `GetLegendGraphics` requests, the first style will be set as the default style.

#### 8.1.13 - 2021-12-03

- Paramerterised the support email on the help panel to use the support email in config
- Refactored `TableColumn get type()` to move logic into `guessColumnTypeFromValues()`
- `TableMixin.activeStyle` will set `TableColumnType = hidden` for `scalar` columns with name `"id"`, `"_id_"` or `"fid"`
- Fix bug `TableColumn.type = scalar` even if there were no values.
- Table columns named `"easting"` and `"northing"` are now hidden by default from styles
- `TableColumn.type = enum` requires at least 2 unique values (including null) to be selected by default
- Tweak automatic `TableColumn.type = Enum` for wider range of values
- Exporting `TableMixin` will now add proper file extensions
- Added `TimeVaryingTraits.timeLabel` trait to change label on `DateTimeSelectorSection` (defaults to "Time:")
  - This is set to `timeColumn.title`
- `TableColumn` will try to generate prettier `title` by un-camel casing, removing underscores and capitalising words
- `TableStyle` `startDates`, `finishDates` and `timeIntervals` will only set values for valid `rowGroups` (invalid rows will be set to `null`). For example, this means that rows with invalid regions will be ignored.
- Add "Disable style" option to `TableMixin.styleDimensions` - it can be enabled with `TableTraits.showDisableStyleOption`
- Added `timeDisableDimension` to `TableMixin` - this will render a checkbox to disable time dimension if `rowGroups` only have a single time interval per group (i.e. features aren't "moving" across time) - it can be enabled with `TableTraits.showDisableTimeOption` - `TableAutomaticStylesStratum` will automatically enable this if at least 50% of rowGroups only have one unique time interval (i.e. they don't change over time)\
- Remove border from region mapping if no data
- Add `baseMapContrastColor` and `constrastColor` to `BaseMapModel`
- Fixed `TableMixin.defaultTableStyle.legends` - `defaultTableStyle` is now not observable - it is created once in the `contructor`
- Removed `Terria.configParameters.enableGeojsonMvt` - geojson-vt/Protomaps is now used by default
- `GpxCatalogItem` now uses `GeojsonMixin`
- Add an external link icon to external hyperlink when using method `parseCustomHtmlToReact`. This feature can be switched off by passing `{ disableExternalLinkIcon: true }` in `context` argument.
- Tsify `sendFeedback.ts` and improve error messages/notifications
- Removed unused overrideState from many DataCatalog React components.
- Fixed a bug where adding a timeseries dataset from the preview map's Add to map button didn't add the dataset to the `timelineStack`.
- Fixed incorrect colour for catalog item names in the explorer panel when using dynamic theming.
- Moved `CatalogIndex` loading from constructor (called in `Terria.start`) to `CatalogSearchProvider.doSearch` - this means the index will only be loaded when the user does their first search
- Add basic auth support to `generateCatalogIndex`, fix some bugs and improve performance
- Update terria-js cesium to `1.81.2`
- Add `uniqueId` as fallback to `nameInCatalog`
- Remove duplicated items from `OpenDataSoftGroup` and `SocrataGroup`

#### 8.1.12 - 2021-11-18

- Bigger zoom control icons.
- Modified "ideal zoom" to zoom closer to tilesets and datasources.
- Added `configParameters.feedbackPostamble`. Text showing at the bottom of feedback form, supports the internationalization using the translation key
- `GeoJsonMixin.style["stroke-opacity"]` will now also set `polygonStroke.alpha` and `polylineStroke.alpha`
- Reduce `GeoJsonMixin` default stroke width from `2` to `1`
- Add `TableMixin` styling to `GeoJsonMixin` - it will treat geojson feature properties as "rows" in a table - which can be styled in the same way as `TableMixin` (eg CSV). This is only enabled for geojson-vt/Protomaps (which requires `Terria.configParameters.enableGeojsonMvt = true`). For more info see `GeojsonMixin.forceLoadMapItems()`
  - This can be disabled using `GeojsonTraits.disableTableStyle`
- Opacity and splitting is enabled for Geojson (if using geojson-vt/protomaps)
- Replaced `@types/geojson` Geojson types with `@turf/helpers`
- In `GeojsonMixin` replaced with `customDataLoader`, `loadFromFile` and `loadFromUrl` with `forceLoadGeojsonData`
- `GeojsonMixin` will now convert all geojson objects to FeatureCollection
- Exporting `GeojsonMixin` will now add proper file extensions
- `WebFeatureServiceCatalogItem` now uses `GeoJsonMixin`
- Fix `ProtomapsImageryProvider` geojson feature picking over antimeridian
- Add Socrata group to "Add web data
- Added "marker-stroke-width", "polyline-stroke-width", "polygon-stroke-width" to `GeojsonStyleTraits` (Note these are not apart of [simplestyle-spec](https://github.com/mapbox/simplestyle-spec/tree/master/1.1.0) and can only be used with `geojson-vt`)
- Add a method refreshCatalogMembersFromMagda to Terria class.
- Renable `useNativeResolution` on mobile
- Store `useNativeResolution`, `baseMaximumScreenSpaceError` as local properties
- Moved CKAN default `supportedFormats` to `CkanDefaultFormatsStratum`
- Add properties to `CkanResourceFormatTraits`
  - `maxFileSize` to filter out resources with large files (default values: GeoJSON = 150MB, KML = 30MB, CZML = 50MB)
  - `removeDuplicates` (which defaults to true) so we don't get duplicate formats for a dataset (it will check `resource.name`)
    - If there are multiple matches, then the newest (from resource.created property) will be used
  - `onlyUseIfSoleResource` to give a given resource format unless that is all that exists for a dataset
- Add CKAN `useSingleResource`, if `true`, then the highest match from `supportedResourceFormats` will be used for each dataset
- ArcGis Map/Feature Service will now set CRS from `latestWkid` if it exists (over `wkid`)
- Fix CKAN ArcGisFeatureService resources
- ArcGisFeatureServer will now set `outSR=4326` so we don't need to reproject client-side

#### 8.1.11 - 2021-11-15

- Fix `SettingsPanel` type issue

#### 8.1.10 - 2021-11-15

- Fix `CswCatalogGroup` XML types
- Added `MAINCODE` aliases for all ABS Statistical Area regions that were missing them.
- Fixed `superGet` replacement in webpack builds with babel versions `7.16.0` and above.

#### 8.1.9 - 2021-11-01

- TSify workbench splitter control and fix broken styling.
- Fix app crash when opening AR tool.

#### 8.1.8 - 2021-10-29

- Tsified `SettingPanel`
- Moved `setViewerMode` function from `Terria` class to `ViewerMode`
- Refactored checkbox to use children elements for label instead of label
  property, `isDisabled`, `isChecked` and `font-size: inherit` style is passed
  to each child element (so propper styling is maintained)
- Fix an internal bug where Cesium.prototype.observeModelLayer() fails to remove 3D tilesets in certain cases.
- Rename `TerriaError._shouldRaiseToUser` to `overrideRaiseToUser`
  - Note: `userProperties.ignoreError = "1"` will take precedence over `overrideRaiseToUser = true`
- Fix `overrideRaiseToUser` bug causing `overrideRaiseToUser` to be set to `true` in `TerriaError.combine`
- Add `rollbar.warning` for `TerriaErrorSeverity.Warning`
- Disable `zFilter` by default
- Remove use of word "outlier" in zFilter dimension and legend item (we now use "Extreme values")
- Add `cursor:pointer` to `Checkbox`
- Fix `MapNavigation` getter/setter `visible` bug.
  - Replace `CompositeBarItemController` `visible` setter with `setVisible` function
- Use `yarn` in CI scripts (and upgrade node to v14)
- Fix app crash when previewing a nested reference in the catalog (eg when viewing an indexed search result where the result is a reference).
- Ported feaure from v7 to set WMS layers property from the value of `LAYERS`, `layers` or `typeName` from query string of CKAN resource URL.

#### 8.1.4 - 2021-10-15

- Make flex-search usage (for `CatalogIndex`) web-worker based
- Add `completeKnownContainerUniqueIds` to `Model` class - This will recursively travese tree of knownContainerUniqueIds models to return full list of dependencies
- Add all models from `completeKnownContainerUniqueIds` to shareData.models (even if they are empty)

#### 8.1.3 - 2021-10-14

- Reimplement map viewer url param
- Added `terriaError.importance` property. This can be set to adjust which error messages are presented to the user.
  - `terriaErrorNotification` and `WarningBox` will use the error message with highest importance to show to the user ("Developer details" remains unchanged)
- Add `terriaError.shouldRaiseToUser` override, this can be used to raise errors with `Warning` severity.
- `terriaError.raisedToError` will now check if **any** `TerriaError` has been raised to the user in the tree.
- `workbench.add()` will now keep items which only return `Warning` severity `TerriaErrors` after loading.
- Improve SDMX error messages for no results
- Fix SDMX FeatureInfoSection time-series chart to only show if data exists.
- Improve GeoJSON CRS projection error messages
- Add `Notification` `onDismiss` and `ignore` properties.
- Fix `AsyncLoader` result bug
- Remove `Terria.error` event handler
- Refactor `workbench.add` to return `Result`
- Consolidated network request / CORS error message - it is now in `t("core.terriaError.networkRequestMessage")`.
  - It can be injected into other translation strings like so: `"groupNotAvailableMessage": "$t(core.terriaError.networkRequestMessage)"`
  - Or, you can use `networkRequestError(error)` to wrap up existing `TerriaError` objects
- Fix incorrect default `configParameters.feedbackPreamble`
- Fix incorrect default `configParameters.proj4def` - it is now `"proj4def/"`
- Fix Branding component. It wasn't wrapped in `observer` so it kept getting re-rendered
- Add `FeedbackLink` and `<feedbacklink>` custom component - this can be used to add a button to open feedback dialog (or show `supportEmail` in feedback is disabled)
- Fix `ContinuousColorMap` `Legend` issue due to funky JS precision
- Fix mobx computed cycle in `CkanDatasetStratum` which was making error messages for failed loading of CKAN items worse.

#### 8.1.2 - 2021-10-01

- Removed duplicate Help icon and tooltip from the map navigation menu at the bottom as it is now shown in the top menu.
- Fixed a bug where the app shows a scrollbar in some instances.
- Wrap clean initSources with action.
- Modified `TerriaReference` to retain its name when expanded. Previously, when the reference is expanded, it will assume the name of the group or item of the target.
- Proxy `catalogIndex.url`

#### 8.1.1 - 2021-09-30

- **Breaking changes:**
  - `blacklist` has been renamed to `excludeMembers` for `ArcGisPortalCatalogGroup` and `CkanCatalogGroup`.

* Tsifyied and refactored `RegionProvider` and `RegionProviderList`, and re-enabled `loadRegionIDs`
* `TableColorMap` `minimumValue` and `maximumValue` will now take into account valid regions.
* `tableMixin.loadRegionProviderList()` is now called in `tableMixin.forceLoadMapItems()` instead of `mappableMixin.loadMapItems()`
* Add TableColumn and TableStyle `ready` computed property. Columns will only be rendered if `ready` is `true`. At the moment it is only used to wait until `loadRegionIDs` has finished.
* Moved region mapping `ImageryProvider` code to `lib/Table/createRegionMappedImageryProvider.ts`
* Fix `ChartPanel` import `Result` bug.
* Improve handling of featureInfoTemplate for composite catalog items.
* Mobile help menu will now show a link to map user guide if it is configured in `Terria.configParameters.helpItems`.
* Fixed the layout of items in mobile navigation
* Add Mapbox Vector Tile support. This is using [protomaps.js](https://github.com/protomaps/protomaps.js) in the new `ProtomapsImageryProvider`. This includes subset of MVT style specification JSON support.
* `MapboxVectorCanvasTileLayer` is now called `ImageryProviderLeafletGridLayer`
* `CesiumTileLayer` is now called `ImageryProviderLeafletTileLayer`.
* Added `geojson-vt` support to `GeoJsonMixin`, which will tile geojson into vector tiles on the fly, and use the new `ProtomapsImageryProvider`.
* Added `configParameter.enableGeojsonMvt` temporary feature flag for experimental Geojson-Mapbox vector tiles. Default is `false`.
* Added `forceCesiumPrimitives` to `GeoJsonTraits`. This can be used to render cesium primitives instead of Mapbox vector-tiles (if `configParameter.enableGeojsonMvt` is `true`)
* Add `scale` observable to `TerriaViewer`. This will give distance between two pixels at the bottom center of the screen in meters.
* Fixed `withControlledVisibility` method to inherit `propTypes` of its wrapped component.
* Added `MinMaxLevelMixin` and `MinMaxLevelTraits` to handle defining min and max scale denominator for layers.
* Extracted function `scaleToDenominator` to core - for conversion of scale to zoom level.
* Share/start data conversion will now only occur if `version` property is `0.x.x`. Previously, it was `version` property is **not** `8.x.x`
* Filter table column values by Z Score. This is controlled by the following `TableColorStyleTraits`:
  - `zScoreFilter` - Treat values outside of specifed z-score as outliers, and therefore do not include in color scale. This value is magnitude of z-score - it will apply to positive and negative z-scores. For example a value of `2` will treat all values that are 2 or more standard deviations from the mean as outliers. This must be defined to be enabled - currently it is only enabled for SDMX (with `zScoreFilter=4`).
  - `zScoreFilterEnabled - True, if z-score filter is enabled
  - `rangeFilter` - This is applied after the `zScoreFilter`. It is used to effectively 'disable' the zScoreFilter if it doesn't cut at least the specified percange of the range of values (for both minimum and maximum value). For exmaple if `rangeFilter = 0.2`, then the zScoreFilter will only be effective if it cuts at least 20% of the range of values from the minimum and maximum value
* Add `outlierColor` to `ContinuousColorMap`
* Add `placement` to `SelectableDimension`. This can be used to put `SelectableDimension` below legend using `placement = "belowLegend`
* Add `SelectableDimensionCheckbox` (and rename `SelectableDimension` to `SelectableDimensionSelect`)
* Add `outlierFilterDimension` checkbox `SelectableDimension` to workbench to enable/disable dimension
* Extend `tableStyle.rowGroups` to regions
* Fix `spreadFinishTime` bug
* Fix diverging `ContinuousColorMap` - it will now center color scale around 0.
* Refactor `SocrataMapViewCatalogItem` to use `GeoJsonMixin`
* `SocrataCatalogGroup` will not not return groups for Facets if there is only one - so it skips an unnecessary group level.
* Update protomaps.js to `1.5.0`
* SDMX will now disable the region column if less than 2 valid regions have been found
* Set `spreadStartTime` and `spreadFinishTime` to `true` for SDMX
* Add SDMX `metadataURLs` from dataflow annotations
* Improve SDMX chart titles
* `TableMixin` will now remove data if an error occurs while calling `forceLoadTableData`
* Make `regionColumn` `isNullable` - this means region column can be disabled by setting to `null`.
* Fix scalar column color map with a single value
* TableMixin will now clear data if an error occurs while calling `forceLoadTableData`
* `TableMixin` will now not return `mapItems` or `chartItems` if `isLoading`
* SDMX will now use `initialTimeSource = stop`
* Fix `duplicateModels` duplicating observables across multiple models
* Support group models in workbench -- All members will be automatically added to the map.
* Added location search button to welcome modal in mobile view.
* Add `DataUrlTraits` to `CatalogMemberTraits.dataUrls`. It contains an array of data URLS (with optional `title` which will render a button). It is handled the same as `MetadataUrls` except there is a `type` property which can be set to `wcs`, `wfs`... to show info about the URL.
* Made search location bar span full width in mobile view.
* Automatically hide mobile modal window when user is interacting with the map.
* Disabled feature search in mobile
* Disabled export (clip&ship) in mobile
* Fixed misplaced search icon in mobile safari.
* Prevents story text from covering the whole screen in mobile devices.
* Add `CatalogIndex`, `CatalogIndexReference` and `generateCatalogIndex()` script. These can be used to generate a static JSON index of a terria catalog - which can then be searched through using `flexsearch`
* Added `weakReference` flag `ReferenceMixin`, this can be used to treat References more like a shortcut (this means that `sourceReference` isn't used when models are shared/added to the workbench - the `target` is used instead)
* GroupMixin.isMixedInto and MappableMixin.isMixedInto are now more strict - and won't pass for for References with `isMappable` or `isGroup`.
* `Workbench.add` can now handle nested `References` (eg `CatalogIndexReference -> CkanReference -> WMSCatalogItem`).
* Add `description` trait to `CatalogMemberReferenceTraits`
* Added `excludeMembers` property to `GroupTraits` (this replaced the `blacklist` property in v7). It is an array of strings of excluded group and item names. A group or item name that appears in this list will not be shown to the user. This is case-insensitive and will also apply to all child/nested groups
* Fixes an app crash on load in iOS-Safari mobile which was happening when rendering help panel tooltips.
* Fixed `WebMapServiceCatalogItem` not sending additional `parameters` in `GetFeatureInfo` queries.
* Changed mobile header icons and improved styling.
* Fixed a problem with computeds and AsyncLoader when loading `mapItems` (and hence children's `mapItems`) of a CompositeCatalogItem.
* Fix `YDYRCatalogFunction` `description`
* Extend input field for search in mobile view to full width of the page.
* Automatically hide mobile modal window when user is interacting with the map (like picking a point or drawing a shape).
* Adjusted styling of x-axis labels in feature info panel to prevent its clipping.
* When expanding charts from the same catalog item, we now create a new item if the expanded chart has a different title from the previously expanded chart for the same item. This behavior matches the behavior in `v7`.
* Improve status message when feature info panel chart is loading
* Fix broken chart panel download button.
* Changed @vx/_ dependencies to @visx/_ which is the new home of the chart library
* The glyph style used for chart points can now be customized.
* Added `TerriaReference` item, useful for mounting a catalog tree from an external init file at any position in the current map's catalog tree.
* Changed @vx/_ dependencies to @visx/_ which is the new home of the chart library
* The glyph style used for chart points can now be customized.
* Chart tooltip and legend bar can now fit more legends gracefully.

#### 8.1.0 - 2021-09-08

- **Breaking changes:**
  - Overhaul of map navigation: items no longer added inside UserInterface using <Nav> jsx.

* New version of map navigation ([#5062](https://github.com/TerriaJS/terriajs/pull/5062))
  - It consists of
    - a high level api `MapNavigationModel` for managing the navigation items, which is responsible for managing the state of navigation items. It is passing commands to invidual item controller.
    - a `MapNavigationItemController` that holds and control the state of navigation item. When new navigation item is created it should extend controller and provide the definition on how it state should be updated.
  - Terria exposes instance of navigation model to the world.
  - Converted all existing navigation items to utilise new navigation model, and registered them in terria navigation model (`registerMapNavigations.tsx`).
  - Resolved issue with some navigation items not being clickable on mobile due to overlap from others.
* Fixed a bug in Difference tool where difference image was showing with zero opacity in some situations.
* Fixed `CzmlCatalogItem` to react correctly to input data changes.

#### 8.0.1 - 2021-09-06

- Added `catalog-converter` support for v7 `#start` data.
- add french Help button translation
- Enable FeatureInfoSectionSpec tests
- Add `itemProperties` to `ArcGisMapServerCatalogGroupTraits` so that `ArcGisMapServerCatalogGroup` can override relevant traits of its layers.
- Add `feature` object to `FeatureInfoSection.getTemplateData`
- Add a way to replace text in feature info templates. See [Replace text](doc/connecting-to-data/customizing-data-appearance/feature-info-template.md) for details.
- Fixed unnecessary model reloads or recomputing of `mapItems` when switching between story scenes.
- Fixed story reset button.
- Moved help button to the top menu

#### 8.0.0 - 2021-08-13

- **Breaking changes**:
  - Require `translate#` in front of translatable content id in `config.json` (i.e. `helpContent`).
  - `colorPalette` no longer supports a list of CSS colors (eg `rgb(0,0,255)-rgb(0,255,0)-rgb(255,0,0)`). Instead please use `binColors`.
  - Organise `Traits` folder into `Traits/Decorators` and `Traits/TraitsClasses`
  - Renamed all mixin instance type definitions to `XMixin.Instance`.
  - Basemaps are now defined as `baseMaps` object (see [baseMaps object docs](./doc/customizing/initialization-files.md#basemaps))
    - list of available basemaps is defined in `baseMaps.items`. This list is combined with default base maps so it's possible to override defaults
    - definition of `initBaseMapId` and `initBaseMapName` are moved to `baseMaps.defaultBaseMapId` and `baseMaps.defaultBaseMapName`
    - `previewBaseMapId` is moved to `baseMaps.previewBaseMapId`
    - implemented `baseMaps.enabledBaseMaps` array of base map ids to define a list of baseMaps available to user
    - updated docs for `baseMaps`
  - `$color-splitter` and `theme.colorSplitter` has been replaced with `$color-secondary` and `theme.colorSecondary`
  - `canZoomTo` has bee replaced with `disableZoomTo` in `MappableTraits`
  - `showsInfo` has been replaced with `disableAboutData` in `CatalogMemberTraits`
  - `AsyncLoader` loadXXX methods now return `Result` with `errors` **they no longer throw errors** - if you need errors to be thrown you can use `(await loadXX).throwIfError()`.
  - Removed `openGroup()` - it is replaced by `viewState.viewCatalogMember`
  - Renamed `ReferenceMixin.is` to `ReferenceMixin.isMixedInto`

* Fixed a bug with numeric item search where it sometimes fails to return all matching values.
* Respect order of objects from lower strata in `objectArrayTrait`.
* Fix datetime button margin with scroll in workbench.
* Fix checkbox when click happen on svg icon. (#5550)
* Added progress indicator when loading item search tool.
* Add `nullColor` to `ConstantColorMap` - used when `colorColumn` is of type `region` to hide regions where rows don't exist.
* `TableStyles` will only be created for `text` columns if there are no columns of type `scalar`, `enum` or `region`.
* Moved `TableStyle.colorMap` into `TableColorMap`
* Replaced `colorbrewer.json` with `d3-scale-chromatic` - we now support d3 color scales (in addition to color brewer) - see https://github.com/d3/d3-scale-chromatic
* Added `ContinuousColorMap` - it will now be used by default for `scalar` columns
  - To use `DiscreteColorMap` - you will need to set `numberOfBins` to something other than `0`.
* `TableColorMap` default color palette for `scalar` columns is not `Reds` instead of `RdYlOr`
* Legends for `scalar` columns will now calculate optimal `numberFormatOptions.maximumFractionDigits` and `numberFormatOptions.minimumFractionDigits`
* Fix sharing user added data of type "Auto-detect".
* #5605 tidy up format string used in `MagdaReference`
* Fix wms feature info returning only one feature
* `WebMapServiceCatalogGroup` will now create layer auto-IDs using `Name` field to avoid ID clashes.
* Added `GroupMixin` `shareKey` generation for members - if the group has `shareKeys`.
* Organise `Traits` folder into `Traits/Decorators` and `Traits/TraitsClasses
* Organise `Traits` folder into `Traits/Decorators` and `Traits/TraitsClasses`
* I18n-ify shadow options in 3DTiles and some strings in feature info panel.
* Fix `StyledIcon` css `display` clash
* Limit `SelectableDimension` options to 1000 values
* Added support for `SocrataCatalogGroup` and `SocrataMapViewCatalogGroup`
  - Notes on v7 to v8 Socrata integration:
    - Share links are not preserved
    - Added basic support for dataset resources
* Organise `Models` directory into multiple sub-directories (#5626)
  - New model related classes are moved to `Models/Definition`
  - Catalog related files are moved to `Models/Catalog`
    - ESRI, OWS, GTFS and CKAN related files are moved to their own sub-directories in `Models/Catalog/`
    - Other Catalog items related files are moved to `Models/Catalog/CatalogItems`
    - Other Catalog items related files are moved to `Models/Catalog/CatalogGroups`
    - Catalog functions related files are moved to `Models/Catalog/CatalogFunction`
  - Removed unused Models files
* Modified BadgeBar to be more tolerant to longer strings
* Added `MapboxMapCatalogItem`.
* Added `MapboxStyleCatalogItem`.
* Fix splitter thumb icon vertical position
* Renamed all mixin instance type definitions to `XMixin.Instance`.
* Clean up `ViewControl` colors
  - `$color-splitter` and `theme.colorSplitter` has been replaced with `$color-secondary` and `theme.colorSecondary`
* Clean up `SplitterTraits`
  - `SplitterTraits` is now included in `RasterLayerTraits`
  - Removed `supportsSplitter` variable
  - Added `disableSplitter` trait
* Clean up `canZoomTo`
  - Replaced with `disableZoomTo` in `MappableTraits`
* Clean up `showsInfo`
  - Replaced with `disableAboutData` in `CatalogMemberTraits`
* Add `TerriaErrorSeverity` enum, values can be `Error` or `Warning`.
  - Errors with severity `Error` are presented to the user. `Warning` will just be printed to console.
  - By default, errors will use `Error`
  - `TerriaErrorSeverity` will be copied through nested `TerriaErrors` on creation (eg if you call `TerriaError.from()` on a `Warning` then the parent error will also be `Warning`)
  - Loading models from share links or stories will use `Warning` if the model is **not in the workbench**, otherwise it will use `Error`.
* In `terriaErrorNotification` - show `error.message` (as well as `error.stack`) if `error.stack` is defined
* `AsyncLoader` now has an observable `result` property.
* `viewState.viewCatalogMember()` now handles loading catalog members, opening groups and showing "Add Data" window.
* Fix `MagdaReference` `forceLoadReference` bug.
* Clean up `CkanCatalogGroup` loading - errors are no-longer swallowed.
* Clean up `3dTilesMixin` loading - errors are no-longer swallowed.
* Fix `DataPreviewSections` info section bug.
* Move `FeedbackForm` `z-index` to same as `Notification` - this is so it will appear above Data catalog.
* Added `result.raiseError()`, `result.pushErrorTo()` and `result.clone()` helper methods - and `Result.combine()` convenience function
* Renamed `ReferenceMixin.is` to `ReferenceMixin.isMixedInto`
* Added support for logging to external error service and configuring it via config parameters. See `errorService` in [client configuration](doc/customizing/client-side-config.md).
* Fix `DiscreteColorMap` bug with `binColors` and added warning message if `colorPalette` is invalid.
* Fix `EnumColorMap` bug with `binColors`
* Moved d3-scale-chromatic code into `tableColorMap.colorScaleCategorical()` and `tableColorMap.colorScaleContinuous()`
* Disabled welcome popup for shared stories
* Add WMS support for default value of time dimension.
* Make CompositeCatalogItem sync visibility to its members.
* Add `description` and `example` static properties to `Trait`, and added `@traitClass` decorator.
* Add `parent` property to `Trait`, which contains parent `TraitClass`.
* New model-generated documentation in `generateDocs.ts`
* Refactored some `Traits` classes so they use `mixTraits` instead of extending other `Traits` classes.
* Allow translation of some components.
* Fixed a bug which prevented adding any reference catalog item while the story is playing.
* Bumped terriajs-server to ^3.3.3

#### 8.0.0-alpha.87

- Re-add basemap images to terriajs rather than requiring all TerriaMaps to have those basemap images. Default basemaps will use those images.
- Data from TableMixin always overrides other feature information (e.g. from vector tiles in region mapping) by column name and title for feature info templating (consistent with v7).
- Fixed point entity creation for TableMixin where different columns are used for point size and colour.
- Changed MappableMixin's initialMessage to show while map items are loaded. Map items could be displayed behind the disclaimer before a user accepts the disclaimer.
- Fixed a cyclic dependency between initialMessage and app spinner (globe gif greysreen) that caused the app spinner to be present forever when loading a share link.
- Removed hardcoded credit links and made it configurable via terria config parameters.
- Disable `TableMixin` time column if only one unique time interval

#### 8.0.0-alpha.86

- **Breaking changes**:
  - `EnumColorMap` will only be used for enum `TableColumns` with number of unique values <= number of bins

* Add `options` to CSV papaparsing
* `TableMixin` will now only show points **or** region mapping - not both
* Add `FeatureInfoMixin` support for 2D vector features (in Cesium only)
* `TableStyles` are now hidden from the "Display Variable" selector if the number of colors (enumColors or numberOfBins) is less than 2. As a ColorMap with a single color isn't super useful.
* Improved default `TableColumn.isSampled` - it will be false if a binary column is detected (0 or 1)
* Improved default Table charting - now a time column will be used for xAxis by default
* Added `spreadFinishTime` - which works same way as `spreadStartTime` - if `true`, finish time of feature will be "spread" so that all features are displayed at the latest time step.
* Added support for `OpenDataSoft` - only point or region based features + timeseries
* `GeoJsonMixin`-based catalog items with polygon features can be extruded if a `heightProperty` is specified.
* Bugfix to make time-based geojson work when there are multiple features with the same time property value.
* Add `czmlTemplate` to `GeoJsonTraits` - it can be used to replace GeoJSON Point features with a CZML packet.
* Made the moment points in the chart optionally clickable.

#### 8.0.0-alpha.85

- **Breaking changes**:
  - Removed `registerAnalytics.js`
  - Removed `HelpMenuPanel.jsx`

* Added analytic events related to story, share and help menu items, Also refactored events to use category and action enums.
* Remove table style `SelectableDimension` from SDMX
* `GyroscopeGuidance` can now be translated.
* Wraps tool title bar text using `...`.

#### 8.0.0-alpha.84

- Fix `ArcGisMapServerCatalogGroup` infinite loading by removing the cycle of calling `loadMembers` that was present in the `DataCatalogGroup` React component. However calling `loadMembers` is still not cached as it should for `ArcGisMapServerCatalogGroup`, and the infinite loading bug could return.
- Fix bug `selectableDimensions` bug in `Cesium3dTilesMixin` and `GltfCatalogItem`.

#### 8.0.0-alpha.83

- Add `modelDimensions` to `CatalogMemberMixin` - this can be used to apply model stratum with a `SelectableDimension` (i.e. a drop-down menu).
- `GeoJsonMixin`-based catalog items can now be styled based on to their properties through traits.
- `GeoJsonMixin`-based catalog items can now vary over time if a `timeProperty` is specified.

#### 8.0.0-alpha.82

- **Breaking changes**:
  - IndexedItemSearchProvider: (bounding) `radius` option is no longer supported in `resultsData.csv` of search indexes.

* Show a toast and spinner icon in the "Ideal zoom" button when the map is zooming.
* `zoomTo()` will return a promise that resolves when the zoom animation is complete.
* Modifies `IndexedItemSearchProvider` to reflect changes to `terriajs-indexer` file format.
* Move feature info timeseries chart funtion to `lib\Table\getChartDetailsFn.ts`
* Fix feature info timeseries chart for point (lat/long) timeseries
* Feature info chart x-values are now be sorted in acending order
* Remove merging rows by ID for `PER_ROW` data in `ApiTableCatalogItem`
* Make `ApiTableCatalogItem` more compatible with Table `Traits`
  - `keyToColumnMapping` has been removed, now columns must be defined in `columns` `TableColumnTraits` to be copied from API responses.
* Move notification state change logic from ViewState into new class `NotificationState`
* Catalog items can now show a disclaimer or message before loading through specifying `InitialMessageTraits`
* Added Leaflet hack to remove white-gaps between tiles (https://github.com/Leaflet/Leaflet/issues/3575#issuecomment-688644225)
* Disabled pedestrian mode in mobile view.
* Pedestrian mode will no longer respond to "wasd" keys when the user is typing in some input field.
* Fix references to old `viewState.notification`.
* wiring changeLanguage button to useTranslation hook so that it can be detected in client maps
* Add `canZoomTo` to `TableMixin`
* SDMX changes:
  - Add better SDMX server error messages
  - `conceptOverrides` is now `modelOverrides` - as dataflow dimension traits can now be overridden by codelist ID (which is higher priortiy than concept ID)
  - Added `regionTypeReplacements` to `modelOverride`- to manually override detected regionTypes
  - `modelOverrides` are created for SDMX common concepts `UNIT_MEASURE`, `UNIT_MULT` and `FREQ`
    - `UNIT_MEASURE` will be displayed on legends and charts
    - `UNIT_MULT` will be used to multiple the primary measure by `10^x`
    - `FREQ` will be displayed as "units" in Legends and charts (eg "Monthly")
  - Single values will now be displayed in `ShortReportSections`
  - Custom feature info template to show proper dimension names + time-series chart
  - Smarter region-mapping
  - Removed `viewMode` - not needed now due to better handling of time-series
* Fix `DimensionSelector` Select duplicate ids.
* Add Leaflet splitter support for region mapping
* Fix Leaflet splitter while zooming and panning map
* Split `TableMixin` region mapping `ImageryParts` and `ImageryProvider` to improve opacity/show performance
* Removed `useClipUpdateWorkaround` from Mapbox/Cesium TileLayers (for Leaflet) - because we no longer support IE
* Fix overwriting `previewBaseMapId` with `initBaseMapId` by multiple `initData`.
* GeoJSON Mixin based catalog items can now call an API to retrieve their data as well as fetching it from a url.
* Changes to loadJson and loadJsonBlob to POST a request body rather than always make a GET request.
* Added ApiRequestTraits, and refactor ApiTableCatalogItemTraits to use it. `apiUrl` is now `url`.

#### 8.0.0-alpha.81

- Fix invalid HTML in `DataPreviewSections`.
- Fix pluralisation of mapDataState to support other languages.
- Fix CSW `Stratum` name bug.
- Add `#configUrl` hash parameter for **dev environment only**. It can be used to overwrite Terria config URL.

#### 8.0.0-alpha.80

- Removed `Disclaimer` deny or cancel button when there is no `denyAction` associated with it.

#### 8.0.0-alpha.79

- Make `InfoSections` collapsible in `DataPreview`. This adds `show` property to `InfoSectionTraits`.
  - `WebMapServiceCatalogItem` service description and data description are now collapsed by default.
- Revert commit https://github.com/TerriaJS/terriajs/commit/668ee565004766b64184cd2941bbd53e05068ebb which added `enzyme` devDependency.
- Aliases `lodash` to `lodash-es` and use `babel-plugin-lodash` reducing bundle size by around 1.09MB.
- Fix CkanCatalogGroup filterQuery issue. [#5332](https://github.com/TerriaJS/terriajs/pull/5332)
- Add `cesiumTerrainAssetId` to config.json to allow configuring default terrain.
- Added in language toggle and first draft of french translation.json
  - This is enabled via language languageConfiguration.enabled inside config.json and relies on the language being both enumerated inside languageConfiguration.langagues and availble under {code}/translation.json
- Updated to terriajs-cesium 1.81
- Create the Checkbox component with accessibility in mind.
- Convert `FeedbackForm` to typescript.

#### 8.0.0-alpha.78

- Add `ignoreErrors` url parameter.

#### 8.0.0-alpha.77

- **Breaking changes**:
  - `terria.error.raiseEvent` and `./raiseErrorToUser.ts` have been replaced with `terria.raiseErrorToUser`.
  - `terria.error.addEventListener` has been replaced with `terria.addErrorEventListener`

* New Error handling using `Result` and `TerriaError` now applied to initial loading, `updateModelFromJson()`, `upsertModelFromJson()` and `Traits.fromJson()`. This means errors will propagate through these functions, and a stacktrace will be displayed.
  - `Result` and the new features of `TerriaError` should be considered unstable and may be extensively modified or removed in future 8.0.0-alpha.n releases
* New `terriaErrorNotification()` function, which wraps up error messages.
* `TerriaError` can now contain "child" errors - this includes a few new methods: `flatten()` and `createParentError()`. It also has a few new convenience functions: `TerriaError.from()` and `TerriaError.combine()`.
* Convert `Branding.jsx` to `.tsx`
* Added `configParams.brandBarSmallElements` to set Branding elements for small screen (also added theme props)
* Add `font` variables and `fontImports` to theme - this can be used to import CSS fonts.
* Convert `lib/Styled` `.jsx` files to `.tsx` (including Box, Icon, Text). The most significant changes to these interfaces are:
  - `Box` no longer accepts `<Box positionAbsolute/>` and this should now be passed as `<Box position="absolute"/>`.
  - `Text`'s `styledSize` has been removed. Use the `styledFontSize` prop.
  - `ButtonAsLabel` no longer accepts `dark`. A dark background is now used when `light` is false (or undefined).
* Fixes CZML catalog item so that it appears on the timeline.
* Enable `theme` config parameter. This can now be used to override theme properties.

#### 8.0.0-alpha.76

- Added support for setting custom concurrent request limits per domain through `configParameters.customRequestSchedulerLimits`.
- Added `momentChart` to region-mapped timeseries
- Add time-series chart (in FeatureInfo) for region-mapped timeseries
- Only show `TableMixin` chart if it has more than one
- Add `TableChartStyle` name trait.

#### 8.0.0-alpha.75

- Fix `NotificationWindow` bug with `message`.
- Re-add `loadInitSources` to `Terria.updateApplicationUrl()`
- Added support for `elements` object in catalogue files (aka init files).
  - Using this object you can hide/show most UI elements individually.
  - See https://github.com/TerriaJS/terriajs/pull/5131. More in-depth docs to come.

#### 8.0.0-alpha.74

- Fix JS imports of `TerriaError`

#### 8.0.0-alpha.73

- Add `title` parameter in `raiseErrorToUser` to overwrite error title.
- Added some error handling in `Terria.ts` to deal with loading init sources.
- TSify `updateApplicationOnHashChange` + remove `loadInitSources` from `Terria.updateApplicationUrl()`

#### 8.0.0-alpha.72

- **Breaking changes**:
  - Added clippingRectangle to ImageryParts.
  - Any item that produces ImageryParts in mapItems (any raster items) must now also provide a clippingRectangle.
  - This clippingRectangle should be derived from this.cesiumRectangle (a new computed property) & this.clipToRectangle as demonstrated in many raster catalog items (e.g. OpenStreetMapCatalogItem.ts).

* Adds experimental ApiTableCatalogItem.
* Fixes a bug where FeatureInfoDownload tries to serialize a circular object
* Added `removeDuplicateRows` to `TableTraits`
* `forceLoadTableData` can now return undefined - which will leave `dataColumnMajor` unchanged
* Fix sharing preview item.
* Added z-index to right button group in mobile header menu
* Added cesiumRectangle computed property to MappableMixin. This is computed from the `rectangle` Trait.
* Fixed a Cesium render crash that occured when a capabilities document specified larger bounds than the tiling scheme's supported extent (bug occured with esri-mapServer but wms was probably also affected).
* In fixing Cesium render crash above clipping rectangles are now added to Cesium ImageryLayer (or Leaflet CesiumTileLayer) rather than being included in the ImageryProvider. ImageryParts has been updated to allow passing the clipping rectangle through to Cesium.ts and Leaflet.ts where ImageryLayer/CesiumTileLayer objects are created.

#### 8.0.0-alpha.71

- Fix accidental translation string change in 8.0.0-alpha.70

#### 8.0.0-alpha.70

- **Breaking changes**:
  - Merge `Chartable` and `AsyncChartableMixin` into new **`ChartableMixin`** + `loadChartItems` has been replaced by `loadMapItems`.
  - To set base map use `terriaViewer.setBaseMap()` instead of `terriaViewer.basemap = ...`
  - Incorrect usage of `AsyncLoader` **will now throw errors**

* Add `hideInBaseMapMenu` option to `BaseMapModel`.
* Change default basemap images to relative paths.
* Add `tileWidth` and `tileHeight` traits to `WebMapServiceCatalogItem`.
* Add docs about `AsyncLoader`
* Remove interactions between AsyncLoaders (eg calling `loadMetadata` from `forceLoadMapItems`)
* ... Instead, `loadMapItems` will call `loadMetadata` before triggering its own `AsyncLoader`
* Add `isLoading` to `CatalogMemberMixin` (combines `isLoading` from all the different `AsyncLoader`)
* Move `Loader` (spinner) from `Legend` to `WorkbenchItem`.
* Merge `Chartable` and `AsyncChartableMixin` into **`ChartableMixin`** + remove `AsyncLoader` functionality from `ChartableMixin` - it is now all handled by `loadMapItems`.
* Removed `AsyncLoader` functionality from `TableMixin` - it is now handled by `loadMapItems`.
  - `TableMixin.loadRegionProviderList()` is now called in `MappableMixin.loadMapItems()`
* Added `TerriaViewer.setBaseMap()` function, this now calls `loadMapItems` on basemaps
* Fix load of persisted basemap
* Fix sharing of base map
* Added backward compatibility for `baseMapName` in `initData` (eg share links)
* Add `WebMapService` support for WGS84 tiling scheme

#### 8.0.0-alpha.69

- **Breaking changes**:
  - Basemaps are now configured through catalog JSON instead of TerriaMap - see https://github.com/TerriaJS/terriajs/blob/13362e8b6e2a573b26e1697d9cfa5bae328f7cff/doc/customizing/initialization-files.md#basemaps

* Updated terriajs-cesium to version 1.79.1
* Make base maps configurable from init files and update documentation for init files [#5140](https://github.com/TerriaJS/terriajs/pull/5140).

#### 8.0.0-alpha.68

- Remove points from rectangle `UserDrawing`
- Fix clipboard typing error.
- Ported `WebProcessingServiceCatalogGroup`.
- Add CSW Group support
- Revert "remove wmts interfaces from ows interfaces" (873aa70)
- Add `math-expression-evaluator` library and `ColumnTransformationTraits`. This allows expressions to be used to transform column values (for example `x+10` to add 10 to all values).
- Fix bug in `TableColumn.title` getter.
- Add support for TableColumn quarterly dates in the format yyyy-Qx (eg 2020-Q1).
- Fix region mapping feature highlighting.
- Update clipboard to fix clipboard typing error.
- Added direction indicator to the pedestrian mode minimap.
- Limit up/down look angle in pedestrian mode.
- Automatically disable pedestrian mode when map zooms to a different location.
- Add support for time on `ArcGisMapServerCatalogItem`
- Merge `Mappable` and `AsyncMappableMixin` into **`MappableMixin`**.
- Fixed a issue when multiple filters are set to Cesium3DTilesCatalogItem
- Async/Awaitify `Terria.ts` + fix share links loading after `loadInitSources`.
- Tsified `TerriaError` + added support for "un-rendered" `I18nTranslateString`
- Tsified `raiseErrorToUser` + added `wrapErrorMessage()` to wrap error message in something more user friendly (using `models.raiseError.errorMessage` translation string).

#### 8.0.0-alpha.67

- TSify `Loader` function.
- Added walking mode to pedestrian mode which clamps the pedestrain to a fixed height above the surface.
- Upgraded catalog-converter to fix dependency version problem and ensure that all imports are async to reduce main bundle size.

#### 8.0.0-alpha.66

- **Breaking changes**:
  - Changed merging behaviour of Trait legends (of type `LegendTraits`) in `CatalogMemberTraits`. This affects legends on all `CatalogMember` models. Legend objects in higher strata now replace values in lower strata that match by index, rather than merging properties with them.

* Add `MetadataUrlTraits` to `CatalogMemberTraits.metadataUrls`. It contains an array of metadata URLS (with optional `title` which will render a button)
* Restore `cesiumTerrainUrl` config parameter. [#5124](https://github.com/TerriaJS/terriajs/pull/5124)
* I18n-ify strings in settings panel. [#5124](https://github.com/TerriaJS/terriajs/pull/5124)
* Moved `DataCustodianTraits` into `CatalogMemberTraits` and `CatalogMemberReferenceTraits`.
* `TableMixin` styles ("Display variables") will now look for column title if style title is undefined
* Add fallback colours when Color.fromCssColorString is used.
* Allow nullable `timeColumn` in table styles. Useful for turning off auto-detection of time columns.
* Added tool for searching inside catalog items. Initial implementation works for indexed 3d tilesets.
* Added support for shapefile with `ShapefileCatalogItem`
* Added `GeoJsonMixin` for handling the loading of geojson data.
* Extended the `GeoJsonCatalogItem` to support loading of zip files.
* Fixed broken feature highlighting for raster layers.
* Show a top angle view when zooming to a small feature/building from the item search result.
* Fix `TableTimeStyleTraits.idColumns` trait type.
* Added a new `lineAndPoint` chart type
* CustomChartComponent now has a "chart-type" attribute
* Fix `ArcGisMapServerCatalogItem` layer ID and legends bug
* Re-add region mapping `applyReplacements`.
* Added `SearchParameterTraits` to item search for setting a human readable `name` or passing index specific `queryOptions` for each parameter through the catalog.
* Added `AttributionTraits` to mappable and send it as property when creating Cesium's data sources and imagery providers. [#5167](https://github.com/TerriaJS/terriajs/pull/5167)
* Fixed an issue where a TerriaMap sometimes doesn't build because of typing issues with styled-components.
* Renamed `options` to `providerOptions` in `SearchableItemTraits`.
* Fix `CkanCatalogGroup.groupBy = "none"` members
* Fix `TableMixin` region mapping feature props and make Long/Lat features use column titles (if it exists) to match v7 behaviour.
* Add support for `CkanItemReference` `wms_layer` property
* Add support for `ArcGisMapServerCatalogGroup` to use `sublayerIds`.
* Added Pedestrian mode for easily navigating the map at street level.
* Clean up `LayerOrderingTraits`, remove `WorkbenchItem` interface, fix `keepOnTop` layer insert/re-ordering.
* Remove `wordBreak="break-all"` from Box surrounding DataPreview
* Re-added merging of csv row properties and vector tile feature properties for feature info (to match v7 behaviour).
* Fixes a bug in pedestrian mode where dropping the pedestrian in northern hemisphere will position the camera underground.
* Implement highlight/hide all actions for results of item search.
* Disable pickFeatures for WMS `_nextImageryParts`.
* Fix Leaflet `ImageryLayer` feature info sorting
* Fix hard-coded colour value in Story
* Use `configParameters.cesiumIonAccessToken` in `IonImageryCatalogItem`
* Added support for skipping comments in CSV files
* Fix WMS GetLegendGraphics request `style` parameter
* Loosen Legend `mimeType` check - so now it will treat the Legend URL as an image if the `mimeType` matches **OR** the file extension matches (previously, if `mimeType` was defined, then it wouldn't look at filetype extension)
* Fix `DiffTool` date-picker label `dateComparisonB`
* Fix app crash when switching different tools.
* Create `merge` `TraitsOption` for `objectArrayTrait`
* Move `Description` `metadataUrls` above `infoSections`.
* Upgraded i18next and i18next-http-backend to fix incompatibility.
* Added support for dd/mm/yyyy, dd-mm-yyyy and mm-dd-yyyy date formats.

#### 8.0.0-alpha.65

- Fixed SDMX-group nested categories
- SDMX-group will now remove top-level groups with only 1 child

#### 8.0.0-alpha.64

- Fixed WMS style selector bug.
- `layers` trait for `ArcGisMapServerCatalogItem` can now be a comma separated string of layer IDs or names. Names will be auto-converted to IDs when making the request.

#### 8.0.0-alpha.63

- Add `v7initializationUrls` to terria config. It will convert catalogs to v8 and print warning messages to console.
- Add `shareKeys` support for Madga map-config maps (through `terria` aspect)
- Revert WMS-group item ID generation to match v7
- Add `addShareKeysToMembers` to `GroupMixin` to generate `shareKeys` for dynamic groups (eg `wms-group)
- Added `InitDataPromise` to `InitSources`
- Add reverse `modelIdShareKeysMap` map - `model.id` -> `shareKeys`
- Upgraded `catalog-converter` to 0.0.2-alpha.4
- Reverted Legend use of `object` instead of `img` - sometimes it was showing html error responses
- Legend will now hide if an error is thrown
- Update youtube urls to nocookie version
- Share link conversion (through `catalog-converter`) is now done client-side
- Fix Geoserver legend font colour bug
- Remove legend broken image icon
- Added high-DPI legends for geoserver WMS (+ font size, label margin and a few other tweaks)
- `LegendTraits` is now part of `CatalogMemberTraits`
- Add `imageScaling` to `LegendTraits`
- WMS now `isGeoserver` if "geoserver` is in the URL
- Add WMS `supportsGetLegendRequest` trait
- Improved handling of WMS default styles

#### 8.0.0-alpha.62

- Fixed an issue with not loading the base map from init file and an issue with viewerMode from init files overriding the persisted viewerMode
- Fixed issues surrounding tabbed catalog mode
- Now uses `catalog-converter` to convert terriajs json in WPS response from v7 to v8.
- Fixed a bug in `UserDrawing` which caused points to not be plotted on the map.
- Fixed app crash when switching between different types of parameter in `GeoJsonParameterEditor`.
- Fixed errors when previewing an item in a group that is open by default (`isOpen: true` in init file).
- Fixed mobx warnings when loading geojson catalog items.
- Add `multiplierDefaultDeltaStep` Trait, which tries to calculate sensible multiplier for `DistrectelyTimeVarying` datasets. By default it is set to 2, which results in a new timestep being displayed every 2 seconds (on average) if timeline is playing.
- Hide info sections with empty content in the explorer preview.
- Port `shareKeys` from version 7
- Update/re-enable `GeoJsonCatalogItemSpec` for v8.
- add `DataCustodianTraits` to `WebMapServiceCatalogGroupTraits`
- Changed behaviour of `updateModelFromJson` such that catalog groups with the same id/name from different json files will be merged into one single group.
- Fixed error when selecting an existing polygon in WPS input form.
- Upgraded `catalog-converter` to 0.0.2-alpha.3.

#### 8.0.0-alpha.61

- New `CatalogFunctionMixin` and `CatalogFunctionJobMixin`
- Tsified `FunctionParameters`
- New `YourDataYourRegions` `CatalogFunctionMixin`
- Added `inWorkbench` property
- Added `addModelToTerria` flag to `upsertModelFromJson` function
- Added `DataCustodianTraits` to `WebMapServiceCatalogItem`
- Added `disableDimensionSelectors` trait to `WebMapServiceCatalogItem`. Acheives the same effect of `disableUserChanges` in v7.
- Temporarily stopped using `papaparse` for fetching Csv urls till an upstream bug is fixed.
- Fix async bug with loading `ReferenceMixin` and then `Mappable` items in `initSources`
- Remove `addToWorkbench`, it has been replaced with `workbench.add`
- Improve handling of `ArcGisMapServerCatalogItem` when dealing with tiled layers.
- Ensure there aren't more bins than unique values for a `TableStyle`
- Add access control properties to items fetched from Esri Portal.
- Improves magda based root group mimic behaviour introdcued in 8.0.0-alpha.57 by adding `/` to `knownContainerUniqueIds` when `map-config*` is encountered
- Fixed broken chart disclaimers in shared views.
- Fixed a bug where chart disclaimers were shown even for chart items disabled in the workbench.
- Fixed a bug where charts with titles containing the text "lat" or "lon" were hidden from feature info panel.
- Fixed a bug that occurred when loading config from magda. `initializationUrls` are now applied even if `group` aspect is not set

#### 8.0.0-alpha.60

- Fix WMS legend for default styles.
- Request transparent legend from GeoServer.
- Reverted the following due to various issues with datasets:
  - Add basic routing support
  - Add better page titles when on various routes of the application
  - Add prerendering support on `/catalog/` routes (via `prerender-end` event &
    allowing TerriaMap to hit certain routes)

#### 8.0.0-alpha.59

- Update magda error message
- Add a short report section if trying to view a `3d-tiles` item in a 2d map.
- Fix bug in `Terria.interpretStartData`.
- Add `ThreddsCatalogGroup` model.
- Port `supportsColorScaleRange`, `colorScaleMinimum` and `colorScaleMaximimum` from `master` to `WebMapServiceCatalogItem` model.
- Ported MapboxVectorTileCatalogItem ("mvt").
- When expanding a chart from the feature info panel, we now place a colored dot on the map where the chart was generated from.
- Add basic routing support
- Add better page titles when on various routes of the application
- Add prerendering support on `/catalog/` routes (via `prerender-end` event &
  allowing TerriaMap to hit certain routes)
- Update `WorkbenchButton` to allow for links rather than buttons, including
  changing About Data to a link

#### 8.0.0-alpha.58

- Add `FeatureInfoTraits` to `ArcGisMapServerCatalogItem`
- Fix zooming bug for datasets with invalid bounding boxes.
- Add new model for `ArcGisTerrainCatalogItem`.
- Add 3D Tiles to 'Add web data' dropdown.
- Fix naming of item in a `CkanCatalogGroup` when using an item naming scheme other than the default.

#### 8.0.0-alpha.57

- Fix memoization of `traitsClassToModelClass`.
- Chart expanded from feature info panel will now by default show only the first chart line.
- Chart component attribtues `column-titles` and `column-units` will now accept a simpler syntax like: "Time,Speed" or "ms,kmph"
- Fix presentation of the WMS Dimension metadata.
- Magda based maps now mimic "root group uniqueId === '/'" behaviour, so that mix and matching map init approaches behave more consistently

#### 8.0.0-alpha.56

- Add `itemProperties` trait to `WebMapMapCatalogGroup`.
- Add support for `formats` traits within `featureInfoTemplate` traits.
- Fix handling of `ArcGisPortalItemReference` for when a feature layer contains multiple sublayers.
- Implemented new compass design.

#### 8.0.0-alpha.55

- Upgraded to patched terriajs-cesium v1.73.1 to avoid build error on node 12 & 14.

#### 8.0.0-alpha.54

- Add a `infoAsObject` property to the `CatalogMemberMixin` for providing simpler access to `info` entries within templating
- Add a `contentAsObject` trait to `InfoSectionTraits` where a json object is more suitable than a string.
- Add `serviceDescription` and `dataDescription` to `WebMapServiceCatalogItem` info section.
- Extend `DataPreviewSections.jsx` to support Mustache templates with context provided by the catalog item.
- Add support for `initializationUrls` when loading configuration from Magda.
- Add `:only-child` styling for `menu-bar.scss` to ensure correctly rounded corners on isolated buttons.
- Improve Branding component for mobile header
- Add support for `displayOne` configuration parameter to choose which brand element to show in mobile view
- Update Carto basemaps URL and attribution.
- Add `clipToRectangle` trait to `RasterLayerTraits` and implement on `WebMapServiceCatalogItem`, `ArcGisMapServiceCatalogItem`, `CartoMapCatalogItem`, `WebMapTileServiceCatalogItem`.
- Allow Magda backed maps to use an inline `terria-init` catalog without it getting overwritten by map-config before it can be parsed
- Deprecated `proxyableDomainsUrl` configuration parameter in favour of `serverconfig` route
- Ported a support for `GpxCatalogItem`.
- Feature info is now shareable.
- Add option `canUnsetFeaturePickingState` to `applyInitData` for unsetting feature picking state if it is missing from `initData`. Useful for showing/hiding feature info panel when switching through story slides.
- Properly render for polygons with holes in Leaflet.
- Fixes a bug that showed the chart download button when there is no downloadable source.
- Add `hideWelcomeMessage` url parameter to allow the Welcome Message to be disabled for iframe embeds or sharing scenarios.
- Ensure the `chartDisclaimer` is passed from catalog items to derived chart items.
- Don't calculate a `rectangle` on a `ArcGisPortalReferenceItem` as they appear to contain less precision than the services they point to.
- Allow an `ArcGisPortalReferenceItem` to belong to multiple `CatalogGroup`'s.
- Fix argis reference bug.
- Made possible to internationalize tour contend.
- Added TileErrorHandlerMixin for handling raster layer tile errors.
- Fixed a bug that caused the feature info chart for SOS items to not load.
- SOS & CSV charts are now shareable.

#### 8.0.0-alpha.53

- Ported an implementation of CatalogSearchProvider and set it as the default
- Notification window & SatelliteImageryTimeFilterSection now uses theme colours
- Improved look and feel of `StyledHtml` parsing
- Fix `applyAriaId` on TooltipWrapper causing prop warnings
- Make share conversion notification more pretty (moved from `Terria.ts` to `shareConvertNotification.tsx`)
- Tsxify `Collapsible`
- `ShortReportSections` now uses `Collapsible`
- Add `onToggle`, `btnRight`, `btnStyle`, `titleTextProps` and `bodyBoxProps` props in `Collapsible`
- Add `Notification.message` support for `(viewState: ViewState) => React.ReactNode`
- Added splitting support to `WebMapTileServiceCatalogItem`.

#### 8.0.0-alpha.52

- Prevent duplicate loading of GetCapabilities
- Update the `GtfsCatalogItem` to use the `AutoRefreshingMixin`.
- Add a condition to the `AutoRefreshingMixin` to prevent unnecessary polling when an item is disabled in the workbench.
- Upgraded to Cesium v1.73.
- Removed any references to `BingMapsApi` (now deprecated).
- Add support for resolving `layers` parameter from `Title` and not just `Name` in `WebMapServiceCatalogItem`.
- Change TrainerBar to show all steps even if `markdownDescription` is not provided

#### 8.0.0-alpha.51

- Add WMTS group/item support
- Create `OwsInterfaces` to reduce duplicate code across OWS servies
- Fix story prompt being permanent/un-dismissable
- Fixed a bug that caused the feature info chart for SOS items to not load.

#### 8.0.0-alpha.50

- Support for searching WFS features with WebFeatureServiceSearchProvider
- WFS-based AustralianGazetteerSearchProvider
- Fixed a bug causing users to be brought back to the Data Catalogue tab when clicking on an auto-detected user added catalogue item.
- Fixed a bug causing Data Preview to not appear under the My Data tab.
- Fix WMS style `DimensionSelector` for layers with no styles
- Add WMS legend for items with no styles
- Add warning messages if catalog/share link has been converted by `terriajs-server`.
- Update the scroll style in `HelpVideoPanel` and `SidePanel` helpful hints.
- Updated leaflet attribution to match the style of cesium credits.
- Remove `@computed` props from `WebFeatureServiceCapabilities`
- Fixed bug causing the Related Maps dropdown to be clipped.
- Add SDMX-json support for groups and items (using SDMX-csv for data queries)
- `TableMixin` now uses `ExportableMixin` and `AsyncMappableMixin`
- Move region provider loading in `TableMixin` `forceLoadTableMixin` to `loadRegionProviderList`
- Added `TableAutomaticStylesStratum.stratumName` instead of hard-coded strings
- Added `Dimension` interface for `SelectableDimension` - which can be used for Traits
- Make `SelectableDimension.options` optional

#### 8.0.0-alpha.49

- WMS GetFeatureInfo fix to ensure `style=undefined` is not sent to server
- Add support for splitting CSVs (TableMixins) that are using region mapping.
- `addUserCatalogMember` will now call `addToWorkbench` instead of `workbench.add`.
- Replaces `ShadowSection` with `ShadowMixin` using `SelectableDimensions`
- Fix Webpack Windows path issue
- Updated icons for view and edit story in the hamburger menu.
- Implemented new design for story panel.

#### 8.0.0-alpha.48

- Allow `cacheDuration` to be set on `ArcGisPortalCatalogGroup` and `ArcGisPortalItemReference`.
- Set default `ArcGisPortalCatalogGroup` item sorting by title using REST API parameter.
- Call `registerCatalogMembers` before running tests and remove manual calls to `CatalogMemberFactory.register` and `UrlMapping.register` in various tests so that tests reflect the way the library is used.
- Updated stratum definitions which used hardcoded string to use `CommonStrata` values.

#### 8.0.0-alpha.47

- Removed hard coded senaps base url.
- Added option for manual Table region mapping with `enableManualRegionMapping` TableTrait. This provides `SelectableDimensions` for the region column and region type.
- Added WMS Dimensions (using `SelectableDimensions`)
- Added WMS multi-layer style, dimension and legend support.
- Merged the `StyleSelector` and `DimensionsSelector`, and created a `SelectableDimensions` interface.
- Added `chartColor` trait for DiscretelyTimeVarying items.
- Replaced all instances of `createInfoSection` and `newInfo` with calls to `createStratumInstance` using an initialisation object.
- Added trait `leafletUpdateInterval` to RasterLayerTraits.
- Fix styling of WFS and GeoRSS.
- Fixed a bug that caused re-rendering of xAxis of charts on mouse move. Chart cursor should be somewhat faster as a result of this fix.
- Fixed a bug that caused some catalogue items to remain on the map after clicking "Remove all" on the workbench.
- Deleted old `ChartDisclaimer.jsx`
- Moved `DiscretelyTimeVaryingMixin` from `TableAutomaticStylesStratum` to `TableMixin`
- Added basic region-mapping time support
- Add short report to `ArcGisFeatureServerItem` for exceeding the feature limit.
- Added shift-drag quick zoom

#### 8.0.0-alpha.46

- Fixed i18n initialisation for magda based configurations

#### 8.0.0-alpha.45

- Upgraded to Cesium v1.71.
- Change `ExportableData` interface to `ExportableMixin` and add `disableExport` trait.
- Add basic WFS support with `WebFeatureServiceCatalogGroup` and `WebFeatureServiceCatalogItem`
- Update style of diff tool close button to match new design
- Remove sass code from the `HelpPanel` component
- Added an option for translation override from TerriaMap
- Help content, trainer bar & help terms can use translation overrides
- Accepts `backend` options under a new `terria.start()` property, `i18nOptions`
- Use `wms_api_url` for CKAN resources where it exists
- Tsxified `DateTimePicker` and refactored `objectifiedDates` (moved to `DiscretelyTimeVaryingMixin`).
- Update style of 'Change dates' button in delta to be underlined
- Fix issue with delta 'Date comparison' shifting places when querying new location
- Shows a disabled splitter button when entering diff
- Make Drag & Drop work again (tsxify `DragDropFile.tsx` and refactor `addUserFiles.ts`)
- Add `TimeVarying.is` function

#### 8.0.0-alpha.44

- Pass `format` trait on `TableColumnTraits` down to `TableAutomaticStylesStratum` for generating legends
- Add `multipleTitles` and `maxMultipleTitlesShowed` to `LegendItemTraits`
- Aggregate legend items in `createLegendItemsFromEnumColorMap` by colour, that is merge legend items with the same colour (using `multipleTitles`)
- Only generate `tableStyles` for region columns if no other styles exist
- TableAutomaticStylesStratum & CsvCatalogItem only returns unique `discreteTimes`s now
- Specified specific terriajs config for ForkTsCheckerWebpackPlugin

#### 8.0.0-alpha.43

- Replace `@gov.au/page-alerts` dependency with our own warning box component. This removes all `pancake` processes which were sometimes problematic.

#### 8.0.0-alpha.42

- Added ArcGIS catalog support via ArcGisPortalItemReference

#### 8.0.0-alpha.41

- Add `cacheDuration` and `forceProxy` to `UrlTraits` and add `cacheDuration` defaults to various catalog models.
- Tsify `proxyCatalogItemUrl`.
- Simplified SidePanel React refs by removing the double wrapping of the `withTerriaRef()` HOC
- Merged `withTerriaRef()` HOC with `useRefForTerria()` hook logic
- Breadcrumbs are always shown instead of only when doing a catalog search

#### 8.0.0-alpha.40

- Improve info section of `WebMapServiceCatalogItem` with content from GetCapabilities
- Re-implement `infoSectionOrder` as `CatalogMember` trait.
- Add `infoWithoutSources` getter to `CatalogMemberMixin` to prevent app crash when using `hideSources`
- Add support for nested WMS groups
- Added breadcrumbs when clicking on a catalogue item from a catalogue search

#### 8.0.0-alpha.39

- Development builds sped up by 3~20x - ts-loader is now optional & TypeScript being transpiled by babel-loader, keeping type check safety on a separate thread

#### 8.0.0-alpha.38

- Add `show` to `ShortReportTraits` and Tsxify `ShortReport`
- Convert `ShortReport` to styled-components, add accordian-like UI
- 3D tiles support is now implemented as a Mixin.

#### 8.0.0-alpha.37

- Add `refreshEnabled` trait and `AsyncMappableMixin` to `AutoRefreshMixin`
- Ensure `CkanCatalogGroup` doesn't keep re-requesting data when opening and closing groups.
- Add `typeName` to `CatalogMemberMixin`
- Add `header` option to `loadText`
- Add `isMixedInto` function for `AsyncMappableMixin` and `AsyncChartableMixin`
- Added file upload support for `GltfCatalogItem`. The supported extension is glb.
- Improve runtime themeing via styled components across main UI components
- Updated default welcome video defaults to a newer, slower video
- Difftool will now pick any existing marked location (like from a search result) and filter imagery for that location.
- Updated labelling & copy in Difftool to clarify workflow
- ChartCustomComponent now `abstract`, no longer specific to CSV catalog items. Implement it for custom feature info charts.
- Update date picker to use theme colours
- Removed some sass overrides on `Select` through `StyleSelectorSection`
- Update LeftRightSection to use theme colours
- Ported `GeoRssCatalogItem` to mobx, added support to skip entries without geometry.
- Update Difftool BottomPanel UI to clearer "area filter" and date pickers
- Update Difftool BottomPanel to load into Terria's BottomDock
- Rearrange MapButton layout in DOM to properly reflow with BottomDock
- Update Difftool MainPanel to not get clipped by BottomDock
- Rearrange MapDataCount to exist inside MapColumn for more correct DOM structure & behaviour
- Re-added chart disclaimer.

#### mobx-36

- Added `pointer-events` to `MapNavigation` and `MenuBar` elements, so the bar don't block mouse click outside of the button.
- Fixes "reminder pop-up" for help button being unclickable
- Use `useTranslation` instead of `withTranslation` in functional component (`MapDataCount`)
- Make welcome video url and placeholder configurable via configparameters
- Added `ExportableData` interface.
- Added `ExportData` component for data catalog.
- Added WCS "clip and ship" for WMS
- Added basic CSV export function
- Extend `UserDrawing` to handle rectangles
- Tsxify `MapInteractionMode`
- Changed default orientation for `GltfCatalogItem` to no rotation, instead of zero rotation wrt to terrain
- Added a title to welcome message video

#### mobx-35

- Add "Upload" to tour points
- Add tooltips anywhere required in UI via `parseCustomMarkdownToReactWithOptions` & customisable via `helpContentTerms`
- Add "map state" map data count to highlight state of map data
- Add a reminder "pop-up" that shows the location of the help button
- Fix bug causing story pop-up to be off screen
- Fix bug causing helpful hints to be cut off on smaller screens
- Changed the `Tool` interface, now accepting prop `getToolComponent` instead of `toolComponent`
- Added `ToolButton` for loading/unloading a tool
- Added `TransformationTraits` that can be used to change position/rotation/scale of a model.
- Merge master into mobx. This includes:
  - Upgraded to Cesium v1.68.
  - Story related enhancements:
    - Added a title to story panel with ability to close story panel.
    - Added a popup on remove all stories.
    - Added button for sharing stories.
    - Added a question popup on window close (if there are stories on the map so users don't lose their work).
- Added a new `editor` Icon
- Changed `ToolButton` to show the same icon in open/close state. Previously it showed a close icon in close state.

#### mobx-34

- Bug fix for `DatePicker` in `BottomDock` causing app crash
- Made changes to the video modals: close button has been added, pressing escape now closes the component and some basic unit tests created
- Updated the video modal for _Data Stories: Getting Started_ to use the new `VideoGuide` component
- Tweaked MyData/AddData tabs to make it possible to invoke them without using the `ExplorerWindow` component and also customize the extensions listed in the dropdown.
- Fix the timeline stack handling for when there are multiple time-enabled layers
- Ported timeseries tables.
- Extended the support for styles for ESRI ArcGis Feature Server. Line styles are supported for lines and polygon outlines in both Cesium and Leaflet viewer. #4405
- Fix polygon outline style bug.
- Add a unit test for polygon outline style.
- Add TrainerPane/TrainerBar "Terry the task trainer"
- Use `1.x.x` of `karma-sauce-launcher` to fix CI build failures
- Stop unknown icons specified in config.json from crashing UI
- Creates a `ShadowTraits` class that is shared by `GltfCatalogItem` and `Cesium3DTilesCatalogItem`.
- Fixed a bug where user added data was removed from catalogue when Remove from map button in data catalog is clicked.
- Fix leaflet zoom to work when bounding rectangle exists but doesn't have bounds defined

#### mobx-33

- Updated generic select so icon doesn't block click
- Re-added loading bar for leaflet & cesium viewers

#### mobx-32

- Made expanded SOS chart item shareable.
- Fixed a regression bug where the time filter is shown for all satellite imagery items
- Add unit tests for `WelcomeMessage` and `Disclaimer`
- Fixed minor UI errors in console
- Replaced helpful hints text with the new version
- Made the shapes of some of the workbench components rounded
- Add `clampToGround` property on to holes within polygons in `GeoJsonCatalogItem`
- Set default `clampToGround` trait to `true` for `GeoJsonCatalogItem`
- Fixed a bug where WMS items caused type errors in newer babel and typescript builds, due to mixed mixin methods on DiffableMixin & DiscretelyTimeVaryingMixin
- Fixed a bug where KmlCatalogItem did not use the proxy for any urls.
- Add support for `CkanCatalogGroup` and `CkanItemReference`.
- Added unit test to ensure getAncestors behaviour
- Hide the chart legend if there are more than four items to prevent things like FeatureInfo being pushed out of the view and the map resizing.
- Prevent addedByUser stack overflow
- Fixed a chart bug where moment points do not stick to the basis item when they are of different scale.
- Fixed a bug where the moment point selection highlight is lost when changing the satellite imagery date.
- Removed sass from Clipboard
- Updated LocationSearchResults to support multiple search providers
- Replaced lifesaver icon on the help button with a question mark button
- Fix handling of points and markers around the anti-meridian in the `LeafletVisualizer`.
- Fixed difference tool losing datepicker state by keeping it mounted
- Disabled unhelpful Help button when in `useSmallScreenInterface`
- Fixed a bug where a single incorrect catalog item in a group would prevent subsequent items from loading.
- Improved catalog parsing to include a stub (`StubCatalogItem`) when terriajs can't parse something

#### mobx-31

- Fixes broken time filter location picker when other features are present on the map.
- Fixes the feature info panel button to show imagery at the selected location.
- Added `hideSource` trait to `CatalogMemberTraits`. When set to true source URL won't be visible in the explorer window.
- Added `Title`, `ContactInformation`, `Fees` to the `CapabilitiesService` interface so they are pulled on metadata load.
- Resolved name issue of `WebMapServiceCapabilities`. Now it returns a name resolved from `capabilities` unless it is set by user.
- Added setting of `isOpenInWorkbench`, `isExperiencingIssues`, `hideLegendInWorkbench`, `hideSource` strats for `WebMapServiceCatalogItem` from `WebMapServiceCatalogGroup`.

#### mobx-30

- Ported welcome message to mobx with new designs
- Updated CI clientConfig values to include new help panel default
- Bumped explicit base typescript to 3.9.2
- Lock rollbar to 2.15.2
- Ported disclaimer to mobx with new designs
- Added diff tool for visualizing difference (delta) of images between 2 dates for services that support it.
- Updated workbench ViewingControls styles to line up with icons
- Prevent re-diff on workbench items that are already a diff
- Updated splitter to force trigger resizes so it catches up on any animation delays from the workbench
- Update workbench to trigger resize events onTransitionEnd on top of view-model-triggers
- Added satellite imagery to help panel
- Stop disclaimer clashing with welcome message by only loading WelcomeMessage after disclaimer is no longer visible
- Fixes a difftool bug where left/right items loose their split direction settings when the tool is reset
- Fixes a splitter bug where split direction is not applied to new layers.
- Re-added satellite guide prompt option via `showInAppGuides`
- Changed tour "go back 1 tour point" messaging from "previous" to "back"

#### mobx-29

- Fix handling of urls on `Cesium3DTilesCatalogItem` related to proxying and getting confused between Resource vs URL.
- Renamed `UrlReference.createUrlReferenceFromUrlReference` to `UrlReference.createCatalogMemberFromUrlReference`
- Moved url to catalog member mapping from `createUrlRefernceFromUrl.register` to `UrlToCatalogMemberMapping` (now in `UrlReference.ts` file)
- Added in-app tour framework & base tour items
- Make the help panel customisable for different maps by modifying `config.json`
- Added generic styled select
- Remove maxZoom from leaflet map.
- Run & configure prettier on terriajs lib/ json files
- Changed most of the icons for the `MapNavigation` section (on the right hand side) of the screen
- Added a close button to story panel
- Made `MapIconButton` to animate when expanding
- Remove requirement for browser to render based on make half pixel calculations for the Compass & stop it jumping around when animating

#### mobx-28

- Fix SASS exports causing some build errors in certain webpack conditions

#### mobx-1 through mobx-27

- Fixed DragDropFile and `createCatalogItemFromFileOrUrl` which wasn't enabled/working in mobx, added tests for `createCatalogItemFromFileOrUrl` and renamed `createCatalogItemFromUrl` to `createUrlRefernceFromUrl`.
- Fixed bug in StratumOrder where `sortBottomToTop` would sort strata in the wrong order.
- Allow member re-ordering via GroupMixin's `moveMemberToIndex`
- Fixed a bug where `updateModelFromJson` would ignore its `replaceStratum` parameter.
- Re-added Measure Tool support
- Re-added `CartoMapCatalogItem`
- Re-implemented `addedByUser` to fix bug where previews of user added data would appear in the wrong tab.
- Added header options for loadJson5, & allow header overrides on MagdaReference loading
- Re-added some matcher-type mappings in `registerCatalogMembers`.
- Added `UrlReference` to represent catalog items created from a url with an auto-detected type.
- Modified `upsertModelFromJson` so that when no `id` is provided, the `uniqueId` generated from `localId` or `name` is incremented if necessary to make it unique.
- Re-enable search components if SearchProvider option provided
- Modified tests to not use any real servers.
- Fixed bug causing workbench items to be shared in the wrong order.
- Fix bug where urls in the feature info panel weren't turned into hyperlinks
- Fix preview map's base map and bounding rectangle size
- Fixed positioning of the buttons at the bottom and the timeline component on mobile
- Added `hasLocalData` property to indicate when a catalog item contains local data. This property is used to determine whether the item can be shared or not.
- Fixed bug causing user added data to not be shared. Note that user added catalog item urls are now set at the user stratum rather than the definition stratum.
- Added the ability to filter location search results by an app-wide bounding box configuration parameter
- Re-introduce UI elements for search when a catalogSearchProvider is provided
- Fix bug that prevented live transport data from being hidden
- Hide opacity control for point-table catalog items.
- Fixed bug where `Catalog` would sometimes end up with an undefined `userAddedDataGroup`.
- Show About Data for all items by default.
- Fixed translation strings for the descriptive text about WMS and WFS URLs in the data catalogue.
- Fix bug that throws an error when clicking on ArcGIS Map Service features
- Fix initialisation of `terria`'s `shareDataService`.
- Support Zoom to Data on `CsvCatalogItem` when data has lat-lon columns.
- Add a trait called `showShadowUi` to `Cesium3DTilesCatalogItem` which hide shadows on workbench item UI.
- Re-added `ArcGisFeatureServerCatalogItem` and `ArcGisFeatureServerCatalogGroup`
- Prevent TerriaMap from crashing when timeline is on and changing to 2D
- Rewrite charts using `vx` svg charting library.
- Fixed bug causing `ArcGisFeatureServerCatalogItem` to throw an error when a token is included in the proxy url.
- Fix a bug for zooming to `ArcGisMapServerCatalogItem` layers
- Modified creation of catalog item from urls to set the item name to be the url at the defaults stratum rather than the definition stratum. This prevents actual item names at load strata from being overridden by a definition stratum name which is just a url.
- Fixed a bug causing highlighting of features with `_cesium3DTileFeature` to sometimes stop working. Also changed highlight colour to make it more visible.
- Fixed bug causing user added data with an auto-detected data type to not be shared properly.
- Modified `addToWorkbench` so that when a catalog item fails to load it is removed from the workbench and an error message is displayed.
- Add support for feature picking on region mapped datasets
- Revamp map buttons at top to support two menu configuration
- Viewer (2d/3d/3d-non-terrain) & basemap preferences are persisted to local storage again, and loaded back at startup
- Dramatically simplified map button styling (pre-styled-components)
- Allow DropdownPanel(InnerPanel) to show centered instead of offset toward the left
- Added AccessControlMixin for tracking access control of a given MagdaReference
- Add a legend title trait
- Show private or public dataset status on data catalog UI via AccessControlMixin
- Added `pointSizeMap` to `TableStyle` to allow point size to be scaled by value
- Added `isExperiencingIssues` to `CatalogMemberTraits`. When set to true, an alert is displayed above the catalog item description.
- Add gyroscope guidance
- Enable StyleSelectorSection workbench control for `WebMapServiceCatalogItem`
- New-new ui
- Add WIP help panes
- Added "Split Screen Mode" into workbench
- Moved excess workbench viewing controls into menu
- Updated bottom attribution styling
- Begin styled components themeing
- Make `clampToGround` default to true for `ArcGisFeatureServerCatalogItemTraits` to stop things from floating
- Add fix for `WebMapServiceCatalogItem` in `styleSelector` to prevent crash.
- Revert changes to `StyleSelectorSelection` component and refactor `WebMapServiceCatalogItem` styleSelector getter.
- Added a temporary fix for bug where a single model failing to load in `applyInitData` in `Terria` would cause other models in the same `initData` object to not load as well.
- Change gyroscope focus/hover behaviour to move buttons on hover
- Stop showing previewed item when catalog is closed
- Prevent `StoryPanel.jsx` from reloading magda references on move through story.
- Add google analytics to mobx
- Fixed google analytics on story panel
- Fixed path event name undefined labelling
- Enable zoomTo and splitter on `CartoMapCatalogItem`.
- Added name to `MapServerStratum` in `ArcGisMapServerCatalogItem`.
- Readded basic `CompositeCatalogItem`.
- Ported Augmented Reality features
- Fixed bug causing "Terrain hides underground features" checkbox to sometimes become out of sync between `SettingPanel` and `WorkbenchSplitScreen`.
- Ports the Filter by Location" feature for Satellite imagery. The property name setting is renamed to `timeFilterPropertyName` from `featureTimesProperty`.
- Made split screen window in workbench hidden when viewer is changed to 3D Smooth and 2D
- Tidy Help UI code
- Added `allowFeatureInfoRequests` property to `Terria` and prevent unnecessary feature info requests when creating `UserDrawing`s.
- Tidied up analytics port, fixed `getAncestors` & added `getPath` helper
- Updated upload icon to point upwards
- Prevent catalog item names from overflowing and pushing the collapse button off the workbench
- Stopped analytics launch event sending bad label
- Add .tsx tests for UI components
- Provide a fallback name for an `ArcGisServerCatalogItem`
- Ensure `CesiumTileLayer.getTileUrl` returns a string.
- Polished help UI to match designs
- Adds methods `removeModelReferences` to Terria & ViewState for unregistering and removing models from different parts of the UI.
- Add basic support for various error provider services, implementing support for Rollbar.
- Add trait to enabling hiding legends for a `CatalogMember` in the workbench.
- Added new help menu item on how to navigate 3d data
- Add traits to customize color blending and highlight color for `Cesium3DTilesCatalogItem`
- Reimplemented splitting using `SplitItemReference`.
- Fix bug that caused contents on the video panel of the help UI to overlay the actual video
- Overhauled location search to be a dropdown instead of list of results
- Fixed bug causing full app crash or viewer zoom refresh when using 3D view and changing settings or changing the terrain provider.
- Implements `SensorObservationServiceCatalogItem`.
- Add support for styling CSVs using a region mapped or text columns.
- Update Compass UI to include larger rotation target, remove sass from compass
- Link Compass "help" button to `navigation` HelpPanelItem (requires generalisation later down the track)
- Improve keyboard traversal through right-hand-side map icon buttons
- Link Compass Gyroscope guidance footer text to `navigation` HelpPanelItem (requires generalisation later down the track)
- Removed hardcoded workbench & Panel button colours
- Ensure CSV column names are trimmed of whitespace.
- Really stop analytics launch event sending bad & now empty & now finally the real label
- Re-added `ArcGisMapServerCatalogGroup` and `ArcGisServerGroup`.
- Tidy Compass UI animations, styles, titles
- Bumped mobx minor to 4.15.x, mobx-react major to 6.x.x
- Add `dateFormat` trait to `TimeVaryingTraits` to allowing formatting of datestrings in workbench and bottomdock.
- Tidy Gyroscope Guidance positioning
- Fixed FeatureInfoPanel using old class state
- Fixed MapIconButton & FeedbackButton proptypes being defined incorrectly
- Implement SenapsLocationsCatalogItem
- Update papaparse and improve handling for retrieveing CSVs via chunking that have no ContentLenth header

### v7.11.17

- Moved strings in DateTimeSelector and FeatureInfoPanel into i18next translation file.

### v7.11.16

- Fixed a bug where the timeline would not update properly when the timeline panel was resized.

### v7.11.15

- Fixed a bug when clicking the expand button on a chart in feature info when the clicked feature was a polygon.

### v7.11.14

- Update CARTO Basemaps CDN URL and attribution.
- Fixed issue with node 12 & 14 introduced in Cesium upgrade.

### v7.11.13

- Upgraded to Cesium v1.73.
- Removed any references to `BingMapsApi` (now deprecated).

### v7.11.12

- Fixed a crash with GeoJsonCatalogItem when you set a `stroke-opacity` in `styles`.

### v7.11.11

- If `showIEMessage` is `true` in config.json, warn IE11 users that support is ending.

### v7.11.10

- Remove caching from TerriaJsonCatalogFunction requests.
- Upgraded minimum node-sass version to one that has binaries for node v14.

### v7.11.9

- Update Geoscience Australia Topo basemap.
- Remove caching from WPS requests.
- Fix entity outline alpha value when de-selecting a feature.

### v7.11.8

- Upgraded to terriajs-cesium v1.71.3 which fixes a bug running gulp tasks on node v14.

### v7.11.7

- Add additional region mapping boundaries.

### v7.11.6

- Rework the handling of point datasets on the anti-meridian when using LeafletJS.
- Fix indices in some translation strings including strings for descriptions of WMS and WMS service.
- Upgraded to Cesium v1.71.

### v7.11.5

- Added `GeoRssCatalogItem` for displaying GeoRSS files comming from rss2 and atom feeds.
- Bug fix: Prevent geojson files from appearing twice in the workbench when dropped with the .json extension
- Story related enhancements:
  - Added a title to story panel with ability to close story panel.
  - Added a popup on remove all stories.
  - Added button for sharing stories.
  - Added a question popup on window close (if there are stories on the map so users don't lose their work).
- Pinned `html-to-react` to version 1.3.4 to avoid IE11 incompatibility with newer version of deep dependency `entities`. See https://github.com/fb55/entities/issues/209
- Added a `MapboxStyleCatalogItem` for showing Mapbox styles.
- Add a `tileErrorThresholdBeforeDisabling` parameter to `ImageryLayerCatalogItem` to allow a threshold to set for allowed number of tile failures before disabling the layer.

### v7.11.4

- Add support for `classBreaks` renderer to `ArcGisFeatureServerCatalogItem`.
- Upgraded to Cesium v1.68.
- Replace `defineProperties` and `freezeObject` to `Object.defineProperties` and `Object.freeze` respectively.
- Bumped travis build environment to node 10.
- Upgraded to `generate-terriajs-schema` to v1.5.0.

### v7.11.3

- Added babel dynamic import plugin for webpack builds.
- `ignoreUnknownTileErrors` will now also ignore HTTP 200 responses that are not proper images.

### v7.11.2

- Pass minimumLevel, in Cesium, to minNativeZoom, in Leaflet.
- Upgraded to Cesium v1.66.

### v7.11.1

- Fix for color of markers on the map associated with chart items

### v7.11.0

- Fix draggable workbench/story items with translation HOC
- Added first revision of "delta feature" for change detection of WMS catalog items which indicate `supportsDeltaComparison`
- Improve menu bar button hover/focus states when interacting with its panel contents
- Add ability to set opacity on `GeoJsonCatalogItem`
- Expanded test cases to ensure WorkbenchItem & Story have the correct order of components composed
- Fix broken catalog functions when used with translation HOC
- Fix bug with momentPoints chart type when plotting against series with null values
- Make the default `Legend` width a little smaller to account for the workbench scrollbar
- Bug fix for expanding chart - avoid creating marker where no lat lon exists.
- Add a `ChartDisclaimer` component to display an additional disclaimer above the chart panel in the bottom dock.
- Add `allowFeatureInfoRequests` property to `Terria` and prevent unnecessary feature info requests when creating `UserDrawing`s.
- Removes unsupported data that is drag and dropped from the workbench and user catalog.
- Adjusted z-index values so that the explorer panel is on top of the side panel and the notification window appears at the very top layer.
- Allow `CkanCatalogItem` names to be constructed from dataset and resource names where multiple resources are available for a single dataset
- Set the name of ArcGis MapServer CatalogGroup and CatalogItem on load
- Improve autodetecting WFS format, naming of the WFS catalog group and retaining the zoomToExtent
- Remove unnecessary nbsp; from chart download and expand buttons introduced through internationalization.
- Fix story prompt flag not being set after dismissing story, if `showFeaturePrompts` has been enabled

### v7.10.0

- Added proper basic internationalisation beginnings via i18next & react-i18next
- Fixed a bug where calling `openAddData()` or `closeCatalog()` on ViewState did not correctly apply the relevant `mobileViewOptions` for mobile views.
- Fixed filter by available dates on ImageryLayerCatalogItem not copying to the clone when the item is split.
- Fixed an error in `regionMapping.json` that causes some states to be mismatched when using Australian state codes in a column labelled "state". It is still recommended to use "ste", "ste_code" or "ste_code_2016" over "state" for column labels when matching against Australian state codes.
- Fixed bug where "User data" catalog did not have add-buttons.
- Added ability to re-add "User data" CSV items once removed from workbench.
- Changed catalog item event labels to include the full catalog item path, rather than just the catalog item name.
- Added support for `openAddData` option in config.json. If true, the "Add Data" dialog is automatically opened at startup.
- Welcome message, in-app guides & new feature prompts are now disabled by default. These can be re-enabled by setting the `showWelcomeMessage`, `showInAppGuides` & `showFeaturePrompts` options in config.json.
- Updated Welcome Message to pass its props to `WelcomeMessagePrimaryBtnClick` & `WelcomeMessageSecondaryBtnClick` overrides
- Welcome message, in-app guides & new feature prompts are now disabled by default. These can be re-enabled by setting the `showWelcomeMessage`, `showInAppGuides` & `showFeaturePrompts` options in config.json.
- Updated Welcome Message to pass its props to `WelcomeMessagePrimaryBtnClick` & `WelcomeMessageSecondaryBtnClick` overrides.
- Fixed a bug in anti-meridian handling causing excessive memory use.
- Handled coordinate conversion for GeoJson geometries with an empty `coordinates` array.
- Fixed height of My Data drag and drop box in Safari and IE.

### v7.9.0

- Upgraded to Cesium v1.63.1. This upgrade may cause more problems than usual because Cesium has switched from AMD to ES6 modules. If you run into problems, please contact us: https://terria.io/contact

### v7.8.0

- Added ability to do in-app, "static guides" through `<Guide />`s
- Added in-app Guide for time enabled WMS items
- Initial implementation of language overrides to support setting custom text throughout the application.
- Added ability to pass `leafletUpdateInterval` to an `ImageryLayerCatalogItem` to throttle the number of requests made to a server.

### v7.7.0

- Added a quality slider for the 3D map to the Map panel, allowing control of Cesium's maximumScreenSpaceError and resolutionScale properties.
- Allowed MapboxMapCatalogItems to be specified in catalog files using type `mapbox-map`.
- We now use styles derived from `drawingInfo` from Esri Feature Services.
- Chart related enhancements:
  - Added momentPoints chart type to plot points along an available line chart.
  - Added zooming and panning on the chart panel.
  - Various preventative fixes to prevent chart crashes.
- Increased the tolerance for intermittent tile failures from time-varying raster layers. More failures will now be allowed before the layer is disabled.
- Sensor Observation Service `GetFeatureOfInterest` requests no longer erroneously include `temporalFilters`. Also improved the generated request XML to be more compliant with the specification.
- Fixed a bug where differences in available dates for `ImageryLayerCatalogItem` from original list of dates vs a new list of dates, would cause an error.
- Improved support for layers rendered across the anti-meridian in 2D (Leaflet).
- Fixed a crash when splitting a layer with a `momentPoints` chart item.
- Fixed a crash when the specified Web Map Service (WMS) layer could not be found in the `GetCapabilities` document and an alternate legend was not explicitly specified.

### v7.6.11

- Added a workaround for a bug in Google Chrome v76 and v77 that caused problems with sizing of the bottom dock, such as cutting off the timeline and flickering on and off over the map.
- Set cesium rendering resolution to CSS pixel resolution. This is required because Cesium renders in native device resolution since 1.61.0.

### v7.6.10

- Fixed error when opening a URL shared from an explorer tab. #3614
- Resolve a bug with `SdmxJsonCatalogItem`'s v2.0 where they were being redrawn when dimensions we're changed. #3659
- Upgrades terriajs-cesium to 1.61.0

### v7.6.9

- Automatically set `linkedWcsCoverage` on a WebMapServiceCatalogItem.

### v7.6.8

- Added ability in TerriaJsonCatalogFunction to handle long requests via HTTP:202 Accepted.

### v7.6.7

- Fixed share disclaimer to warn only when user has added items that cannot be shared.

### v7.6.6

- Basemaps are now loaded before being enabled & showed

### v7.6.5

- Add the filename to a workbench item from a drag'n'dropped file so it isn't undisplayed as 'Unnamed item'.
- Fixed inability to share SOS items.
- Added an option to the mobile menu to allow a story to be resumed after it is closed.
- The "Introducing Data Stories" prompt now only needs to be dismissed once. Previously it would continue to appear on every load until you clicked the "Story" button.
- Fixed a crash that could occur when the feature info panel has a chart but the selected feature has no chart data.
- Fixed a bug where the feature info panel would show information on a vector tile region mapped dataset that had no match.

### v7.6.4

- Add scrollbar to dropdown boxes.
- Add support for SDMX version 2.1 to existing `SdmxJsonCatalogItem`.
- Add a warning when sharing a map describing datasets which will be missing.
- Enable the story panel to be ordered to the front.
- Disable the autocomplete on the title field when adding a new scene to a story.
- Fix SED codes for regionmapping

### v7.6.3

- Fixed a bug with picking features that cross the anti-meridian in 2D mode .
- Fixed a bug where `ArcGisMapServerCatalogItem` legends were being created during search.
- Fixed a bug where region mapping would not accurately reflect share link parameters.

### v7.6.2

- Fixed a bug that made some input boxes unreadable in some web browsers.

### v7.6.1

- Fixed a bug that prevented the "Feedback" button from working correctly.
- Fix a bug that could cause a lot of extra space to the left of a chart on the feature info panel.

### v7.6.0

- Added video intro to building a story
- Allow vector tiles for region mapping to return 404 for empty tiles.

### v7.5.2

- Upgraded to Cesium v1.58.1.
- Charts are now shared in share & story links

### v7.5.1

- Fixed a bug in Cesium that prevented the new Bing Maps "on demand" basemaps from working on `https` sites.

### v7.5.0

- Added the "Story" feature for building and sharing guided tours of maps and data.
- Added sharing within the data catalog to share a given catalog group or item
- Switched to using the new "on demand" versions of the Bing Maps aerial and roads basemaps. The previous versions are deprecated.

### v7.4.1

- Remove dangling comma in `regionMapping.json`.
- `WebMapServicCatalogItem` now includes the current `style` in generated `GetLegendGraphic` URLs.

### v7.4.0

- Upgraded to Cesium v1.57.
- Fixed a bug where all available styles were being retrieved from a `GetCapabilities` for each layer within a WMS Group resulting in memory crashes on WMSs with many layers.
- Support State Electoral Districts 2018 and 2016 (SED_Code_2018, SED_Code_2016, SED_Name_2018, SED_Name_2016)

### v7.3.0

- Added `GltfCatalogItem` for displaying [glTF](https://www.khronos.org/gltf/) models on the 3D scene.
- Fixed a bug where the Map settings '2D' button activated '3D Smooth' view when configured without support for '3D Terrain'.
- Added `clampToTerrain` property to `GeoJsonCatalogItem`.
- When clicking a polygon in 3D Terrain mode, the white outline is now correctly shown on the terrain surface. Note that Internet Explorer 11 and old GPU hardware cannot support drawing the highlight on terrain, so it will not be drawn at all in these environments.

### v7.2.1

- Removed an extra close curly brace from `regionMapping.json`.

### v7.2.0

- Added `hideLayerAfterMinScaleDenominator` property to `WebMapServiceCatalogItem`. When true, TerriaJS will show a message and display nothing rather than silently show a scaled-up version of the layer when the user zooms in past the layer's advertised `MinScaleDenominator`.
- Added `GeoJsonParameterEditor`.
- Fixed a bug that resulted in blank titles for catalog groups loaded from automatically detected (WMS) servers
- Fixed a bug that caused some chart "Expand" options to be hidden.
- Added `CED_CODE18` and `CED_NAME18` region types to `regionMapping.json`. These are now the default for CSV files that reference `ced`, `ced_code` and `ced_name` (previously the 2016 versions were used).
- Improved support for WMTS, setting a maximum level to request tiles at.

### v7.1.0

- Support displaying availability for imagery layers on charts, by adding `"showOnChart": true" or clicking a button in the UI.
- Added a `featureTimesProperty` property to all `ImageryLayerCatalogItem`s. This is useful for datasets that do not have data for all locations at all times, such as daily sensor swaths of near-real-time or historical satellite imagery. The property specifies the name of a property returned by the layer's feature information query that indicates the times when data is available at that particular location. When this property is set, TerriaJS will display an interface on the workbench to allow the user to filter the times to only those times where data is available at a particular location. It will also display a button at the bottom of the Feature Information panel allowing the user to filter for the selected location.
- Added `disablePreview` option to all catalog items. This is useful when the preview map in the catalog will be slow to load.
- When using the splitter, the feature info panel will now show only the features on the clicked side of the splitter.
- Vector polygons and polylines are now higlighted when clicked.
- Fixed a bug that prevented catalog item split state (left/right/both) from being shared for CSV layers.
- Fixed a bug where the 3D globe would not immediately refresh when toggling between the "Terrain" and "Smooth" viewer modes.
- Fixed a bug that could cause the chart panel at the bottom to flicker on and off rapidly when there is an error loading chart data.
- Fixed map tool button positioning on small-screen devices when viewing time series layers.

### v7.0.2

- Fixed a bug that prevented billboard images from working on the 2D map.
- Implemented "Zoom To" support for KML, CZML, and other vector data sources.
- Upgraded to Cesium v1.55.

### v7.0.1

- Breaking Changes:
  - TerriaJS no longer supports Internet Explorer 9 or 10.
  - An application-level polyfill suite is now highly recommended, and it is required for Internet Explorer 11 compatibility. The easiest approach is to add `<script src="https://cdn.polyfill.io/v2/polyfill.min.js"></script>` to the `<head>` element of your application's HTML page, which will deliver a polyfill suite tailored to the end-user's browser.
  - TerriaJS now requires Node.js v8.0 or later.
  - TerriaJS now requires Webpack v4.0 or later.
  - TerriaJS now uses Gulp v4.0. If you have Gulp 3 installed globally, you'll need to use `npm run gulp` to run TerriaJS gulp tasks, or upgrade your global Gulp to v4 with `npm install -g gulp@4`.
  - TerriaJS now uses Babel v7.0.
  - Removed `UrthecastCatalogItem`, `UrthecastCatalogGroup`, and `registerUrthcastCatalogItems`. The Urthecast functionality was dependent on an npm package that hadn't been updated in three years and had potential security vulnerabilities. Please [let us know](https://gitter.im/TerriaJS/terriajs) if you were using this functionality.

### v6.5.0

- Add support for rendering Mapbox Vector Tiles (MVT) layers. Currently, polygons are the only supported geometry type, and all polygons are drawn with the same outline and fill colors.
- `wwwroot/data/regionMapping.json` is now the default region mapping file (rather than a file provided by TerriaMap), and needs to be explicitly overridden by a `regionMappingDefinitionsUrl` setting in config.json.

### v6.4.0

- The Feature Info panel can now be moved by clicking and dragging it.
- The map tool buttons are now arranged horizontally instead of vertically on small-screen mobile devices.
- When using a Web Map Service (WMS) catalog item with the `linkedWcsUrl` and `linkedWcsCoverage` properties, we now pass the selected WMS style to the Web Coverage Service (WCS) so that it can optionally return different information based on the selected style.
- Added `stationIdWhitelist` and `stationIdBlacklist` properties to `SensorObservationServiceCatalogItem` to allow filtering certain monitoring stations in/out.
- Fixed a bug that caused a crash when attempting to use a `style` attribute on an `<a>` tag in Markdown+HTML strings such as feature info templates.
- Fixed a bug that displaced the chart dropdown list on mobile Safari.

### v6.3.7

- Upgraded to Cesium v1.53.

### v6.3.6

- Dragging/dropping files now displays a more subtle notification rather than opening the large Add Data / My Data panel.
- The `sendFeedback` function can now be used to send additional information if the server is configured to receive it (i.e. `devserverconfig.json`).
- Made custom feedback controls stay in the lower-right corner of the map.
- Improved the look of the toolbar icons in the top right, and added an icon for the About page.

### v6.3.5

- Changed the title text for the new button next to "Add Data" on the workbench to "Load local/web data".
- Fixed a bug that caused the area to the right of the Terria log on the 2D map to be registered as a click on the logo instead of a click on the map.
- Fixed a bug that caused the standard "Give Feedback" button to fail to open the feedback panel.
- Swapped the positions of the group expand/collapse icon and the "Remove from catalogue" icon on the My Data panel, for more consistent alignment.
- Made notifications honor the `width` and `height` properties. Previously, these values were ignored.

### v6.3.4

- Added the ability to add custom components to the feedback area (lower right) of the user interface.

### v6.3.3

- Upgraded to Cesium v1.51.

### v6.3.2

- Added "filterByProcedures" property to "sos" item (default: true). When false, the list of procedures is not passed as a filter to GetFeatureOfInterest request, which works better for BoM Water Data Online services.

### v6.3.1

- Fixed a bug that caused the compass control to be misaligned in Internet Explorer 11.

### v6.3.0

- Changed the "My Data" interface to be much more intuitive and tweaked the visual style of the catalog.
- Added `CartoMapCatalogItem` to connect to layers using the [Carto Maps API](https://carto.com/developers/maps-api/).

## v6.2.3

- Made it possible to configure the compass control's colors using CSS.

### v6.2.2

- Removed the Terria logo from the preview map and made the credit there smaller.
- Fall back to the style name in the workbench styles dropdown when no title is given for a style in WMS GetCapabilities.

### v6.2.1

- We now use Cesium Ion for the Bing Maps basemaps, unless a `bingMapsKey` is provided in [config.json](https://docs.terria.io/guide/customizing/client-side-config/#parameters). You can control this behavior with the `useCesiumIonBingImagery` property. Please note that if a `bingMapsKey` is not provided, the Bing Maps geocoder will always return no results.
- Added a Terria logo in the lower left of the map. It can be disabled by setting `"hideTerriaLogo": true` in `config.json`.
- Improved the credits display on the 2D map to be more similar to the 3D credits.
- Fixed a bug that caused some legends to be missing or incomplete in Apple Safari.

### v6.2.0

- Added a simple WCS "clip and ship" functionality for WMS layers with corresponding a WCS endpoint and coverage.
- Fixed problems canceling drag-and-drop when using some web browsers.
- Fixed a bug that created a time period where no data is shown at the end of a time-varying CSV.
- Fixed a bug that could cause endless tile requests with certain types of incorrect server responses.
- Fixed a bug that could cause endless region tile requests when loading a CSV with a time column where none of the column values could actually be interpreted as a time.
- Added automatic retry with jittered, exponential backoff for tile requests that result in a 5xx HTTP status code. This is especially useful for servers that return 503 or 504 under load. Previously, TerriaJS would frequently disable the layer and hit the user with an error message when accessing such servers.
- Updated British National Grid transform in `Proj4Definitions` to a more accurate (~2 m) 7 parameter version https://epsg.io/27700.
- Distinguished between 3D Terrain and 3D Smooth in share links and init files.
- Upgraded to Cesium v1.50.

### v6.1.4

- Fixed a bug that could cause the workbench to appear narrower than expected on some systems, and the map to be off-center when collapsing the workbench on all systems.

### v6.1.3

- When clicking a `Split` button on the workbench, the new catalog item will no longer be attached to the timeline even if the original was. This avoids a confusing situation where both catalog items would be locked to the same time.
- Added KMZ to the whitelisted formats for `MagdaCatalogItem`.
- Fixed a bug that caused a crash when switching to 2D with vector data already on the map, including when visiting a share link with vector data when the map ends up being 2D.
- The "Hide Workbench" button is now attached to the side of the Workbench, instead of on the opposite side of the screen from it.

### v6.1.2

- Fixed a bug that prevented `BingMapsSearchProviderViewModel` and other uses of `loadJsonp` from working correctly.

### v6.1.1

- Upgraded to terriajs-server v2.7.4.

### v6.1.0

- The previous default terrain provider, STK World Terrain, has been deprecated by its provider. _To continue using terrain in your deployed applications, you *must* obtain a Cesium Ion key and add it to `config.json`_. See https://cesium.com/ to create an Ion account. New options are available in `config.json` to configure terrain from Cesium Ion or from another source. See https://terria.io/Documentation/guide/customizing/client-side-config/#parameters for configuration details.
- Upgraded to Cesium v1.48.
- Added `Cesium3DTilesCatalogItem` for visualizing [Cesium 3D Tiles](https://github.com/AnalyticalGraphicsInc/3d-tiles) datasets.
- Added `IonImageryCatalogItem` for accessing imagery assets on [Cesium Ion](https://cesium.com/).
- Added support for Cesium Ion terrain assets to `CesiumTerrainProvider`. To use an asset from Ion, specify the `ionAssetId` and optionally the `ionAccessToken` and `ionServer` properties instead of specifying a `url`.
- Fixed a bug that could cause legends to be missing from `WebMapServiceCatalogItems` that had `isEnabled` set to true.

### v6.0.5

- Added `rel="noreferrer noopener"` to all `target="_blank"` links. This prevents the target page from being able to navigate the source tab to a new page.
- Fixed a bug that caused the order of items on the Workbench to change when visiting a share link.

### v6.0.4

- Changed `CesiumSelectionIndicator` to no longer use Knockout binding. This will avoid a problem in some environments, such as when a Content Security Policy (CSP) is in place.

### v6.0.3

- Fixed a bug that prevented users from being able to enter coordinates directly into catalog function point parameter fields.

### v6.0.2

- Fixed a bug that prevented interaction with the 3D map when the splitter was active.

### v6.0.1

- Added `parameters` property to `ArcGisMapServerCatalogItem`, allowing arbitrary parameters to be passed in tile and feature info requests.

### v6.0.0

- Breaking Changes:
  - An application-level polyfill suite is now required for Internet Explorer 9 and 10 compatibility. The easiest approach is to add `<script src="https://cdn.polyfill.io/v2/polyfill.min.js"></script>` to the `<head>` element of your application's HTML page.
  - In TerriaJS v7.0.0 (the _next_ major release), a polyfill suite may be required for Internet Explorer 11 as well. Adopting the approach above now will ensure you don't need to worry about it then.
- Overhauled support for printing. There is now a Print button on the Share panel that will provide a much better printable form of the map than the browser's built-in print feature. If a user uses the browser's print button instead, a message at the top will suggest using the TerriaJS Print feature and open the Share panel. Calling `window.print` (e.g. on a TerriaJS instance inside an iframe) will invoke the new TerriaJS print feature directly.
- Fixed a bug that caused `Leaflet.captureScreenshot` to show all layers on both sides even with the splitter active.
- Fixed a bug that prevented some vector features from appearing in `Leaflet.captureScreenshot`.
- Added ability to move the splitter thumb position vertically so that users can move it to prevent occlusions.
- Added `TerriaJsonCatalogFunction`. This catalog function allows an arbitrary HTTP GET to be invoked with user-provided parameters and return TerriaJS catalog JSON.
- Fixed a bug that could cause the feature info panel to sometimes be nearly transparent in Internet Explorer 11.
- Fixed a bug that caused an expanded preview chart's workbench item to erroneously show the date picker.
- Updated `MagdaCatalogItem` to match Magda project

### 5.7.0

- Added `MagdaCatalogItem` to load details of a catalog item from [Magda](https://github.com/TerriaJS/magda).
- Fixed a bug that could cause a time-dynamic WMS layer to fail to ever show up on the map if the initial time on the timeline was outside the intervals where the layer had data.
- Fixed a bug which could cause a crash during load from share link when the layer default is to not `useOwnClock` but the share link has `useOwnClock` set.
- Fixed an issue that caused a 'This data source is already shown' error in particular circumstances.

### 5.6.4

- Fixed a bug causing an error message when adding tabular data to the workbench before it was loaded.

### 5.6.3

- Display of Lat Lon changed from 3 deciml places to 5 decimal places - just over 1m precision at equator.
- Fixed a bug that caused the timeline to appear when changing the time on the workbench for a layer not attached to the timeline.
- The workbench date/time picker is now available for time varying point and region CSVs.
- Fixed a bug that caused the workbench date picker controls to disappear when the item was attached to the timeline and the timeline's current time was outside the valid range for the item.

### 5.6.2

- Renamed search marker to location marker.
- Added the clicked coordinates to the bottom of the feature info panel. Clicking the marker icon will cause the location to be indicated on the map.
- The location marker is now included in shared map views.
- Fixed a bug that could cause split WMS layers to show the incorrect layer data for the date shown in the workbench.
- Refactored current time handling for `CatalogItem` to reduce the complexity and number of duplicated current time states.
- Fixed feature info updating when the time is changed from the workbench for `TableCatalogItem`.
- Change the workbench catalog item date picker so that updating the date does not disable the timeslider.
- Fix a bug that meant that, when the current time was updated on an `ImageryCatalogItem` while the layer wasn't shown, the old time was still shown when the layer was re-enabled.
- Added `{{terria.currentTime}}` to feature info template.
- Added a way to format times within a feature info tempate. E.g. `{{#terria.formatDateTime}}{"format": "dd-mm-yyyy HH:MM:ss"}{{terria.currentTime}}{{/terria.formatDateTime}}`.
- Fixed a bug that caused the selection indicator to float strangely when visiting a share link with a selected feature.
- Fixed a bug that caused a region to be selected even when clicking on a hole in that region.
- Fixed a bug that prevented the selection indicator from following moving features on the 2D map.
- Fixed a bug that caused Leaflet to stop rendering further points in a layer and throw errors when calculating extent when one point had invalid characters in the latitude or longitude field.
- We now default to `autoPlay: false` if it's not specified in `config.json`.
- Changed search box placeholders to more precisely reflect their functionality.
- CartoDB basemaps are now always loaded over HTTPS.

### 5.6.1

- Fixed a bug that could cause the workbench UI to hang when toggling concepts, particularly for an `SdmxJsonCatalogItem`.
- Added previous and next buttons to workbench catalog item date picker.

### 5.6.0

- Upgraded to Cesium 1.41.

### 5.5.7

- Added support for using tokens to access WMS layers, particularly using the WMS interface to ArcGIS servers.

### 5.5.6

- Tweaked the sizing of the feature info panel.
- Fixed a bug that caused `ArcGisMapServerCatalogItem` to always use the server's single fused map cache, if available. Now, if the `layers` property is specified, we request individual dynamic layers and ignore the fused map cache.

### 5.5.5

- Fixed a bug that caused the feature info panel to stop working after clicking on a location search marker.
- Added support for ArcGIS tokens on the 2D map. Previously, tokens only worked reliably in 3D.
- Improved handling of tile errors, making it more consistent between 2D and 3D.
- Fixed a bug that prevented the Add Data button from working Internet Explorer 9 unless the DevTools were also open.
- Improved the sizing of the feature info panel so it is less likely to completely obscure the map.

### 5.5.4

- Fixed a serious bug that prevented opening the Data Catalog in Internet Explorer.
- Fixed some problems with the Terria Spatial Analytics `CatalogFunctions`.

### 5.5.3

- Fixed a bug in SDMX-JSON when using `cannotSum`.

### 5.5.2

- Deprecated SDMX-JSON catalog items' `cannotDisplayPercentMap` in favour of `cannotSum`.
- Updated `cannotSum` so that it does not display a total in some cases, as well as suppressing the regional-percentage checkbox. `cannotSum` can be either a mapping of concept ids to the values that prevent summing, or simply `true` to always prevent summing.
- Fixed a bug that caused an error when Splitting a layer that does not have a `clock`.

### 5.5.1

- Added `cannotDisplayPercentMap` to SDMX-JSON catalog items, to optionally turn off the "display as a percentage of regional total" checkbox when the data is not a count (eg. a rate or an average).

### 5.5.0

- Added the ability to split the screen into a left-side and right-side, and show raster and region mapped layers on only one side of the splitter.
- Added the ability to use a tabbed catalog in the explorer panel on desktop site. Setting `tabbedCatalog` parameter to `true` in `config.json` causes top-level groups in the catalog to list items in separate explorer panel tabs.
- Added the ability to use vector tile properties in feature info templates when using region mapping (data row attributes will overwrite vector tile properties with the same name)
- Properties available in feature info templates are now JSON parsed and replaced by their javascript object if they start with `[` or `{` and parse successfully
- Decreased flickering of time-varying region mapped layers by pre-rendering the next time interval.
- Fixed a bug in `WebMapServiceCatalogItem` that could cause a WMS time time dimension to be interpreted incorrectly if it was specified only using dates (not times) and with a periodicity of less than a day.

### 5.4.5

- Improved behaviour of SDMX-JSON items when no data is available.

### 5.4.4

- Added support for specifying namespaced layer names in the `WebMapServiceCatalogItem` `layers` property.
- Made TerriaJS tolerant of XML/HTML inside text elements in WMS GetCapabilities without being properly wrapped in `CDATA`.

### 5.4.3

- Fixed a build problem on case-sensitive file systems (e.g. most Linux systems).

### 5.4.2

- We no longer show the Zoom To button on the workbench when there is no rectangle to zoom to.

### 5.4.1

- Fixed a bug when sharing SDMX-JSON catalog items.
- Improved display of "Add Data" panel on small screens when Feedback and Feature Info panels are open.
- Added "search in data catalog" link to mobile search.
- Added a button to automatically copy share url into clipboard in share panel.
- Added `initFragmentPaths` property to the `parameters` section of `config.json`. It can be used to specify an array of base paths for resolving init fragments in the URL.
- Modified `CkanCatalogItem` to exclude files that advertise themselves as KML files but have the file extension .ZIP.
- Removed "View full size image" link on the share panel. Chrome 60 removed the ability to navigate to a data URI, and other browsers are expected to follow this lead.

### 5.4.0

- Breaking change: removed some old types that haven't been used since the new React-based user interface in v4.0.0, specifically `KnockoutHammerBinding`, `KnockoutMarkdownBinding`, `PopupMessageConfirmationViewModel`, `PopupMessageViewModel`, and `PopupViewModel`.
- Added the ability to use tokens from terriajs-server for layers requiring ESRI tokens.
- Catalog group items are now sorted by their in-catalog name

### 5.3.0

- Added the ability to use the analytics region picker with vector tile region mapping by specifiying a WMS server & layer for analytics only.
- Updated the client side validation to use the server-provided file size limit when drag/dropping a file requiring the conversion service.
- `zoomOnEnable` now works even for a catalog item that is initially enabled in the catalog. Previously, it only worked for catalog items enabled via the user interface or otherwise outside of the load process.
- Added `initialTimeSource` property to `CsvCatalogItem` so it is possible to specify the value of the animation timeline at start from init files.
- Added to documentation for customizing data appearance.
- Added `CatalogShortcut` for creating tool items for linking to a `CatalogItem`.
- Renamed `ViewState.viewCatalogItem()` to `viewCatalogMember` to reflect that it can be used for all `CatalogMembers`, not just `CatalogItems`.
- Fixed a bug that could cause a crash when switching to 2D when the `initialView` was just a `Rectangle` instead of a `CameraView`.
- Fixed a bug that caused multiple layers with generated, gradient legends to all show the same legend on the Workbench.

### 5.2.11

- Pinned `urijs` to v1.18.10 to work around a breaking change in v1.18.11.

### 5.2.10

- Improved the conversion of Esri polygons to GeoJSON by `featureDataToGeoJson`. It now correctly handles polygons with holes and with multiple outer rings.
- Added some fields to the dataset info page for `CkanCatalogItem`.
- Fixed a bug that could cause some layers, especially the Bing Maps basemap, to occasionally be missing from the 2D map.
- Fixed a bug that could cause the selected time to move to the end time when sharing a map with a time-dynamic layer.

### 5.2.9

- A catalog item's `cacheDuration` property now takes precedence over the cache duration specified by the code. Previously, the `cacheDuration` would only override the default duration (2 weeks).

### 5.2.8

- Added option to expand the HTML embed code and toggle URL shorting for the share link.
- The Share feature now includes the current time selected on the timeline, so that anyone visiting a share link will see the map at the intended time.

### 5.2.7

- Added the Latitude and Longitude to the filename for the Feature Information file download.
- Added the time to the timeline labels when zoomed in to a single day. Previously, the label sometimes only showed the date.

### 5.2.6

- Added the ability to disable the conversion service so that no user data is sent outside of the client by setting `conversionServiceBaseUrl` to `false` in the `parameters` section of `config.json`.
- Added the ability to disable the location button by setting `disableMyLocation` to `true` in the `parameters` section of `config.json`.
- Fixed a bug that caused the share functionality to fail (both screenshot and share link) in 2d mode.
- Fixed a bug with explicitly styled enum columns in Internet Explorer.
- Fixed a bug that caused the selected column in a csv to be the second column when a time column is present.

### 5.2.5

- Fixed a bug with `forceProxy: true` which meant that vector tiles would try, and fail, to load over the proxy.
- Added documentation for customizing data appearance, and folded in existing but orphaned documentation for creating feature info templates.
- Changed the LocateMe button so that it toggles and continuously updates the location when Augmented Reality is enabled.
- Added the ability to set SDMX-JSON region names from a region type dimension, using a Mustache template. This was required so regions can be mapped to specific years, even if not specified by the SDMX-JSON server.
- Added `viewermode` to the users persistent local storage to remember the last `ViewerMode` used.
- Added the ability to customize the preamble text on the feedback form ("We would love to hear from you!") by setting `feedbackPreamble` in the `parameters` section of `config.json`.

### 5.2.4

- Fixed a bug that prevented error messages, such as when a dataset fails to load, from being shown to the user. Instead, the errors were silently ignored.

### 5.2.3

- Fixed a bug that gave expanded Sensor Observation Service charts poor names.
- Fixed a bug that prevented some table-based datasets from loading.

### 5.2.2

- Fixed download of selected dataset (as csv) so that quotes are handled in accordance with https://tools.ietf.org/html/rfc4180. As a result, more such downloads can be directly re-loaded in Terria by dragging and dropping them.

### 5.2.1

- Changed the default opacity for points from CSV files without a value column to 1.0 (previously it was 0.6). This is a workaround for a Cesium bug (https://github.com/AnalyticalGraphicsInc/cesium/issues/5307) but really a better choice anyway.
- Fixed a bug which meant non-standard properties of some table data sources (eg. csv, SOS, SDMX-JSON) were missing in the feature info panel, because of a breaking change in Cesium 1.33.

### 5.2.0

- Fixed a bug that caused layer disclaimers to fail to appear when the layer was enabled via a share link. Since the user was unable to accept the disclaimer, the layer also failed to appear.
- Added `AugmentedVirtuality` (user facing feature name Augmented Reality) to allow users to use their mobile device's orientation to set the camera view.
- Added the `showFeaturesAtAllTimes` option to Sensor Observation Service items. This improves the user experience if the server returns
  some features starting in 1990, say, and some starting in 1995, so that the latter still appear (as grey points with no data) in 1990.
- Fixed a bug that prevented preview charts in the feature info panel from updating when the user changed the Sensor Observation Service frequency.
- Fixed a bug that allowed the user to de-select all the display choices for Sensor Observation Service items.
- Improved the appearance of charts where all the y-values are null. (It now shows "No preview available".)
- Upgraded to Leaflet 1.0.3 for the 2D and preview maps.
- Upgraded to [Cesium 1.33](https://github.com/AnalyticalGraphicsInc/cesium/blob/1.33/CHANGES.md) for the 3D view.

### 5.1.1

- Fixed a bug that caused an 'added' and a 'shown' event for "Unnamed Item" to be logged to Google Analytics when previewing an item in the catalog.
- Added a 'preview' Google Analytics event when a catalog item is shown on the preview map in the catalog.
- Fixed a bug that prevented csv files with missing dates from loading.
- Fixed a bug that could cause an error when adding a layer without previewing it first.

### 5.1.0

- Fixed a bug that prevented `WebMapServiceCatalogItem` from acting as a time-dynamic layer when the time dimension was inherited from a parent layer.
- `WebMapServiceCatalogItem` now supports WMS 1.1.1 style dimensions (with an `Extent` element) in addition to the 1.3.0 style (`Dimension` only).
- `WebMapServiceCatalogItem` now passes dates only (rather than dates and times) to the server when the TIME dimension uses the `start/stop/period` form, `start` is a date only, and `period` does not include hours, minutes, or seconds.
- `WebMapServiceCatalogItem` now supports years and months (in addition to days, hours, minutes, and seconds) in the period specified of a TIME dimension.
- `WebMapServiceCatalogItem` now ignores [leap seconds](https://en.wikipedia.org/wiki/Leap_second) when evaluating ISO8601 periods in a time dimension. As a result, 2 hours after `2016-06-30T23:00:00Z` is now `2016-07-01T01:00:00Z` instead of `2016-07-01T00:59:59Z` even though a leap second at the end of June 2016 makes that technically 2 hours and 1 second. We expect that this is more likely to align with the expectations of WMS server software.
- Added option to specify `mobileDefaultViewerMode` in the `parameters` section of `config.json` to specify the default view mode when running on a mobile platform.
- Added support for `itemProperties` to `CswCatalogGroup`.
- Added `terria.urlEncode` function for use in feature info templates.
- Fixed a layout problem that caused the coordinates on the location bar to be displayed below the bar itself in Internet Explorer 11.
- Updated syntax to remove deprecation warnings with React version 15.5.

### 5.0.1

- Breaking changes:
  - Starting with this release, TerriaJS is meant to be built with Webpack 2. The best way to upgrade your application is to merge from [TerriaMap](https://github.com/TerriaJS/TerriaMap). If you run into trouble, post a message on the [TerriaJS forum](https://groups.google.com/forum/#!forum/terriajs).
  - Removed the following previously-deprecated modules: `registerKnockoutBindings` (no replacement), `AsyncFunctionResultCatalogItem` (now `ResultPendingCatalogItem`), `PlacesLikeMeFunction` (now `PlacesLikeMeCatalogFunction`), `SpatialDetailingFunction` (now `SpatialDetailingCatalogFunction`), and `WhyAmISpecialFunction` (now `WhyAmISpecialCatalogFunction`).
  - Removed `lib/Sass/StandardUserInterface.scss`. It is no longer necessary to include this in your application.
  - Removed the previously-deprecated third pararameter, `getColorCallback`, of `DisplayVariablesConcept`. Pass it inside the `options` parameter instead.
  - Removed the following previously-deprecated properties from `TableColumn`: `indicesIntoUniqueValues` (use `uniqueValues`), `indicesOrValues` (use `values`), `indicesOrNumericalValues` (use `uniqueValues` or `numericalValues`), and `usesIndicesIntoUniqueValues` (use `isEnum`).
  - Removed the previously-deprecated `dataSetID` property from `AbsIttCatalogItem`. Use `datasetId` instead.
  - Removed the previously-deprecated `allowGroups` property from `CkanCatalogItem`. Use `allowWmsGroups` or `allowWfsGroups` instead.
  - Removed the previously-deprecated `RegionMapping.setRegionColumnType` function. Use the `setRegionColumnType` on an _instance_ of `RegionMapping` instead.
  - Removed the previously-deprecated `regionMapping.regionDetails[].column` and `.disambigColumn`. Use `.columnName` and `.disambigColumnName` instead.
  - Removed the previously-deprecated `options.regionMappingDefinitionsUrl` parameter from the `Terria` constructor. Set the `regionMappingDefinitionsUrl` inside `parameters` in `config.json` instead.
- Fixed a bug in `WebMapServiceCatalogItem` that prevented TerriaJS from correctly determining the projections supported by a WMS layer when supported projections are inherited from parent layers.
- Changed "no value" colour of region-mapped data to fully transparent, not black.
- Fixed an issue where expanding a chart from an SDMX-JSON or SOS feature twice, with different data choices selected, would overwrite the previous chart.
- Improved SDMX-JSON items to still show properly, even if the `selectedInitially` property is invalid.
- Added `Score` column to `GNAFAddressGeocoder` to indicate relative quality, which maps as default variable.

### 4.10.5

- Improved error message when accessing the user's location under http with Chrome.
- When searching locations, the button to instead search the catalog is now above the results instead of below them.
- Changed "go to full screen mode" tooltip to "Hide workbench", and "Exit Full Screen" button to "Show Workbench". The term "full screen" was misleading.
- Fixed a bug where a chartable (non-geo-spatial) CSV file with a column including the text "height" would not let the user choose the "height" column as the y-axis of a chart.
- Added support for non-default x-axes for charts via `<chart x-column="x">` and the new `tableStyle.xAxis` parameter.
- Added support for a `charSet` parameter on CSV catalog items, which overrides the server's mime-type if present.

### 4.10.4

- Added the ability for `CkanCatalogGroup` to receive results in pages, rather than all in one request. This will happen automatically when the server returns partial results.
- Improved the performance of the catalog UI by not creating React elements for the contents of a group until that group is opened.
- Close polygons used as input to a `CatalogFunction` by making the last position the same as the first one.
- Added support for a new `nameInCatalog` property on all catalog members which overrides `name` when displayed in the catalog, if present.
- Added `terria.urlEncodeComponent` function for use in feature info templates.
- `yAxisMin` and `yAxisMax` are now honored when multiple charts are active, by using the minimum `yAxisMin` and the maximum `yAxisMax` of all charts.

### 4.10.3

- Locked third-party dependency proj4 to v2.3.x because v2.4.0 breaks our build.

### 4.10.2

- New sections are now merged info `CatalogMember.info` when `updateFromJson` is called multiple times, rather than the later `info` completely replacing the earlier one. This is most useful when using `itemProperties` to override some of the info sections in a child catalog item.
- Fixed a bug where csv files with a date column would sometimes fail if a date is missing.

### 4.10.1

- Improved the SDMX-JSON catalog item to handle huge dimensions, allow a blacklist, handle bad responses better, and more.
- Fixed a bug that prevented the proxy from being used for loading legends, even in situations where it is necessary such as an `http` legend accessed from an `https` site.
- Added link to re-download local files, noting that TerriaJS may have done additional processing (eg. geocoding).

### 4.10.0

- Changed defaults:
  - `WebProcessingServiceCatalogFunction` now defaults to invoking the `Execute` service via an HTTP POST with XML encoding rather than an HTTP GET with KVP encoding. This is a more sensible default because the WPS specification requires that servers support POST/XML while GET/KVP is optional. Plus, POST/XML allows large input parameters, such as a polygon descibing all of Australia, to be successfully passed to the WPS process. To force use of GET/KVP, set the `executeWithHttpGet` property to `true`.
- Fixed problems with third-party dependencies causing `npm install` and `npm run gulp` to fail.

### 4.9.0

- Added a help overlay system. A TerriaJS application can define a set of help sequences that interactively walk the user through a task, such as adding data to the map or changing map settings. The help sequences usually appear as a drop-down Help menu in the top-right corner.
- Fixed a bug with calculating bounding rectangles in `ArcGisCatalogItem` caused by changes to `proj4` package.
- Fixed a bug preventing chart axis labels from being visible on a white background.
- Fixed a bug that caused the Feedback panel to appear below the chart panel, making it difficult to use.

### 4.8.2

- Fixed a bug that prevented a `shareUrl` specified in `config.json` from actually being used by the `ShareDataService`.
- Adding a JSON init file by dropping it on the map or selecting it from the My Data tab no longer adds an entry to the Workbench and My Data catalog.
- WPS return type can now be `application/vnd.terriajs.catalog-member+json` which allows a json catalog member to be returned in WPS along with the usual attributes to control display.
- `chartLineColor` tableStyle attribute added, allowing per column specification of chart line color.
- Fixed a bug that caused a `WebMapServiceCatalogItem` inside a `WebMapServiceCatalogGroup` to revert to defaults from GetCapabilities instead of using shared properties.
- Fix a bug that prevented drawing the marker and zooming to the point when searching for a location in 2D.
- Fixed a bug where `WebMapTileServiceCatalogItem` would incorrectly interpret a bounding box and return only the lower left corner causing Cesium to crash on render.
- Fixed a bug that caused the feedback form to be submitted when unchecking "Share my map view".

### 4.8.1

- `CkanCatalogGroup` now automatically adds the type of the resource (e.g. `(WMS)`) after the name when a dataset contains multiple resources that can be turned into catalog items and `useResourceName` is false.
- Added support for ArcGIS FeatureServers to `CkanCatalogGroup` and `CkanCatalogItem`. In order for `CkanCatalogGroup` to include FeatureServers, `includeEsriFeatureServer` must be set to true.
- Changed default URL for the share service from `/share` to `share` and made it configurable by specifying `shareUrl` in config.json. This helps with deployments in subdirectories.

### 4.8.0

- Fixed a bug that prevented downloading data from the chart panel if the map was started in 2D mode.
- Changed the default opacity of table data to 0.8 from 0.6.
- Added the ability to read dates in the format "2017-Q2".
- Improved support for SDMX-JSON, including showing values as a percent of regional totals, showing the selected conditions in a more concise format, and fixing some bugs.
- Updated `TableCatalogItem`s to show a download URL in About This Dataset, which downloads the entire dataset as csv, even if the original data was more complex (eg. from an API).
- The icon specified to the `MenuPanel` / `DropdownPanel` theme can now be either the identifier of an icon from `Icon.GLYPHS` or an actual SVG `require`'d via the `svg-sprite-loader`.
- Fixed a bug that caused time-varying points from a CSV file to leave a trail on the 2D map.
- Add `Terria.filterStartDataCallback`. This callback gives an application the opportunity to modify start (share) data supplied in a URL before TerriaJS loads it.
- Reduced the size of the initial TerriaJS JavaScript code by about 30% when starting in 2D mode.
- Upgraded to [Cesium 1.29](https://github.com/AnalyticalGraphicsInc/cesium/blob/1.29/CHANGES.md).

### 4.7.4

- Renamed `SpatialDetailingFunction`, `WhyAmISpecialFunction`, and `PlacesLikeMeFunction` to `SpatialDetailingCatalogFunction`, `WhyAmISpecialCatalogFunction`, and `PlacesLikeMeCatalogFunction`, respectively. The old names will be removed in a future release.
- Fixed incorrect tooltip text for the Share button.
- Improved the build process and content of the user guide documentation.

### 4.7.3

- Canceled pending tile requests when removing a layer from the 2D map. This should drastically improve the responsiveness when dragging the time slider of a time-dynamic layer in 2D mode.
- Added the data source and data service details to the "About this dataset" (preview) panel.
- Fixed a bug introduced in 4.7.2 which made the Feature Info panel background too pale.

### 4.7.2

- Updated GNAF API to new Lucene-based backend, which should improve performance.
- Updated custom `<chart>` tag to allow a `colors` attribute, containing comma separated css strings (one per column), allowing users to customize chart colors. The `colors` attribute in charts can also be passed through from a WPS ComplexData response.
- Updated styling of Give Feedback form.
- Improved consistency of "Search" and "Add Data" font sizes.
- Improved flexibility of Feature Info Panel styling.
- Fixed a bug that could cause an extra `/` to be added to end of URLs by `ArcGisMapServerCatalogItem`, causing some servers to reject the request.
- Added a workaround for a bug in Internet Explorer 11 on Windows 7 that could cause the user interface to hang.

### 4.7.1

- Fixed a bug where providing feedback did not properly share the map view.
- Updated to terriajs-server 2.6.2.
- Fixed a bug leading to oversized graphics being displayed from WPS calls.

### 4.7.0

- Added the ability for users to share their view of the map when providing feedback.
- Extra components can now be added to FeatureInfoSection.
- Updated "Download Data" in FeatureInfoSection to "Download Data for this Feature".
- Fixed the color of visited links in client apps with their own css variables.
- Fixed a bug that prevented the scale bar from displaying correctly.

### 4.6.1

- Added support for creating custom WPS types, and for reusing `Point`, `Polygon`, and `Region` editors in custom types.
- Fixed a bug that caused the legend to be missing for WMS catalog items where the legend came from GetCapabilities but the URL did not contain `GetLegendGraphic`.

### 4.6.0

- Changed defaults:
  - The `clipToRectangle` property of raster catalog items (`WebMapServiceCatalogItem`, `ArcGisMapServerCatalogItem`, etc.) now defaults to `true`. It was `false` in previous releases. Using `false` prevents features (especially point features) right at the edge of the layer's rectangle from being cut off when the server reports too tight a rectangle, but also causes the layer to load much more slowly in many cases. Starting in this version, we favour performance and the much more common case that the rectangle can be trusted.
- Made `WebMapServiceCatalogItem` tolerant of a `GetCapabilities` where a `LegendURL` element does not have an `OnlineResource` or a `Dimension` does not have any values.
- Added support for 'Long' type hint to CSV data for specifying longitude.
- The marker indicating the location of a search result is now placed correctly on the terrain surface.
- `CatalogFunction` region parameters are now selected on the main map rather than the preview map.
- Some regions that were previously not selectable in Analytics, except via autocomplete, are now selectable.
- Added hover text that shows the position of data catalog search results in the full catalog.
- Widened scrollbars and improve their contrast.
- Removed the default maximum number of 10 results when searching the data catalog.
- Allow users to browse for JSON configuration files when adding "Local Data".
- Made it easier to use custom fonts and colors in applications built on TerriaJS, via new SCSS variables.
- Fixed a bug that caused a `CswCatalogGroup` to fail to load if the server had a `references` element without a `protocol`.

### 4.5.1

- The order of the legend for an `ArcGisMapServerCatalogItem` now matches the order used by ArcGIS itself.
- Large legends are now scaled down to fit within the width of the workbench panel.
- Improved the styling of links inside the Feature Information panel.
- Fixed a bug that could cause the Feature Information panel's close button to initially appear in the wrong place, and then jump to the right place when moving the mouse near it.

### 4.5.0

- Added support for the Sensor Observation Service format, via the `SensorObservationServiceCatalogItem`.
- Added support for end date columns in CSV data (automatic with column names containing `end_date`, `end date`, `end_time`, `end time`; or set in json file using `isEndDate` in `tableStyle.columns`.
- Fixed calculation of end dates for moving-point CSV files, which could lead to points disappearing periodically.
- Fixed a bug that prevented fractional seconds in time-varying WMS periodicity.
- Added the ability to the workbench UI to select the `style` to use to display a Web Map Service (WMS) layer when multiple styles are available.
- Added the ability to the workbench UI to select from among the available dimensions of a Web Map Service (WMS) layer.
- Improved the error reporting and handling when specifying invalid values for the WMS COLORSCALERANGE parameter in the UI.
- Added the ability to drag existing points when creating a `UserDrawing`.
- Fixed a bug that could cause nonsensical legends for CSV columns with all null values.
- Fixed a bug that prevented the Share panel from being used at all if the URL shortening service encountered an error.
- Fixed a bug that could cause an error when adding multiple catalog items to the map quickly.
- Tweaked the z-order of the window that appears when hovering over a chart series, so that it does not appear on top of the Feature Information panel.
- Fixed a bug that could lead to incorrect colors in a legend for a CSV file with explicit `colorBins` and cut off at a minimum and maximum.
- We now show the feature info panel the first time a dataset is added, containing a suggestion to click the map to learn more about a location. Also improved the wording for the feature info panel when there is no data.
- Fixed support for time-varying feature info for vector tile based region mapping.
- `updateApplicationOnMessageFromParentWindow` now also allows messages from the `opener` window, i.e. the window that opened the page by calling `window.open`. The parent or opener may now also send a message with an `allowOrigin` property to specify an origin that should be allowed to post messages.
- Fixed a bug that prevented charts from loading http urls from https.
- The `isNcWMS` property of `WebMapServiceCatalogItem` is now set to true, and the COLORSCALERANGE controls are available in the UI, for ncWMS2 servers.
- Added the ability to prevent CSVs with time and `id` columns from appearing as moving points, by setting `idColumns` to either `null` or `[]`.
- Fixed a bug that prevented default parameters to `CatalogFunction`s from being shown in the user interface.
- Fixed a problem that made `BooleanParameter`s show up incorrectly in the user interface.
- Embedded `<chart>` elements now support two new optional attributes:
  - `title`: overrides the title that would otherwise be derived from the name of the feature.
  - `hide-buttons`: If `"true"`, the Expand and Download buttons are hidden from the chart.
- Fixed a bug in embedded `<collapsible>` elements that prevented them from being expandable.
- Improved SDMX-JSON support to make it possible to change region type in the UI.
- Deprecated `RegionMapping.setRegionColumnType` in favour of `RegionMapping.prototype.setRegionColumnType`. `regionDetails[].column` and `.disambigColumn` have also been deprecated.

### 4.4.1

- Improved feature info display of time-varying region-mapped csvs, so that chart is still shown at times with no data.
- Fix visual hierarchy of groups and items in the catalog.

### 4.4.0

- Fixed a bug that caused Cesium (3D view) to crash when plotting a CSV with non-numerical data in the depth column.
- Added automatic time-series charts of attributes to the feature info of time-varying region-mapped csvs.
- Refactored Csv, AbsItt and Sdmx-Json catalog items to depend on a common `TableCatalogItem`. Deprecated `CsvCatalogItem.setActiveTimeColumn` in favour of `tableStructure.setActiveTimeColumn`.
- Error in geocoding addresses in csv files now shows in dialog box.
- Fixed CSS styling of the timeline and added padding to the feature info panel.
- Enhanced JSON support to recognise JSON5 format for user-added files.
- Deprecated `indicesIntoUniqueValues`, `indicesOrValues`, `indicesOrNumericalValues` and `usesIndicesIntoUniqueValues` in `TableColumn` (`isEnum` replaces `usesIndicesIntoUniqueValues`).
- Added support for explicitly colouring enum columns using a `tableStyle.colorBins` array of `{"value":v, "color":c}` objects
- Improved rendering speed when changing the display variable for large lat/lon csv files.
- Default to moving feature CSVs if a time, latitude, longitude and a column named `id` are present.
- Fixed a bug so units flow through to charts of moving CSV features.
- Fixed a bug that prevented the `contextItem` of a `CatalogFunction` from showing during location selection.
- Fixed a bug that caused `&amp;` to appear in some URLs instead of simply `&`, leading to an error when visiting the link.
- Added the ability to pass a LineString to a Web Processing Service.
- Fixed a bug that prevented `tableStyle.dataVariable` = `null` from working.
- Uses a smarter default column for CSV files.
- Fixed a bug that caused an error message to appear repeatedly when there was an error downloading tiles for a base map.
- Fixed a bug that caused WMS layer names and WFS type names to not be displayed on the dataset info page.
- We now preserve the state of the feature information panel when sharing. This was lost in the transition to the new user interface in 4.0.0.
- Added a popup message when using region mapping on old browsers without an `ArrayBuffer` type (such as Internet Explorer 9). These browsers won't support vector tile based region mapping.
- Fixed bug where generic parameters such as strings were not passed through to WPS services.
- Fixed a bug where the chart panel did not update with polled data files.
- Removed the Australian Hydrography layer from `createAustraliaBaseMapOptions`, as the source is no longer available.
- Fixed a bug that caused the GetCapabilities URL of a WMS catalog item to be shown even when `hideSource` was set to true.
- Newly-added user data is now automatically selected for the preview map.
- Fixed a bug where selecting a new column on a moving point CSV file did not update the chart in the feature info panel.
- Fixed dropdowns dropping from the bounds of the screen in Safari.
- Fixed a bug that prevented the feature info panel from updating with polled lat/lon csvs.
- Improved handing of missing data in charts, so that it is ignored instead of shown as 0.

### 4.3.3

- Use react-rangeslider 1.0.4 because 1.0.5 was published incorrectly.

### 4.3.2

- Fixed css styling of shorten URL checkbox.

### 4.3.1

- Added the ability to specify the URL to the `serverConfig` service in `config.json` as `parameters.serverConfigUrl`.

### 4.3.0

- Added `Terria.batchGeocoder` property. If set, the batch geocoder is used to resolve addresses in CSV files so that they can be shown as points on the map.
- Added `GnafAddressGeocoder` to resolve Australian addresses using the GNAF API.
- Added a loading indicator for user-added files.
- Fixed a bug that prevented printing the map in the 2D mode.
- Fixed a bug when changing between x-axis units in the chart panel.
- Moved all Terria styles into CSS-modules code (except Leaflet) - `lib/Sass/StandardUserInterface.scss` no longer needs to be imported and now only includes styles for backwards compatibility.

### 4.2.1

- Fixed bug that prevented the preview map displaying on mobile devices.

### 4.2.0

- There is a known bug in this version which prevents the user from being able to choose a region for some Analytics functions.
- Added support for ArcGis FeatureServers, using the new catalog types `esri-featureServer` and `esri-featureServer-group`. Catalog type `esri-group` can load REST service, MapServer and FeatureServer endpoints. (For backwards compatibility, catalog type `esri-mapServer-group` continues to work for REST service as well as MapServer endpoints.)
- Enumeration parameter now defaults to what is shown in UI, and if parameter is optional, '' is default.
- Adds bulk geocoding capability for Australian addresses. So GnafAPI can be used with batches of addresses, if configured.
- Fixed a bug that caused the selection indicator to get small when near the right edge of the map and to overlap the side panel when past the left edge.
- Map controls and menus now become translucent while the explorer window (Data Catalog) is visible.
- Removed find-and-replace for cesium workers from the webpack build as it's done in terriajs-cesium now.
- Legend images that fail to load are now hidden entirely.
- Improved the appearance of the opacity slider and added a percentage display.
- AllowedValues for LiteralData WPS input now works even if only one value specified.
- Fixed bug in WPS polygon datatype to return valid polygon geojson.
- Fix regression: cursor changes in UserDrawing now functions in 2D as well as 3D.
- Updated to [Cesium](http://cesiumjs.org) 1.23 (from 1.20). See the [change log](https://github.com/AnalyticalGraphicsInc/cesium/blob/1.23/CHANGES.md) for details.
- Fixed a bug which prevented feature info showing for Gpx-, Ogr-, WebFeatureService-, ArcGisFeatureServer-, and WebProcessingService- CatalogItems.
- Added support for a wider range of SDMX-JSON data files, including the ability to sum over dimensions via `aggregatedDimensionIds`.
- Added support for `tableStyle.colorBins` as array of values specifying the boundaries between the color bins in the legend, eg. `[3000, 3500, 3900, 4000]`. `colorBins` can still be an integer specifying the number of bins, in which case Terria determines the boundaries.
- Made explorer panel not rendered at all when hidden and made the preview map destroy itself when unmounted - this mitigates performance issues from having Leaflet running in the background on very busy vector datasets.
- Fixed a bug which prevented time-varying CZML feature info from updating.
- Added support for moving-point csv files, via an `idColumns` array on csv catalog items. By default, feature positions, color and size are interpolated between the known time values; set `isSampled` to false to prevent this. (Color and size are never interpolated when they are drawn from a text column.)
- Added support for polling csv files with a partial update, and by using `idColumns` to identify features across updates.
- Added a time series chart to the Feature Info Panel for sampled, moving features.
- Fixed a bug which sometimes prevented feature info from appearing when two region-mapped csv files were displayed.
- Fixed the preview map extent being one item behind what was actually selected.

### 4.1.2

- Fixed a bug that prevented sharing from working in Internet Explorer.

### 4.1.1

- Stopped IE9 from setting bizarre inline dimensions on custom branding images.
- Fixed workbench reordering in browsers other than Chrome.
- URLs on the dataset info page are now auto-selected by clicked, making them easier to copy.

### 4.1.0

- Made the column title for time-based CSV exports from chart default to 'date'
- Stopped the CSV creation webworker from being run multiple times on viewing a chart.
- Removed the empty circles from non-selected base maps on the Map settings panel.
- Prevented text from being selected when dragging the compass control.
- Added the `MeasureTool` to allow users to interactively measure the distance between points.
- Worked around a problem in the Websense Web Filter that caused it to block access to some of the TerriaJS Web Workers due to a URL in the license text in a comment in a source file.

### 4.0.2

- Fixed a bug that prevented opening catalog groups on iOS.
- Fixed a CSS warning.

### 4.0.1

- Fixed a bug that caused an error message to be formatted incorrectly when displayed to the user.

### 4.0.0

- Rewrote the TerriaJS user interface using React. We believe the new interface is a drastic improvement, incorporating user feedback and the results of usability testing. Currently, it is a bit harder to customize than our old user interface, so if your application has extensive customizations, we suggest delaying upgrading to this version for a little while logner.
- Added support for non-geospatial CSV files, which display in a new chart panel.
- Added support for customisable tags in Feature Info templates.
- Implemented [`<chart>` and `<collapsible>`](https://github.com/TerriaJS/terriajs/blob/4.0.0/lib/ReactViews/Custom/registerCustomComponentTypes.js#L52-L106) tags in Feature Info templates.
- Added support for [polling](https://github.com/TerriaJS/terriajs/blob/4.0.0/lib/Models/Polling.js) for updates to CSV files.
- `CswCatalogGroup` will now include Web Processing Services from the catalog if configured with `includeWps` set to true.
- `WebMapServiceCatalogItem` will now detect ncWMS servers and set isNcWMS to true.
- New `ShareDataService` which can store and resolve data. Currently it is used as a replacement for Google URL Shortener, which can't handle long URLs.
- New `ServerConfig` object which provides configuration information about the server, including which domains can be proxied for. This changes the way CorsProxy is initialised.
- Added partial support for the SDMX-JSON format.
- `UserDrawing` added for drawing lines and polygons on the map.
- CkanCatalogGroup's `filterQuery` items can now be specified as objects instead of URL-encoded strings.

### 3.5.0

- Ungrouped items in CKAN catalog items are now grouped under an item whose title is determined by .ungroupedTitle (default: "No group").
- CKAN's default search regex for KMLs also includes KMZ.
- Add documentation of camera properties.

### 3.4.0

- Support JSON5 (http://json5.org/) use in init files and config files, so comments can be used and object keys don't need to be quoted.
- Fixed a bug that caused the `corsProxyBaseUrl` specified in `config.json` to be ignored.
- Fixed a bug preventing downloading feature info data in CSV format if it contained nulls.
- Added support for the WMS Style/MetadataURL tag in layer description.
- Long titles in locally-generated titles now word-wrap in most web browsers.
- Long auto-generated legend titles now word wrap in most web browsers.

### 3.3.0

- Support `parameters` property in WebFeatureServiceCatalogItem to allow accessing URLs that need additional parameters.
- Fixed a bug where visiting a shared link with a time-series layer would crash load.
- Added a direct way to format numbers in feature info templates, eg. `{{#terria.formatNumber}}{"useGrouping": true, "maximumFractionDigits": 3}{{value}}{{/terria.formatNumber}}`. The quotes around the keys are optional.
- When the number of unique values in a CSV column exceeds the number of color bins available, the legend now displays "XX other values" as the label for the last bucket rather than simply "Other".
- CSV columns with up to 21 unique values can now be fully displayed in the legend. Previously, the number of bins was limited to 9.
- Added `cycle` option to `tableColumnStyle.colorBinMethod` for enumeration-type CSV columns. When the number of unique values in the column exceeds the number of color bins available, this option makes TerriaJS color all values by cycling through the available colors, rather than coloring only the most common values and lumping the rest into an "Other" bucket.
- Metadata and single data files (e.g. KML, GeoJSON) are now consistently cached for one day instead of two weeks.
- `WebMapServiceCatalogItem` now uses the legend for the `style` specified in `parameters` when possible. It also now includes the `parameters` when building a `GetLegendGraphic` URL.
- Fixed a bug that prevented switching to the 3D view after starting the application in 2D mode.

### 3.2.1

- Fixed a bug on IE9 which prevented shortened URLs from loading.
- Fixed a map started with smooth terrain being unable to switch to 3D terrain.
- Fixed a bug in `CkanCatalogItem` that prevented it from using the proxy for dataset URLs.
- Fixed feature picking when displaying a point-based vector and a region mapped layer at the same time.
- Stopped generation of WMS intervals being dependent on JS dates and hence sensitive to DST time gaps.
- Fixed a bug which led to zero property values being considered time-varying in the Feature Info panel.
- Fixed a bug which prevented lat/lon injection into templates with time-varying properties.

### 3.2.0

- Deprecated in this version:
  - `CkanCatalogItem.createCatalogItemFromResource`'s `options` `allowGroups` has been replaced with `allowWmsGroups` and `allowWfsGroups`.
- Added support for WFS in CKAN items.
- Fixed bug which prevented the terria-server's `"proxyAllDomains": true` option from working.
- Added support in FeatureInfoTemplate for referencing csv columns by either their name in the csv file, or the name they are given via `TableStyle.columns...name` (if any).
- Improved CSV handling to ignore any blank lines, ie. those containing only commas.
- Fixed a bug in `CswCatalogGroup` that prevented it from working in Internet Explorer.

### 3.1.0

- Only trigger a search when the user presses enter or stops typing for 3 seconds. This will greatly reduce the number of times that searches are performed, which is important with a geocoder like Bing Maps that counts each geocode as a transaction.
- Reduced the tendency for search to lock up the web browser while it is in progress.
- Include "engines" attribute in package.json to indicate required Node and NPM version.
- For WMS catalog items that have animated data, the initial time of the timeslider can be specified with `initialTimeSource` as `start`, `end`, `present` (nearest date to present), or with an ISO8601 date.
- Added ability to remove csv columns from the Now Viewing panel, using `"type": "HIDDEN"` in `tableStyle.columns`.

### 3.0.0

- TerriaJS-based application are now best built using Webpack instead of Browserify.
- Injected clicked lat and long into templates under `{{terria.coords.latitude}}` and `{{terria.coords.longitude}}`.
- Fixed an exception being thrown when selecting a region while another region highlight was still loading.
- Added `CesiumTerrainCatalogItem` to display a 3D surface model in a supported Cesium format.
- Added support for configuration of how time is displayed on the timeline - catalog items can now specify a dateFormat hash
  in their configuration that has formats for `timelineTic` (what is displayed on the timeline itself) and `currentTime`
  (which is the current time at the top-left).
- Fixed display when `tableStyle.colorBins` is 0.
- Added `fogSettings` option to init file to customize fog settings, introduced in Cesium 1.16.
- Improved zooming to csvs, to include a small margin around the points.
- Support ArcGis MapServer extents specified in a wider range of projections, including GDA MGA zones.
- WMS legends now use a bigger font, include labels, and are anti-aliased when we can determine that the server is Geoserver and supports these options.
- Updated to [Cesium](http://cesiumjs.org) 1.20. Significant changes relevant to TerriaJS users include:
  - Fixed loading for KML `NetworkLink` to not append a `?` if there isn't a query string.
  - Fixed handling of non-standard KML `styleUrl` references within a `StyleMap`.
  - Fixed issue in KML where StyleMaps from external documents fail to load.
  - Added translucent and colored image support to KML ground overlays
  - `GeoJsonDataSource` now handles CRS `urn:ogc:def:crs:EPSG::4326`
  - Fix a race condition that would cause the terrain to continue loading and unloading or cause a crash when changing terrain providers. [#3690](https://github.com/AnalyticalGraphicsInc/cesium/issues/3690)
  - Fix issue where the `GroundPrimitive` volume was being clipped by the far plane. [#3706](https://github.com/AnalyticalGraphicsInc/cesium/issues/3706)
  - Fixed a reentrancy bug in `EntityCollection.collectionChanged`. [#3739](https://github.com/AnalyticalGraphicsInc/cesium/pull/3739)
  - Fixed a crash that would occur if you added and removed an `Entity` with a path without ever actually rendering it. [#3738](https://github.com/AnalyticalGraphicsInc/cesium/pull/3738)
  - Fixed issue causing parts of geometry and billboards/labels to be clipped. [#3748](https://github.com/AnalyticalGraphicsInc/cesium/issues/3748)
  - Fixed bug where transparent image materials were drawn black.
  - Fixed `Color.fromCssColorString` from reusing the input `result` alpha value in some cases.
- Added support for time-series data sets with gaps - these are skipped when scrubbing on the timeline or playing.

### 2.3.0

- Share links now contain details about the picked point, picked features and currently selected feature.
- Reorganised the display of disclaimers so that they're triggered by `CatalogGroup` and `CatalogItem` models, which trigger `terria.disclaimerEvent`, which is listened to by DisclaimerViewModel`. `DisclaimerViewModel` must be added by the map that's using Terria.
- Added a mechanism for hiding the source of a CatalogItem in the view info popup.
- Added the `hideSource` flag to the init json for hiding the source of a CatalogItem in the View Info popup.
- Fixed a bug where `CatalogMember.load` would return a new promise every time it was called, instead of retaining the one in progress.
- Added support for the `copyrightText` property for ArcGis layers - this now shows up in info under "Copyright Text"
- Showed a message in the catalog item info panel that informs the user that a catalog item is local and can't be shared.
- TerriaJS now obtains its list of domains that the proxy will proxy for from the `proxyableDomains/` service. The URL can be overridden by setting `parameters.proxyableDomainsUrl` in `config.json`.
- Updated to [Cesium](http://cesiumjs.org) 1.19. Significant changes relevant to TerriaJS users include:
  - Improved KML support.
    - Added support for `NetworkLink` refresh modes `onInterval`, `onExpire` and `onStop`. Includes support for `viewboundScale`, `viewFormat`, `httpQuery`.
    - Added partial support for `NetworkLinkControl` including `minRefreshPeriod`, `cookie` and `expires`.
    - Added support for local `StyleMap`. The `highlight` style is still ignored.
    - Added support for `root://` URLs.
    - Added more warnings for unsupported features.
    - Improved style processing in IE.

### 2.2.1

- Improved legend and coloring of ENUM (string) columns of CSV files, to sort first by frequency, then alphabetically.

### 2.2.0

- Warn user when the requested WMS layer doesn't exist, and try to provide a suggestion.
- Fixed the calculation of a CSV file's extent so that missing latitudes and longitudes are ignored, not treated as zero.
- Improved the user experience around uploading files in a format not directly supported by TerriaJS and optionally using the conversion service.
- Improved performance of large CSV files, especially the loading time, and the time taken to change the display variable of region-mapped files.
- Added support for CSV files with only location (lat/lon or region) columns, and no value columns, using a file-specific color. Revised GeoJSON display to draw from the same palette of colors.
- Fixed a bug that prevented GeoJSON styles from being applied correctly in some cases.
- Fixed an error when adding a CSV with one line of data.
- Fixed error when adding a CSV file with numeric column names.
- Polygons and polylines are now highlighted on click when the geometry is available.
- Improved legend and coloring of ENUM (string) columns of CSV files; only the most common values are colored differently, with the rest shown as 'Other'.
- Added support for running the automated tests on the local system (via `gulp test`), on BrowserStack (via `gulp test-browserstack`), and on Sauce Labs (via `gulp test-saucelabs`).
- Changed `tableStyle`'s `format` to only accept `useGrouping`, `maximumFractionDigits` and `styling: "percent"` options. Previously some other options may have worked in some browsers.
- Improved color palette for string (ENUM) columns of CSV files.
- Improved CSV loading to ignore any completely blank lines after the header row (ie. lines which do not even have commas).
- Added support for grouping catalog items retrieved from a CSW server according to criteria specified in the init file (via the `metadataGroups` property) or from a `domainSpecification` and a call to the `GetDomain` service on the CSW server.
- Added `UrlTemplateCatalogItem`, which can be used to access maps via a URL template.
- Improved ABS display (to hide the regions) when a concept is deselected.
- Improved readability of ArcGIS catalog items and legends by replacing underscores with spaces.
- `ArcGisMapServerCatalogItem` metadata is now cached by the proxy for only 24 hours.
- Improved the feature info panel to update the display of time-varying region-mapped CSV files for the current time.
- Updated to [Cesium](http://cesiumjs.org) 1.18. Significant changes relevant to TerriaJS users include:
  - Improved terrain performance by up to 35%. Added support for fog near the horizon, which improves performance by rendering less terrain tiles and reduces terrain tile requests. [#3154](https://github.com/AnalyticalGraphicsInc/cesium/pull/3154)
  - Reduced the amount of GPU and CPU memory used by terrain by using compression. The CPU memory was reduced by up to 40%, and approximately another 25% in Chrome.
  - Fixed an issue where the sun texture is not generated correctly on some mobile devices. [#3141](https://github.com/AnalyticalGraphicsInc/cesium/issues/3141)
  - Cesium now honors window.devicePixelRatio on browsers that support the CSS imageRendering attribute. This greatly improves performance on mobile devices and high DPI displays by rendering at the browser-recommended resolution. This also reduces bandwidth usage and increases battery life in these cases.

### 2.1.1

- Fixed sharing of time-varying czml files; the timeline was not showing on the shared link.
- Fixed sharing of user-added time-varying csv files.
- Fixed a bug in `CkanCatalogItem` that made it build URLs incorrectly when given a base URL ending in a slash.

### 2.1.0

- Moved `TableColumn`, `TableStructure`, and the classes based on `Concept` to `lib/Map`. Moved `LegendHelper` to `lib/Models`.
- Added column-specific styling to CSV files, using a new `tableStyle.columns` json parameter. This is an object whose keys are column names or indices, and whose values are objects of column-specific tableStyle parameters. See the CSV column-specific group in `wwwroot/test/init/test-tablestyle.json` for an example. [#1097](https://github.com/TerriaJS/terriajs/issues/1097)
- Added the following column-specific `tableStyle` parameters:
  - `name`: renames the column.
  - `type`: sets the column type; can be one of LON, LAT, ALT, TIME, SCALAR, or ENUM.
  - `format`: sets the column number format, using the format of the [Javascript Intl options parameter](https://developer.mozilla.org/en-US/docs/Web/JavaScript/Reference/Global_Objects/Number/toLocaleString), eg. `{"format": {"useGrouping": true, "maximumFractionDigits": 2}}` to add thousands separators to numbers and show only two decimal places. Only the `useGrouping`, `maximumFractionDigits` and `styling: "percent"` options are guaranteed to work in all browsers.
- Added column-specific formatting to the feature info panel for all file types, eg. `"featureInfoTemplate" : {"template": "{{SPEED}} m/s", "formats": {"SPEED": {"maximumFractionDigits": 2}}}`. The formatting options are the same as above.
- Changed the default number format in the Feature Info Panel to not separate thousands with commas.
- Fixed a bug that caused the content on the feature info panel to be rendered as pure HTML instead of as mixed HTML / Markdown.
- Changed the default for `tableStyle.replaceWithZeroValues` to `[]`, ie. nothing.
- Changed the default for `tableStyle.replaceWithNullValues` to `["-", "na", "NA"]`.
- Changed the default for `tableStyle.nullLabel` to '(No value)'.
- Application name and support email can now be set in config.json's "parameters" section as "appName" and "supportEmail".
- Fixed showWarnings in config json not being respected by CSV catalog items.
- Fixed hidden region mapped layers being displayed when variable selection changes.
- Fixed exporting raw data as CSV not escaping commas in the data itself.

### 2.0.1

- Fixed a bug that caused the last selected ABS concept not to appear in the feature info panel.

### 2.0.0

- The following previously-deprecated functionality was removed in this version:
  - `ArcGisMapServerCatalogGroup`
  - `CatalogItemControl`
  - `CatalogItemDownloadControl`
  - Calling `BrandBarViewModel.create` with more than one parameter.
  - `CatalogMemberControl.leftSideItemControls`
  - `CatalogMemberControl.rightSideItemControls`
  - `DataCatalogTabViewModel.getRightSideItemControls`
  - `DataCatalogTabViewModel.getLeftSideItemControls`
  - `registerCatalogItemControls`
  - `AusGlobeViewer`
- Streamlined CSV handling framework. Breaking changes include the APIs of (not including those which begin with `_`):
  - `CsvCatalogItem`: `rowProperties`, `rowPropertiesByCode`, `dynamicUpdate` have been removed.
  - `AbsIttCatalogItem`: Completely rewritten. The `dataSetID` json parameter has been deprecated in favor of `datasetId` (different capitalization).
  - For the 2011 Australian Census data, requires `sa4_code_2011` to appear as an alias in `regionMapping.json` (it was previously missing in NationalMap).
  - `TableDataSource`: Completely rewritten and moved from `Map` to `Models` directory. Handles csvs with latitude & longitude columns.
  - `RegionMapping`: Used instead of TableDataSource for region-mapped csvs.
  - `DataTable` and `DataVariable` have been replaced with new classes, `TableStructure` and `TableColumn`.
  - `RegionProvider`: `loadRegionsFromWfs`, `processRegionIds`, `applyReplacements`, `findRegionIndex` have been made internal functions.
  - `RegionProviderList`: `chooseRegionProvider` has been changed and renamed `getRegionDetails`.
  - `ColorMap`: `fromArray` and `fromString` have been removed, with the constructor taking on that functionality.
  - `LegendUrl` has been moved to the `Map` directory.
  - `TableStyle`: `loadColorMap` and `chooseColorMap` have been removed. Moved from `Map` to `Models` directory.
  - `FeatureInfoPanelSectionViewModel`: its constructor now takes a `FeatureInfoPanelViewModel` as its first argument, instead of `Terria`.
  - `Models/ModelError` has been replaced with `Core/TerriaError`.
- Removed blank feature info sections for uncoloured regions of region-mapped CSVs.
- Recognises the CSV datetime formats: YYYY, YYYY-MM and YYYY-MM-DD HH:MM(:SS).
- Introduced five new json tableStyle parameters:
  - `replaceWithZeroValues`: Defaults to `[null, "-"]`. These values are coloured as if they were zero if they appear in a list with numbers. `null` catches missing values.
  - `replaceWithNullValues`: Defaults to `["na", "NA"]`. These values are coloured as if they were null if they appear in a list with numbers.
  - `nullColor`: A css string. Defaults to black. This colour is used to display null values. It is also used to colour points when no variable is selected.
  - `nullLabel`: A string used to label null or blank values in the legend. Defaults to ''.
  - `timeColumn`: Provide the name or index (starting at 0) of a csv column, if any. Defaults to the first time column found, if any. Use `null` to explicitly disregard all time columns.
- Removed variables consisting only of html tags from the Now Viewing panel.
- Added support for the csv datetime formats: YYYY, YYYY-MM and YYYY-MM-DD HH:MM(:SS).
- Improved formatting of datetimes from csv files in the feature info panel.
- Removed variables consisting only of html tags from the Now Viewing panel.
- Improved handling of rows with missing dates in csv time columns.
- Introduced four new json tableStyle parameters:
  - `replaceWithZeroValues`: Defaults to `[null, '-']`. These values are coloured as if they were zero if they appear in a csv column with numbers. `null` catches missing values. These rows are ignored if they appear in a csv time column.
  - `replaceWithNullValues`: Defaults to `['na', 'NA']`. These values are coloured as if they were null if they appear in a csv column with numbers. These rows are ignored if they appear in a csv time column.
  - `nullColor`: A css string. Defaults to a dark blue. This colour is used to display null values (but it does not appear on the legend). It is also used to colour points when no variable is selected.
  - `timeColumn`: Provide the name or index (starting at 0) of a csv column, if any. Defaults to the first time column found, if any. Use `null` to explicitly disregard all time columns.
- Added id matching for catalog members:
- Improved formatting of datetimes from csv files in the feature info panel.
- Removed variables consisting only of HTML tags from the Now Viewing panel.
- Added ID matching for catalog members:
  - An `id` field can now be set in JSON for catalog members
  - When sharing an enabled catalog item via a share link, the share link will reference the catalog item's ID
    rather than its name as is done currently.
  - The ID of an item should be accessed via `uniqueId` - if a catalog member doesn't have an ID set, this returns a
    default value of the item's name plus the ID of its parent. This means that if all the ancestors of a catalog
    member have no ID set, its ID will be its full path in the catalog.
  - This means that if an item is renamed or moved, share links that reference it will still work.
  - A `shareKeys` property can be also be set that contains an array of all ids that should lead to this item. This means
    that a share link for an item that didn't previously have an ID set can still be used if it's moved, as long as it
    has its old default ID set in `shareKeys`
  - Old share links will still work as long as the items they lead to aren't renamed or moved.
  - Refactor of JSON serialization - now rather than passing a number of flags that determine what should and shouldn't be
    serialized, an `itemFilter` and `propertyFilter` are passed in options. These are usually composed of multiple filters,
    combined using `combineFilters`.
  - An index of all items currently in the catalog against all of that item's shareKeys is now maintained in `Catalog`
    and can be used for O(1) lookups of any item regardless of its location.
  - CatalogMembers now contain a reference to their parent CatalogGroup - this means that the catalog tree can now be
    traversed in both directions.
  - When serializing user-added items in the catalog, the children of `CatalogGroup`s with the `url` property set are
    not serialized. Settings like `opacity` for their descendants that need to be preserved are serialized separately.
- Generated legends now use SVG (vector) format, which look better on high resolution devices.
- Created new Legend class, making it easy to generate client-side legends for different kinds of data.
- Generate client-side legends for ArcGIS MapServer catalog items, by fetching JSON file, instead of just providing link to external page.
- Fix Leaflet feature selection when zoomed out enough that the world is repeated.
- Improved handling of lat/lon CSV files with missing latitude or longitude values.
- Fixed a bug that prevented `SocrataCataloGroup` from working in Internet Explorer 9.
- Added `CkanCatalogItem`, which can be used to reference a particular resource of any compatible type on a CKAN server.
- Fixed a bug that caused the Now Viewing tab to display incorrectly in Internet Explorer 11 when switching directly to it from the Data Catalogue tab.

### 1.0.54

- Fixed a bug in `AbsIttCatalogItem` that caused no legend to be displayed.

### 1.0.53

- Improved compatibility with Internet Explorer 9.
- Made `CswCatalogGroup` able to find geospatial datasets on more CSW servers.
- Allow WMS parameters to be specified in json in uppercase (eg. STYLES).

### 1.0.52

- Added `MapBoxMapCatalogItem`, which is especially useful for base maps. A valid access token must be provided.
- Added a `getContainer()` method to Terria's `currentViewer`.
- Dramatically improved the performance of region mapping.
- Introduced new quantisation (color binning) methods to dramatically improve the display of choropleths (numerical quantities displayed as colors) for CSV files, instead of always using linear. Four values for `colorBinMethod` are supported:
  - "auto" (default), usually means "ckmeans"
  - "ckmeans": use "CK means" method, an improved version of Jenks Even Breaks to form clusters of values that are as distinct as possible.
  - "quantile": use quantiles, evenly distributing values between bins
  - "none": use the previous linear color mapping method.
- The default style for CSV files is now 7 color bins with CK means method.
- Added support for color palettes from Color Brewer (colorbrewer2.org). Within `tableStyle`, use a value like `"colorPalette": "10-class BrBG"`.
- Improved the display of legends for CSV files, accordingly.
- URLs for legends are now encapsulated in a `LegendUrl` model, which accepts a mime type that will affect how the
  legend is rendered in the sidebar.
- Added support for the Socrata "new backend" with GeoJSON download to `SocrataCatalogGroup`.
- Moved URL config parameters to config.json, with sensible defaults. Specifically:
  - regionMappingDefinitionsUrl: 'data/regionMapping.json',
  - conversionServiceBaseUrl: '/convert/',
  - proj4ServiceBaseUrl: '/proj4/',
  - corsProxyBaseUrl: '/proxy/'
- Deprecated terria.regionMappingDefinitionsUrl (set it in config.json or leave it as default).

### 1.0.51

- Fixed a typo that prevented clearing the search query
- Added support for Nominatim search API hosted by OpenStreetMap (http://wiki.openstreetmap.org/wiki/Nominatim) with `NominatimSearchProviderViewModel`. This works by merging to 2 queries : one with the bounding parameter for the nearest results, and the other without the bounding parameter. The `countryCodes` property can be set to limit the result to a set of specific countries.
- Added `MapProgressBarViewModel`. When added to the user interface with `MapProgressBarViewModel.create`, it shows a bar at the top of the map window indicating tile load progress.
- We no longer show the entity's ID (which is usually a meaningless GUID) on the feature info panel when the feature does not have a name. Instead, we leave the area blank.
- Fixed a bug with time-dynamic imagery layers that caused features to be picked from the next time to be displayed, in addition to the current one.
- Replace `.` and `#` with `_` in property names meant to be used with `featureInfoTemplate`, so that these properties can be accessed by the [mustache](https://mustache.github.io/) templating engine.
- Added support for time-varying properties (e.g. from a CZML file) on the feature info panel.
- `Cesium.zoomTo` now takes the terrain height into account when zooming to a rectangle.

### 1.0.50

- Put a white background behind legend images to fix legend images with transparent background being nearly invisible.
- Search entries are no longer duplicated for catalog items that appear in multiple places in the Data Catalogue
- Fixed the layer order changing in Cesium when a CSV variable is chosen.
- Layer name is now shown in the catalog item info panel for ESRI ArcGIS MapServer layers.
- Retrieve WFS or WCS URL associated with WMS data sources using DescribeLayer if no dataUrl is present.
- Downgrade Leaflet to 0.7.3 to fix specific feature clicking problems with 2D maps.
- Use `PolylineGraphics` instead of `PolygonGraphics` for unfilled polygons with an outline width greater than 1. This works around the fact that Cesium does not support polygons with outline width great than 1 on Windows due to a WebGL limitation.
- Sorted ABS age variables numerically, not alphabetically.
- Removed extra space at the bottom of base map buttons.
- Share links now remember the currently active tab in the `ExplorerPanelViewModel`.
- Fixed a bug that prevented region mapping from working over HTTPS.
- The proxy is now used to avoid a mixed content warning when accessing an HTTP dataset from an HTTPS deployment of TerriaJS.
- Added `CameraView.fromLookAt` and `CameraView.fromPositionHeadingPitchRoll` functions. These functions can be used to position the camera in new ways.

### 1.0.49

- Fixed a bug that caused poor performance when clicking a point on the map with lots of features and then closing the feature information panel.
- Apply linkify, instead of markdown, to properties shown in the Feature Info Panel.
- Fixed a bug that prevented feature scaling by value.
- Fixed a bug that prevented the csv `displayDuration` from working.
- Fixed a bug that ignored which column of the csv file to show as the legend initially.
- `NowViewingTabViewModel` is now composed of a number of sections. Each section is given the opportunity to determine whether it applies to each catalog item. Custom sections may be added by adding them to NowViewingTabViewModel.sections`.
- `CsvCatalogItem` and `AbsIttCatalogItem` now expose a `concepts` property that can be used to adjust the display.
- Added `Terria.cesiumBaseUrl` property.
- The user interface container DOM element may now be provided to `TerriaViewer` by specifying `uiContainer` in its options. Previously it always used an element named `ui`.
- Legend URLs are now accessed via the proxy, if applicable.
- Fixed a bug that prevented feature scaling by value.
- Added support for [Urthecast](https://www.urthecast.com/) with `UrthecastCatalogGroup`.
- Fixed a bug that caused a `TypeError` on load when the share URL included enabled datasets with an order different from their order in the catalog.
- Improved the message that is shown to the user when their browser supports WebGL but it has a "major performance caveat".
- Fixed a bug that could cause an exception in some browsers (Internet Explorer, Safari) when loading a GeoJSON with embedded styles.
- Fixed a bug with Leaflet 2D map where clicks on animation controls or timeline would also register on the map underneath causing undesired feature selection and, when double clicked, zooming (also removed an old hack that disabled dragging while using the timeline slider)
- Changed Australian Topography base map server and updated the associated thumbnail.
- Added `updateApplicationOnMessageFromParentWindow` function. After an app calls this function at startup, TerriaJS can be controlled by its parent window when embedded in an `iframe` by messages sent with `window.postMessage`.

### 1.0.48

- Added the ability to disable feature picking for `ArcGisMapServerCatalogItem`.
- Disabled feature picking for the Australian Topography and Australian Hydrography base layers created by `createAustraliaBaseMapOptions`.

### 1.0.47

- Make it possible to disable CSV region mapping warnings with the `showWarnings` init parameter.
- The `name` of a feature from a CSV file is now taken from a `name` or `title` column, if it exists. Previously the name was always "Site Data".
- Fixed a bug that caused time-dynamic WMS layers with just one time to not be displayed.
- Underscores are now replaced with spaces in the feature info panel for `GeoJsonCatalogItem`.
- Added Proj4 projections to the location bar. Clicking on the bar switches between lats/longs and projected coordinates. To enable this, set `useProjection` to `true`
- Show information for all WMS features when a location is clicked.
- Fixed a bug that caused an exception when running inside an `<iframe>` and the user's browser blocked 3rd-party cookies.
- HTML and Markdown text in catalog item metadata, feature information, etc. is now formatted in a more typical way. For example, text inside `<h1>` now looks like a heading. Previously, most HTML styling was stripped out.
- Supports FeatureInfoTemplates on all catalog item types (previously only available on ImageryLayers).
- Apply markdown to properties shown in the Feature Info Panel.
- Add `includeCzml` option to CkanCatalogGroup.
- Fixed a bug that caused `WebMapServiceCatalogItem` to incorrectly populate the catalog item's metadata with data from GetCapabilities when another layer had a `Title` with the same value as the expected layer's `Name`.
- Update the default Australian topography basemap to Geoscience Australia's new worldwide layer (http://www.ga.gov.au/gisimg/rest/services/topography/National_Map_Colour_Basemap/MapServer)
- Allow color maps in CSV catalog items to be expressed as strings: colorMapString: "red-white-blue".
- Updated to [Cesium](http://cesiumjs.org) 1.15. Significant changes relevant to TerriaJS users include:
  - Added support for the [glTF 1.0](https://github.com/KhronosGroup/glTF/blob/master/specification/README.md) draft specification.
  - Added support for the glTF extensions [KHR_binary_glTF](https://github.com/KhronosGroup/glTF/tree/master/extensions/Khronos/KHR_binary_glTF) and [KHR_materials_common](https://github.com/KhronosGroup/glTF/tree/KHR_materials_common/extensions/Khronos/KHR_materials_common).
  - `ImageryLayerFeatureInfo` now has an `imageryLayer` property, indicating the layer that contains the feature.
  - Make KML invalid coordinate processing match Google Earth behavior. [#3124](https://github.com/AnalyticalGraphicsInc/cesium/pull/3124)

### 1.0.46

- Fixed an incorrect require (`URIjs` instead of `urijs`).

### 1.0.45

- Major refactor of `CsvCatalogItem`, splitting region-mapping functionality out into `RegionProvider` and `RegionProviderList`. Dozens of new test cases. In the process, fixed a number of bugs and added new features including:
  - Regions can be matched using regular expressions, enabling matching of messy fields like local government names ("Baw Baw", "Baw Baw Shire", "Baw Baw (S)", "Shire of Baw Baw" etc).
  - Regions can be matched using a second field for disambiguation (eg, "Campbelltown" + "SA")
  - Drag-and-dropped datasets with a time column behave much better: rather than a fixed time being allocated to each row, each row occupies all the time up until the next row is shown.
  - Enumerated fields are colour coded in lat-long files, consist with region-mapped files.
  - Feedback is now provided after region mapping, showing which regions failed to match, and which matched more than once.
  - Bug: Fields with names starting with 'lon', 'lat' etc were too aggressively matched.
  - Bug: Numeric codes beginning with zeros (eg, certain NT 08xx postcodes) were treated as numbers and failed to match.
  - Bug: Fields with names that could be interpreted as regions weren't available as data variables.
- Avoid mixed content warnings when using the CartoDB basemaps.
- Allow Composite catalog items
- Handle WMS time interval specifications (time/time and time/time/periodicity)
- Moved `url` property to base CatalogItem base class. Previously it was defined separately on most derived catalog items.
- Most catalog items now automatically expose a `dataUrl` that is the same as their `url`.
- Added custom definable controls to `CatalogMember`s.
  - To define a control, subclass `CatalogMemberControl` and register the control in `ViewModels/registerCatalogMemberControl` with a unique control name, control class and required property name.
  - If a `CatalogMember` has a property with the required property name either directly on the member or in its `customProperties` object, the control will appear in the catalog with the member and will fire the `activate` function when clicked.
  - Controls can be registered to appear on both the left and right side using `registerLeftSideControl` and `registerRightSideControl` respectively.
  - An example can be seen in the `CatalogMemberDownloadControl`
  - Currently top level members do not show controls.
- The `LocationBarViewModel` now shows the latitude and longitude coordinates of the mouse cursor in 2D as well as 3D.
- The `LocationBarViewModel` no longer displays a misleading elevation of 0m when in "3D Smooth" mode.
- Added `@menu-bar-right-offset` LESS parameter to control the right position of the menu bar.
- Added `forceProxy` flag to all catalog members to indicate that an individual item should use the proxy regardless of whether the domain is in the list of domains to proxy.
- Allow a single layer of an ArcGIS MapServer to be added through the "Add Data" interface.
- Added `WfsFeaturesCatalogGroup`. This group is populated with a catalog item for each feature queried from a WFS server.
- The Feature Info panel now shows all selected features in an accordion control. Previously it only showed the first one.
- Added `featureInfoTemplate` property to `CatalogItem`. It is used to provide a custom Markdown or HTML template to display when a feature in the catalog item is clicked. The template is parameterized on the properties of the feature.
- Updated to [Cesium](http://cesiumjs.org) 1.14. Significant changes relevant to TerriaJS users include:
  - Fixed issues causing the terrain and sky to disappear when the camera is near the surface. [#2415](https://github.com/AnalyticalGraphicsInc/cesium/issues/2415) and [#2271](https://github.com/AnalyticalGraphicsInc/cesium/issues/2271)
  - Fixed issues causing the terrain and sky to disappear when the camera is near the surface. [#2415](https://github.com/AnalyticalGraphicsInc/cesium/issues/2415) and [#2271](https://github.com/AnalyticalGraphicsInc/cesium/issues/2271)
  - Provided a workaround for Safari 9 where WebGL constants can't be accessed through `WebGLRenderingContext`. Now constants are hard-coded in `WebGLConstants`. [#2989](https://github.com/AnalyticalGraphicsInc/cesium/issues/2989)
  - Added a workaround for Chrome 45, where the first character in a label with a small font size would not appear. [#3011](https://github.com/AnalyticalGraphicsInc/cesium/pull/3011)
  - Fixed an issue with drill picking at low frame rates that would cause a crash. [#3010](https://github.com/AnalyticalGraphicsInc/cesium/pull/3010)

### 1.0.44

- Fixed a bug that could cause timeseries animation to "jump" when resuming play after it was paused.
- Make it possible for catalog item initialMessage to require confirmation, and to be shown every time.
- When catalog items are enabled, the checkbox now animates to indicate that loading is in progress.
- Add `mode=preview` option in the hash portion of the URL. When present, it is assumed that TerriaJS is being used as a previewer and the "small screen warning" will not be shown.
- Added `maximumLeafletZoomLevel` constructor option to `TerriaViewer`, which can be used to force Leaflet to allow zooming closer than its default of level 18.
- Added the `attribution` property to catalog items. The attribution is displayed on the map when the catalog item is enabled.
- Remove an unnecessary instance of the Cesium InfoBox class when viewing in 2D
- Fixed a bug that prevented `AbsIttCatalogGroup` from successfully loading its list of catalog items.
- Allow missing URLs on embedded data (eg. embedded czml data)
- Fixed a bug loading URLs for ArcGIS services names that start with a number.
- Updated to [Cesium](http://cesiumjs.org) 1.13. Significant changes relevant to TerriaJS users include:
  - The default `CTRL + Left Click Drag` mouse behavior is now duplicated for `CTRL + Right Click Drag` for better compatibility with Firefox on Mac OS [#2913](https://github.com/AnalyticalGraphicsInc/cesium/pull/2913).
  - Fixed an issue where non-feature nodes prevented KML documents from loading. [#2945](https://github.com/AnalyticalGraphicsInc/cesium/pull/2945)

### 1.0.43

- Fixed a bug that prevent the opened/closed state of groups from being preserved when sharing.

### 1.0.42

- Added a `cacheDuration` property to all catalog items. The new property is used to specify, using Varnish-like notation (e.g. '1d', '10000s') the default length of time to cache URLs related to the catalog item.
- Fix bug when generating share URLs containing CSV items.
- Improve wording about downloading data from non-GeoJSON-supporting WFS servers.

### 1.0.41

- Improvements to `AbsIttCatalogItem` caching from the Tools menu.

### 1.0.40

- `ArcGisMapServerCatalogItem` now shows "NoData" tiles by default even after showing the popup message saying that max zoom is exceeded. This can be disabled by setting its `showTilesAfterMessage` property to false.

### 1.0.39

- Fixed a race condition in `AbsIttCatalogItem` that could cause the legend and map to show different state than the Now Viewing UI suggested.
- Fixed a bug where an ABS concept with a comma in its name (e.g. "South Eastern Europe,nfd(c)" in Country of Birth) would cause values for concept that follow to be misappropriated to the wrong concepts.

### 1.0.38

- `AbsIttCatalogItem` now allows the region type to be set on demand rather than only at load time.
- `CsvCatalogItem` can now have no display variable selected, in which case all points are the same color.

### 1.0.37

- Added `CswCatalogGroup` for populating a catalog by querying an OGC CSW service.
- Added `CatalogMember.infoSectionOrder` property, to allow the order of info sections to be configured per catalog item when necessary.
- Fixed a bug that prevented WMTS layers with a single `TileMatrixSetLink` from working correctly.
- Added support for WMTS layers that can only provide tiles in JPEG format.
- Fixed testing and caching of ArcGis layers from tools and added More information option for imagery layers.
- TerriaJS no longer requires Google Analytics. If a global `ga` function exists, it is used just as before. Otherwise, events are, by default, logged to the console.
- The default event analytics behavior can be specified by passing an instance of `ConsoleAnalytics` or `GoogleAnalytics` to the `Terria` constructor. The API key to use with `GoogleAnalytics` can be specified explicitly to its constructor, or it can be specified in the `parameter.googleAnalyticsKey` property in `config.json`.
- Made polygons drastically faster in 2D.
- TerriaJS now shortens share URLs by default when a URL shortener is available.
- Added Google Analytics reporting of the application URL. This is useful for tracking use of share URLs.
- Added the ability to specify a specific dynamic layer of an ArcGIS Server using just a URL.

### 1.0.36

- Calculate extent of TopoJSON files so that the viewer correctly pans+zooms when a TopoJSON file is loaded.
- Fixed a bug that caused the `Terria#clock` to keep ticking (and therefore using CPU / battery) once started even after selecting a non-time-dynamic dataset.
- Fixed a bug that caused the popup message to appear twice when a dataset failed to load.
- Added layer information to the Info popup for WMS datasets.
- Added ability to filter catalog search results by:
  - type: `is:wms`, `-is:esri-mapserver`. A result must match any 'is:' and no '-is:'.
  - url: `url:vic.gov.au`, `-url:nicta.com.au`. A result must match any 'url:', and no '-url:'.
- Added ability to control the number of catalog search results: `show:20`, `show:all`

### 1.0.35

- Polygons from GeoJSON datasets are now filled.
- Left-aligned feature info table column and added some space between columns.
- Added `EarthGravityModel1996`.
- Extended `LocationBarViewModel` to show heights relative to a geoid / mean sea level model. By default, EGM96 is used.
- Added support for styling GeoJSON files, either in catalog (add .style{} object) or embedded directly in the file following the [SimpleStyle spec](https://github.com/mapbox/simplestyle-spec).
- Fixed a bug that caused the 3D view to use significant CPU time even when idle.
- Added CartoDB's Positron and Dark Matter base maps to `createGlobalBaseMapOptions`.
- Added support for subdomains to `OpenStreetMapCatalogItem`.

### 1.0.34

- Fixed a bug that prevented catalog items inside groups on the Search tab from being enabled.
- Added `PopupMessageConfirmationViewModel`. It prevents the Popup from being closed unless the confirm button is pressed. Can also optionally have a deny button with a custom action.
- Added support for discovering GeoJSON datasets from CKAN.
- Added support for zipped GeoJSON files.
- Made `KmlCatalogItem` use the proxy when required.
- Made `FeatureInfoPanelViewModel` use the white panel background in more cases.
- Significantly improved the experience on devices with small screens, such as phones.
- Fixed a bug that caused only the portion of a CKAN group name before the first comma to be used.

### 1.0.33

- Added the `legendUrls` property to allow a catalog item to optionally have multiple legend images.
- Added a popup message when zooming in to the "No Data" scales of an `ArcGisMapServerCatalogItem`.
- Added `CatalogGroup.sortFunction` property to allow custom sorting of catalog items within a group.
- Added `ImageryLayerCatalogItem.treat403AsError` property.
- Added a title text when hovering over the label of an enabled catalog item. The title text informs the user that clicking will zoom to the item.
- Added `createBingBaseMapOptions` function.
- Added an option to `KnockoutMarkdownBinding` to optionally skip HTML sanitization and therefore to allow unsafe HTML.
- Upgraded to Cesium 1.11.
- `CatalogItem.zoomTo` can now zoom to much smaller bounding box rectangles.

### 1.0.32

- Fixed CKAN resource format matching for KML, CSV, and Esri REST.

### 1.0.31

- Added support for optionally generating shorter URLs when sharing by using the Google URL shortening service.

### 1.0.30

- `WebMapServiceCatalogItem` and `ArcGisMapServerCatalogItem` now augment directly-specified metadata with metadata queried from the server.
- "Data Details" and "Service Details" on the catalog item info panel are now collapsed by default. This improves the performance of the panel and hides some overly technical details.
- `ArcGisMapServerCatalogItem.layers` can now specify layer names in addition to layer IDs. Layer names are matched in a case-insensitive manner and only if a direct ID match is not found.
- `itemProperties` are now applied through the normal JSON loading mechanism, so properties that are represented differently in code and in JSON will now work as well.
- Added support for `csv-geo-*` (e.g. csv-geo-au) to `CkanCatalogGroup`.
- The format name used in CKAN can now be specified to `CkanCatalogGroup` using the `wmsResourceFormat`, `kmlResourceFormat`, `csvResourceFormat`, and `esriMapServerResourceFormat` properties. These properties are all regular expressions. When the format of a CKAN resource returned from `package_search` matches one of these regular expressions, it is treated as that type within TerriaJS.
- `CkanCatalogGroup` now fills the `dataUrl` property of created items by pointing to the dataset's page on CKAN.
- The catalog item information panel now displays `info` sections in a consistent order. The order can be overridden by setting `CatalogItemInfoViewModel.infoSectionOrder`.
- An empty `description` or `info` section is no longer shown on the catalog item information panel. This can be used to remove sections that would otherwise be populated from dataset metadata.

### 1.0.29

- Add support for loading init files via the proxy when necessary.
- Switched to using the updated URL for STK World Terrain, `//assets.agi.com/stk-terrain/v1/tilesets/world/tiles`.

### 1.0.28

- Fixed a bug that prevented links to non-image (e.g. ArcGIS Map Server) legends from appearing on the Now Viewing panel.

### 1.0.27

- Use terriajs-cesium 1.10.7, fixing a module load problem in really old browers like IE8.

### 1.0.25

- Fixed incorrect date formatting in the timeline and animation controls on Internet Explorer 9.
- Add support for CSV files with longitude and latitude columns but no numeric value column. Such datasets are visualized as points with a default color and do not have a legend.
- The Feature Information popup is now automatically closed when the user changes the `AbsIttCatalogItem` filter.

### 1.0.24

- Deprecated:
  - Renamed `AusGlobeViewer` to `TerriaViewer`. `AusGlobeViewer` will continue to work until 2.0 but using it will print a deprecation warning to the browser console.
  - `BrandBarViewModel.create` now takes a single `options` parameter. The container element, which used to be specified as the first parameter, should now be specified as the `container` property of the `options` parameter. The old function signature will continue to work until 2.0 but using it will print a deprecation warning to the browser console.
- `WebMapServiceCatalogItem` now determines its rectangle from the GetCapabilities metadata even when configured to use multiple WMS layers.
- Added the ability to specify the terrain URL or the `TerrainProvider` to use in the 3D view when constructing `TerriaViewer`.
- `AbsIttCatalogItem` styles can now be set using the `tableStyle` property, much like `CsvCatalogItem`.
- Improved `AbsIttCatalogItem`'s tolerance of errors from the server.
- `NavigationViewModel` can now be constructed with a list of `controls` to include, instead of the standard `ZoomInNavigationControl`, `ResetViewNavigationControl`, and `ZoomOutNavigationControl`.
- Fixed a bug that caused the brand bar to slide away with the explorer panel on Internet Explorer 9.

### 1.0.23

- Fixed a bug that prevented features from being pickable from ABS datasets on the 2D map.
- Fixed a bug that caused the Explorer Panel tabs to be missing or misaligned in Firefox.

### 1.0.22

- Changed to use JPEG instead of PNG format for the Natural Earth II basemap. This makes the tile download substantially smaller.

### 1.0.21

- Added an `itemProperties` property to `AbsIttCatalogGroup`.
- Added a `nowViewingMessage` property to `CatalogItem`. This message is shown by the `NowViewingAttentionGrabberViewModel` when the item is enabled. Each unique message is shown only once.

### 1.0.20

- Added the ability to specify SVG icons on Explorer Panel tabs.
- Added an icon to the Search tab.
- Added support for accessing Australian Bureau of Statistics data via the ABS-ITT API, using `AbsIttCatalogGroup` and `AbsIttCatalogItem`.
- The Now Viewing panel now contains controls for selecting which column to show in CSV datasets.

### 1.0.19

- Added `NowViewingAttentionGrabberViewModel`. It calls attention the Now Viewing tab the first time a catalog item is enabled.
- Added `isHidden` property to catalog items and groups. Hidden items and groups do not show up in the catalog or in search results.

### 1.0.18

- Added `featureInfoFields` property to `CsvCatalogItem.tableStyle`. It allows setting which fields to show in the Feature Info popup, and the name to use for each.
- Added `OpenStreetMapCatalogItem` for connecting to tile servers using the OpenStreetMap tiling scheme.
- Added `CkanCatalogGroup.allowEntireWmsServers` property. When set and the group discovers a WMS resource without a layer parameter, it adds a catalog item for the entire server instead of ignoring the resource.
- Added `WebMapTileServiceCatalogGroup` and `WebMapTileServiceCatalogItem` for accessing WMTS servers.
- Handle the case of an `ArcGisMapServerCatalogItem` with an advertised extent that is outside the valid range.
- We now pass ArcGIS MapServer metadata, when it's available, through to Cesium's `ArcGisMapServerImageryProvider` so that it doesn't need to re-request the metadata.
- Changed the style of the Menu Bar to have visually-separate menu items.
- Added support for SVG menu item icons to `MenuBarViewModel`.
- Improved popup message box sizing.

### 1.0.17

- Upgraded to TerriajS Cesium 1.10.2.
- Added `ImageryLayerCatalogItem.isRequiredForRendering`. This is set to false by default and to true for base maps. Slow datasets with `isRequiredForRendering=false` are less likely to prevent other datasets from appearing in the 3D view.
- The "Dataset Testing" functionality (on the hidden Tools menu accessible by adding `#tools=1` to the URL) now gives up tile requests and considers them failed after two seconds. It also outputs some JSON that can be used as the `blacklist` property to blacklist all of the datasets that timed out.
- Added a feature to count the total number of datasets from the hidden Tools menu.
- Fixed a bug that caused the 2D / 3D buttons the Maps menu to get out of sync with the actual state of the map after switching automatically to 2D due to a performance problem.

### 1.0.16

- Deprecated:
  - `ArcGisMapServerCatalogGroup` has been deprecated. Please use `ArcGisCatalogGroup` instead.
- Replaced Cesium animation controller with TerriaJS animation controller.
- Replaced Cesium Viewer widget with the CesiumWidget when running Cesium.
- Added the ability to turn a complete ArcGIS Server, or individual folders within it, into a catalog group using `ArcGisCatalogGroup`.

### 1.0.15

- Fix imagery attribution on the 2D map.

### 1.0.14

- Fixed share URL generation when the application is not running at the root directory of its web server.
- Fixed a bug that caused Internet Explorer 8 users to see a blank page instead of a message saying their browser is incompatible.

### 1.0.13

- Breaking changes:
  - Added a required `@brand-bar-height` property.
- `ExplorerPanelViewModel` can now be created with `isOpen` initially set to false.
- TerriaJS now raises an error and hides the dataset when asked to show an `ImageryLayerCatalogItem` in Leaflet and that catalog item does not use the Web Mercator (EPSG:3857) projection. Previously, the dataset would silently fail to display.
- Improved error handling in `CzmlCatalogItem`, `GeoJsonCatalogItem`, and `KmlCatalogItem`.
- Made the `clipToRectangle` property available on all `ImageryProvider`-based catalog items, not just `WebMapServiceCatalogItem`.
- Added `CatalogMember.isPromoted` property. Promoted catalog groups and items are displayed above non-promoted groups and items.
- Add support for ArcGIS MapServer "Raster Layers" in addition to "Feature Layers".

### 1.0.12

- Allow Esri ArcGIS MapServers to be added via the "Add Data" panel.
- Adds `baseMapName` and `viewerMode` fields to init files and share links. `baseMapName` is any base map name in the map settings panel and `viewerMode` can be set to `'2d'` or `'3d'`.
- Added `tableStyle.legendTicks` property to `CsvCatalogItem`. When specified, the generated legend will have the specified number of equally-spaced lines with labels in its legend.

### 1.0.11

- Fixed a bug that prevented HTML feature information from showing up with a white background in Internet Explorer 9 and 10.
- Fixed a bug that prevented WMS GetCapabilities properties, such as CRS, from being properly inherited from the root layer.
- Tweaked credit / attribution styling.

### 1.0.10

- Added support for a developer attribution on the map.
- Fixed a bug that could cause results from previous async catalog searches to appear in the search results.

### 1.0.9

- Show Cesium `ImageryProvider` tile credits / attribution in Leaflet when using `CesiumTileLayer`.

### 1.0.8

- `WebMapServiceCatalogGroup` now populates the catalog using the hierarchy of layers returned by the WMS server in GetCapabilities. To keep the previous behavior, set the `flatten` property to true.
- Potentially breaking changes:
  - The `getFeatureInfoAsGeoJson` and `getFeatureInfoAsXml` properties have been removed. Use `getFeatureInfoFormats` instead.
- Added support for text/html responses from WMS GetFeatureInfo.
- Make the `FeatureInfoPanelViewModel` use a white background when displaying a complete HTML document.
- `KnockoutMarkdownBinding` no longer tries to interpret complete HTML documents (i.e. those that contain an <html> tag) as Markdown.
- The feature info popup for points loaded from CSV files now shows numeric columns with a missing value as blank instead of as 1e-34.
- `ArcGisMapServerCatalogItem` now offers metadata, used to populate the Data Details and Service Details sections of the catalog item info panel.
- `ArcGisMapServerCatalogGroup` now populates a "Service Description" and a "Data Description" info section for each catalog item from the MapServer's metadata.
- The `metadataUrl` is now populated (and shown) from the regular MapServer URL.
- Added 'keepOnTop' flag support for imageryLayers in init file to allow a layer to serve as a mask.
- Added 'keepOnTop' support to region mapping to allow arbitrary masks based on supported regions.
- Checkboxes in the Data Catalogue and Search tabs now have a larger clickable area.

### 1.0.7

- `CatalogItemNameSearchProviderViewModel` now asynchronously loads groups so items in unloaded groups can be found, too.
- Do not automatically fly to the first location when pressing Enter in the Search input box.
- Changed `ArcGisMapServerCatalogItem` to interpret a `maxScale` of 0 from an ArcGIS MapServer as "not specified".
- Added an `itemProperties` property to `ArcGisMapServerCatalogGroup`, allowing properties of auto-discovered layers to be specified explicitly.
- Added `validDropElements`, `validDropClasses`, `invalidDropElements`, and `invalidDropClasses` properties to `DragDropViewModel` for finer control over where dropping is allowed.
- Arbitrary parameters can now be specified in `config.json` by adding them to the `parameters` property.

### 1.0.6

- Added support for region mapping based on region names instead of region numbers (example in `public/test/countries.csv`).
- Added support for time-dynamic region mapping (example in `public/test/droughts.csv`).
- Added the ability to specify CSV styling in the init file (example in `public/init/test.json`).
- Improved the appearance of the legends generated with region mapping.
- Added the ability to region-map countries (example in `public/test/countries.csv`).
- Elminated distracting "jumping" of the selection indicator when picking point features while zoomed in very close to the surface.
- Fixed a bug that caused features to be picked from all layers in an Esri MapServer, instead of just the visible ones.
- Added support for the WMS MinScaleDenominator property and the Esri MapServer maxScale property, preventing layers from disappearing when zoomed in to close to the surface.
- Polygons loaded from KML files are now placed on the terrain surface.
- The 3D viewer now shows Bing Maps imagery unmodified, matching the 2D viewer. Previously, it applied a gamma correction.
- All catalog items now have an `info` property that allows arbitrary sections to be shown for the item in the info popup.
- `CkanCatalogGroup` now has a `groupBy` property to control whether catalog items are grouped by CKAN group ("group"), CKAN organization ("organization"), or not grouped at all ("none").
- `CkanCatalogGroup` now has a `useResourceName` property to control whether the name of the catalog item is derived from the resource (true), or the dataset itself (false).
- The catalog item info page now renders a much more complete set of Markdown and HTML elements.<|MERGE_RESOLUTION|>--- conflicted
+++ resolved
@@ -7,10 +7,8 @@
   - extract common style logic to new Cesium3dTilesStyleMixin.ts
 - Set default value for date and datetime WPS fields only when the field is marked as required.
 - Add Proj4 definition for EPSG:8059
-<<<<<<< HEAD
 - Upgrade to terriajs-cesium 8.0.1.
 - Re-enable terrain splitting.
-=======
 - Add support for ArcGis ImageServer - this includes
   - Support for "dynamic" `exportImage` endpoint (using `102100` wkid)
   - Support for web mercator and wgs84 precached tiles
@@ -19,7 +17,6 @@
 - Increase `maxRefreshIntervals` from 1000 to 10000 for `WebMapServiceCatalogItem` and `ArcGisMapServerCatalogItem`.
 - Add `nextDiscreteJulianDate` helper computed value to `DiscretelyTimeVaryingMixin`
 - Add `EPSG:7899` to `Proj4Definitions`
->>>>>>> ed76cc1b
 - [The next improvement]
 
 #### 8.7.5 - 2024-06-26
