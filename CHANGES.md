--- conflicted
+++ resolved
@@ -5,11 +5,8 @@
 - Add `token` to `ArcGisMapServerCatalogItem`, `ArcGisMapServerCatalogGroup`, `ArcGisFeatureServerCatalogItem`, `ArcGisFeatureServerCatalogGroup`, `ArcGisImageServerCatalogItem`, `I3SCatalogItem` and `ArcGisCatalogGroup` - if defined, it will be added to the `token` parameter for all ArcGIS Rest API requests.
   - Added `tokenUrl` to `ArcGisImageServerCatalogItem`, and tweaked behaviour in `ArcGisMapServerCatalogItem` and `ArcGisImageServerCatalogItem` so that if both `token` and `tokenUrl` are defined, then `tokenUrl` will be used. This allows the token to be refreshed if needed.
 - WMTS read URL from operations metadata #7371
-<<<<<<< HEAD
 - Add UI to show toast messages.
-=======
 - Add `workbenchControlFlags` trait to all catalog members for enabling or disabling workbench controls.
->>>>>>> d3c7d6e0
 - [The next improvement]
 
 #### 8.11.1 - 2025-12-04
