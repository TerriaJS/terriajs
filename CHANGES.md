# Change Log

#### next release (8.7.8)

<<<<<<< HEAD
- Add Nominatim search provider
=======
- Add support for Cloud Optimised Geotiff (cog) in Cesium mode. Currently supports EPSG 4326 and 3857. There is experimental support for other projections but performance might suffer and there could be other issues.
- Fix `Workbench.collapseAll()` and `Workbench.expandAll()` for References.
- Add to the "doZoomTo" function the case of an imagery layer with imageryProvider.rectangle
- [The next improvement]
>>>>>>> c64dd054

#### 8.7.7 - 2024-10-01

- **Breaking changes:**

  - Remove RollbarErrorServiceProvder
  - Error services now instantiated externally to terriajs

- Fix remaining lint warnings
- Augment cesium types and start using import instead of require in ts files
- Update to sass 1.79.1
- Add option to import assets from Cesium ion through the Add data panel. Use map config parameter "cesiumIonOAuth2ApplicationID" to enable the feature.

#### 8.7.6 - 2024-08-22

- Add I3SCatalogItem
  - getFeaturesFromPickResult now async to handle I3SNode.loadFields()
  - extract common style logic to new Cesium3dTilesStyleMixin.ts
- Set default value for date and datetime WPS fields only when the field is marked as required.
- Fix Sass deprecation warnings (declarations after nested blocks)
- Fix legend shown for WMS difference output item
- Add `diffItemProperties` trait to override properties of WSM difference output item. Useful for customizing feature info template strings etc.
- Add Proj4 definition for EPSG:8059
- Upgrade to terriajs-cesium 8.0.1.
- Re-enable terrain splitting.
- Add support for ArcGis ImageServer - this includes
  - Support for "dynamic" `exportImage` endpoint (using `102100` wkid)
  - Support for web mercator and wgs84 precached tiles
  - Basic support for raster functions - a dropdown is rendered in the workbench for custom raster functions
  - Traits to configure `bandIds` and `renderingRule`
- Increase `maxRefreshIntervals` from 1000 to 10000 for `WebMapServiceCatalogItem` and `ArcGisMapServerCatalogItem`.
- Add `nextDiscreteJulianDate` helper computed value to `DiscretelyTimeVaryingMixin`
- Add `EPSG:7899` to `Proj4Definitions`

#### 8.7.5 - 2024-06-26

- TSify some `js` and `jsx` files and provide `.d.ts` ambient type files for a few others. This is so that running `tsc` on an external project that imports Terria code will typecheck successfully.
- Upgraded a bunch of d3 dependencies for fixing security errors.
- Show rectangle selector for WPS bounding box parameter
- Fix `store` and `status` values send in WPS Execute request.
- Add docs for `modelDimensions`

#### 8.7.4 - 2024-06-07

- Fix position of draggable point after moving.
- Fix `getFeatureProperties` (in `FeatureInfoSection`) failing due to bad JSON parsing of nested strings.
- The `TableFeatureInfoStratum` default `featureInfoTemplate` will now not show `_id_` (internal Terria feature ID) in feature info
- Fix bug in FilterSection

#### 8.7.3 - 2024-05-28

- Fix broken chart selector
- Feature info template `<chart>` definition now accepts a `y-column` attribute to set the y-column that should be rendered in the feature info panel chart.
- Upgrade `thredds-catalog-crawler` to `v0.0.7` which makes a few security upgrades.
- Fix bug with broken datetime after that Timeline has been closed once.
- Fix WPS date time widget reset bug
- Set default date for WPS date time widget on load
- Add NumberParameterEditor to enable WPS AllowedValues Ranges to be set and use DefaultValue

#### 8.7.2 - 2024-05-14

- Add NumberParameterEditor to enable WPS AllowedValues Ranges to be set and use DefaultValue
- Feature info template has access to activeStyle of item having TableTraits.
- Updated a few dependencies to fix security warnings: `underscore`, `visx`, `shpjs`, `resolve-uri-loader`, `svg-sprite-loader`
- Allow related maps UI strings to be translated. Translation support for related maps content is not included.

#### 8.7.1 - 2024-04-16

- Upgraded to TerriajS Cesium 1.115.0
- Fix `PointStyleTraits.marker` bug where URLs were not being used.
- Fixed a bug with passing a relative baseUrl to Cesium >= 1.113.0 when `document.baseURI` is different to its `location`.
- Fix node v18 compatibility by forcing `webpack-terser-plugin` version resolution and fixing new type errors
- Reduce log noise in `MagdaReference`.

#### 8.7.0 - 2024-03-22

- **Breaking changes:**
  - `generateCatalogIndex` now uses `commander` to parse arguments. Run `node ./build/generateCatalogIndex.js --help` for more information.
- Fixed exception thrown from `objectArrayTrait` when a model has 0 strata and a `MergeStrategy` of `topStratum`.
- Fix `generateCatalogIndex` after `searchProvider` changes
- Fix bug with relative URLs being ignored in `generateCatalogIndex`
- Fix bug with ArcGisMapServerImageryProvider not correctly identifying if the `tile` endpoint can be used

#### 8.6.1 - 2024-03-14

- Fix SDMX `featureInfoTemplate` `<chart>` bug not showing correct `yColumn`

#### 8.6.0 - 2024-03-12

- **Breaking changes:**
  - Add `MergeStrategy` to `objectArrayTrait` - this includes a new `topStratum` strategy - similar to `Merge.All` (the default behaviour), but only elements that exist in the top-most strata will be merged with lower strata. Elements that only exist in lower strata will be removed.
  - **Note** the only trait with `MergeStrategy` set to `topStratum` is `lines` in `TableChartStyleTraits`.
- Fix `y-column` in `FeatureInfoPanelChart` (`<chart>`)

#### 8.5.2 - 2024-03-07

- Add `usePreCachedTilesIfAvailable` to `ArcGisMapServerCatalogItemTraits`.
- Improved `ChartableMixin.isMixedInto` to ensure there are no false positive matches when testing References.
- Fixed a bug in `MagdaReference` where members of a group would not be updated/created correctly when a group is reloaded.

#### 8.5.1 - 2024-02-23

- Added highly experimental CatalogProvider, intended to encapsulate functionality related to the entire catalog, or large subtrees of it, that doesn't fit into individual catalog member models.
- `BingMapsCatalogItem` now supports Bing's `culture` parameter.
- Update a prompt text in DataPreview.

#### 8.5.0 - 2024-02-07

- **Breaking changes:**
  - Upgrade TypeScript to 5.2
  - Switch Babel configuration to new JSX transform
- Improve tsconfig files
- Remove deprecated default `relatedMaps`
- Update `thredds-catalog-crawler` to `0.0.6`
- `WebMapServiceCatalogItem` will drop problematic query parameters from `url` when calling `GetCapabilities` (eg `"styles","srs","crs","format"`)
- Fixed regression causing explorer window not to display instructions when first opened.
- Enable eslint for typescript: plugin:@typescript-eslint/eslint-recommended
- Fixed a bug where the search box was missing for small screen devices.
- Prevent user adding empty web url
- Fix bug where search results shown in `My Data` tab
- Fix bug in function createDiscreteTimesFromIsoSegments where it might create duplicate timestamps.
- Add option to enable/disable shortening share URLs via InitSourceData.
- Fix bug in ArcGisMapServerCatalogItem.
- Add examples.
- Upgraded Cesium to 1.113.0 (i.e. `terriajs-cesium@6.2.0` & `terriajs-cesium-widgets@4.4.0`).

#### 8.4.1 - 2023-12-08

- Temporary UX fixes for clipping box:
  - An option to zoom to clipping box
  - An option to re-position the clipping box
  - Trigger repositioning of clipping box when the user enables clipping box for the first time
  - Cursor and scale point handle changes (makes it much easier to grasp)
  - More robust interaction with the box
- Fix a bug where `DragPoints` was interfering with pedstrian mode mouse movements.
- Update `webpack` to `4.47.0` to support Node >= 18 without extra command line parameters.
- Add support for multiple `urls` for `GeoJsonCatalogItem`.
- Automatically explode GeoJSON `MultiPoint` features to `Point` features.
- Add new table styling traits - `scaleByDistance` and `disableDepthTestDistance`.
- Add support for `LineString` and `MultiLineString` when using `GeoJsonCatalogItem` in `CZML` mode.

#### 8.4.0 - 2023-12-01

- **Breaking change:** Replaced `node-sass` with (dart) `sass`
  - You will need to update your `TerriaMap` to use `sass` instead of `node-sass`.
- Added `apiColumns` to `ApiTableCatalogItem` - this can now be used to specify `responseDataPath` per table column.
- `ArcGisMapServerCatalogItem` will now use "pre-cached tiles" if available if no (or all) `layers` are specified.

#### 8.3.9 - 2023-11-24

- **Breaking change:** new Search Provider model
  - Added SearchProviderMixin to connect searchProviders with a model system
  - Created a simple base Mixin (`SearchProviderMixin`) to attach SearchProviders to the Model system and enable easier creation of new search providers.
  - Made SearchProviders configurable from `config.json`.
  - See [0011-configurable-search-providers ADR](./architecture/0011-configurable-search-providers.md) and [Search providers customization](./doc/customizing/search-providers.md) for more details
- Make all icons in `CatalogGroup` black by default and white when a catalog group is focused, selected or hovered over. Improve lock icon position in workbench.

#### 8.3.8 - 2023-11-15

- Fix maximum call stack size exceeded on Math.min/max when creating Charts
- Fix boolean flag in `MyDataTab` displaying number
- Remove `jsx-control-statements` dependency
- Fix WMS nested group IDs - nested groups with the same name were not being created
- WMS `isEsri` default value will now check for case-insensitive `mapserver/wmsserver` (instead of `MapServer/WMSServer`)
- Tweak ArcGis MapServer WMS `GetFeatureInfo` default behaviour
  - Add `application/geo+json` and `application/vnd.geo+json` default `GetFeatureInfo` (after `application/json` in priority list)
  - Add `application/xml` default `GetFeatureInfo`. (if `isEsri` is true, then this will be used before `text/html`)
- Added many remaining ASGS 2021 region types to region mapping (STE_2021,ILOC_2021,IARE_2021,IREG_2021,RA_2021,SAL_2021,ADD_2021,DZN_2021,LGA_2022,LGA_2023,SED_2021,SED_2022,
  CED_2021,POA_2021,TR_2021,SUA_2021,UCL_2021,SOS_2021,SOSR_2021).
  - See [ASGS 2021](https://www.abs.gov.au/statistics/standards/australian-statistical-geography-standard-asgs-edition-3/jul2021-jun2026/access-and-downloads/digital-boundary-files)
- Added [Melbourne CLUE blocks](https://data.melbourne.vic.gov.au/pages/clue/) to region mapping.
- Fix WMS `GetMap`/`GetFeatureInfo` requests not having `styles` parameter (will use empty string instead of `undefined`)
- Add CesiumIon geocoder
- `CatalogGroup` will now not show members until loaded
- Add `GetTimeseries` support to `WebMapServiceCatalogItem`. This adds a new `supportsGetTimeseries` trait, which when true will replace `GetFeatureInfo` with `GetTimeseries` requests. It will also change `info_format` to `text/csv`, and show a chart in the feature info panel. Servers which advertise `GetTimeseries` capability will have this trait set to true by default. `GetTimeseries` requests will have `time = ""`.

#### 8.3.7 - 2023-10-26

- Fix `WebMapServiceCatalogItem` `allowFeaturePicking`
- Allow translation of TableStylingWorkflow.
- Fix "Remove all" not removing selected/picked features
- Fix crash on empty GeoJSON features
- Add `tableFeatureInfoContext` support to `GeoJsonMixin.createProtomapsImageryProvider`
- Fix `GeoJsonMixin` timeline animation for lines/polygons
- Fix bug in mismatched GeoJSON Feature `_id_` and TableMixin `rowId` - this was causing incorrect styling when using `filterByProperties` or features had `null` geometry
- Fix splitter for `GeoJsonMixin` (lines and polygon features only)
- Fix share links with picked features from `ProtomapsImageryProvider`
- Added on screen attribution and Google logo for Google Photorealistic 3D Tiles.
- Add `hideDefaultDescription` to `CatalogMemberTraits` - if true, then no generic default description will be shown when `description` is empty.

#### 8.3.6 - 2023-10-03

- Fixed a bug where incorrect "Remove all" icon is shown when the trait `displayGroup` of some group types (e.g.`wms-group`) is set to `true` but the members have not been populated yet.
- Fix regression in `excludeMembers`, `id` and `name` should be lower-case for comparing.

#### 8.3.5 - 2023-09-26

- Allow a story to use iframe tag if the source is youtube, youtube-nocookie or vimeo.
- Add `includeMembersRegex` to `GroupTraits`. This can be used to filter group members by id/name using a regular expression.

#### 8.3.4 - 2023-09-15

- Add `timeWindowDuration`, `timeWindowUnit` and `isForwardTimeWindow` traits to esri-mapServer type to support time window query.
- Move map credits to map column so it don't get hidden by chart panel
- TSify `MapColumn` module and reorganize components directory structure.
- Add null check to `WebMapServiceCatalogItem` `rectangle` calculation - and now we ascend tree of WMS `Layers` until we find a rectangle.
- Fix multi level nesting in ArcGIS Mapserver.

#### 8.3.3 - 2023-09-07

- Fixed broken point dragging interaction for user drawing in 3D mode.
- Fixed rectangle drawing in 2D mode.
- Added EPSG:7855 to `Proj4Definitions`.

#### 8.3.2 - 2023-08-11

- Fixed a bug when restoring timefilter from a share link having more than one imagery item with the same base URL (but different layer names).
- Fix WPS duplicate display of analysis results when loaded through a share URL
- Upgraded babel packages.

#### 8.3.1 - 2023-06-29

- **Breaking changes:**
  - Switched GoogleAnalytics to use Google Analytics 4 properties. Google's Universal properties no longer accept data from 01/07/2023, so migration is necessary anyway.
- Fix error when adding deeply nested references in search results.
- Add new option `focusWorkbenchItems` to `initialCamera` setting to focus the camera on workbench items when the app loads.
- Fixed bug where sharelinks created with no visible horizon would default to homeCamera view
- Improved calculation of 2D view from 3D view when no horizon visible
- Improve WMS and WFS error messages when requested layer names or type names are not present in GetCapabilities.

#### 8.3.0 - 2023-05-22

- **Breaking changes:**

  - **Upgraded Mobx to version 6.7.x**
  - **Upgraded Typescript to version 4.9.x**
  - See https://github.com/TerriaJS/terriajs/discussions/6787 for how to upgrade your map

#### 8.2.29 - 2023-05-18

- Fix app crash when rendering feature info with a custom title.
- Added new `CkanCatalogGroup` traits `resourceIdTemplate` and `restrictResourceIdTemplateToOrgsWithNames` to generate custom resource IDs for CKAN resources with unstable IDs.
- Fix `acessType` resolution for `MagdaReference` so that it uses the default terria resolution strategy when `magdaRecord` is not defined.

#### 8.2.28 - 2023-04-28

- Refactored TerriaViewer to expose a promise `terriaViewer.viewerLoadPromise` for async loading of viewers.
- Fix location point ideal zoom bug in 3D mode map.
- Add `EPSG:7844` to `Proj4Definitions`.
- TSify `Proj4Definitions` and `Reproject` modules.
- Update the docs for `excludeMembers`: mention the group/item id support
- Simplified `MapToolbar` API.

#### 8.2.27 - 2023-04-05

- Change icon used for display group remove button
- Make access control UI compatible to Magda v1 and v2 with v2 overriding v1.
- Remove karma-sauce-launcher dependency
- Add method `addFileDragDropListener` for receiving callbacks when user drags-n-drops a file.
- Improve `BoxDrawing` drag interaction.
- Fix a bug where `BoxDrawing` sometimes causes the map to loose pan and zoom interactivity.
- Optimize `LocationBar` component to reduce number of renders on mouse move.
- Optimize `Compass` component to reduce renders on each frame.
- Add `children` optional property to StandardUserInterfaceProps interface
- Add support for ArcGis MapServer with `TileOnly` capability - for example layers served from ArcGis Online. This is supported through `ArcGisMapServerCatalogItem`, `ArcGisMapServerCatalogGroup` and `ArcGisCatalogGroup`.

#### 8.2.26 - 2023-03-21

- Upgraded to terriajs-server 4.0.0.
- Added new `gulp dev` task that runs terriajs-server and `gulp watch` (incremental specs build) at the same time.

#### 8.2.25 - 2023-03-20

- Export `registerUrlHandlerForCatalogMemberType` for registering new url handler for catalog types.
- BoxDrawing changes:
  - Adds a new option called disableVerticalMovement to BoxDrawing which if set to true disables up/down motion of the box when dragging the top/bottom sides of the box.
  - Keeps height (mostly) steady when moving the box laterally on the map. Previously the height of the box used to change wrt to the ellipsoid/surface.
  - Fixes a bug that caused map panning and zooming to break when interacting with multiple active BoxDrawings.
  - Removed some code that was causing too much drift between mouse cursor and model when moving the model laterally on the map.
- Replaces addRemoteUploadType and addLocalUploadType with addOrReplaceRemoteFileUploadType and addOrReplaceLocalFileUploadType.

#### 8.2.24 - 2023-03-06

- Reimplement error message and default to 3d smooth mode when Cesium Ion Access Token is invalid.
- Layers shown via a share URL are now logged as a Google Analytics event
- Show an Add All / Remove All button for catalog groups when an optional `displayGroup` trait is true
- Rename the Map Settings "Raster Map Quality" slider to be just "Map Quality" as it also affects other things than raster data.
- Dragn-n-drop should respect disableZoomTo setting
- Fixed #6702 Terrain Hides Underground Features not working
- Add className prop for MyData tab so that it can be styled externally

#### 8.2.23 - 2023-01-06

- Only add groups to `CatalogIndex` if they aren't empty
- `BoxDrawing` improvements:
  - Added option `drawNonUniformScaleGrips` to enable/disable uniform-scaling
  - Set limit on the size of scaling grips relative to the size of the box
  - Small improvement to move interaction that prevents the box from locking up when trying to move at a camera angle parallel to the ground
  - Restore modified map state to the previous setting when interaction stops
- Fix bug in Cesium and Leaflet maps that resulted in `DataSource`s getting rendered even after their parent items are removed from the workbench.
- GltfMixin changes:
  - Refactors code to use stable `DataSource` and `Entity` values instead of re-creating them everytime `mapItems` is recomputed.
  - Disable zoom to for the item when position is unknown.
- Add `UploadDataTypes` API for extending the supported local and remote upload data types.
- Add option to upload terria web data (via url to json file/service)
- Refactor `Cesium3dTileMixin`.
- Updated related maps to fit mobile screens.
- Extend `responseDataPath` trait of `ApiTableCatalogItem` with support for mapping over arrays and collecting nested object values.
- Add `MapToolbar.addToolButton()` API for adding a tool button to the map navigation menu.
- Add `ActionBar` component for showing a floating menu bar at the bottom of the map.

#### 8.2.22 - 2022-12-02

- Protomaps Polygon features now only use `PolygonSymbolizer` (instead of `PolygonSymbolizer` and `LineSymbolizer`)
- Add `horizontalOrigin` and `verticalOrigin` to `TableLabelTraits`
- `TableStylingWorkflow` improvements:
  - Add more options to advanced mode (style title, hide style, long/lat column, time properties)
  - "Style" dropdown now shows `TableStyles` instead of `TableColumns`
  - Show "Variable" in "Fill color" if color column name doesn't match style name (eg style isn't generated by `TableAutomaticStylesStratum`)
  - Add symbology dropdown to advanced mode (was only showing in basic mode)
  - Add label and trail styling
  - When creating a new `bin` or `enum` value, the `null` ("default") values will be copied across.
- Move all Table related Traits to `lib/Traits/TraitsClasses/Table/` directory
- Handle errors thrown in `Cesium._attachProviderCoordHooks`. This fixes a bug where some WMTS layers break feature picking.
- Fix `Legend` outline bug - where invalid `boxStyle` meant old legend styles may be visible
- Fix `baseMapContrastColor` reactivity in `GeojsonMixin` - mvt was not updating when the basemap changes
- Add `SelectableDimensionMultiEnum` - A enum SelectableDimension that allows multiple values to be selected
- Fix `SelectableDimensionNumeric` handling of invalid values
- `ColorStyleLegend` will use `colorColumn` title by default. It will fallback to `TableStyle.title`
- Add `children` optional property to StandardUserInterfaceProps interface
- Fix `MapboxVectorTileCatalogItem` feature highlighting - this requires use of `idProperty` trait (also added `idProperty` to `ProtomapsImageryProvider`)
- Fix `MapboxVectorTileCatalogItem` `fillColor` also applying to Line features
- Add `maximumNativeZoom` to `ProtomapsImageryProvider`
- Fix image markers (eg `marker = "data:image/png;base64,..."`)
- Fix `AssimpCatalogItem` to correctly handle zip archives that contain files inside a root folder.

#### 8.2.21 - 2022-11-10

- Add check for WFS `layer.OtherSRS` in `buildSrsNameObject`
- Add `overridesBaseUrl` to `LanguageOptions`. This can be used to set the base URL for language override namespace translation files (see [client-side-config.md#LanguageConfiguration](./doc/customizing/client-side-config.md#LanguageConfiguration))
- Add `aboutButtonHrefUrl` to `configParameters`. Defaults to `"about.html"`. If set to `null`, then the About button will not be shown.
- Add `refreshIntervalTemplate` to `OpenDataSoftCatalogItemTraits` - this can be used to set `refreshInterval` using Mustache template rendered on ODS Dataset JSON object
- Add `plugins` property to `ConfigParameters` type
- Add more supported 4326 and 3857 CRS strings for WFS (eg `"urn:ogc:def:crs:EPSG::3857"` and `"urn:x-ogc:def:crs:EPSG:3857"`)

#### 8.2.20 - 2022-10-20

- Handle errors thrown in `ImageryProviderLeafletTileLayer.pickFeatures`. This fixes a bug where some WMTS layers break feature picking (in Leaflet/2D mode)

#### 8.2.19 - 2022-10-20

- Handle errors thrown in `Cesium._attachProviderCoordHooks`. This fixes a bug where some WMTS layers break feature picking.

#### 8.2.18 - 2022-10-19

- Fix `RelatedMaps` default broken URLs
- Add `mergeGroupsByName` trait to `GroupTraits` - this will merge all group members with the same name
- Fix bug with "propagate `knownContainerUniqueIds` across references and their target" - missing `runInAction`
- Add Carto v3 Maps API support for `table` and `query` endpoint (only GeoJSON - not MVT yet)
- Moved `activeStyle` default from `TableMixin` to `TableAutomaticStyleStratum`. The default `activeStyle` will now not pick a `hidden` `TableStyle`.
- Pin `flexsearch` version to `0.7.21` - as incorrect types are shipped in version `0.7.31`
- Only preload next timestep of timeseries rasters (WMS & ArcGIS MapServer) when animating the item on the map.
- Added error message if cesium stops rendering
- Add `enabled` to `TableStyleMapTraits` - which defaults to `true`
- Add `TableLabelStyleTraits` - this can be used to add `LabelGraphics` to point features (table or geojson)
- Add `TableTrailStyleTraits` - this can be used to add `PathGraphics` to time-series point features (table or geojson)
- Added missing `proxyCatalogItemUrl` to GeoJson, Shapefile, Gltf and AssImp catalog items.
- Added support for `OpenDataSoftCatalogGroup` with more than 100 datasets.
- Added `refreshIntervalTemplate` to `OpenDataSoftCatalogItemTraits` - this can be used to set `refreshInterval` using Mustache template rendered on ODS Dataset JSON object.
- Performance optimisation for time-series `TableMixin`
- Tweak `generateCatalogIndex` to use less memory. (+ add `diffCatalogIndex.js` script to show added/removed members between two catalog index files)
- Migrated `/#tools=1` to version 8.
- Removed dummy function `Terria.getUserProperty`.
- Removed unused version 7 React components.
- Fix Cesium `stoppedRenderingMessage`

#### 8.2.17 - 2022-09-23

- Fix region mapping feature `rowIds` incorrect type.

#### 8.2.16 - 2022-09-23

- Make srsName and outputFormat for WFS requests dynamic
- Added `excludeInactiveDatasets` to `CkanCatalogGroup` (`true` by default). This will filter out CKAN Datasets which have `state` or `data_state` (data.gov.au specific) **not** set to `"active"`.
- Fix `isTerriaFeatureData` bug - not checking `isJsonObject`
- Add `.logError()` to all usage of `updateModelFromJson` where the `Result` object is ignored
- Move `RelatedMaps` to terriajs. They are now generated from `configParameters` (see [`doc/customizing/client-side-config.md`](./doc/customizing/client-side-config.md#relatedmap))

#### 8.2.15 - 2022-09-16

- Fix bug with "propagate `knownContainerUniqueIds` across references and their target" - missing `runInAction`

#### 8.2.14 - 2022-09-15

- Moved map credits to map column so it don't get hidden by chart panel.
- TSified `FeatureInfo*.tsx`
  - `describeFromProperties` is now `generateCesiumInfoHTMLFromProperties`
  - `FeatureInfoSection` has been split up into `FeatureInfoSection.tsx`, `getFeatureProperties`, `mustacheExpressions` and `generateCesiumInfoHTMLFromProperties`
- Fix `{{terria.currentTime}}` in feature info template
- Add `{{terria.rawDataTable}}` in feature info template - to show raw data HTML table
- Added `TableFeatureInfoStratum` - which adds default feature info template to `TableMixin`
- Add `FeatureInfoContext` - used to inject properties into `FeatureInfoSections` context. These properties will be accessible from `featureInfoTemplate` mustache template.
  - `tableFeatureInfoContext` adds time series chart properties using `FeatureInfoContext` (`getChartDetails` has been removed)
- Move `maximumShownFeatureInfos` from `WebMapServiceCatalogItemTraits` to `MappableTraits`
- Remove `featureInfoUrlTemplate` from `OpenDataSoftCatalogItem` - as it is incompatible with time varying datasets
- Removed `formatNumberForLocale` - we now use `Number.toLocaleString`
- Rename `Feature` to `TerriaFeature` - improve typing and usage across code-base
  - Added `data: TerriaFeatureData` - which is used to pass Terria-specific properties around (eg `rowIds`)
- Added `loadingFeatureInfoUrl` to `FeatureInfoUrlTemplateMixin`
- Move `Cesium.ts` `ImageryLayer` feature picking to `cesium.pickImageryLayerFeatures()`
- Move `lib/Core/propertyGetTimeValues.js` into `lib/ReactViews/FeatureInfo/getFeatureProperties.ts`
- Add `showFeatureInfoDownloadWithTemplate` to `FeatureInfoTraits` - Toggle to show feature info download **if** a `template` has been provided. If no `template` is provided, then download will always show.
- Fix support for `initUrls` in `startData.initSources`
- Propagate `knownContainerUniqueIds` across references and their target.
- Show scrollbar for story content in Safari iOS.
- Use `document.baseURI` for building share links instead of `window.location`.

#### 8.2.13 - 2022-09-01

- Fix pedestrian drop behaviour so that the camera heading stays unchanged even after the drop
- Fixed a bug causing incorrect loading of EPSG:4326 layers in WMS v1.3.0 by sending wrong `bbox` in GetMap requests.
- Improve the CKAN model robustness by removing leading and trailing spaces in wms layer names.
- Load all `InitSources` sequentially instead of asyncronosly
- Fix `DOMPurify.sanitize` call in `PrintView`
- Fix warning for WFS item exceeding max displayable features
- Upgrade prettier to version 2.7.1

#### 8.2.12 - 2022-08-10

- Dropped "optional" from the prompt text in file upload modal for both local and web data.
- Changed the text for the first file upload option from "Auto-detect (recommended)" to simply "File type" for local files and "File or web service type" for web urls.
- Automatically suffix supported extension list to the entries in file type dropdown to improve clarity.
- Removed IFC from upload file type (until further testing).
- Move `CkanCatalogGroup` "ungrouped" group to end of members

#### 8.2.11 - 2022-08-08

- Add ability to customise the getting started video in the StoryBuilder panel
- Set cesium base URL by default so that cesium assets are resolved correctly
- Add `cesiumBaseUrl` to `TerriaOptions` for overriding the default cesium base url setting
- Fix broken Bing map logo in attributions
- Added ability to customise the getting started video in the StoryBuilder panel.
- Fixed a bug where menu items were rendered in the wrong style if the window was resized from small to large, or large to small.
- Strongly type `item` in WorkbenchItem and remove `show` toggle for non `Mappable` items.
- Add `configParameters.regionMappingDefinitionsUrls` - to support multiple URLs for region mapping definitions - if multiple provided then the first matching region will be used (in order of URLs)
  - `configParameters.regionMappingDefinitionsUrl` still exists but is deprecated - if defined it will override `regionMappingDefinitionsUrls`
- `TableMixin.matchRegionProvider` now returns `RegionProvider` instead of `string` region type. (which exists at `regionProvider.regionType`)
- Fix `shouldShorten` property in catalog and story `ShareUrl`
- Fix `shortenShareUrls` user property
- Add `videoCoverImageOpacity` option to `HelpContentItem` so that we can fade the background of help video panels.
- Fix a bug where all `HelpVideoPanel`s were being rendered resulting in autoplayed videos playing at random.
- Add `getFeatureInfoUrl` and `getFeatureInfoParameters` to `WebMapServiceCatalogItemTraits`
- Fix `SearchBoxAndResults` Trans values
- Fix `generateCatalogIndex` for nested references
- Fix `SearchBox` handling of `searchWithDebounce` when `debounceDuration` prop changes. It now fushes instead of cancels.

#### 8.2.10 - 2022-08-02

- **Breaking changes:**
  - **Minimum NodeJS version is now 14**
- Consolidate `HasLocalData` interface
- Add `GlTf` type definition (v2)
- Add `gltfModelUrl` to `GltfMixin` - this must be implemented by Models which use `GltfMixin`
- Moved `GltfCatalogItem` to `lib/Models/Catalog/Gltf/GltfCatalogItem.ts`
- Add experimental client-side 3D file conversion using [`assimpjs`](https://github.com/kovacsv/assimpjs) ([emscripten](https://emscripten.org) interface for the [assimp](https://github.com/assimp/assimp) library)
  - This supports `zip` files and `HasLocalData` - but is not in `getDataType` as the scene editor (closed source) is required to geo-reference
  - Supports over 40 formats - including Collada, obj, Blender, DXF - [full list](https://github.com/assimp/assimp/blob/master/doc/Fileformats.md)
- Add `description` to `getDataType` - this will be displayed between Step 1 and Step 2
- Add warning message to `GltfMixin` when showing in 2D mode (Leaflet)
- Upgrade `husky` to `^8.0.1`
- Prevent looping when navigating between scenes in StoryPanel using keyboard arrows
- Fix bug where StoryPanel keyboard navigation persists after closing StoryPanel
- Fix select when clicking on multiple features in 2D (#5660)
- Implemented support for `featureInfoUrlTemplate` on 2D vector features (#5660)
- Implemented FeatureInfoMixin in GeojsonMixin (#5660)
- `GpxCatalogItem` now use `GeojsonMixin` for loading data. (#5660)
- `GeoRssCatalogItem` now use `GeojsonMixin` for loading data. (#5660)
- Upgrade i18next to `v21`
- Limit workbench item title to 2 lines and show overflow: ellipsis after.
- Add `allowFeaturePicking` trait to Cesium3dTileMixin.
- Feature Info now hidden on Cesium3dTiles items if `allowFeaturePicking` set to false. Default is true.
- Add `initFragmentPaths` support for hostnames different to `configUrl`/`applicationUrl`
- Add DOMPurify to `parseCustomHtmlToReact` (it was already present in `parseCustomMarkdownToReact`)
- Update `html-to-react` to `1.4.7`
- Add `ViewState` React context provider to `StandardUserInterface` - instead of passing `viewState` or `terria` props through components, please use
  - `useViewState` hook
  - `withViewState` HOC
- Move `GlobalTerriaStyles` from `StandardUserInterface` to separate file
- Add `ExternalLinkWithWarning` component - this will replace all URLs in story body and add a warning message when URLs are clicked on.
- Fixed a bug where adding `CesiumTerrainCatalogItem` to workbench didn't apply it when `configParameters.cesiumTerrainAssetId` or `configParameters.cesiumTerrainUrl` was set.
- `CesiumTerrainCatalogItem` will now show a status `In use` or `Not in use` in the workbench.
- Rewrote `CesiumTerrainCatalogItem` to handle and report network errors.
- Set `JulianDate.toIso8601` second precision to nanosecond - this prevents weird date strings with scientific/exponent notation (eg `2008-05-07T22:54:45.7275957614183426e-11Z`)
- Add attribution for Natural Earth II and NASA Black Marble basemaps.

#### 8.2.9 - 2022-07-13

- Pin `html-to-react` to `1.4.5` due to ESM module in dependency (`parse5`) breaking webpack
- Add step to `"Deploy TerriaMap"` action to save `yarn.lock` after `sync-dependencies` (for debug purposes)
- TSIfy `SharePanel`
- Move `includeStoryInShare` out of `ViewState` into local state
- Implement ability to navigate between scenes in StoryPanel using keyboard arrows
- Rename `FeatureInfoMixin` to `FeatureInfoUrlTemplateMixin`
- Move `featureInfoTemplate` and `showStringIfPropertyValueIsNull` from `FeatureInfoTraits` to `MappableTraits` (all mappable catalog items)
- Remove `FeatureInfoUrlTemplateTraits` from all models that don't use `FeatureInfoUrlTemplateMixin`
- Fix "Regions: xxx" short report showing for non region mapped items
- Fix `showInChartPanel` default for mappable items

#### 8.2.8 - 2022-07-04

- Improve Split/compare error handling
- Fix `itemProperties` split bug
- Table styling is disabled if `MultiPoint` are in GeoJSON
- Add `GeoJsonTraits.useOutlineColorForLineFeatures` - If enabled, `TableOutlineStyleTraits` will be used to color Line Features, otherwise `TableColorStyleTraits` will be used.
- Fix feature highliting for `Line`, `MultiLine` and `MultiPoint`
- Await Internationalisation initialisation in `Terria.start`
- `UserDrawing.messageHeader` can now also be `() => string`

#### 8.2.7 - 2022-06-30

- Fix `WorkbenchItem` title height
- Add region map info and move "No Data" message to `InfoSections` in `TableAutomaticStylesStratum`
- Fix missing `TableColorStyleTraits.legend` values in `ColorStyleLegend`
- Fix `DateTimeSelectorSection.changeDateTime()` binding.
- `RegionProvider.find*Variable` functions now try to match with and without whitespace (spaces, hyphens and underscores)
- Clean up `regionMapping.json` descriptions
- Implement Leaflet credits as a react component, so it is easier to maintain them. Leaflet view now show terria extra credits.
- Implement Cesium credits as a react component, so it is easier to maintain them.
- Implement data attribution modal for map data attributions/credits. Used by both Leaflet and Cesium viewers.
- Fixed translation of Leaflet and Cesium credits.
- TSXify `ChartPanelDownloadButton`
- `ChartPanelDownloadButton` will now only export columns which are visible in chart
- Cleanup `Mixin` and `Traits` inheritance
- Wrap the following components in `observer` - `ChartItem`, `LineChart`, (chart) `Legends`, `ChartPanelDownloadButton`
- Improve TerriaReference error logging
- Fix handling GeoJSON if features have null geometry
- Fix bug where map tools names appear as translation strings
- Allow IFC files to be added to a map from local or web data (Requires non-open source plugin)
- Rename `useTranslationIfExists` to `applyTranslationIfExists` so it doesn't look like a React hook.
- Added a required parameter i18n to `applyTranslationIfExists` to avoid having stale translated strings when the language changes.
- Fix `StoryBuilder` remove all text color
- Fix `FeatureInfoPanel` `Loader` color

#### 8.2.6 - 2022-06-17

- **Breaking changes:**
  - Changed translation resolution. Now the "translation" namespace loads only from `${terria.baseUrl}/languages/{{lng}}/translation.json` (TerriaJS assets) and "languageOverrides" loads from `languages/{{lng}}/languageOverrides.json` (a TerriaMap's assets)
- Removed EN & FR translation files from bundle. All translation files are now loaded on demand.
- Moved translation files from `lib/Language/*/translation.json` to `wwwroot/languages/*/translation.json`.
- Fixed default 3d-tiles styling to add a workaround for a Cesium bug which resulted in wrong translucency value for point clouds.
- Remove Pell dependency, now replaced with TinyMCE (WYSIWYG editor library).
- Added `beforeRestoreAppState` hook for call to `Terria.start()` which gets called before state is restored from share data.
- Made `order` optional for `ICompositeBarItem`.
- Fix `includes` path for `url-loader` rule so that it doesn't incorrectly match package names with `terriajs` as prefix.
- Add help button for bookmarking sharelinks to SharePanel (if that help item exists in config)

#### 8.2.5 - 2022-06-07

- Add Google Analytics event for drag and drop of files onto map.
- Allow users to choose whether Story is included in Share
- Fixed bug that broke Cesium when WebGL was not available. Reverts to Leaflet.
- Fixed bug where `new Terria()` constructror would try to access `document` and throw an error when running in NodeJS.
- Add WPS support for `Date` (additional to existing `DateTime`) and support for `ComplexData` `Date`/`DateTime` WPS Inputs.
- TSXified `StandardUserInterface` and some other components. If your TerriaMap imports `StandardUserInterface.jsx` remove the `.jsx` extension so webpack can find the new `.tsx` file.
- Fix use of `baseMapContrastColor` in region mapping/protomaps and remove `MAX_SELECTABLE_DIMENSION_OPTIONS`.
- `mapItems` can now return arbitrary Cesium primitives.
- Added progress of 3DTiles data source loading to Progress Bar.
- ProgressBar colour now depends on baseMapContrastColor - improves visibility on light map backgrounds.
- Update `terriajs-cesium` to `1.92.0`.
- Replace Pell WYSIWYG editor library with TinyMCE, allows richer editing of Stories in the Story Builder
- Added support for using Compare / Split Screen mode with Cesium 3D Tiles.
- Fix `BottomDock.handleClick` binding
- Use the theme base font to style story share panel.
- Fix problem with Story Prompt not showing
- Fix global body style (font and focus purple)
- Add `color:inherit` to `Button`

#### 8.2.4 - 2022-05-23

- Update protomaps to `1.19.0` - now using offical version.
- Fix Table/VectorStylingWorkflow for datasets with no columns/properties to visualise
- Improve default `activeStyle` in `TableMixin` - if no `scalar` style is found then find first style with enum, text and finally region.
- Add Mustache template support to `modelDimensions` for string properties in `option.value` (with the catalog member as context)
- Added a check for disableExport in ChartPanelDownloadButton.jsx. Prevents download button rendering.
- Fix `CatalogIndex` types
- Moved code for retrieving a model by id, share key or CatalogIndex to a new function `terria.getModelByIdShareKeyOrCatalogIndex`.
- Updated handling of `previewedItemId` to use new function `terria.getModelByIdShareKeyOrCatalogIndex`. This will now use CatalogIndex if the `previewedItemId` cannot be found in models or model share keys.
- Fixed a race condition inside ModalPopup that caused the explorer panel (data catalogue) to be stuck hidden until refresh.
- Fix bug that broke the `DiffTool` preventing it from opening.
- TSify `BottomDock` and `measureElement` components.
- Fixed a bug in `GltfMixin` which resulted in some traits missing from `GltfCatalogItem` and broke tools like the scene editor.
- Leaflet attribution can be set through `config.leafletAttributionPrefix`. Attribution HTML string to show on Leaflet maps. Will use Leaflet's default if undefined. To hide Leaflet attribution - set `leafletAttributionPrefix:""`
- Re-add missing `helpPanel.mapUserGuide` translation string
- Fix `sortMembersBy` for child `Groups` and `References`
- Add `raiseError` convenience method to `TerriaError`
- Improve `filterOutUndefined` types
- Add [Maki icons](https://labs.mapbox.com/maki-icons/) - these can be used in `TablePointStyleTraits`. For example `marker = "hospital"`
- Rename `ProtomapsImageryProvider.duplicate()` to `ProtomapsImageryProvider.clone()`.
- Add [`ts-essentials` library](https://github.com/ts-essentials/ts-essentials) - "a set of high-quality, useful TypeScript types that make writing type-safe code easier"
- `GeojsonMixin` improvements
  - `uveMvt` is now `useTableStylingAndProtomaps`
  - If `useTableStylingAndProtomaps` is true, then protomaps is used for Line and Polygon features, and `TableMixin` is used for Point features (see `createLongitudeLatitudeFeaturePerRow()`)
  - `GeoJsonTraits.style` is now only supported by Cesium primitives (if defined, then `useTableStylingAndProtomaps` will be false). Instead you can use `TableStyleTraits`
- `TableMixin` improvements
  - Add new `TableStyleMap` model, this is used to support `enum`, `bin` and `null` styles for the following:
    - `TablePointStyleTraits` - this supports markers (URLs or Maki icons) and rotation, width, height and pixelOffset.
    - Add `TableOutlineStyleTraits` - this supports color and width.
  - Legends are now handled by `TableAutomaticLegendStratum`
  - Legends will be merged across `TableStyleMaps` and `TableColorMap` - for example, marker icons will be shown in legend with correct colors. See `MergedStyleMapLegend`
  - Default `activeStyle` is now picked by finding the first column of type `scalar`, and then the first column of type `enum`, then `text` and then finally `region`.
- `ArcGisFeatureServiceCatalogItem` now uses Table styling and `protomaps`
- Adapted `BaseModel.addObject` to handle adding objects to `ArrayTraits` with `idProperty="index"` and `isRemoval`. The new object will be placed at the end of the array (across all strata).
- Add `allowCustomInput` property to `SelectableDimensionGroup` - if true then `react-select` will allow custom user input.
- `TableStylingWorkflow` improvements
  - Better handling of swapping between different color scheme types (eg enum or bin)
  - Add point, outline and point-size traits

#### 8.2.3 - 2022-04-22

- **Breaking changes:**
  - `CkanItemReference` no longer copies `default` stratum to target - please use `itemProperties` instead.
- **Revert** Use CKAN Dataset `name` property for WMS `layers` as last resort.
- Add support for `WebMapServiceCatalogGroup` to `CkanItemReference` - this will be used instead of `WebMapServiceCatalogItem` if WMS `layers` can't be identified from CKAN resource metadata.
  - Add `allowEntireWmsServers` to `CkanCatalogGroupTraits` - defaults to `true`
- Ignore WMS `Layers` with duplicate `Name` properties
- Fix selectable dimensions passing reactive objects and arrays to updateModelFromJson (which could cause problems with array detection).

#### 8.2.2 - 2022-04-19

- Fixed a whitescreen with PrintView.

#### 8.2.1 - 2022-04-13

- Fixed selectable-dimension checkbox group rendering bug where the group is hidden when it has empty children.

#### 8.2.0 - 2022-04-12

- **Breaking changes:**
  - Multiple changes to `GtfsCatalogItem`:
    - Removed `apiKey` in favour of more general `headers`
    - Removed unused `bearingDirectionProperty` & `compassDirectionProperty`
    - `image` is no longer resolved relative to the TerriaJS asset folder. This will allow using relative URLs for assets that aren't inside the TerriaJS asset folder. Prepend "build/TerriaJS/" (the value of `terria.baseUrl`) to any existing relative `image` urls.
- Added `colorModelsByProperty` to `GtfsCatalogItem` which will colour 1 model differently for different vehichles based on properties matched by regular expression. E.g. colour a vehicle model by which train line the vehicle is travelling on.
- Fixed a bug where cross-origin billboard images threw errors in Leaflet mode when trying to recolour the image.
- Changed rounding of the numbers of the countdown timer in the workbench UI for items that use polling. The timer wil now show 00:00 for at most 500ms (instead of a full second). This means that for timers that are a multiple of 1000ms the timer will now show 00:01 for the last second before polling, instead of 00:00.
- TSified `BuildShareLink`, `InitSourceData` and `ShareData`.
- Added `HasLocalData` interface - which has `hasLocalData` property to implement.
- Added `ModelJson` interface - which provides loose type hints for Model JSON.
- Added `settings` object to `InitSourceData` - provides `baseMaximumScreenSpaceError, useNativeResolution, alwaysShowTimeline, baseMapId, terrainSplitDirection, depthTestAgainstTerrainEnabled` - these properties are now saved in share links/stories.
- Moved `setAlwaysShowTimeline` logic from `SettingsPanel` to `TimelineStack.ts`.

#### 8.1.27 - 2022-04-08

- Use CKAN Dataset `name` property for WMS `layers` as last resort.
- Set CKAN Group will now set CKAN Item `name` in `definition` stratum.
- Ignore GeoJSON Features with no geometry.
- Fix feedback link styling.
- Improve `CatalogIndexReference` error messages.

#### 8.1.26 - 2022-04-05

- **Breaking changes**
  - All dynamic groups (eg `WebMapServiceCatalogGroup`) will create members and set `definition` strata (instead of `underride`)
- New `GltfMixin`, which `GltfCatalogItem` now uses.
- Hook up `beforeViewerChanged` and `afterViewerChanged` events so they are
  triggered on viewer change. They are raised only on change between 2D and 3D
  viewer mode.
- Removed references to conversion service which is no longer used in version >=8.0.0.
- Added experimental routing system - there may be breaking changes to this system in subsequent patch releases for a short time. The routes currently include:
  - `/story/:share-id` ➡ loads share JSON from a URL `${configParameters.storyRouteUrlPrefix}:share-id` (`configParameters.storyRouteUrlPrefix` must have a trailing slash)
  - `/catalog/:id` ➡ opens the data catalogue to the specified member
- Fixed a polyline position update bug in `LeafletVisualizer`. Polylines with time varying position will now correctly animate in leaflet mode.
- Change button cursor to pointer
- Add `GeoJsonTraits.filterByProperties` - this can be used to filter GeoJSON features by properties
- Add GeoJSON `czmlTemplate` support for `Polygon/MultiPolygon`
- Add custom `heightOffset` property to `czmlTemplate`
- Fixed a bug where Cesium3DTilePointFeature info is not shown when being clicked.
- Added optional `onDrawingComplete` callback to `UserDrawing` to receive drawn points or rectangle when the drawing is complete.
- Fixed a bug in `BoxDrawing` where the box can be below ground after initialization even when setting `keepBoxAboveGround` to true.
- Add `itemProperties`, `itemPropertiesByType` and `itemPropertiesByIds` to `GroupTraits` and `ReferenceTraits`.
  - Properties set `override` strata
  - Item properties will be set in the following order (highest to lowest priority) `itemPropertiesByIds`, `itemPropertiesByType`, `itemProperties`.
  - If a parent group has `itemProperties`, `itemPropertiesByType` or `itemPropertiesByIds` - then child groups will have these values copied to `underride` when the parent group is loaded
  - Similarly with references.
- Fix `viewCatalogMember` bug - where `_previewItem` was being set too late.
- Improve error message in `DataPreview` for references.
- Fix alignment of elements in story panel and move some styling from scss to styled components
- Click on the stories button opens a story builder (button on the left from story number)
- Added ASGS 2021 regions to region mapping:
  - SA1-4 (e.g. sa3_code_2021)
  - GCCSA
  - STE & AUS (aliased to existing 2011/2016 data due to no change in geometry, names & codes)
- Added LGA regions from 2019 & 2021 to region mapping - only usable by lga code
- Increase `ForkTsCheckerWebpackPlugin` memoryLimit to 4GB
- Add `renderInline` option to markdownToHtml/React + TSify files
- Organise `lib/Map` into folder structure
- When `modelDimensions` are changed, `loadMapItems()` is automatically called
- Add `featureCounts` to `GeoJsonMixin` - this tracks number of GeoJSON Features by type
- Add `polygon-stroke`, `polyline-stroke` and `marker-stroke` to GeoJSON `StyleTraits` - these are only applied to geojson-vt features (not Cesium Primitives)
- TableMixin manual region mapping dimensions are now in a `SelectableDimensionGroup`
- Fix misc font/color styles
- Create reusable `StyledTextArea` component
- `Collapsible` improvements:
  - Add `"checkbox"` `btnStyle`
  - `onToggle` can now stop event propagation
  - `title` now supports custom markdown
- Add `rightIcon` and `textLight` props to `Button`
- New `addTerriaScrollbarStyles` scss mixin
- `TableAutomaticStylesStratum` now creates `styles` for every column - but will hide columns depending on `TableColumnType`
- `TableAutomaticStylesStratum.numberFormatOptions` is now `TableStyle.numberFormatOptions`
- Implement `TableColorStyleTraits.legendTicks` - this will determine number of ticks for `ContinuousColorMap` legends
- `DiscreteColorMap` will now use `minimumValue`/`maximumValue` to calculate bins
- `SelectableDimensions` improvements
  - Add `color`, `text`, `numeric` and `button` types
  - Add `onToggle` function to `SelectableDimensionGroup`
  - `Group` and `CheckboxGroup` now share the same UI and use `Collapsible`
  - `enum` (previously `select`) now uses `react-select` component
  - `color` uses `react-color` component
  - `DimensionSelectorSection` / `DimensionSelector*` are now named the same as the model - eg `SelectableDimension`
- Create `Portal`, `PortalContainer`,`SidePanelContainer` and `WorkflowPanelContainer`. There are used by `WorkflowPanel`.
- Create `WorkflowPanel` - a basic building block for creating Workflows that sit on top of the workbench
  - It has three reusable components, `Panel`, `PanelButton`, `PanelMenu`
- Create `selectableDimensionWorkflow` - This uses `WorkflowPanel` to show `SelectableDimensions` in a separate side panel.
  - `TableStylingWorkflow` - set styling options for TableMixin models
  - `VectorStylingWorkflow` - this extends `TableStylingWorkflow` - used to set styling options for GeoJsonMixin models (for Protomaps/geojson-vt only)
- Create `viewingControls` concept. This can be used to add menu items to workbench items menu (eg "Remove", "Export", ...)
  - TSXify `ViewingControls`
- Add temporary `legendButton` property - this is used to show a "Custom" button above the Legend if custom styling has been applied
  - This uses new `TableStyle.isCustom` property
- Move workbench item controls from `WorkbenchItem.jsx` `WorkbenchItemControls.tsx`
- Add `UrlTempalteImageryCatalogItem`, rename `RasterLayerTraits` to `ImageryProviderTraits` and add some properties.
- Added `ViewingControlsMenu` for making catalog wide extensions to viewing controls options.
- Added `MapToolbar`, a simpler API for adding buttons to the map navigation menu for the most common uses cases.
- Added `BoxDrawing` creation methods `fromTransform` and `fromTranslationRotationScale`.
- Fixed a bug where `zoom` hangs for catalog items with trait named `position`.
- Moved workflows to `Models/Workflows` and added helper method `runWorkflow` to invoke a workflow.
- Change NaturalEarth II basemap to use `url-template-imagery`
- Remove Gnaf API related files as the service was terminated.

#### 8.1.25 - 2022-03-16

- Fix broken download link for feature info panel charts when no download urls are specified.
- Fixed parameter names of WPS catalog functions.
- Improve WMS 1.1.1 support
  - Added `useWmsVersion130` trait - Use WMS version 1.3.0. True by default (unless `url` has `"version=1.1.1"` or `"version=1.1.0"`), if false, then WMS version 1.1.1 will be used.
  - Added `getFeatureInfoFormat` trait - Format parameter to pass to GetFeatureInfo requests. Defaults to "application/json", "application/vnd.ogc.gml", "text/html" or "text/plain" - depending on GetCapabilities response
- Add `legendBackgroundColor` to `LegendOwnerTraits` and `backgroundColor` to `LegendTraits`
- Add `sld_version=1.1.0` to `GetLegendGraphics` requests
- Filter `"styles","version","format","srs","crs"` conflicting query parameters from WMS `url`
- WMS `styles`, `tileWidth`, `tileHeight` and `crs`/`srs` will use value in `url` if it is defined (similar to existing behavior with `layers`)
- WMS will now show warning if invalid `layers` (eg if the specified `layers` don't exist in `GetCapabilities`)
- ArcGisFeatureServerCatalogItem can now load more than the maximum feature limit set by the server by making multiple requests, and uses GeojsonMixin
- Avoid creating duplication in categories in ArcGisPortalCatalogGroup.
- Fix `CatalogMemberMixin.hasDescription` null bug
- `TableStyle` now calculates `rectangle` for point based styles
- Fixed error installing dependencies by changing dependency "pell" to use github protocol rather than unencrypted Git protocol, which is no longer supported by GitHub as of 2022-03-15.

#### 8.1.24 - 2022-03-08

- Ignores duplicate model ids in members array in `updateModelFromJson`
- Add support for `crs` property in GeoJSON `Feature`
- Add feature highlighting for Protomaps vector tiles
- Add back props `localDataTypes` and `remoteDataTypes` to the component `MyData` for customizing list of types shown in file upload modal.

#### 8.1.23 - 2022-02-28

- **Breaking changes**:
  - `IDEAL ZOOM` can be customised by providing `lookAt` or `camera` for `idealZoom` in `MappableTraits`. The `lookAt` takes precedence of `camera` if both exist. The values for `camera` can be easily obtained from property `initialCamera` by calling shared link api .

* Fixed crash caused by ArcGisMapServerCatalogItem layer missing legend.
* Refactored StoryPanel and made it be collapsible
* Added animation.ts as a utility function to handle animation end changes (instead of using timeout)
* Fixed a bug where `buildShareLink` serialised the feature highlight model & geometry. Picked features are still serialised and geometry is reloaded on accessing the share link.

#### 8.1.22 - 2022-02-18

- Added play story button in mobile view when there is an active story
- `IDEAL ZOOM` can be customised by providing `idealZoom` property in `MappableTraits`.
- Fix `AddData` options

#### 8.1.21 - 2022-02-08

- Fixed bug where WMS layer would crash terria if it had no styles, introduced in 8.1.14

#### 8.1.20 - 2022-02-04

- Fixed whitescreen on Print View in release/production builds

#### 8.1.19 - 2022-01-25

- Add WMS support for `TIME=current`
- Only show `TableMixin.legends` if we have rows in dataColumnMajor and mapItems to show
- Add `WebMapServiceCatalogGroup.perLayerLinkedWcs`, this can be used to enable `ExportWebCoverageService` for **all** WMS layers. `item.linkedWcsCoverage` will be set to the WMS layer `Name` if it is defined, layer `Title` otherwise.
- MagdaReference can use addOrOverrideAspects trait to add or override "terria" aspect of target.
- Added new print preview page that opens up in a new window
- TSXified PrintView

#### 8.1.18 - 2022-01-21

- Add missing default Legend to `TableAutomaticStylesStratum.defaultStyle`
- Fix a bug in CompositeCatalogItem that causes share URLs to become extremely long.
- Fix `OpacitySection` number precision.
- Add `sortMembersBy` to `GroupTraits`. This can be set to sort group member models - For example `sortMembersBy = "name"` will alphabetically sort members by name.
- Remove `theme.fontImports` from `GlobalTerriaStyles` - it is now handled in `TerriaMap/index.js`
- Add check to `featureDataToGeoJson.getEsriFeature` to make sure geometry exists

#### 8.1.17 - 2022-01-12

- **Breaking changes**:
  - Minimum node version is now 12 after upgrading node-sass dependency

* Automatically cast property value to number in style expressions generated for 3d tiles filter.
* Re-enable procedure and observable selectors for SOS items.
* Fix broken "Ideal zoom" for TableMixin items.
* The opacity of 3d tiles can now be changed with the opacity slider in the workbench
* RasterLayerTraits and Cesium3dTilesTraits now share the newly created OpacityTraits
* `disableOpacityControl` is now a trait and can be set in the catalog.
* TSXified OpacitySection
* Upgrade compiler target from es2018 to es2019
* Fix default table style legends
* Remove SOS defaults legend workaround
* Update NodeJS version to 14 in `npm-publish` GitHub action

#### 8.1.16 - 2021-12-23

- Added region mapping support for Commonwealth Electoral Divisions as at 2 August 2021 (AEC) as com_elb_name_2021.

#### 8.1.15 - 2021-12-22

- Fix sharelink bug, and make `isJson*` type checks more rigorous
- Remove `uniqueId` from `CatalogMemberMixin.nameInCatalog` and add it as fallback to `CatalogMemberMixin.name`
- Add `shareKeys` and `nameInCatalog` to `CatalogIndexReference`.
- Remove `description` field from `CatalogIndex`
  - The `CatalogIndex` can now be used to resolve models in sharelinks
- Add support for zipped `CatalogIndex` json files.
- Fix `SplitReferences` which use `shareKeys`
- Make `isJson*` type assertion functions more rigorous
  - Add `deep` parameter, so you can use old "shallow" type check for performance reasons if needed
- Add Shapefile to `CkanDefaultFormatsStratum`
- Fix `ArcGisMapServerCatalogItem` metadata bug
- Remove legend traits from CatalogMemberMixin, replacing them with LegendOwnerTraits, and add tests to enforce correct use of legends.
- Add better support for retreiving GeoJsonCatalogItem data through APIs, including supporting geojson nested within json objects
- Fixed `ContinuousColorMap` min/max value bug.
- `TableStyle.outlierColor` is now only used if `zFilter` is active, or `colorTraits.outlierColor` is defined
- Add `forceConvertResultsToV8` to `WebProcessingServiceCatalogFunction`. If your WPS processes are returning v7 json, you will either need to set this to `true`, or set `version: 0.0.1` in JSON output (which will then be automatically converted to v8)
- Cleanup `CatalogFunction` error handling
- Fix `SelectAPolygonParameterEditor` feature picking (tsified)
- Add `WebMapServiceCatalogItem.rectangle` support for multiple WMS layers
- Fix picked feature highlighting for ArcGis REST API features (and TSify `featureDataToGeoJson`)
- Re-enable GeoJSON simple styling - now if more than 50% of features have [simple-style-spec properties](https://github.com/mapbox/simplestyle-spec) - automatic styling will be disabled (this behaviour can be disabled by setting `forceCesiumPrimitives = false`)
- Don't show `TableMixin` `legends` or `mapItems` if no data
- Fix `GeoJsonCatalogItem.legends`
- Add `isOpen` to `TerriaReferenceTraits`

#### 8.1.14 - 2021-12-13

- **Breaking changes**:
  - `Result.throwIfUndefined()` will now only throw if `result.value` is undefined - regardless of `result.error`

* Reimplement option to zoom on item when adding it to workbench, `zoomOnAddToWorkbench` is added to `MappableTraits`.
* Update terria-js cesium to `1.81.3`
* Re-allowed models to be added to `workbench` if the are not `Mappable` or `Chartable`
* Moved `WebMapServiceCatalogItem.GetCapbilitiesStratum` to `lib\Models\Catalog\Ows\WebMapServiceCapabilitiesStratum.ts`
* Moved `WebMapServiceCatalogItem.DiffStratum` to `DiffableMixin`
* `callWebCoverageService` now uses version WCS `2.0.0`
  - All WCS export functionality is now in `ExportWebCoverageServiceMixin`
  - Added `WebCoverageServiceParameterTraits` to `WebMapServiceCatalogItemTraits.linkedWcsParameters`. It includes `outputFormat` and `outputCrs`
  - Will attempt to use native CRS and format (from `DescribeCoverage`)
  - No longer sets `width` or `height` - so export will now return native resolution
* Anonymize user IP when using google analytics.
* Fix crash when TableMixin-based catalog item had invalid date values
* Fix `WebMapServiceCatalogItem.styles` if `supportsGetLegendGraphics = false`. This means that if a WMS server doesn't support `GetLegendGraphics` requests, the first style will be set as the default style.

#### 8.1.13 - 2021-12-03

- Paramerterised the support email on the help panel to use the support email in config
- Refactored `TableColumn get type()` to move logic into `guessColumnTypeFromValues()`
- `TableMixin.activeStyle` will set `TableColumnType = hidden` for `scalar` columns with name `"id"`, `"_id_"` or `"fid"`
- Fix bug `TableColumn.type = scalar` even if there were no values.
- Table columns named `"easting"` and `"northing"` are now hidden by default from styles
- `TableColumn.type = enum` requires at least 2 unique values (including null) to be selected by default
- Tweak automatic `TableColumn.type = Enum` for wider range of values
- Exporting `TableMixin` will now add proper file extensions
- Added `TimeVaryingTraits.timeLabel` trait to change label on `DateTimeSelectorSection` (defaults to "Time:")
  - This is set to `timeColumn.title`
- `TableColumn` will try to generate prettier `title` by un-camel casing, removing underscores and capitalising words
- `TableStyle` `startDates`, `finishDates` and `timeIntervals` will only set values for valid `rowGroups` (invalid rows will be set to `null`). For example, this means that rows with invalid regions will be ignored.
- Add "Disable style" option to `TableMixin.styleDimensions` - it can be enabled with `TableTraits.showDisableStyleOption`
- Added `timeDisableDimension` to `TableMixin` - this will render a checkbox to disable time dimension if `rowGroups` only have a single time interval per group (i.e. features aren't "moving" across time) - it can be enabled with `TableTraits.showDisableTimeOption` - `TableAutomaticStylesStratum` will automatically enable this if at least 50% of rowGroups only have one unique time interval (i.e. they don't change over time)\
- Remove border from region mapping if no data
- Add `baseMapContrastColor` and `constrastColor` to `BaseMapModel`
- Fixed `TableMixin.defaultTableStyle.legends` - `defaultTableStyle` is now not observable - it is created once in the `contructor`
- Removed `Terria.configParameters.enableGeojsonMvt` - geojson-vt/Protomaps is now used by default
- `GpxCatalogItem` now uses `GeojsonMixin`
- Add an external link icon to external hyperlink when using method `parseCustomHtmlToReact`. This feature can be switched off by passing `{ disableExternalLinkIcon: true }` in `context` argument.
- Tsify `sendFeedback.ts` and improve error messages/notifications
- Removed unused overrideState from many DataCatalog React components.
- Fixed a bug where adding a timeseries dataset from the preview map's Add to map button didn't add the dataset to the `timelineStack`.
- Fixed incorrect colour for catalog item names in the explorer panel when using dynamic theming.
- Moved `CatalogIndex` loading from constructor (called in `Terria.start`) to `CatalogSearchProvider.doSearch` - this means the index will only be loaded when the user does their first search
- Add basic auth support to `generateCatalogIndex`, fix some bugs and improve performance
- Update terria-js cesium to `1.81.2`
- Add `uniqueId` as fallback to `nameInCatalog`
- Remove duplicated items from `OpenDataSoftGroup` and `SocrataGroup`

#### 8.1.12 - 2021-11-18

- Bigger zoom control icons.
- Modified "ideal zoom" to zoom closer to tilesets and datasources.
- Added `configParameters.feedbackPostamble`. Text showing at the bottom of feedback form, supports the internationalization using the translation key
- `GeoJsonMixin.style["stroke-opacity"]` will now also set `polygonStroke.alpha` and `polylineStroke.alpha`
- Reduce `GeoJsonMixin` default stroke width from `2` to `1`
- Add `TableMixin` styling to `GeoJsonMixin` - it will treat geojson feature properties as "rows" in a table - which can be styled in the same way as `TableMixin` (eg CSV). This is only enabled for geojson-vt/Protomaps (which requires `Terria.configParameters.enableGeojsonMvt = true`). For more info see `GeojsonMixin.forceLoadMapItems()`
  - This can be disabled using `GeojsonTraits.disableTableStyle`
- Opacity and splitting is enabled for Geojson (if using geojson-vt/protomaps)
- Replaced `@types/geojson` Geojson types with `@turf/helpers`
- In `GeojsonMixin` replaced with `customDataLoader`, `loadFromFile` and `loadFromUrl` with `forceLoadGeojsonData`
- `GeojsonMixin` will now convert all geojson objects to FeatureCollection
- Exporting `GeojsonMixin` will now add proper file extensions
- `WebFeatureServiceCatalogItem` now uses `GeoJsonMixin`
- Fix `ProtomapsImageryProvider` geojson feature picking over antimeridian
- Add Socrata group to "Add web data
- Added "marker-stroke-width", "polyline-stroke-width", "polygon-stroke-width" to `GeojsonStyleTraits` (Note these are not apart of [simplestyle-spec](https://github.com/mapbox/simplestyle-spec/tree/master/1.1.0) and can only be used with `geojson-vt`)
- Add a method refreshCatalogMembersFromMagda to Terria class.
- Renable `useNativeResolution` on mobile
- Store `useNativeResolution`, `baseMaximumScreenSpaceError` as local properties
- Moved CKAN default `supportedFormats` to `CkanDefaultFormatsStratum`
- Add properties to `CkanResourceFormatTraits`
  - `maxFileSize` to filter out resources with large files (default values: GeoJSON = 150MB, KML = 30MB, CZML = 50MB)
  - `removeDuplicates` (which defaults to true) so we don't get duplicate formats for a dataset (it will check `resource.name`)
    - If there are multiple matches, then the newest (from resource.created property) will be used
  - `onlyUseIfSoleResource` to give a given resource format unless that is all that exists for a dataset
- Add CKAN `useSingleResource`, if `true`, then the highest match from `supportedResourceFormats` will be used for each dataset
- ArcGis Map/Feature Service will now set CRS from `latestWkid` if it exists (over `wkid`)
- Fix CKAN ArcGisFeatureService resources
- ArcGisFeatureServer will now set `outSR=4326` so we don't need to reproject client-side

#### 8.1.11 - 2021-11-15

- Fix `SettingsPanel` type issue

#### 8.1.10 - 2021-11-15

- Fix `CswCatalogGroup` XML types
- Added `MAINCODE` aliases for all ABS Statistical Area regions that were missing them.
- Fixed `superGet` replacement in webpack builds with babel versions `7.16.0` and above.

#### 8.1.9 - 2021-11-01

- TSify workbench splitter control and fix broken styling.
- Fix app crash when opening AR tool.

#### 8.1.8 - 2021-10-29

- Tsified `SettingPanel`
- Moved `setViewerMode` function from `Terria` class to `ViewerMode`
- Refactored checkbox to use children elements for label instead of label
  property, `isDisabled`, `isChecked` and `font-size: inherit` style is passed
  to each child element (so propper styling is maintained)
- Fix an internal bug where Cesium.prototype.observeModelLayer() fails to remove 3D tilesets in certain cases.
- Rename `TerriaError._shouldRaiseToUser` to `overrideRaiseToUser`
  - Note: `userProperties.ignoreError = "1"` will take precedence over `overrideRaiseToUser = true`
- Fix `overrideRaiseToUser` bug causing `overrideRaiseToUser` to be set to `true` in `TerriaError.combine`
- Add `rollbar.warning` for `TerriaErrorSeverity.Warning`
- Disable `zFilter` by default
- Remove use of word "outlier" in zFilter dimension and legend item (we now use "Extreme values")
- Add `cursor:pointer` to `Checkbox`
- Fix `MapNavigation` getter/setter `visible` bug.
  - Replace `CompositeBarItemController` `visible` setter with `setVisible` function
- Use `yarn` in CI scripts (and upgrade node to v14)
- Fix app crash when previewing a nested reference in the catalog (eg when viewing an indexed search result where the result is a reference).
- Ported feaure from v7 to set WMS layers property from the value of `LAYERS`, `layers` or `typeName` from query string of CKAN resource URL.

#### 8.1.4 - 2021-10-15

- Make flex-search usage (for `CatalogIndex`) web-worker based
- Add `completeKnownContainerUniqueIds` to `Model` class - This will recursively travese tree of knownContainerUniqueIds models to return full list of dependencies
- Add all models from `completeKnownContainerUniqueIds` to shareData.models (even if they are empty)

#### 8.1.3 - 2021-10-14

- Reimplement map viewer url param
- Added `terriaError.importance` property. This can be set to adjust which error messages are presented to the user.
  - `terriaErrorNotification` and `WarningBox` will use the error message with highest importance to show to the user ("Developer details" remains unchanged)
- Add `terriaError.shouldRaiseToUser` override, this can be used to raise errors with `Warning` severity.
- `terriaError.raisedToError` will now check if **any** `TerriaError` has been raised to the user in the tree.
- `workbench.add()` will now keep items which only return `Warning` severity `TerriaErrors` after loading.
- Improve SDMX error messages for no results
- Fix SDMX FeatureInfoSection time-series chart to only show if data exists.
- Improve GeoJSON CRS projection error messages
- Add `Notification` `onDismiss` and `ignore` properties.
- Fix `AsyncLoader` result bug
- Remove `Terria.error` event handler
- Refactor `workbench.add` to return `Result`
- Consolidated network request / CORS error message - it is now in `t("core.terriaError.networkRequestMessage")`.
  - It can be injected into other translation strings like so: `"groupNotAvailableMessage": "$t(core.terriaError.networkRequestMessage)"`
  - Or, you can use `networkRequestError(error)` to wrap up existing `TerriaError` objects
- Fix incorrect default `configParameters.feedbackPreamble`
- Fix incorrect default `configParameters.proj4def` - it is now `"proj4def/"`
- Fix Branding component. It wasn't wrapped in `observer` so it kept getting re-rendered
- Add `FeedbackLink` and `<feedbacklink>` custom component - this can be used to add a button to open feedback dialog (or show `supportEmail` in feedback is disabled)
- Fix `ContinuousColorMap` `Legend` issue due to funky JS precision
- Fix mobx computed cycle in `CkanDatasetStratum` which was making error messages for failed loading of CKAN items worse.

#### 8.1.2 - 2021-10-01

- Removed duplicate Help icon and tooltip from the map navigation menu at the bottom as it is now shown in the top menu.
- Fixed a bug where the app shows a scrollbar in some instances.
- Wrap clean initSources with action.
- Modified `TerriaReference` to retain its name when expanded. Previously, when the reference is expanded, it will assume the name of the group or item of the target.
- Proxy `catalogIndex.url`

#### 8.1.1 - 2021-09-30

- **Breaking changes:**
  - `blacklist` has been renamed to `excludeMembers` for `ArcGisPortalCatalogGroup` and `CkanCatalogGroup`.

* Tsifyied and refactored `RegionProvider` and `RegionProviderList`, and re-enabled `loadRegionIDs`
* `TableColorMap` `minimumValue` and `maximumValue` will now take into account valid regions.
* `tableMixin.loadRegionProviderList()` is now called in `tableMixin.forceLoadMapItems()` instead of `mappableMixin.loadMapItems()`
* Add TableColumn and TableStyle `ready` computed property. Columns will only be rendered if `ready` is `true`. At the moment it is only used to wait until `loadRegionIDs` has finished.
* Moved region mapping `ImageryProvider` code to `lib/Table/createRegionMappedImageryProvider.ts`
* Fix `ChartPanel` import `Result` bug.
* Improve handling of featureInfoTemplate for composite catalog items.
* Mobile help menu will now show a link to map user guide if it is configured in `Terria.configParameters.helpItems`.
* Fixed the layout of items in mobile navigation
* Add Mapbox Vector Tile support. This is using [protomaps.js](https://github.com/protomaps/protomaps.js) in the new `ProtomapsImageryProvider`. This includes subset of MVT style specification JSON support.
* `MapboxVectorCanvasTileLayer` is now called `ImageryProviderLeafletGridLayer`
* `CesiumTileLayer` is now called `ImageryProviderLeafletTileLayer`.
* Added `geojson-vt` support to `GeoJsonMixin`, which will tile geojson into vector tiles on the fly, and use the new `ProtomapsImageryProvider`.
* Added `configParameter.enableGeojsonMvt` temporary feature flag for experimental Geojson-Mapbox vector tiles. Default is `false`.
* Added `forceCesiumPrimitives` to `GeoJsonTraits`. This can be used to render cesium primitives instead of Mapbox vector-tiles (if `configParameter.enableGeojsonMvt` is `true`)
* Add `scale` observable to `TerriaViewer`. This will give distance between two pixels at the bottom center of the screen in meters.
* Fixed `withControlledVisibility` method to inherit `propTypes` of its wrapped component.
* Added `MinMaxLevelMixin` and `MinMaxLevelTraits` to handle defining min and max scale denominator for layers.
* Extracted function `scaleToDenominator` to core - for conversion of scale to zoom level.
* Share/start data conversion will now only occur if `version` property is `0.x.x`. Previously, it was `version` property is **not** `8.x.x`
* Filter table column values by Z Score. This is controlled by the following `TableColorStyleTraits`:
  - `zScoreFilter` - Treat values outside of specifed z-score as outliers, and therefore do not include in color scale. This value is magnitude of z-score - it will apply to positive and negative z-scores. For example a value of `2` will treat all values that are 2 or more standard deviations from the mean as outliers. This must be defined to be enabled - currently it is only enabled for SDMX (with `zScoreFilter=4`).
  - `zScoreFilterEnabled - True, if z-score filter is enabled
  - `rangeFilter` - This is applied after the `zScoreFilter`. It is used to effectively 'disable' the zScoreFilter if it doesn't cut at least the specified percange of the range of values (for both minimum and maximum value). For exmaple if `rangeFilter = 0.2`, then the zScoreFilter will only be effective if it cuts at least 20% of the range of values from the minimum and maximum value
* Add `outlierColor` to `ContinuousColorMap`
* Add `placement` to `SelectableDimension`. This can be used to put `SelectableDimension` below legend using `placement = "belowLegend`
* Add `SelectableDimensionCheckbox` (and rename `SelectableDimension` to `SelectableDimensionSelect`)
* Add `outlierFilterDimension` checkbox `SelectableDimension` to workbench to enable/disable dimension
* Extend `tableStyle.rowGroups` to regions
* Fix `spreadFinishTime` bug
* Fix diverging `ContinuousColorMap` - it will now center color scale around 0.
* Refactor `SocrataMapViewCatalogItem` to use `GeoJsonMixin`
* `SocrataCatalogGroup` will not not return groups for Facets if there is only one - so it skips an unnecessary group level.
* Update protomaps.js to `1.5.0`
* SDMX will now disable the region column if less than 2 valid regions have been found
* Set `spreadStartTime` and `spreadFinishTime` to `true` for SDMX
* Add SDMX `metadataURLs` from dataflow annotations
* Improve SDMX chart titles
* `TableMixin` will now remove data if an error occurs while calling `forceLoadTableData`
* Make `regionColumn` `isNullable` - this means region column can be disabled by setting to `null`.
* Fix scalar column color map with a single value
* TableMixin will now clear data if an error occurs while calling `forceLoadTableData`
* `TableMixin` will now not return `mapItems` or `chartItems` if `isLoading`
* SDMX will now use `initialTimeSource = stop`
* Fix `duplicateModels` duplicating observables across multiple models
* Support group models in workbench -- All members will be automatically added to the map.
* Added location search button to welcome modal in mobile view.
* Add `DataUrlTraits` to `CatalogMemberTraits.dataUrls`. It contains an array of data URLS (with optional `title` which will render a button). It is handled the same as `MetadataUrls` except there is a `type` property which can be set to `wcs`, `wfs`... to show info about the URL.
* Made search location bar span full width in mobile view.
* Automatically hide mobile modal window when user is interacting with the map.
* Disabled feature search in mobile
* Disabled export (clip&ship) in mobile
* Fixed misplaced search icon in mobile safari.
* Prevents story text from covering the whole screen in mobile devices.
* Add `CatalogIndex`, `CatalogIndexReference` and `generateCatalogIndex()` script. These can be used to generate a static JSON index of a terria catalog - which can then be searched through using `flexsearch`
* Added `weakReference` flag `ReferenceMixin`, this can be used to treat References more like a shortcut (this means that `sourceReference` isn't used when models are shared/added to the workbench - the `target` is used instead)
* GroupMixin.isMixedInto and MappableMixin.isMixedInto are now more strict - and won't pass for for References with `isMappable` or `isGroup`.
* `Workbench.add` can now handle nested `References` (eg `CatalogIndexReference -> CkanReference -> WMSCatalogItem`).
* Add `description` trait to `CatalogMemberReferenceTraits`
* Added `excludeMembers` property to `GroupTraits` (this replaced the `blacklist` property in v7). It is an array of strings of excluded group and item names. A group or item name that appears in this list will not be shown to the user. This is case-insensitive and will also apply to all child/nested groups
* Fixes an app crash on load in iOS-Safari mobile which was happening when rendering help panel tooltips.
* Fixed `WebMapServiceCatalogItem` not sending additional `parameters` in `GetFeatureInfo` queries.
* Changed mobile header icons and improved styling.
* Fixed a problem with computeds and AsyncLoader when loading `mapItems` (and hence children's `mapItems`) of a CompositeCatalogItem.
* Fix `YDYRCatalogFunction` `description`
* Extend input field for search in mobile view to full width of the page.
* Automatically hide mobile modal window when user is interacting with the map (like picking a point or drawing a shape).
* Adjusted styling of x-axis labels in feature info panel to prevent its clipping.
* When expanding charts from the same catalog item, we now create a new item if the expanded chart has a different title from the previously expanded chart for the same item. This behavior matches the behavior in `v7`.
* Improve status message when feature info panel chart is loading
* Fix broken chart panel download button.
* Changed @vx/_ dependencies to @visx/_ which is the new home of the chart library
* The glyph style used for chart points can now be customized.
* Added `TerriaReference` item, useful for mounting a catalog tree from an external init file at any position in the current map's catalog tree.
* Changed @vx/_ dependencies to @visx/_ which is the new home of the chart library
* The glyph style used for chart points can now be customized.
* Chart tooltip and legend bar can now fit more legends gracefully.

#### 8.1.0 - 2021-09-08

- **Breaking changes:**
  - Overhaul of map navigation: items no longer added inside UserInterface using <Nav> jsx.

* New version of map navigation ([#5062](https://github.com/TerriaJS/terriajs/pull/5062))
  - It consists of
    - a high level api `MapNavigationModel` for managing the navigation items, which is responsible for managing the state of navigation items. It is passing commands to invidual item controller.
    - a `MapNavigationItemController` that holds and control the state of navigation item. When new navigation item is created it should extend controller and provide the definition on how it state should be updated.
  - Terria exposes instance of navigation model to the world.
  - Converted all existing navigation items to utilise new navigation model, and registered them in terria navigation model (`registerMapNavigations.tsx`).
  - Resolved issue with some navigation items not being clickable on mobile due to overlap from others.
* Fixed a bug in Difference tool where difference image was showing with zero opacity in some situations.
* Fixed `CzmlCatalogItem` to react correctly to input data changes.

#### 8.0.1 - 2021-09-06

- Added `catalog-converter` support for v7 `#start` data.
- add french Help button translation
- Enable FeatureInfoSectionSpec tests
- Add `itemProperties` to `ArcGisMapServerCatalogGroupTraits` so that `ArcGisMapServerCatalogGroup` can override relevant traits of its layers.
- Add `feature` object to `FeatureInfoSection.getTemplateData`
- Add a way to replace text in feature info templates. See [Replace text](doc/connecting-to-data/customizing-data-appearance/feature-info-template.md) for details.
- Fixed unnecessary model reloads or recomputing of `mapItems` when switching between story scenes.
- Fixed story reset button.
- Moved help button to the top menu

#### 8.0.0 - 2021-08-13

- **Breaking changes**:
  - Require `translate#` in front of translatable content id in `config.json` (i.e. `helpContent`).
  - `colorPalette` no longer supports a list of CSS colors (eg `rgb(0,0,255)-rgb(0,255,0)-rgb(255,0,0)`). Instead please use `binColors`.
  - Organise `Traits` folder into `Traits/Decorators` and `Traits/TraitsClasses`
  - Renamed all mixin instance type definitions to `XMixin.Instance`.
  - Basemaps are now defined as `baseMaps` object (see [baseMaps object docs](./doc/customizing/initialization-files.md#basemaps))
    - list of available basemaps is defined in `baseMaps.items`. This list is combined with default base maps so it's possible to override defaults
    - definition of `initBaseMapId` and `initBaseMapName` are moved to `baseMaps.defaultBaseMapId` and `baseMaps.defaultBaseMapName`
    - `previewBaseMapId` is moved to `baseMaps.previewBaseMapId`
    - implemented `baseMaps.enabledBaseMaps` array of base map ids to define a list of baseMaps available to user
    - updated docs for `baseMaps`
  - `$color-splitter` and `theme.colorSplitter` has been replaced with `$color-secondary` and `theme.colorSecondary`
  - `canZoomTo` has bee replaced with `disableZoomTo` in `MappableTraits`
  - `showsInfo` has been replaced with `disableAboutData` in `CatalogMemberTraits`
  - `AsyncLoader` loadXXX methods now return `Result` with `errors` **they no longer throw errors** - if you need errors to be thrown you can use `(await loadXX).throwIfError()`.
  - Removed `openGroup()` - it is replaced by `viewState.viewCatalogMember`
  - Renamed `ReferenceMixin.is` to `ReferenceMixin.isMixedInto`

* Fixed a bug with numeric item search where it sometimes fails to return all matching values.
* Respect order of objects from lower strata in `objectArrayTrait`.
* Fix datetime button margin with scroll in workbench.
* Fix checkbox when click happen on svg icon. (#5550)
* Added progress indicator when loading item search tool.
* Add `nullColor` to `ConstantColorMap` - used when `colorColumn` is of type `region` to hide regions where rows don't exist.
* `TableStyles` will only be created for `text` columns if there are no columns of type `scalar`, `enum` or `region`.
* Moved `TableStyle.colorMap` into `TableColorMap`
* Replaced `colorbrewer.json` with `d3-scale-chromatic` - we now support d3 color scales (in addition to color brewer) - see https://github.com/d3/d3-scale-chromatic
* Added `ContinuousColorMap` - it will now be used by default for `scalar` columns
  - To use `DiscreteColorMap` - you will need to set `numberOfBins` to something other than `0`.
* `TableColorMap` default color palette for `scalar` columns is not `Reds` instead of `RdYlOr`
* Legends for `scalar` columns will now calculate optimal `numberFormatOptions.maximumFractionDigits` and `numberFormatOptions.minimumFractionDigits`
* Fix sharing user added data of type "Auto-detect".
* #5605 tidy up format string used in `MagdaReference`
* Fix wms feature info returning only one feature
* `WebMapServiceCatalogGroup` will now create layer auto-IDs using `Name` field to avoid ID clashes.
* Added `GroupMixin` `shareKey` generation for members - if the group has `shareKeys`.
* Organise `Traits` folder into `Traits/Decorators` and `Traits/TraitsClasses
* Organise `Traits` folder into `Traits/Decorators` and `Traits/TraitsClasses`
* I18n-ify shadow options in 3DTiles and some strings in feature info panel.
* Fix `StyledIcon` css `display` clash
* Limit `SelectableDimension` options to 1000 values
* Added support for `SocrataCatalogGroup` and `SocrataMapViewCatalogGroup`
  - Notes on v7 to v8 Socrata integration:
    - Share links are not preserved
    - Added basic support for dataset resources
* Organise `Models` directory into multiple sub-directories (#5626)
  - New model related classes are moved to `Models/Definition`
  - Catalog related files are moved to `Models/Catalog`
    - ESRI, OWS, GTFS and CKAN related files are moved to their own sub-directories in `Models/Catalog/`
    - Other Catalog items related files are moved to `Models/Catalog/CatalogItems`
    - Other Catalog items related files are moved to `Models/Catalog/CatalogGroups`
    - Catalog functions related files are moved to `Models/Catalog/CatalogFunction`
  - Removed unused Models files
* Modified BadgeBar to be more tolerant to longer strings
* Added `MapboxMapCatalogItem`.
* Added `MapboxStyleCatalogItem`.
* Fix splitter thumb icon vertical position
* Renamed all mixin instance type definitions to `XMixin.Instance`.
* Clean up `ViewControl` colors
  - `$color-splitter` and `theme.colorSplitter` has been replaced with `$color-secondary` and `theme.colorSecondary`
* Clean up `SplitterTraits`
  - `SplitterTraits` is now included in `RasterLayerTraits`
  - Removed `supportsSplitter` variable
  - Added `disableSplitter` trait
* Clean up `canZoomTo`
  - Replaced with `disableZoomTo` in `MappableTraits`
* Clean up `showsInfo`
  - Replaced with `disableAboutData` in `CatalogMemberTraits`
* Add `TerriaErrorSeverity` enum, values can be `Error` or `Warning`.
  - Errors with severity `Error` are presented to the user. `Warning` will just be printed to console.
  - By default, errors will use `Error`
  - `TerriaErrorSeverity` will be copied through nested `TerriaErrors` on creation (eg if you call `TerriaError.from()` on a `Warning` then the parent error will also be `Warning`)
  - Loading models from share links or stories will use `Warning` if the model is **not in the workbench**, otherwise it will use `Error`.
* In `terriaErrorNotification` - show `error.message` (as well as `error.stack`) if `error.stack` is defined
* `AsyncLoader` now has an observable `result` property.
* `viewState.viewCatalogMember()` now handles loading catalog members, opening groups and showing "Add Data" window.
* Fix `MagdaReference` `forceLoadReference` bug.
* Clean up `CkanCatalogGroup` loading - errors are no-longer swallowed.
* Clean up `3dTilesMixin` loading - errors are no-longer swallowed.
* Fix `DataPreviewSections` info section bug.
* Move `FeedbackForm` `z-index` to same as `Notification` - this is so it will appear above Data catalog.
* Added `result.raiseError()`, `result.pushErrorTo()` and `result.clone()` helper methods - and `Result.combine()` convenience function
* Renamed `ReferenceMixin.is` to `ReferenceMixin.isMixedInto`
* Added support for logging to external error service and configuring it via config parameters. See `errorService` in [client configuration](doc/customizing/client-side-config.md).
* Fix `DiscreteColorMap` bug with `binColors` and added warning message if `colorPalette` is invalid.
* Fix `EnumColorMap` bug with `binColors`
* Moved d3-scale-chromatic code into `tableColorMap.colorScaleCategorical()` and `tableColorMap.colorScaleContinuous()`
* Disabled welcome popup for shared stories
* Add WMS support for default value of time dimension.
* Make CompositeCatalogItem sync visibility to its members.
* Add `description` and `example` static properties to `Trait`, and added `@traitClass` decorator.
* Add `parent` property to `Trait`, which contains parent `TraitClass`.
* New model-generated documentation in `generateDocs.ts`
* Refactored some `Traits` classes so they use `mixTraits` instead of extending other `Traits` classes.
* Allow translation of some components.
* Fixed a bug which prevented adding any reference catalog item while the story is playing.
* Bumped terriajs-server to ^3.3.3

#### 8.0.0-alpha.87

- Re-add basemap images to terriajs rather than requiring all TerriaMaps to have those basemap images. Default basemaps will use those images.
- Data from TableMixin always overrides other feature information (e.g. from vector tiles in region mapping) by column name and title for feature info templating (consistent with v7).
- Fixed point entity creation for TableMixin where different columns are used for point size and colour.
- Changed MappableMixin's initialMessage to show while map items are loaded. Map items could be displayed behind the disclaimer before a user accepts the disclaimer.
- Fixed a cyclic dependency between initialMessage and app spinner (globe gif greysreen) that caused the app spinner to be present forever when loading a share link.
- Removed hardcoded credit links and made it configurable via terria config parameters.
- Disable `TableMixin` time column if only one unique time interval

#### 8.0.0-alpha.86

- **Breaking changes**:
  - `EnumColorMap` will only be used for enum `TableColumns` with number of unique values <= number of bins

* Add `options` to CSV papaparsing
* `TableMixin` will now only show points **or** region mapping - not both
* Add `FeatureInfoMixin` support for 2D vector features (in Cesium only)
* `TableStyles` are now hidden from the "Display Variable" selector if the number of colors (enumColors or numberOfBins) is less than 2. As a ColorMap with a single color isn't super useful.
* Improved default `TableColumn.isSampled` - it will be false if a binary column is detected (0 or 1)
* Improved default Table charting - now a time column will be used for xAxis by default
* Added `spreadFinishTime` - which works same way as `spreadStartTime` - if `true`, finish time of feature will be "spread" so that all features are displayed at the latest time step.
* Added support for `OpenDataSoft` - only point or region based features + timeseries
* `GeoJsonMixin`-based catalog items with polygon features can be extruded if a `heightProperty` is specified.
* Bugfix to make time-based geojson work when there are multiple features with the same time property value.
* Add `czmlTemplate` to `GeoJsonTraits` - it can be used to replace GeoJSON Point features with a CZML packet.
* Made the moment points in the chart optionally clickable.

#### 8.0.0-alpha.85

- **Breaking changes**:
  - Removed `registerAnalytics.js`
  - Removed `HelpMenuPanel.jsx`

* Added analytic events related to story, share and help menu items, Also refactored events to use category and action enums.
* Remove table style `SelectableDimension` from SDMX
* `GyroscopeGuidance` can now be translated.
* Wraps tool title bar text using `...`.

#### 8.0.0-alpha.84

- Fix `ArcGisMapServerCatalogGroup` infinite loading by removing the cycle of calling `loadMembers` that was present in the `DataCatalogGroup` React component. However calling `loadMembers` is still not cached as it should for `ArcGisMapServerCatalogGroup`, and the infinite loading bug could return.
- Fix bug `selectableDimensions` bug in `Cesium3dTilesMixin` and `GltfCatalogItem`.

#### 8.0.0-alpha.83

- Add `modelDimensions` to `CatalogMemberMixin` - this can be used to apply model stratum with a `SelectableDimension` (i.e. a drop-down menu).
- `GeoJsonMixin`-based catalog items can now be styled based on to their properties through traits.
- `GeoJsonMixin`-based catalog items can now vary over time if a `timeProperty` is specified.

#### 8.0.0-alpha.82

- **Breaking changes**:
  - IndexedItemSearchProvider: (bounding) `radius` option is no longer supported in `resultsData.csv` of search indexes.

* Show a toast and spinner icon in the "Ideal zoom" button when the map is zooming.
* `zoomTo()` will return a promise that resolves when the zoom animation is complete.
* Modifies `IndexedItemSearchProvider` to reflect changes to `terriajs-indexer` file format.
* Move feature info timeseries chart funtion to `lib\Table\getChartDetailsFn.ts`
* Fix feature info timeseries chart for point (lat/long) timeseries
* Feature info chart x-values are now be sorted in acending order
* Remove merging rows by ID for `PER_ROW` data in `ApiTableCatalogItem`
* Make `ApiTableCatalogItem` more compatible with Table `Traits`
  - `keyToColumnMapping` has been removed, now columns must be defined in `columns` `TableColumnTraits` to be copied from API responses.
* Move notification state change logic from ViewState into new class `NotificationState`
* Catalog items can now show a disclaimer or message before loading through specifying `InitialMessageTraits`
* Added Leaflet hack to remove white-gaps between tiles (https://github.com/Leaflet/Leaflet/issues/3575#issuecomment-688644225)
* Disabled pedestrian mode in mobile view.
* Pedestrian mode will no longer respond to "wasd" keys when the user is typing in some input field.
* Fix references to old `viewState.notification`.
* wiring changeLanguage button to useTranslation hook so that it can be detected in client maps
* Add `canZoomTo` to `TableMixin`
* SDMX changes:
  - Add better SDMX server error messages
  - `conceptOverrides` is now `modelOverrides` - as dataflow dimension traits can now be overridden by codelist ID (which is higher priortiy than concept ID)
  - Added `regionTypeReplacements` to `modelOverride`- to manually override detected regionTypes
  - `modelOverrides` are created for SDMX common concepts `UNIT_MEASURE`, `UNIT_MULT` and `FREQ`
    - `UNIT_MEASURE` will be displayed on legends and charts
    - `UNIT_MULT` will be used to multiple the primary measure by `10^x`
    - `FREQ` will be displayed as "units" in Legends and charts (eg "Monthly")
  - Single values will now be displayed in `ShortReportSections`
  - Custom feature info template to show proper dimension names + time-series chart
  - Smarter region-mapping
  - Removed `viewMode` - not needed now due to better handling of time-series
* Fix `DimensionSelector` Select duplicate ids.
* Add Leaflet splitter support for region mapping
* Fix Leaflet splitter while zooming and panning map
* Split `TableMixin` region mapping `ImageryParts` and `ImageryProvider` to improve opacity/show performance
* Removed `useClipUpdateWorkaround` from Mapbox/Cesium TileLayers (for Leaflet) - because we no longer support IE
* Fix overwriting `previewBaseMapId` with `initBaseMapId` by multiple `initData`.
* GeoJSON Mixin based catalog items can now call an API to retrieve their data as well as fetching it from a url.
* Changes to loadJson and loadJsonBlob to POST a request body rather than always make a GET request.
* Added ApiRequestTraits, and refactor ApiTableCatalogItemTraits to use it. `apiUrl` is now `url`.

#### 8.0.0-alpha.81

- Fix invalid HTML in `DataPreviewSections`.
- Fix pluralisation of mapDataState to support other languages.
- Fix CSW `Stratum` name bug.
- Add `#configUrl` hash parameter for **dev environment only**. It can be used to overwrite Terria config URL.

#### 8.0.0-alpha.80

- Removed `Disclaimer` deny or cancel button when there is no `denyAction` associated with it.

#### 8.0.0-alpha.79

- Make `InfoSections` collapsible in `DataPreview`. This adds `show` property to `InfoSectionTraits`.
  - `WebMapServiceCatalogItem` service description and data description are now collapsed by default.
- Revert commit https://github.com/TerriaJS/terriajs/commit/668ee565004766b64184cd2941bbd53e05068ebb which added `enzyme` devDependency.
- Aliases `lodash` to `lodash-es` and use `babel-plugin-lodash` reducing bundle size by around 1.09MB.
- Fix CkanCatalogGroup filterQuery issue. [#5332](https://github.com/TerriaJS/terriajs/pull/5332)
- Add `cesiumTerrainAssetId` to config.json to allow configuring default terrain.
- Added in language toggle and first draft of french translation.json
  - This is enabled via language languageConfiguration.enabled inside config.json and relies on the language being both enumerated inside languageConfiguration.langagues and availble under {code}/translation.json
- Updated to terriajs-cesium 1.81
- Create the Checkbox component with accessibility in mind.
- Convert `FeedbackForm` to typescript.

#### 8.0.0-alpha.78

- Add `ignoreErrors` url parameter.

#### 8.0.0-alpha.77

- **Breaking changes**:
  - `terria.error.raiseEvent` and `./raiseErrorToUser.ts` have been replaced with `terria.raiseErrorToUser`.
  - `terria.error.addEventListener` has been replaced with `terria.addErrorEventListener`

* New Error handling using `Result` and `TerriaError` now applied to initial loading, `updateModelFromJson()`, `upsertModelFromJson()` and `Traits.fromJson()`. This means errors will propagate through these functions, and a stacktrace will be displayed.
  - `Result` and the new features of `TerriaError` should be considered unstable and may be extensively modified or removed in future 8.0.0-alpha.n releases
* New `terriaErrorNotification()` function, which wraps up error messages.
* `TerriaError` can now contain "child" errors - this includes a few new methods: `flatten()` and `createParentError()`. It also has a few new convenience functions: `TerriaError.from()` and `TerriaError.combine()`.
* Convert `Branding.jsx` to `.tsx`
* Added `configParams.brandBarSmallElements` to set Branding elements for small screen (also added theme props)
* Add `font` variables and `fontImports` to theme - this can be used to import CSS fonts.
* Convert `lib/Styled` `.jsx` files to `.tsx` (including Box, Icon, Text). The most significant changes to these interfaces are:
  - `Box` no longer accepts `<Box positionAbsolute/>` and this should now be passed as `<Box position="absolute"/>`.
  - `Text`'s `styledSize` has been removed. Use the `styledFontSize` prop.
  - `ButtonAsLabel` no longer accepts `dark`. A dark background is now used when `light` is false (or undefined).
* Fixes CZML catalog item so that it appears on the timeline.
* Enable `theme` config parameter. This can now be used to override theme properties.

#### 8.0.0-alpha.76

- Added support for setting custom concurrent request limits per domain through `configParameters.customRequestSchedulerLimits`.
- Added `momentChart` to region-mapped timeseries
- Add time-series chart (in FeatureInfo) for region-mapped timeseries
- Only show `TableMixin` chart if it has more than one
- Add `TableChartStyle` name trait.

#### 8.0.0-alpha.75

- Fix `NotificationWindow` bug with `message`.
- Re-add `loadInitSources` to `Terria.updateApplicationUrl()`
- Added support for `elements` object in catalogue files (aka init files).
  - Using this object you can hide/show most UI elements individually.
  - See https://github.com/TerriaJS/terriajs/pull/5131. More in-depth docs to come.

#### 8.0.0-alpha.74

- Fix JS imports of `TerriaError`

#### 8.0.0-alpha.73

- Add `title` parameter in `raiseErrorToUser` to overwrite error title.
- Added some error handling in `Terria.ts` to deal with loading init sources.
- TSify `updateApplicationOnHashChange` + remove `loadInitSources` from `Terria.updateApplicationUrl()`

#### 8.0.0-alpha.72

- **Breaking changes**:
  - Added clippingRectangle to ImageryParts.
  - Any item that produces ImageryParts in mapItems (any raster items) must now also provide a clippingRectangle.
  - This clippingRectangle should be derived from this.cesiumRectangle (a new computed property) & this.clipToRectangle as demonstrated in many raster catalog items (e.g. OpenStreetMapCatalogItem.ts).

* Adds experimental ApiTableCatalogItem.
* Fixes a bug where FeatureInfoDownload tries to serialize a circular object
* Added `removeDuplicateRows` to `TableTraits`
* `forceLoadTableData` can now return undefined - which will leave `dataColumnMajor` unchanged
* Fix sharing preview item.
* Added z-index to right button group in mobile header menu
* Added cesiumRectangle computed property to MappableMixin. This is computed from the `rectangle` Trait.
* Fixed a Cesium render crash that occured when a capabilities document specified larger bounds than the tiling scheme's supported extent (bug occured with esri-mapServer but wms was probably also affected).
* In fixing Cesium render crash above clipping rectangles are now added to Cesium ImageryLayer (or Leaflet CesiumTileLayer) rather than being included in the ImageryProvider. ImageryParts has been updated to allow passing the clipping rectangle through to Cesium.ts and Leaflet.ts where ImageryLayer/CesiumTileLayer objects are created.

#### 8.0.0-alpha.71

- Fix accidental translation string change in 8.0.0-alpha.70

#### 8.0.0-alpha.70

- **Breaking changes**:
  - Merge `Chartable` and `AsyncChartableMixin` into new **`ChartableMixin`** + `loadChartItems` has been replaced by `loadMapItems`.
  - To set base map use `terriaViewer.setBaseMap()` instead of `terriaViewer.basemap = ...`
  - Incorrect usage of `AsyncLoader` **will now throw errors**

* Add `hideInBaseMapMenu` option to `BaseMapModel`.
* Change default basemap images to relative paths.
* Add `tileWidth` and `tileHeight` traits to `WebMapServiceCatalogItem`.
* Add docs about `AsyncLoader`
* Remove interactions between AsyncLoaders (eg calling `loadMetadata` from `forceLoadMapItems`)
* ... Instead, `loadMapItems` will call `loadMetadata` before triggering its own `AsyncLoader`
* Add `isLoading` to `CatalogMemberMixin` (combines `isLoading` from all the different `AsyncLoader`)
* Move `Loader` (spinner) from `Legend` to `WorkbenchItem`.
* Merge `Chartable` and `AsyncChartableMixin` into **`ChartableMixin`** + remove `AsyncLoader` functionality from `ChartableMixin` - it is now all handled by `loadMapItems`.
* Removed `AsyncLoader` functionality from `TableMixin` - it is now handled by `loadMapItems`.
  - `TableMixin.loadRegionProviderList()` is now called in `MappableMixin.loadMapItems()`
* Added `TerriaViewer.setBaseMap()` function, this now calls `loadMapItems` on basemaps
* Fix load of persisted basemap
* Fix sharing of base map
* Added backward compatibility for `baseMapName` in `initData` (eg share links)
* Add `WebMapService` support for WGS84 tiling scheme

#### 8.0.0-alpha.69

- **Breaking changes**:
  - Basemaps are now configured through catalog JSON instead of TerriaMap - see https://github.com/TerriaJS/terriajs/blob/13362e8b6e2a573b26e1697d9cfa5bae328f7cff/doc/customizing/initialization-files.md#basemaps

* Updated terriajs-cesium to version 1.79.1
* Make base maps configurable from init files and update documentation for init files [#5140](https://github.com/TerriaJS/terriajs/pull/5140).

#### 8.0.0-alpha.68

- Remove points from rectangle `UserDrawing`
- Fix clipboard typing error.
- Ported `WebProcessingServiceCatalogGroup`.
- Add CSW Group support
- Revert "remove wmts interfaces from ows interfaces" (873aa70)
- Add `math-expression-evaluator` library and `ColumnTransformationTraits`. This allows expressions to be used to transform column values (for example `x+10` to add 10 to all values).
- Fix bug in `TableColumn.title` getter.
- Add support for TableColumn quarterly dates in the format yyyy-Qx (eg 2020-Q1).
- Fix region mapping feature highlighting.
- Update clipboard to fix clipboard typing error.
- Added direction indicator to the pedestrian mode minimap.
- Limit up/down look angle in pedestrian mode.
- Automatically disable pedestrian mode when map zooms to a different location.
- Add support for time on `ArcGisMapServerCatalogItem`
- Merge `Mappable` and `AsyncMappableMixin` into **`MappableMixin`**.
- Fixed a issue when multiple filters are set to Cesium3DTilesCatalogItem
- Async/Awaitify `Terria.ts` + fix share links loading after `loadInitSources`.
- Tsified `TerriaError` + added support for "un-rendered" `I18nTranslateString`
- Tsified `raiseErrorToUser` + added `wrapErrorMessage()` to wrap error message in something more user friendly (using `models.raiseError.errorMessage` translation string).

#### 8.0.0-alpha.67

- TSify `Loader` function.
- Added walking mode to pedestrian mode which clamps the pedestrain to a fixed height above the surface.
- Upgraded catalog-converter to fix dependency version problem and ensure that all imports are async to reduce main bundle size.

#### 8.0.0-alpha.66

- **Breaking changes**:
  - Changed merging behaviour of Trait legends (of type `LegendTraits`) in `CatalogMemberTraits`. This affects legends on all `CatalogMember` models. Legend objects in higher strata now replace values in lower strata that match by index, rather than merging properties with them.

* Add `MetadataUrlTraits` to `CatalogMemberTraits.metadataUrls`. It contains an array of metadata URLS (with optional `title` which will render a button)
* Restore `cesiumTerrainUrl` config parameter. [#5124](https://github.com/TerriaJS/terriajs/pull/5124)
* I18n-ify strings in settings panel. [#5124](https://github.com/TerriaJS/terriajs/pull/5124)
* Moved `DataCustodianTraits` into `CatalogMemberTraits` and `CatalogMemberReferenceTraits`.
* `TableMixin` styles ("Display variables") will now look for column title if style title is undefined
* Add fallback colours when Color.fromCssColorString is used.
* Allow nullable `timeColumn` in table styles. Useful for turning off auto-detection of time columns.
* Added tool for searching inside catalog items. Initial implementation works for indexed 3d tilesets.
* Added support for shapefile with `ShapefileCatalogItem`
* Added `GeoJsonMixin` for handling the loading of geojson data.
* Extended the `GeoJsonCatalogItem` to support loading of zip files.
* Fixed broken feature highlighting for raster layers.
* Show a top angle view when zooming to a small feature/building from the item search result.
* Fix `TableTimeStyleTraits.idColumns` trait type.
* Added a new `lineAndPoint` chart type
* CustomChartComponent now has a "chart-type" attribute
* Fix `ArcGisMapServerCatalogItem` layer ID and legends bug
* Re-add region mapping `applyReplacements`.
* Added `SearchParameterTraits` to item search for setting a human readable `name` or passing index specific `queryOptions` for each parameter through the catalog.
* Added `AttributionTraits` to mappable and send it as property when creating Cesium's data sources and imagery providers. [#5167](https://github.com/TerriaJS/terriajs/pull/5167)
* Fixed an issue where a TerriaMap sometimes doesn't build because of typing issues with styled-components.
* Renamed `options` to `providerOptions` in `SearchableItemTraits`.
* Fix `CkanCatalogGroup.groupBy = "none"` members
* Fix `TableMixin` region mapping feature props and make Long/Lat features use column titles (if it exists) to match v7 behaviour.
* Add support for `CkanItemReference` `wms_layer` property
* Add support for `ArcGisMapServerCatalogGroup` to use `sublayerIds`.
* Added Pedestrian mode for easily navigating the map at street level.
* Clean up `LayerOrderingTraits`, remove `WorkbenchItem` interface, fix `keepOnTop` layer insert/re-ordering.
* Remove `wordBreak="break-all"` from Box surrounding DataPreview
* Re-added merging of csv row properties and vector tile feature properties for feature info (to match v7 behaviour).
* Fixes a bug in pedestrian mode where dropping the pedestrian in northern hemisphere will position the camera underground.
* Implement highlight/hide all actions for results of item search.
* Disable pickFeatures for WMS `_nextImageryParts`.
* Fix Leaflet `ImageryLayer` feature info sorting
* Fix hard-coded colour value in Story
* Use `configParameters.cesiumIonAccessToken` in `IonImageryCatalogItem`
* Added support for skipping comments in CSV files
* Fix WMS GetLegendGraphics request `style` parameter
* Loosen Legend `mimeType` check - so now it will treat the Legend URL as an image if the `mimeType` matches **OR** the file extension matches (previously, if `mimeType` was defined, then it wouldn't look at filetype extension)
* Fix `DiffTool` date-picker label `dateComparisonB`
* Fix app crash when switching different tools.
* Create `merge` `TraitsOption` for `objectArrayTrait`
* Move `Description` `metadataUrls` above `infoSections`.
* Upgraded i18next and i18next-http-backend to fix incompatibility.
* Added support for dd/mm/yyyy, dd-mm-yyyy and mm-dd-yyyy date formats.

#### 8.0.0-alpha.65

- Fixed SDMX-group nested categories
- SDMX-group will now remove top-level groups with only 1 child

#### 8.0.0-alpha.64

- Fixed WMS style selector bug.
- `layers` trait for `ArcGisMapServerCatalogItem` can now be a comma separated string of layer IDs or names. Names will be auto-converted to IDs when making the request.

#### 8.0.0-alpha.63

- Add `v7initializationUrls` to terria config. It will convert catalogs to v8 and print warning messages to console.
- Add `shareKeys` support for Madga map-config maps (through `terria` aspect)
- Revert WMS-group item ID generation to match v7
- Add `addShareKeysToMembers` to `GroupMixin` to generate `shareKeys` for dynamic groups (eg `wms-group)
- Added `InitDataPromise` to `InitSources`
- Add reverse `modelIdShareKeysMap` map - `model.id` -> `shareKeys`
- Upgraded `catalog-converter` to 0.0.2-alpha.4
- Reverted Legend use of `object` instead of `img` - sometimes it was showing html error responses
- Legend will now hide if an error is thrown
- Update youtube urls to nocookie version
- Share link conversion (through `catalog-converter`) is now done client-side
- Fix Geoserver legend font colour bug
- Remove legend broken image icon
- Added high-DPI legends for geoserver WMS (+ font size, label margin and a few other tweaks)
- `LegendTraits` is now part of `CatalogMemberTraits`
- Add `imageScaling` to `LegendTraits`
- WMS now `isGeoserver` if "geoserver` is in the URL
- Add WMS `supportsGetLegendRequest` trait
- Improved handling of WMS default styles

#### 8.0.0-alpha.62

- Fixed an issue with not loading the base map from init file and an issue with viewerMode from init files overriding the persisted viewerMode
- Fixed issues surrounding tabbed catalog mode
- Now uses `catalog-converter` to convert terriajs json in WPS response from v7 to v8.
- Fixed a bug in `UserDrawing` which caused points to not be plotted on the map.
- Fixed app crash when switching between different types of parameter in `GeoJsonParameterEditor`.
- Fixed errors when previewing an item in a group that is open by default (`isOpen: true` in init file).
- Fixed mobx warnings when loading geojson catalog items.
- Add `multiplierDefaultDeltaStep` Trait, which tries to calculate sensible multiplier for `DistrectelyTimeVarying` datasets. By default it is set to 2, which results in a new timestep being displayed every 2 seconds (on average) if timeline is playing.
- Hide info sections with empty content in the explorer preview.
- Port `shareKeys` from version 7
- Update/re-enable `GeoJsonCatalogItemSpec` for v8.
- add `DataCustodianTraits` to `WebMapServiceCatalogGroupTraits`
- Changed behaviour of `updateModelFromJson` such that catalog groups with the same id/name from different json files will be merged into one single group.
- Fixed error when selecting an existing polygon in WPS input form.
- Upgraded `catalog-converter` to 0.0.2-alpha.3.

#### 8.0.0-alpha.61

- New `CatalogFunctionMixin` and `CatalogFunctionJobMixin`
- Tsified `FunctionParameters`
- New `YourDataYourRegions` `CatalogFunctionMixin`
- Added `inWorkbench` property
- Added `addModelToTerria` flag to `upsertModelFromJson` function
- Added `DataCustodianTraits` to `WebMapServiceCatalogItem`
- Added `disableDimensionSelectors` trait to `WebMapServiceCatalogItem`. Acheives the same effect of `disableUserChanges` in v7.
- Temporarily stopped using `papaparse` for fetching Csv urls till an upstream bug is fixed.
- Fix async bug with loading `ReferenceMixin` and then `Mappable` items in `initSources`
- Remove `addToWorkbench`, it has been replaced with `workbench.add`
- Improve handling of `ArcGisMapServerCatalogItem` when dealing with tiled layers.
- Ensure there aren't more bins than unique values for a `TableStyle`
- Add access control properties to items fetched from Esri Portal.
- Improves magda based root group mimic behaviour introdcued in 8.0.0-alpha.57 by adding `/` to `knownContainerUniqueIds` when `map-config*` is encountered
- Fixed broken chart disclaimers in shared views.
- Fixed a bug where chart disclaimers were shown even for chart items disabled in the workbench.
- Fixed a bug where charts with titles containing the text "lat" or "lon" were hidden from feature info panel.
- Fixed a bug that occurred when loading config from magda. `initializationUrls` are now applied even if `group` aspect is not set

#### 8.0.0-alpha.60

- Fix WMS legend for default styles.
- Request transparent legend from GeoServer.
- Reverted the following due to various issues with datasets:
  - Add basic routing support
  - Add better page titles when on various routes of the application
  - Add prerendering support on `/catalog/` routes (via `prerender-end` event &
    allowing TerriaMap to hit certain routes)

#### 8.0.0-alpha.59

- Update magda error message
- Add a short report section if trying to view a `3d-tiles` item in a 2d map.
- Fix bug in `Terria.interpretStartData`.
- Add `ThreddsCatalogGroup` model.
- Port `supportsColorScaleRange`, `colorScaleMinimum` and `colorScaleMaximimum` from `master` to `WebMapServiceCatalogItem` model.
- Ported MapboxVectorTileCatalogItem ("mvt").
- When expanding a chart from the feature info panel, we now place a colored dot on the map where the chart was generated from.
- Add basic routing support
- Add better page titles when on various routes of the application
- Add prerendering support on `/catalog/` routes (via `prerender-end` event &
  allowing TerriaMap to hit certain routes)
- Update `WorkbenchButton` to allow for links rather than buttons, including
  changing About Data to a link

#### 8.0.0-alpha.58

- Add `FeatureInfoTraits` to `ArcGisMapServerCatalogItem`
- Fix zooming bug for datasets with invalid bounding boxes.
- Add new model for `ArcGisTerrainCatalogItem`.
- Add 3D Tiles to 'Add web data' dropdown.
- Fix naming of item in a `CkanCatalogGroup` when using an item naming scheme other than the default.

#### 8.0.0-alpha.57

- Fix memoization of `traitsClassToModelClass`.
- Chart expanded from feature info panel will now by default show only the first chart line.
- Chart component attribtues `column-titles` and `column-units` will now accept a simpler syntax like: "Time,Speed" or "ms,kmph"
- Fix presentation of the WMS Dimension metadata.
- Magda based maps now mimic "root group uniqueId === '/'" behaviour, so that mix and matching map init approaches behave more consistently

#### 8.0.0-alpha.56

- Add `itemProperties` trait to `WebMapMapCatalogGroup`.
- Add support for `formats` traits within `featureInfoTemplate` traits.
- Fix handling of `ArcGisPortalItemReference` for when a feature layer contains multiple sublayers.
- Implemented new compass design.

#### 8.0.0-alpha.55

- Upgraded to patched terriajs-cesium v1.73.1 to avoid build error on node 12 & 14.

#### 8.0.0-alpha.54

- Add a `infoAsObject` property to the `CatalogMemberMixin` for providing simpler access to `info` entries within templating
- Add a `contentAsObject` trait to `InfoSectionTraits` where a json object is more suitable than a string.
- Add `serviceDescription` and `dataDescription` to `WebMapServiceCatalogItem` info section.
- Extend `DataPreviewSections.jsx` to support Mustache templates with context provided by the catalog item.
- Add support for `initializationUrls` when loading configuration from Magda.
- Add `:only-child` styling for `menu-bar.scss` to ensure correctly rounded corners on isolated buttons.
- Improve Branding component for mobile header
- Add support for `displayOne` configuration parameter to choose which brand element to show in mobile view
- Update Carto basemaps URL and attribution.
- Add `clipToRectangle` trait to `RasterLayerTraits` and implement on `WebMapServiceCatalogItem`, `ArcGisMapServiceCatalogItem`, `CartoMapCatalogItem`, `WebMapTileServiceCatalogItem`.
- Allow Magda backed maps to use an inline `terria-init` catalog without it getting overwritten by map-config before it can be parsed
- Deprecated `proxyableDomainsUrl` configuration parameter in favour of `serverconfig` route
- Ported a support for `GpxCatalogItem`.
- Feature info is now shareable.
- Add option `canUnsetFeaturePickingState` to `applyInitData` for unsetting feature picking state if it is missing from `initData`. Useful for showing/hiding feature info panel when switching through story slides.
- Properly render for polygons with holes in Leaflet.
- Fixes a bug that showed the chart download button when there is no downloadable source.
- Add `hideWelcomeMessage` url parameter to allow the Welcome Message to be disabled for iframe embeds or sharing scenarios.
- Ensure the `chartDisclaimer` is passed from catalog items to derived chart items.
- Don't calculate a `rectangle` on a `ArcGisPortalReferenceItem` as they appear to contain less precision than the services they point to.
- Allow an `ArcGisPortalReferenceItem` to belong to multiple `CatalogGroup`'s.
- Fix argis reference bug.
- Made possible to internationalize tour contend.
- Added TileErrorHandlerMixin for handling raster layer tile errors.
- Fixed a bug that caused the feature info chart for SOS items to not load.
- SOS & CSV charts are now shareable.

#### 8.0.0-alpha.53

- Ported an implementation of CatalogSearchProvider and set it as the default
- Notification window & SatelliteImageryTimeFilterSection now uses theme colours
- Improved look and feel of `StyledHtml` parsing
- Fix `applyAriaId` on TooltipWrapper causing prop warnings
- Make share conversion notification more pretty (moved from `Terria.ts` to `shareConvertNotification.tsx`)
- Tsxify `Collapsible`
- `ShortReportSections` now uses `Collapsible`
- Add `onToggle`, `btnRight`, `btnStyle`, `titleTextProps` and `bodyBoxProps` props in `Collapsible`
- Add `Notification.message` support for `(viewState: ViewState) => React.ReactNode`
- Added splitting support to `WebMapTileServiceCatalogItem`.

#### 8.0.0-alpha.52

- Prevent duplicate loading of GetCapabilities
- Update the `GtfsCatalogItem` to use the `AutoRefreshingMixin`.
- Add a condition to the `AutoRefreshingMixin` to prevent unnecessary polling when an item is disabled in the workbench.
- Upgraded to Cesium v1.73.
- Removed any references to `BingMapsApi` (now deprecated).
- Add support for resolving `layers` parameter from `Title` and not just `Name` in `WebMapServiceCatalogItem`.
- Change TrainerBar to show all steps even if `markdownDescription` is not provided

#### 8.0.0-alpha.51

- Add WMTS group/item support
- Create `OwsInterfaces` to reduce duplicate code across OWS servies
- Fix story prompt being permanent/un-dismissable
- Fixed a bug that caused the feature info chart for SOS items to not load.

#### 8.0.0-alpha.50

- Support for searching WFS features with WebFeatureServiceSearchProvider
- WFS-based AustralianGazetteerSearchProvider
- Fixed a bug causing users to be brought back to the Data Catalogue tab when clicking on an auto-detected user added catalogue item.
- Fixed a bug causing Data Preview to not appear under the My Data tab.
- Fix WMS style `DimensionSelector` for layers with no styles
- Add WMS legend for items with no styles
- Add warning messages if catalog/share link has been converted by `terriajs-server`.
- Update the scroll style in `HelpVideoPanel` and `SidePanel` helpful hints.
- Updated leaflet attribution to match the style of cesium credits.
- Remove `@computed` props from `WebFeatureServiceCapabilities`
- Fixed bug causing the Related Maps dropdown to be clipped.
- Add SDMX-json support for groups and items (using SDMX-csv for data queries)
- `TableMixin` now uses `ExportableMixin` and `AsyncMappableMixin`
- Move region provider loading in `TableMixin` `forceLoadTableMixin` to `loadRegionProviderList`
- Added `TableAutomaticStylesStratum.stratumName` instead of hard-coded strings
- Added `Dimension` interface for `SelectableDimension` - which can be used for Traits
- Make `SelectableDimension.options` optional

#### 8.0.0-alpha.49

- WMS GetFeatureInfo fix to ensure `style=undefined` is not sent to server
- Add support for splitting CSVs (TableMixins) that are using region mapping.
- `addUserCatalogMember` will now call `addToWorkbench` instead of `workbench.add`.
- Replaces `ShadowSection` with `ShadowMixin` using `SelectableDimensions`
- Fix Webpack Windows path issue
- Updated icons for view and edit story in the hamburger menu.
- Implemented new design for story panel.

#### 8.0.0-alpha.48

- Allow `cacheDuration` to be set on `ArcGisPortalCatalogGroup` and `ArcGisPortalItemReference`.
- Set default `ArcGisPortalCatalogGroup` item sorting by title using REST API parameter.
- Call `registerCatalogMembers` before running tests and remove manual calls to `CatalogMemberFactory.register` and `UrlMapping.register` in various tests so that tests reflect the way the library is used.
- Updated stratum definitions which used hardcoded string to use `CommonStrata` values.

#### 8.0.0-alpha.47

- Removed hard coded senaps base url.
- Added option for manual Table region mapping with `enableManualRegionMapping` TableTrait. This provides `SelectableDimensions` for the region column and region type.
- Added WMS Dimensions (using `SelectableDimensions`)
- Added WMS multi-layer style, dimension and legend support.
- Merged the `StyleSelector` and `DimensionsSelector`, and created a `SelectableDimensions` interface.
- Added `chartColor` trait for DiscretelyTimeVarying items.
- Replaced all instances of `createInfoSection` and `newInfo` with calls to `createStratumInstance` using an initialisation object.
- Added trait `leafletUpdateInterval` to RasterLayerTraits.
- Fix styling of WFS and GeoRSS.
- Fixed a bug that caused re-rendering of xAxis of charts on mouse move. Chart cursor should be somewhat faster as a result of this fix.
- Fixed a bug that caused some catalogue items to remain on the map after clicking "Remove all" on the workbench.
- Deleted old `ChartDisclaimer.jsx`
- Moved `DiscretelyTimeVaryingMixin` from `TableAutomaticStylesStratum` to `TableMixin`
- Added basic region-mapping time support
- Add short report to `ArcGisFeatureServerItem` for exceeding the feature limit.
- Added shift-drag quick zoom

#### 8.0.0-alpha.46

- Fixed i18n initialisation for magda based configurations

#### 8.0.0-alpha.45

- Upgraded to Cesium v1.71.
- Change `ExportableData` interface to `ExportableMixin` and add `disableExport` trait.
- Add basic WFS support with `WebFeatureServiceCatalogGroup` and `WebFeatureServiceCatalogItem`
- Update style of diff tool close button to match new design
- Remove sass code from the `HelpPanel` component
- Added an option for translation override from TerriaMap
- Help content, trainer bar & help terms can use translation overrides
- Accepts `backend` options under a new `terria.start()` property, `i18nOptions`
- Use `wms_api_url` for CKAN resources where it exists
- Tsxified `DateTimePicker` and refactored `objectifiedDates` (moved to `DiscretelyTimeVaryingMixin`).
- Update style of 'Change dates' button in delta to be underlined
- Fix issue with delta 'Date comparison' shifting places when querying new location
- Shows a disabled splitter button when entering diff
- Make Drag & Drop work again (tsxify `DragDropFile.tsx` and refactor `addUserFiles.ts`)
- Add `TimeVarying.is` function

#### 8.0.0-alpha.44

- Pass `format` trait on `TableColumnTraits` down to `TableAutomaticStylesStratum` for generating legends
- Add `multipleTitles` and `maxMultipleTitlesShowed` to `LegendItemTraits`
- Aggregate legend items in `createLegendItemsFromEnumColorMap` by colour, that is merge legend items with the same colour (using `multipleTitles`)
- Only generate `tableStyles` for region columns if no other styles exist
- TableAutomaticStylesStratum & CsvCatalogItem only returns unique `discreteTimes`s now
- Specified specific terriajs config for ForkTsCheckerWebpackPlugin

#### 8.0.0-alpha.43

- Replace `@gov.au/page-alerts` dependency with our own warning box component. This removes all `pancake` processes which were sometimes problematic.

#### 8.0.0-alpha.42

- Added ArcGIS catalog support via ArcGisPortalItemReference

#### 8.0.0-alpha.41

- Add `cacheDuration` and `forceProxy` to `UrlTraits` and add `cacheDuration` defaults to various catalog models.
- Tsify `proxyCatalogItemUrl`.
- Simplified SidePanel React refs by removing the double wrapping of the `withTerriaRef()` HOC
- Merged `withTerriaRef()` HOC with `useRefForTerria()` hook logic
- Breadcrumbs are always shown instead of only when doing a catalog search

#### 8.0.0-alpha.40

- Improve info section of `WebMapServiceCatalogItem` with content from GetCapabilities
- Re-implement `infoSectionOrder` as `CatalogMember` trait.
- Add `infoWithoutSources` getter to `CatalogMemberMixin` to prevent app crash when using `hideSources`
- Add support for nested WMS groups
- Added breadcrumbs when clicking on a catalogue item from a catalogue search

#### 8.0.0-alpha.39

- Development builds sped up by 3~20x - ts-loader is now optional & TypeScript being transpiled by babel-loader, keeping type check safety on a separate thread

#### 8.0.0-alpha.38

- Add `show` to `ShortReportTraits` and Tsxify `ShortReport`
- Convert `ShortReport` to styled-components, add accordian-like UI
- 3D tiles support is now implemented as a Mixin.

#### 8.0.0-alpha.37

- Add `refreshEnabled` trait and `AsyncMappableMixin` to `AutoRefreshMixin`
- Ensure `CkanCatalogGroup` doesn't keep re-requesting data when opening and closing groups.
- Add `typeName` to `CatalogMemberMixin`
- Add `header` option to `loadText`
- Add `isMixedInto` function for `AsyncMappableMixin` and `AsyncChartableMixin`
- Added file upload support for `GltfCatalogItem`. The supported extension is glb.
- Improve runtime themeing via styled components across main UI components
- Updated default welcome video defaults to a newer, slower video
- Difftool will now pick any existing marked location (like from a search result) and filter imagery for that location.
- Updated labelling & copy in Difftool to clarify workflow
- ChartCustomComponent now `abstract`, no longer specific to CSV catalog items. Implement it for custom feature info charts.
- Update date picker to use theme colours
- Removed some sass overrides on `Select` through `StyleSelectorSection`
- Update LeftRightSection to use theme colours
- Ported `GeoRssCatalogItem` to mobx, added support to skip entries without geometry.
- Update Difftool BottomPanel UI to clearer "area filter" and date pickers
- Update Difftool BottomPanel to load into Terria's BottomDock
- Rearrange MapButton layout in DOM to properly reflow with BottomDock
- Update Difftool MainPanel to not get clipped by BottomDock
- Rearrange MapDataCount to exist inside MapColumn for more correct DOM structure & behaviour
- Re-added chart disclaimer.

#### mobx-36

- Added `pointer-events` to `MapNavigation` and `MenuBar` elements, so the bar don't block mouse click outside of the button.
- Fixes "reminder pop-up" for help button being unclickable
- Use `useTranslation` instead of `withTranslation` in functional component (`MapDataCount`)
- Make welcome video url and placeholder configurable via configparameters
- Added `ExportableData` interface.
- Added `ExportData` component for data catalog.
- Added WCS "clip and ship" for WMS
- Added basic CSV export function
- Extend `UserDrawing` to handle rectangles
- Tsxify `MapInteractionMode`
- Changed default orientation for `GltfCatalogItem` to no rotation, instead of zero rotation wrt to terrain
- Added a title to welcome message video

#### mobx-35

- Add "Upload" to tour points
- Add tooltips anywhere required in UI via `parseCustomMarkdownToReactWithOptions` & customisable via `helpContentTerms`
- Add "map state" map data count to highlight state of map data
- Add a reminder "pop-up" that shows the location of the help button
- Fix bug causing story pop-up to be off screen
- Fix bug causing helpful hints to be cut off on smaller screens
- Changed the `Tool` interface, now accepting prop `getToolComponent` instead of `toolComponent`
- Added `ToolButton` for loading/unloading a tool
- Added `TransformationTraits` that can be used to change position/rotation/scale of a model.
- Merge master into mobx. This includes:
  - Upgraded to Cesium v1.68.
  - Story related enhancements:
    - Added a title to story panel with ability to close story panel.
    - Added a popup on remove all stories.
    - Added button for sharing stories.
    - Added a question popup on window close (if there are stories on the map so users don't lose their work).
- Added a new `editor` Icon
- Changed `ToolButton` to show the same icon in open/close state. Previously it showed a close icon in close state.

#### mobx-34

- Bug fix for `DatePicker` in `BottomDock` causing app crash
- Made changes to the video modals: close button has been added, pressing escape now closes the component and some basic unit tests created
- Updated the video modal for _Data Stories: Getting Started_ to use the new `VideoGuide` component
- Tweaked MyData/AddData tabs to make it possible to invoke them without using the `ExplorerWindow` component and also customize the extensions listed in the dropdown.
- Fix the timeline stack handling for when there are multiple time-enabled layers
- Ported timeseries tables.
- Extended the support for styles for ESRI ArcGis Feature Server. Line styles are supported for lines and polygon outlines in both Cesium and Leaflet viewer. #4405
- Fix polygon outline style bug.
- Add a unit test for polygon outline style.
- Add TrainerPane/TrainerBar "Terry the task trainer"
- Use `1.x.x` of `karma-sauce-launcher` to fix CI build failures
- Stop unknown icons specified in config.json from crashing UI
- Creates a `ShadowTraits` class that is shared by `GltfCatalogItem` and `Cesium3DTilesCatalogItem`.
- Fixed a bug where user added data was removed from catalogue when Remove from map button in data catalog is clicked.
- Fix leaflet zoom to work when bounding rectangle exists but doesn't have bounds defined

#### mobx-33

- Updated generic select so icon doesn't block click
- Re-added loading bar for leaflet & cesium viewers

#### mobx-32

- Made expanded SOS chart item shareable.
- Fixed a regression bug where the time filter is shown for all satellite imagery items
- Add unit tests for `WelcomeMessage` and `Disclaimer`
- Fixed minor UI errors in console
- Replaced helpful hints text with the new version
- Made the shapes of some of the workbench components rounded
- Add `clampToGround` property on to holes within polygons in `GeoJsonCatalogItem`
- Set default `clampToGround` trait to `true` for `GeoJsonCatalogItem`
- Fixed a bug where WMS items caused type errors in newer babel and typescript builds, due to mixed mixin methods on DiffableMixin & DiscretelyTimeVaryingMixin
- Fixed a bug where KmlCatalogItem did not use the proxy for any urls.
- Add support for `CkanCatalogGroup` and `CkanItemReference`.
- Added unit test to ensure getAncestors behaviour
- Hide the chart legend if there are more than four items to prevent things like FeatureInfo being pushed out of the view and the map resizing.
- Prevent addedByUser stack overflow
- Fixed a chart bug where moment points do not stick to the basis item when they are of different scale.
- Fixed a bug where the moment point selection highlight is lost when changing the satellite imagery date.
- Removed sass from Clipboard
- Updated LocationSearchResults to support multiple search providers
- Replaced lifesaver icon on the help button with a question mark button
- Fix handling of points and markers around the anti-meridian in the `LeafletVisualizer`.
- Fixed difference tool losing datepicker state by keeping it mounted
- Disabled unhelpful Help button when in `useSmallScreenInterface`
- Fixed a bug where a single incorrect catalog item in a group would prevent subsequent items from loading.
- Improved catalog parsing to include a stub (`StubCatalogItem`) when terriajs can't parse something

#### mobx-31

- Fixes broken time filter location picker when other features are present on the map.
- Fixes the feature info panel button to show imagery at the selected location.
- Added `hideSource` trait to `CatalogMemberTraits`. When set to true source URL won't be visible in the explorer window.
- Added `Title`, `ContactInformation`, `Fees` to the `CapabilitiesService` interface so they are pulled on metadata load.
- Resolved name issue of `WebMapServiceCapabilities`. Now it returns a name resolved from `capabilities` unless it is set by user.
- Added setting of `isOpenInWorkbench`, `isExperiencingIssues`, `hideLegendInWorkbench`, `hideSource` strats for `WebMapServiceCatalogItem` from `WebMapServiceCatalogGroup`.

#### mobx-30

- Ported welcome message to mobx with new designs
- Updated CI clientConfig values to include new help panel default
- Bumped explicit base typescript to 3.9.2
- Lock rollbar to 2.15.2
- Ported disclaimer to mobx with new designs
- Added diff tool for visualizing difference (delta) of images between 2 dates for services that support it.
- Updated workbench ViewingControls styles to line up with icons
- Prevent re-diff on workbench items that are already a diff
- Updated splitter to force trigger resizes so it catches up on any animation delays from the workbench
- Update workbench to trigger resize events onTransitionEnd on top of view-model-triggers
- Added satellite imagery to help panel
- Stop disclaimer clashing with welcome message by only loading WelcomeMessage after disclaimer is no longer visible
- Fixes a difftool bug where left/right items loose their split direction settings when the tool is reset
- Fixes a splitter bug where split direction is not applied to new layers.
- Re-added satellite guide prompt option via `showInAppGuides`
- Changed tour "go back 1 tour point" messaging from "previous" to "back"

#### mobx-29

- Fix handling of urls on `Cesium3DTilesCatalogItem` related to proxying and getting confused between Resource vs URL.
- Renamed `UrlReference.createUrlReferenceFromUrlReference` to `UrlReference.createCatalogMemberFromUrlReference`
- Moved url to catalog member mapping from `createUrlRefernceFromUrl.register` to `UrlToCatalogMemberMapping` (now in `UrlReference.ts` file)
- Added in-app tour framework & base tour items
- Make the help panel customisable for different maps by modifying `config.json`
- Added generic styled select
- Remove maxZoom from leaflet map.
- Run & configure prettier on terriajs lib/ json files
- Changed most of the icons for the `MapNavigation` section (on the right hand side) of the screen
- Added a close button to story panel
- Made `MapIconButton` to animate when expanding
- Remove requirement for browser to render based on make half pixel calculations for the Compass & stop it jumping around when animating

#### mobx-28

- Fix SASS exports causing some build errors in certain webpack conditions

#### mobx-1 through mobx-27

- Fixed DragDropFile and `createCatalogItemFromFileOrUrl` which wasn't enabled/working in mobx, added tests for `createCatalogItemFromFileOrUrl` and renamed `createCatalogItemFromUrl` to `createUrlRefernceFromUrl`.
- Fixed bug in StratumOrder where `sortBottomToTop` would sort strata in the wrong order.
- Allow member re-ordering via GroupMixin's `moveMemberToIndex`
- Fixed a bug where `updateModelFromJson` would ignore its `replaceStratum` parameter.
- Re-added Measure Tool support
- Re-added `CartoMapCatalogItem`
- Re-implemented `addedByUser` to fix bug where previews of user added data would appear in the wrong tab.
- Added header options for loadJson5, & allow header overrides on MagdaReference loading
- Re-added some matcher-type mappings in `registerCatalogMembers`.
- Added `UrlReference` to represent catalog items created from a url with an auto-detected type.
- Modified `upsertModelFromJson` so that when no `id` is provided, the `uniqueId` generated from `localId` or `name` is incremented if necessary to make it unique.
- Re-enable search components if SearchProvider option provided
- Modified tests to not use any real servers.
- Fixed bug causing workbench items to be shared in the wrong order.
- Fix bug where urls in the feature info panel weren't turned into hyperlinks
- Fix preview map's base map and bounding rectangle size
- Fixed positioning of the buttons at the bottom and the timeline component on mobile
- Added `hasLocalData` property to indicate when a catalog item contains local data. This property is used to determine whether the item can be shared or not.
- Fixed bug causing user added data to not be shared. Note that user added catalog item urls are now set at the user stratum rather than the definition stratum.
- Added the ability to filter location search results by an app-wide bounding box configuration parameter
- Re-introduce UI elements for search when a catalogSearchProvider is provided
- Fix bug that prevented live transport data from being hidden
- Hide opacity control for point-table catalog items.
- Fixed bug where `Catalog` would sometimes end up with an undefined `userAddedDataGroup`.
- Show About Data for all items by default.
- Fixed translation strings for the descriptive text about WMS and WFS URLs in the data catalogue.
- Fix bug that throws an error when clicking on ArcGIS Map Service features
- Fix initialisation of `terria`'s `shareDataService`.
- Support Zoom to Data on `CsvCatalogItem` when data has lat-lon columns.
- Add a trait called `showShadowUi` to `Cesium3DTilesCatalogItem` which hide shadows on workbench item UI.
- Re-added `ArcGisFeatureServerCatalogItem` and `ArcGisFeatureServerCatalogGroup`
- Prevent TerriaMap from crashing when timeline is on and changing to 2D
- Rewrite charts using `vx` svg charting library.
- Fixed bug causing `ArcGisFeatureServerCatalogItem` to throw an error when a token is included in the proxy url.
- Fix a bug for zooming to `ArcGisMapServerCatalogItem` layers
- Modified creation of catalog item from urls to set the item name to be the url at the defaults stratum rather than the definition stratum. This prevents actual item names at load strata from being overridden by a definition stratum name which is just a url.
- Fixed a bug causing highlighting of features with `_cesium3DTileFeature` to sometimes stop working. Also changed highlight colour to make it more visible.
- Fixed bug causing user added data with an auto-detected data type to not be shared properly.
- Modified `addToWorkbench` so that when a catalog item fails to load it is removed from the workbench and an error message is displayed.
- Add support for feature picking on region mapped datasets
- Revamp map buttons at top to support two menu configuration
- Viewer (2d/3d/3d-non-terrain) & basemap preferences are persisted to local storage again, and loaded back at startup
- Dramatically simplified map button styling (pre-styled-components)
- Allow DropdownPanel(InnerPanel) to show centered instead of offset toward the left
- Added AccessControlMixin for tracking access control of a given MagdaReference
- Add a legend title trait
- Show private or public dataset status on data catalog UI via AccessControlMixin
- Added `pointSizeMap` to `TableStyle` to allow point size to be scaled by value
- Added `isExperiencingIssues` to `CatalogMemberTraits`. When set to true, an alert is displayed above the catalog item description.
- Add gyroscope guidance
- Enable StyleSelectorSection workbench control for `WebMapServiceCatalogItem`
- New-new ui
- Add WIP help panes
- Added "Split Screen Mode" into workbench
- Moved excess workbench viewing controls into menu
- Updated bottom attribution styling
- Begin styled components themeing
- Make `clampToGround` default to true for `ArcGisFeatureServerCatalogItemTraits` to stop things from floating
- Add fix for `WebMapServiceCatalogItem` in `styleSelector` to prevent crash.
- Revert changes to `StyleSelectorSelection` component and refactor `WebMapServiceCatalogItem` styleSelector getter.
- Added a temporary fix for bug where a single model failing to load in `applyInitData` in `Terria` would cause other models in the same `initData` object to not load as well.
- Change gyroscope focus/hover behaviour to move buttons on hover
- Stop showing previewed item when catalog is closed
- Prevent `StoryPanel.jsx` from reloading magda references on move through story.
- Add google analytics to mobx
- Fixed google analytics on story panel
- Fixed path event name undefined labelling
- Enable zoomTo and splitter on `CartoMapCatalogItem`.
- Added name to `MapServerStratum` in `ArcGisMapServerCatalogItem`.
- Readded basic `CompositeCatalogItem`.
- Ported Augmented Reality features
- Fixed bug causing "Terrain hides underground features" checkbox to sometimes become out of sync between `SettingPanel` and `WorkbenchSplitScreen`.
- Ports the Filter by Location" feature for Satellite imagery. The property name setting is renamed to `timeFilterPropertyName` from `featureTimesProperty`.
- Made split screen window in workbench hidden when viewer is changed to 3D Smooth and 2D
- Tidy Help UI code
- Added `allowFeatureInfoRequests` property to `Terria` and prevent unnecessary feature info requests when creating `UserDrawing`s.
- Tidied up analytics port, fixed `getAncestors` & added `getPath` helper
- Updated upload icon to point upwards
- Prevent catalog item names from overflowing and pushing the collapse button off the workbench
- Stopped analytics launch event sending bad label
- Add .tsx tests for UI components
- Provide a fallback name for an `ArcGisServerCatalogItem`
- Ensure `CesiumTileLayer.getTileUrl` returns a string.
- Polished help UI to match designs
- Adds methods `removeModelReferences` to Terria & ViewState for unregistering and removing models from different parts of the UI.
- Add basic support for various error provider services, implementing support for Rollbar.
- Add trait to enabling hiding legends for a `CatalogMember` in the workbench.
- Added new help menu item on how to navigate 3d data
- Add traits to customize color blending and highlight color for `Cesium3DTilesCatalogItem`
- Reimplemented splitting using `SplitItemReference`.
- Fix bug that caused contents on the video panel of the help UI to overlay the actual video
- Overhauled location search to be a dropdown instead of list of results
- Fixed bug causing full app crash or viewer zoom refresh when using 3D view and changing settings or changing the terrain provider.
- Implements `SensorObservationServiceCatalogItem`.
- Add support for styling CSVs using a region mapped or text columns.
- Update Compass UI to include larger rotation target, remove sass from compass
- Link Compass "help" button to `navigation` HelpPanelItem (requires generalisation later down the track)
- Improve keyboard traversal through right-hand-side map icon buttons
- Link Compass Gyroscope guidance footer text to `navigation` HelpPanelItem (requires generalisation later down the track)
- Removed hardcoded workbench & Panel button colours
- Ensure CSV column names are trimmed of whitespace.
- Really stop analytics launch event sending bad & now empty & now finally the real label
- Re-added `ArcGisMapServerCatalogGroup` and `ArcGisServerGroup`.
- Tidy Compass UI animations, styles, titles
- Bumped mobx minor to 4.15.x, mobx-react major to 6.x.x
- Add `dateFormat` trait to `TimeVaryingTraits` to allowing formatting of datestrings in workbench and bottomdock.
- Tidy Gyroscope Guidance positioning
- Fixed FeatureInfoPanel using old class state
- Fixed MapIconButton & FeedbackButton proptypes being defined incorrectly
- Implement SenapsLocationsCatalogItem
- Update papaparse and improve handling for retrieveing CSVs via chunking that have no ContentLenth header

### v7.11.17

- Moved strings in DateTimeSelector and FeatureInfoPanel into i18next translation file.

### v7.11.16

- Fixed a bug where the timeline would not update properly when the timeline panel was resized.

### v7.11.15

- Fixed a bug when clicking the expand button on a chart in feature info when the clicked feature was a polygon.

### v7.11.14

- Update CARTO Basemaps CDN URL and attribution.
- Fixed issue with node 12 & 14 introduced in Cesium upgrade.

### v7.11.13

- Upgraded to Cesium v1.73.
- Removed any references to `BingMapsApi` (now deprecated).

### v7.11.12

- Fixed a crash with GeoJsonCatalogItem when you set a `stroke-opacity` in `styles`.

### v7.11.11

- If `showIEMessage` is `true` in config.json, warn IE11 users that support is ending.

### v7.11.10

- Remove caching from TerriaJsonCatalogFunction requests.
- Upgraded minimum node-sass version to one that has binaries for node v14.

### v7.11.9

- Update Geoscience Australia Topo basemap.
- Remove caching from WPS requests.
- Fix entity outline alpha value when de-selecting a feature.

### v7.11.8

- Upgraded to terriajs-cesium v1.71.3 which fixes a bug running gulp tasks on node v14.

### v7.11.7

- Add additional region mapping boundaries.

### v7.11.6

- Rework the handling of point datasets on the anti-meridian when using LeafletJS.
- Fix indices in some translation strings including strings for descriptions of WMS and WMS service.
- Upgraded to Cesium v1.71.

### v7.11.5

- Added `GeoRssCatalogItem` for displaying GeoRSS files comming from rss2 and atom feeds.
- Bug fix: Prevent geojson files from appearing twice in the workbench when dropped with the .json extension
- Story related enhancements:
  - Added a title to story panel with ability to close story panel.
  - Added a popup on remove all stories.
  - Added button for sharing stories.
  - Added a question popup on window close (if there are stories on the map so users don't lose their work).
- Pinned `html-to-react` to version 1.3.4 to avoid IE11 incompatibility with newer version of deep dependency `entities`. See https://github.com/fb55/entities/issues/209
- Added a `MapboxStyleCatalogItem` for showing Mapbox styles.
- Add a `tileErrorThresholdBeforeDisabling` parameter to `ImageryLayerCatalogItem` to allow a threshold to set for allowed number of tile failures before disabling the layer.

### v7.11.4

- Add support for `classBreaks` renderer to `ArcGisFeatureServerCatalogItem`.
- Upgraded to Cesium v1.68.
- Replace `defineProperties` and `freezeObject` to `Object.defineProperties` and `Object.freeze` respectively.
- Bumped travis build environment to node 10.
- Upgraded to `generate-terriajs-schema` to v1.5.0.

### v7.11.3

- Added babel dynamic import plugin for webpack builds.
- `ignoreUnknownTileErrors` will now also ignore HTTP 200 responses that are not proper images.

### v7.11.2

- Pass minimumLevel, in Cesium, to minNativeZoom, in Leaflet.
- Upgraded to Cesium v1.66.

### v7.11.1

- Fix for color of markers on the map associated with chart items

### v7.11.0

- Fix draggable workbench/story items with translation HOC
- Added first revision of "delta feature" for change detection of WMS catalog items which indicate `supportsDeltaComparison`
- Improve menu bar button hover/focus states when interacting with its panel contents
- Add ability to set opacity on `GeoJsonCatalogItem`
- Expanded test cases to ensure WorkbenchItem & Story have the correct order of components composed
- Fix broken catalog functions when used with translation HOC
- Fix bug with momentPoints chart type when plotting against series with null values
- Make the default `Legend` width a little smaller to account for the workbench scrollbar
- Bug fix for expanding chart - avoid creating marker where no lat lon exists.
- Add a `ChartDisclaimer` component to display an additional disclaimer above the chart panel in the bottom dock.
- Add `allowFeatureInfoRequests` property to `Terria` and prevent unnecessary feature info requests when creating `UserDrawing`s.
- Removes unsupported data that is drag and dropped from the workbench and user catalog.
- Adjusted z-index values so that the explorer panel is on top of the side panel and the notification window appears at the very top layer.
- Allow `CkanCatalogItem` names to be constructed from dataset and resource names where multiple resources are available for a single dataset
- Set the name of ArcGis MapServer CatalogGroup and CatalogItem on load
- Improve autodetecting WFS format, naming of the WFS catalog group and retaining the zoomToExtent
- Remove unnecessary nbsp; from chart download and expand buttons introduced through internationalization.
- Fix story prompt flag not being set after dismissing story, if `showFeaturePrompts` has been enabled

### v7.10.0

- Added proper basic internationalisation beginnings via i18next & react-i18next
- Fixed a bug where calling `openAddData()` or `closeCatalog()` on ViewState did not correctly apply the relevant `mobileViewOptions` for mobile views.
- Fixed filter by available dates on ImageryLayerCatalogItem not copying to the clone when the item is split.
- Fixed an error in `regionMapping.json` that causes some states to be mismatched when using Australian state codes in a column labelled "state". It is still recommended to use "ste", "ste_code" or "ste_code_2016" over "state" for column labels when matching against Australian state codes.
- Fixed bug where "User data" catalog did not have add-buttons.
- Added ability to re-add "User data" CSV items once removed from workbench.
- Changed catalog item event labels to include the full catalog item path, rather than just the catalog item name.
- Added support for `openAddData` option in config.json. If true, the "Add Data" dialog is automatically opened at startup.
- Welcome message, in-app guides & new feature prompts are now disabled by default. These can be re-enabled by setting the `showWelcomeMessage`, `showInAppGuides` & `showFeaturePrompts` options in config.json.
- Updated Welcome Message to pass its props to `WelcomeMessagePrimaryBtnClick` & `WelcomeMessageSecondaryBtnClick` overrides
- Welcome message, in-app guides & new feature prompts are now disabled by default. These can be re-enabled by setting the `showWelcomeMessage`, `showInAppGuides` & `showFeaturePrompts` options in config.json.
- Updated Welcome Message to pass its props to `WelcomeMessagePrimaryBtnClick` & `WelcomeMessageSecondaryBtnClick` overrides.
- Fixed a bug in anti-meridian handling causing excessive memory use.
- Handled coordinate conversion for GeoJson geometries with an empty `coordinates` array.
- Fixed height of My Data drag and drop box in Safari and IE.

### v7.9.0

- Upgraded to Cesium v1.63.1. This upgrade may cause more problems than usual because Cesium has switched from AMD to ES6 modules. If you run into problems, please contact us: https://terria.io/contact

### v7.8.0

- Added ability to do in-app, "static guides" through `<Guide />`s
- Added in-app Guide for time enabled WMS items
- Initial implementation of language overrides to support setting custom text throughout the application.
- Added ability to pass `leafletUpdateInterval` to an `ImageryLayerCatalogItem` to throttle the number of requests made to a server.

### v7.7.0

- Added a quality slider for the 3D map to the Map panel, allowing control of Cesium's maximumScreenSpaceError and resolutionScale properties.
- Allowed MapboxMapCatalogItems to be specified in catalog files using type `mapbox-map`.
- We now use styles derived from `drawingInfo` from Esri Feature Services.
- Chart related enhancements:
  - Added momentPoints chart type to plot points along an available line chart.
  - Added zooming and panning on the chart panel.
  - Various preventative fixes to prevent chart crashes.
- Increased the tolerance for intermittent tile failures from time-varying raster layers. More failures will now be allowed before the layer is disabled.
- Sensor Observation Service `GetFeatureOfInterest` requests no longer erroneously include `temporalFilters`. Also improved the generated request XML to be more compliant with the specification.
- Fixed a bug where differences in available dates for `ImageryLayerCatalogItem` from original list of dates vs a new list of dates, would cause an error.
- Improved support for layers rendered across the anti-meridian in 2D (Leaflet).
- Fixed a crash when splitting a layer with a `momentPoints` chart item.
- Fixed a crash when the specified Web Map Service (WMS) layer could not be found in the `GetCapabilities` document and an alternate legend was not explicitly specified.

### v7.6.11

- Added a workaround for a bug in Google Chrome v76 and v77 that caused problems with sizing of the bottom dock, such as cutting off the timeline and flickering on and off over the map.
- Set cesium rendering resolution to CSS pixel resolution. This is required because Cesium renders in native device resolution since 1.61.0.

### v7.6.10

- Fixed error when opening a URL shared from an explorer tab. #3614
- Resolve a bug with `SdmxJsonCatalogItem`'s v2.0 where they were being redrawn when dimensions we're changed. #3659
- Upgrades terriajs-cesium to 1.61.0

### v7.6.9

- Automatically set `linkedWcsCoverage` on a WebMapServiceCatalogItem.

### v7.6.8

- Added ability in TerriaJsonCatalogFunction to handle long requests via HTTP:202 Accepted.

### v7.6.7

- Fixed share disclaimer to warn only when user has added items that cannot be shared.

### v7.6.6

- Basemaps are now loaded before being enabled & showed

### v7.6.5

- Add the filename to a workbench item from a drag'n'dropped file so it isn't undisplayed as 'Unnamed item'.
- Fixed inability to share SOS items.
- Added an option to the mobile menu to allow a story to be resumed after it is closed.
- The "Introducing Data Stories" prompt now only needs to be dismissed once. Previously it would continue to appear on every load until you clicked the "Story" button.
- Fixed a crash that could occur when the feature info panel has a chart but the selected feature has no chart data.
- Fixed a bug where the feature info panel would show information on a vector tile region mapped dataset that had no match.

### v7.6.4

- Add scrollbar to dropdown boxes.
- Add support for SDMX version 2.1 to existing `SdmxJsonCatalogItem`.
- Add a warning when sharing a map describing datasets which will be missing.
- Enable the story panel to be ordered to the front.
- Disable the autocomplete on the title field when adding a new scene to a story.
- Fix SED codes for regionmapping

### v7.6.3

- Fixed a bug with picking features that cross the anti-meridian in 2D mode .
- Fixed a bug where `ArcGisMapServerCatalogItem` legends were being created during search.
- Fixed a bug where region mapping would not accurately reflect share link parameters.

### v7.6.2

- Fixed a bug that made some input boxes unreadable in some web browsers.

### v7.6.1

- Fixed a bug that prevented the "Feedback" button from working correctly.
- Fix a bug that could cause a lot of extra space to the left of a chart on the feature info panel.

### v7.6.0

- Added video intro to building a story
- Allow vector tiles for region mapping to return 404 for empty tiles.

### v7.5.2

- Upgraded to Cesium v1.58.1.
- Charts are now shared in share & story links

### v7.5.1

- Fixed a bug in Cesium that prevented the new Bing Maps "on demand" basemaps from working on `https` sites.

### v7.5.0

- Added the "Story" feature for building and sharing guided tours of maps and data.
- Added sharing within the data catalog to share a given catalog group or item
- Switched to using the new "on demand" versions of the Bing Maps aerial and roads basemaps. The previous versions are deprecated.

### v7.4.1

- Remove dangling comma in `regionMapping.json`.
- `WebMapServicCatalogItem` now includes the current `style` in generated `GetLegendGraphic` URLs.

### v7.4.0

- Upgraded to Cesium v1.57.
- Fixed a bug where all available styles were being retrieved from a `GetCapabilities` for each layer within a WMS Group resulting in memory crashes on WMSs with many layers.
- Support State Electoral Districts 2018 and 2016 (SED_Code_2018, SED_Code_2016, SED_Name_2018, SED_Name_2016)

### v7.3.0

- Added `GltfCatalogItem` for displaying [glTF](https://www.khronos.org/gltf/) models on the 3D scene.
- Fixed a bug where the Map settings '2D' button activated '3D Smooth' view when configured without support for '3D Terrain'.
- Added `clampToTerrain` property to `GeoJsonCatalogItem`.
- When clicking a polygon in 3D Terrain mode, the white outline is now correctly shown on the terrain surface. Note that Internet Explorer 11 and old GPU hardware cannot support drawing the highlight on terrain, so it will not be drawn at all in these environments.

### v7.2.1

- Removed an extra close curly brace from `regionMapping.json`.

### v7.2.0

- Added `hideLayerAfterMinScaleDenominator` property to `WebMapServiceCatalogItem`. When true, TerriaJS will show a message and display nothing rather than silently show a scaled-up version of the layer when the user zooms in past the layer's advertised `MinScaleDenominator`.
- Added `GeoJsonParameterEditor`.
- Fixed a bug that resulted in blank titles for catalog groups loaded from automatically detected (WMS) servers
- Fixed a bug that caused some chart "Expand" options to be hidden.
- Added `CED_CODE18` and `CED_NAME18` region types to `regionMapping.json`. These are now the default for CSV files that reference `ced`, `ced_code` and `ced_name` (previously the 2016 versions were used).
- Improved support for WMTS, setting a maximum level to request tiles at.

### v7.1.0

- Support displaying availability for imagery layers on charts, by adding `"showOnChart": true" or clicking a button in the UI.
- Added a `featureTimesProperty` property to all `ImageryLayerCatalogItem`s. This is useful for datasets that do not have data for all locations at all times, such as daily sensor swaths of near-real-time or historical satellite imagery. The property specifies the name of a property returned by the layer's feature information query that indicates the times when data is available at that particular location. When this property is set, TerriaJS will display an interface on the workbench to allow the user to filter the times to only those times where data is available at a particular location. It will also display a button at the bottom of the Feature Information panel allowing the user to filter for the selected location.
- Added `disablePreview` option to all catalog items. This is useful when the preview map in the catalog will be slow to load.
- When using the splitter, the feature info panel will now show only the features on the clicked side of the splitter.
- Vector polygons and polylines are now higlighted when clicked.
- Fixed a bug that prevented catalog item split state (left/right/both) from being shared for CSV layers.
- Fixed a bug where the 3D globe would not immediately refresh when toggling between the "Terrain" and "Smooth" viewer modes.
- Fixed a bug that could cause the chart panel at the bottom to flicker on and off rapidly when there is an error loading chart data.
- Fixed map tool button positioning on small-screen devices when viewing time series layers.

### v7.0.2

- Fixed a bug that prevented billboard images from working on the 2D map.
- Implemented "Zoom To" support for KML, CZML, and other vector data sources.
- Upgraded to Cesium v1.55.

### v7.0.1

- Breaking Changes:
  - TerriaJS no longer supports Internet Explorer 9 or 10.
  - An application-level polyfill suite is now highly recommended, and it is required for Internet Explorer 11 compatibility. The easiest approach is to add `<script src="https://cdn.polyfill.io/v2/polyfill.min.js"></script>` to the `<head>` element of your application's HTML page, which will deliver a polyfill suite tailored to the end-user's browser.
  - TerriaJS now requires Node.js v8.0 or later.
  - TerriaJS now requires Webpack v4.0 or later.
  - TerriaJS now uses Gulp v4.0. If you have Gulp 3 installed globally, you'll need to use `npm run gulp` to run TerriaJS gulp tasks, or upgrade your global Gulp to v4 with `npm install -g gulp@4`.
  - TerriaJS now uses Babel v7.0.
  - Removed `UrthecastCatalogItem`, `UrthecastCatalogGroup`, and `registerUrthcastCatalogItems`. The Urthecast functionality was dependent on an npm package that hadn't been updated in three years and had potential security vulnerabilities. Please [let us know](https://gitter.im/TerriaJS/terriajs) if you were using this functionality.

### v6.5.0

- Add support for rendering Mapbox Vector Tiles (MVT) layers. Currently, polygons are the only supported geometry type, and all polygons are drawn with the same outline and fill colors.
- `wwwroot/data/regionMapping.json` is now the default region mapping file (rather than a file provided by TerriaMap), and needs to be explicitly overridden by a `regionMappingDefinitionsUrl` setting in config.json.

### v6.4.0

- The Feature Info panel can now be moved by clicking and dragging it.
- The map tool buttons are now arranged horizontally instead of vertically on small-screen mobile devices.
- When using a Web Map Service (WMS) catalog item with the `linkedWcsUrl` and `linkedWcsCoverage` properties, we now pass the selected WMS style to the Web Coverage Service (WCS) so that it can optionally return different information based on the selected style.
- Added `stationIdWhitelist` and `stationIdBlacklist` properties to `SensorObservationServiceCatalogItem` to allow filtering certain monitoring stations in/out.
- Fixed a bug that caused a crash when attempting to use a `style` attribute on an `<a>` tag in Markdown+HTML strings such as feature info templates.
- Fixed a bug that displaced the chart dropdown list on mobile Safari.

### v6.3.7

- Upgraded to Cesium v1.53.

### v6.3.6

- Dragging/dropping files now displays a more subtle notification rather than opening the large Add Data / My Data panel.
- The `sendFeedback` function can now be used to send additional information if the server is configured to receive it (i.e. `devserverconfig.json`).
- Made custom feedback controls stay in the lower-right corner of the map.
- Improved the look of the toolbar icons in the top right, and added an icon for the About page.

### v6.3.5

- Changed the title text for the new button next to "Add Data" on the workbench to "Load local/web data".
- Fixed a bug that caused the area to the right of the Terria log on the 2D map to be registered as a click on the logo instead of a click on the map.
- Fixed a bug that caused the standard "Give Feedback" button to fail to open the feedback panel.
- Swapped the positions of the group expand/collapse icon and the "Remove from catalogue" icon on the My Data panel, for more consistent alignment.
- Made notifications honor the `width` and `height` properties. Previously, these values were ignored.

### v6.3.4

- Added the ability to add custom components to the feedback area (lower right) of the user interface.

### v6.3.3

- Upgraded to Cesium v1.51.

### v6.3.2

- Added "filterByProcedures" property to "sos" item (default: true). When false, the list of procedures is not passed as a filter to GetFeatureOfInterest request, which works better for BoM Water Data Online services.

### v6.3.1

- Fixed a bug that caused the compass control to be misaligned in Internet Explorer 11.

### v6.3.0

- Changed the "My Data" interface to be much more intuitive and tweaked the visual style of the catalog.
- Added `CartoMapCatalogItem` to connect to layers using the [Carto Maps API](https://carto.com/developers/maps-api/).

## v6.2.3

- Made it possible to configure the compass control's colors using CSS.

### v6.2.2

- Removed the Terria logo from the preview map and made the credit there smaller.
- Fall back to the style name in the workbench styles dropdown when no title is given for a style in WMS GetCapabilities.

### v6.2.1

- We now use Cesium Ion for the Bing Maps basemaps, unless a `bingMapsKey` is provided in [config.json](https://docs.terria.io/guide/customizing/client-side-config/#parameters). You can control this behavior with the `useCesiumIonBingImagery` property. Please note that if a `bingMapsKey` is not provided, the Bing Maps geocoder will always return no results.
- Added a Terria logo in the lower left of the map. It can be disabled by setting `"hideTerriaLogo": true` in `config.json`.
- Improved the credits display on the 2D map to be more similar to the 3D credits.
- Fixed a bug that caused some legends to be missing or incomplete in Apple Safari.

### v6.2.0

- Added a simple WCS "clip and ship" functionality for WMS layers with corresponding a WCS endpoint and coverage.
- Fixed problems canceling drag-and-drop when using some web browsers.
- Fixed a bug that created a time period where no data is shown at the end of a time-varying CSV.
- Fixed a bug that could cause endless tile requests with certain types of incorrect server responses.
- Fixed a bug that could cause endless region tile requests when loading a CSV with a time column where none of the column values could actually be interpreted as a time.
- Added automatic retry with jittered, exponential backoff for tile requests that result in a 5xx HTTP status code. This is especially useful for servers that return 503 or 504 under load. Previously, TerriaJS would frequently disable the layer and hit the user with an error message when accessing such servers.
- Updated British National Grid transform in `Proj4Definitions` to a more accurate (~2 m) 7 parameter version https://epsg.io/27700.
- Distinguished between 3D Terrain and 3D Smooth in share links and init files.
- Upgraded to Cesium v1.50.

### v6.1.4

- Fixed a bug that could cause the workbench to appear narrower than expected on some systems, and the map to be off-center when collapsing the workbench on all systems.

### v6.1.3

- When clicking a `Split` button on the workbench, the new catalog item will no longer be attached to the timeline even if the original was. This avoids a confusing situation where both catalog items would be locked to the same time.
- Added KMZ to the whitelisted formats for `MagdaCatalogItem`.
- Fixed a bug that caused a crash when switching to 2D with vector data already on the map, including when visiting a share link with vector data when the map ends up being 2D.
- The "Hide Workbench" button is now attached to the side of the Workbench, instead of on the opposite side of the screen from it.

### v6.1.2

- Fixed a bug that prevented `BingMapsSearchProviderViewModel` and other uses of `loadJsonp` from working correctly.

### v6.1.1

- Upgraded to terriajs-server v2.7.4.

### v6.1.0

- The previous default terrain provider, STK World Terrain, has been deprecated by its provider. _To continue using terrain in your deployed applications, you *must* obtain a Cesium Ion key and add it to `config.json`_. See https://cesium.com/ to create an Ion account. New options are available in `config.json` to configure terrain from Cesium Ion or from another source. See https://terria.io/Documentation/guide/customizing/client-side-config/#parameters for configuration details.
- Upgraded to Cesium v1.48.
- Added `Cesium3DTilesCatalogItem` for visualizing [Cesium 3D Tiles](https://github.com/AnalyticalGraphicsInc/3d-tiles) datasets.
- Added `IonImageryCatalogItem` for accessing imagery assets on [Cesium Ion](https://cesium.com/).
- Added support for Cesium Ion terrain assets to `CesiumTerrainProvider`. To use an asset from Ion, specify the `ionAssetId` and optionally the `ionAccessToken` and `ionServer` properties instead of specifying a `url`.
- Fixed a bug that could cause legends to be missing from `WebMapServiceCatalogItems` that had `isEnabled` set to true.

### v6.0.5

- Added `rel="noreferrer noopener"` to all `target="_blank"` links. This prevents the target page from being able to navigate the source tab to a new page.
- Fixed a bug that caused the order of items on the Workbench to change when visiting a share link.

### v6.0.4

- Changed `CesiumSelectionIndicator` to no longer use Knockout binding. This will avoid a problem in some environments, such as when a Content Security Policy (CSP) is in place.

### v6.0.3

- Fixed a bug that prevented users from being able to enter coordinates directly into catalog function point parameter fields.

### v6.0.2

- Fixed a bug that prevented interaction with the 3D map when the splitter was active.

### v6.0.1

- Added `parameters` property to `ArcGisMapServerCatalogItem`, allowing arbitrary parameters to be passed in tile and feature info requests.

### v6.0.0

- Breaking Changes:
  - An application-level polyfill suite is now required for Internet Explorer 9 and 10 compatibility. The easiest approach is to add `<script src="https://cdn.polyfill.io/v2/polyfill.min.js"></script>` to the `<head>` element of your application's HTML page.
  - In TerriaJS v7.0.0 (the _next_ major release), a polyfill suite may be required for Internet Explorer 11 as well. Adopting the approach above now will ensure you don't need to worry about it then.
- Overhauled support for printing. There is now a Print button on the Share panel that will provide a much better printable form of the map than the browser's built-in print feature. If a user uses the browser's print button instead, a message at the top will suggest using the TerriaJS Print feature and open the Share panel. Calling `window.print` (e.g. on a TerriaJS instance inside an iframe) will invoke the new TerriaJS print feature directly.
- Fixed a bug that caused `Leaflet.captureScreenshot` to show all layers on both sides even with the splitter active.
- Fixed a bug that prevented some vector features from appearing in `Leaflet.captureScreenshot`.
- Added ability to move the splitter thumb position vertically so that users can move it to prevent occlusions.
- Added `TerriaJsonCatalogFunction`. This catalog function allows an arbitrary HTTP GET to be invoked with user-provided parameters and return TerriaJS catalog JSON.
- Fixed a bug that could cause the feature info panel to sometimes be nearly transparent in Internet Explorer 11.
- Fixed a bug that caused an expanded preview chart's workbench item to erroneously show the date picker.
- Updated `MagdaCatalogItem` to match Magda project

### 5.7.0

- Added `MagdaCatalogItem` to load details of a catalog item from [Magda](https://github.com/TerriaJS/magda).
- Fixed a bug that could cause a time-dynamic WMS layer to fail to ever show up on the map if the initial time on the timeline was outside the intervals where the layer had data.
- Fixed a bug which could cause a crash during load from share link when the layer default is to not `useOwnClock` but the share link has `useOwnClock` set.
- Fixed an issue that caused a 'This data source is already shown' error in particular circumstances.

### 5.6.4

- Fixed a bug causing an error message when adding tabular data to the workbench before it was loaded.

### 5.6.3

- Display of Lat Lon changed from 3 deciml places to 5 decimal places - just over 1m precision at equator.
- Fixed a bug that caused the timeline to appear when changing the time on the workbench for a layer not attached to the timeline.
- The workbench date/time picker is now available for time varying point and region CSVs.
- Fixed a bug that caused the workbench date picker controls to disappear when the item was attached to the timeline and the timeline's current time was outside the valid range for the item.

### 5.6.2

- Renamed search marker to location marker.
- Added the clicked coordinates to the bottom of the feature info panel. Clicking the marker icon will cause the location to be indicated on the map.
- The location marker is now included in shared map views.
- Fixed a bug that could cause split WMS layers to show the incorrect layer data for the date shown in the workbench.
- Refactored current time handling for `CatalogItem` to reduce the complexity and number of duplicated current time states.
- Fixed feature info updating when the time is changed from the workbench for `TableCatalogItem`.
- Change the workbench catalog item date picker so that updating the date does not disable the timeslider.
- Fix a bug that meant that, when the current time was updated on an `ImageryCatalogItem` while the layer wasn't shown, the old time was still shown when the layer was re-enabled.
- Added `{{terria.currentTime}}` to feature info template.
- Added a way to format times within a feature info tempate. E.g. `{{#terria.formatDateTime}}{"format": "dd-mm-yyyy HH:MM:ss"}{{terria.currentTime}}{{/terria.formatDateTime}}`.
- Fixed a bug that caused the selection indicator to float strangely when visiting a share link with a selected feature.
- Fixed a bug that caused a region to be selected even when clicking on a hole in that region.
- Fixed a bug that prevented the selection indicator from following moving features on the 2D map.
- Fixed a bug that caused Leaflet to stop rendering further points in a layer and throw errors when calculating extent when one point had invalid characters in the latitude or longitude field.
- We now default to `autoPlay: false` if it's not specified in `config.json`.
- Changed search box placeholders to more precisely reflect their functionality.
- CartoDB basemaps are now always loaded over HTTPS.

### 5.6.1

- Fixed a bug that could cause the workbench UI to hang when toggling concepts, particularly for an `SdmxJsonCatalogItem`.
- Added previous and next buttons to workbench catalog item date picker.

### 5.6.0

- Upgraded to Cesium 1.41.

### 5.5.7

- Added support for using tokens to access WMS layers, particularly using the WMS interface to ArcGIS servers.

### 5.5.6

- Tweaked the sizing of the feature info panel.
- Fixed a bug that caused `ArcGisMapServerCatalogItem` to always use the server's single fused map cache, if available. Now, if the `layers` property is specified, we request individual dynamic layers and ignore the fused map cache.

### 5.5.5

- Fixed a bug that caused the feature info panel to stop working after clicking on a location search marker.
- Added support for ArcGIS tokens on the 2D map. Previously, tokens only worked reliably in 3D.
- Improved handling of tile errors, making it more consistent between 2D and 3D.
- Fixed a bug that prevented the Add Data button from working Internet Explorer 9 unless the DevTools were also open.
- Improved the sizing of the feature info panel so it is less likely to completely obscure the map.

### 5.5.4

- Fixed a serious bug that prevented opening the Data Catalog in Internet Explorer.
- Fixed some problems with the Terria Spatial Analytics `CatalogFunctions`.

### 5.5.3

- Fixed a bug in SDMX-JSON when using `cannotSum`.

### 5.5.2

- Deprecated SDMX-JSON catalog items' `cannotDisplayPercentMap` in favour of `cannotSum`.
- Updated `cannotSum` so that it does not display a total in some cases, as well as suppressing the regional-percentage checkbox. `cannotSum` can be either a mapping of concept ids to the values that prevent summing, or simply `true` to always prevent summing.
- Fixed a bug that caused an error when Splitting a layer that does not have a `clock`.

### 5.5.1

- Added `cannotDisplayPercentMap` to SDMX-JSON catalog items, to optionally turn off the "display as a percentage of regional total" checkbox when the data is not a count (eg. a rate or an average).

### 5.5.0

- Added the ability to split the screen into a left-side and right-side, and show raster and region mapped layers on only one side of the splitter.
- Added the ability to use a tabbed catalog in the explorer panel on desktop site. Setting `tabbedCatalog` parameter to `true` in `config.json` causes top-level groups in the catalog to list items in separate explorer panel tabs.
- Added the ability to use vector tile properties in feature info templates when using region mapping (data row attributes will overwrite vector tile properties with the same name)
- Properties available in feature info templates are now JSON parsed and replaced by their javascript object if they start with `[` or `{` and parse successfully
- Decreased flickering of time-varying region mapped layers by pre-rendering the next time interval.
- Fixed a bug in `WebMapServiceCatalogItem` that could cause a WMS time time dimension to be interpreted incorrectly if it was specified only using dates (not times) and with a periodicity of less than a day.

### 5.4.5

- Improved behaviour of SDMX-JSON items when no data is available.

### 5.4.4

- Added support for specifying namespaced layer names in the `WebMapServiceCatalogItem` `layers` property.
- Made TerriaJS tolerant of XML/HTML inside text elements in WMS GetCapabilities without being properly wrapped in `CDATA`.

### 5.4.3

- Fixed a build problem on case-sensitive file systems (e.g. most Linux systems).

### 5.4.2

- We no longer show the Zoom To button on the workbench when there is no rectangle to zoom to.

### 5.4.1

- Fixed a bug when sharing SDMX-JSON catalog items.
- Improved display of "Add Data" panel on small screens when Feedback and Feature Info panels are open.
- Added "search in data catalog" link to mobile search.
- Added a button to automatically copy share url into clipboard in share panel.
- Added `initFragmentPaths` property to the `parameters` section of `config.json`. It can be used to specify an array of base paths for resolving init fragments in the URL.
- Modified `CkanCatalogItem` to exclude files that advertise themselves as KML files but have the file extension .ZIP.
- Removed "View full size image" link on the share panel. Chrome 60 removed the ability to navigate to a data URI, and other browsers are expected to follow this lead.

### 5.4.0

- Breaking change: removed some old types that haven't been used since the new React-based user interface in v4.0.0, specifically `KnockoutHammerBinding`, `KnockoutMarkdownBinding`, `PopupMessageConfirmationViewModel`, `PopupMessageViewModel`, and `PopupViewModel`.
- Added the ability to use tokens from terriajs-server for layers requiring ESRI tokens.
- Catalog group items are now sorted by their in-catalog name

### 5.3.0

- Added the ability to use the analytics region picker with vector tile region mapping by specifiying a WMS server & layer for analytics only.
- Updated the client side validation to use the server-provided file size limit when drag/dropping a file requiring the conversion service.
- `zoomOnEnable` now works even for a catalog item that is initially enabled in the catalog. Previously, it only worked for catalog items enabled via the user interface or otherwise outside of the load process.
- Added `initialTimeSource` property to `CsvCatalogItem` so it is possible to specify the value of the animation timeline at start from init files.
- Added to documentation for customizing data appearance.
- Added `CatalogShortcut` for creating tool items for linking to a `CatalogItem`.
- Renamed `ViewState.viewCatalogItem()` to `viewCatalogMember` to reflect that it can be used for all `CatalogMembers`, not just `CatalogItems`.
- Fixed a bug that could cause a crash when switching to 2D when the `initialView` was just a `Rectangle` instead of a `CameraView`.
- Fixed a bug that caused multiple layers with generated, gradient legends to all show the same legend on the Workbench.

### 5.2.11

- Pinned `urijs` to v1.18.10 to work around a breaking change in v1.18.11.

### 5.2.10

- Improved the conversion of Esri polygons to GeoJSON by `featureDataToGeoJson`. It now correctly handles polygons with holes and with multiple outer rings.
- Added some fields to the dataset info page for `CkanCatalogItem`.
- Fixed a bug that could cause some layers, especially the Bing Maps basemap, to occasionally be missing from the 2D map.
- Fixed a bug that could cause the selected time to move to the end time when sharing a map with a time-dynamic layer.

### 5.2.9

- A catalog item's `cacheDuration` property now takes precedence over the cache duration specified by the code. Previously, the `cacheDuration` would only override the default duration (2 weeks).

### 5.2.8

- Added option to expand the HTML embed code and toggle URL shorting for the share link.
- The Share feature now includes the current time selected on the timeline, so that anyone visiting a share link will see the map at the intended time.

### 5.2.7

- Added the Latitude and Longitude to the filename for the Feature Information file download.
- Added the time to the timeline labels when zoomed in to a single day. Previously, the label sometimes only showed the date.

### 5.2.6

- Added the ability to disable the conversion service so that no user data is sent outside of the client by setting `conversionServiceBaseUrl` to `false` in the `parameters` section of `config.json`.
- Added the ability to disable the location button by setting `disableMyLocation` to `true` in the `parameters` section of `config.json`.
- Fixed a bug that caused the share functionality to fail (both screenshot and share link) in 2d mode.
- Fixed a bug with explicitly styled enum columns in Internet Explorer.
- Fixed a bug that caused the selected column in a csv to be the second column when a time column is present.

### 5.2.5

- Fixed a bug with `forceProxy: true` which meant that vector tiles would try, and fail, to load over the proxy.
- Added documentation for customizing data appearance, and folded in existing but orphaned documentation for creating feature info templates.
- Changed the LocateMe button so that it toggles and continuously updates the location when Augmented Reality is enabled.
- Added the ability to set SDMX-JSON region names from a region type dimension, using a Mustache template. This was required so regions can be mapped to specific years, even if not specified by the SDMX-JSON server.
- Added `viewermode` to the users persistent local storage to remember the last `ViewerMode` used.
- Added the ability to customize the preamble text on the feedback form ("We would love to hear from you!") by setting `feedbackPreamble` in the `parameters` section of `config.json`.

### 5.2.4

- Fixed a bug that prevented error messages, such as when a dataset fails to load, from being shown to the user. Instead, the errors were silently ignored.

### 5.2.3

- Fixed a bug that gave expanded Sensor Observation Service charts poor names.
- Fixed a bug that prevented some table-based datasets from loading.

### 5.2.2

- Fixed download of selected dataset (as csv) so that quotes are handled in accordance with https://tools.ietf.org/html/rfc4180. As a result, more such downloads can be directly re-loaded in Terria by dragging and dropping them.

### 5.2.1

- Changed the default opacity for points from CSV files without a value column to 1.0 (previously it was 0.6). This is a workaround for a Cesium bug (https://github.com/AnalyticalGraphicsInc/cesium/issues/5307) but really a better choice anyway.
- Fixed a bug which meant non-standard properties of some table data sources (eg. csv, SOS, SDMX-JSON) were missing in the feature info panel, because of a breaking change in Cesium 1.33.

### 5.2.0

- Fixed a bug that caused layer disclaimers to fail to appear when the layer was enabled via a share link. Since the user was unable to accept the disclaimer, the layer also failed to appear.
- Added `AugmentedVirtuality` (user facing feature name Augmented Reality) to allow users to use their mobile device's orientation to set the camera view.
- Added the `showFeaturesAtAllTimes` option to Sensor Observation Service items. This improves the user experience if the server returns
  some features starting in 1990, say, and some starting in 1995, so that the latter still appear (as grey points with no data) in 1990.
- Fixed a bug that prevented preview charts in the feature info panel from updating when the user changed the Sensor Observation Service frequency.
- Fixed a bug that allowed the user to de-select all the display choices for Sensor Observation Service items.
- Improved the appearance of charts where all the y-values are null. (It now shows "No preview available".)
- Upgraded to Leaflet 1.0.3 for the 2D and preview maps.
- Upgraded to [Cesium 1.33](https://github.com/AnalyticalGraphicsInc/cesium/blob/1.33/CHANGES.md) for the 3D view.

### 5.1.1

- Fixed a bug that caused an 'added' and a 'shown' event for "Unnamed Item" to be logged to Google Analytics when previewing an item in the catalog.
- Added a 'preview' Google Analytics event when a catalog item is shown on the preview map in the catalog.
- Fixed a bug that prevented csv files with missing dates from loading.
- Fixed a bug that could cause an error when adding a layer without previewing it first.

### 5.1.0

- Fixed a bug that prevented `WebMapServiceCatalogItem` from acting as a time-dynamic layer when the time dimension was inherited from a parent layer.
- `WebMapServiceCatalogItem` now supports WMS 1.1.1 style dimensions (with an `Extent` element) in addition to the 1.3.0 style (`Dimension` only).
- `WebMapServiceCatalogItem` now passes dates only (rather than dates and times) to the server when the TIME dimension uses the `start/stop/period` form, `start` is a date only, and `period` does not include hours, minutes, or seconds.
- `WebMapServiceCatalogItem` now supports years and months (in addition to days, hours, minutes, and seconds) in the period specified of a TIME dimension.
- `WebMapServiceCatalogItem` now ignores [leap seconds](https://en.wikipedia.org/wiki/Leap_second) when evaluating ISO8601 periods in a time dimension. As a result, 2 hours after `2016-06-30T23:00:00Z` is now `2016-07-01T01:00:00Z` instead of `2016-07-01T00:59:59Z` even though a leap second at the end of June 2016 makes that technically 2 hours and 1 second. We expect that this is more likely to align with the expectations of WMS server software.
- Added option to specify `mobileDefaultViewerMode` in the `parameters` section of `config.json` to specify the default view mode when running on a mobile platform.
- Added support for `itemProperties` to `CswCatalogGroup`.
- Added `terria.urlEncode` function for use in feature info templates.
- Fixed a layout problem that caused the coordinates on the location bar to be displayed below the bar itself in Internet Explorer 11.
- Updated syntax to remove deprecation warnings with React version 15.5.

### 5.0.1

- Breaking changes:
  - Starting with this release, TerriaJS is meant to be built with Webpack 2. The best way to upgrade your application is to merge from [TerriaMap](https://github.com/TerriaJS/TerriaMap). If you run into trouble, post a message on the [TerriaJS forum](https://groups.google.com/forum/#!forum/terriajs).
  - Removed the following previously-deprecated modules: `registerKnockoutBindings` (no replacement), `AsyncFunctionResultCatalogItem` (now `ResultPendingCatalogItem`), `PlacesLikeMeFunction` (now `PlacesLikeMeCatalogFunction`), `SpatialDetailingFunction` (now `SpatialDetailingCatalogFunction`), and `WhyAmISpecialFunction` (now `WhyAmISpecialCatalogFunction`).
  - Removed `lib/Sass/StandardUserInterface.scss`. It is no longer necessary to include this in your application.
  - Removed the previously-deprecated third pararameter, `getColorCallback`, of `DisplayVariablesConcept`. Pass it inside the `options` parameter instead.
  - Removed the following previously-deprecated properties from `TableColumn`: `indicesIntoUniqueValues` (use `uniqueValues`), `indicesOrValues` (use `values`), `indicesOrNumericalValues` (use `uniqueValues` or `numericalValues`), and `usesIndicesIntoUniqueValues` (use `isEnum`).
  - Removed the previously-deprecated `dataSetID` property from `AbsIttCatalogItem`. Use `datasetId` instead.
  - Removed the previously-deprecated `allowGroups` property from `CkanCatalogItem`. Use `allowWmsGroups` or `allowWfsGroups` instead.
  - Removed the previously-deprecated `RegionMapping.setRegionColumnType` function. Use the `setRegionColumnType` on an _instance_ of `RegionMapping` instead.
  - Removed the previously-deprecated `regionMapping.regionDetails[].column` and `.disambigColumn`. Use `.columnName` and `.disambigColumnName` instead.
  - Removed the previously-deprecated `options.regionMappingDefinitionsUrl` parameter from the `Terria` constructor. Set the `regionMappingDefinitionsUrl` inside `parameters` in `config.json` instead.
- Fixed a bug in `WebMapServiceCatalogItem` that prevented TerriaJS from correctly determining the projections supported by a WMS layer when supported projections are inherited from parent layers.
- Changed "no value" colour of region-mapped data to fully transparent, not black.
- Fixed an issue where expanding a chart from an SDMX-JSON or SOS feature twice, with different data choices selected, would overwrite the previous chart.
- Improved SDMX-JSON items to still show properly, even if the `selectedInitially` property is invalid.
- Added `Score` column to `GNAFAddressGeocoder` to indicate relative quality, which maps as default variable.

### 4.10.5

- Improved error message when accessing the user's location under http with Chrome.
- When searching locations, the button to instead search the catalog is now above the results instead of below them.
- Changed "go to full screen mode" tooltip to "Hide workbench", and "Exit Full Screen" button to "Show Workbench". The term "full screen" was misleading.
- Fixed a bug where a chartable (non-geo-spatial) CSV file with a column including the text "height" would not let the user choose the "height" column as the y-axis of a chart.
- Added support for non-default x-axes for charts via `<chart x-column="x">` and the new `tableStyle.xAxis` parameter.
- Added support for a `charSet` parameter on CSV catalog items, which overrides the server's mime-type if present.

### 4.10.4

- Added the ability for `CkanCatalogGroup` to receive results in pages, rather than all in one request. This will happen automatically when the server returns partial results.
- Improved the performance of the catalog UI by not creating React elements for the contents of a group until that group is opened.
- Close polygons used as input to a `CatalogFunction` by making the last position the same as the first one.
- Added support for a new `nameInCatalog` property on all catalog members which overrides `name` when displayed in the catalog, if present.
- Added `terria.urlEncodeComponent` function for use in feature info templates.
- `yAxisMin` and `yAxisMax` are now honored when multiple charts are active, by using the minimum `yAxisMin` and the maximum `yAxisMax` of all charts.

### 4.10.3

- Locked third-party dependency proj4 to v2.3.x because v2.4.0 breaks our build.

### 4.10.2

- New sections are now merged info `CatalogMember.info` when `updateFromJson` is called multiple times, rather than the later `info` completely replacing the earlier one. This is most useful when using `itemProperties` to override some of the info sections in a child catalog item.
- Fixed a bug where csv files with a date column would sometimes fail if a date is missing.

### 4.10.1

- Improved the SDMX-JSON catalog item to handle huge dimensions, allow a blacklist, handle bad responses better, and more.
- Fixed a bug that prevented the proxy from being used for loading legends, even in situations where it is necessary such as an `http` legend accessed from an `https` site.
- Added link to re-download local files, noting that TerriaJS may have done additional processing (eg. geocoding).

### 4.10.0

- Changed defaults:
  - `WebProcessingServiceCatalogFunction` now defaults to invoking the `Execute` service via an HTTP POST with XML encoding rather than an HTTP GET with KVP encoding. This is a more sensible default because the WPS specification requires that servers support POST/XML while GET/KVP is optional. Plus, POST/XML allows large input parameters, such as a polygon descibing all of Australia, to be successfully passed to the WPS process. To force use of GET/KVP, set the `executeWithHttpGet` property to `true`.
- Fixed problems with third-party dependencies causing `npm install` and `npm run gulp` to fail.

### 4.9.0

- Added a help overlay system. A TerriaJS application can define a set of help sequences that interactively walk the user through a task, such as adding data to the map or changing map settings. The help sequences usually appear as a drop-down Help menu in the top-right corner.
- Fixed a bug with calculating bounding rectangles in `ArcGisCatalogItem` caused by changes to `proj4` package.
- Fixed a bug preventing chart axis labels from being visible on a white background.
- Fixed a bug that caused the Feedback panel to appear below the chart panel, making it difficult to use.

### 4.8.2

- Fixed a bug that prevented a `shareUrl` specified in `config.json` from actually being used by the `ShareDataService`.
- Adding a JSON init file by dropping it on the map or selecting it from the My Data tab no longer adds an entry to the Workbench and My Data catalog.
- WPS return type can now be `application/vnd.terriajs.catalog-member+json` which allows a json catalog member to be returned in WPS along with the usual attributes to control display.
- `chartLineColor` tableStyle attribute added, allowing per column specification of chart line color.
- Fixed a bug that caused a `WebMapServiceCatalogItem` inside a `WebMapServiceCatalogGroup` to revert to defaults from GetCapabilities instead of using shared properties.
- Fix a bug that prevented drawing the marker and zooming to the point when searching for a location in 2D.
- Fixed a bug where `WebMapTileServiceCatalogItem` would incorrectly interpret a bounding box and return only the lower left corner causing Cesium to crash on render.
- Fixed a bug that caused the feedback form to be submitted when unchecking "Share my map view".

### 4.8.1

- `CkanCatalogGroup` now automatically adds the type of the resource (e.g. `(WMS)`) after the name when a dataset contains multiple resources that can be turned into catalog items and `useResourceName` is false.
- Added support for ArcGIS FeatureServers to `CkanCatalogGroup` and `CkanCatalogItem`. In order for `CkanCatalogGroup` to include FeatureServers, `includeEsriFeatureServer` must be set to true.
- Changed default URL for the share service from `/share` to `share` and made it configurable by specifying `shareUrl` in config.json. This helps with deployments in subdirectories.

### 4.8.0

- Fixed a bug that prevented downloading data from the chart panel if the map was started in 2D mode.
- Changed the default opacity of table data to 0.8 from 0.6.
- Added the ability to read dates in the format "2017-Q2".
- Improved support for SDMX-JSON, including showing values as a percent of regional totals, showing the selected conditions in a more concise format, and fixing some bugs.
- Updated `TableCatalogItem`s to show a download URL in About This Dataset, which downloads the entire dataset as csv, even if the original data was more complex (eg. from an API).
- The icon specified to the `MenuPanel` / `DropdownPanel` theme can now be either the identifier of an icon from `Icon.GLYPHS` or an actual SVG `require`'d via the `svg-sprite-loader`.
- Fixed a bug that caused time-varying points from a CSV file to leave a trail on the 2D map.
- Add `Terria.filterStartDataCallback`. This callback gives an application the opportunity to modify start (share) data supplied in a URL before TerriaJS loads it.
- Reduced the size of the initial TerriaJS JavaScript code by about 30% when starting in 2D mode.
- Upgraded to [Cesium 1.29](https://github.com/AnalyticalGraphicsInc/cesium/blob/1.29/CHANGES.md).

### 4.7.4

- Renamed `SpatialDetailingFunction`, `WhyAmISpecialFunction`, and `PlacesLikeMeFunction` to `SpatialDetailingCatalogFunction`, `WhyAmISpecialCatalogFunction`, and `PlacesLikeMeCatalogFunction`, respectively. The old names will be removed in a future release.
- Fixed incorrect tooltip text for the Share button.
- Improved the build process and content of the user guide documentation.

### 4.7.3

- Canceled pending tile requests when removing a layer from the 2D map. This should drastically improve the responsiveness when dragging the time slider of a time-dynamic layer in 2D mode.
- Added the data source and data service details to the "About this dataset" (preview) panel.
- Fixed a bug introduced in 4.7.2 which made the Feature Info panel background too pale.

### 4.7.2

- Updated GNAF API to new Lucene-based backend, which should improve performance.
- Updated custom `<chart>` tag to allow a `colors` attribute, containing comma separated css strings (one per column), allowing users to customize chart colors. The `colors` attribute in charts can also be passed through from a WPS ComplexData response.
- Updated styling of Give Feedback form.
- Improved consistency of "Search" and "Add Data" font sizes.
- Improved flexibility of Feature Info Panel styling.
- Fixed a bug that could cause an extra `/` to be added to end of URLs by `ArcGisMapServerCatalogItem`, causing some servers to reject the request.
- Added a workaround for a bug in Internet Explorer 11 on Windows 7 that could cause the user interface to hang.

### 4.7.1

- Fixed a bug where providing feedback did not properly share the map view.
- Updated to terriajs-server 2.6.2.
- Fixed a bug leading to oversized graphics being displayed from WPS calls.

### 4.7.0

- Added the ability for users to share their view of the map when providing feedback.
- Extra components can now be added to FeatureInfoSection.
- Updated "Download Data" in FeatureInfoSection to "Download Data for this Feature".
- Fixed the color of visited links in client apps with their own css variables.
- Fixed a bug that prevented the scale bar from displaying correctly.

### 4.6.1

- Added support for creating custom WPS types, and for reusing `Point`, `Polygon`, and `Region` editors in custom types.
- Fixed a bug that caused the legend to be missing for WMS catalog items where the legend came from GetCapabilities but the URL did not contain `GetLegendGraphic`.

### 4.6.0

- Changed defaults:
  - The `clipToRectangle` property of raster catalog items (`WebMapServiceCatalogItem`, `ArcGisMapServerCatalogItem`, etc.) now defaults to `true`. It was `false` in previous releases. Using `false` prevents features (especially point features) right at the edge of the layer's rectangle from being cut off when the server reports too tight a rectangle, but also causes the layer to load much more slowly in many cases. Starting in this version, we favour performance and the much more common case that the rectangle can be trusted.
- Made `WebMapServiceCatalogItem` tolerant of a `GetCapabilities` where a `LegendURL` element does not have an `OnlineResource` or a `Dimension` does not have any values.
- Added support for 'Long' type hint to CSV data for specifying longitude.
- The marker indicating the location of a search result is now placed correctly on the terrain surface.
- `CatalogFunction` region parameters are now selected on the main map rather than the preview map.
- Some regions that were previously not selectable in Analytics, except via autocomplete, are now selectable.
- Added hover text that shows the position of data catalog search results in the full catalog.
- Widened scrollbars and improve their contrast.
- Removed the default maximum number of 10 results when searching the data catalog.
- Allow users to browse for JSON configuration files when adding "Local Data".
- Made it easier to use custom fonts and colors in applications built on TerriaJS, via new SCSS variables.
- Fixed a bug that caused a `CswCatalogGroup` to fail to load if the server had a `references` element without a `protocol`.

### 4.5.1

- The order of the legend for an `ArcGisMapServerCatalogItem` now matches the order used by ArcGIS itself.
- Large legends are now scaled down to fit within the width of the workbench panel.
- Improved the styling of links inside the Feature Information panel.
- Fixed a bug that could cause the Feature Information panel's close button to initially appear in the wrong place, and then jump to the right place when moving the mouse near it.

### 4.5.0

- Added support for the Sensor Observation Service format, via the `SensorObservationServiceCatalogItem`.
- Added support for end date columns in CSV data (automatic with column names containing `end_date`, `end date`, `end_time`, `end time`; or set in json file using `isEndDate` in `tableStyle.columns`.
- Fixed calculation of end dates for moving-point CSV files, which could lead to points disappearing periodically.
- Fixed a bug that prevented fractional seconds in time-varying WMS periodicity.
- Added the ability to the workbench UI to select the `style` to use to display a Web Map Service (WMS) layer when multiple styles are available.
- Added the ability to the workbench UI to select from among the available dimensions of a Web Map Service (WMS) layer.
- Improved the error reporting and handling when specifying invalid values for the WMS COLORSCALERANGE parameter in the UI.
- Added the ability to drag existing points when creating a `UserDrawing`.
- Fixed a bug that could cause nonsensical legends for CSV columns with all null values.
- Fixed a bug that prevented the Share panel from being used at all if the URL shortening service encountered an error.
- Fixed a bug that could cause an error when adding multiple catalog items to the map quickly.
- Tweaked the z-order of the window that appears when hovering over a chart series, so that it does not appear on top of the Feature Information panel.
- Fixed a bug that could lead to incorrect colors in a legend for a CSV file with explicit `colorBins` and cut off at a minimum and maximum.
- We now show the feature info panel the first time a dataset is added, containing a suggestion to click the map to learn more about a location. Also improved the wording for the feature info panel when there is no data.
- Fixed support for time-varying feature info for vector tile based region mapping.
- `updateApplicationOnMessageFromParentWindow` now also allows messages from the `opener` window, i.e. the window that opened the page by calling `window.open`. The parent or opener may now also send a message with an `allowOrigin` property to specify an origin that should be allowed to post messages.
- Fixed a bug that prevented charts from loading http urls from https.
- The `isNcWMS` property of `WebMapServiceCatalogItem` is now set to true, and the COLORSCALERANGE controls are available in the UI, for ncWMS2 servers.
- Added the ability to prevent CSVs with time and `id` columns from appearing as moving points, by setting `idColumns` to either `null` or `[]`.
- Fixed a bug that prevented default parameters to `CatalogFunction`s from being shown in the user interface.
- Fixed a problem that made `BooleanParameter`s show up incorrectly in the user interface.
- Embedded `<chart>` elements now support two new optional attributes:
  - `title`: overrides the title that would otherwise be derived from the name of the feature.
  - `hide-buttons`: If `"true"`, the Expand and Download buttons are hidden from the chart.
- Fixed a bug in embedded `<collapsible>` elements that prevented them from being expandable.
- Improved SDMX-JSON support to make it possible to change region type in the UI.
- Deprecated `RegionMapping.setRegionColumnType` in favour of `RegionMapping.prototype.setRegionColumnType`. `regionDetails[].column` and `.disambigColumn` have also been deprecated.

### 4.4.1

- Improved feature info display of time-varying region-mapped csvs, so that chart is still shown at times with no data.
- Fix visual hierarchy of groups and items in the catalog.

### 4.4.0

- Fixed a bug that caused Cesium (3D view) to crash when plotting a CSV with non-numerical data in the depth column.
- Added automatic time-series charts of attributes to the feature info of time-varying region-mapped csvs.
- Refactored Csv, AbsItt and Sdmx-Json catalog items to depend on a common `TableCatalogItem`. Deprecated `CsvCatalogItem.setActiveTimeColumn` in favour of `tableStructure.setActiveTimeColumn`.
- Error in geocoding addresses in csv files now shows in dialog box.
- Fixed CSS styling of the timeline and added padding to the feature info panel.
- Enhanced JSON support to recognise JSON5 format for user-added files.
- Deprecated `indicesIntoUniqueValues`, `indicesOrValues`, `indicesOrNumericalValues` and `usesIndicesIntoUniqueValues` in `TableColumn` (`isEnum` replaces `usesIndicesIntoUniqueValues`).
- Added support for explicitly colouring enum columns using a `tableStyle.colorBins` array of `{"value":v, "color":c}` objects
- Improved rendering speed when changing the display variable for large lat/lon csv files.
- Default to moving feature CSVs if a time, latitude, longitude and a column named `id` are present.
- Fixed a bug so units flow through to charts of moving CSV features.
- Fixed a bug that prevented the `contextItem` of a `CatalogFunction` from showing during location selection.
- Fixed a bug that caused `&amp;` to appear in some URLs instead of simply `&`, leading to an error when visiting the link.
- Added the ability to pass a LineString to a Web Processing Service.
- Fixed a bug that prevented `tableStyle.dataVariable` = `null` from working.
- Uses a smarter default column for CSV files.
- Fixed a bug that caused an error message to appear repeatedly when there was an error downloading tiles for a base map.
- Fixed a bug that caused WMS layer names and WFS type names to not be displayed on the dataset info page.
- We now preserve the state of the feature information panel when sharing. This was lost in the transition to the new user interface in 4.0.0.
- Added a popup message when using region mapping on old browsers without an `ArrayBuffer` type (such as Internet Explorer 9). These browsers won't support vector tile based region mapping.
- Fixed bug where generic parameters such as strings were not passed through to WPS services.
- Fixed a bug where the chart panel did not update with polled data files.
- Removed the Australian Hydrography layer from `createAustraliaBaseMapOptions`, as the source is no longer available.
- Fixed a bug that caused the GetCapabilities URL of a WMS catalog item to be shown even when `hideSource` was set to true.
- Newly-added user data is now automatically selected for the preview map.
- Fixed a bug where selecting a new column on a moving point CSV file did not update the chart in the feature info panel.
- Fixed dropdowns dropping from the bounds of the screen in Safari.
- Fixed a bug that prevented the feature info panel from updating with polled lat/lon csvs.
- Improved handing of missing data in charts, so that it is ignored instead of shown as 0.

### 4.3.3

- Use react-rangeslider 1.0.4 because 1.0.5 was published incorrectly.

### 4.3.2

- Fixed css styling of shorten URL checkbox.

### 4.3.1

- Added the ability to specify the URL to the `serverConfig` service in `config.json` as `parameters.serverConfigUrl`.

### 4.3.0

- Added `Terria.batchGeocoder` property. If set, the batch geocoder is used to resolve addresses in CSV files so that they can be shown as points on the map.
- Added `GnafAddressGeocoder` to resolve Australian addresses using the GNAF API.
- Added a loading indicator for user-added files.
- Fixed a bug that prevented printing the map in the 2D mode.
- Fixed a bug when changing between x-axis units in the chart panel.
- Moved all Terria styles into CSS-modules code (except Leaflet) - `lib/Sass/StandardUserInterface.scss` no longer needs to be imported and now only includes styles for backwards compatibility.

### 4.2.1

- Fixed bug that prevented the preview map displaying on mobile devices.

### 4.2.0

- There is a known bug in this version which prevents the user from being able to choose a region for some Analytics functions.
- Added support for ArcGis FeatureServers, using the new catalog types `esri-featureServer` and `esri-featureServer-group`. Catalog type `esri-group` can load REST service, MapServer and FeatureServer endpoints. (For backwards compatibility, catalog type `esri-mapServer-group` continues to work for REST service as well as MapServer endpoints.)
- Enumeration parameter now defaults to what is shown in UI, and if parameter is optional, '' is default.
- Adds bulk geocoding capability for Australian addresses. So GnafAPI can be used with batches of addresses, if configured.
- Fixed a bug that caused the selection indicator to get small when near the right edge of the map and to overlap the side panel when past the left edge.
- Map controls and menus now become translucent while the explorer window (Data Catalog) is visible.
- Removed find-and-replace for cesium workers from the webpack build as it's done in terriajs-cesium now.
- Legend images that fail to load are now hidden entirely.
- Improved the appearance of the opacity slider and added a percentage display.
- AllowedValues for LiteralData WPS input now works even if only one value specified.
- Fixed bug in WPS polygon datatype to return valid polygon geojson.
- Fix regression: cursor changes in UserDrawing now functions in 2D as well as 3D.
- Updated to [Cesium](http://cesiumjs.org) 1.23 (from 1.20). See the [change log](https://github.com/AnalyticalGraphicsInc/cesium/blob/1.23/CHANGES.md) for details.
- Fixed a bug which prevented feature info showing for Gpx-, Ogr-, WebFeatureService-, ArcGisFeatureServer-, and WebProcessingService- CatalogItems.
- Added support for a wider range of SDMX-JSON data files, including the ability to sum over dimensions via `aggregatedDimensionIds`.
- Added support for `tableStyle.colorBins` as array of values specifying the boundaries between the color bins in the legend, eg. `[3000, 3500, 3900, 4000]`. `colorBins` can still be an integer specifying the number of bins, in which case Terria determines the boundaries.
- Made explorer panel not rendered at all when hidden and made the preview map destroy itself when unmounted - this mitigates performance issues from having Leaflet running in the background on very busy vector datasets.
- Fixed a bug which prevented time-varying CZML feature info from updating.
- Added support for moving-point csv files, via an `idColumns` array on csv catalog items. By default, feature positions, color and size are interpolated between the known time values; set `isSampled` to false to prevent this. (Color and size are never interpolated when they are drawn from a text column.)
- Added support for polling csv files with a partial update, and by using `idColumns` to identify features across updates.
- Added a time series chart to the Feature Info Panel for sampled, moving features.
- Fixed a bug which sometimes prevented feature info from appearing when two region-mapped csv files were displayed.
- Fixed the preview map extent being one item behind what was actually selected.

### 4.1.2

- Fixed a bug that prevented sharing from working in Internet Explorer.

### 4.1.1

- Stopped IE9 from setting bizarre inline dimensions on custom branding images.
- Fixed workbench reordering in browsers other than Chrome.
- URLs on the dataset info page are now auto-selected by clicked, making them easier to copy.

### 4.1.0

- Made the column title for time-based CSV exports from chart default to 'date'
- Stopped the CSV creation webworker from being run multiple times on viewing a chart.
- Removed the empty circles from non-selected base maps on the Map settings panel.
- Prevented text from being selected when dragging the compass control.
- Added the `MeasureTool` to allow users to interactively measure the distance between points.
- Worked around a problem in the Websense Web Filter that caused it to block access to some of the TerriaJS Web Workers due to a URL in the license text in a comment in a source file.

### 4.0.2

- Fixed a bug that prevented opening catalog groups on iOS.
- Fixed a CSS warning.

### 4.0.1

- Fixed a bug that caused an error message to be formatted incorrectly when displayed to the user.

### 4.0.0

- Rewrote the TerriaJS user interface using React. We believe the new interface is a drastic improvement, incorporating user feedback and the results of usability testing. Currently, it is a bit harder to customize than our old user interface, so if your application has extensive customizations, we suggest delaying upgrading to this version for a little while logner.
- Added support for non-geospatial CSV files, which display in a new chart panel.
- Added support for customisable tags in Feature Info templates.
- Implemented [`<chart>` and `<collapsible>`](https://github.com/TerriaJS/terriajs/blob/4.0.0/lib/ReactViews/Custom/registerCustomComponentTypes.js#L52-L106) tags in Feature Info templates.
- Added support for [polling](https://github.com/TerriaJS/terriajs/blob/4.0.0/lib/Models/Polling.js) for updates to CSV files.
- `CswCatalogGroup` will now include Web Processing Services from the catalog if configured with `includeWps` set to true.
- `WebMapServiceCatalogItem` will now detect ncWMS servers and set isNcWMS to true.
- New `ShareDataService` which can store and resolve data. Currently it is used as a replacement for Google URL Shortener, which can't handle long URLs.
- New `ServerConfig` object which provides configuration information about the server, including which domains can be proxied for. This changes the way CorsProxy is initialised.
- Added partial support for the SDMX-JSON format.
- `UserDrawing` added for drawing lines and polygons on the map.
- CkanCatalogGroup's `filterQuery` items can now be specified as objects instead of URL-encoded strings.

### 3.5.0

- Ungrouped items in CKAN catalog items are now grouped under an item whose title is determined by .ungroupedTitle (default: "No group").
- CKAN's default search regex for KMLs also includes KMZ.
- Add documentation of camera properties.

### 3.4.0

- Support JSON5 (http://json5.org/) use in init files and config files, so comments can be used and object keys don't need to be quoted.
- Fixed a bug that caused the `corsProxyBaseUrl` specified in `config.json` to be ignored.
- Fixed a bug preventing downloading feature info data in CSV format if it contained nulls.
- Added support for the WMS Style/MetadataURL tag in layer description.
- Long titles in locally-generated titles now word-wrap in most web browsers.
- Long auto-generated legend titles now word wrap in most web browsers.

### 3.3.0

- Support `parameters` property in WebFeatureServiceCatalogItem to allow accessing URLs that need additional parameters.
- Fixed a bug where visiting a shared link with a time-series layer would crash load.
- Added a direct way to format numbers in feature info templates, eg. `{{#terria.formatNumber}}{"useGrouping": true, "maximumFractionDigits": 3}{{value}}{{/terria.formatNumber}}`. The quotes around the keys are optional.
- When the number of unique values in a CSV column exceeds the number of color bins available, the legend now displays "XX other values" as the label for the last bucket rather than simply "Other".
- CSV columns with up to 21 unique values can now be fully displayed in the legend. Previously, the number of bins was limited to 9.
- Added `cycle` option to `tableColumnStyle.colorBinMethod` for enumeration-type CSV columns. When the number of unique values in the column exceeds the number of color bins available, this option makes TerriaJS color all values by cycling through the available colors, rather than coloring only the most common values and lumping the rest into an "Other" bucket.
- Metadata and single data files (e.g. KML, GeoJSON) are now consistently cached for one day instead of two weeks.
- `WebMapServiceCatalogItem` now uses the legend for the `style` specified in `parameters` when possible. It also now includes the `parameters` when building a `GetLegendGraphic` URL.
- Fixed a bug that prevented switching to the 3D view after starting the application in 2D mode.

### 3.2.1

- Fixed a bug on IE9 which prevented shortened URLs from loading.
- Fixed a map started with smooth terrain being unable to switch to 3D terrain.
- Fixed a bug in `CkanCatalogItem` that prevented it from using the proxy for dataset URLs.
- Fixed feature picking when displaying a point-based vector and a region mapped layer at the same time.
- Stopped generation of WMS intervals being dependent on JS dates and hence sensitive to DST time gaps.
- Fixed a bug which led to zero property values being considered time-varying in the Feature Info panel.
- Fixed a bug which prevented lat/lon injection into templates with time-varying properties.

### 3.2.0

- Deprecated in this version:
  - `CkanCatalogItem.createCatalogItemFromResource`'s `options` `allowGroups` has been replaced with `allowWmsGroups` and `allowWfsGroups`.
- Added support for WFS in CKAN items.
- Fixed bug which prevented the terria-server's `"proxyAllDomains": true` option from working.
- Added support in FeatureInfoTemplate for referencing csv columns by either their name in the csv file, or the name they are given via `TableStyle.columns...name` (if any).
- Improved CSV handling to ignore any blank lines, ie. those containing only commas.
- Fixed a bug in `CswCatalogGroup` that prevented it from working in Internet Explorer.

### 3.1.0

- Only trigger a search when the user presses enter or stops typing for 3 seconds. This will greatly reduce the number of times that searches are performed, which is important with a geocoder like Bing Maps that counts each geocode as a transaction.
- Reduced the tendency for search to lock up the web browser while it is in progress.
- Include "engines" attribute in package.json to indicate required Node and NPM version.
- For WMS catalog items that have animated data, the initial time of the timeslider can be specified with `initialTimeSource` as `start`, `end`, `present` (nearest date to present), or with an ISO8601 date.
- Added ability to remove csv columns from the Now Viewing panel, using `"type": "HIDDEN"` in `tableStyle.columns`.

### 3.0.0

- TerriaJS-based application are now best built using Webpack instead of Browserify.
- Injected clicked lat and long into templates under `{{terria.coords.latitude}}` and `{{terria.coords.longitude}}`.
- Fixed an exception being thrown when selecting a region while another region highlight was still loading.
- Added `CesiumTerrainCatalogItem` to display a 3D surface model in a supported Cesium format.
- Added support for configuration of how time is displayed on the timeline - catalog items can now specify a dateFormat hash
  in their configuration that has formats for `timelineTic` (what is displayed on the timeline itself) and `currentTime`
  (which is the current time at the top-left).
- Fixed display when `tableStyle.colorBins` is 0.
- Added `fogSettings` option to init file to customize fog settings, introduced in Cesium 1.16.
- Improved zooming to csvs, to include a small margin around the points.
- Support ArcGis MapServer extents specified in a wider range of projections, including GDA MGA zones.
- WMS legends now use a bigger font, include labels, and are anti-aliased when we can determine that the server is Geoserver and supports these options.
- Updated to [Cesium](http://cesiumjs.org) 1.20. Significant changes relevant to TerriaJS users include:
  - Fixed loading for KML `NetworkLink` to not append a `?` if there isn't a query string.
  - Fixed handling of non-standard KML `styleUrl` references within a `StyleMap`.
  - Fixed issue in KML where StyleMaps from external documents fail to load.
  - Added translucent and colored image support to KML ground overlays
  - `GeoJsonDataSource` now handles CRS `urn:ogc:def:crs:EPSG::4326`
  - Fix a race condition that would cause the terrain to continue loading and unloading or cause a crash when changing terrain providers. [#3690](https://github.com/AnalyticalGraphicsInc/cesium/issues/3690)
  - Fix issue where the `GroundPrimitive` volume was being clipped by the far plane. [#3706](https://github.com/AnalyticalGraphicsInc/cesium/issues/3706)
  - Fixed a reentrancy bug in `EntityCollection.collectionChanged`. [#3739](https://github.com/AnalyticalGraphicsInc/cesium/pull/3739)
  - Fixed a crash that would occur if you added and removed an `Entity` with a path without ever actually rendering it. [#3738](https://github.com/AnalyticalGraphicsInc/cesium/pull/3738)
  - Fixed issue causing parts of geometry and billboards/labels to be clipped. [#3748](https://github.com/AnalyticalGraphicsInc/cesium/issues/3748)
  - Fixed bug where transparent image materials were drawn black.
  - Fixed `Color.fromCssColorString` from reusing the input `result` alpha value in some cases.
- Added support for time-series data sets with gaps - these are skipped when scrubbing on the timeline or playing.

### 2.3.0

- Share links now contain details about the picked point, picked features and currently selected feature.
- Reorganised the display of disclaimers so that they're triggered by `CatalogGroup` and `CatalogItem` models, which trigger `terria.disclaimerEvent`, which is listened to by DisclaimerViewModel`. `DisclaimerViewModel` must be added by the map that's using Terria.
- Added a mechanism for hiding the source of a CatalogItem in the view info popup.
- Added the `hideSource` flag to the init json for hiding the source of a CatalogItem in the View Info popup.
- Fixed a bug where `CatalogMember.load` would return a new promise every time it was called, instead of retaining the one in progress.
- Added support for the `copyrightText` property for ArcGis layers - this now shows up in info under "Copyright Text"
- Showed a message in the catalog item info panel that informs the user that a catalog item is local and can't be shared.
- TerriaJS now obtains its list of domains that the proxy will proxy for from the `proxyableDomains/` service. The URL can be overridden by setting `parameters.proxyableDomainsUrl` in `config.json`.
- Updated to [Cesium](http://cesiumjs.org) 1.19. Significant changes relevant to TerriaJS users include:
  - Improved KML support.
    - Added support for `NetworkLink` refresh modes `onInterval`, `onExpire` and `onStop`. Includes support for `viewboundScale`, `viewFormat`, `httpQuery`.
    - Added partial support for `NetworkLinkControl` including `minRefreshPeriod`, `cookie` and `expires`.
    - Added support for local `StyleMap`. The `highlight` style is still ignored.
    - Added support for `root://` URLs.
    - Added more warnings for unsupported features.
    - Improved style processing in IE.

### 2.2.1

- Improved legend and coloring of ENUM (string) columns of CSV files, to sort first by frequency, then alphabetically.

### 2.2.0

- Warn user when the requested WMS layer doesn't exist, and try to provide a suggestion.
- Fixed the calculation of a CSV file's extent so that missing latitudes and longitudes are ignored, not treated as zero.
- Improved the user experience around uploading files in a format not directly supported by TerriaJS and optionally using the conversion service.
- Improved performance of large CSV files, especially the loading time, and the time taken to change the display variable of region-mapped files.
- Added support for CSV files with only location (lat/lon or region) columns, and no value columns, using a file-specific color. Revised GeoJSON display to draw from the same palette of colors.
- Fixed a bug that prevented GeoJSON styles from being applied correctly in some cases.
- Fixed an error when adding a CSV with one line of data.
- Fixed error when adding a CSV file with numeric column names.
- Polygons and polylines are now highlighted on click when the geometry is available.
- Improved legend and coloring of ENUM (string) columns of CSV files; only the most common values are colored differently, with the rest shown as 'Other'.
- Added support for running the automated tests on the local system (via `gulp test`), on BrowserStack (via `gulp test-browserstack`), and on Sauce Labs (via `gulp test-saucelabs`).
- Changed `tableStyle`'s `format` to only accept `useGrouping`, `maximumFractionDigits` and `styling: "percent"` options. Previously some other options may have worked in some browsers.
- Improved color palette for string (ENUM) columns of CSV files.
- Improved CSV loading to ignore any completely blank lines after the header row (ie. lines which do not even have commas).
- Added support for grouping catalog items retrieved from a CSW server according to criteria specified in the init file (via the `metadataGroups` property) or from a `domainSpecification` and a call to the `GetDomain` service on the CSW server.
- Added `UrlTemplateCatalogItem`, which can be used to access maps via a URL template.
- Improved ABS display (to hide the regions) when a concept is deselected.
- Improved readability of ArcGIS catalog items and legends by replacing underscores with spaces.
- `ArcGisMapServerCatalogItem` metadata is now cached by the proxy for only 24 hours.
- Improved the feature info panel to update the display of time-varying region-mapped CSV files for the current time.
- Updated to [Cesium](http://cesiumjs.org) 1.18. Significant changes relevant to TerriaJS users include:
  - Improved terrain performance by up to 35%. Added support for fog near the horizon, which improves performance by rendering less terrain tiles and reduces terrain tile requests. [#3154](https://github.com/AnalyticalGraphicsInc/cesium/pull/3154)
  - Reduced the amount of GPU and CPU memory used by terrain by using compression. The CPU memory was reduced by up to 40%, and approximately another 25% in Chrome.
  - Fixed an issue where the sun texture is not generated correctly on some mobile devices. [#3141](https://github.com/AnalyticalGraphicsInc/cesium/issues/3141)
  - Cesium now honors window.devicePixelRatio on browsers that support the CSS imageRendering attribute. This greatly improves performance on mobile devices and high DPI displays by rendering at the browser-recommended resolution. This also reduces bandwidth usage and increases battery life in these cases.

### 2.1.1

- Fixed sharing of time-varying czml files; the timeline was not showing on the shared link.
- Fixed sharing of user-added time-varying csv files.
- Fixed a bug in `CkanCatalogItem` that made it build URLs incorrectly when given a base URL ending in a slash.

### 2.1.0

- Moved `TableColumn`, `TableStructure`, and the classes based on `Concept` to `lib/Map`. Moved `LegendHelper` to `lib/Models`.
- Added column-specific styling to CSV files, using a new `tableStyle.columns` json parameter. This is an object whose keys are column names or indices, and whose values are objects of column-specific tableStyle parameters. See the CSV column-specific group in `wwwroot/test/init/test-tablestyle.json` for an example. [#1097](https://github.com/TerriaJS/terriajs/issues/1097)
- Added the following column-specific `tableStyle` parameters:
  - `name`: renames the column.
  - `type`: sets the column type; can be one of LON, LAT, ALT, TIME, SCALAR, or ENUM.
  - `format`: sets the column number format, using the format of the [Javascript Intl options parameter](https://developer.mozilla.org/en-US/docs/Web/JavaScript/Reference/Global_Objects/Number/toLocaleString), eg. `{"format": {"useGrouping": true, "maximumFractionDigits": 2}}` to add thousands separators to numbers and show only two decimal places. Only the `useGrouping`, `maximumFractionDigits` and `styling: "percent"` options are guaranteed to work in all browsers.
- Added column-specific formatting to the feature info panel for all file types, eg. `"featureInfoTemplate" : {"template": "{{SPEED}} m/s", "formats": {"SPEED": {"maximumFractionDigits": 2}}}`. The formatting options are the same as above.
- Changed the default number format in the Feature Info Panel to not separate thousands with commas.
- Fixed a bug that caused the content on the feature info panel to be rendered as pure HTML instead of as mixed HTML / Markdown.
- Changed the default for `tableStyle.replaceWithZeroValues` to `[]`, ie. nothing.
- Changed the default for `tableStyle.replaceWithNullValues` to `["-", "na", "NA"]`.
- Changed the default for `tableStyle.nullLabel` to '(No value)'.
- Application name and support email can now be set in config.json's "parameters" section as "appName" and "supportEmail".
- Fixed showWarnings in config json not being respected by CSV catalog items.
- Fixed hidden region mapped layers being displayed when variable selection changes.
- Fixed exporting raw data as CSV not escaping commas in the data itself.

### 2.0.1

- Fixed a bug that caused the last selected ABS concept not to appear in the feature info panel.

### 2.0.0

- The following previously-deprecated functionality was removed in this version:
  - `ArcGisMapServerCatalogGroup`
  - `CatalogItemControl`
  - `CatalogItemDownloadControl`
  - Calling `BrandBarViewModel.create` with more than one parameter.
  - `CatalogMemberControl.leftSideItemControls`
  - `CatalogMemberControl.rightSideItemControls`
  - `DataCatalogTabViewModel.getRightSideItemControls`
  - `DataCatalogTabViewModel.getLeftSideItemControls`
  - `registerCatalogItemControls`
  - `AusGlobeViewer`
- Streamlined CSV handling framework. Breaking changes include the APIs of (not including those which begin with `_`):
  - `CsvCatalogItem`: `rowProperties`, `rowPropertiesByCode`, `dynamicUpdate` have been removed.
  - `AbsIttCatalogItem`: Completely rewritten. The `dataSetID` json parameter has been deprecated in favor of `datasetId` (different capitalization).
  - For the 2011 Australian Census data, requires `sa4_code_2011` to appear as an alias in `regionMapping.json` (it was previously missing in NationalMap).
  - `TableDataSource`: Completely rewritten and moved from `Map` to `Models` directory. Handles csvs with latitude & longitude columns.
  - `RegionMapping`: Used instead of TableDataSource for region-mapped csvs.
  - `DataTable` and `DataVariable` have been replaced with new classes, `TableStructure` and `TableColumn`.
  - `RegionProvider`: `loadRegionsFromWfs`, `processRegionIds`, `applyReplacements`, `findRegionIndex` have been made internal functions.
  - `RegionProviderList`: `chooseRegionProvider` has been changed and renamed `getRegionDetails`.
  - `ColorMap`: `fromArray` and `fromString` have been removed, with the constructor taking on that functionality.
  - `LegendUrl` has been moved to the `Map` directory.
  - `TableStyle`: `loadColorMap` and `chooseColorMap` have been removed. Moved from `Map` to `Models` directory.
  - `FeatureInfoPanelSectionViewModel`: its constructor now takes a `FeatureInfoPanelViewModel` as its first argument, instead of `Terria`.
  - `Models/ModelError` has been replaced with `Core/TerriaError`.
- Removed blank feature info sections for uncoloured regions of region-mapped CSVs.
- Recognises the CSV datetime formats: YYYY, YYYY-MM and YYYY-MM-DD HH:MM(:SS).
- Introduced five new json tableStyle parameters:
  - `replaceWithZeroValues`: Defaults to `[null, "-"]`. These values are coloured as if they were zero if they appear in a list with numbers. `null` catches missing values.
  - `replaceWithNullValues`: Defaults to `["na", "NA"]`. These values are coloured as if they were null if they appear in a list with numbers.
  - `nullColor`: A css string. Defaults to black. This colour is used to display null values. It is also used to colour points when no variable is selected.
  - `nullLabel`: A string used to label null or blank values in the legend. Defaults to ''.
  - `timeColumn`: Provide the name or index (starting at 0) of a csv column, if any. Defaults to the first time column found, if any. Use `null` to explicitly disregard all time columns.
- Removed variables consisting only of html tags from the Now Viewing panel.
- Added support for the csv datetime formats: YYYY, YYYY-MM and YYYY-MM-DD HH:MM(:SS).
- Improved formatting of datetimes from csv files in the feature info panel.
- Removed variables consisting only of html tags from the Now Viewing panel.
- Improved handling of rows with missing dates in csv time columns.
- Introduced four new json tableStyle parameters:
  - `replaceWithZeroValues`: Defaults to `[null, '-']`. These values are coloured as if they were zero if they appear in a csv column with numbers. `null` catches missing values. These rows are ignored if they appear in a csv time column.
  - `replaceWithNullValues`: Defaults to `['na', 'NA']`. These values are coloured as if they were null if they appear in a csv column with numbers. These rows are ignored if they appear in a csv time column.
  - `nullColor`: A css string. Defaults to a dark blue. This colour is used to display null values (but it does not appear on the legend). It is also used to colour points when no variable is selected.
  - `timeColumn`: Provide the name or index (starting at 0) of a csv column, if any. Defaults to the first time column found, if any. Use `null` to explicitly disregard all time columns.
- Added id matching for catalog members:
- Improved formatting of datetimes from csv files in the feature info panel.
- Removed variables consisting only of HTML tags from the Now Viewing panel.
- Added ID matching for catalog members:
  - An `id` field can now be set in JSON for catalog members
  - When sharing an enabled catalog item via a share link, the share link will reference the catalog item's ID
    rather than its name as is done currently.
  - The ID of an item should be accessed via `uniqueId` - if a catalog member doesn't have an ID set, this returns a
    default value of the item's name plus the ID of its parent. This means that if all the ancestors of a catalog
    member have no ID set, its ID will be its full path in the catalog.
  - This means that if an item is renamed or moved, share links that reference it will still work.
  - A `shareKeys` property can be also be set that contains an array of all ids that should lead to this item. This means
    that a share link for an item that didn't previously have an ID set can still be used if it's moved, as long as it
    has its old default ID set in `shareKeys`
  - Old share links will still work as long as the items they lead to aren't renamed or moved.
  - Refactor of JSON serialization - now rather than passing a number of flags that determine what should and shouldn't be
    serialized, an `itemFilter` and `propertyFilter` are passed in options. These are usually composed of multiple filters,
    combined using `combineFilters`.
  - An index of all items currently in the catalog against all of that item's shareKeys is now maintained in `Catalog`
    and can be used for O(1) lookups of any item regardless of its location.
  - CatalogMembers now contain a reference to their parent CatalogGroup - this means that the catalog tree can now be
    traversed in both directions.
  - When serializing user-added items in the catalog, the children of `CatalogGroup`s with the `url` property set are
    not serialized. Settings like `opacity` for their descendants that need to be preserved are serialized separately.
- Generated legends now use SVG (vector) format, which look better on high resolution devices.
- Created new Legend class, making it easy to generate client-side legends for different kinds of data.
- Generate client-side legends for ArcGIS MapServer catalog items, by fetching JSON file, instead of just providing link to external page.
- Fix Leaflet feature selection when zoomed out enough that the world is repeated.
- Improved handling of lat/lon CSV files with missing latitude or longitude values.
- Fixed a bug that prevented `SocrataCataloGroup` from working in Internet Explorer 9.
- Added `CkanCatalogItem`, which can be used to reference a particular resource of any compatible type on a CKAN server.
- Fixed a bug that caused the Now Viewing tab to display incorrectly in Internet Explorer 11 when switching directly to it from the Data Catalogue tab.

### 1.0.54

- Fixed a bug in `AbsIttCatalogItem` that caused no legend to be displayed.

### 1.0.53

- Improved compatibility with Internet Explorer 9.
- Made `CswCatalogGroup` able to find geospatial datasets on more CSW servers.
- Allow WMS parameters to be specified in json in uppercase (eg. STYLES).

### 1.0.52

- Added `MapBoxMapCatalogItem`, which is especially useful for base maps. A valid access token must be provided.
- Added a `getContainer()` method to Terria's `currentViewer`.
- Dramatically improved the performance of region mapping.
- Introduced new quantisation (color binning) methods to dramatically improve the display of choropleths (numerical quantities displayed as colors) for CSV files, instead of always using linear. Four values for `colorBinMethod` are supported:
  - "auto" (default), usually means "ckmeans"
  - "ckmeans": use "CK means" method, an improved version of Jenks Even Breaks to form clusters of values that are as distinct as possible.
  - "quantile": use quantiles, evenly distributing values between bins
  - "none": use the previous linear color mapping method.
- The default style for CSV files is now 7 color bins with CK means method.
- Added support for color palettes from Color Brewer (colorbrewer2.org). Within `tableStyle`, use a value like `"colorPalette": "10-class BrBG"`.
- Improved the display of legends for CSV files, accordingly.
- URLs for legends are now encapsulated in a `LegendUrl` model, which accepts a mime type that will affect how the
  legend is rendered in the sidebar.
- Added support for the Socrata "new backend" with GeoJSON download to `SocrataCatalogGroup`.
- Moved URL config parameters to config.json, with sensible defaults. Specifically:
  - regionMappingDefinitionsUrl: 'data/regionMapping.json',
  - conversionServiceBaseUrl: '/convert/',
  - proj4ServiceBaseUrl: '/proj4/',
  - corsProxyBaseUrl: '/proxy/'
- Deprecated terria.regionMappingDefinitionsUrl (set it in config.json or leave it as default).

### 1.0.51

- Fixed a typo that prevented clearing the search query
- Added support for Nominatim search API hosted by OpenStreetMap (http://wiki.openstreetmap.org/wiki/Nominatim) with `NominatimSearchProviderViewModel`. This works by merging to 2 queries : one with the bounding parameter for the nearest results, and the other without the bounding parameter. The `countryCodes` property can be set to limit the result to a set of specific countries.
- Added `MapProgressBarViewModel`. When added to the user interface with `MapProgressBarViewModel.create`, it shows a bar at the top of the map window indicating tile load progress.
- We no longer show the entity's ID (which is usually a meaningless GUID) on the feature info panel when the feature does not have a name. Instead, we leave the area blank.
- Fixed a bug with time-dynamic imagery layers that caused features to be picked from the next time to be displayed, in addition to the current one.
- Replace `.` and `#` with `_` in property names meant to be used with `featureInfoTemplate`, so that these properties can be accessed by the [mustache](https://mustache.github.io/) templating engine.
- Added support for time-varying properties (e.g. from a CZML file) on the feature info panel.
- `Cesium.zoomTo` now takes the terrain height into account when zooming to a rectangle.

### 1.0.50

- Put a white background behind legend images to fix legend images with transparent background being nearly invisible.
- Search entries are no longer duplicated for catalog items that appear in multiple places in the Data Catalogue
- Fixed the layer order changing in Cesium when a CSV variable is chosen.
- Layer name is now shown in the catalog item info panel for ESRI ArcGIS MapServer layers.
- Retrieve WFS or WCS URL associated with WMS data sources using DescribeLayer if no dataUrl is present.
- Downgrade Leaflet to 0.7.3 to fix specific feature clicking problems with 2D maps.
- Use `PolylineGraphics` instead of `PolygonGraphics` for unfilled polygons with an outline width greater than 1. This works around the fact that Cesium does not support polygons with outline width great than 1 on Windows due to a WebGL limitation.
- Sorted ABS age variables numerically, not alphabetically.
- Removed extra space at the bottom of base map buttons.
- Share links now remember the currently active tab in the `ExplorerPanelViewModel`.
- Fixed a bug that prevented region mapping from working over HTTPS.
- The proxy is now used to avoid a mixed content warning when accessing an HTTP dataset from an HTTPS deployment of TerriaJS.
- Added `CameraView.fromLookAt` and `CameraView.fromPositionHeadingPitchRoll` functions. These functions can be used to position the camera in new ways.

### 1.0.49

- Fixed a bug that caused poor performance when clicking a point on the map with lots of features and then closing the feature information panel.
- Apply linkify, instead of markdown, to properties shown in the Feature Info Panel.
- Fixed a bug that prevented feature scaling by value.
- Fixed a bug that prevented the csv `displayDuration` from working.
- Fixed a bug that ignored which column of the csv file to show as the legend initially.
- `NowViewingTabViewModel` is now composed of a number of sections. Each section is given the opportunity to determine whether it applies to each catalog item. Custom sections may be added by adding them to NowViewingTabViewModel.sections`.
- `CsvCatalogItem` and `AbsIttCatalogItem` now expose a `concepts` property that can be used to adjust the display.
- Added `Terria.cesiumBaseUrl` property.
- The user interface container DOM element may now be provided to `TerriaViewer` by specifying `uiContainer` in its options. Previously it always used an element named `ui`.
- Legend URLs are now accessed via the proxy, if applicable.
- Fixed a bug that prevented feature scaling by value.
- Added support for [Urthecast](https://www.urthecast.com/) with `UrthecastCatalogGroup`.
- Fixed a bug that caused a `TypeError` on load when the share URL included enabled datasets with an order different from their order in the catalog.
- Improved the message that is shown to the user when their browser supports WebGL but it has a "major performance caveat".
- Fixed a bug that could cause an exception in some browsers (Internet Explorer, Safari) when loading a GeoJSON with embedded styles.
- Fixed a bug with Leaflet 2D map where clicks on animation controls or timeline would also register on the map underneath causing undesired feature selection and, when double clicked, zooming (also removed an old hack that disabled dragging while using the timeline slider)
- Changed Australian Topography base map server and updated the associated thumbnail.
- Added `updateApplicationOnMessageFromParentWindow` function. After an app calls this function at startup, TerriaJS can be controlled by its parent window when embedded in an `iframe` by messages sent with `window.postMessage`.

### 1.0.48

- Added the ability to disable feature picking for `ArcGisMapServerCatalogItem`.
- Disabled feature picking for the Australian Topography and Australian Hydrography base layers created by `createAustraliaBaseMapOptions`.

### 1.0.47

- Make it possible to disable CSV region mapping warnings with the `showWarnings` init parameter.
- The `name` of a feature from a CSV file is now taken from a `name` or `title` column, if it exists. Previously the name was always "Site Data".
- Fixed a bug that caused time-dynamic WMS layers with just one time to not be displayed.
- Underscores are now replaced with spaces in the feature info panel for `GeoJsonCatalogItem`.
- Added Proj4 projections to the location bar. Clicking on the bar switches between lats/longs and projected coordinates. To enable this, set `useProjection` to `true`
- Show information for all WMS features when a location is clicked.
- Fixed a bug that caused an exception when running inside an `<iframe>` and the user's browser blocked 3rd-party cookies.
- HTML and Markdown text in catalog item metadata, feature information, etc. is now formatted in a more typical way. For example, text inside `<h1>` now looks like a heading. Previously, most HTML styling was stripped out.
- Supports FeatureInfoTemplates on all catalog item types (previously only available on ImageryLayers).
- Apply markdown to properties shown in the Feature Info Panel.
- Add `includeCzml` option to CkanCatalogGroup.
- Fixed a bug that caused `WebMapServiceCatalogItem` to incorrectly populate the catalog item's metadata with data from GetCapabilities when another layer had a `Title` with the same value as the expected layer's `Name`.
- Update the default Australian topography basemap to Geoscience Australia's new worldwide layer (http://www.ga.gov.au/gisimg/rest/services/topography/National_Map_Colour_Basemap/MapServer)
- Allow color maps in CSV catalog items to be expressed as strings: colorMapString: "red-white-blue".
- Updated to [Cesium](http://cesiumjs.org) 1.15. Significant changes relevant to TerriaJS users include:
  - Added support for the [glTF 1.0](https://github.com/KhronosGroup/glTF/blob/master/specification/README.md) draft specification.
  - Added support for the glTF extensions [KHR_binary_glTF](https://github.com/KhronosGroup/glTF/tree/master/extensions/Khronos/KHR_binary_glTF) and [KHR_materials_common](https://github.com/KhronosGroup/glTF/tree/KHR_materials_common/extensions/Khronos/KHR_materials_common).
  - `ImageryLayerFeatureInfo` now has an `imageryLayer` property, indicating the layer that contains the feature.
  - Make KML invalid coordinate processing match Google Earth behavior. [#3124](https://github.com/AnalyticalGraphicsInc/cesium/pull/3124)

### 1.0.46

- Fixed an incorrect require (`URIjs` instead of `urijs`).

### 1.0.45

- Major refactor of `CsvCatalogItem`, splitting region-mapping functionality out into `RegionProvider` and `RegionProviderList`. Dozens of new test cases. In the process, fixed a number of bugs and added new features including:
  - Regions can be matched using regular expressions, enabling matching of messy fields like local government names ("Baw Baw", "Baw Baw Shire", "Baw Baw (S)", "Shire of Baw Baw" etc).
  - Regions can be matched using a second field for disambiguation (eg, "Campbelltown" + "SA")
  - Drag-and-dropped datasets with a time column behave much better: rather than a fixed time being allocated to each row, each row occupies all the time up until the next row is shown.
  - Enumerated fields are colour coded in lat-long files, consist with region-mapped files.
  - Feedback is now provided after region mapping, showing which regions failed to match, and which matched more than once.
  - Bug: Fields with names starting with 'lon', 'lat' etc were too aggressively matched.
  - Bug: Numeric codes beginning with zeros (eg, certain NT 08xx postcodes) were treated as numbers and failed to match.
  - Bug: Fields with names that could be interpreted as regions weren't available as data variables.
- Avoid mixed content warnings when using the CartoDB basemaps.
- Allow Composite catalog items
- Handle WMS time interval specifications (time/time and time/time/periodicity)
- Moved `url` property to base CatalogItem base class. Previously it was defined separately on most derived catalog items.
- Most catalog items now automatically expose a `dataUrl` that is the same as their `url`.
- Added custom definable controls to `CatalogMember`s.
  - To define a control, subclass `CatalogMemberControl` and register the control in `ViewModels/registerCatalogMemberControl` with a unique control name, control class and required property name.
  - If a `CatalogMember` has a property with the required property name either directly on the member or in its `customProperties` object, the control will appear in the catalog with the member and will fire the `activate` function when clicked.
  - Controls can be registered to appear on both the left and right side using `registerLeftSideControl` and `registerRightSideControl` respectively.
  - An example can be seen in the `CatalogMemberDownloadControl`
  - Currently top level members do not show controls.
- The `LocationBarViewModel` now shows the latitude and longitude coordinates of the mouse cursor in 2D as well as 3D.
- The `LocationBarViewModel` no longer displays a misleading elevation of 0m when in "3D Smooth" mode.
- Added `@menu-bar-right-offset` LESS parameter to control the right position of the menu bar.
- Added `forceProxy` flag to all catalog members to indicate that an individual item should use the proxy regardless of whether the domain is in the list of domains to proxy.
- Allow a single layer of an ArcGIS MapServer to be added through the "Add Data" interface.
- Added `WfsFeaturesCatalogGroup`. This group is populated with a catalog item for each feature queried from a WFS server.
- The Feature Info panel now shows all selected features in an accordion control. Previously it only showed the first one.
- Added `featureInfoTemplate` property to `CatalogItem`. It is used to provide a custom Markdown or HTML template to display when a feature in the catalog item is clicked. The template is parameterized on the properties of the feature.
- Updated to [Cesium](http://cesiumjs.org) 1.14. Significant changes relevant to TerriaJS users include:
  - Fixed issues causing the terrain and sky to disappear when the camera is near the surface. [#2415](https://github.com/AnalyticalGraphicsInc/cesium/issues/2415) and [#2271](https://github.com/AnalyticalGraphicsInc/cesium/issues/2271)
  - Fixed issues causing the terrain and sky to disappear when the camera is near the surface. [#2415](https://github.com/AnalyticalGraphicsInc/cesium/issues/2415) and [#2271](https://github.com/AnalyticalGraphicsInc/cesium/issues/2271)
  - Provided a workaround for Safari 9 where WebGL constants can't be accessed through `WebGLRenderingContext`. Now constants are hard-coded in `WebGLConstants`. [#2989](https://github.com/AnalyticalGraphicsInc/cesium/issues/2989)
  - Added a workaround for Chrome 45, where the first character in a label with a small font size would not appear. [#3011](https://github.com/AnalyticalGraphicsInc/cesium/pull/3011)
  - Fixed an issue with drill picking at low frame rates that would cause a crash. [#3010](https://github.com/AnalyticalGraphicsInc/cesium/pull/3010)

### 1.0.44

- Fixed a bug that could cause timeseries animation to "jump" when resuming play after it was paused.
- Make it possible for catalog item initialMessage to require confirmation, and to be shown every time.
- When catalog items are enabled, the checkbox now animates to indicate that loading is in progress.
- Add `mode=preview` option in the hash portion of the URL. When present, it is assumed that TerriaJS is being used as a previewer and the "small screen warning" will not be shown.
- Added `maximumLeafletZoomLevel` constructor option to `TerriaViewer`, which can be used to force Leaflet to allow zooming closer than its default of level 18.
- Added the `attribution` property to catalog items. The attribution is displayed on the map when the catalog item is enabled.
- Remove an unnecessary instance of the Cesium InfoBox class when viewing in 2D
- Fixed a bug that prevented `AbsIttCatalogGroup` from successfully loading its list of catalog items.
- Allow missing URLs on embedded data (eg. embedded czml data)
- Fixed a bug loading URLs for ArcGIS services names that start with a number.
- Updated to [Cesium](http://cesiumjs.org) 1.13. Significant changes relevant to TerriaJS users include:
  - The default `CTRL + Left Click Drag` mouse behavior is now duplicated for `CTRL + Right Click Drag` for better compatibility with Firefox on Mac OS [#2913](https://github.com/AnalyticalGraphicsInc/cesium/pull/2913).
  - Fixed an issue where non-feature nodes prevented KML documents from loading. [#2945](https://github.com/AnalyticalGraphicsInc/cesium/pull/2945)

### 1.0.43

- Fixed a bug that prevent the opened/closed state of groups from being preserved when sharing.

### 1.0.42

- Added a `cacheDuration` property to all catalog items. The new property is used to specify, using Varnish-like notation (e.g. '1d', '10000s') the default length of time to cache URLs related to the catalog item.
- Fix bug when generating share URLs containing CSV items.
- Improve wording about downloading data from non-GeoJSON-supporting WFS servers.

### 1.0.41

- Improvements to `AbsIttCatalogItem` caching from the Tools menu.

### 1.0.40

- `ArcGisMapServerCatalogItem` now shows "NoData" tiles by default even after showing the popup message saying that max zoom is exceeded. This can be disabled by setting its `showTilesAfterMessage` property to false.

### 1.0.39

- Fixed a race condition in `AbsIttCatalogItem` that could cause the legend and map to show different state than the Now Viewing UI suggested.
- Fixed a bug where an ABS concept with a comma in its name (e.g. "South Eastern Europe,nfd(c)" in Country of Birth) would cause values for concept that follow to be misappropriated to the wrong concepts.

### 1.0.38

- `AbsIttCatalogItem` now allows the region type to be set on demand rather than only at load time.
- `CsvCatalogItem` can now have no display variable selected, in which case all points are the same color.

### 1.0.37

- Added `CswCatalogGroup` for populating a catalog by querying an OGC CSW service.
- Added `CatalogMember.infoSectionOrder` property, to allow the order of info sections to be configured per catalog item when necessary.
- Fixed a bug that prevented WMTS layers with a single `TileMatrixSetLink` from working correctly.
- Added support for WMTS layers that can only provide tiles in JPEG format.
- Fixed testing and caching of ArcGis layers from tools and added More information option for imagery layers.
- TerriaJS no longer requires Google Analytics. If a global `ga` function exists, it is used just as before. Otherwise, events are, by default, logged to the console.
- The default event analytics behavior can be specified by passing an instance of `ConsoleAnalytics` or `GoogleAnalytics` to the `Terria` constructor. The API key to use with `GoogleAnalytics` can be specified explicitly to its constructor, or it can be specified in the `parameter.googleAnalyticsKey` property in `config.json`.
- Made polygons drastically faster in 2D.
- TerriaJS now shortens share URLs by default when a URL shortener is available.
- Added Google Analytics reporting of the application URL. This is useful for tracking use of share URLs.
- Added the ability to specify a specific dynamic layer of an ArcGIS Server using just a URL.

### 1.0.36

- Calculate extent of TopoJSON files so that the viewer correctly pans+zooms when a TopoJSON file is loaded.
- Fixed a bug that caused the `Terria#clock` to keep ticking (and therefore using CPU / battery) once started even after selecting a non-time-dynamic dataset.
- Fixed a bug that caused the popup message to appear twice when a dataset failed to load.
- Added layer information to the Info popup for WMS datasets.
- Added ability to filter catalog search results by:
  - type: `is:wms`, `-is:esri-mapserver`. A result must match any 'is:' and no '-is:'.
  - url: `url:vic.gov.au`, `-url:nicta.com.au`. A result must match any 'url:', and no '-url:'.
- Added ability to control the number of catalog search results: `show:20`, `show:all`

### 1.0.35

- Polygons from GeoJSON datasets are now filled.
- Left-aligned feature info table column and added some space between columns.
- Added `EarthGravityModel1996`.
- Extended `LocationBarViewModel` to show heights relative to a geoid / mean sea level model. By default, EGM96 is used.
- Added support for styling GeoJSON files, either in catalog (add .style{} object) or embedded directly in the file following the [SimpleStyle spec](https://github.com/mapbox/simplestyle-spec).
- Fixed a bug that caused the 3D view to use significant CPU time even when idle.
- Added CartoDB's Positron and Dark Matter base maps to `createGlobalBaseMapOptions`.
- Added support for subdomains to `OpenStreetMapCatalogItem`.

### 1.0.34

- Fixed a bug that prevented catalog items inside groups on the Search tab from being enabled.
- Added `PopupMessageConfirmationViewModel`. It prevents the Popup from being closed unless the confirm button is pressed. Can also optionally have a deny button with a custom action.
- Added support for discovering GeoJSON datasets from CKAN.
- Added support for zipped GeoJSON files.
- Made `KmlCatalogItem` use the proxy when required.
- Made `FeatureInfoPanelViewModel` use the white panel background in more cases.
- Significantly improved the experience on devices with small screens, such as phones.
- Fixed a bug that caused only the portion of a CKAN group name before the first comma to be used.

### 1.0.33

- Added the `legendUrls` property to allow a catalog item to optionally have multiple legend images.
- Added a popup message when zooming in to the "No Data" scales of an `ArcGisMapServerCatalogItem`.
- Added `CatalogGroup.sortFunction` property to allow custom sorting of catalog items within a group.
- Added `ImageryLayerCatalogItem.treat403AsError` property.
- Added a title text when hovering over the label of an enabled catalog item. The title text informs the user that clicking will zoom to the item.
- Added `createBingBaseMapOptions` function.
- Added an option to `KnockoutMarkdownBinding` to optionally skip HTML sanitization and therefore to allow unsafe HTML.
- Upgraded to Cesium 1.11.
- `CatalogItem.zoomTo` can now zoom to much smaller bounding box rectangles.

### 1.0.32

- Fixed CKAN resource format matching for KML, CSV, and Esri REST.

### 1.0.31

- Added support for optionally generating shorter URLs when sharing by using the Google URL shortening service.

### 1.0.30

- `WebMapServiceCatalogItem` and `ArcGisMapServerCatalogItem` now augment directly-specified metadata with metadata queried from the server.
- "Data Details" and "Service Details" on the catalog item info panel are now collapsed by default. This improves the performance of the panel and hides some overly technical details.
- `ArcGisMapServerCatalogItem.layers` can now specify layer names in addition to layer IDs. Layer names are matched in a case-insensitive manner and only if a direct ID match is not found.
- `itemProperties` are now applied through the normal JSON loading mechanism, so properties that are represented differently in code and in JSON will now work as well.
- Added support for `csv-geo-*` (e.g. csv-geo-au) to `CkanCatalogGroup`.
- The format name used in CKAN can now be specified to `CkanCatalogGroup` using the `wmsResourceFormat`, `kmlResourceFormat`, `csvResourceFormat`, and `esriMapServerResourceFormat` properties. These properties are all regular expressions. When the format of a CKAN resource returned from `package_search` matches one of these regular expressions, it is treated as that type within TerriaJS.
- `CkanCatalogGroup` now fills the `dataUrl` property of created items by pointing to the dataset's page on CKAN.
- The catalog item information panel now displays `info` sections in a consistent order. The order can be overridden by setting `CatalogItemInfoViewModel.infoSectionOrder`.
- An empty `description` or `info` section is no longer shown on the catalog item information panel. This can be used to remove sections that would otherwise be populated from dataset metadata.

### 1.0.29

- Add support for loading init files via the proxy when necessary.
- Switched to using the updated URL for STK World Terrain, `//assets.agi.com/stk-terrain/v1/tilesets/world/tiles`.

### 1.0.28

- Fixed a bug that prevented links to non-image (e.g. ArcGIS Map Server) legends from appearing on the Now Viewing panel.

### 1.0.27

- Use terriajs-cesium 1.10.7, fixing a module load problem in really old browers like IE8.

### 1.0.25

- Fixed incorrect date formatting in the timeline and animation controls on Internet Explorer 9.
- Add support for CSV files with longitude and latitude columns but no numeric value column. Such datasets are visualized as points with a default color and do not have a legend.
- The Feature Information popup is now automatically closed when the user changes the `AbsIttCatalogItem` filter.

### 1.0.24

- Deprecated:
  - Renamed `AusGlobeViewer` to `TerriaViewer`. `AusGlobeViewer` will continue to work until 2.0 but using it will print a deprecation warning to the browser console.
  - `BrandBarViewModel.create` now takes a single `options` parameter. The container element, which used to be specified as the first parameter, should now be specified as the `container` property of the `options` parameter. The old function signature will continue to work until 2.0 but using it will print a deprecation warning to the browser console.
- `WebMapServiceCatalogItem` now determines its rectangle from the GetCapabilities metadata even when configured to use multiple WMS layers.
- Added the ability to specify the terrain URL or the `TerrainProvider` to use in the 3D view when constructing `TerriaViewer`.
- `AbsIttCatalogItem` styles can now be set using the `tableStyle` property, much like `CsvCatalogItem`.
- Improved `AbsIttCatalogItem`'s tolerance of errors from the server.
- `NavigationViewModel` can now be constructed with a list of `controls` to include, instead of the standard `ZoomInNavigationControl`, `ResetViewNavigationControl`, and `ZoomOutNavigationControl`.
- Fixed a bug that caused the brand bar to slide away with the explorer panel on Internet Explorer 9.

### 1.0.23

- Fixed a bug that prevented features from being pickable from ABS datasets on the 2D map.
- Fixed a bug that caused the Explorer Panel tabs to be missing or misaligned in Firefox.

### 1.0.22

- Changed to use JPEG instead of PNG format for the Natural Earth II basemap. This makes the tile download substantially smaller.

### 1.0.21

- Added an `itemProperties` property to `AbsIttCatalogGroup`.
- Added a `nowViewingMessage` property to `CatalogItem`. This message is shown by the `NowViewingAttentionGrabberViewModel` when the item is enabled. Each unique message is shown only once.

### 1.0.20

- Added the ability to specify SVG icons on Explorer Panel tabs.
- Added an icon to the Search tab.
- Added support for accessing Australian Bureau of Statistics data via the ABS-ITT API, using `AbsIttCatalogGroup` and `AbsIttCatalogItem`.
- The Now Viewing panel now contains controls for selecting which column to show in CSV datasets.

### 1.0.19

- Added `NowViewingAttentionGrabberViewModel`. It calls attention the Now Viewing tab the first time a catalog item is enabled.
- Added `isHidden` property to catalog items and groups. Hidden items and groups do not show up in the catalog or in search results.

### 1.0.18

- Added `featureInfoFields` property to `CsvCatalogItem.tableStyle`. It allows setting which fields to show in the Feature Info popup, and the name to use for each.
- Added `OpenStreetMapCatalogItem` for connecting to tile servers using the OpenStreetMap tiling scheme.
- Added `CkanCatalogGroup.allowEntireWmsServers` property. When set and the group discovers a WMS resource without a layer parameter, it adds a catalog item for the entire server instead of ignoring the resource.
- Added `WebMapTileServiceCatalogGroup` and `WebMapTileServiceCatalogItem` for accessing WMTS servers.
- Handle the case of an `ArcGisMapServerCatalogItem` with an advertised extent that is outside the valid range.
- We now pass ArcGIS MapServer metadata, when it's available, through to Cesium's `ArcGisMapServerImageryProvider` so that it doesn't need to re-request the metadata.
- Changed the style of the Menu Bar to have visually-separate menu items.
- Added support for SVG menu item icons to `MenuBarViewModel`.
- Improved popup message box sizing.

### 1.0.17

- Upgraded to TerriajS Cesium 1.10.2.
- Added `ImageryLayerCatalogItem.isRequiredForRendering`. This is set to false by default and to true for base maps. Slow datasets with `isRequiredForRendering=false` are less likely to prevent other datasets from appearing in the 3D view.
- The "Dataset Testing" functionality (on the hidden Tools menu accessible by adding `#tools=1` to the URL) now gives up tile requests and considers them failed after two seconds. It also outputs some JSON that can be used as the `blacklist` property to blacklist all of the datasets that timed out.
- Added a feature to count the total number of datasets from the hidden Tools menu.
- Fixed a bug that caused the 2D / 3D buttons the Maps menu to get out of sync with the actual state of the map after switching automatically to 2D due to a performance problem.

### 1.0.16

- Deprecated:
  - `ArcGisMapServerCatalogGroup` has been deprecated. Please use `ArcGisCatalogGroup` instead.
- Replaced Cesium animation controller with TerriaJS animation controller.
- Replaced Cesium Viewer widget with the CesiumWidget when running Cesium.
- Added the ability to turn a complete ArcGIS Server, or individual folders within it, into a catalog group using `ArcGisCatalogGroup`.

### 1.0.15

- Fix imagery attribution on the 2D map.

### 1.0.14

- Fixed share URL generation when the application is not running at the root directory of its web server.
- Fixed a bug that caused Internet Explorer 8 users to see a blank page instead of a message saying their browser is incompatible.

### 1.0.13

- Breaking changes:
  - Added a required `@brand-bar-height` property.
- `ExplorerPanelViewModel` can now be created with `isOpen` initially set to false.
- TerriaJS now raises an error and hides the dataset when asked to show an `ImageryLayerCatalogItem` in Leaflet and that catalog item does not use the Web Mercator (EPSG:3857) projection. Previously, the dataset would silently fail to display.
- Improved error handling in `CzmlCatalogItem`, `GeoJsonCatalogItem`, and `KmlCatalogItem`.
- Made the `clipToRectangle` property available on all `ImageryProvider`-based catalog items, not just `WebMapServiceCatalogItem`.
- Added `CatalogMember.isPromoted` property. Promoted catalog groups and items are displayed above non-promoted groups and items.
- Add support for ArcGIS MapServer "Raster Layers" in addition to "Feature Layers".

### 1.0.12

- Allow Esri ArcGIS MapServers to be added via the "Add Data" panel.
- Adds `baseMapName` and `viewerMode` fields to init files and share links. `baseMapName` is any base map name in the map settings panel and `viewerMode` can be set to `'2d'` or `'3d'`.
- Added `tableStyle.legendTicks` property to `CsvCatalogItem`. When specified, the generated legend will have the specified number of equally-spaced lines with labels in its legend.

### 1.0.11

- Fixed a bug that prevented HTML feature information from showing up with a white background in Internet Explorer 9 and 10.
- Fixed a bug that prevented WMS GetCapabilities properties, such as CRS, from being properly inherited from the root layer.
- Tweaked credit / attribution styling.

### 1.0.10

- Added support for a developer attribution on the map.
- Fixed a bug that could cause results from previous async catalog searches to appear in the search results.

### 1.0.9

- Show Cesium `ImageryProvider` tile credits / attribution in Leaflet when using `CesiumTileLayer`.

### 1.0.8

- `WebMapServiceCatalogGroup` now populates the catalog using the hierarchy of layers returned by the WMS server in GetCapabilities. To keep the previous behavior, set the `flatten` property to true.
- Potentially breaking changes:
  - The `getFeatureInfoAsGeoJson` and `getFeatureInfoAsXml` properties have been removed. Use `getFeatureInfoFormats` instead.
- Added support for text/html responses from WMS GetFeatureInfo.
- Make the `FeatureInfoPanelViewModel` use a white background when displaying a complete HTML document.
- `KnockoutMarkdownBinding` no longer tries to interpret complete HTML documents (i.e. those that contain an <html> tag) as Markdown.
- The feature info popup for points loaded from CSV files now shows numeric columns with a missing value as blank instead of as 1e-34.
- `ArcGisMapServerCatalogItem` now offers metadata, used to populate the Data Details and Service Details sections of the catalog item info panel.
- `ArcGisMapServerCatalogGroup` now populates a "Service Description" and a "Data Description" info section for each catalog item from the MapServer's metadata.
- The `metadataUrl` is now populated (and shown) from the regular MapServer URL.
- Added 'keepOnTop' flag support for imageryLayers in init file to allow a layer to serve as a mask.
- Added 'keepOnTop' support to region mapping to allow arbitrary masks based on supported regions.
- Checkboxes in the Data Catalogue and Search tabs now have a larger clickable area.

### 1.0.7

- `CatalogItemNameSearchProviderViewModel` now asynchronously loads groups so items in unloaded groups can be found, too.
- Do not automatically fly to the first location when pressing Enter in the Search input box.
- Changed `ArcGisMapServerCatalogItem` to interpret a `maxScale` of 0 from an ArcGIS MapServer as "not specified".
- Added an `itemProperties` property to `ArcGisMapServerCatalogGroup`, allowing properties of auto-discovered layers to be specified explicitly.
- Added `validDropElements`, `validDropClasses`, `invalidDropElements`, and `invalidDropClasses` properties to `DragDropViewModel` for finer control over where dropping is allowed.
- Arbitrary parameters can now be specified in `config.json` by adding them to the `parameters` property.

### 1.0.6

- Added support for region mapping based on region names instead of region numbers (example in `public/test/countries.csv`).
- Added support for time-dynamic region mapping (example in `public/test/droughts.csv`).
- Added the ability to specify CSV styling in the init file (example in `public/init/test.json`).
- Improved the appearance of the legends generated with region mapping.
- Added the ability to region-map countries (example in `public/test/countries.csv`).
- Elminated distracting "jumping" of the selection indicator when picking point features while zoomed in very close to the surface.
- Fixed a bug that caused features to be picked from all layers in an Esri MapServer, instead of just the visible ones.
- Added support for the WMS MinScaleDenominator property and the Esri MapServer maxScale property, preventing layers from disappearing when zoomed in to close to the surface.
- Polygons loaded from KML files are now placed on the terrain surface.
- The 3D viewer now shows Bing Maps imagery unmodified, matching the 2D viewer. Previously, it applied a gamma correction.
- All catalog items now have an `info` property that allows arbitrary sections to be shown for the item in the info popup.
- `CkanCatalogGroup` now has a `groupBy` property to control whether catalog items are grouped by CKAN group ("group"), CKAN organization ("organization"), or not grouped at all ("none").
- `CkanCatalogGroup` now has a `useResourceName` property to control whether the name of the catalog item is derived from the resource (true), or the dataset itself (false).
- The catalog item info page now renders a much more complete set of Markdown and HTML elements.<|MERGE_RESOLUTION|>--- conflicted
+++ resolved
@@ -2,14 +2,11 @@
 
 #### next release (8.7.8)
 
-<<<<<<< HEAD
-- Add Nominatim search provider
-=======
 - Add support for Cloud Optimised Geotiff (cog) in Cesium mode. Currently supports EPSG 4326 and 3857. There is experimental support for other projections but performance might suffer and there could be other issues.
 - Fix `Workbench.collapseAll()` and `Workbench.expandAll()` for References.
 - Add to the "doZoomTo" function the case of an imagery layer with imageryProvider.rectangle
+- Add Nominatim search provider
 - [The next improvement]
->>>>>>> c64dd054
 
 #### 8.7.7 - 2024-10-01
 
