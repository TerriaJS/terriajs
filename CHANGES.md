# Change Log

#### next release (8.5.0)

- **Breaking changes:**
  - Upgrade TypeScript to 5.2
  - Switch Babel configuration to new JSX transform
- Improve tsconfig files
- Remove deprecated default `relatedMaps`
- Update `thredds-catalog-crawler` to `0.0.6`
- `WebMapServiceCatalogItem` will drop problematic query parameters from `url` when calling `GetCapabilities` (eg `"styles","srs","crs","format"`)
- Fixed regression causing explorer window not to display instructions when first opened.
- Enable eslint for typescript: plugin:@typescript-eslint/eslint-recommended
- Fixed a bug where the search box was missing for small screen devices.
- Prevent user adding empty web url
- Fix bug where search results shown in `My Data` tab
- Fix bug in function createDiscreteTimesFromIsoSegments where it might create duplicate timestamps.
<<<<<<< HEAD
- Add option to enable/disable shortening share URLs via InitSourceData.
=======
- Fix bug in ArcGisMapServerCatalogItem.
>>>>>>> 77ea2339
- Add examples.
- [The next improvement]

#### 8.4.1 - 2023-12-08

- Temporary UX fixes for clipping box:
  - An option to zoom to clipping box
  - An option to re-position the clipping box
  - Trigger repositioning of clipping box when the user enables clipping box for the first time
  - Cursor and scale point handle changes (makes it much easier to grasp)
  - More robust interaction with the box
- Fix a bug where `DragPoints` was interfering with pedstrian mode mouse movements.
- Update `webpack` to `4.47.0` to support Node >= 18 without extra command line parameters.
- Add support for multiple `urls` for `GeoJsonCatalogItem`.
- Automatically explode GeoJSON `MultiPoint` features to `Point` features.
- Add new table styling traits - `scaleByDistance` and `disableDepthTestDistance`.
- Add support for `LineString` and `MultiLineString` when using `GeoJsonCatalogItem` in `CZML` mode.

#### 8.4.0 - 2023-12-01

- **Breaking change:** Replaced `node-sass` with (dart) `sass`
  - You will need to update your `TerriaMap` to use `sass` instead of `node-sass`.
- Added `apiColumns` to `ApiTableCatalogItem` - this can now be used to specify `responseDataPath` per table column.
- `ArcGisMapServerCatalogItem` will now use "pre-cached tiles" if available if no (or all) `layers` are specified.

#### 8.3.9 - 2023-11-24

- **Breaking change:** new Search Provider model
  - Added SearchProviderMixin to connect searchProviders with a model system
  - Created a simple base Mixin (`SearchProviderMixin`) to attach SearchProviders to the Model system and enable easier creation of new search providers.
  - Made SearchProviders configurable from `config.json`.
  - See [0011-configurable-search-providers ADR](./architecture/0011-configurable-search-providers.md) and [Search providers customization](./doc/customizing/search-providers.md) for more details
- Make all icons in `CatalogGroup` black by default and white when a catalog group is focused, selected or hovered over. Improve lock icon position in workbench.

#### 8.3.8 - 2023-11-15

- Fix maximum call stack size exceeded on Math.min/max when creating Charts
- Fix boolean flag in `MyDataTab` displaying number
- Remove `jsx-control-statements` dependency
- Fix WMS nested group IDs - nested groups with the same name were not being created
- WMS `isEsri` default value will now check for case-insensitive `mapserver/wmsserver` (instead of `MapServer/WMSServer`)
- Tweak ArcGis MapServer WMS `GetFeatureInfo` default behaviour
  - Add `application/geo+json` and `application/vnd.geo+json` default `GetFeatureInfo` (after `application/json` in priority list)
  - Add `application/xml` default `GetFeatureInfo`. (if `isEsri` is true, then this will be used before `text/html`)
- Added many remaining ASGS 2021 region types to region mapping (STE_2021,ILOC_2021,IARE_2021,IREG_2021,RA_2021,SAL_2021,ADD_2021,DZN_2021,LGA_2022,LGA_2023,SED_2021,SED_2022,
  CED_2021,POA_2021,TR_2021,SUA_2021,UCL_2021,SOS_2021,SOSR_2021).
  - See [ASGS 2021](https://www.abs.gov.au/statistics/standards/australian-statistical-geography-standard-asgs-edition-3/jul2021-jun2026/access-and-downloads/digital-boundary-files)
- Added [Melbourne CLUE blocks](https://data.melbourne.vic.gov.au/pages/clue/) to region mapping.
- Fix WMS `GetMap`/`GetFeatureInfo` requests not having `styles` parameter (will use empty string instead of `undefined`)
- Add CesiumIon geocoder
- `CatalogGroup` will now not show members until loaded
- Add `GetTimeseries` support to `WebMapServiceCatalogItem`. This adds a new `supportsGetTimeseries` trait, which when true will replace `GetFeatureInfo` with `GetTimeseries` requests. It will also change `info_format` to `text/csv`, and show a chart in the feature info panel. Servers which advertise `GetTimeseries` capability will have this trait set to true by default. `GetTimeseries` requests will have `time = ""`.

#### 8.3.7 - 2023-10-26

- Fix `WebMapServiceCatalogItem` `allowFeaturePicking`
- Allow translation of TableStylingWorkflow.
- Fix "Remove all" not removing selected/picked features
- Fix crash on empty GeoJSON features
- Add `tableFeatureInfoContext` support to `GeoJsonMixin.createProtomapsImageryProvider`
- Fix `GeoJsonMixin` timeline animation for lines/polygons
- Fix bug in mismatched GeoJSON Feature `_id_` and TableMixin `rowId` - this was causing incorrect styling when using `filterByProperties` or features had `null` geometry
- Fix splitter for `GeoJsonMixin` (lines and polygon features only)
- Fix share links with picked features from `ProtomapsImageryProvider`
- Added on screen attribution and Google logo for Google Photorealistic 3D Tiles.
- Add `hideDefaultDescription` to `CatalogMemberTraits` - if true, then no generic default description will be shown when `description` is empty.

#### 8.3.6 - 2023-10-03

- Fixed a bug where incorrect "Remove all" icon is shown when the trait `displayGroup` of some group types (e.g.`wms-group`) is set to `true` but the members have not been populated yet.
- Fix regression in `excludeMembers`, `id` and `name` should be lower-case for comparing.

#### 8.3.5 - 2023-09-26

- Allow a story to use iframe tag if the source is youtube, youtube-nocookie or vimeo.
- Add `includeMembersRegex` to `GroupTraits`. This can be used to filter group members by id/name using a regular expression.

#### 8.3.4 - 2023-09-15

- Add `timeWindowDuration`, `timeWindowUnit` and `isForwardTimeWindow` traits to esri-mapServer type to support time window query.
- Move map credits to map column so it don't get hidden by chart panel
- TSify `MapColumn` module and reorganize components directory structure.
- Add null check to `WebMapServiceCatalogItem` `rectangle` calculation - and now we ascend tree of WMS `Layers` until we find a rectangle.
- Fix multi level nesting in ArcGIS Mapserver.

#### 8.3.3 - 2023-09-07

- Fixed broken point dragging interaction for user drawing in 3D mode.
- Fixed rectangle drawing in 2D mode.
- Added EPSG:7855 to `Proj4Definitions`.

#### 8.3.2 - 2023-08-11

- Fixed a bug when restoring timefilter from a share link having more than one imagery item with the same base URL (but different layer names).
- Fix WPS duplicate display of analysis results when loaded through a share URL
- Upgraded babel packages.

#### 8.3.1 - 2023-06-29

- **Breaking changes:**
  - Switched GoogleAnalytics to use Google Analytics 4 properties. Google's Universal properties no longer accept data from 01/07/2023, so migration is necessary anyway.
- Fix error when adding deeply nested references in search results.
- Add new option `focusWorkbenchItems` to `initialCamera` setting to focus the camera on workbench items when the app loads.
- Fixed bug where sharelinks created with no visible horizon would default to homeCamera view
- Improved calculation of 2D view from 3D view when no horizon visible
- Improve WMS and WFS error messages when requested layer names or type names are not present in GetCapabilities.

#### 8.3.0 - 2023-05-22

- **Breaking changes:**

  - **Upgraded Mobx to version 6.7.x**
  - **Upgraded Typescript to version 4.9.x**
  - See https://github.com/TerriaJS/terriajs/discussions/6787 for how to upgrade your map

#### 8.2.29 - 2023-05-18

- Fix app crash when rendering feature info with a custom title.
- Added new `CkanCatalogGroup` traits `resourceIdTemplate` and `restrictResourceIdTemplateToOrgsWithNames` to generate custom resource IDs for CKAN resources with unstable IDs.
- Fix `acessType` resolution for `MagdaReference` so that it uses the default terria resolution strategy when `magdaRecord` is not defined.

#### 8.2.28 - 2023-04-28

- Refactored TerriaViewer to expose a promise `terriaViewer.viewerLoadPromise` for async loading of viewers.
- Fix location point ideal zoom bug in 3D mode map.
- Add `EPSG:7844` to `Proj4Definitions`.
- TSify `Proj4Definitions` and `Reproject` modules.
- Update the docs for `excludeMembers`: mention the group/item id support
- Simplified `MapToolbar` API.

#### 8.2.27 - 2023-04-05

- Change icon used for display group remove button
- Make access control UI compatible to Magda v1 and v2 with v2 overriding v1.
- Remove karma-sauce-launcher dependency
- Add method `addFileDragDropListener` for receiving callbacks when user drags-n-drops a file.
- Improve `BoxDrawing` drag interaction.
- Fix a bug where `BoxDrawing` sometimes causes the map to loose pan and zoom interactivity.
- Optimize `LocationBar` component to reduce number of renders on mouse move.
- Optimize `Compass` component to reduce renders on each frame.
- Add `children` optional property to StandardUserInterfaceProps interface
- Add support for ArcGis MapServer with `TileOnly` capability - for example layers served from ArcGis Online. This is supported through `ArcGisMapServerCatalogItem`, `ArcGisMapServerCatalogGroup` and `ArcGisCatalogGroup`.

#### 8.2.26 - 2023-03-21

- Upgraded to terriajs-server 4.0.0.
- Added new `gulp dev` task that runs terriajs-server and `gulp watch` (incremental specs build) at the same time.

#### 8.2.25 - 2023-03-20

- Export `registerUrlHandlerForCatalogMemberType` for registering new url handler for catalog types.
- BoxDrawing changes:
  - Adds a new option called disableVerticalMovement to BoxDrawing which if set to true disables up/down motion of the box when dragging the top/bottom sides of the box.
  - Keeps height (mostly) steady when moving the box laterally on the map. Previously the height of the box used to change wrt to the ellipsoid/surface.
  - Fixes a bug that caused map panning and zooming to break when interacting with multiple active BoxDrawings.
  - Removed some code that was causing too much drift between mouse cursor and model when moving the model laterally on the map.
- Replaces addRemoteUploadType and addLocalUploadType with addOrReplaceRemoteFileUploadType and addOrReplaceLocalFileUploadType.

#### 8.2.24 - 2023-03-06

- Reimplement error message and default to 3d smooth mode when Cesium Ion Access Token is invalid.
- Layers shown via a share URL are now logged as a Google Analytics event
- Show an Add All / Remove All button for catalog groups when an optional `displayGroup` trait is true
- Rename the Map Settings "Raster Map Quality" slider to be just "Map Quality" as it also affects other things than raster data.
- Dragn-n-drop should respect disableZoomTo setting
- Fixed #6702 Terrain Hides Underground Features not working
- Add className prop for MyData tab so that it can be styled externally

#### 8.2.23 - 2023-01-06

- Only add groups to `CatalogIndex` if they aren't empty
- `BoxDrawing` improvements:
  - Added option `drawNonUniformScaleGrips` to enable/disable uniform-scaling
  - Set limit on the size of scaling grips relative to the size of the box
  - Small improvement to move interaction that prevents the box from locking up when trying to move at a camera angle parallel to the ground
  - Restore modified map state to the previous setting when interaction stops
- Fix bug in Cesium and Leaflet maps that resulted in `DataSource`s getting rendered even after their parent items are removed from the workbench.
- GltfMixin changes:
  - Refactors code to use stable `DataSource` and `Entity` values instead of re-creating them everytime `mapItems` is recomputed.
  - Disable zoom to for the item when position is unknown.
- Add `UploadDataTypes` API for extending the supported local and remote upload data types.
- Add option to upload terria web data (via url to json file/service)
- Refactor `Cesium3dTileMixin`.
- Updated related maps to fit mobile screens.
- Extend `responseDataPath` trait of `ApiTableCatalogItem` with support for mapping over arrays and collecting nested object values.
- Add `MapToolbar.addToolButton()` API for adding a tool button to the map navigation menu.
- Add `ActionBar` component for showing a floating menu bar at the bottom of the map.

#### 8.2.22 - 2022-12-02

- Protomaps Polygon features now only use `PolygonSymbolizer` (instead of `PolygonSymbolizer` and `LineSymbolizer`)
- Add `horizontalOrigin` and `verticalOrigin` to `TableLabelTraits`
- `TableStylingWorkflow` improvements:
  - Add more options to advanced mode (style title, hide style, long/lat column, time properties)
  - "Style" dropdown now shows `TableStyles` instead of `TableColumns`
  - Show "Variable" in "Fill color" if color column name doesn't match style name (eg style isn't generated by `TableAutomaticStylesStratum`)
  - Add symbology dropdown to advanced mode (was only showing in basic mode)
  - Add label and trail styling
  - When creating a new `bin` or `enum` value, the `null` ("default") values will be copied across.
- Move all Table related Traits to `lib/Traits/TraitsClasses/Table/` directory
- Handle errors thrown in `Cesium._attachProviderCoordHooks`. This fixes a bug where some WMTS layers break feature picking.
- Fix `Legend` outline bug - where invalid `boxStyle` meant old legend styles may be visible
- Fix `baseMapContrastColor` reactivity in `GeojsonMixin` - mvt was not updating when the basemap changes
- Add `SelectableDimensionMultiEnum` - A enum SelectableDimension that allows multiple values to be selected
- Fix `SelectableDimensionNumeric` handling of invalid values
- `ColorStyleLegend` will use `colorColumn` title by default. It will fallback to `TableStyle.title`
- Add `children` optional property to StandardUserInterfaceProps interface
- Fix `MapboxVectorTileCatalogItem` feature highlighting - this requires use of `idProperty` trait (also added `idProperty` to `ProtomapsImageryProvider`)
- Fix `MapboxVectorTileCatalogItem` `fillColor` also applying to Line features
- Add `maximumNativeZoom` to `ProtomapsImageryProvider`
- Fix image markers (eg `marker = "data:image/png;base64,..."`)
- Fix `AssimpCatalogItem` to correctly handle zip archives that contain files inside a root folder.

#### 8.2.21 - 2022-11-10

- Add check for WFS `layer.OtherSRS` in `buildSrsNameObject`
- Add `overridesBaseUrl` to `LanguageOptions`. This can be used to set the base URL for language override namespace translation files (see [client-side-config.md#LanguageConfiguration](./doc/customizing/client-side-config.md#LanguageConfiguration))
- Add `aboutButtonHrefUrl` to `configParameters`. Defaults to `"about.html"`. If set to `null`, then the About button will not be shown.
- Add `refreshIntervalTemplate` to `OpenDataSoftCatalogItemTraits` - this can be used to set `refreshInterval` using Mustache template rendered on ODS Dataset JSON object
- Add `plugins` property to `ConfigParameters` type
- Add more supported 4326 and 3857 CRS strings for WFS (eg `"urn:ogc:def:crs:EPSG::3857"` and `"urn:x-ogc:def:crs:EPSG:3857"`)

#### 8.2.20 - 2022-10-20

- Handle errors thrown in `ImageryProviderLeafletTileLayer.pickFeatures`. This fixes a bug where some WMTS layers break feature picking (in Leaflet/2D mode)

#### 8.2.19 - 2022-10-20

- Handle errors thrown in `Cesium._attachProviderCoordHooks`. This fixes a bug where some WMTS layers break feature picking.

#### 8.2.18 - 2022-10-19

- Fix `RelatedMaps` default broken URLs
- Add `mergeGroupsByName` trait to `GroupTraits` - this will merge all group members with the same name
- Fix bug with "propagate `knownContainerUniqueIds` across references and their target" - missing `runInAction`
- Add Carto v3 Maps API support for `table` and `query` endpoint (only GeoJSON - not MVT yet)
- Moved `activeStyle` default from `TableMixin` to `TableAutomaticStyleStratum`. The default `activeStyle` will now not pick a `hidden` `TableStyle`.
- Pin `flexsearch` version to `0.7.21` - as incorrect types are shipped in version `0.7.31`
- Only preload next timestep of timeseries rasters (WMS & ArcGIS MapServer) when animating the item on the map.
- Added error message if cesium stops rendering
- Add `enabled` to `TableStyleMapTraits` - which defaults to `true`
- Add `TableLabelStyleTraits` - this can be used to add `LabelGraphics` to point features (table or geojson)
- Add `TableTrailStyleTraits` - this can be used to add `PathGraphics` to time-series point features (table or geojson)
- Added missing `proxyCatalogItemUrl` to GeoJson, Shapefile, Gltf and AssImp catalog items.
- Added support for `OpenDataSoftCatalogGroup` with more than 100 datasets.
- Added `refreshIntervalTemplate` to `OpenDataSoftCatalogItemTraits` - this can be used to set `refreshInterval` using Mustache template rendered on ODS Dataset JSON object.
- Performance optimisation for time-series `TableMixin`
- Tweak `generateCatalogIndex` to use less memory. (+ add `diffCatalogIndex.js` script to show added/removed members between two catalog index files)
- Migrated `/#tools=1` to version 8.
- Removed dummy function `Terria.getUserProperty`.
- Removed unused version 7 React components.
- Fix Cesium `stoppedRenderingMessage`

#### 8.2.17 - 2022-09-23

- Fix region mapping feature `rowIds` incorrect type.

#### 8.2.16 - 2022-09-23

- Make srsName and outputFormat for WFS requests dynamic
- Added `excludeInactiveDatasets` to `CkanCatalogGroup` (`true` by default). This will filter out CKAN Datasets which have `state` or `data_state` (data.gov.au specific) **not** set to `"active"`.
- Fix `isTerriaFeatureData` bug - not checking `isJsonObject`
- Add `.logError()` to all usage of `updateModelFromJson` where the `Result` object is ignored
- Move `RelatedMaps` to terriajs. They are now generated from `configParameters` (see [`doc/customizing/client-side-config.md`](./doc/customizing/client-side-config.md#relatedmap))

#### 8.2.15 - 2022-09-16

- Fix bug with "propagate `knownContainerUniqueIds` across references and their target" - missing `runInAction`

#### 8.2.14 - 2022-09-15

- Moved map credits to map column so it don't get hidden by chart panel.
- TSified `FeatureInfo*.tsx`
  - `describeFromProperties` is now `generateCesiumInfoHTMLFromProperties`
  - `FeatureInfoSection` has been split up into `FeatureInfoSection.tsx`, `getFeatureProperties`, `mustacheExpressions` and `generateCesiumInfoHTMLFromProperties`
- Fix `{{terria.currentTime}}` in feature info template
- Add `{{terria.rawDataTable}}` in feature info template - to show raw data HTML table
- Added `TableFeatureInfoStratum` - which adds default feature info template to `TableMixin`
- Add `FeatureInfoContext` - used to inject properties into `FeatureInfoSections` context. These properties will be accessible from `featureInfoTemplate` mustache template.
  - `tableFeatureInfoContext` adds time series chart properties using `FeatureInfoContext` (`getChartDetails` has been removed)
- Move `maximumShownFeatureInfos` from `WebMapServiceCatalogItemTraits` to `MappableTraits`
- Remove `featureInfoUrlTemplate` from `OpenDataSoftCatalogItem` - as it is incompatible with time varying datasets
- Removed `formatNumberForLocale` - we now use `Number.toLocaleString`
- Rename `Feature` to `TerriaFeature` - improve typing and usage across code-base
  - Added `data: TerriaFeatureData` - which is used to pass Terria-specific properties around (eg `rowIds`)
- Added `loadingFeatureInfoUrl` to `FeatureInfoUrlTemplateMixin`
- Move `Cesium.ts` `ImageryLayer` feature picking to `cesium.pickImageryLayerFeatures()`
- Move `lib/Core/propertyGetTimeValues.js` into `lib/ReactViews/FeatureInfo/getFeatureProperties.ts`
- Add `showFeatureInfoDownloadWithTemplate` to `FeatureInfoTraits` - Toggle to show feature info download **if** a `template` has been provided. If no `template` is provided, then download will always show.
- Fix support for `initUrls` in `startData.initSources`
- Propagate `knownContainerUniqueIds` across references and their target.
- Show scrollbar for story content in Safari iOS.
- Use `document.baseURI` for building share links instead of `window.location`.

#### 8.2.13 - 2022-09-01

- Fix pedestrian drop behaviour so that the camera heading stays unchanged even after the drop
- Fixed a bug causing incorrect loading of EPSG:4326 layers in WMS v1.3.0 by sending wrong `bbox` in GetMap requests.
- Improve the CKAN model robustness by removing leading and trailing spaces in wms layer names.
- Load all `InitSources` sequentially instead of asyncronosly
- Fix `DOMPurify.sanitize` call in `PrintView`
- Fix warning for WFS item exceeding max displayable features
- Upgrade prettier to version 2.7.1

#### 8.2.12 - 2022-08-10

- Dropped "optional" from the prompt text in file upload modal for both local and web data.
- Changed the text for the first file upload option from "Auto-detect (recommended)" to simply "File type" for local files and "File or web service type" for web urls.
- Automatically suffix supported extension list to the entries in file type dropdown to improve clarity.
- Removed IFC from upload file type (until further testing).
- Move `CkanCatalogGroup` "ungrouped" group to end of members

#### 8.2.11 - 2022-08-08

- Add ability to customise the getting started video in the StoryBuilder panel
- Set cesium base URL by default so that cesium assets are resolved correctly
- Add `cesiumBaseUrl` to `TerriaOptions` for overriding the default cesium base url setting
- Fix broken Bing map logo in attributions
- Added ability to customise the getting started video in the StoryBuilder panel.
- Fixed a bug where menu items were rendered in the wrong style if the window was resized from small to large, or large to small.
- Strongly type `item` in WorkbenchItem and remove `show` toggle for non `Mappable` items.
- Add `configParameters.regionMappingDefinitionsUrls` - to support multiple URLs for region mapping definitions - if multiple provided then the first matching region will be used (in order of URLs)
  - `configParameters.regionMappingDefinitionsUrl` still exists but is deprecated - if defined it will override `regionMappingDefinitionsUrls`
- `TableMixin.matchRegionProvider` now returns `RegionProvider` instead of `string` region type. (which exists at `regionProvider.regionType`)
- Fix `shouldShorten` property in catalog and story `ShareUrl`
- Fix `shortenShareUrls` user property
- Add `videoCoverImageOpacity` option to `HelpContentItem` so that we can fade the background of help video panels.
- Fix a bug where all `HelpVideoPanel`s were being rendered resulting in autoplayed videos playing at random.
- Add `getFeatureInfoUrl` and `getFeatureInfoParameters` to `WebMapServiceCatalogItemTraits`
- Fix `SearchBoxAndResults` Trans values
- Fix `generateCatalogIndex` for nested references
- Fix `SearchBox` handling of `searchWithDebounce` when `debounceDuration` prop changes. It now fushes instead of cancels.

#### 8.2.10 - 2022-08-02

- **Breaking changes:**
  - **Minimum NodeJS version is now 14**
- Consolidate `HasLocalData` interface
- Add `GlTf` type definition (v2)
- Add `gltfModelUrl` to `GltfMixin` - this must be implemented by Models which use `GltfMixin`
- Moved `GltfCatalogItem` to `lib/Models/Catalog/Gltf/GltfCatalogItem.ts`
- Add experimental client-side 3D file conversion using [`assimpjs`](https://github.com/kovacsv/assimpjs) ([emscripten](https://emscripten.org) interface for the [assimp](https://github.com/assimp/assimp) library)
  - This supports `zip` files and `HasLocalData` - but is not in `getDataType` as the scene editor (closed source) is required to geo-reference
  - Supports over 40 formats - including Collada, obj, Blender, DXF - [full list](https://github.com/assimp/assimp/blob/master/doc/Fileformats.md)
- Add `description` to `getDataType` - this will be displayed between Step 1 and Step 2
- Add warning message to `GltfMixin` when showing in 2D mode (Leaflet)
- Upgrade `husky` to `^8.0.1`
- Prevent looping when navigating between scenes in StoryPanel using keyboard arrows
- Fix bug where StoryPanel keyboard navigation persists after closing StoryPanel
- Fix select when clicking on multiple features in 2D (#5660)
- Implemented support for `featureInfoUrlTemplate` on 2D vector features (#5660)
- Implemented FeatureInfoMixin in GeojsonMixin (#5660)
- `GpxCatalogItem` now use `GeojsonMixin` for loading data. (#5660)
- `GeoRssCatalogItem` now use `GeojsonMixin` for loading data. (#5660)
- Upgrade i18next to `v21`
- Limit workbench item title to 2 lines and show overflow: ellipsis after.
- Add `allowFeaturePicking` trait to Cesium3dTileMixin.
- Feature Info now hidden on Cesium3dTiles items if `allowFeaturePicking` set to false. Default is true.
- Add `initFragmentPaths` support for hostnames different to `configUrl`/`applicationUrl`
- Add DOMPurify to `parseCustomHtmlToReact` (it was already present in `parseCustomMarkdownToReact`)
- Update `html-to-react` to `1.4.7`
- Add `ViewState` React context provider to `StandardUserInterface` - instead of passing `viewState` or `terria` props through components, please use
  - `useViewState` hook
  - `withViewState` HOC
- Move `GlobalTerriaStyles` from `StandardUserInterface` to separate file
- Add `ExternalLinkWithWarning` component - this will replace all URLs in story body and add a warning message when URLs are clicked on.
- Fixed a bug where adding `CesiumTerrainCatalogItem` to workbench didn't apply it when `configParameters.cesiumTerrainAssetId` or `configParameters.cesiumTerrainUrl` was set.
- `CesiumTerrainCatalogItem` will now show a status `In use` or `Not in use` in the workbench.
- Rewrote `CesiumTerrainCatalogItem` to handle and report network errors.
- Set `JulianDate.toIso8601` second precision to nanosecond - this prevents weird date strings with scientific/exponent notation (eg `2008-05-07T22:54:45.7275957614183426e-11Z`)
- Add attribution for Natural Earth II and NASA Black Marble basemaps.

#### 8.2.9 - 2022-07-13

- Pin `html-to-react` to `1.4.5` due to ESM module in dependency (`parse5`) breaking webpack
- Add step to `"Deploy TerriaMap"` action to save `yarn.lock` after `sync-dependencies` (for debug purposes)
- TSIfy `SharePanel`
- Move `includeStoryInShare` out of `ViewState` into local state
- Implement ability to navigate between scenes in StoryPanel using keyboard arrows
- Rename `FeatureInfoMixin` to `FeatureInfoUrlTemplateMixin`
- Move `featureInfoTemplate` and `showStringIfPropertyValueIsNull` from `FeatureInfoTraits` to `MappableTraits` (all mappable catalog items)
- Remove `FeatureInfoUrlTemplateTraits` from all models that don't use `FeatureInfoUrlTemplateMixin`
- Fix "Regions: xxx" short report showing for non region mapped items
- Fix `showInChartPanel` default for mappable items

#### 8.2.8 - 2022-07-04

- Improve Split/compare error handling
- Fix `itemProperties` split bug
- Table styling is disabled if `MultiPoint` are in GeoJSON
- Add `GeoJsonTraits.useOutlineColorForLineFeatures` - If enabled, `TableOutlineStyleTraits` will be used to color Line Features, otherwise `TableColorStyleTraits` will be used.
- Fix feature highliting for `Line`, `MultiLine` and `MultiPoint`
- Await Internationalisation initialisation in `Terria.start`
- `UserDrawing.messageHeader` can now also be `() => string`

#### 8.2.7 - 2022-06-30

- Fix `WorkbenchItem` title height
- Add region map info and move "No Data" message to `InfoSections` in `TableAutomaticStylesStratum`
- Fix missing `TableColorStyleTraits.legend` values in `ColorStyleLegend`
- Fix `DateTimeSelectorSection.changeDateTime()` binding.
- `RegionProvider.find*Variable` functions now try to match with and without whitespace (spaces, hyphens and underscores)
- Clean up `regionMapping.json` descriptions
- Implement Leaflet credits as a react component, so it is easier to maintain them. Leaflet view now show terria extra credits.
- Implement Cesium credits as a react component, so it is easier to maintain them.
- Implement data attribution modal for map data attributions/credits. Used by both Leaflet and Cesium viewers.
- Fixed translation of Leaflet and Cesium credits.
- TSXify `ChartPanelDownloadButton`
- `ChartPanelDownloadButton` will now only export columns which are visible in chart
- Cleanup `Mixin` and `Traits` inheritance
- Wrap the following components in `observer` - `ChartItem`, `LineChart`, (chart) `Legends`, `ChartPanelDownloadButton`
- Improve TerriaReference error logging
- Fix handling GeoJSON if features have null geometry
- Fix bug where map tools names appear as translation strings
- Allow IFC files to be added to a map from local or web data (Requires non-open source plugin)
- Rename `useTranslationIfExists` to `applyTranslationIfExists` so it doesn't look like a React hook.
- Added a required parameter i18n to `applyTranslationIfExists` to avoid having stale translated strings when the language changes.
- Fix `StoryBuilder` remove all text color
- Fix `FeatureInfoPanel` `Loader` color

#### 8.2.6 - 2022-06-17

- **Breaking changes:**
  - Changed translation resolution. Now the "translation" namespace loads only from `${terria.baseUrl}/languages/{{lng}}/translation.json` (TerriaJS assets) and "languageOverrides" loads from `languages/{{lng}}/languageOverrides.json` (a TerriaMap's assets)
- Removed EN & FR translation files from bundle. All translation files are now loaded on demand.
- Moved translation files from `lib/Language/*/translation.json` to `wwwroot/languages/*/translation.json`.
- Fixed default 3d-tiles styling to add a workaround for a Cesium bug which resulted in wrong translucency value for point clouds.
- Remove Pell dependency, now replaced with TinyMCE (WYSIWYG editor library).
- Added `beforeRestoreAppState` hook for call to `Terria.start()` which gets called before state is restored from share data.
- Made `order` optional for `ICompositeBarItem`.
- Fix `includes` path for `url-loader` rule so that it doesn't incorrectly match package names with `terriajs` as prefix.
- Add help button for bookmarking sharelinks to SharePanel (if that help item exists in config)

#### 8.2.5 - 2022-06-07

- Add Google Analytics event for drag and drop of files onto map.
- Allow users to choose whether Story is included in Share
- Fixed bug that broke Cesium when WebGL was not available. Reverts to Leaflet.
- Fixed bug where `new Terria()` constructror would try to access `document` and throw an error when running in NodeJS.
- Add WPS support for `Date` (additional to existing `DateTime`) and support for `ComplexData` `Date`/`DateTime` WPS Inputs.
- TSXified `StandardUserInterface` and some other components. If your TerriaMap imports `StandardUserInterface.jsx` remove the `.jsx` extension so webpack can find the new `.tsx` file.
- Fix use of `baseMapContrastColor` in region mapping/protomaps and remove `MAX_SELECTABLE_DIMENSION_OPTIONS`.
- `mapItems` can now return arbitrary Cesium primitives.
- Added progress of 3DTiles data source loading to Progress Bar.
- ProgressBar colour now depends on baseMapContrastColor - improves visibility on light map backgrounds.
- Update `terriajs-cesium` to `1.92.0`.
- Replace Pell WYSIWYG editor library with TinyMCE, allows richer editing of Stories in the Story Builder
- Added support for using Compare / Split Screen mode with Cesium 3D Tiles.
- Fix `BottomDock.handleClick` binding
- Use the theme base font to style story share panel.
- Fix problem with Story Prompt not showing
- Fix global body style (font and focus purple)
- Add `color:inherit` to `Button`

#### 8.2.4 - 2022-05-23

- Update protomaps to `1.19.0` - now using offical version.
- Fix Table/VectorStylingWorkflow for datasets with no columns/properties to visualise
- Improve default `activeStyle` in `TableMixin` - if no `scalar` style is found then find first style with enum, text and finally region.
- Add Mustache template support to `modelDimensions` for string properties in `option.value` (with the catalog member as context)
- Added a check for disableExport in ChartPanelDownloadButton.jsx. Prevents download button rendering.
- Fix `CatalogIndex` types
- Moved code for retrieving a model by id, share key or CatalogIndex to a new function `terria.getModelByIdShareKeyOrCatalogIndex`.
- Updated handling of `previewedItemId` to use new function `terria.getModelByIdShareKeyOrCatalogIndex`. This will now use CatalogIndex if the `previewedItemId` cannot be found in models or model share keys.
- Fixed a race condition inside ModalPopup that caused the explorer panel (data catalogue) to be stuck hidden until refresh.
- Fix bug that broke the `DiffTool` preventing it from opening.
- TSify `BottomDock` and `measureElement` components.
- Fixed a bug in `GltfMixin` which resulted in some traits missing from `GltfCatalogItem` and broke tools like the scene editor.
- Leaflet attribution can be set through `config.leafletAttributionPrefix`. Attribution HTML string to show on Leaflet maps. Will use Leaflet's default if undefined. To hide Leaflet attribution - set `leafletAttributionPrefix:""`
- Re-add missing `helpPanel.mapUserGuide` translation string
- Fix `sortMembersBy` for child `Groups` and `References`
- Add `raiseError` convenience method to `TerriaError`
- Improve `filterOutUndefined` types
- Add [Maki icons](https://labs.mapbox.com/maki-icons/) - these can be used in `TablePointStyleTraits`. For example `marker = "hospital"`
- Rename `ProtomapsImageryProvider.duplicate()` to `ProtomapsImageryProvider.clone()`.
- Add [`ts-essentials` library](https://github.com/ts-essentials/ts-essentials) - "a set of high-quality, useful TypeScript types that make writing type-safe code easier"
- `GeojsonMixin` improvements
  - `uveMvt` is now `useTableStylingAndProtomaps`
  - If `useTableStylingAndProtomaps` is true, then protomaps is used for Line and Polygon features, and `TableMixin` is used for Point features (see `createLongitudeLatitudeFeaturePerRow()`)
  - `GeoJsonTraits.style` is now only supported by Cesium primitives (if defined, then `useTableStylingAndProtomaps` will be false). Instead you can use `TableStyleTraits`
- `TableMixin` improvements
  - Add new `TableStyleMap` model, this is used to support `enum`, `bin` and `null` styles for the following:
    - `TablePointStyleTraits` - this supports markers (URLs or Maki icons) and rotation, width, height and pixelOffset.
    - Add `TableOutlineStyleTraits` - this supports color and width.
  - Legends are now handled by `TableAutomaticLegendStratum`
  - Legends will be merged across `TableStyleMaps` and `TableColorMap` - for example, marker icons will be shown in legend with correct colors. See `MergedStyleMapLegend`
  - Default `activeStyle` is now picked by finding the first column of type `scalar`, and then the first column of type `enum`, then `text` and then finally `region`.
- `ArcGisFeatureServiceCatalogItem` now uses Table styling and `protomaps`
- Adapted `BaseModel.addObject` to handle adding objects to `ArrayTraits` with `idProperty="index"` and `isRemoval`. The new object will be placed at the end of the array (across all strata).
- Add `allowCustomInput` property to `SelectableDimensionGroup` - if true then `react-select` will allow custom user input.
- `TableStylingWorkflow` improvements
  - Better handling of swapping between different color scheme types (eg enum or bin)
  - Add point, outline and point-size traits

#### 8.2.3 - 2022-04-22

- **Breaking changes:**
  - `CkanItemReference` no longer copies `default` stratum to target - please use `itemProperties` instead.
- **Revert** Use CKAN Dataset `name` property for WMS `layers` as last resort.
- Add support for `WebMapServiceCatalogGroup` to `CkanItemReference` - this will be used instead of `WebMapServiceCatalogItem` if WMS `layers` can't be identified from CKAN resource metadata.
  - Add `allowEntireWmsServers` to `CkanCatalogGroupTraits` - defaults to `true`
- Ignore WMS `Layers` with duplicate `Name` properties
- Fix selectable dimensions passing reactive objects and arrays to updateModelFromJson (which could cause problems with array detection).

#### 8.2.2 - 2022-04-19

- Fixed a whitescreen with PrintView.

#### 8.2.1 - 2022-04-13

- Fixed selectable-dimension checkbox group rendering bug where the group is hidden when it has empty children.

#### 8.2.0 - 2022-04-12

- **Breaking changes:**
  - Multiple changes to `GtfsCatalogItem`:
    - Removed `apiKey` in favour of more general `headers`
    - Removed unused `bearingDirectionProperty` & `compassDirectionProperty`
    - `image` is no longer resolved relative to the TerriaJS asset folder. This will allow using relative URLs for assets that aren't inside the TerriaJS asset folder. Prepend "build/TerriaJS/" (the value of `terria.baseUrl`) to any existing relative `image` urls.
- Added `colorModelsByProperty` to `GtfsCatalogItem` which will colour 1 model differently for different vehichles based on properties matched by regular expression. E.g. colour a vehicle model by which train line the vehicle is travelling on.
- Fixed a bug where cross-origin billboard images threw errors in Leaflet mode when trying to recolour the image.
- Changed rounding of the numbers of the countdown timer in the workbench UI for items that use polling. The timer wil now show 00:00 for at most 500ms (instead of a full second). This means that for timers that are a multiple of 1000ms the timer will now show 00:01 for the last second before polling, instead of 00:00.
- TSified `BuildShareLink`, `InitSourceData` and `ShareData`.
- Added `HasLocalData` interface - which has `hasLocalData` property to implement.
- Added `ModelJson` interface - which provides loose type hints for Model JSON.
- Added `settings` object to `InitSourceData` - provides `baseMaximumScreenSpaceError, useNativeResolution, alwaysShowTimeline, baseMapId, terrainSplitDirection, depthTestAgainstTerrainEnabled` - these properties are now saved in share links/stories.
- Moved `setAlwaysShowTimeline` logic from `SettingsPanel` to `TimelineStack.ts`.

#### 8.1.27 - 2022-04-08

- Use CKAN Dataset `name` property for WMS `layers` as last resort.
- Set CKAN Group will now set CKAN Item `name` in `definition` stratum.
- Ignore GeoJSON Features with no geometry.
- Fix feedback link styling.
- Improve `CatalogIndexReference` error messages.

#### 8.1.26 - 2022-04-05

- **Breaking changes**
  - All dynamic groups (eg `WebMapServiceCatalogGroup`) will create members and set `definition` strata (instead of `underride`)
- New `GltfMixin`, which `GltfCatalogItem` now uses.
- Hook up `beforeViewerChanged` and `afterViewerChanged` events so they are
  triggered on viewer change. They are raised only on change between 2D and 3D
  viewer mode.
- Removed references to conversion service which is no longer used in version >=8.0.0.
- Added experimental routing system - there may be breaking changes to this system in subsequent patch releases for a short time. The routes currently include:
  - `/story/:share-id` ➡ loads share JSON from a URL `${configParameters.storyRouteUrlPrefix}:share-id` (`configParameters.storyRouteUrlPrefix` must have a trailing slash)
  - `/catalog/:id` ➡ opens the data catalogue to the specified member
- Fixed a polyline position update bug in `LeafletVisualizer`. Polylines with time varying position will now correctly animate in leaflet mode.
- Change button cursor to pointer
- Add `GeoJsonTraits.filterByProperties` - this can be used to filter GeoJSON features by properties
- Add GeoJSON `czmlTemplate` support for `Polygon/MultiPolygon`
- Add custom `heightOffset` property to `czmlTemplate`
- Fixed a bug where Cesium3DTilePointFeature info is not shown when being clicked.
- Added optional `onDrawingComplete` callback to `UserDrawing` to receive drawn points or rectangle when the drawing is complete.
- Fixed a bug in `BoxDrawing` where the box can be below ground after initialization even when setting `keepBoxAboveGround` to true.
- Add `itemProperties`, `itemPropertiesByType` and `itemPropertiesByIds` to `GroupTraits` and `ReferenceTraits`.
  - Properties set `override` strata
  - Item properties will be set in the following order (highest to lowest priority) `itemPropertiesByIds`, `itemPropertiesByType`, `itemProperties`.
  - If a parent group has `itemProperties`, `itemPropertiesByType` or `itemPropertiesByIds` - then child groups will have these values copied to `underride` when the parent group is loaded
  - Similarly with references.
- Fix `viewCatalogMember` bug - where `_previewItem` was being set too late.
- Improve error message in `DataPreview` for references.
- Fix alignment of elements in story panel and move some styling from scss to styled components
- Click on the stories button opens a story builder (button on the left from story number)
- Added ASGS 2021 regions to region mapping:
  - SA1-4 (e.g. sa3_code_2021)
  - GCCSA
  - STE & AUS (aliased to existing 2011/2016 data due to no change in geometry, names & codes)
- Added LGA regions from 2019 & 2021 to region mapping - only usable by lga code
- Increase `ForkTsCheckerWebpackPlugin` memoryLimit to 4GB
- Add `renderInline` option to markdownToHtml/React + TSify files
- Organise `lib/Map` into folder structure
- When `modelDimensions` are changed, `loadMapItems()` is automatically called
- Add `featureCounts` to `GeoJsonMixin` - this tracks number of GeoJSON Features by type
- Add `polygon-stroke`, `polyline-stroke` and `marker-stroke` to GeoJSON `StyleTraits` - these are only applied to geojson-vt features (not Cesium Primitives)
- TableMixin manual region mapping dimensions are now in a `SelectableDimensionGroup`
- Fix misc font/color styles
- Create reusable `StyledTextArea` component
- `Collapsible` improvements:
  - Add `"checkbox"` `btnStyle`
  - `onToggle` can now stop event propagation
  - `title` now supports custom markdown
- Add `rightIcon` and `textLight` props to `Button`
- New `addTerriaScrollbarStyles` scss mixin
- `TableAutomaticStylesStratum` now creates `styles` for every column - but will hide columns depending on `TableColumnType`
- `TableAutomaticStylesStratum.numberFormatOptions` is now `TableStyle.numberFormatOptions`
- Implement `TableColorStyleTraits.legendTicks` - this will determine number of ticks for `ContinuousColorMap` legends
- `DiscreteColorMap` will now use `minimumValue`/`maximumValue` to calculate bins
- `SelectableDimensions` improvements
  - Add `color`, `text`, `numeric` and `button` types
  - Add `onToggle` function to `SelectableDimensionGroup`
  - `Group` and `CheckboxGroup` now share the same UI and use `Collapsible`
  - `enum` (previously `select`) now uses `react-select` component
  - `color` uses `react-color` component
  - `DimensionSelectorSection` / `DimensionSelector*` are now named the same as the model - eg `SelectableDimension`
- Create `Portal`, `PortalContainer`,`SidePanelContainer` and `WorkflowPanelContainer`. There are used by `WorkflowPanel`.
- Create `WorkflowPanel` - a basic building block for creating Workflows that sit on top of the workbench
  - It has three reusable components, `Panel`, `PanelButton`, `PanelMenu`
- Create `selectableDimensionWorkflow` - This uses `WorkflowPanel` to show `SelectableDimensions` in a separate side panel.
  - `TableStylingWorkflow` - set styling options for TableMixin models
  - `VectorStylingWorkflow` - this extends `TableStylingWorkflow` - used to set styling options for GeoJsonMixin models (for Protomaps/geojson-vt only)
- Create `viewingControls` concept. This can be used to add menu items to workbench items menu (eg "Remove", "Export", ...)
  - TSXify `ViewingControls`
- Add temporary `legendButton` property - this is used to show a "Custom" button above the Legend if custom styling has been applied
  - This uses new `TableStyle.isCustom` property
- Move workbench item controls from `WorkbenchItem.jsx` `WorkbenchItemControls.tsx`
- Add `UrlTempalteImageryCatalogItem`, rename `RasterLayerTraits` to `ImageryProviderTraits` and add some properties.
- Added `ViewingControlsMenu` for making catalog wide extensions to viewing controls options.
- Added `MapToolbar`, a simpler API for adding buttons to the map navigation menu for the most common uses cases.
- Added `BoxDrawing` creation methods `fromTransform` and `fromTranslationRotationScale`.
- Fixed a bug where `zoom` hangs for catalog items with trait named `position`.
- Moved workflows to `Models/Workflows` and added helper method `runWorkflow` to invoke a workflow.
- Change NaturalEarth II basemap to use `url-template-imagery`
- Remove Gnaf API related files as the service was terminated.

#### 8.1.25 - 2022-03-16

- Fix broken download link for feature info panel charts when no download urls are specified.
- Fixed parameter names of WPS catalog functions.
- Improve WMS 1.1.1 support
  - Added `useWmsVersion130` trait - Use WMS version 1.3.0. True by default (unless `url` has `"version=1.1.1"` or `"version=1.1.0"`), if false, then WMS version 1.1.1 will be used.
  - Added `getFeatureInfoFormat` trait - Format parameter to pass to GetFeatureInfo requests. Defaults to "application/json", "application/vnd.ogc.gml", "text/html" or "text/plain" - depending on GetCapabilities response
- Add `legendBackgroundColor` to `LegendOwnerTraits` and `backgroundColor` to `LegendTraits`
- Add `sld_version=1.1.0` to `GetLegendGraphics` requests
- Filter `"styles","version","format","srs","crs"` conflicting query parameters from WMS `url`
- WMS `styles`, `tileWidth`, `tileHeight` and `crs`/`srs` will use value in `url` if it is defined (similar to existing behavior with `layers`)
- WMS will now show warning if invalid `layers` (eg if the specified `layers` don't exist in `GetCapabilities`)
- ArcGisFeatureServerCatalogItem can now load more than the maximum feature limit set by the server by making multiple requests, and uses GeojsonMixin
- Avoid creating duplication in categories in ArcGisPortalCatalogGroup.
- Fix `CatalogMemberMixin.hasDescription` null bug
- `TableStyle` now calculates `rectangle` for point based styles
- Fixed error installing dependencies by changing dependency "pell" to use github protocol rather than unencrypted Git protocol, which is no longer supported by GitHub as of 2022-03-15.

#### 8.1.24 - 2022-03-08

- Ignores duplicate model ids in members array in `updateModelFromJson`
- Add support for `crs` property in GeoJSON `Feature`
- Add feature highlighting for Protomaps vector tiles
- Add back props `localDataTypes` and `remoteDataTypes` to the component `MyData` for customizing list of types shown in file upload modal.

#### 8.1.23 - 2022-02-28

- **Breaking changes**:
  - `IDEAL ZOOM` can be customised by providing `lookAt` or `camera` for `idealZoom` in `MappableTraits`. The `lookAt` takes precedence of `camera` if both exist. The values for `camera` can be easily obtained from property `initialCamera` by calling shared link api .

* Fixed crash caused by ArcGisMapServerCatalogItem layer missing legend.
* Refactored StoryPanel and made it be collapsible
* Added animation.ts as a utility function to handle animation end changes (instead of using timeout)
* Fixed a bug where `buildShareLink` serialised the feature highlight model & geometry. Picked features are still serialised and geometry is reloaded on accessing the share link.

#### 8.1.22 - 2022-02-18

- Added play story button in mobile view when there is an active story
- `IDEAL ZOOM` can be customised by providing `idealZoom` property in `MappableTraits`.
- Fix `AddData` options

#### 8.1.21 - 2022-02-08

- Fixed bug where WMS layer would crash terria if it had no styles, introduced in 8.1.14

#### 8.1.20 - 2022-02-04

- Fixed whitescreen on Print View in release/production builds

#### 8.1.19 - 2022-01-25

- Add WMS support for `TIME=current`
- Only show `TableMixin.legends` if we have rows in dataColumnMajor and mapItems to show
- Add `WebMapServiceCatalogGroup.perLayerLinkedWcs`, this can be used to enable `ExportWebCoverageService` for **all** WMS layers. `item.linkedWcsCoverage` will be set to the WMS layer `Name` if it is defined, layer `Title` otherwise.
- MagdaReference can use addOrOverrideAspects trait to add or override "terria" aspect of target.
- Added new print preview page that opens up in a new window
- TSXified PrintView

#### 8.1.18 - 2022-01-21

- Add missing default Legend to `TableAutomaticStylesStratum.defaultStyle`
- Fix a bug in CompositeCatalogItem that causes share URLs to become extremely long.
- Fix `OpacitySection` number precision.
- Add `sortMembersBy` to `GroupTraits`. This can be set to sort group member models - For example `sortMembersBy = "name"` will alphabetically sort members by name.
- Remove `theme.fontImports` from `GlobalTerriaStyles` - it is now handled in `TerriaMap/index.js`
- Add check to `featureDataToGeoJson.getEsriFeature` to make sure geometry exists

#### 8.1.17 - 2022-01-12

- **Breaking changes**:
  - Minimum node version is now 12 after upgrading node-sass dependency

* Automatically cast property value to number in style expressions generated for 3d tiles filter.
* Re-enable procedure and observable selectors for SOS items.
* Fix broken "Ideal zoom" for TableMixin items.
* The opacity of 3d tiles can now be changed with the opacity slider in the workbench
* RasterLayerTraits and Cesium3dTilesTraits now share the newly created OpacityTraits
* `disableOpacityControl` is now a trait and can be set in the catalog.
* TSXified OpacitySection
* Upgrade compiler target from es2018 to es2019
* Fix default table style legends
* Remove SOS defaults legend workaround
* Update NodeJS version to 14 in `npm-publish` GitHub action

#### 8.1.16 - 2021-12-23

- Added region mapping support for Commonwealth Electoral Divisions as at 2 August 2021 (AEC) as com_elb_name_2021.

#### 8.1.15 - 2021-12-22

- Fix sharelink bug, and make `isJson*` type checks more rigorous
- Remove `uniqueId` from `CatalogMemberMixin.nameInCatalog` and add it as fallback to `CatalogMemberMixin.name`
- Add `shareKeys` and `nameInCatalog` to `CatalogIndexReference`.
- Remove `description` field from `CatalogIndex`
  - The `CatalogIndex` can now be used to resolve models in sharelinks
- Add support for zipped `CatalogIndex` json files.
- Fix `SplitReferences` which use `shareKeys`
- Make `isJson*` type assertion functions more rigorous
  - Add `deep` parameter, so you can use old "shallow" type check for performance reasons if needed
- Add Shapefile to `CkanDefaultFormatsStratum`
- Fix `ArcGisMapServerCatalogItem` metadata bug
- Remove legend traits from CatalogMemberMixin, replacing them with LegendOwnerTraits, and add tests to enforce correct use of legends.
- Add better support for retreiving GeoJsonCatalogItem data through APIs, including supporting geojson nested within json objects
- Fixed `ContinuousColorMap` min/max value bug.
- `TableStyle.outlierColor` is now only used if `zFilter` is active, or `colorTraits.outlierColor` is defined
- Add `forceConvertResultsToV8` to `WebProcessingServiceCatalogFunction`. If your WPS processes are returning v7 json, you will either need to set this to `true`, or set `version: 0.0.1` in JSON output (which will then be automatically converted to v8)
- Cleanup `CatalogFunction` error handling
- Fix `SelectAPolygonParameterEditor` feature picking (tsified)
- Add `WebMapServiceCatalogItem.rectangle` support for multiple WMS layers
- Fix picked feature highlighting for ArcGis REST API features (and TSify `featureDataToGeoJson`)
- Re-enable GeoJSON simple styling - now if more than 50% of features have [simple-style-spec properties](https://github.com/mapbox/simplestyle-spec) - automatic styling will be disabled (this behaviour can be disabled by setting `forceCesiumPrimitives = false`)
- Don't show `TableMixin` `legends` or `mapItems` if no data
- Fix `GeoJsonCatalogItem.legends`
- Add `isOpen` to `TerriaReferenceTraits`

#### 8.1.14 - 2021-12-13

- **Breaking changes**:
  - `Result.throwIfUndefined()` will now only throw if `result.value` is undefined - regardless of `result.error`

* Reimplement option to zoom on item when adding it to workbench, `zoomOnAddToWorkbench` is added to `MappableTraits`.
* Update terria-js cesium to `1.81.3`
* Re-allowed models to be added to `workbench` if the are not `Mappable` or `Chartable`
* Moved `WebMapServiceCatalogItem.GetCapbilitiesStratum` to `lib\Models\Catalog\Ows\WebMapServiceCapabilitiesStratum.ts`
* Moved `WebMapServiceCatalogItem.DiffStratum` to `DiffableMixin`
* `callWebCoverageService` now uses version WCS `2.0.0`
  - All WCS export functionality is now in `ExportWebCoverageServiceMixin`
  - Added `WebCoverageServiceParameterTraits` to `WebMapServiceCatalogItemTraits.linkedWcsParameters`. It includes `outputFormat` and `outputCrs`
  - Will attempt to use native CRS and format (from `DescribeCoverage`)
  - No longer sets `width` or `height` - so export will now return native resolution
* Anonymize user IP when using google analytics.
* Fix crash when TableMixin-based catalog item had invalid date values
* Fix `WebMapServiceCatalogItem.styles` if `supportsGetLegendGraphics = false`. This means that if a WMS server doesn't support `GetLegendGraphics` requests, the first style will be set as the default style.

#### 8.1.13 - 2021-12-03

- Paramerterised the support email on the help panel to use the support email in config
- Refactored `TableColumn get type()` to move logic into `guessColumnTypeFromValues()`
- `TableMixin.activeStyle` will set `TableColumnType = hidden` for `scalar` columns with name `"id"`, `"_id_"` or `"fid"`
- Fix bug `TableColumn.type = scalar` even if there were no values.
- Table columns named `"easting"` and `"northing"` are now hidden by default from styles
- `TableColumn.type = enum` requires at least 2 unique values (including null) to be selected by default
- Tweak automatic `TableColumn.type = Enum` for wider range of values
- Exporting `TableMixin` will now add proper file extensions
- Added `TimeVaryingTraits.timeLabel` trait to change label on `DateTimeSelectorSection` (defaults to "Time:")
  - This is set to `timeColumn.title`
- `TableColumn` will try to generate prettier `title` by un-camel casing, removing underscores and capitalising words
- `TableStyle` `startDates`, `finishDates` and `timeIntervals` will only set values for valid `rowGroups` (invalid rows will be set to `null`). For example, this means that rows with invalid regions will be ignored.
- Add "Disable style" option to `TableMixin.styleDimensions` - it can be enabled with `TableTraits.showDisableStyleOption`
- Added `timeDisableDimension` to `TableMixin` - this will render a checkbox to disable time dimension if `rowGroups` only have a single time interval per group (i.e. features aren't "moving" across time) - it can be enabled with `TableTraits.showDisableTimeOption` - `TableAutomaticStylesStratum` will automatically enable this if at least 50% of rowGroups only have one unique time interval (i.e. they don't change over time)\
- Remove border from region mapping if no data
- Add `baseMapContrastColor` and `constrastColor` to `BaseMapModel`
- Fixed `TableMixin.defaultTableStyle.legends` - `defaultTableStyle` is now not observable - it is created once in the `contructor`
- Removed `Terria.configParameters.enableGeojsonMvt` - geojson-vt/Protomaps is now used by default
- `GpxCatalogItem` now uses `GeojsonMixin`
- Add an external link icon to external hyperlink when using method `parseCustomHtmlToReact`. This feature can be switched off by passing `{ disableExternalLinkIcon: true }` in `context` argument.
- Tsify `sendFeedback.ts` and improve error messages/notifications
- Removed unused overrideState from many DataCatalog React components.
- Fixed a bug where adding a timeseries dataset from the preview map's Add to map button didn't add the dataset to the `timelineStack`.
- Fixed incorrect colour for catalog item names in the explorer panel when using dynamic theming.
- Moved `CatalogIndex` loading from constructor (called in `Terria.start`) to `CatalogSearchProvider.doSearch` - this means the index will only be loaded when the user does their first search
- Add basic auth support to `generateCatalogIndex`, fix some bugs and improve performance
- Update terria-js cesium to `1.81.2`
- Add `uniqueId` as fallback to `nameInCatalog`
- Remove duplicated items from `OpenDataSoftGroup` and `SocrataGroup`

#### 8.1.12 - 2021-11-18

- Bigger zoom control icons.
- Modified "ideal zoom" to zoom closer to tilesets and datasources.
- Added `configParameters.feedbackPostamble`. Text showing at the bottom of feedback form, supports the internationalization using the translation key
- `GeoJsonMixin.style["stroke-opacity"]` will now also set `polygonStroke.alpha` and `polylineStroke.alpha`
- Reduce `GeoJsonMixin` default stroke width from `2` to `1`
- Add `TableMixin` styling to `GeoJsonMixin` - it will treat geojson feature properties as "rows" in a table - which can be styled in the same way as `TableMixin` (eg CSV). This is only enabled for geojson-vt/Protomaps (which requires `Terria.configParameters.enableGeojsonMvt = true`). For more info see `GeojsonMixin.forceLoadMapItems()`
  - This can be disabled using `GeojsonTraits.disableTableStyle`
- Opacity and splitting is enabled for Geojson (if using geojson-vt/protomaps)
- Replaced `@types/geojson` Geojson types with `@turf/helpers`
- In `GeojsonMixin` replaced with `customDataLoader`, `loadFromFile` and `loadFromUrl` with `forceLoadGeojsonData`
- `GeojsonMixin` will now convert all geojson objects to FeatureCollection
- Exporting `GeojsonMixin` will now add proper file extensions
- `WebFeatureServiceCatalogItem` now uses `GeoJsonMixin`
- Fix `ProtomapsImageryProvider` geojson feature picking over antimeridian
- Add Socrata group to "Add web data
- Added "marker-stroke-width", "polyline-stroke-width", "polygon-stroke-width" to `GeojsonStyleTraits` (Note these are not apart of [simplestyle-spec](https://github.com/mapbox/simplestyle-spec/tree/master/1.1.0) and can only be used with `geojson-vt`)
- Add a method refreshCatalogMembersFromMagda to Terria class.
- Renable `useNativeResolution` on mobile
- Store `useNativeResolution`, `baseMaximumScreenSpaceError` as local properties
- Moved CKAN default `supportedFormats` to `CkanDefaultFormatsStratum`
- Add properties to `CkanResourceFormatTraits`
  - `maxFileSize` to filter out resources with large files (default values: GeoJSON = 150MB, KML = 30MB, CZML = 50MB)
  - `removeDuplicates` (which defaults to true) so we don't get duplicate formats for a dataset (it will check `resource.name`)
    - If there are multiple matches, then the newest (from resource.created property) will be used
  - `onlyUseIfSoleResource` to give a given resource format unless that is all that exists for a dataset
- Add CKAN `useSingleResource`, if `true`, then the highest match from `supportedResourceFormats` will be used for each dataset
- ArcGis Map/Feature Service will now set CRS from `latestWkid` if it exists (over `wkid`)
- Fix CKAN ArcGisFeatureService resources
- ArcGisFeatureServer will now set `outSR=4326` so we don't need to reproject client-side

#### 8.1.11 - 2021-11-15

- Fix `SettingsPanel` type issue

#### 8.1.10 - 2021-11-15

- Fix `CswCatalogGroup` XML types
- Added `MAINCODE` aliases for all ABS Statistical Area regions that were missing them.
- Fixed `superGet` replacement in webpack builds with babel versions `7.16.0` and above.

#### 8.1.9 - 2021-11-01

- TSify workbench splitter control and fix broken styling.
- Fix app crash when opening AR tool.

#### 8.1.8 - 2021-10-29

- Tsified `SettingPanel`
- Moved `setViewerMode` function from `Terria` class to `ViewerMode`
- Refactored checkbox to use children elements for label instead of label
  property, `isDisabled`, `isChecked` and `font-size: inherit` style is passed
  to each child element (so propper styling is maintained)
- Fix an internal bug where Cesium.prototype.observeModelLayer() fails to remove 3D tilesets in certain cases.
- Rename `TerriaError._shouldRaiseToUser` to `overrideRaiseToUser`
  - Note: `userProperties.ignoreError = "1"` will take precedence over `overrideRaiseToUser = true`
- Fix `overrideRaiseToUser` bug causing `overrideRaiseToUser` to be set to `true` in `TerriaError.combine`
- Add `rollbar.warning` for `TerriaErrorSeverity.Warning`
- Disable `zFilter` by default
- Remove use of word "outlier" in zFilter dimension and legend item (we now use "Extreme values")
- Add `cursor:pointer` to `Checkbox`
- Fix `MapNavigation` getter/setter `visible` bug.
  - Replace `CompositeBarItemController` `visible` setter with `setVisible` function
- Use `yarn` in CI scripts (and upgrade node to v14)
- Fix app crash when previewing a nested reference in the catalog (eg when viewing an indexed search result where the result is a reference).
- Ported feaure from v7 to set WMS layers property from the value of `LAYERS`, `layers` or `typeName` from query string of CKAN resource URL.

#### 8.1.4 - 2021-10-15

- Make flex-search usage (for `CatalogIndex`) web-worker based
- Add `completeKnownContainerUniqueIds` to `Model` class - This will recursively travese tree of knownContainerUniqueIds models to return full list of dependencies
- Add all models from `completeKnownContainerUniqueIds` to shareData.models (even if they are empty)

#### 8.1.3 - 2021-10-14

- Reimplement map viewer url param
- Added `terriaError.importance` property. This can be set to adjust which error messages are presented to the user.
  - `terriaErrorNotification` and `WarningBox` will use the error message with highest importance to show to the user ("Developer details" remains unchanged)
- Add `terriaError.shouldRaiseToUser` override, this can be used to raise errors with `Warning` severity.
- `terriaError.raisedToError` will now check if **any** `TerriaError` has been raised to the user in the tree.
- `workbench.add()` will now keep items which only return `Warning` severity `TerriaErrors` after loading.
- Improve SDMX error messages for no results
- Fix SDMX FeatureInfoSection time-series chart to only show if data exists.
- Improve GeoJSON CRS projection error messages
- Add `Notification` `onDismiss` and `ignore` properties.
- Fix `AsyncLoader` result bug
- Remove `Terria.error` event handler
- Refactor `workbench.add` to return `Result`
- Consolidated network request / CORS error message - it is now in `t("core.terriaError.networkRequestMessage")`.
  - It can be injected into other translation strings like so: `"groupNotAvailableMessage": "$t(core.terriaError.networkRequestMessage)"`
  - Or, you can use `networkRequestError(error)` to wrap up existing `TerriaError` objects
- Fix incorrect default `configParameters.feedbackPreamble`
- Fix incorrect default `configParameters.proj4def` - it is now `"proj4def/"`
- Fix Branding component. It wasn't wrapped in `observer` so it kept getting re-rendered
- Add `FeedbackLink` and `<feedbacklink>` custom component - this can be used to add a button to open feedback dialog (or show `supportEmail` in feedback is disabled)
- Fix `ContinuousColorMap` `Legend` issue due to funky JS precision
- Fix mobx computed cycle in `CkanDatasetStratum` which was making error messages for failed loading of CKAN items worse.

#### 8.1.2 - 2021-10-01

- Removed duplicate Help icon and tooltip from the map navigation menu at the bottom as it is now shown in the top menu.
- Fixed a bug where the app shows a scrollbar in some instances.
- Wrap clean initSources with action.
- Modified `TerriaReference` to retain its name when expanded. Previously, when the reference is expanded, it will assume the name of the group or item of the target.
- Proxy `catalogIndex.url`

#### 8.1.1 - 2021-09-30

- **Breaking changes:**
  - `blacklist` has been renamed to `excludeMembers` for `ArcGisPortalCatalogGroup` and `CkanCatalogGroup`.

* Tsifyied and refactored `RegionProvider` and `RegionProviderList`, and re-enabled `loadRegionIDs`
* `TableColorMap` `minimumValue` and `maximumValue` will now take into account valid regions.
* `tableMixin.loadRegionProviderList()` is now called in `tableMixin.forceLoadMapItems()` instead of `mappableMixin.loadMapItems()`
* Add TableColumn and TableStyle `ready` computed property. Columns will only be rendered if `ready` is `true`. At the moment it is only used to wait until `loadRegionIDs` has finished.
* Moved region mapping `ImageryProvider` code to `lib/Table/createRegionMappedImageryProvider.ts`
* Fix `ChartPanel` import `Result` bug.
* Improve handling of featureInfoTemplate for composite catalog items.
* Mobile help menu will now show a link to map user guide if it is configured in `Terria.configParameters.helpItems`.
* Fixed the layout of items in mobile navigation
* Add Mapbox Vector Tile support. This is using [protomaps.js](https://github.com/protomaps/protomaps.js) in the new `ProtomapsImageryProvider`. This includes subset of MVT style specification JSON support.
* `MapboxVectorCanvasTileLayer` is now called `ImageryProviderLeafletGridLayer`
* `CesiumTileLayer` is now called `ImageryProviderLeafletTileLayer`.
* Added `geojson-vt` support to `GeoJsonMixin`, which will tile geojson into vector tiles on the fly, and use the new `ProtomapsImageryProvider`.
* Added `configParameter.enableGeojsonMvt` temporary feature flag for experimental Geojson-Mapbox vector tiles. Default is `false`.
* Added `forceCesiumPrimitives` to `GeoJsonTraits`. This can be used to render cesium primitives instead of Mapbox vector-tiles (if `configParameter.enableGeojsonMvt` is `true`)
* Add `scale` observable to `TerriaViewer`. This will give distance between two pixels at the bottom center of the screen in meters.
* Fixed `withControlledVisibility` method to inherit `propTypes` of its wrapped component.
* Added `MinMaxLevelMixin` and `MinMaxLevelTraits` to handle defining min and max scale denominator for layers.
* Extracted function `scaleToDenominator` to core - for conversion of scale to zoom level.
* Share/start data conversion will now only occur if `version` property is `0.x.x`. Previously, it was `version` property is **not** `8.x.x`
* Filter table column values by Z Score. This is controlled by the following `TableColorStyleTraits`:
  - `zScoreFilter` - Treat values outside of specifed z-score as outliers, and therefore do not include in color scale. This value is magnitude of z-score - it will apply to positive and negative z-scores. For example a value of `2` will treat all values that are 2 or more standard deviations from the mean as outliers. This must be defined to be enabled - currently it is only enabled for SDMX (with `zScoreFilter=4`).
  - `zScoreFilterEnabled - True, if z-score filter is enabled
  - `rangeFilter` - This is applied after the `zScoreFilter`. It is used to effectively 'disable' the zScoreFilter if it doesn't cut at least the specified percange of the range of values (for both minimum and maximum value). For exmaple if `rangeFilter = 0.2`, then the zScoreFilter will only be effective if it cuts at least 20% of the range of values from the minimum and maximum value
* Add `outlierColor` to `ContinuousColorMap`
* Add `placement` to `SelectableDimension`. This can be used to put `SelectableDimension` below legend using `placement = "belowLegend`
* Add `SelectableDimensionCheckbox` (and rename `SelectableDimension` to `SelectableDimensionSelect`)
* Add `outlierFilterDimension` checkbox `SelectableDimension` to workbench to enable/disable dimension
* Extend `tableStyle.rowGroups` to regions
* Fix `spreadFinishTime` bug
* Fix diverging `ContinuousColorMap` - it will now center color scale around 0.
* Refactor `SocrataMapViewCatalogItem` to use `GeoJsonMixin`
* `SocrataCatalogGroup` will not not return groups for Facets if there is only one - so it skips an unnecessary group level.
* Update protomaps.js to `1.5.0`
* SDMX will now disable the region column if less than 2 valid regions have been found
* Set `spreadStartTime` and `spreadFinishTime` to `true` for SDMX
* Add SDMX `metadataURLs` from dataflow annotations
* Improve SDMX chart titles
* `TableMixin` will now remove data if an error occurs while calling `forceLoadTableData`
* Make `regionColumn` `isNullable` - this means region column can be disabled by setting to `null`.
* Fix scalar column color map with a single value
* TableMixin will now clear data if an error occurs while calling `forceLoadTableData`
* `TableMixin` will now not return `mapItems` or `chartItems` if `isLoading`
* SDMX will now use `initialTimeSource = stop`
* Fix `duplicateModels` duplicating observables across multiple models
* Support group models in workbench -- All members will be automatically added to the map.
* Added location search button to welcome modal in mobile view.
* Add `DataUrlTraits` to `CatalogMemberTraits.dataUrls`. It contains an array of data URLS (with optional `title` which will render a button). It is handled the same as `MetadataUrls` except there is a `type` property which can be set to `wcs`, `wfs`... to show info about the URL.
* Made search location bar span full width in mobile view.
* Automatically hide mobile modal window when user is interacting with the map.
* Disabled feature search in mobile
* Disabled export (clip&ship) in mobile
* Fixed misplaced search icon in mobile safari.
* Prevents story text from covering the whole screen in mobile devices.
* Add `CatalogIndex`, `CatalogIndexReference` and `generateCatalogIndex()` script. These can be used to generate a static JSON index of a terria catalog - which can then be searched through using `flexsearch`
* Added `weakReference` flag `ReferenceMixin`, this can be used to treat References more like a shortcut (this means that `sourceReference` isn't used when models are shared/added to the workbench - the `target` is used instead)
* GroupMixin.isMixedInto and MappableMixin.isMixedInto are now more strict - and won't pass for for References with `isMappable` or `isGroup`.
* `Workbench.add` can now handle nested `References` (eg `CatalogIndexReference -> CkanReference -> WMSCatalogItem`).
* Add `description` trait to `CatalogMemberReferenceTraits`
* Added `excludeMembers` property to `GroupTraits` (this replaced the `blacklist` property in v7). It is an array of strings of excluded group and item names. A group or item name that appears in this list will not be shown to the user. This is case-insensitive and will also apply to all child/nested groups
* Fixes an app crash on load in iOS-Safari mobile which was happening when rendering help panel tooltips.
* Fixed `WebMapServiceCatalogItem` not sending additional `parameters` in `GetFeatureInfo` queries.
* Changed mobile header icons and improved styling.
* Fixed a problem with computeds and AsyncLoader when loading `mapItems` (and hence children's `mapItems`) of a CompositeCatalogItem.
* Fix `YDYRCatalogFunction` `description`
* Extend input field for search in mobile view to full width of the page.
* Automatically hide mobile modal window when user is interacting with the map (like picking a point or drawing a shape).
* Adjusted styling of x-axis labels in feature info panel to prevent its clipping.
* When expanding charts from the same catalog item, we now create a new item if the expanded chart has a different title from the previously expanded chart for the same item. This behavior matches the behavior in `v7`.
* Improve status message when feature info panel chart is loading
* Fix broken chart panel download button.
* Changed @vx/_ dependencies to @visx/_ which is the new home of the chart library
* The glyph style used for chart points can now be customized.
* Added `TerriaReference` item, useful for mounting a catalog tree from an external init file at any position in the current map's catalog tree.
* Changed @vx/_ dependencies to @visx/_ which is the new home of the chart library
* The glyph style used for chart points can now be customized.
* Chart tooltip and legend bar can now fit more legends gracefully.

#### 8.1.0 - 2021-09-08

- **Breaking changes:**
  - Overhaul of map navigation: items no longer added inside UserInterface using <Nav> jsx.

* New version of map navigation ([#5062](https://github.com/TerriaJS/terriajs/pull/5062))
  - It consists of
    - a high level api `MapNavigationModel` for managing the navigation items, which is responsible for managing the state of navigation items. It is passing commands to invidual item controller.
    - a `MapNavigationItemController` that holds and control the state of navigation item. When new navigation item is created it should extend controller and provide the definition on how it state should be updated.
  - Terria exposes instance of navigation model to the world.
  - Converted all existing navigation items to utilise new navigation model, and registered them in terria navigation model (`registerMapNavigations.tsx`).
  - Resolved issue with some navigation items not being clickable on mobile due to overlap from others.
* Fixed a bug in Difference tool where difference image was showing with zero opacity in some situations.
* Fixed `CzmlCatalogItem` to react correctly to input data changes.

#### 8.0.1 - 2021-09-06

- Added `catalog-converter` support for v7 `#start` data.
- add french Help button translation
- Enable FeatureInfoSectionSpec tests
- Add `itemProperties` to `ArcGisMapServerCatalogGroupTraits` so that `ArcGisMapServerCatalogGroup` can override relevant traits of its layers.
- Add `feature` object to `FeatureInfoSection.getTemplateData`
- Add a way to replace text in feature info templates. See [Replace text](doc/connecting-to-data/customizing-data-appearance/feature-info-template.md) for details.
- Fixed unnecessary model reloads or recomputing of `mapItems` when switching between story scenes.
- Fixed story reset button.
- Moved help button to the top menu

#### 8.0.0 - 2021-08-13

- **Breaking changes**:
  - Require `translate#` in front of translatable content id in `config.json` (i.e. `helpContent`).
  - `colorPalette` no longer supports a list of CSS colors (eg `rgb(0,0,255)-rgb(0,255,0)-rgb(255,0,0)`). Instead please use `binColors`.
  - Organise `Traits` folder into `Traits/Decorators` and `Traits/TraitsClasses`
  - Renamed all mixin instance type definitions to `XMixin.Instance`.
  - Basemaps are now defined as `baseMaps` object (see [baseMaps object docs](./doc/customizing/initialization-files.md#basemaps))
    - list of available basemaps is defined in `baseMaps.items`. This list is combined with default base maps so it's possible to override defaults
    - definition of `initBaseMapId` and `initBaseMapName` are moved to `baseMaps.defaultBaseMapId` and `baseMaps.defaultBaseMapName`
    - `previewBaseMapId` is moved to `baseMaps.previewBaseMapId`
    - implemented `baseMaps.enabledBaseMaps` array of base map ids to define a list of baseMaps available to user
    - updated docs for `baseMaps`
  - `$color-splitter` and `theme.colorSplitter` has been replaced with `$color-secondary` and `theme.colorSecondary`
  - `canZoomTo` has bee replaced with `disableZoomTo` in `MappableTraits`
  - `showsInfo` has been replaced with `disableAboutData` in `CatalogMemberTraits`
  - `AsyncLoader` loadXXX methods now return `Result` with `errors` **they no longer throw errors** - if you need errors to be thrown you can use `(await loadXX).throwIfError()`.
  - Removed `openGroup()` - it is replaced by `viewState.viewCatalogMember`
  - Renamed `ReferenceMixin.is` to `ReferenceMixin.isMixedInto`

* Fixed a bug with numeric item search where it sometimes fails to return all matching values.
* Respect order of objects from lower strata in `objectArrayTrait`.
* Fix datetime button margin with scroll in workbench.
* Fix checkbox when click happen on svg icon. (#5550)
* Added progress indicator when loading item search tool.
* Add `nullColor` to `ConstantColorMap` - used when `colorColumn` is of type `region` to hide regions where rows don't exist.
* `TableStyles` will only be created for `text` columns if there are no columns of type `scalar`, `enum` or `region`.
* Moved `TableStyle.colorMap` into `TableColorMap`
* Replaced `colorbrewer.json` with `d3-scale-chromatic` - we now support d3 color scales (in addition to color brewer) - see https://github.com/d3/d3-scale-chromatic
* Added `ContinuousColorMap` - it will now be used by default for `scalar` columns
  - To use `DiscreteColorMap` - you will need to set `numberOfBins` to something other than `0`.
* `TableColorMap` default color palette for `scalar` columns is not `Reds` instead of `RdYlOr`
* Legends for `scalar` columns will now calculate optimal `numberFormatOptions.maximumFractionDigits` and `numberFormatOptions.minimumFractionDigits`
* Fix sharing user added data of type "Auto-detect".
* #5605 tidy up format string used in `MagdaReference`
* Fix wms feature info returning only one feature
* `WebMapServiceCatalogGroup` will now create layer auto-IDs using `Name` field to avoid ID clashes.
* Added `GroupMixin` `shareKey` generation for members - if the group has `shareKeys`.
* Organise `Traits` folder into `Traits/Decorators` and `Traits/TraitsClasses
* Organise `Traits` folder into `Traits/Decorators` and `Traits/TraitsClasses`
* I18n-ify shadow options in 3DTiles and some strings in feature info panel.
* Fix `StyledIcon` css `display` clash
* Limit `SelectableDimension` options to 1000 values
* Added support for `SocrataCatalogGroup` and `SocrataMapViewCatalogGroup`
  - Notes on v7 to v8 Socrata integration:
    - Share links are not preserved
    - Added basic support for dataset resources
* Organise `Models` directory into multiple sub-directories (#5626)
  - New model related classes are moved to `Models/Definition`
  - Catalog related files are moved to `Models/Catalog`
    - ESRI, OWS, GTFS and CKAN related files are moved to their own sub-directories in `Models/Catalog/`
    - Other Catalog items related files are moved to `Models/Catalog/CatalogItems`
    - Other Catalog items related files are moved to `Models/Catalog/CatalogGroups`
    - Catalog functions related files are moved to `Models/Catalog/CatalogFunction`
  - Removed unused Models files
* Modified BadgeBar to be more tolerant to longer strings
* Added `MapboxMapCatalogItem`.
* Added `MapboxStyleCatalogItem`.
* Fix splitter thumb icon vertical position
* Renamed all mixin instance type definitions to `XMixin.Instance`.
* Clean up `ViewControl` colors
  - `$color-splitter` and `theme.colorSplitter` has been replaced with `$color-secondary` and `theme.colorSecondary`
* Clean up `SplitterTraits`
  - `SplitterTraits` is now included in `RasterLayerTraits`
  - Removed `supportsSplitter` variable
  - Added `disableSplitter` trait
* Clean up `canZoomTo`
  - Replaced with `disableZoomTo` in `MappableTraits`
* Clean up `showsInfo`
  - Replaced with `disableAboutData` in `CatalogMemberTraits`
* Add `TerriaErrorSeverity` enum, values can be `Error` or `Warning`.
  - Errors with severity `Error` are presented to the user. `Warning` will just be printed to console.
  - By default, errors will use `Error`
  - `TerriaErrorSeverity` will be copied through nested `TerriaErrors` on creation (eg if you call `TerriaError.from()` on a `Warning` then the parent error will also be `Warning`)
  - Loading models from share links or stories will use `Warning` if the model is **not in the workbench**, otherwise it will use `Error`.
* In `terriaErrorNotification` - show `error.message` (as well as `error.stack`) if `error.stack` is defined
* `AsyncLoader` now has an observable `result` property.
* `viewState.viewCatalogMember()` now handles loading catalog members, opening groups and showing "Add Data" window.
* Fix `MagdaReference` `forceLoadReference` bug.
* Clean up `CkanCatalogGroup` loading - errors are no-longer swallowed.
* Clean up `3dTilesMixin` loading - errors are no-longer swallowed.
* Fix `DataPreviewSections` info section bug.
* Move `FeedbackForm` `z-index` to same as `Notification` - this is so it will appear above Data catalog.
* Added `result.raiseError()`, `result.pushErrorTo()` and `result.clone()` helper methods - and `Result.combine()` convenience function
* Renamed `ReferenceMixin.is` to `ReferenceMixin.isMixedInto`
* Added support for logging to external error service and configuring it via config parameters. See `errorService` in [client configuration](doc/customizing/client-side-config.md).
* Fix `DiscreteColorMap` bug with `binColors` and added warning message if `colorPalette` is invalid.
* Fix `EnumColorMap` bug with `binColors`
* Moved d3-scale-chromatic code into `tableColorMap.colorScaleCategorical()` and `tableColorMap.colorScaleContinuous()`
* Disabled welcome popup for shared stories
* Add WMS support for default value of time dimension.
* Make CompositeCatalogItem sync visibility to its members.
* Add `description` and `example` static properties to `Trait`, and added `@traitClass` decorator.
* Add `parent` property to `Trait`, which contains parent `TraitClass`.
* New model-generated documentation in `generateDocs.ts`
* Refactored some `Traits` classes so they use `mixTraits` instead of extending other `Traits` classes.
* Allow translation of some components.
* Fixed a bug which prevented adding any reference catalog item while the story is playing.
* Bumped terriajs-server to ^3.3.3

#### 8.0.0-alpha.87

- Re-add basemap images to terriajs rather than requiring all TerriaMaps to have those basemap images. Default basemaps will use those images.
- Data from TableMixin always overrides other feature information (e.g. from vector tiles in region mapping) by column name and title for feature info templating (consistent with v7).
- Fixed point entity creation for TableMixin where different columns are used for point size and colour.
- Changed MappableMixin's initialMessage to show while map items are loaded. Map items could be displayed behind the disclaimer before a user accepts the disclaimer.
- Fixed a cyclic dependency between initialMessage and app spinner (globe gif greysreen) that caused the app spinner to be present forever when loading a share link.
- Removed hardcoded credit links and made it configurable via terria config parameters.
- Disable `TableMixin` time column if only one unique time interval

#### 8.0.0-alpha.86

- **Breaking changes**:
  - `EnumColorMap` will only be used for enum `TableColumns` with number of unique values <= number of bins

* Add `options` to CSV papaparsing
* `TableMixin` will now only show points **or** region mapping - not both
* Add `FeatureInfoMixin` support for 2D vector features (in Cesium only)
* `TableStyles` are now hidden from the "Display Variable" selector if the number of colors (enumColors or numberOfBins) is less than 2. As a ColorMap with a single color isn't super useful.
* Improved default `TableColumn.isSampled` - it will be false if a binary column is detected (0 or 1)
* Improved default Table charting - now a time column will be used for xAxis by default
* Added `spreadFinishTime` - which works same way as `spreadStartTime` - if `true`, finish time of feature will be "spread" so that all features are displayed at the latest time step.
* Added support for `OpenDataSoft` - only point or region based features + timeseries
* `GeoJsonMixin`-based catalog items with polygon features can be extruded if a `heightProperty` is specified.
* Bugfix to make time-based geojson work when there are multiple features with the same time property value.
* Add `czmlTemplate` to `GeoJsonTraits` - it can be used to replace GeoJSON Point features with a CZML packet.
* Made the moment points in the chart optionally clickable.

#### 8.0.0-alpha.85

- **Breaking changes**:
  - Removed `registerAnalytics.js`
  - Removed `HelpMenuPanel.jsx`

* Added analytic events related to story, share and help menu items, Also refactored events to use category and action enums.
* Remove table style `SelectableDimension` from SDMX
* `GyroscopeGuidance` can now be translated.
* Wraps tool title bar text using `...`.

#### 8.0.0-alpha.84

- Fix `ArcGisMapServerCatalogGroup` infinite loading by removing the cycle of calling `loadMembers` that was present in the `DataCatalogGroup` React component. However calling `loadMembers` is still not cached as it should for `ArcGisMapServerCatalogGroup`, and the infinite loading bug could return.
- Fix bug `selectableDimensions` bug in `Cesium3dTilesMixin` and `GltfCatalogItem`.

#### 8.0.0-alpha.83

- Add `modelDimensions` to `CatalogMemberMixin` - this can be used to apply model stratum with a `SelectableDimension` (i.e. a drop-down menu).
- `GeoJsonMixin`-based catalog items can now be styled based on to their properties through traits.
- `GeoJsonMixin`-based catalog items can now vary over time if a `timeProperty` is specified.

#### 8.0.0-alpha.82

- **Breaking changes**:
  - IndexedItemSearchProvider: (bounding) `radius` option is no longer supported in `resultsData.csv` of search indexes.

* Show a toast and spinner icon in the "Ideal zoom" button when the map is zooming.
* `zoomTo()` will return a promise that resolves when the zoom animation is complete.
* Modifies `IndexedItemSearchProvider` to reflect changes to `terriajs-indexer` file format.
* Move feature info timeseries chart funtion to `lib\Table\getChartDetailsFn.ts`
* Fix feature info timeseries chart for point (lat/long) timeseries
* Feature info chart x-values are now be sorted in acending order
* Remove merging rows by ID for `PER_ROW` data in `ApiTableCatalogItem`
* Make `ApiTableCatalogItem` more compatible with Table `Traits`
  - `keyToColumnMapping` has been removed, now columns must be defined in `columns` `TableColumnTraits` to be copied from API responses.
* Move notification state change logic from ViewState into new class `NotificationState`
* Catalog items can now show a disclaimer or message before loading through specifying `InitialMessageTraits`
* Added Leaflet hack to remove white-gaps between tiles (https://github.com/Leaflet/Leaflet/issues/3575#issuecomment-688644225)
* Disabled pedestrian mode in mobile view.
* Pedestrian mode will no longer respond to "wasd" keys when the user is typing in some input field.
* Fix references to old `viewState.notification`.
* wiring changeLanguage button to useTranslation hook so that it can be detected in client maps
* Add `canZoomTo` to `TableMixin`
* SDMX changes:
  - Add better SDMX server error messages
  - `conceptOverrides` is now `modelOverrides` - as dataflow dimension traits can now be overridden by codelist ID (which is higher priortiy than concept ID)
  - Added `regionTypeReplacements` to `modelOverride`- to manually override detected regionTypes
  - `modelOverrides` are created for SDMX common concepts `UNIT_MEASURE`, `UNIT_MULT` and `FREQ`
    - `UNIT_MEASURE` will be displayed on legends and charts
    - `UNIT_MULT` will be used to multiple the primary measure by `10^x`
    - `FREQ` will be displayed as "units" in Legends and charts (eg "Monthly")
  - Single values will now be displayed in `ShortReportSections`
  - Custom feature info template to show proper dimension names + time-series chart
  - Smarter region-mapping
  - Removed `viewMode` - not needed now due to better handling of time-series
* Fix `DimensionSelector` Select duplicate ids.
* Add Leaflet splitter support for region mapping
* Fix Leaflet splitter while zooming and panning map
* Split `TableMixin` region mapping `ImageryParts` and `ImageryProvider` to improve opacity/show performance
* Removed `useClipUpdateWorkaround` from Mapbox/Cesium TileLayers (for Leaflet) - because we no longer support IE
* Fix overwriting `previewBaseMapId` with `initBaseMapId` by multiple `initData`.
* GeoJSON Mixin based catalog items can now call an API to retrieve their data as well as fetching it from a url.
* Changes to loadJson and loadJsonBlob to POST a request body rather than always make a GET request.
* Added ApiRequestTraits, and refactor ApiTableCatalogItemTraits to use it. `apiUrl` is now `url`.

#### 8.0.0-alpha.81

- Fix invalid HTML in `DataPreviewSections`.
- Fix pluralisation of mapDataState to support other languages.
- Fix CSW `Stratum` name bug.
- Add `#configUrl` hash parameter for **dev environment only**. It can be used to overwrite Terria config URL.

#### 8.0.0-alpha.80

- Removed `Disclaimer` deny or cancel button when there is no `denyAction` associated with it.

#### 8.0.0-alpha.79

- Make `InfoSections` collapsible in `DataPreview`. This adds `show` property to `InfoSectionTraits`.
  - `WebMapServiceCatalogItem` service description and data description are now collapsed by default.
- Revert commit https://github.com/TerriaJS/terriajs/commit/668ee565004766b64184cd2941bbd53e05068ebb which added `enzyme` devDependency.
- Aliases `lodash` to `lodash-es` and use `babel-plugin-lodash` reducing bundle size by around 1.09MB.
- Fix CkanCatalogGroup filterQuery issue. [#5332](https://github.com/TerriaJS/terriajs/pull/5332)
- Add `cesiumTerrainAssetId` to config.json to allow configuring default terrain.
- Added in language toggle and first draft of french translation.json
  - This is enabled via language languageConfiguration.enabled inside config.json and relies on the language being both enumerated inside languageConfiguration.langagues and availble under {code}/translation.json
- Updated to terriajs-cesium 1.81
- Create the Checkbox component with accessibility in mind.
- Convert `FeedbackForm` to typescript.

#### 8.0.0-alpha.78

- Add `ignoreErrors` url parameter.

#### 8.0.0-alpha.77

- **Breaking changes**:
  - `terria.error.raiseEvent` and `./raiseErrorToUser.ts` have been replaced with `terria.raiseErrorToUser`.
  - `terria.error.addEventListener` has been replaced with `terria.addErrorEventListener`

* New Error handling using `Result` and `TerriaError` now applied to initial loading, `updateModelFromJson()`, `upsertModelFromJson()` and `Traits.fromJson()`. This means errors will propagate through these functions, and a stacktrace will be displayed.
  - `Result` and the new features of `TerriaError` should be considered unstable and may be extensively modified or removed in future 8.0.0-alpha.n releases
* New `terriaErrorNotification()` function, which wraps up error messages.
* `TerriaError` can now contain "child" errors - this includes a few new methods: `flatten()` and `createParentError()`. It also has a few new convenience functions: `TerriaError.from()` and `TerriaError.combine()`.
* Convert `Branding.jsx` to `.tsx`
* Added `configParams.brandBarSmallElements` to set Branding elements for small screen (also added theme props)
* Add `font` variables and `fontImports` to theme - this can be used to import CSS fonts.
* Convert `lib/Styled` `.jsx` files to `.tsx` (including Box, Icon, Text). The most significant changes to these interfaces are:
  - `Box` no longer accepts `<Box positionAbsolute/>` and this should now be passed as `<Box position="absolute"/>`.
  - `Text`'s `styledSize` has been removed. Use the `styledFontSize` prop.
  - `ButtonAsLabel` no longer accepts `dark`. A dark background is now used when `light` is false (or undefined).
* Fixes CZML catalog item so that it appears on the timeline.
* Enable `theme` config parameter. This can now be used to override theme properties.

#### 8.0.0-alpha.76

- Added support for setting custom concurrent request limits per domain through `configParameters.customRequestSchedulerLimits`.
- Added `momentChart` to region-mapped timeseries
- Add time-series chart (in FeatureInfo) for region-mapped timeseries
- Only show `TableMixin` chart if it has more than one
- Add `TableChartStyle` name trait.

#### 8.0.0-alpha.75

- Fix `NotificationWindow` bug with `message`.
- Re-add `loadInitSources` to `Terria.updateApplicationUrl()`
- Added support for `elements` object in catalogue files (aka init files).
  - Using this object you can hide/show most UI elements individually.
  - See https://github.com/TerriaJS/terriajs/pull/5131. More in-depth docs to come.

#### 8.0.0-alpha.74

- Fix JS imports of `TerriaError`

#### 8.0.0-alpha.73

- Add `title` parameter in `raiseErrorToUser` to overwrite error title.
- Added some error handling in `Terria.ts` to deal with loading init sources.
- TSify `updateApplicationOnHashChange` + remove `loadInitSources` from `Terria.updateApplicationUrl()`

#### 8.0.0-alpha.72

- **Breaking changes**:
  - Added clippingRectangle to ImageryParts.
  - Any item that produces ImageryParts in mapItems (any raster items) must now also provide a clippingRectangle.
  - This clippingRectangle should be derived from this.cesiumRectangle (a new computed property) & this.clipToRectangle as demonstrated in many raster catalog items (e.g. OpenStreetMapCatalogItem.ts).

* Adds experimental ApiTableCatalogItem.
* Fixes a bug where FeatureInfoDownload tries to serialize a circular object
* Added `removeDuplicateRows` to `TableTraits`
* `forceLoadTableData` can now return undefined - which will leave `dataColumnMajor` unchanged
* Fix sharing preview item.
* Added z-index to right button group in mobile header menu
* Added cesiumRectangle computed property to MappableMixin. This is computed from the `rectangle` Trait.
* Fixed a Cesium render crash that occured when a capabilities document specified larger bounds than the tiling scheme's supported extent (bug occured with esri-mapServer but wms was probably also affected).
* In fixing Cesium render crash above clipping rectangles are now added to Cesium ImageryLayer (or Leaflet CesiumTileLayer) rather than being included in the ImageryProvider. ImageryParts has been updated to allow passing the clipping rectangle through to Cesium.ts and Leaflet.ts where ImageryLayer/CesiumTileLayer objects are created.

#### 8.0.0-alpha.71

- Fix accidental translation string change in 8.0.0-alpha.70

#### 8.0.0-alpha.70

- **Breaking changes**:
  - Merge `Chartable` and `AsyncChartableMixin` into new **`ChartableMixin`** + `loadChartItems` has been replaced by `loadMapItems`.
  - To set base map use `terriaViewer.setBaseMap()` instead of `terriaViewer.basemap = ...`
  - Incorrect usage of `AsyncLoader` **will now throw errors**

* Add `hideInBaseMapMenu` option to `BaseMapModel`.
* Change default basemap images to relative paths.
* Add `tileWidth` and `tileHeight` traits to `WebMapServiceCatalogItem`.
* Add docs about `AsyncLoader`
* Remove interactions between AsyncLoaders (eg calling `loadMetadata` from `forceLoadMapItems`)
* ... Instead, `loadMapItems` will call `loadMetadata` before triggering its own `AsyncLoader`
* Add `isLoading` to `CatalogMemberMixin` (combines `isLoading` from all the different `AsyncLoader`)
* Move `Loader` (spinner) from `Legend` to `WorkbenchItem`.
* Merge `Chartable` and `AsyncChartableMixin` into **`ChartableMixin`** + remove `AsyncLoader` functionality from `ChartableMixin` - it is now all handled by `loadMapItems`.
* Removed `AsyncLoader` functionality from `TableMixin` - it is now handled by `loadMapItems`.
  - `TableMixin.loadRegionProviderList()` is now called in `MappableMixin.loadMapItems()`
* Added `TerriaViewer.setBaseMap()` function, this now calls `loadMapItems` on basemaps
* Fix load of persisted basemap
* Fix sharing of base map
* Added backward compatibility for `baseMapName` in `initData` (eg share links)
* Add `WebMapService` support for WGS84 tiling scheme

#### 8.0.0-alpha.69

- **Breaking changes**:
  - Basemaps are now configured through catalog JSON instead of TerriaMap - see https://github.com/TerriaJS/terriajs/blob/13362e8b6e2a573b26e1697d9cfa5bae328f7cff/doc/customizing/initialization-files.md#basemaps

* Updated terriajs-cesium to version 1.79.1
* Make base maps configurable from init files and update documentation for init files [#5140](https://github.com/TerriaJS/terriajs/pull/5140).

#### 8.0.0-alpha.68

- Remove points from rectangle `UserDrawing`
- Fix clipboard typing error.
- Ported `WebProcessingServiceCatalogGroup`.
- Add CSW Group support
- Revert "remove wmts interfaces from ows interfaces" (873aa70)
- Add `math-expression-evaluator` library and `ColumnTransformationTraits`. This allows expressions to be used to transform column values (for example `x+10` to add 10 to all values).
- Fix bug in `TableColumn.title` getter.
- Add support for TableColumn quarterly dates in the format yyyy-Qx (eg 2020-Q1).
- Fix region mapping feature highlighting.
- Update clipboard to fix clipboard typing error.
- Added direction indicator to the pedestrian mode minimap.
- Limit up/down look angle in pedestrian mode.
- Automatically disable pedestrian mode when map zooms to a different location.
- Add support for time on `ArcGisMapServerCatalogItem`
- Merge `Mappable` and `AsyncMappableMixin` into **`MappableMixin`**.
- Fixed a issue when multiple filters are set to Cesium3DTilesCatalogItem
- Async/Awaitify `Terria.ts` + fix share links loading after `loadInitSources`.
- Tsified `TerriaError` + added support for "un-rendered" `I18nTranslateString`
- Tsified `raiseErrorToUser` + added `wrapErrorMessage()` to wrap error message in something more user friendly (using `models.raiseError.errorMessage` translation string).

#### 8.0.0-alpha.67

- TSify `Loader` function.
- Added walking mode to pedestrian mode which clamps the pedestrain to a fixed height above the surface.
- Upgraded catalog-converter to fix dependency version problem and ensure that all imports are async to reduce main bundle size.

#### 8.0.0-alpha.66

- **Breaking changes**:
  - Changed merging behaviour of Trait legends (of type `LegendTraits`) in `CatalogMemberTraits`. This affects legends on all `CatalogMember` models. Legend objects in higher strata now replace values in lower strata that match by index, rather than merging properties with them.

* Add `MetadataUrlTraits` to `CatalogMemberTraits.metadataUrls`. It contains an array of metadata URLS (with optional `title` which will render a button)
* Restore `cesiumTerrainUrl` config parameter. [#5124](https://github.com/TerriaJS/terriajs/pull/5124)
* I18n-ify strings in settings panel. [#5124](https://github.com/TerriaJS/terriajs/pull/5124)
* Moved `DataCustodianTraits` into `CatalogMemberTraits` and `CatalogMemberReferenceTraits`.
* `TableMixin` styles ("Display variables") will now look for column title if style title is undefined
* Add fallback colours when Color.fromCssColorString is used.
* Allow nullable `timeColumn` in table styles. Useful for turning off auto-detection of time columns.
* Added tool for searching inside catalog items. Initial implementation works for indexed 3d tilesets.
* Added support for shapefile with `ShapefileCatalogItem`
* Added `GeoJsonMixin` for handling the loading of geojson data.
* Extended the `GeoJsonCatalogItem` to support loading of zip files.
* Fixed broken feature highlighting for raster layers.
* Show a top angle view when zooming to a small feature/building from the item search result.
* Fix `TableTimeStyleTraits.idColumns` trait type.
* Added a new `lineAndPoint` chart type
* CustomChartComponent now has a "chart-type" attribute
* Fix `ArcGisMapServerCatalogItem` layer ID and legends bug
* Re-add region mapping `applyReplacements`.
* Added `SearchParameterTraits` to item search for setting a human readable `name` or passing index specific `queryOptions` for each parameter through the catalog.
* Added `AttributionTraits` to mappable and send it as property when creating Cesium's data sources and imagery providers. [#5167](https://github.com/TerriaJS/terriajs/pull/5167)
* Fixed an issue where a TerriaMap sometimes doesn't build because of typing issues with styled-components.
* Renamed `options` to `providerOptions` in `SearchableItemTraits`.
* Fix `CkanCatalogGroup.groupBy = "none"` members
* Fix `TableMixin` region mapping feature props and make Long/Lat features use column titles (if it exists) to match v7 behaviour.
* Add support for `CkanItemReference` `wms_layer` property
* Add support for `ArcGisMapServerCatalogGroup` to use `sublayerIds`.
* Added Pedestrian mode for easily navigating the map at street level.
* Clean up `LayerOrderingTraits`, remove `WorkbenchItem` interface, fix `keepOnTop` layer insert/re-ordering.
* Remove `wordBreak="break-all"` from Box surrounding DataPreview
* Re-added merging of csv row properties and vector tile feature properties for feature info (to match v7 behaviour).
* Fixes a bug in pedestrian mode where dropping the pedestrian in northern hemisphere will position the camera underground.
* Implement highlight/hide all actions for results of item search.
* Disable pickFeatures for WMS `_nextImageryParts`.
* Fix Leaflet `ImageryLayer` feature info sorting
* Fix hard-coded colour value in Story
* Use `configParameters.cesiumIonAccessToken` in `IonImageryCatalogItem`
* Added support for skipping comments in CSV files
* Fix WMS GetLegendGraphics request `style` parameter
* Loosen Legend `mimeType` check - so now it will treat the Legend URL as an image if the `mimeType` matches **OR** the file extension matches (previously, if `mimeType` was defined, then it wouldn't look at filetype extension)
* Fix `DiffTool` date-picker label `dateComparisonB`
* Fix app crash when switching different tools.
* Create `merge` `TraitsOption` for `objectArrayTrait`
* Move `Description` `metadataUrls` above `infoSections`.
* Upgraded i18next and i18next-http-backend to fix incompatibility.
* Added support for dd/mm/yyyy, dd-mm-yyyy and mm-dd-yyyy date formats.

#### 8.0.0-alpha.65

- Fixed SDMX-group nested categories
- SDMX-group will now remove top-level groups with only 1 child

#### 8.0.0-alpha.64

- Fixed WMS style selector bug.
- `layers` trait for `ArcGisMapServerCatalogItem` can now be a comma separated string of layer IDs or names. Names will be auto-converted to IDs when making the request.

#### 8.0.0-alpha.63

- Add `v7initializationUrls` to terria config. It will convert catalogs to v8 and print warning messages to console.
- Add `shareKeys` support for Madga map-config maps (through `terria` aspect)
- Revert WMS-group item ID generation to match v7
- Add `addShareKeysToMembers` to `GroupMixin` to generate `shareKeys` for dynamic groups (eg `wms-group)
- Added `InitDataPromise` to `InitSources`
- Add reverse `modelIdShareKeysMap` map - `model.id` -> `shareKeys`
- Upgraded `catalog-converter` to 0.0.2-alpha.4
- Reverted Legend use of `object` instead of `img` - sometimes it was showing html error responses
- Legend will now hide if an error is thrown
- Update youtube urls to nocookie version
- Share link conversion (through `catalog-converter`) is now done client-side
- Fix Geoserver legend font colour bug
- Remove legend broken image icon
- Added high-DPI legends for geoserver WMS (+ font size, label margin and a few other tweaks)
- `LegendTraits` is now part of `CatalogMemberTraits`
- Add `imageScaling` to `LegendTraits`
- WMS now `isGeoserver` if "geoserver` is in the URL
- Add WMS `supportsGetLegendRequest` trait
- Improved handling of WMS default styles

#### 8.0.0-alpha.62

- Fixed an issue with not loading the base map from init file and an issue with viewerMode from init files overriding the persisted viewerMode
- Fixed issues surrounding tabbed catalog mode
- Now uses `catalog-converter` to convert terriajs json in WPS response from v7 to v8.
- Fixed a bug in `UserDrawing` which caused points to not be plotted on the map.
- Fixed app crash when switching between different types of parameter in `GeoJsonParameterEditor`.
- Fixed errors when previewing an item in a group that is open by default (`isOpen: true` in init file).
- Fixed mobx warnings when loading geojson catalog items.
- Add `multiplierDefaultDeltaStep` Trait, which tries to calculate sensible multiplier for `DistrectelyTimeVarying` datasets. By default it is set to 2, which results in a new timestep being displayed every 2 seconds (on average) if timeline is playing.
- Hide info sections with empty content in the explorer preview.
- Port `shareKeys` from version 7
- Update/re-enable `GeoJsonCatalogItemSpec` for v8.
- add `DataCustodianTraits` to `WebMapServiceCatalogGroupTraits`
- Changed behaviour of `updateModelFromJson` such that catalog groups with the same id/name from different json files will be merged into one single group.
- Fixed error when selecting an existing polygon in WPS input form.
- Upgraded `catalog-converter` to 0.0.2-alpha.3.

#### 8.0.0-alpha.61

- New `CatalogFunctionMixin` and `CatalogFunctionJobMixin`
- Tsified `FunctionParameters`
- New `YourDataYourRegions` `CatalogFunctionMixin`
- Added `inWorkbench` property
- Added `addModelToTerria` flag to `upsertModelFromJson` function
- Added `DataCustodianTraits` to `WebMapServiceCatalogItem`
- Added `disableDimensionSelectors` trait to `WebMapServiceCatalogItem`. Acheives the same effect of `disableUserChanges` in v7.
- Temporarily stopped using `papaparse` for fetching Csv urls till an upstream bug is fixed.
- Fix async bug with loading `ReferenceMixin` and then `Mappable` items in `initSources`
- Remove `addToWorkbench`, it has been replaced with `workbench.add`
- Improve handling of `ArcGisMapServerCatalogItem` when dealing with tiled layers.
- Ensure there aren't more bins than unique values for a `TableStyle`
- Add access control properties to items fetched from Esri Portal.
- Improves magda based root group mimic behaviour introdcued in 8.0.0-alpha.57 by adding `/` to `knownContainerUniqueIds` when `map-config*` is encountered
- Fixed broken chart disclaimers in shared views.
- Fixed a bug where chart disclaimers were shown even for chart items disabled in the workbench.
- Fixed a bug where charts with titles containing the text "lat" or "lon" were hidden from feature info panel.
- Fixed a bug that occurred when loading config from magda. `initializationUrls` are now applied even if `group` aspect is not set

#### 8.0.0-alpha.60

- Fix WMS legend for default styles.
- Request transparent legend from GeoServer.
- Reverted the following due to various issues with datasets:
  - Add basic routing support
  - Add better page titles when on various routes of the application
  - Add prerendering support on `/catalog/` routes (via `prerender-end` event &
    allowing TerriaMap to hit certain routes)

#### 8.0.0-alpha.59

- Update magda error message
- Add a short report section if trying to view a `3d-tiles` item in a 2d map.
- Fix bug in `Terria.interpretStartData`.
- Add `ThreddsCatalogGroup` model.
- Port `supportsColorScaleRange`, `colorScaleMinimum` and `colorScaleMaximimum` from `master` to `WebMapServiceCatalogItem` model.
- Ported MapboxVectorTileCatalogItem ("mvt").
- When expanding a chart from the feature info panel, we now place a colored dot on the map where the chart was generated from.
- Add basic routing support
- Add better page titles when on various routes of the application
- Add prerendering support on `/catalog/` routes (via `prerender-end` event &
  allowing TerriaMap to hit certain routes)
- Update `WorkbenchButton` to allow for links rather than buttons, including
  changing About Data to a link

#### 8.0.0-alpha.58

- Add `FeatureInfoTraits` to `ArcGisMapServerCatalogItem`
- Fix zooming bug for datasets with invalid bounding boxes.
- Add new model for `ArcGisTerrainCatalogItem`.
- Add 3D Tiles to 'Add web data' dropdown.
- Fix naming of item in a `CkanCatalogGroup` when using an item naming scheme other than the default.

#### 8.0.0-alpha.57

- Fix memoization of `traitsClassToModelClass`.
- Chart expanded from feature info panel will now by default show only the first chart line.
- Chart component attribtues `column-titles` and `column-units` will now accept a simpler syntax like: "Time,Speed" or "ms,kmph"
- Fix presentation of the WMS Dimension metadata.
- Magda based maps now mimic "root group uniqueId === '/'" behaviour, so that mix and matching map init approaches behave more consistently

#### 8.0.0-alpha.56

- Add `itemProperties` trait to `WebMapMapCatalogGroup`.
- Add support for `formats` traits within `featureInfoTemplate` traits.
- Fix handling of `ArcGisPortalItemReference` for when a feature layer contains multiple sublayers.
- Implemented new compass design.

#### 8.0.0-alpha.55

- Upgraded to patched terriajs-cesium v1.73.1 to avoid build error on node 12 & 14.

#### 8.0.0-alpha.54

- Add a `infoAsObject` property to the `CatalogMemberMixin` for providing simpler access to `info` entries within templating
- Add a `contentAsObject` trait to `InfoSectionTraits` where a json object is more suitable than a string.
- Add `serviceDescription` and `dataDescription` to `WebMapServiceCatalogItem` info section.
- Extend `DataPreviewSections.jsx` to support Mustache templates with context provided by the catalog item.
- Add support for `initializationUrls` when loading configuration from Magda.
- Add `:only-child` styling for `menu-bar.scss` to ensure correctly rounded corners on isolated buttons.
- Improve Branding component for mobile header
- Add support for `displayOne` configuration parameter to choose which brand element to show in mobile view
- Update Carto basemaps URL and attribution.
- Add `clipToRectangle` trait to `RasterLayerTraits` and implement on `WebMapServiceCatalogItem`, `ArcGisMapServiceCatalogItem`, `CartoMapCatalogItem`, `WebMapTileServiceCatalogItem`.
- Allow Magda backed maps to use an inline `terria-init` catalog without it getting overwritten by map-config before it can be parsed
- Deprecated `proxyableDomainsUrl` configuration parameter in favour of `serverconfig` route
- Ported a support for `GpxCatalogItem`.
- Feature info is now shareable.
- Add option `canUnsetFeaturePickingState` to `applyInitData` for unsetting feature picking state if it is missing from `initData`. Useful for showing/hiding feature info panel when switching through story slides.
- Properly render for polygons with holes in Leaflet.
- Fixes a bug that showed the chart download button when there is no downloadable source.
- Add `hideWelcomeMessage` url parameter to allow the Welcome Message to be disabled for iframe embeds or sharing scenarios.
- Ensure the `chartDisclaimer` is passed from catalog items to derived chart items.
- Don't calculate a `rectangle` on a `ArcGisPortalReferenceItem` as they appear to contain less precision than the services they point to.
- Allow an `ArcGisPortalReferenceItem` to belong to multiple `CatalogGroup`'s.
- Fix argis reference bug.
- Made possible to internationalize tour contend.
- Added TileErrorHandlerMixin for handling raster layer tile errors.
- Fixed a bug that caused the feature info chart for SOS items to not load.
- SOS & CSV charts are now shareable.

#### 8.0.0-alpha.53

- Ported an implementation of CatalogSearchProvider and set it as the default
- Notification window & SatelliteImageryTimeFilterSection now uses theme colours
- Improved look and feel of `StyledHtml` parsing
- Fix `applyAriaId` on TooltipWrapper causing prop warnings
- Make share conversion notification more pretty (moved from `Terria.ts` to `shareConvertNotification.tsx`)
- Tsxify `Collapsible`
- `ShortReportSections` now uses `Collapsible`
- Add `onToggle`, `btnRight`, `btnStyle`, `titleTextProps` and `bodyBoxProps` props in `Collapsible`
- Add `Notification.message` support for `(viewState: ViewState) => React.ReactNode`
- Added splitting support to `WebMapTileServiceCatalogItem`.

#### 8.0.0-alpha.52

- Prevent duplicate loading of GetCapabilities
- Update the `GtfsCatalogItem` to use the `AutoRefreshingMixin`.
- Add a condition to the `AutoRefreshingMixin` to prevent unnecessary polling when an item is disabled in the workbench.
- Upgraded to Cesium v1.73.
- Removed any references to `BingMapsApi` (now deprecated).
- Add support for resolving `layers` parameter from `Title` and not just `Name` in `WebMapServiceCatalogItem`.
- Change TrainerBar to show all steps even if `markdownDescription` is not provided

#### 8.0.0-alpha.51

- Add WMTS group/item support
- Create `OwsInterfaces` to reduce duplicate code across OWS servies
- Fix story prompt being permanent/un-dismissable
- Fixed a bug that caused the feature info chart for SOS items to not load.

#### 8.0.0-alpha.50

- Support for searching WFS features with WebFeatureServiceSearchProvider
- WFS-based AustralianGazetteerSearchProvider
- Fixed a bug causing users to be brought back to the Data Catalogue tab when clicking on an auto-detected user added catalogue item.
- Fixed a bug causing Data Preview to not appear under the My Data tab.
- Fix WMS style `DimensionSelector` for layers with no styles
- Add WMS legend for items with no styles
- Add warning messages if catalog/share link has been converted by `terriajs-server`.
- Update the scroll style in `HelpVideoPanel` and `SidePanel` helpful hints.
- Updated leaflet attribution to match the style of cesium credits.
- Remove `@computed` props from `WebFeatureServiceCapabilities`
- Fixed bug causing the Related Maps dropdown to be clipped.
- Add SDMX-json support for groups and items (using SDMX-csv for data queries)
- `TableMixin` now uses `ExportableMixin` and `AsyncMappableMixin`
- Move region provider loading in `TableMixin` `forceLoadTableMixin` to `loadRegionProviderList`
- Added `TableAutomaticStylesStratum.stratumName` instead of hard-coded strings
- Added `Dimension` interface for `SelectableDimension` - which can be used for Traits
- Make `SelectableDimension.options` optional

#### 8.0.0-alpha.49

- WMS GetFeatureInfo fix to ensure `style=undefined` is not sent to server
- Add support for splitting CSVs (TableMixins) that are using region mapping.
- `addUserCatalogMember` will now call `addToWorkbench` instead of `workbench.add`.
- Replaces `ShadowSection` with `ShadowMixin` using `SelectableDimensions`
- Fix Webpack Windows path issue
- Updated icons for view and edit story in the hamburger menu.
- Implemented new design for story panel.

#### 8.0.0-alpha.48

- Allow `cacheDuration` to be set on `ArcGisPortalCatalogGroup` and `ArcGisPortalItemReference`.
- Set default `ArcGisPortalCatalogGroup` item sorting by title using REST API parameter.
- Call `registerCatalogMembers` before running tests and remove manual calls to `CatalogMemberFactory.register` and `UrlMapping.register` in various tests so that tests reflect the way the library is used.
- Updated stratum definitions which used hardcoded string to use `CommonStrata` values.

#### 8.0.0-alpha.47

- Removed hard coded senaps base url.
- Added option for manual Table region mapping with `enableManualRegionMapping` TableTrait. This provides `SelectableDimensions` for the region column and region type.
- Added WMS Dimensions (using `SelectableDimensions`)
- Added WMS multi-layer style, dimension and legend support.
- Merged the `StyleSelector` and `DimensionsSelector`, and created a `SelectableDimensions` interface.
- Added `chartColor` trait for DiscretelyTimeVarying items.
- Replaced all instances of `createInfoSection` and `newInfo` with calls to `createStratumInstance` using an initialisation object.
- Added trait `leafletUpdateInterval` to RasterLayerTraits.
- Fix styling of WFS and GeoRSS.
- Fixed a bug that caused re-rendering of xAxis of charts on mouse move. Chart cursor should be somewhat faster as a result of this fix.
- Fixed a bug that caused some catalogue items to remain on the map after clicking "Remove all" on the workbench.
- Deleted old `ChartDisclaimer.jsx`
- Moved `DiscretelyTimeVaryingMixin` from `TableAutomaticStylesStratum` to `TableMixin`
- Added basic region-mapping time support
- Add short report to `ArcGisFeatureServerItem` for exceeding the feature limit.
- Added shift-drag quick zoom

#### 8.0.0-alpha.46

- Fixed i18n initialisation for magda based configurations

#### 8.0.0-alpha.45

- Upgraded to Cesium v1.71.
- Change `ExportableData` interface to `ExportableMixin` and add `disableExport` trait.
- Add basic WFS support with `WebFeatureServiceCatalogGroup` and `WebFeatureServiceCatalogItem`
- Update style of diff tool close button to match new design
- Remove sass code from the `HelpPanel` component
- Added an option for translation override from TerriaMap
- Help content, trainer bar & help terms can use translation overrides
- Accepts `backend` options under a new `terria.start()` property, `i18nOptions`
- Use `wms_api_url` for CKAN resources where it exists
- Tsxified `DateTimePicker` and refactored `objectifiedDates` (moved to `DiscretelyTimeVaryingMixin`).
- Update style of 'Change dates' button in delta to be underlined
- Fix issue with delta 'Date comparison' shifting places when querying new location
- Shows a disabled splitter button when entering diff
- Make Drag & Drop work again (tsxify `DragDropFile.tsx` and refactor `addUserFiles.ts`)
- Add `TimeVarying.is` function

#### 8.0.0-alpha.44

- Pass `format` trait on `TableColumnTraits` down to `TableAutomaticStylesStratum` for generating legends
- Add `multipleTitles` and `maxMultipleTitlesShowed` to `LegendItemTraits`
- Aggregate legend items in `createLegendItemsFromEnumColorMap` by colour, that is merge legend items with the same colour (using `multipleTitles`)
- Only generate `tableStyles` for region columns if no other styles exist
- TableAutomaticStylesStratum & CsvCatalogItem only returns unique `discreteTimes`s now
- Specified specific terriajs config for ForkTsCheckerWebpackPlugin

#### 8.0.0-alpha.43

- Replace `@gov.au/page-alerts` dependency with our own warning box component. This removes all `pancake` processes which were sometimes problematic.

#### 8.0.0-alpha.42

- Added ArcGIS catalog support via ArcGisPortalItemReference

#### 8.0.0-alpha.41

- Add `cacheDuration` and `forceProxy` to `UrlTraits` and add `cacheDuration` defaults to various catalog models.
- Tsify `proxyCatalogItemUrl`.
- Simplified SidePanel React refs by removing the double wrapping of the `withTerriaRef()` HOC
- Merged `withTerriaRef()` HOC with `useRefForTerria()` hook logic
- Breadcrumbs are always shown instead of only when doing a catalog search

#### 8.0.0-alpha.40

- Improve info section of `WebMapServiceCatalogItem` with content from GetCapabilities
- Re-implement `infoSectionOrder` as `CatalogMember` trait.
- Add `infoWithoutSources` getter to `CatalogMemberMixin` to prevent app crash when using `hideSources`
- Add support for nested WMS groups
- Added breadcrumbs when clicking on a catalogue item from a catalogue search

#### 8.0.0-alpha.39

- Development builds sped up by 3~20x - ts-loader is now optional & TypeScript being transpiled by babel-loader, keeping type check safety on a separate thread

#### 8.0.0-alpha.38

- Add `show` to `ShortReportTraits` and Tsxify `ShortReport`
- Convert `ShortReport` to styled-components, add accordian-like UI
- 3D tiles support is now implemented as a Mixin.

#### 8.0.0-alpha.37

- Add `refreshEnabled` trait and `AsyncMappableMixin` to `AutoRefreshMixin`
- Ensure `CkanCatalogGroup` doesn't keep re-requesting data when opening and closing groups.
- Add `typeName` to `CatalogMemberMixin`
- Add `header` option to `loadText`
- Add `isMixedInto` function for `AsyncMappableMixin` and `AsyncChartableMixin`
- Added file upload support for `GltfCatalogItem`. The supported extension is glb.
- Improve runtime themeing via styled components across main UI components
- Updated default welcome video defaults to a newer, slower video
- Difftool will now pick any existing marked location (like from a search result) and filter imagery for that location.
- Updated labelling & copy in Difftool to clarify workflow
- ChartCustomComponent now `abstract`, no longer specific to CSV catalog items. Implement it for custom feature info charts.
- Update date picker to use theme colours
- Removed some sass overrides on `Select` through `StyleSelectorSection`
- Update LeftRightSection to use theme colours
- Ported `GeoRssCatalogItem` to mobx, added support to skip entries without geometry.
- Update Difftool BottomPanel UI to clearer "area filter" and date pickers
- Update Difftool BottomPanel to load into Terria's BottomDock
- Rearrange MapButton layout in DOM to properly reflow with BottomDock
- Update Difftool MainPanel to not get clipped by BottomDock
- Rearrange MapDataCount to exist inside MapColumn for more correct DOM structure & behaviour
- Re-added chart disclaimer.

#### mobx-36

- Added `pointer-events` to `MapNavigation` and `MenuBar` elements, so the bar don't block mouse click outside of the button.
- Fixes "reminder pop-up" for help button being unclickable
- Use `useTranslation` instead of `withTranslation` in functional component (`MapDataCount`)
- Make welcome video url and placeholder configurable via configparameters
- Added `ExportableData` interface.
- Added `ExportData` component for data catalog.
- Added WCS "clip and ship" for WMS
- Added basic CSV export function
- Extend `UserDrawing` to handle rectangles
- Tsxify `MapInteractionMode`
- Changed default orientation for `GltfCatalogItem` to no rotation, instead of zero rotation wrt to terrain
- Added a title to welcome message video

#### mobx-35

- Add "Upload" to tour points
- Add tooltips anywhere required in UI via `parseCustomMarkdownToReactWithOptions` & customisable via `helpContentTerms`
- Add "map state" map data count to highlight state of map data
- Add a reminder "pop-up" that shows the location of the help button
- Fix bug causing story pop-up to be off screen
- Fix bug causing helpful hints to be cut off on smaller screens
- Changed the `Tool` interface, now accepting prop `getToolComponent` instead of `toolComponent`
- Added `ToolButton` for loading/unloading a tool
- Added `TransformationTraits` that can be used to change position/rotation/scale of a model.
- Merge master into mobx. This includes:
  - Upgraded to Cesium v1.68.
  - Story related enhancements:
    - Added a title to story panel with ability to close story panel.
    - Added a popup on remove all stories.
    - Added button for sharing stories.
    - Added a question popup on window close (if there are stories on the map so users don't lose their work).
- Added a new `editor` Icon
- Changed `ToolButton` to show the same icon in open/close state. Previously it showed a close icon in close state.

#### mobx-34

- Bug fix for `DatePicker` in `BottomDock` causing app crash
- Made changes to the video modals: close button has been added, pressing escape now closes the component and some basic unit tests created
- Updated the video modal for _Data Stories: Getting Started_ to use the new `VideoGuide` component
- Tweaked MyData/AddData tabs to make it possible to invoke them without using the `ExplorerWindow` component and also customize the extensions listed in the dropdown.
- Fix the timeline stack handling for when there are multiple time-enabled layers
- Ported timeseries tables.
- Extended the support for styles for ESRI ArcGis Feature Server. Line styles are supported for lines and polygon outlines in both Cesium and Leaflet viewer. #4405
- Fix polygon outline style bug.
- Add a unit test for polygon outline style.
- Add TrainerPane/TrainerBar "Terry the task trainer"
- Use `1.x.x` of `karma-sauce-launcher` to fix CI build failures
- Stop unknown icons specified in config.json from crashing UI
- Creates a `ShadowTraits` class that is shared by `GltfCatalogItem` and `Cesium3DTilesCatalogItem`.
- Fixed a bug where user added data was removed from catalogue when Remove from map button in data catalog is clicked.
- Fix leaflet zoom to work when bounding rectangle exists but doesn't have bounds defined

#### mobx-33

- Updated generic select so icon doesn't block click
- Re-added loading bar for leaflet & cesium viewers

#### mobx-32

- Made expanded SOS chart item shareable.
- Fixed a regression bug where the time filter is shown for all satellite imagery items
- Add unit tests for `WelcomeMessage` and `Disclaimer`
- Fixed minor UI errors in console
- Replaced helpful hints text with the new version
- Made the shapes of some of the workbench components rounded
- Add `clampToGround` property on to holes within polygons in `GeoJsonCatalogItem`
- Set default `clampToGround` trait to `true` for `GeoJsonCatalogItem`
- Fixed a bug where WMS items caused type errors in newer babel and typescript builds, due to mixed mixin methods on DiffableMixin & DiscretelyTimeVaryingMixin
- Fixed a bug where KmlCatalogItem did not use the proxy for any urls.
- Add support for `CkanCatalogGroup` and `CkanItemReference`.
- Added unit test to ensure getAncestors behaviour
- Hide the chart legend if there are more than four items to prevent things like FeatureInfo being pushed out of the view and the map resizing.
- Prevent addedByUser stack overflow
- Fixed a chart bug where moment points do not stick to the basis item when they are of different scale.
- Fixed a bug where the moment point selection highlight is lost when changing the satellite imagery date.
- Removed sass from Clipboard
- Updated LocationSearchResults to support multiple search providers
- Replaced lifesaver icon on the help button with a question mark button
- Fix handling of points and markers around the anti-meridian in the `LeafletVisualizer`.
- Fixed difference tool losing datepicker state by keeping it mounted
- Disabled unhelpful Help button when in `useSmallScreenInterface`
- Fixed a bug where a single incorrect catalog item in a group would prevent subsequent items from loading.
- Improved catalog parsing to include a stub (`StubCatalogItem`) when terriajs can't parse something

#### mobx-31

- Fixes broken time filter location picker when other features are present on the map.
- Fixes the feature info panel button to show imagery at the selected location.
- Added `hideSource` trait to `CatalogMemberTraits`. When set to true source URL won't be visible in the explorer window.
- Added `Title`, `ContactInformation`, `Fees` to the `CapabilitiesService` interface so they are pulled on metadata load.
- Resolved name issue of `WebMapServiceCapabilities`. Now it returns a name resolved from `capabilities` unless it is set by user.
- Added setting of `isOpenInWorkbench`, `isExperiencingIssues`, `hideLegendInWorkbench`, `hideSource` strats for `WebMapServiceCatalogItem` from `WebMapServiceCatalogGroup`.

#### mobx-30

- Ported welcome message to mobx with new designs
- Updated CI clientConfig values to include new help panel default
- Bumped explicit base typescript to 3.9.2
- Lock rollbar to 2.15.2
- Ported disclaimer to mobx with new designs
- Added diff tool for visualizing difference (delta) of images between 2 dates for services that support it.
- Updated workbench ViewingControls styles to line up with icons
- Prevent re-diff on workbench items that are already a diff
- Updated splitter to force trigger resizes so it catches up on any animation delays from the workbench
- Update workbench to trigger resize events onTransitionEnd on top of view-model-triggers
- Added satellite imagery to help panel
- Stop disclaimer clashing with welcome message by only loading WelcomeMessage after disclaimer is no longer visible
- Fixes a difftool bug where left/right items loose their split direction settings when the tool is reset
- Fixes a splitter bug where split direction is not applied to new layers.
- Re-added satellite guide prompt option via `showInAppGuides`
- Changed tour "go back 1 tour point" messaging from "previous" to "back"

#### mobx-29

- Fix handling of urls on `Cesium3DTilesCatalogItem` related to proxying and getting confused between Resource vs URL.
- Renamed `UrlReference.createUrlReferenceFromUrlReference` to `UrlReference.createCatalogMemberFromUrlReference`
- Moved url to catalog member mapping from `createUrlRefernceFromUrl.register` to `UrlToCatalogMemberMapping` (now in `UrlReference.ts` file)
- Added in-app tour framework & base tour items
- Make the help panel customisable for different maps by modifying `config.json`
- Added generic styled select
- Remove maxZoom from leaflet map.
- Run & configure prettier on terriajs lib/ json files
- Changed most of the icons for the `MapNavigation` section (on the right hand side) of the screen
- Added a close button to story panel
- Made `MapIconButton` to animate when expanding
- Remove requirement for browser to render based on make half pixel calculations for the Compass & stop it jumping around when animating

#### mobx-28

- Fix SASS exports causing some build errors in certain webpack conditions

#### mobx-1 through mobx-27

- Fixed DragDropFile and `createCatalogItemFromFileOrUrl` which wasn't enabled/working in mobx, added tests for `createCatalogItemFromFileOrUrl` and renamed `createCatalogItemFromUrl` to `createUrlRefernceFromUrl`.
- Fixed bug in StratumOrder where `sortBottomToTop` would sort strata in the wrong order.
- Allow member re-ordering via GroupMixin's `moveMemberToIndex`
- Fixed a bug where `updateModelFromJson` would ignore its `replaceStratum` parameter.
- Re-added Measure Tool support
- Re-added `CartoMapCatalogItem`
- Re-implemented `addedByUser` to fix bug where previews of user added data would appear in the wrong tab.
- Added header options for loadJson5, & allow header overrides on MagdaReference loading
- Re-added some matcher-type mappings in `registerCatalogMembers`.
- Added `UrlReference` to represent catalog items created from a url with an auto-detected type.
- Modified `upsertModelFromJson` so that when no `id` is provided, the `uniqueId` generated from `localId` or `name` is incremented if necessary to make it unique.
- Re-enable search components if SearchProvider option provided
- Modified tests to not use any real servers.
- Fixed bug causing workbench items to be shared in the wrong order.
- Fix bug where urls in the feature info panel weren't turned into hyperlinks
- Fix preview map's base map and bounding rectangle size
- Fixed positioning of the buttons at the bottom and the timeline component on mobile
- Added `hasLocalData` property to indicate when a catalog item contains local data. This property is used to determine whether the item can be shared or not.
- Fixed bug causing user added data to not be shared. Note that user added catalog item urls are now set at the user stratum rather than the definition stratum.
- Added the ability to filter location search results by an app-wide bounding box configuration parameter
- Re-introduce UI elements for search when a catalogSearchProvider is provided
- Fix bug that prevented live transport data from being hidden
- Hide opacity control for point-table catalog items.
- Fixed bug where `Catalog` would sometimes end up with an undefined `userAddedDataGroup`.
- Show About Data for all items by default.
- Fixed translation strings for the descriptive text about WMS and WFS URLs in the data catalogue.
- Fix bug that throws an error when clicking on ArcGIS Map Service features
- Fix initialisation of `terria`'s `shareDataService`.
- Support Zoom to Data on `CsvCatalogItem` when data has lat-lon columns.
- Add a trait called `showShadowUi` to `Cesium3DTilesCatalogItem` which hide shadows on workbench item UI.
- Re-added `ArcGisFeatureServerCatalogItem` and `ArcGisFeatureServerCatalogGroup`
- Prevent TerriaMap from crashing when timeline is on and changing to 2D
- Rewrite charts using `vx` svg charting library.
- Fixed bug causing `ArcGisFeatureServerCatalogItem` to throw an error when a token is included in the proxy url.
- Fix a bug for zooming to `ArcGisMapServerCatalogItem` layers
- Modified creation of catalog item from urls to set the item name to be the url at the defaults stratum rather than the definition stratum. This prevents actual item names at load strata from being overridden by a definition stratum name which is just a url.
- Fixed a bug causing highlighting of features with `_cesium3DTileFeature` to sometimes stop working. Also changed highlight colour to make it more visible.
- Fixed bug causing user added data with an auto-detected data type to not be shared properly.
- Modified `addToWorkbench` so that when a catalog item fails to load it is removed from the workbench and an error message is displayed.
- Add support for feature picking on region mapped datasets
- Revamp map buttons at top to support two menu configuration
- Viewer (2d/3d/3d-non-terrain) & basemap preferences are persisted to local storage again, and loaded back at startup
- Dramatically simplified map button styling (pre-styled-components)
- Allow DropdownPanel(InnerPanel) to show centered instead of offset toward the left
- Added AccessControlMixin for tracking access control of a given MagdaReference
- Add a legend title trait
- Show private or public dataset status on data catalog UI via AccessControlMixin
- Added `pointSizeMap` to `TableStyle` to allow point size to be scaled by value
- Added `isExperiencingIssues` to `CatalogMemberTraits`. When set to true, an alert is displayed above the catalog item description.
- Add gyroscope guidance
- Enable StyleSelectorSection workbench control for `WebMapServiceCatalogItem`
- New-new ui
- Add WIP help panes
- Added "Split Screen Mode" into workbench
- Moved excess workbench viewing controls into menu
- Updated bottom attribution styling
- Begin styled components themeing
- Make `clampToGround` default to true for `ArcGisFeatureServerCatalogItemTraits` to stop things from floating
- Add fix for `WebMapServiceCatalogItem` in `styleSelector` to prevent crash.
- Revert changes to `StyleSelectorSelection` component and refactor `WebMapServiceCatalogItem` styleSelector getter.
- Added a temporary fix for bug where a single model failing to load in `applyInitData` in `Terria` would cause other models in the same `initData` object to not load as well.
- Change gyroscope focus/hover behaviour to move buttons on hover
- Stop showing previewed item when catalog is closed
- Prevent `StoryPanel.jsx` from reloading magda references on move through story.
- Add google analytics to mobx
- Fixed google analytics on story panel
- Fixed path event name undefined labelling
- Enable zoomTo and splitter on `CartoMapCatalogItem`.
- Added name to `MapServerStratum` in `ArcGisMapServerCatalogItem`.
- Readded basic `CompositeCatalogItem`.
- Ported Augmented Reality features
- Fixed bug causing "Terrain hides underground features" checkbox to sometimes become out of sync between `SettingPanel` and `WorkbenchSplitScreen`.
- Ports the Filter by Location" feature for Satellite imagery. The property name setting is renamed to `timeFilterPropertyName` from `featureTimesProperty`.
- Made split screen window in workbench hidden when viewer is changed to 3D Smooth and 2D
- Tidy Help UI code
- Added `allowFeatureInfoRequests` property to `Terria` and prevent unnecessary feature info requests when creating `UserDrawing`s.
- Tidied up analytics port, fixed `getAncestors` & added `getPath` helper
- Updated upload icon to point upwards
- Prevent catalog item names from overflowing and pushing the collapse button off the workbench
- Stopped analytics launch event sending bad label
- Add .tsx tests for UI components
- Provide a fallback name for an `ArcGisServerCatalogItem`
- Ensure `CesiumTileLayer.getTileUrl` returns a string.
- Polished help UI to match designs
- Adds methods `removeModelReferences` to Terria & ViewState for unregistering and removing models from different parts of the UI.
- Add basic support for various error provider services, implementing support for Rollbar.
- Add trait to enabling hiding legends for a `CatalogMember` in the workbench.
- Added new help menu item on how to navigate 3d data
- Add traits to customize color blending and highlight color for `Cesium3DTilesCatalogItem`
- Reimplemented splitting using `SplitItemReference`.
- Fix bug that caused contents on the video panel of the help UI to overlay the actual video
- Overhauled location search to be a dropdown instead of list of results
- Fixed bug causing full app crash or viewer zoom refresh when using 3D view and changing settings or changing the terrain provider.
- Implements `SensorObservationServiceCatalogItem`.
- Add support for styling CSVs using a region mapped or text columns.
- Update Compass UI to include larger rotation target, remove sass from compass
- Link Compass "help" button to `navigation` HelpPanelItem (requires generalisation later down the track)
- Improve keyboard traversal through right-hand-side map icon buttons
- Link Compass Gyroscope guidance footer text to `navigation` HelpPanelItem (requires generalisation later down the track)
- Removed hardcoded workbench & Panel button colours
- Ensure CSV column names are trimmed of whitespace.
- Really stop analytics launch event sending bad & now empty & now finally the real label
- Re-added `ArcGisMapServerCatalogGroup` and `ArcGisServerGroup`.
- Tidy Compass UI animations, styles, titles
- Bumped mobx minor to 4.15.x, mobx-react major to 6.x.x
- Add `dateFormat` trait to `TimeVaryingTraits` to allowing formatting of datestrings in workbench and bottomdock.
- Tidy Gyroscope Guidance positioning
- Fixed FeatureInfoPanel using old class state
- Fixed MapIconButton & FeedbackButton proptypes being defined incorrectly
- Implement SenapsLocationsCatalogItem
- Update papaparse and improve handling for retrieveing CSVs via chunking that have no ContentLenth header

### v7.11.17

- Moved strings in DateTimeSelector and FeatureInfoPanel into i18next translation file.

### v7.11.16

- Fixed a bug where the timeline would not update properly when the timeline panel was resized.

### v7.11.15

- Fixed a bug when clicking the expand button on a chart in feature info when the clicked feature was a polygon.

### v7.11.14

- Update CARTO Basemaps CDN URL and attribution.
- Fixed issue with node 12 & 14 introduced in Cesium upgrade.

### v7.11.13

- Upgraded to Cesium v1.73.
- Removed any references to `BingMapsApi` (now deprecated).

### v7.11.12

- Fixed a crash with GeoJsonCatalogItem when you set a `stroke-opacity` in `styles`.

### v7.11.11

- If `showIEMessage` is `true` in config.json, warn IE11 users that support is ending.

### v7.11.10

- Remove caching from TerriaJsonCatalogFunction requests.
- Upgraded minimum node-sass version to one that has binaries for node v14.

### v7.11.9

- Update Geoscience Australia Topo basemap.
- Remove caching from WPS requests.
- Fix entity outline alpha value when de-selecting a feature.

### v7.11.8

- Upgraded to terriajs-cesium v1.71.3 which fixes a bug running gulp tasks on node v14.

### v7.11.7

- Add additional region mapping boundaries.

### v7.11.6

- Rework the handling of point datasets on the anti-meridian when using LeafletJS.
- Fix indices in some translation strings including strings for descriptions of WMS and WMS service.
- Upgraded to Cesium v1.71.

### v7.11.5

- Added `GeoRssCatalogItem` for displaying GeoRSS files comming from rss2 and atom feeds.
- Bug fix: Prevent geojson files from appearing twice in the workbench when dropped with the .json extension
- Story related enhancements:
  - Added a title to story panel with ability to close story panel.
  - Added a popup on remove all stories.
  - Added button for sharing stories.
  - Added a question popup on window close (if there are stories on the map so users don't lose their work).
- Pinned `html-to-react` to version 1.3.4 to avoid IE11 incompatibility with newer version of deep dependency `entities`. See https://github.com/fb55/entities/issues/209
- Added a `MapboxStyleCatalogItem` for showing Mapbox styles.
- Add a `tileErrorThresholdBeforeDisabling` parameter to `ImageryLayerCatalogItem` to allow a threshold to set for allowed number of tile failures before disabling the layer.

### v7.11.4

- Add support for `classBreaks` renderer to `ArcGisFeatureServerCatalogItem`.
- Upgraded to Cesium v1.68.
- Replace `defineProperties` and `freezeObject` to `Object.defineProperties` and `Object.freeze` respectively.
- Bumped travis build environment to node 10.
- Upgraded to `generate-terriajs-schema` to v1.5.0.

### v7.11.3

- Added babel dynamic import plugin for webpack builds.
- `ignoreUnknownTileErrors` will now also ignore HTTP 200 responses that are not proper images.

### v7.11.2

- Pass minimumLevel, in Cesium, to minNativeZoom, in Leaflet.
- Upgraded to Cesium v1.66.

### v7.11.1

- Fix for color of markers on the map associated with chart items

### v7.11.0

- Fix draggable workbench/story items with translation HOC
- Added first revision of "delta feature" for change detection of WMS catalog items which indicate `supportsDeltaComparison`
- Improve menu bar button hover/focus states when interacting with its panel contents
- Add ability to set opacity on `GeoJsonCatalogItem`
- Expanded test cases to ensure WorkbenchItem & Story have the correct order of components composed
- Fix broken catalog functions when used with translation HOC
- Fix bug with momentPoints chart type when plotting against series with null values
- Make the default `Legend` width a little smaller to account for the workbench scrollbar
- Bug fix for expanding chart - avoid creating marker where no lat lon exists.
- Add a `ChartDisclaimer` component to display an additional disclaimer above the chart panel in the bottom dock.
- Add `allowFeatureInfoRequests` property to `Terria` and prevent unnecessary feature info requests when creating `UserDrawing`s.
- Removes unsupported data that is drag and dropped from the workbench and user catalog.
- Adjusted z-index values so that the explorer panel is on top of the side panel and the notification window appears at the very top layer.
- Allow `CkanCatalogItem` names to be constructed from dataset and resource names where multiple resources are available for a single dataset
- Set the name of ArcGis MapServer CatalogGroup and CatalogItem on load
- Improve autodetecting WFS format, naming of the WFS catalog group and retaining the zoomToExtent
- Remove unnecessary nbsp; from chart download and expand buttons introduced through internationalization.
- Fix story prompt flag not being set after dismissing story, if `showFeaturePrompts` has been enabled

### v7.10.0

- Added proper basic internationalisation beginnings via i18next & react-i18next
- Fixed a bug where calling `openAddData()` or `closeCatalog()` on ViewState did not correctly apply the relevant `mobileViewOptions` for mobile views.
- Fixed filter by available dates on ImageryLayerCatalogItem not copying to the clone when the item is split.
- Fixed an error in `regionMapping.json` that causes some states to be mismatched when using Australian state codes in a column labelled "state". It is still recommended to use "ste", "ste_code" or "ste_code_2016" over "state" for column labels when matching against Australian state codes.
- Fixed bug where "User data" catalog did not have add-buttons.
- Added ability to re-add "User data" CSV items once removed from workbench.
- Changed catalog item event labels to include the full catalog item path, rather than just the catalog item name.
- Added support for `openAddData` option in config.json. If true, the "Add Data" dialog is automatically opened at startup.
- Welcome message, in-app guides & new feature prompts are now disabled by default. These can be re-enabled by setting the `showWelcomeMessage`, `showInAppGuides` & `showFeaturePrompts` options in config.json.
- Updated Welcome Message to pass its props to `WelcomeMessagePrimaryBtnClick` & `WelcomeMessageSecondaryBtnClick` overrides
- Welcome message, in-app guides & new feature prompts are now disabled by default. These can be re-enabled by setting the `showWelcomeMessage`, `showInAppGuides` & `showFeaturePrompts` options in config.json.
- Updated Welcome Message to pass its props to `WelcomeMessagePrimaryBtnClick` & `WelcomeMessageSecondaryBtnClick` overrides.
- Fixed a bug in anti-meridian handling causing excessive memory use.
- Handled coordinate conversion for GeoJson geometries with an empty `coordinates` array.
- Fixed height of My Data drag and drop box in Safari and IE.

### v7.9.0

- Upgraded to Cesium v1.63.1. This upgrade may cause more problems than usual because Cesium has switched from AMD to ES6 modules. If you run into problems, please contact us: https://terria.io/contact

### v7.8.0

- Added ability to do in-app, "static guides" through `<Guide />`s
- Added in-app Guide for time enabled WMS items
- Initial implementation of language overrides to support setting custom text throughout the application.
- Added ability to pass `leafletUpdateInterval` to an `ImageryLayerCatalogItem` to throttle the number of requests made to a server.

### v7.7.0

- Added a quality slider for the 3D map to the Map panel, allowing control of Cesium's maximumScreenSpaceError and resolutionScale properties.
- Allowed MapboxMapCatalogItems to be specified in catalog files using type `mapbox-map`.
- We now use styles derived from `drawingInfo` from Esri Feature Services.
- Chart related enhancements:
  - Added momentPoints chart type to plot points along an available line chart.
  - Added zooming and panning on the chart panel.
  - Various preventative fixes to prevent chart crashes.
- Increased the tolerance for intermittent tile failures from time-varying raster layers. More failures will now be allowed before the layer is disabled.
- Sensor Observation Service `GetFeatureOfInterest` requests no longer erroneously include `temporalFilters`. Also improved the generated request XML to be more compliant with the specification.
- Fixed a bug where differences in available dates for `ImageryLayerCatalogItem` from original list of dates vs a new list of dates, would cause an error.
- Improved support for layers rendered across the anti-meridian in 2D (Leaflet).
- Fixed a crash when splitting a layer with a `momentPoints` chart item.
- Fixed a crash when the specified Web Map Service (WMS) layer could not be found in the `GetCapabilities` document and an alternate legend was not explicitly specified.

### v7.6.11

- Added a workaround for a bug in Google Chrome v76 and v77 that caused problems with sizing of the bottom dock, such as cutting off the timeline and flickering on and off over the map.
- Set cesium rendering resolution to CSS pixel resolution. This is required because Cesium renders in native device resolution since 1.61.0.

### v7.6.10

- Fixed error when opening a URL shared from an explorer tab. #3614
- Resolve a bug with `SdmxJsonCatalogItem`'s v2.0 where they were being redrawn when dimensions we're changed. #3659
- Upgrades terriajs-cesium to 1.61.0

### v7.6.9

- Automatically set `linkedWcsCoverage` on a WebMapServiceCatalogItem.

### v7.6.8

- Added ability in TerriaJsonCatalogFunction to handle long requests via HTTP:202 Accepted.

### v7.6.7

- Fixed share disclaimer to warn only when user has added items that cannot be shared.

### v7.6.6

- Basemaps are now loaded before being enabled & showed

### v7.6.5

- Add the filename to a workbench item from a drag'n'dropped file so it isn't undisplayed as 'Unnamed item'.
- Fixed inability to share SOS items.
- Added an option to the mobile menu to allow a story to be resumed after it is closed.
- The "Introducing Data Stories" prompt now only needs to be dismissed once. Previously it would continue to appear on every load until you clicked the "Story" button.
- Fixed a crash that could occur when the feature info panel has a chart but the selected feature has no chart data.
- Fixed a bug where the feature info panel would show information on a vector tile region mapped dataset that had no match.

### v7.6.4

- Add scrollbar to dropdown boxes.
- Add support for SDMX version 2.1 to existing `SdmxJsonCatalogItem`.
- Add a warning when sharing a map describing datasets which will be missing.
- Enable the story panel to be ordered to the front.
- Disable the autocomplete on the title field when adding a new scene to a story.
- Fix SED codes for regionmapping

### v7.6.3

- Fixed a bug with picking features that cross the anti-meridian in 2D mode .
- Fixed a bug where `ArcGisMapServerCatalogItem` legends were being created during search.
- Fixed a bug where region mapping would not accurately reflect share link parameters.

### v7.6.2

- Fixed a bug that made some input boxes unreadable in some web browsers.

### v7.6.1

- Fixed a bug that prevented the "Feedback" button from working correctly.
- Fix a bug that could cause a lot of extra space to the left of a chart on the feature info panel.

### v7.6.0

- Added video intro to building a story
- Allow vector tiles for region mapping to return 404 for empty tiles.

### v7.5.2

- Upgraded to Cesium v1.58.1.
- Charts are now shared in share & story links

### v7.5.1

- Fixed a bug in Cesium that prevented the new Bing Maps "on demand" basemaps from working on `https` sites.

### v7.5.0

- Added the "Story" feature for building and sharing guided tours of maps and data.
- Added sharing within the data catalog to share a given catalog group or item
- Switched to using the new "on demand" versions of the Bing Maps aerial and roads basemaps. The previous versions are deprecated.

### v7.4.1

- Remove dangling comma in `regionMapping.json`.
- `WebMapServicCatalogItem` now includes the current `style` in generated `GetLegendGraphic` URLs.

### v7.4.0

- Upgraded to Cesium v1.57.
- Fixed a bug where all available styles were being retrieved from a `GetCapabilities` for each layer within a WMS Group resulting in memory crashes on WMSs with many layers.
- Support State Electoral Districts 2018 and 2016 (SED_Code_2018, SED_Code_2016, SED_Name_2018, SED_Name_2016)

### v7.3.0

- Added `GltfCatalogItem` for displaying [glTF](https://www.khronos.org/gltf/) models on the 3D scene.
- Fixed a bug where the Map settings '2D' button activated '3D Smooth' view when configured without support for '3D Terrain'.
- Added `clampToTerrain` property to `GeoJsonCatalogItem`.
- When clicking a polygon in 3D Terrain mode, the white outline is now correctly shown on the terrain surface. Note that Internet Explorer 11 and old GPU hardware cannot support drawing the highlight on terrain, so it will not be drawn at all in these environments.

### v7.2.1

- Removed an extra close curly brace from `regionMapping.json`.

### v7.2.0

- Added `hideLayerAfterMinScaleDenominator` property to `WebMapServiceCatalogItem`. When true, TerriaJS will show a message and display nothing rather than silently show a scaled-up version of the layer when the user zooms in past the layer's advertised `MinScaleDenominator`.
- Added `GeoJsonParameterEditor`.
- Fixed a bug that resulted in blank titles for catalog groups loaded from automatically detected (WMS) servers
- Fixed a bug that caused some chart "Expand" options to be hidden.
- Added `CED_CODE18` and `CED_NAME18` region types to `regionMapping.json`. These are now the default for CSV files that reference `ced`, `ced_code` and `ced_name` (previously the 2016 versions were used).
- Improved support for WMTS, setting a maximum level to request tiles at.

### v7.1.0

- Support displaying availability for imagery layers on charts, by adding `"showOnChart": true" or clicking a button in the UI.
- Added a `featureTimesProperty` property to all `ImageryLayerCatalogItem`s. This is useful for datasets that do not have data for all locations at all times, such as daily sensor swaths of near-real-time or historical satellite imagery. The property specifies the name of a property returned by the layer's feature information query that indicates the times when data is available at that particular location. When this property is set, TerriaJS will display an interface on the workbench to allow the user to filter the times to only those times where data is available at a particular location. It will also display a button at the bottom of the Feature Information panel allowing the user to filter for the selected location.
- Added `disablePreview` option to all catalog items. This is useful when the preview map in the catalog will be slow to load.
- When using the splitter, the feature info panel will now show only the features on the clicked side of the splitter.
- Vector polygons and polylines are now higlighted when clicked.
- Fixed a bug that prevented catalog item split state (left/right/both) from being shared for CSV layers.
- Fixed a bug where the 3D globe would not immediately refresh when toggling between the "Terrain" and "Smooth" viewer modes.
- Fixed a bug that could cause the chart panel at the bottom to flicker on and off rapidly when there is an error loading chart data.
- Fixed map tool button positioning on small-screen devices when viewing time series layers.

### v7.0.2

- Fixed a bug that prevented billboard images from working on the 2D map.
- Implemented "Zoom To" support for KML, CZML, and other vector data sources.
- Upgraded to Cesium v1.55.

### v7.0.1

- Breaking Changes:
  - TerriaJS no longer supports Internet Explorer 9 or 10.
  - An application-level polyfill suite is now highly recommended, and it is required for Internet Explorer 11 compatibility. The easiest approach is to add `<script src="https://cdn.polyfill.io/v2/polyfill.min.js"></script>` to the `<head>` element of your application's HTML page, which will deliver a polyfill suite tailored to the end-user's browser.
  - TerriaJS now requires Node.js v8.0 or later.
  - TerriaJS now requires Webpack v4.0 or later.
  - TerriaJS now uses Gulp v4.0. If you have Gulp 3 installed globally, you'll need to use `npm run gulp` to run TerriaJS gulp tasks, or upgrade your global Gulp to v4 with `npm install -g gulp@4`.
  - TerriaJS now uses Babel v7.0.
  - Removed `UrthecastCatalogItem`, `UrthecastCatalogGroup`, and `registerUrthcastCatalogItems`. The Urthecast functionality was dependent on an npm package that hadn't been updated in three years and had potential security vulnerabilities. Please [let us know](https://gitter.im/TerriaJS/terriajs) if you were using this functionality.

### v6.5.0

- Add support for rendering Mapbox Vector Tiles (MVT) layers. Currently, polygons are the only supported geometry type, and all polygons are drawn with the same outline and fill colors.
- `wwwroot/data/regionMapping.json` is now the default region mapping file (rather than a file provided by TerriaMap), and needs to be explicitly overridden by a `regionMappingDefinitionsUrl` setting in config.json.

### v6.4.0

- The Feature Info panel can now be moved by clicking and dragging it.
- The map tool buttons are now arranged horizontally instead of vertically on small-screen mobile devices.
- When using a Web Map Service (WMS) catalog item with the `linkedWcsUrl` and `linkedWcsCoverage` properties, we now pass the selected WMS style to the Web Coverage Service (WCS) so that it can optionally return different information based on the selected style.
- Added `stationIdWhitelist` and `stationIdBlacklist` properties to `SensorObservationServiceCatalogItem` to allow filtering certain monitoring stations in/out.
- Fixed a bug that caused a crash when attempting to use a `style` attribute on an `<a>` tag in Markdown+HTML strings such as feature info templates.
- Fixed a bug that displaced the chart dropdown list on mobile Safari.

### v6.3.7

- Upgraded to Cesium v1.53.

### v6.3.6

- Dragging/dropping files now displays a more subtle notification rather than opening the large Add Data / My Data panel.
- The `sendFeedback` function can now be used to send additional information if the server is configured to receive it (i.e. `devserverconfig.json`).
- Made custom feedback controls stay in the lower-right corner of the map.
- Improved the look of the toolbar icons in the top right, and added an icon for the About page.

### v6.3.5

- Changed the title text for the new button next to "Add Data" on the workbench to "Load local/web data".
- Fixed a bug that caused the area to the right of the Terria log on the 2D map to be registered as a click on the logo instead of a click on the map.
- Fixed a bug that caused the standard "Give Feedback" button to fail to open the feedback panel.
- Swapped the positions of the group expand/collapse icon and the "Remove from catalogue" icon on the My Data panel, for more consistent alignment.
- Made notifications honor the `width` and `height` properties. Previously, these values were ignored.

### v6.3.4

- Added the ability to add custom components to the feedback area (lower right) of the user interface.

### v6.3.3

- Upgraded to Cesium v1.51.

### v6.3.2

- Added "filterByProcedures" property to "sos" item (default: true). When false, the list of procedures is not passed as a filter to GetFeatureOfInterest request, which works better for BoM Water Data Online services.

### v6.3.1

- Fixed a bug that caused the compass control to be misaligned in Internet Explorer 11.

### v6.3.0

- Changed the "My Data" interface to be much more intuitive and tweaked the visual style of the catalog.
- Added `CartoMapCatalogItem` to connect to layers using the [Carto Maps API](https://carto.com/developers/maps-api/).

## v6.2.3

- Made it possible to configure the compass control's colors using CSS.

### v6.2.2

- Removed the Terria logo from the preview map and made the credit there smaller.
- Fall back to the style name in the workbench styles dropdown when no title is given for a style in WMS GetCapabilities.

### v6.2.1

- We now use Cesium Ion for the Bing Maps basemaps, unless a `bingMapsKey` is provided in [config.json](https://docs.terria.io/guide/customizing/client-side-config/#parameters). You can control this behavior with the `useCesiumIonBingImagery` property. Please note that if a `bingMapsKey` is not provided, the Bing Maps geocoder will always return no results.
- Added a Terria logo in the lower left of the map. It can be disabled by setting `"hideTerriaLogo": true` in `config.json`.
- Improved the credits display on the 2D map to be more similar to the 3D credits.
- Fixed a bug that caused some legends to be missing or incomplete in Apple Safari.

### v6.2.0

- Added a simple WCS "clip and ship" functionality for WMS layers with corresponding a WCS endpoint and coverage.
- Fixed problems canceling drag-and-drop when using some web browsers.
- Fixed a bug that created a time period where no data is shown at the end of a time-varying CSV.
- Fixed a bug that could cause endless tile requests with certain types of incorrect server responses.
- Fixed a bug that could cause endless region tile requests when loading a CSV with a time column where none of the column values could actually be interpreted as a time.
- Added automatic retry with jittered, exponential backoff for tile requests that result in a 5xx HTTP status code. This is especially useful for servers that return 503 or 504 under load. Previously, TerriaJS would frequently disable the layer and hit the user with an error message when accessing such servers.
- Updated British National Grid transform in `Proj4Definitions` to a more accurate (~2 m) 7 parameter version https://epsg.io/27700.
- Distinguished between 3D Terrain and 3D Smooth in share links and init files.
- Upgraded to Cesium v1.50.

### v6.1.4

- Fixed a bug that could cause the workbench to appear narrower than expected on some systems, and the map to be off-center when collapsing the workbench on all systems.

### v6.1.3

- When clicking a `Split` button on the workbench, the new catalog item will no longer be attached to the timeline even if the original was. This avoids a confusing situation where both catalog items would be locked to the same time.
- Added KMZ to the whitelisted formats for `MagdaCatalogItem`.
- Fixed a bug that caused a crash when switching to 2D with vector data already on the map, including when visiting a share link with vector data when the map ends up being 2D.
- The "Hide Workbench" button is now attached to the side of the Workbench, instead of on the opposite side of the screen from it.

### v6.1.2

- Fixed a bug that prevented `BingMapsSearchProviderViewModel` and other uses of `loadJsonp` from working correctly.

### v6.1.1

- Upgraded to terriajs-server v2.7.4.

### v6.1.0

- The previous default terrain provider, STK World Terrain, has been deprecated by its provider. _To continue using terrain in your deployed applications, you *must* obtain a Cesium Ion key and add it to `config.json`_. See https://cesium.com/ to create an Ion account. New options are available in `config.json` to configure terrain from Cesium Ion or from another source. See https://terria.io/Documentation/guide/customizing/client-side-config/#parameters for configuration details.
- Upgraded to Cesium v1.48.
- Added `Cesium3DTilesCatalogItem` for visualizing [Cesium 3D Tiles](https://github.com/AnalyticalGraphicsInc/3d-tiles) datasets.
- Added `IonImageryCatalogItem` for accessing imagery assets on [Cesium Ion](https://cesium.com/).
- Added support for Cesium Ion terrain assets to `CesiumTerrainProvider`. To use an asset from Ion, specify the `ionAssetId` and optionally the `ionAccessToken` and `ionServer` properties instead of specifying a `url`.
- Fixed a bug that could cause legends to be missing from `WebMapServiceCatalogItems` that had `isEnabled` set to true.

### v6.0.5

- Added `rel="noreferrer noopener"` to all `target="_blank"` links. This prevents the target page from being able to navigate the source tab to a new page.
- Fixed a bug that caused the order of items on the Workbench to change when visiting a share link.

### v6.0.4

- Changed `CesiumSelectionIndicator` to no longer use Knockout binding. This will avoid a problem in some environments, such as when a Content Security Policy (CSP) is in place.

### v6.0.3

- Fixed a bug that prevented users from being able to enter coordinates directly into catalog function point parameter fields.

### v6.0.2

- Fixed a bug that prevented interaction with the 3D map when the splitter was active.

### v6.0.1

- Added `parameters` property to `ArcGisMapServerCatalogItem`, allowing arbitrary parameters to be passed in tile and feature info requests.

### v6.0.0

- Breaking Changes:
  - An application-level polyfill suite is now required for Internet Explorer 9 and 10 compatibility. The easiest approach is to add `<script src="https://cdn.polyfill.io/v2/polyfill.min.js"></script>` to the `<head>` element of your application's HTML page.
  - In TerriaJS v7.0.0 (the _next_ major release), a polyfill suite may be required for Internet Explorer 11 as well. Adopting the approach above now will ensure you don't need to worry about it then.
- Overhauled support for printing. There is now a Print button on the Share panel that will provide a much better printable form of the map than the browser's built-in print feature. If a user uses the browser's print button instead, a message at the top will suggest using the TerriaJS Print feature and open the Share panel. Calling `window.print` (e.g. on a TerriaJS instance inside an iframe) will invoke the new TerriaJS print feature directly.
- Fixed a bug that caused `Leaflet.captureScreenshot` to show all layers on both sides even with the splitter active.
- Fixed a bug that prevented some vector features from appearing in `Leaflet.captureScreenshot`.
- Added ability to move the splitter thumb position vertically so that users can move it to prevent occlusions.
- Added `TerriaJsonCatalogFunction`. This catalog function allows an arbitrary HTTP GET to be invoked with user-provided parameters and return TerriaJS catalog JSON.
- Fixed a bug that could cause the feature info panel to sometimes be nearly transparent in Internet Explorer 11.
- Fixed a bug that caused an expanded preview chart's workbench item to erroneously show the date picker.
- Updated `MagdaCatalogItem` to match Magda project

### 5.7.0

- Added `MagdaCatalogItem` to load details of a catalog item from [Magda](https://github.com/TerriaJS/magda).
- Fixed a bug that could cause a time-dynamic WMS layer to fail to ever show up on the map if the initial time on the timeline was outside the intervals where the layer had data.
- Fixed a bug which could cause a crash during load from share link when the layer default is to not `useOwnClock` but the share link has `useOwnClock` set.
- Fixed an issue that caused a 'This data source is already shown' error in particular circumstances.

### 5.6.4

- Fixed a bug causing an error message when adding tabular data to the workbench before it was loaded.

### 5.6.3

- Display of Lat Lon changed from 3 deciml places to 5 decimal places - just over 1m precision at equator.
- Fixed a bug that caused the timeline to appear when changing the time on the workbench for a layer not attached to the timeline.
- The workbench date/time picker is now available for time varying point and region CSVs.
- Fixed a bug that caused the workbench date picker controls to disappear when the item was attached to the timeline and the timeline's current time was outside the valid range for the item.

### 5.6.2

- Renamed search marker to location marker.
- Added the clicked coordinates to the bottom of the feature info panel. Clicking the marker icon will cause the location to be indicated on the map.
- The location marker is now included in shared map views.
- Fixed a bug that could cause split WMS layers to show the incorrect layer data for the date shown in the workbench.
- Refactored current time handling for `CatalogItem` to reduce the complexity and number of duplicated current time states.
- Fixed feature info updating when the time is changed from the workbench for `TableCatalogItem`.
- Change the workbench catalog item date picker so that updating the date does not disable the timeslider.
- Fix a bug that meant that, when the current time was updated on an `ImageryCatalogItem` while the layer wasn't shown, the old time was still shown when the layer was re-enabled.
- Added `{{terria.currentTime}}` to feature info template.
- Added a way to format times within a feature info tempate. E.g. `{{#terria.formatDateTime}}{"format": "dd-mm-yyyy HH:MM:ss"}{{terria.currentTime}}{{/terria.formatDateTime}}`.
- Fixed a bug that caused the selection indicator to float strangely when visiting a share link with a selected feature.
- Fixed a bug that caused a region to be selected even when clicking on a hole in that region.
- Fixed a bug that prevented the selection indicator from following moving features on the 2D map.
- Fixed a bug that caused Leaflet to stop rendering further points in a layer and throw errors when calculating extent when one point had invalid characters in the latitude or longitude field.
- We now default to `autoPlay: false` if it's not specified in `config.json`.
- Changed search box placeholders to more precisely reflect their functionality.
- CartoDB basemaps are now always loaded over HTTPS.

### 5.6.1

- Fixed a bug that could cause the workbench UI to hang when toggling concepts, particularly for an `SdmxJsonCatalogItem`.
- Added previous and next buttons to workbench catalog item date picker.

### 5.6.0

- Upgraded to Cesium 1.41.

### 5.5.7

- Added support for using tokens to access WMS layers, particularly using the WMS interface to ArcGIS servers.

### 5.5.6

- Tweaked the sizing of the feature info panel.
- Fixed a bug that caused `ArcGisMapServerCatalogItem` to always use the server's single fused map cache, if available. Now, if the `layers` property is specified, we request individual dynamic layers and ignore the fused map cache.

### 5.5.5

- Fixed a bug that caused the feature info panel to stop working after clicking on a location search marker.
- Added support for ArcGIS tokens on the 2D map. Previously, tokens only worked reliably in 3D.
- Improved handling of tile errors, making it more consistent between 2D and 3D.
- Fixed a bug that prevented the Add Data button from working Internet Explorer 9 unless the DevTools were also open.
- Improved the sizing of the feature info panel so it is less likely to completely obscure the map.

### 5.5.4

- Fixed a serious bug that prevented opening the Data Catalog in Internet Explorer.
- Fixed some problems with the Terria Spatial Analytics `CatalogFunctions`.

### 5.5.3

- Fixed a bug in SDMX-JSON when using `cannotSum`.

### 5.5.2

- Deprecated SDMX-JSON catalog items' `cannotDisplayPercentMap` in favour of `cannotSum`.
- Updated `cannotSum` so that it does not display a total in some cases, as well as suppressing the regional-percentage checkbox. `cannotSum` can be either a mapping of concept ids to the values that prevent summing, or simply `true` to always prevent summing.
- Fixed a bug that caused an error when Splitting a layer that does not have a `clock`.

### 5.5.1

- Added `cannotDisplayPercentMap` to SDMX-JSON catalog items, to optionally turn off the "display as a percentage of regional total" checkbox when the data is not a count (eg. a rate or an average).

### 5.5.0

- Added the ability to split the screen into a left-side and right-side, and show raster and region mapped layers on only one side of the splitter.
- Added the ability to use a tabbed catalog in the explorer panel on desktop site. Setting `tabbedCatalog` parameter to `true` in `config.json` causes top-level groups in the catalog to list items in separate explorer panel tabs.
- Added the ability to use vector tile properties in feature info templates when using region mapping (data row attributes will overwrite vector tile properties with the same name)
- Properties available in feature info templates are now JSON parsed and replaced by their javascript object if they start with `[` or `{` and parse successfully
- Decreased flickering of time-varying region mapped layers by pre-rendering the next time interval.
- Fixed a bug in `WebMapServiceCatalogItem` that could cause a WMS time time dimension to be interpreted incorrectly if it was specified only using dates (not times) and with a periodicity of less than a day.

### 5.4.5

- Improved behaviour of SDMX-JSON items when no data is available.

### 5.4.4

- Added support for specifying namespaced layer names in the `WebMapServiceCatalogItem` `layers` property.
- Made TerriaJS tolerant of XML/HTML inside text elements in WMS GetCapabilities without being properly wrapped in `CDATA`.

### 5.4.3

- Fixed a build problem on case-sensitive file systems (e.g. most Linux systems).

### 5.4.2

- We no longer show the Zoom To button on the workbench when there is no rectangle to zoom to.

### 5.4.1

- Fixed a bug when sharing SDMX-JSON catalog items.
- Improved display of "Add Data" panel on small screens when Feedback and Feature Info panels are open.
- Added "search in data catalog" link to mobile search.
- Added a button to automatically copy share url into clipboard in share panel.
- Added `initFragmentPaths` property to the `parameters` section of `config.json`. It can be used to specify an array of base paths for resolving init fragments in the URL.
- Modified `CkanCatalogItem` to exclude files that advertise themselves as KML files but have the file extension .ZIP.
- Removed "View full size image" link on the share panel. Chrome 60 removed the ability to navigate to a data URI, and other browsers are expected to follow this lead.

### 5.4.0

- Breaking change: removed some old types that haven't been used since the new React-based user interface in v4.0.0, specifically `KnockoutHammerBinding`, `KnockoutMarkdownBinding`, `PopupMessageConfirmationViewModel`, `PopupMessageViewModel`, and `PopupViewModel`.
- Added the ability to use tokens from terriajs-server for layers requiring ESRI tokens.
- Catalog group items are now sorted by their in-catalog name

### 5.3.0

- Added the ability to use the analytics region picker with vector tile region mapping by specifiying a WMS server & layer for analytics only.
- Updated the client side validation to use the server-provided file size limit when drag/dropping a file requiring the conversion service.
- `zoomOnEnable` now works even for a catalog item that is initially enabled in the catalog. Previously, it only worked for catalog items enabled via the user interface or otherwise outside of the load process.
- Added `initialTimeSource` property to `CsvCatalogItem` so it is possible to specify the value of the animation timeline at start from init files.
- Added to documentation for customizing data appearance.
- Added `CatalogShortcut` for creating tool items for linking to a `CatalogItem`.
- Renamed `ViewState.viewCatalogItem()` to `viewCatalogMember` to reflect that it can be used for all `CatalogMembers`, not just `CatalogItems`.
- Fixed a bug that could cause a crash when switching to 2D when the `initialView` was just a `Rectangle` instead of a `CameraView`.
- Fixed a bug that caused multiple layers with generated, gradient legends to all show the same legend on the Workbench.

### 5.2.11

- Pinned `urijs` to v1.18.10 to work around a breaking change in v1.18.11.

### 5.2.10

- Improved the conversion of Esri polygons to GeoJSON by `featureDataToGeoJson`. It now correctly handles polygons with holes and with multiple outer rings.
- Added some fields to the dataset info page for `CkanCatalogItem`.
- Fixed a bug that could cause some layers, especially the Bing Maps basemap, to occasionally be missing from the 2D map.
- Fixed a bug that could cause the selected time to move to the end time when sharing a map with a time-dynamic layer.

### 5.2.9

- A catalog item's `cacheDuration` property now takes precedence over the cache duration specified by the code. Previously, the `cacheDuration` would only override the default duration (2 weeks).

### 5.2.8

- Added option to expand the HTML embed code and toggle URL shorting for the share link.
- The Share feature now includes the current time selected on the timeline, so that anyone visiting a share link will see the map at the intended time.

### 5.2.7

- Added the Latitude and Longitude to the filename for the Feature Information file download.
- Added the time to the timeline labels when zoomed in to a single day. Previously, the label sometimes only showed the date.

### 5.2.6

- Added the ability to disable the conversion service so that no user data is sent outside of the client by setting `conversionServiceBaseUrl` to `false` in the `parameters` section of `config.json`.
- Added the ability to disable the location button by setting `disableMyLocation` to `true` in the `parameters` section of `config.json`.
- Fixed a bug that caused the share functionality to fail (both screenshot and share link) in 2d mode.
- Fixed a bug with explicitly styled enum columns in Internet Explorer.
- Fixed a bug that caused the selected column in a csv to be the second column when a time column is present.

### 5.2.5

- Fixed a bug with `forceProxy: true` which meant that vector tiles would try, and fail, to load over the proxy.
- Added documentation for customizing data appearance, and folded in existing but orphaned documentation for creating feature info templates.
- Changed the LocateMe button so that it toggles and continuously updates the location when Augmented Reality is enabled.
- Added the ability to set SDMX-JSON region names from a region type dimension, using a Mustache template. This was required so regions can be mapped to specific years, even if not specified by the SDMX-JSON server.
- Added `viewermode` to the users persistent local storage to remember the last `ViewerMode` used.
- Added the ability to customize the preamble text on the feedback form ("We would love to hear from you!") by setting `feedbackPreamble` in the `parameters` section of `config.json`.

### 5.2.4

- Fixed a bug that prevented error messages, such as when a dataset fails to load, from being shown to the user. Instead, the errors were silently ignored.

### 5.2.3

- Fixed a bug that gave expanded Sensor Observation Service charts poor names.
- Fixed a bug that prevented some table-based datasets from loading.

### 5.2.2

- Fixed download of selected dataset (as csv) so that quotes are handled in accordance with https://tools.ietf.org/html/rfc4180. As a result, more such downloads can be directly re-loaded in Terria by dragging and dropping them.

### 5.2.1

- Changed the default opacity for points from CSV files without a value column to 1.0 (previously it was 0.6). This is a workaround for a Cesium bug (https://github.com/AnalyticalGraphicsInc/cesium/issues/5307) but really a better choice anyway.
- Fixed a bug which meant non-standard properties of some table data sources (eg. csv, SOS, SDMX-JSON) were missing in the feature info panel, because of a breaking change in Cesium 1.33.

### 5.2.0

- Fixed a bug that caused layer disclaimers to fail to appear when the layer was enabled via a share link. Since the user was unable to accept the disclaimer, the layer also failed to appear.
- Added `AugmentedVirtuality` (user facing feature name Augmented Reality) to allow users to use their mobile device's orientation to set the camera view.
- Added the `showFeaturesAtAllTimes` option to Sensor Observation Service items. This improves the user experience if the server returns
  some features starting in 1990, say, and some starting in 1995, so that the latter still appear (as grey points with no data) in 1990.
- Fixed a bug that prevented preview charts in the feature info panel from updating when the user changed the Sensor Observation Service frequency.
- Fixed a bug that allowed the user to de-select all the display choices for Sensor Observation Service items.
- Improved the appearance of charts where all the y-values are null. (It now shows "No preview available".)
- Upgraded to Leaflet 1.0.3 for the 2D and preview maps.
- Upgraded to [Cesium 1.33](https://github.com/AnalyticalGraphicsInc/cesium/blob/1.33/CHANGES.md) for the 3D view.

### 5.1.1

- Fixed a bug that caused an 'added' and a 'shown' event for "Unnamed Item" to be logged to Google Analytics when previewing an item in the catalog.
- Added a 'preview' Google Analytics event when a catalog item is shown on the preview map in the catalog.
- Fixed a bug that prevented csv files with missing dates from loading.
- Fixed a bug that could cause an error when adding a layer without previewing it first.

### 5.1.0

- Fixed a bug that prevented `WebMapServiceCatalogItem` from acting as a time-dynamic layer when the time dimension was inherited from a parent layer.
- `WebMapServiceCatalogItem` now supports WMS 1.1.1 style dimensions (with an `Extent` element) in addition to the 1.3.0 style (`Dimension` only).
- `WebMapServiceCatalogItem` now passes dates only (rather than dates and times) to the server when the TIME dimension uses the `start/stop/period` form, `start` is a date only, and `period` does not include hours, minutes, or seconds.
- `WebMapServiceCatalogItem` now supports years and months (in addition to days, hours, minutes, and seconds) in the period specified of a TIME dimension.
- `WebMapServiceCatalogItem` now ignores [leap seconds](https://en.wikipedia.org/wiki/Leap_second) when evaluating ISO8601 periods in a time dimension. As a result, 2 hours after `2016-06-30T23:00:00Z` is now `2016-07-01T01:00:00Z` instead of `2016-07-01T00:59:59Z` even though a leap second at the end of June 2016 makes that technically 2 hours and 1 second. We expect that this is more likely to align with the expectations of WMS server software.
- Added option to specify `mobileDefaultViewerMode` in the `parameters` section of `config.json` to specify the default view mode when running on a mobile platform.
- Added support for `itemProperties` to `CswCatalogGroup`.
- Added `terria.urlEncode` function for use in feature info templates.
- Fixed a layout problem that caused the coordinates on the location bar to be displayed below the bar itself in Internet Explorer 11.
- Updated syntax to remove deprecation warnings with React version 15.5.

### 5.0.1

- Breaking changes:
  - Starting with this release, TerriaJS is meant to be built with Webpack 2. The best way to upgrade your application is to merge from [TerriaMap](https://github.com/TerriaJS/TerriaMap). If you run into trouble, post a message on the [TerriaJS forum](https://groups.google.com/forum/#!forum/terriajs).
  - Removed the following previously-deprecated modules: `registerKnockoutBindings` (no replacement), `AsyncFunctionResultCatalogItem` (now `ResultPendingCatalogItem`), `PlacesLikeMeFunction` (now `PlacesLikeMeCatalogFunction`), `SpatialDetailingFunction` (now `SpatialDetailingCatalogFunction`), and `WhyAmISpecialFunction` (now `WhyAmISpecialCatalogFunction`).
  - Removed `lib/Sass/StandardUserInterface.scss`. It is no longer necessary to include this in your application.
  - Removed the previously-deprecated third pararameter, `getColorCallback`, of `DisplayVariablesConcept`. Pass it inside the `options` parameter instead.
  - Removed the following previously-deprecated properties from `TableColumn`: `indicesIntoUniqueValues` (use `uniqueValues`), `indicesOrValues` (use `values`), `indicesOrNumericalValues` (use `uniqueValues` or `numericalValues`), and `usesIndicesIntoUniqueValues` (use `isEnum`).
  - Removed the previously-deprecated `dataSetID` property from `AbsIttCatalogItem`. Use `datasetId` instead.
  - Removed the previously-deprecated `allowGroups` property from `CkanCatalogItem`. Use `allowWmsGroups` or `allowWfsGroups` instead.
  - Removed the previously-deprecated `RegionMapping.setRegionColumnType` function. Use the `setRegionColumnType` on an _instance_ of `RegionMapping` instead.
  - Removed the previously-deprecated `regionMapping.regionDetails[].column` and `.disambigColumn`. Use `.columnName` and `.disambigColumnName` instead.
  - Removed the previously-deprecated `options.regionMappingDefinitionsUrl` parameter from the `Terria` constructor. Set the `regionMappingDefinitionsUrl` inside `parameters` in `config.json` instead.
- Fixed a bug in `WebMapServiceCatalogItem` that prevented TerriaJS from correctly determining the projections supported by a WMS layer when supported projections are inherited from parent layers.
- Changed "no value" colour of region-mapped data to fully transparent, not black.
- Fixed an issue where expanding a chart from an SDMX-JSON or SOS feature twice, with different data choices selected, would overwrite the previous chart.
- Improved SDMX-JSON items to still show properly, even if the `selectedInitially` property is invalid.
- Added `Score` column to `GNAFAddressGeocoder` to indicate relative quality, which maps as default variable.

### 4.10.5

- Improved error message when accessing the user's location under http with Chrome.
- When searching locations, the button to instead search the catalog is now above the results instead of below them.
- Changed "go to full screen mode" tooltip to "Hide workbench", and "Exit Full Screen" button to "Show Workbench". The term "full screen" was misleading.
- Fixed a bug where a chartable (non-geo-spatial) CSV file with a column including the text "height" would not let the user choose the "height" column as the y-axis of a chart.
- Added support for non-default x-axes for charts via `<chart x-column="x">` and the new `tableStyle.xAxis` parameter.
- Added support for a `charSet` parameter on CSV catalog items, which overrides the server's mime-type if present.

### 4.10.4

- Added the ability for `CkanCatalogGroup` to receive results in pages, rather than all in one request. This will happen automatically when the server returns partial results.
- Improved the performance of the catalog UI by not creating React elements for the contents of a group until that group is opened.
- Close polygons used as input to a `CatalogFunction` by making the last position the same as the first one.
- Added support for a new `nameInCatalog` property on all catalog members which overrides `name` when displayed in the catalog, if present.
- Added `terria.urlEncodeComponent` function for use in feature info templates.
- `yAxisMin` and `yAxisMax` are now honored when multiple charts are active, by using the minimum `yAxisMin` and the maximum `yAxisMax` of all charts.

### 4.10.3

- Locked third-party dependency proj4 to v2.3.x because v2.4.0 breaks our build.

### 4.10.2

- New sections are now merged info `CatalogMember.info` when `updateFromJson` is called multiple times, rather than the later `info` completely replacing the earlier one. This is most useful when using `itemProperties` to override some of the info sections in a child catalog item.
- Fixed a bug where csv files with a date column would sometimes fail if a date is missing.

### 4.10.1

- Improved the SDMX-JSON catalog item to handle huge dimensions, allow a blacklist, handle bad responses better, and more.
- Fixed a bug that prevented the proxy from being used for loading legends, even in situations where it is necessary such as an `http` legend accessed from an `https` site.
- Added link to re-download local files, noting that TerriaJS may have done additional processing (eg. geocoding).

### 4.10.0

- Changed defaults:
  - `WebProcessingServiceCatalogFunction` now defaults to invoking the `Execute` service via an HTTP POST with XML encoding rather than an HTTP GET with KVP encoding. This is a more sensible default because the WPS specification requires that servers support POST/XML while GET/KVP is optional. Plus, POST/XML allows large input parameters, such as a polygon descibing all of Australia, to be successfully passed to the WPS process. To force use of GET/KVP, set the `executeWithHttpGet` property to `true`.
- Fixed problems with third-party dependencies causing `npm install` and `npm run gulp` to fail.

### 4.9.0

- Added a help overlay system. A TerriaJS application can define a set of help sequences that interactively walk the user through a task, such as adding data to the map or changing map settings. The help sequences usually appear as a drop-down Help menu in the top-right corner.
- Fixed a bug with calculating bounding rectangles in `ArcGisCatalogItem` caused by changes to `proj4` package.
- Fixed a bug preventing chart axis labels from being visible on a white background.
- Fixed a bug that caused the Feedback panel to appear below the chart panel, making it difficult to use.

### 4.8.2

- Fixed a bug that prevented a `shareUrl` specified in `config.json` from actually being used by the `ShareDataService`.
- Adding a JSON init file by dropping it on the map or selecting it from the My Data tab no longer adds an entry to the Workbench and My Data catalog.
- WPS return type can now be `application/vnd.terriajs.catalog-member+json` which allows a json catalog member to be returned in WPS along with the usual attributes to control display.
- `chartLineColor` tableStyle attribute added, allowing per column specification of chart line color.
- Fixed a bug that caused a `WebMapServiceCatalogItem` inside a `WebMapServiceCatalogGroup` to revert to defaults from GetCapabilities instead of using shared properties.
- Fix a bug that prevented drawing the marker and zooming to the point when searching for a location in 2D.
- Fixed a bug where `WebMapTileServiceCatalogItem` would incorrectly interpret a bounding box and return only the lower left corner causing Cesium to crash on render.
- Fixed a bug that caused the feedback form to be submitted when unchecking "Share my map view".

### 4.8.1

- `CkanCatalogGroup` now automatically adds the type of the resource (e.g. `(WMS)`) after the name when a dataset contains multiple resources that can be turned into catalog items and `useResourceName` is false.
- Added support for ArcGIS FeatureServers to `CkanCatalogGroup` and `CkanCatalogItem`. In order for `CkanCatalogGroup` to include FeatureServers, `includeEsriFeatureServer` must be set to true.
- Changed default URL for the share service from `/share` to `share` and made it configurable by specifying `shareUrl` in config.json. This helps with deployments in subdirectories.

### 4.8.0

- Fixed a bug that prevented downloading data from the chart panel if the map was started in 2D mode.
- Changed the default opacity of table data to 0.8 from 0.6.
- Added the ability to read dates in the format "2017-Q2".
- Improved support for SDMX-JSON, including showing values as a percent of regional totals, showing the selected conditions in a more concise format, and fixing some bugs.
- Updated `TableCatalogItem`s to show a download URL in About This Dataset, which downloads the entire dataset as csv, even if the original data was more complex (eg. from an API).
- The icon specified to the `MenuPanel` / `DropdownPanel` theme can now be either the identifier of an icon from `Icon.GLYPHS` or an actual SVG `require`'d via the `svg-sprite-loader`.
- Fixed a bug that caused time-varying points from a CSV file to leave a trail on the 2D map.
- Add `Terria.filterStartDataCallback`. This callback gives an application the opportunity to modify start (share) data supplied in a URL before TerriaJS loads it.
- Reduced the size of the initial TerriaJS JavaScript code by about 30% when starting in 2D mode.
- Upgraded to [Cesium 1.29](https://github.com/AnalyticalGraphicsInc/cesium/blob/1.29/CHANGES.md).

### 4.7.4

- Renamed `SpatialDetailingFunction`, `WhyAmISpecialFunction`, and `PlacesLikeMeFunction` to `SpatialDetailingCatalogFunction`, `WhyAmISpecialCatalogFunction`, and `PlacesLikeMeCatalogFunction`, respectively. The old names will be removed in a future release.
- Fixed incorrect tooltip text for the Share button.
- Improved the build process and content of the user guide documentation.

### 4.7.3

- Canceled pending tile requests when removing a layer from the 2D map. This should drastically improve the responsiveness when dragging the time slider of a time-dynamic layer in 2D mode.
- Added the data source and data service details to the "About this dataset" (preview) panel.
- Fixed a bug introduced in 4.7.2 which made the Feature Info panel background too pale.

### 4.7.2

- Updated GNAF API to new Lucene-based backend, which should improve performance.
- Updated custom `<chart>` tag to allow a `colors` attribute, containing comma separated css strings (one per column), allowing users to customize chart colors. The `colors` attribute in charts can also be passed through from a WPS ComplexData response.
- Updated styling of Give Feedback form.
- Improved consistency of "Search" and "Add Data" font sizes.
- Improved flexibility of Feature Info Panel styling.
- Fixed a bug that could cause an extra `/` to be added to end of URLs by `ArcGisMapServerCatalogItem`, causing some servers to reject the request.
- Added a workaround for a bug in Internet Explorer 11 on Windows 7 that could cause the user interface to hang.

### 4.7.1

- Fixed a bug where providing feedback did not properly share the map view.
- Updated to terriajs-server 2.6.2.
- Fixed a bug leading to oversized graphics being displayed from WPS calls.

### 4.7.0

- Added the ability for users to share their view of the map when providing feedback.
- Extra components can now be added to FeatureInfoSection.
- Updated "Download Data" in FeatureInfoSection to "Download Data for this Feature".
- Fixed the color of visited links in client apps with their own css variables.
- Fixed a bug that prevented the scale bar from displaying correctly.

### 4.6.1

- Added support for creating custom WPS types, and for reusing `Point`, `Polygon`, and `Region` editors in custom types.
- Fixed a bug that caused the legend to be missing for WMS catalog items where the legend came from GetCapabilities but the URL did not contain `GetLegendGraphic`.

### 4.6.0

- Changed defaults:
  - The `clipToRectangle` property of raster catalog items (`WebMapServiceCatalogItem`, `ArcGisMapServerCatalogItem`, etc.) now defaults to `true`. It was `false` in previous releases. Using `false` prevents features (especially point features) right at the edge of the layer's rectangle from being cut off when the server reports too tight a rectangle, but also causes the layer to load much more slowly in many cases. Starting in this version, we favour performance and the much more common case that the rectangle can be trusted.
- Made `WebMapServiceCatalogItem` tolerant of a `GetCapabilities` where a `LegendURL` element does not have an `OnlineResource` or a `Dimension` does not have any values.
- Added support for 'Long' type hint to CSV data for specifying longitude.
- The marker indicating the location of a search result is now placed correctly on the terrain surface.
- `CatalogFunction` region parameters are now selected on the main map rather than the preview map.
- Some regions that were previously not selectable in Analytics, except via autocomplete, are now selectable.
- Added hover text that shows the position of data catalog search results in the full catalog.
- Widened scrollbars and improve their contrast.
- Removed the default maximum number of 10 results when searching the data catalog.
- Allow users to browse for JSON configuration files when adding "Local Data".
- Made it easier to use custom fonts and colors in applications built on TerriaJS, via new SCSS variables.
- Fixed a bug that caused a `CswCatalogGroup` to fail to load if the server had a `references` element without a `protocol`.

### 4.5.1

- The order of the legend for an `ArcGisMapServerCatalogItem` now matches the order used by ArcGIS itself.
- Large legends are now scaled down to fit within the width of the workbench panel.
- Improved the styling of links inside the Feature Information panel.
- Fixed a bug that could cause the Feature Information panel's close button to initially appear in the wrong place, and then jump to the right place when moving the mouse near it.

### 4.5.0

- Added support for the Sensor Observation Service format, via the `SensorObservationServiceCatalogItem`.
- Added support for end date columns in CSV data (automatic with column names containing `end_date`, `end date`, `end_time`, `end time`; or set in json file using `isEndDate` in `tableStyle.columns`.
- Fixed calculation of end dates for moving-point CSV files, which could lead to points disappearing periodically.
- Fixed a bug that prevented fractional seconds in time-varying WMS periodicity.
- Added the ability to the workbench UI to select the `style` to use to display a Web Map Service (WMS) layer when multiple styles are available.
- Added the ability to the workbench UI to select from among the available dimensions of a Web Map Service (WMS) layer.
- Improved the error reporting and handling when specifying invalid values for the WMS COLORSCALERANGE parameter in the UI.
- Added the ability to drag existing points when creating a `UserDrawing`.
- Fixed a bug that could cause nonsensical legends for CSV columns with all null values.
- Fixed a bug that prevented the Share panel from being used at all if the URL shortening service encountered an error.
- Fixed a bug that could cause an error when adding multiple catalog items to the map quickly.
- Tweaked the z-order of the window that appears when hovering over a chart series, so that it does not appear on top of the Feature Information panel.
- Fixed a bug that could lead to incorrect colors in a legend for a CSV file with explicit `colorBins` and cut off at a minimum and maximum.
- We now show the feature info panel the first time a dataset is added, containing a suggestion to click the map to learn more about a location. Also improved the wording for the feature info panel when there is no data.
- Fixed support for time-varying feature info for vector tile based region mapping.
- `updateApplicationOnMessageFromParentWindow` now also allows messages from the `opener` window, i.e. the window that opened the page by calling `window.open`. The parent or opener may now also send a message with an `allowOrigin` property to specify an origin that should be allowed to post messages.
- Fixed a bug that prevented charts from loading http urls from https.
- The `isNcWMS` property of `WebMapServiceCatalogItem` is now set to true, and the COLORSCALERANGE controls are available in the UI, for ncWMS2 servers.
- Added the ability to prevent CSVs with time and `id` columns from appearing as moving points, by setting `idColumns` to either `null` or `[]`.
- Fixed a bug that prevented default parameters to `CatalogFunction`s from being shown in the user interface.
- Fixed a problem that made `BooleanParameter`s show up incorrectly in the user interface.
- Embedded `<chart>` elements now support two new optional attributes:
  - `title`: overrides the title that would otherwise be derived from the name of the feature.
  - `hide-buttons`: If `"true"`, the Expand and Download buttons are hidden from the chart.
- Fixed a bug in embedded `<collapsible>` elements that prevented them from being expandable.
- Improved SDMX-JSON support to make it possible to change region type in the UI.
- Deprecated `RegionMapping.setRegionColumnType` in favour of `RegionMapping.prototype.setRegionColumnType`. `regionDetails[].column` and `.disambigColumn` have also been deprecated.

### 4.4.1

- Improved feature info display of time-varying region-mapped csvs, so that chart is still shown at times with no data.
- Fix visual hierarchy of groups and items in the catalog.

### 4.4.0

- Fixed a bug that caused Cesium (3D view) to crash when plotting a CSV with non-numerical data in the depth column.
- Added automatic time-series charts of attributes to the feature info of time-varying region-mapped csvs.
- Refactored Csv, AbsItt and Sdmx-Json catalog items to depend on a common `TableCatalogItem`. Deprecated `CsvCatalogItem.setActiveTimeColumn` in favour of `tableStructure.setActiveTimeColumn`.
- Error in geocoding addresses in csv files now shows in dialog box.
- Fixed CSS styling of the timeline and added padding to the feature info panel.
- Enhanced JSON support to recognise JSON5 format for user-added files.
- Deprecated `indicesIntoUniqueValues`, `indicesOrValues`, `indicesOrNumericalValues` and `usesIndicesIntoUniqueValues` in `TableColumn` (`isEnum` replaces `usesIndicesIntoUniqueValues`).
- Added support for explicitly colouring enum columns using a `tableStyle.colorBins` array of `{"value":v, "color":c}` objects
- Improved rendering speed when changing the display variable for large lat/lon csv files.
- Default to moving feature CSVs if a time, latitude, longitude and a column named `id` are present.
- Fixed a bug so units flow through to charts of moving CSV features.
- Fixed a bug that prevented the `contextItem` of a `CatalogFunction` from showing during location selection.
- Fixed a bug that caused `&amp;` to appear in some URLs instead of simply `&`, leading to an error when visiting the link.
- Added the ability to pass a LineString to a Web Processing Service.
- Fixed a bug that prevented `tableStyle.dataVariable` = `null` from working.
- Uses a smarter default column for CSV files.
- Fixed a bug that caused an error message to appear repeatedly when there was an error downloading tiles for a base map.
- Fixed a bug that caused WMS layer names and WFS type names to not be displayed on the dataset info page.
- We now preserve the state of the feature information panel when sharing. This was lost in the transition to the new user interface in 4.0.0.
- Added a popup message when using region mapping on old browsers without an `ArrayBuffer` type (such as Internet Explorer 9). These browsers won't support vector tile based region mapping.
- Fixed bug where generic parameters such as strings were not passed through to WPS services.
- Fixed a bug where the chart panel did not update with polled data files.
- Removed the Australian Hydrography layer from `createAustraliaBaseMapOptions`, as the source is no longer available.
- Fixed a bug that caused the GetCapabilities URL of a WMS catalog item to be shown even when `hideSource` was set to true.
- Newly-added user data is now automatically selected for the preview map.
- Fixed a bug where selecting a new column on a moving point CSV file did not update the chart in the feature info panel.
- Fixed dropdowns dropping from the bounds of the screen in Safari.
- Fixed a bug that prevented the feature info panel from updating with polled lat/lon csvs.
- Improved handing of missing data in charts, so that it is ignored instead of shown as 0.

### 4.3.3

- Use react-rangeslider 1.0.4 because 1.0.5 was published incorrectly.

### 4.3.2

- Fixed css styling of shorten URL checkbox.

### 4.3.1

- Added the ability to specify the URL to the `serverConfig` service in `config.json` as `parameters.serverConfigUrl`.

### 4.3.0

- Added `Terria.batchGeocoder` property. If set, the batch geocoder is used to resolve addresses in CSV files so that they can be shown as points on the map.
- Added `GnafAddressGeocoder` to resolve Australian addresses using the GNAF API.
- Added a loading indicator for user-added files.
- Fixed a bug that prevented printing the map in the 2D mode.
- Fixed a bug when changing between x-axis units in the chart panel.
- Moved all Terria styles into CSS-modules code (except Leaflet) - `lib/Sass/StandardUserInterface.scss` no longer needs to be imported and now only includes styles for backwards compatibility.

### 4.2.1

- Fixed bug that prevented the preview map displaying on mobile devices.

### 4.2.0

- There is a known bug in this version which prevents the user from being able to choose a region for some Analytics functions.
- Added support for ArcGis FeatureServers, using the new catalog types `esri-featureServer` and `esri-featureServer-group`. Catalog type `esri-group` can load REST service, MapServer and FeatureServer endpoints. (For backwards compatibility, catalog type `esri-mapServer-group` continues to work for REST service as well as MapServer endpoints.)
- Enumeration parameter now defaults to what is shown in UI, and if parameter is optional, '' is default.
- Adds bulk geocoding capability for Australian addresses. So GnafAPI can be used with batches of addresses, if configured.
- Fixed a bug that caused the selection indicator to get small when near the right edge of the map and to overlap the side panel when past the left edge.
- Map controls and menus now become translucent while the explorer window (Data Catalog) is visible.
- Removed find-and-replace for cesium workers from the webpack build as it's done in terriajs-cesium now.
- Legend images that fail to load are now hidden entirely.
- Improved the appearance of the opacity slider and added a percentage display.
- AllowedValues for LiteralData WPS input now works even if only one value specified.
- Fixed bug in WPS polygon datatype to return valid polygon geojson.
- Fix regression: cursor changes in UserDrawing now functions in 2D as well as 3D.
- Updated to [Cesium](http://cesiumjs.org) 1.23 (from 1.20). See the [change log](https://github.com/AnalyticalGraphicsInc/cesium/blob/1.23/CHANGES.md) for details.
- Fixed a bug which prevented feature info showing for Gpx-, Ogr-, WebFeatureService-, ArcGisFeatureServer-, and WebProcessingService- CatalogItems.
- Added support for a wider range of SDMX-JSON data files, including the ability to sum over dimensions via `aggregatedDimensionIds`.
- Added support for `tableStyle.colorBins` as array of values specifying the boundaries between the color bins in the legend, eg. `[3000, 3500, 3900, 4000]`. `colorBins` can still be an integer specifying the number of bins, in which case Terria determines the boundaries.
- Made explorer panel not rendered at all when hidden and made the preview map destroy itself when unmounted - this mitigates performance issues from having Leaflet running in the background on very busy vector datasets.
- Fixed a bug which prevented time-varying CZML feature info from updating.
- Added support for moving-point csv files, via an `idColumns` array on csv catalog items. By default, feature positions, color and size are interpolated between the known time values; set `isSampled` to false to prevent this. (Color and size are never interpolated when they are drawn from a text column.)
- Added support for polling csv files with a partial update, and by using `idColumns` to identify features across updates.
- Added a time series chart to the Feature Info Panel for sampled, moving features.
- Fixed a bug which sometimes prevented feature info from appearing when two region-mapped csv files were displayed.
- Fixed the preview map extent being one item behind what was actually selected.

### 4.1.2

- Fixed a bug that prevented sharing from working in Internet Explorer.

### 4.1.1

- Stopped IE9 from setting bizarre inline dimensions on custom branding images.
- Fixed workbench reordering in browsers other than Chrome.
- URLs on the dataset info page are now auto-selected by clicked, making them easier to copy.

### 4.1.0

- Made the column title for time-based CSV exports from chart default to 'date'
- Stopped the CSV creation webworker from being run multiple times on viewing a chart.
- Removed the empty circles from non-selected base maps on the Map settings panel.
- Prevented text from being selected when dragging the compass control.
- Added the `MeasureTool` to allow users to interactively measure the distance between points.
- Worked around a problem in the Websense Web Filter that caused it to block access to some of the TerriaJS Web Workers due to a URL in the license text in a comment in a source file.

### 4.0.2

- Fixed a bug that prevented opening catalog groups on iOS.
- Fixed a CSS warning.

### 4.0.1

- Fixed a bug that caused an error message to be formatted incorrectly when displayed to the user.

### 4.0.0

- Rewrote the TerriaJS user interface using React. We believe the new interface is a drastic improvement, incorporating user feedback and the results of usability testing. Currently, it is a bit harder to customize than our old user interface, so if your application has extensive customizations, we suggest delaying upgrading to this version for a little while logner.
- Added support for non-geospatial CSV files, which display in a new chart panel.
- Added support for customisable tags in Feature Info templates.
- Implemented [`<chart>` and `<collapsible>`](https://github.com/TerriaJS/terriajs/blob/4.0.0/lib/ReactViews/Custom/registerCustomComponentTypes.js#L52-L106) tags in Feature Info templates.
- Added support for [polling](https://github.com/TerriaJS/terriajs/blob/4.0.0/lib/Models/Polling.js) for updates to CSV files.
- `CswCatalogGroup` will now include Web Processing Services from the catalog if configured with `includeWps` set to true.
- `WebMapServiceCatalogItem` will now detect ncWMS servers and set isNcWMS to true.
- New `ShareDataService` which can store and resolve data. Currently it is used as a replacement for Google URL Shortener, which can't handle long URLs.
- New `ServerConfig` object which provides configuration information about the server, including which domains can be proxied for. This changes the way CorsProxy is initialised.
- Added partial support for the SDMX-JSON format.
- `UserDrawing` added for drawing lines and polygons on the map.
- CkanCatalogGroup's `filterQuery` items can now be specified as objects instead of URL-encoded strings.

### 3.5.0

- Ungrouped items in CKAN catalog items are now grouped under an item whose title is determined by .ungroupedTitle (default: "No group").
- CKAN's default search regex for KMLs also includes KMZ.
- Add documentation of camera properties.

### 3.4.0

- Support JSON5 (http://json5.org/) use in init files and config files, so comments can be used and object keys don't need to be quoted.
- Fixed a bug that caused the `corsProxyBaseUrl` specified in `config.json` to be ignored.
- Fixed a bug preventing downloading feature info data in CSV format if it contained nulls.
- Added support for the WMS Style/MetadataURL tag in layer description.
- Long titles in locally-generated titles now word-wrap in most web browsers.
- Long auto-generated legend titles now word wrap in most web browsers.

### 3.3.0

- Support `parameters` property in WebFeatureServiceCatalogItem to allow accessing URLs that need additional parameters.
- Fixed a bug where visiting a shared link with a time-series layer would crash load.
- Added a direct way to format numbers in feature info templates, eg. `{{#terria.formatNumber}}{"useGrouping": true, "maximumFractionDigits": 3}{{value}}{{/terria.formatNumber}}`. The quotes around the keys are optional.
- When the number of unique values in a CSV column exceeds the number of color bins available, the legend now displays "XX other values" as the label for the last bucket rather than simply "Other".
- CSV columns with up to 21 unique values can now be fully displayed in the legend. Previously, the number of bins was limited to 9.
- Added `cycle` option to `tableColumnStyle.colorBinMethod` for enumeration-type CSV columns. When the number of unique values in the column exceeds the number of color bins available, this option makes TerriaJS color all values by cycling through the available colors, rather than coloring only the most common values and lumping the rest into an "Other" bucket.
- Metadata and single data files (e.g. KML, GeoJSON) are now consistently cached for one day instead of two weeks.
- `WebMapServiceCatalogItem` now uses the legend for the `style` specified in `parameters` when possible. It also now includes the `parameters` when building a `GetLegendGraphic` URL.
- Fixed a bug that prevented switching to the 3D view after starting the application in 2D mode.

### 3.2.1

- Fixed a bug on IE9 which prevented shortened URLs from loading.
- Fixed a map started with smooth terrain being unable to switch to 3D terrain.
- Fixed a bug in `CkanCatalogItem` that prevented it from using the proxy for dataset URLs.
- Fixed feature picking when displaying a point-based vector and a region mapped layer at the same time.
- Stopped generation of WMS intervals being dependent on JS dates and hence sensitive to DST time gaps.
- Fixed a bug which led to zero property values being considered time-varying in the Feature Info panel.
- Fixed a bug which prevented lat/lon injection into templates with time-varying properties.

### 3.2.0

- Deprecated in this version:
  - `CkanCatalogItem.createCatalogItemFromResource`'s `options` `allowGroups` has been replaced with `allowWmsGroups` and `allowWfsGroups`.
- Added support for WFS in CKAN items.
- Fixed bug which prevented the terria-server's `"proxyAllDomains": true` option from working.
- Added support in FeatureInfoTemplate for referencing csv columns by either their name in the csv file, or the name they are given via `TableStyle.columns...name` (if any).
- Improved CSV handling to ignore any blank lines, ie. those containing only commas.
- Fixed a bug in `CswCatalogGroup` that prevented it from working in Internet Explorer.

### 3.1.0

- Only trigger a search when the user presses enter or stops typing for 3 seconds. This will greatly reduce the number of times that searches are performed, which is important with a geocoder like Bing Maps that counts each geocode as a transaction.
- Reduced the tendency for search to lock up the web browser while it is in progress.
- Include "engines" attribute in package.json to indicate required Node and NPM version.
- For WMS catalog items that have animated data, the initial time of the timeslider can be specified with `initialTimeSource` as `start`, `end`, `present` (nearest date to present), or with an ISO8601 date.
- Added ability to remove csv columns from the Now Viewing panel, using `"type": "HIDDEN"` in `tableStyle.columns`.

### 3.0.0

- TerriaJS-based application are now best built using Webpack instead of Browserify.
- Injected clicked lat and long into templates under `{{terria.coords.latitude}}` and `{{terria.coords.longitude}}`.
- Fixed an exception being thrown when selecting a region while another region highlight was still loading.
- Added `CesiumTerrainCatalogItem` to display a 3D surface model in a supported Cesium format.
- Added support for configuration of how time is displayed on the timeline - catalog items can now specify a dateFormat hash
  in their configuration that has formats for `timelineTic` (what is displayed on the timeline itself) and `currentTime`
  (which is the current time at the top-left).
- Fixed display when `tableStyle.colorBins` is 0.
- Added `fogSettings` option to init file to customize fog settings, introduced in Cesium 1.16.
- Improved zooming to csvs, to include a small margin around the points.
- Support ArcGis MapServer extents specified in a wider range of projections, including GDA MGA zones.
- WMS legends now use a bigger font, include labels, and are anti-aliased when we can determine that the server is Geoserver and supports these options.
- Updated to [Cesium](http://cesiumjs.org) 1.20. Significant changes relevant to TerriaJS users include:
  - Fixed loading for KML `NetworkLink` to not append a `?` if there isn't a query string.
  - Fixed handling of non-standard KML `styleUrl` references within a `StyleMap`.
  - Fixed issue in KML where StyleMaps from external documents fail to load.
  - Added translucent and colored image support to KML ground overlays
  - `GeoJsonDataSource` now handles CRS `urn:ogc:def:crs:EPSG::4326`
  - Fix a race condition that would cause the terrain to continue loading and unloading or cause a crash when changing terrain providers. [#3690](https://github.com/AnalyticalGraphicsInc/cesium/issues/3690)
  - Fix issue where the `GroundPrimitive` volume was being clipped by the far plane. [#3706](https://github.com/AnalyticalGraphicsInc/cesium/issues/3706)
  - Fixed a reentrancy bug in `EntityCollection.collectionChanged`. [#3739](https://github.com/AnalyticalGraphicsInc/cesium/pull/3739)
  - Fixed a crash that would occur if you added and removed an `Entity` with a path without ever actually rendering it. [#3738](https://github.com/AnalyticalGraphicsInc/cesium/pull/3738)
  - Fixed issue causing parts of geometry and billboards/labels to be clipped. [#3748](https://github.com/AnalyticalGraphicsInc/cesium/issues/3748)
  - Fixed bug where transparent image materials were drawn black.
  - Fixed `Color.fromCssColorString` from reusing the input `result` alpha value in some cases.
- Added support for time-series data sets with gaps - these are skipped when scrubbing on the timeline or playing.

### 2.3.0

- Share links now contain details about the picked point, picked features and currently selected feature.
- Reorganised the display of disclaimers so that they're triggered by `CatalogGroup` and `CatalogItem` models, which trigger `terria.disclaimerEvent`, which is listened to by DisclaimerViewModel`. `DisclaimerViewModel` must be added by the map that's using Terria.
- Added a mechanism for hiding the source of a CatalogItem in the view info popup.
- Added the `hideSource` flag to the init json for hiding the source of a CatalogItem in the View Info popup.
- Fixed a bug where `CatalogMember.load` would return a new promise every time it was called, instead of retaining the one in progress.
- Added support for the `copyrightText` property for ArcGis layers - this now shows up in info under "Copyright Text"
- Showed a message in the catalog item info panel that informs the user that a catalog item is local and can't be shared.
- TerriaJS now obtains its list of domains that the proxy will proxy for from the `proxyableDomains/` service. The URL can be overridden by setting `parameters.proxyableDomainsUrl` in `config.json`.
- Updated to [Cesium](http://cesiumjs.org) 1.19. Significant changes relevant to TerriaJS users include:
  - Improved KML support.
    - Added support for `NetworkLink` refresh modes `onInterval`, `onExpire` and `onStop`. Includes support for `viewboundScale`, `viewFormat`, `httpQuery`.
    - Added partial support for `NetworkLinkControl` including `minRefreshPeriod`, `cookie` and `expires`.
    - Added support for local `StyleMap`. The `highlight` style is still ignored.
    - Added support for `root://` URLs.
    - Added more warnings for unsupported features.
    - Improved style processing in IE.

### 2.2.1

- Improved legend and coloring of ENUM (string) columns of CSV files, to sort first by frequency, then alphabetically.

### 2.2.0

- Warn user when the requested WMS layer doesn't exist, and try to provide a suggestion.
- Fixed the calculation of a CSV file's extent so that missing latitudes and longitudes are ignored, not treated as zero.
- Improved the user experience around uploading files in a format not directly supported by TerriaJS and optionally using the conversion service.
- Improved performance of large CSV files, especially the loading time, and the time taken to change the display variable of region-mapped files.
- Added support for CSV files with only location (lat/lon or region) columns, and no value columns, using a file-specific color. Revised GeoJSON display to draw from the same palette of colors.
- Fixed a bug that prevented GeoJSON styles from being applied correctly in some cases.
- Fixed an error when adding a CSV with one line of data.
- Fixed error when adding a CSV file with numeric column names.
- Polygons and polylines are now highlighted on click when the geometry is available.
- Improved legend and coloring of ENUM (string) columns of CSV files; only the most common values are colored differently, with the rest shown as 'Other'.
- Added support for running the automated tests on the local system (via `gulp test`), on BrowserStack (via `gulp test-browserstack`), and on Sauce Labs (via `gulp test-saucelabs`).
- Changed `tableStyle`'s `format` to only accept `useGrouping`, `maximumFractionDigits` and `styling: "percent"` options. Previously some other options may have worked in some browsers.
- Improved color palette for string (ENUM) columns of CSV files.
- Improved CSV loading to ignore any completely blank lines after the header row (ie. lines which do not even have commas).
- Added support for grouping catalog items retrieved from a CSW server according to criteria specified in the init file (via the `metadataGroups` property) or from a `domainSpecification` and a call to the `GetDomain` service on the CSW server.
- Added `UrlTemplateCatalogItem`, which can be used to access maps via a URL template.
- Improved ABS display (to hide the regions) when a concept is deselected.
- Improved readability of ArcGIS catalog items and legends by replacing underscores with spaces.
- `ArcGisMapServerCatalogItem` metadata is now cached by the proxy for only 24 hours.
- Improved the feature info panel to update the display of time-varying region-mapped CSV files for the current time.
- Updated to [Cesium](http://cesiumjs.org) 1.18. Significant changes relevant to TerriaJS users include:
  - Improved terrain performance by up to 35%. Added support for fog near the horizon, which improves performance by rendering less terrain tiles and reduces terrain tile requests. [#3154](https://github.com/AnalyticalGraphicsInc/cesium/pull/3154)
  - Reduced the amount of GPU and CPU memory used by terrain by using compression. The CPU memory was reduced by up to 40%, and approximately another 25% in Chrome.
  - Fixed an issue where the sun texture is not generated correctly on some mobile devices. [#3141](https://github.com/AnalyticalGraphicsInc/cesium/issues/3141)
  - Cesium now honors window.devicePixelRatio on browsers that support the CSS imageRendering attribute. This greatly improves performance on mobile devices and high DPI displays by rendering at the browser-recommended resolution. This also reduces bandwidth usage and increases battery life in these cases.

### 2.1.1

- Fixed sharing of time-varying czml files; the timeline was not showing on the shared link.
- Fixed sharing of user-added time-varying csv files.
- Fixed a bug in `CkanCatalogItem` that made it build URLs incorrectly when given a base URL ending in a slash.

### 2.1.0

- Moved `TableColumn`, `TableStructure`, and the classes based on `Concept` to `lib/Map`. Moved `LegendHelper` to `lib/Models`.
- Added column-specific styling to CSV files, using a new `tableStyle.columns` json parameter. This is an object whose keys are column names or indices, and whose values are objects of column-specific tableStyle parameters. See the CSV column-specific group in `wwwroot/test/init/test-tablestyle.json` for an example. [#1097](https://github.com/TerriaJS/terriajs/issues/1097)
- Added the following column-specific `tableStyle` parameters:
  - `name`: renames the column.
  - `type`: sets the column type; can be one of LON, LAT, ALT, TIME, SCALAR, or ENUM.
  - `format`: sets the column number format, using the format of the [Javascript Intl options parameter](https://developer.mozilla.org/en-US/docs/Web/JavaScript/Reference/Global_Objects/Number/toLocaleString), eg. `{"format": {"useGrouping": true, "maximumFractionDigits": 2}}` to add thousands separators to numbers and show only two decimal places. Only the `useGrouping`, `maximumFractionDigits` and `styling: "percent"` options are guaranteed to work in all browsers.
- Added column-specific formatting to the feature info panel for all file types, eg. `"featureInfoTemplate" : {"template": "{{SPEED}} m/s", "formats": {"SPEED": {"maximumFractionDigits": 2}}}`. The formatting options are the same as above.
- Changed the default number format in the Feature Info Panel to not separate thousands with commas.
- Fixed a bug that caused the content on the feature info panel to be rendered as pure HTML instead of as mixed HTML / Markdown.
- Changed the default for `tableStyle.replaceWithZeroValues` to `[]`, ie. nothing.
- Changed the default for `tableStyle.replaceWithNullValues` to `["-", "na", "NA"]`.
- Changed the default for `tableStyle.nullLabel` to '(No value)'.
- Application name and support email can now be set in config.json's "parameters" section as "appName" and "supportEmail".
- Fixed showWarnings in config json not being respected by CSV catalog items.
- Fixed hidden region mapped layers being displayed when variable selection changes.
- Fixed exporting raw data as CSV not escaping commas in the data itself.

### 2.0.1

- Fixed a bug that caused the last selected ABS concept not to appear in the feature info panel.

### 2.0.0

- The following previously-deprecated functionality was removed in this version:
  - `ArcGisMapServerCatalogGroup`
  - `CatalogItemControl`
  - `CatalogItemDownloadControl`
  - Calling `BrandBarViewModel.create` with more than one parameter.
  - `CatalogMemberControl.leftSideItemControls`
  - `CatalogMemberControl.rightSideItemControls`
  - `DataCatalogTabViewModel.getRightSideItemControls`
  - `DataCatalogTabViewModel.getLeftSideItemControls`
  - `registerCatalogItemControls`
  - `AusGlobeViewer`
- Streamlined CSV handling framework. Breaking changes include the APIs of (not including those which begin with `_`):
  - `CsvCatalogItem`: `rowProperties`, `rowPropertiesByCode`, `dynamicUpdate` have been removed.
  - `AbsIttCatalogItem`: Completely rewritten. The `dataSetID` json parameter has been deprecated in favor of `datasetId` (different capitalization).
  - For the 2011 Australian Census data, requires `sa4_code_2011` to appear as an alias in `regionMapping.json` (it was previously missing in NationalMap).
  - `TableDataSource`: Completely rewritten and moved from `Map` to `Models` directory. Handles csvs with latitude & longitude columns.
  - `RegionMapping`: Used instead of TableDataSource for region-mapped csvs.
  - `DataTable` and `DataVariable` have been replaced with new classes, `TableStructure` and `TableColumn`.
  - `RegionProvider`: `loadRegionsFromWfs`, `processRegionIds`, `applyReplacements`, `findRegionIndex` have been made internal functions.
  - `RegionProviderList`: `chooseRegionProvider` has been changed and renamed `getRegionDetails`.
  - `ColorMap`: `fromArray` and `fromString` have been removed, with the constructor taking on that functionality.
  - `LegendUrl` has been moved to the `Map` directory.
  - `TableStyle`: `loadColorMap` and `chooseColorMap` have been removed. Moved from `Map` to `Models` directory.
  - `FeatureInfoPanelSectionViewModel`: its constructor now takes a `FeatureInfoPanelViewModel` as its first argument, instead of `Terria`.
  - `Models/ModelError` has been replaced with `Core/TerriaError`.
- Removed blank feature info sections for uncoloured regions of region-mapped CSVs.
- Recognises the CSV datetime formats: YYYY, YYYY-MM and YYYY-MM-DD HH:MM(:SS).
- Introduced five new json tableStyle parameters:
  - `replaceWithZeroValues`: Defaults to `[null, "-"]`. These values are coloured as if they were zero if they appear in a list with numbers. `null` catches missing values.
  - `replaceWithNullValues`: Defaults to `["na", "NA"]`. These values are coloured as if they were null if they appear in a list with numbers.
  - `nullColor`: A css string. Defaults to black. This colour is used to display null values. It is also used to colour points when no variable is selected.
  - `nullLabel`: A string used to label null or blank values in the legend. Defaults to ''.
  - `timeColumn`: Provide the name or index (starting at 0) of a csv column, if any. Defaults to the first time column found, if any. Use `null` to explicitly disregard all time columns.
- Removed variables consisting only of html tags from the Now Viewing panel.
- Added support for the csv datetime formats: YYYY, YYYY-MM and YYYY-MM-DD HH:MM(:SS).
- Improved formatting of datetimes from csv files in the feature info panel.
- Removed variables consisting only of html tags from the Now Viewing panel.
- Improved handling of rows with missing dates in csv time columns.
- Introduced four new json tableStyle parameters:
  - `replaceWithZeroValues`: Defaults to `[null, '-']`. These values are coloured as if they were zero if they appear in a csv column with numbers. `null` catches missing values. These rows are ignored if they appear in a csv time column.
  - `replaceWithNullValues`: Defaults to `['na', 'NA']`. These values are coloured as if they were null if they appear in a csv column with numbers. These rows are ignored if they appear in a csv time column.
  - `nullColor`: A css string. Defaults to a dark blue. This colour is used to display null values (but it does not appear on the legend). It is also used to colour points when no variable is selected.
  - `timeColumn`: Provide the name or index (starting at 0) of a csv column, if any. Defaults to the first time column found, if any. Use `null` to explicitly disregard all time columns.
- Added id matching for catalog members:
- Improved formatting of datetimes from csv files in the feature info panel.
- Removed variables consisting only of HTML tags from the Now Viewing panel.
- Added ID matching for catalog members:
  - An `id` field can now be set in JSON for catalog members
  - When sharing an enabled catalog item via a share link, the share link will reference the catalog item's ID
    rather than its name as is done currently.
  - The ID of an item should be accessed via `uniqueId` - if a catalog member doesn't have an ID set, this returns a
    default value of the item's name plus the ID of its parent. This means that if all the ancestors of a catalog
    member have no ID set, its ID will be its full path in the catalog.
  - This means that if an item is renamed or moved, share links that reference it will still work.
  - A `shareKeys` property can be also be set that contains an array of all ids that should lead to this item. This means
    that a share link for an item that didn't previously have an ID set can still be used if it's moved, as long as it
    has its old default ID set in `shareKeys`
  - Old share links will still work as long as the items they lead to aren't renamed or moved.
  - Refactor of JSON serialization - now rather than passing a number of flags that determine what should and shouldn't be
    serialized, an `itemFilter` and `propertyFilter` are passed in options. These are usually composed of multiple filters,
    combined using `combineFilters`.
  - An index of all items currently in the catalog against all of that item's shareKeys is now maintained in `Catalog`
    and can be used for O(1) lookups of any item regardless of its location.
  - CatalogMembers now contain a reference to their parent CatalogGroup - this means that the catalog tree can now be
    traversed in both directions.
  - When serializing user-added items in the catalog, the children of `CatalogGroup`s with the `url` property set are
    not serialized. Settings like `opacity` for their descendants that need to be preserved are serialized separately.
- Generated legends now use SVG (vector) format, which look better on high resolution devices.
- Created new Legend class, making it easy to generate client-side legends for different kinds of data.
- Generate client-side legends for ArcGIS MapServer catalog items, by fetching JSON file, instead of just providing link to external page.
- Fix Leaflet feature selection when zoomed out enough that the world is repeated.
- Improved handling of lat/lon CSV files with missing latitude or longitude values.
- Fixed a bug that prevented `SocrataCataloGroup` from working in Internet Explorer 9.
- Added `CkanCatalogItem`, which can be used to reference a particular resource of any compatible type on a CKAN server.
- Fixed a bug that caused the Now Viewing tab to display incorrectly in Internet Explorer 11 when switching directly to it from the Data Catalogue tab.

### 1.0.54

- Fixed a bug in `AbsIttCatalogItem` that caused no legend to be displayed.

### 1.0.53

- Improved compatibility with Internet Explorer 9.
- Made `CswCatalogGroup` able to find geospatial datasets on more CSW servers.
- Allow WMS parameters to be specified in json in uppercase (eg. STYLES).

### 1.0.52

- Added `MapBoxMapCatalogItem`, which is especially useful for base maps. A valid access token must be provided.
- Added a `getContainer()` method to Terria's `currentViewer`.
- Dramatically improved the performance of region mapping.
- Introduced new quantisation (color binning) methods to dramatically improve the display of choropleths (numerical quantities displayed as colors) for CSV files, instead of always using linear. Four values for `colorBinMethod` are supported:
  - "auto" (default), usually means "ckmeans"
  - "ckmeans": use "CK means" method, an improved version of Jenks Even Breaks to form clusters of values that are as distinct as possible.
  - "quantile": use quantiles, evenly distributing values between bins
  - "none": use the previous linear color mapping method.
- The default style for CSV files is now 7 color bins with CK means method.
- Added support for color palettes from Color Brewer (colorbrewer2.org). Within `tableStyle`, use a value like `"colorPalette": "10-class BrBG"`.
- Improved the display of legends for CSV files, accordingly.
- URLs for legends are now encapsulated in a `LegendUrl` model, which accepts a mime type that will affect how the
  legend is rendered in the sidebar.
- Added support for the Socrata "new backend" with GeoJSON download to `SocrataCatalogGroup`.
- Moved URL config parameters to config.json, with sensible defaults. Specifically:
  - regionMappingDefinitionsUrl: 'data/regionMapping.json',
  - conversionServiceBaseUrl: '/convert/',
  - proj4ServiceBaseUrl: '/proj4/',
  - corsProxyBaseUrl: '/proxy/'
- Deprecated terria.regionMappingDefinitionsUrl (set it in config.json or leave it as default).

### 1.0.51

- Fixed a typo that prevented clearing the search query
- Added support for Nominatim search API hosted by OpenStreetMap (http://wiki.openstreetmap.org/wiki/Nominatim) with `NominatimSearchProviderViewModel`. This works by merging to 2 queries : one with the bounding parameter for the nearest results, and the other without the bounding parameter. The `countryCodes` property can be set to limit the result to a set of specific countries.
- Added `MapProgressBarViewModel`. When added to the user interface with `MapProgressBarViewModel.create`, it shows a bar at the top of the map window indicating tile load progress.
- We no longer show the entity's ID (which is usually a meaningless GUID) on the feature info panel when the feature does not have a name. Instead, we leave the area blank.
- Fixed a bug with time-dynamic imagery layers that caused features to be picked from the next time to be displayed, in addition to the current one.
- Replace `.` and `#` with `_` in property names meant to be used with `featureInfoTemplate`, so that these properties can be accessed by the [mustache](https://mustache.github.io/) templating engine.
- Added support for time-varying properties (e.g. from a CZML file) on the feature info panel.
- `Cesium.zoomTo` now takes the terrain height into account when zooming to a rectangle.

### 1.0.50

- Put a white background behind legend images to fix legend images with transparent background being nearly invisible.
- Search entries are no longer duplicated for catalog items that appear in multiple places in the Data Catalogue
- Fixed the layer order changing in Cesium when a CSV variable is chosen.
- Layer name is now shown in the catalog item info panel for ESRI ArcGIS MapServer layers.
- Retrieve WFS or WCS URL associated with WMS data sources using DescribeLayer if no dataUrl is present.
- Downgrade Leaflet to 0.7.3 to fix specific feature clicking problems with 2D maps.
- Use `PolylineGraphics` instead of `PolygonGraphics` for unfilled polygons with an outline width greater than 1. This works around the fact that Cesium does not support polygons with outline width great than 1 on Windows due to a WebGL limitation.
- Sorted ABS age variables numerically, not alphabetically.
- Removed extra space at the bottom of base map buttons.
- Share links now remember the currently active tab in the `ExplorerPanelViewModel`.
- Fixed a bug that prevented region mapping from working over HTTPS.
- The proxy is now used to avoid a mixed content warning when accessing an HTTP dataset from an HTTPS deployment of TerriaJS.
- Added `CameraView.fromLookAt` and `CameraView.fromPositionHeadingPitchRoll` functions. These functions can be used to position the camera in new ways.

### 1.0.49

- Fixed a bug that caused poor performance when clicking a point on the map with lots of features and then closing the feature information panel.
- Apply linkify, instead of markdown, to properties shown in the Feature Info Panel.
- Fixed a bug that prevented feature scaling by value.
- Fixed a bug that prevented the csv `displayDuration` from working.
- Fixed a bug that ignored which column of the csv file to show as the legend initially.
- `NowViewingTabViewModel` is now composed of a number of sections. Each section is given the opportunity to determine whether it applies to each catalog item. Custom sections may be added by adding them to NowViewingTabViewModel.sections`.
- `CsvCatalogItem` and `AbsIttCatalogItem` now expose a `concepts` property that can be used to adjust the display.
- Added `Terria.cesiumBaseUrl` property.
- The user interface container DOM element may now be provided to `TerriaViewer` by specifying `uiContainer` in its options. Previously it always used an element named `ui`.
- Legend URLs are now accessed via the proxy, if applicable.
- Fixed a bug that prevented feature scaling by value.
- Added support for [Urthecast](https://www.urthecast.com/) with `UrthecastCatalogGroup`.
- Fixed a bug that caused a `TypeError` on load when the share URL included enabled datasets with an order different from their order in the catalog.
- Improved the message that is shown to the user when their browser supports WebGL but it has a "major performance caveat".
- Fixed a bug that could cause an exception in some browsers (Internet Explorer, Safari) when loading a GeoJSON with embedded styles.
- Fixed a bug with Leaflet 2D map where clicks on animation controls or timeline would also register on the map underneath causing undesired feature selection and, when double clicked, zooming (also removed an old hack that disabled dragging while using the timeline slider)
- Changed Australian Topography base map server and updated the associated thumbnail.
- Added `updateApplicationOnMessageFromParentWindow` function. After an app calls this function at startup, TerriaJS can be controlled by its parent window when embedded in an `iframe` by messages sent with `window.postMessage`.

### 1.0.48

- Added the ability to disable feature picking for `ArcGisMapServerCatalogItem`.
- Disabled feature picking for the Australian Topography and Australian Hydrography base layers created by `createAustraliaBaseMapOptions`.

### 1.0.47

- Make it possible to disable CSV region mapping warnings with the `showWarnings` init parameter.
- The `name` of a feature from a CSV file is now taken from a `name` or `title` column, if it exists. Previously the name was always "Site Data".
- Fixed a bug that caused time-dynamic WMS layers with just one time to not be displayed.
- Underscores are now replaced with spaces in the feature info panel for `GeoJsonCatalogItem`.
- Added Proj4 projections to the location bar. Clicking on the bar switches between lats/longs and projected coordinates. To enable this, set `useProjection` to `true`
- Show information for all WMS features when a location is clicked.
- Fixed a bug that caused an exception when running inside an `<iframe>` and the user's browser blocked 3rd-party cookies.
- HTML and Markdown text in catalog item metadata, feature information, etc. is now formatted in a more typical way. For example, text inside `<h1>` now looks like a heading. Previously, most HTML styling was stripped out.
- Supports FeatureInfoTemplates on all catalog item types (previously only available on ImageryLayers).
- Apply markdown to properties shown in the Feature Info Panel.
- Add `includeCzml` option to CkanCatalogGroup.
- Fixed a bug that caused `WebMapServiceCatalogItem` to incorrectly populate the catalog item's metadata with data from GetCapabilities when another layer had a `Title` with the same value as the expected layer's `Name`.
- Update the default Australian topography basemap to Geoscience Australia's new worldwide layer (http://www.ga.gov.au/gisimg/rest/services/topography/National_Map_Colour_Basemap/MapServer)
- Allow color maps in CSV catalog items to be expressed as strings: colorMapString: "red-white-blue".
- Updated to [Cesium](http://cesiumjs.org) 1.15. Significant changes relevant to TerriaJS users include:
  - Added support for the [glTF 1.0](https://github.com/KhronosGroup/glTF/blob/master/specification/README.md) draft specification.
  - Added support for the glTF extensions [KHR_binary_glTF](https://github.com/KhronosGroup/glTF/tree/master/extensions/Khronos/KHR_binary_glTF) and [KHR_materials_common](https://github.com/KhronosGroup/glTF/tree/KHR_materials_common/extensions/Khronos/KHR_materials_common).
  - `ImageryLayerFeatureInfo` now has an `imageryLayer` property, indicating the layer that contains the feature.
  - Make KML invalid coordinate processing match Google Earth behavior. [#3124](https://github.com/AnalyticalGraphicsInc/cesium/pull/3124)

### 1.0.46

- Fixed an incorrect require (`URIjs` instead of `urijs`).

### 1.0.45

- Major refactor of `CsvCatalogItem`, splitting region-mapping functionality out into `RegionProvider` and `RegionProviderList`. Dozens of new test cases. In the process, fixed a number of bugs and added new features including:
  - Regions can be matched using regular expressions, enabling matching of messy fields like local government names ("Baw Baw", "Baw Baw Shire", "Baw Baw (S)", "Shire of Baw Baw" etc).
  - Regions can be matched using a second field for disambiguation (eg, "Campbelltown" + "SA")
  - Drag-and-dropped datasets with a time column behave much better: rather than a fixed time being allocated to each row, each row occupies all the time up until the next row is shown.
  - Enumerated fields are colour coded in lat-long files, consist with region-mapped files.
  - Feedback is now provided after region mapping, showing which regions failed to match, and which matched more than once.
  - Bug: Fields with names starting with 'lon', 'lat' etc were too aggressively matched.
  - Bug: Numeric codes beginning with zeros (eg, certain NT 08xx postcodes) were treated as numbers and failed to match.
  - Bug: Fields with names that could be interpreted as regions weren't available as data variables.
- Avoid mixed content warnings when using the CartoDB basemaps.
- Allow Composite catalog items
- Handle WMS time interval specifications (time/time and time/time/periodicity)
- Moved `url` property to base CatalogItem base class. Previously it was defined separately on most derived catalog items.
- Most catalog items now automatically expose a `dataUrl` that is the same as their `url`.
- Added custom definable controls to `CatalogMember`s.
  - To define a control, subclass `CatalogMemberControl` and register the control in `ViewModels/registerCatalogMemberControl` with a unique control name, control class and required property name.
  - If a `CatalogMember` has a property with the required property name either directly on the member or in its `customProperties` object, the control will appear in the catalog with the member and will fire the `activate` function when clicked.
  - Controls can be registered to appear on both the left and right side using `registerLeftSideControl` and `registerRightSideControl` respectively.
  - An example can be seen in the `CatalogMemberDownloadControl`
  - Currently top level members do not show controls.
- The `LocationBarViewModel` now shows the latitude and longitude coordinates of the mouse cursor in 2D as well as 3D.
- The `LocationBarViewModel` no longer displays a misleading elevation of 0m when in "3D Smooth" mode.
- Added `@menu-bar-right-offset` LESS parameter to control the right position of the menu bar.
- Added `forceProxy` flag to all catalog members to indicate that an individual item should use the proxy regardless of whether the domain is in the list of domains to proxy.
- Allow a single layer of an ArcGIS MapServer to be added through the "Add Data" interface.
- Added `WfsFeaturesCatalogGroup`. This group is populated with a catalog item for each feature queried from a WFS server.
- The Feature Info panel now shows all selected features in an accordion control. Previously it only showed the first one.
- Added `featureInfoTemplate` property to `CatalogItem`. It is used to provide a custom Markdown or HTML template to display when a feature in the catalog item is clicked. The template is parameterized on the properties of the feature.
- Updated to [Cesium](http://cesiumjs.org) 1.14. Significant changes relevant to TerriaJS users include:
  - Fixed issues causing the terrain and sky to disappear when the camera is near the surface. [#2415](https://github.com/AnalyticalGraphicsInc/cesium/issues/2415) and [#2271](https://github.com/AnalyticalGraphicsInc/cesium/issues/2271)
  - Fixed issues causing the terrain and sky to disappear when the camera is near the surface. [#2415](https://github.com/AnalyticalGraphicsInc/cesium/issues/2415) and [#2271](https://github.com/AnalyticalGraphicsInc/cesium/issues/2271)
  - Provided a workaround for Safari 9 where WebGL constants can't be accessed through `WebGLRenderingContext`. Now constants are hard-coded in `WebGLConstants`. [#2989](https://github.com/AnalyticalGraphicsInc/cesium/issues/2989)
  - Added a workaround for Chrome 45, where the first character in a label with a small font size would not appear. [#3011](https://github.com/AnalyticalGraphicsInc/cesium/pull/3011)
  - Fixed an issue with drill picking at low frame rates that would cause a crash. [#3010](https://github.com/AnalyticalGraphicsInc/cesium/pull/3010)

### 1.0.44

- Fixed a bug that could cause timeseries animation to "jump" when resuming play after it was paused.
- Make it possible for catalog item initialMessage to require confirmation, and to be shown every time.
- When catalog items are enabled, the checkbox now animates to indicate that loading is in progress.
- Add `mode=preview` option in the hash portion of the URL. When present, it is assumed that TerriaJS is being used as a previewer and the "small screen warning" will not be shown.
- Added `maximumLeafletZoomLevel` constructor option to `TerriaViewer`, which can be used to force Leaflet to allow zooming closer than its default of level 18.
- Added the `attribution` property to catalog items. The attribution is displayed on the map when the catalog item is enabled.
- Remove an unnecessary instance of the Cesium InfoBox class when viewing in 2D
- Fixed a bug that prevented `AbsIttCatalogGroup` from successfully loading its list of catalog items.
- Allow missing URLs on embedded data (eg. embedded czml data)
- Fixed a bug loading URLs for ArcGIS services names that start with a number.
- Updated to [Cesium](http://cesiumjs.org) 1.13. Significant changes relevant to TerriaJS users include:
  - The default `CTRL + Left Click Drag` mouse behavior is now duplicated for `CTRL + Right Click Drag` for better compatibility with Firefox on Mac OS [#2913](https://github.com/AnalyticalGraphicsInc/cesium/pull/2913).
  - Fixed an issue where non-feature nodes prevented KML documents from loading. [#2945](https://github.com/AnalyticalGraphicsInc/cesium/pull/2945)

### 1.0.43

- Fixed a bug that prevent the opened/closed state of groups from being preserved when sharing.

### 1.0.42

- Added a `cacheDuration` property to all catalog items. The new property is used to specify, using Varnish-like notation (e.g. '1d', '10000s') the default length of time to cache URLs related to the catalog item.
- Fix bug when generating share URLs containing CSV items.
- Improve wording about downloading data from non-GeoJSON-supporting WFS servers.

### 1.0.41

- Improvements to `AbsIttCatalogItem` caching from the Tools menu.

### 1.0.40

- `ArcGisMapServerCatalogItem` now shows "NoData" tiles by default even after showing the popup message saying that max zoom is exceeded. This can be disabled by setting its `showTilesAfterMessage` property to false.

### 1.0.39

- Fixed a race condition in `AbsIttCatalogItem` that could cause the legend and map to show different state than the Now Viewing UI suggested.
- Fixed a bug where an ABS concept with a comma in its name (e.g. "South Eastern Europe,nfd(c)" in Country of Birth) would cause values for concept that follow to be misappropriated to the wrong concepts.

### 1.0.38

- `AbsIttCatalogItem` now allows the region type to be set on demand rather than only at load time.
- `CsvCatalogItem` can now have no display variable selected, in which case all points are the same color.

### 1.0.37

- Added `CswCatalogGroup` for populating a catalog by querying an OGC CSW service.
- Added `CatalogMember.infoSectionOrder` property, to allow the order of info sections to be configured per catalog item when necessary.
- Fixed a bug that prevented WMTS layers with a single `TileMatrixSetLink` from working correctly.
- Added support for WMTS layers that can only provide tiles in JPEG format.
- Fixed testing and caching of ArcGis layers from tools and added More information option for imagery layers.
- TerriaJS no longer requires Google Analytics. If a global `ga` function exists, it is used just as before. Otherwise, events are, by default, logged to the console.
- The default event analytics behavior can be specified by passing an instance of `ConsoleAnalytics` or `GoogleAnalytics` to the `Terria` constructor. The API key to use with `GoogleAnalytics` can be specified explicitly to its constructor, or it can be specified in the `parameter.googleAnalyticsKey` property in `config.json`.
- Made polygons drastically faster in 2D.
- TerriaJS now shortens share URLs by default when a URL shortener is available.
- Added Google Analytics reporting of the application URL. This is useful for tracking use of share URLs.
- Added the ability to specify a specific dynamic layer of an ArcGIS Server using just a URL.

### 1.0.36

- Calculate extent of TopoJSON files so that the viewer correctly pans+zooms when a TopoJSON file is loaded.
- Fixed a bug that caused the `Terria#clock` to keep ticking (and therefore using CPU / battery) once started even after selecting a non-time-dynamic dataset.
- Fixed a bug that caused the popup message to appear twice when a dataset failed to load.
- Added layer information to the Info popup for WMS datasets.
- Added ability to filter catalog search results by:
  - type: `is:wms`, `-is:esri-mapserver`. A result must match any 'is:' and no '-is:'.
  - url: `url:vic.gov.au`, `-url:nicta.com.au`. A result must match any 'url:', and no '-url:'.
- Added ability to control the number of catalog search results: `show:20`, `show:all`

### 1.0.35

- Polygons from GeoJSON datasets are now filled.
- Left-aligned feature info table column and added some space between columns.
- Added `EarthGravityModel1996`.
- Extended `LocationBarViewModel` to show heights relative to a geoid / mean sea level model. By default, EGM96 is used.
- Added support for styling GeoJSON files, either in catalog (add .style{} object) or embedded directly in the file following the [SimpleStyle spec](https://github.com/mapbox/simplestyle-spec).
- Fixed a bug that caused the 3D view to use significant CPU time even when idle.
- Added CartoDB's Positron and Dark Matter base maps to `createGlobalBaseMapOptions`.
- Added support for subdomains to `OpenStreetMapCatalogItem`.

### 1.0.34

- Fixed a bug that prevented catalog items inside groups on the Search tab from being enabled.
- Added `PopupMessageConfirmationViewModel`. It prevents the Popup from being closed unless the confirm button is pressed. Can also optionally have a deny button with a custom action.
- Added support for discovering GeoJSON datasets from CKAN.
- Added support for zipped GeoJSON files.
- Made `KmlCatalogItem` use the proxy when required.
- Made `FeatureInfoPanelViewModel` use the white panel background in more cases.
- Significantly improved the experience on devices with small screens, such as phones.
- Fixed a bug that caused only the portion of a CKAN group name before the first comma to be used.

### 1.0.33

- Added the `legendUrls` property to allow a catalog item to optionally have multiple legend images.
- Added a popup message when zooming in to the "No Data" scales of an `ArcGisMapServerCatalogItem`.
- Added `CatalogGroup.sortFunction` property to allow custom sorting of catalog items within a group.
- Added `ImageryLayerCatalogItem.treat403AsError` property.
- Added a title text when hovering over the label of an enabled catalog item. The title text informs the user that clicking will zoom to the item.
- Added `createBingBaseMapOptions` function.
- Added an option to `KnockoutMarkdownBinding` to optionally skip HTML sanitization and therefore to allow unsafe HTML.
- Upgraded to Cesium 1.11.
- `CatalogItem.zoomTo` can now zoom to much smaller bounding box rectangles.

### 1.0.32

- Fixed CKAN resource format matching for KML, CSV, and Esri REST.

### 1.0.31

- Added support for optionally generating shorter URLs when sharing by using the Google URL shortening service.

### 1.0.30

- `WebMapServiceCatalogItem` and `ArcGisMapServerCatalogItem` now augment directly-specified metadata with metadata queried from the server.
- "Data Details" and "Service Details" on the catalog item info panel are now collapsed by default. This improves the performance of the panel and hides some overly technical details.
- `ArcGisMapServerCatalogItem.layers` can now specify layer names in addition to layer IDs. Layer names are matched in a case-insensitive manner and only if a direct ID match is not found.
- `itemProperties` are now applied through the normal JSON loading mechanism, so properties that are represented differently in code and in JSON will now work as well.
- Added support for `csv-geo-*` (e.g. csv-geo-au) to `CkanCatalogGroup`.
- The format name used in CKAN can now be specified to `CkanCatalogGroup` using the `wmsResourceFormat`, `kmlResourceFormat`, `csvResourceFormat`, and `esriMapServerResourceFormat` properties. These properties are all regular expressions. When the format of a CKAN resource returned from `package_search` matches one of these regular expressions, it is treated as that type within TerriaJS.
- `CkanCatalogGroup` now fills the `dataUrl` property of created items by pointing to the dataset's page on CKAN.
- The catalog item information panel now displays `info` sections in a consistent order. The order can be overridden by setting `CatalogItemInfoViewModel.infoSectionOrder`.
- An empty `description` or `info` section is no longer shown on the catalog item information panel. This can be used to remove sections that would otherwise be populated from dataset metadata.

### 1.0.29

- Add support for loading init files via the proxy when necessary.
- Switched to using the updated URL for STK World Terrain, `//assets.agi.com/stk-terrain/v1/tilesets/world/tiles`.

### 1.0.28

- Fixed a bug that prevented links to non-image (e.g. ArcGIS Map Server) legends from appearing on the Now Viewing panel.

### 1.0.27

- Use terriajs-cesium 1.10.7, fixing a module load problem in really old browers like IE8.

### 1.0.25

- Fixed incorrect date formatting in the timeline and animation controls on Internet Explorer 9.
- Add support for CSV files with longitude and latitude columns but no numeric value column. Such datasets are visualized as points with a default color and do not have a legend.
- The Feature Information popup is now automatically closed when the user changes the `AbsIttCatalogItem` filter.

### 1.0.24

- Deprecated:
  - Renamed `AusGlobeViewer` to `TerriaViewer`. `AusGlobeViewer` will continue to work until 2.0 but using it will print a deprecation warning to the browser console.
  - `BrandBarViewModel.create` now takes a single `options` parameter. The container element, which used to be specified as the first parameter, should now be specified as the `container` property of the `options` parameter. The old function signature will continue to work until 2.0 but using it will print a deprecation warning to the browser console.
- `WebMapServiceCatalogItem` now determines its rectangle from the GetCapabilities metadata even when configured to use multiple WMS layers.
- Added the ability to specify the terrain URL or the `TerrainProvider` to use in the 3D view when constructing `TerriaViewer`.
- `AbsIttCatalogItem` styles can now be set using the `tableStyle` property, much like `CsvCatalogItem`.
- Improved `AbsIttCatalogItem`'s tolerance of errors from the server.
- `NavigationViewModel` can now be constructed with a list of `controls` to include, instead of the standard `ZoomInNavigationControl`, `ResetViewNavigationControl`, and `ZoomOutNavigationControl`.
- Fixed a bug that caused the brand bar to slide away with the explorer panel on Internet Explorer 9.

### 1.0.23

- Fixed a bug that prevented features from being pickable from ABS datasets on the 2D map.
- Fixed a bug that caused the Explorer Panel tabs to be missing or misaligned in Firefox.

### 1.0.22

- Changed to use JPEG instead of PNG format for the Natural Earth II basemap. This makes the tile download substantially smaller.

### 1.0.21

- Added an `itemProperties` property to `AbsIttCatalogGroup`.
- Added a `nowViewingMessage` property to `CatalogItem`. This message is shown by the `NowViewingAttentionGrabberViewModel` when the item is enabled. Each unique message is shown only once.

### 1.0.20

- Added the ability to specify SVG icons on Explorer Panel tabs.
- Added an icon to the Search tab.
- Added support for accessing Australian Bureau of Statistics data via the ABS-ITT API, using `AbsIttCatalogGroup` and `AbsIttCatalogItem`.
- The Now Viewing panel now contains controls for selecting which column to show in CSV datasets.

### 1.0.19

- Added `NowViewingAttentionGrabberViewModel`. It calls attention the Now Viewing tab the first time a catalog item is enabled.
- Added `isHidden` property to catalog items and groups. Hidden items and groups do not show up in the catalog or in search results.

### 1.0.18

- Added `featureInfoFields` property to `CsvCatalogItem.tableStyle`. It allows setting which fields to show in the Feature Info popup, and the name to use for each.
- Added `OpenStreetMapCatalogItem` for connecting to tile servers using the OpenStreetMap tiling scheme.
- Added `CkanCatalogGroup.allowEntireWmsServers` property. When set and the group discovers a WMS resource without a layer parameter, it adds a catalog item for the entire server instead of ignoring the resource.
- Added `WebMapTileServiceCatalogGroup` and `WebMapTileServiceCatalogItem` for accessing WMTS servers.
- Handle the case of an `ArcGisMapServerCatalogItem` with an advertised extent that is outside the valid range.
- We now pass ArcGIS MapServer metadata, when it's available, through to Cesium's `ArcGisMapServerImageryProvider` so that it doesn't need to re-request the metadata.
- Changed the style of the Menu Bar to have visually-separate menu items.
- Added support for SVG menu item icons to `MenuBarViewModel`.
- Improved popup message box sizing.

### 1.0.17

- Upgraded to TerriajS Cesium 1.10.2.
- Added `ImageryLayerCatalogItem.isRequiredForRendering`. This is set to false by default and to true for base maps. Slow datasets with `isRequiredForRendering=false` are less likely to prevent other datasets from appearing in the 3D view.
- The "Dataset Testing" functionality (on the hidden Tools menu accessible by adding `#tools=1` to the URL) now gives up tile requests and considers them failed after two seconds. It also outputs some JSON that can be used as the `blacklist` property to blacklist all of the datasets that timed out.
- Added a feature to count the total number of datasets from the hidden Tools menu.
- Fixed a bug that caused the 2D / 3D buttons the Maps menu to get out of sync with the actual state of the map after switching automatically to 2D due to a performance problem.

### 1.0.16

- Deprecated:
  - `ArcGisMapServerCatalogGroup` has been deprecated. Please use `ArcGisCatalogGroup` instead.
- Replaced Cesium animation controller with TerriaJS animation controller.
- Replaced Cesium Viewer widget with the CesiumWidget when running Cesium.
- Added the ability to turn a complete ArcGIS Server, or individual folders within it, into a catalog group using `ArcGisCatalogGroup`.

### 1.0.15

- Fix imagery attribution on the 2D map.

### 1.0.14

- Fixed share URL generation when the application is not running at the root directory of its web server.
- Fixed a bug that caused Internet Explorer 8 users to see a blank page instead of a message saying their browser is incompatible.

### 1.0.13

- Breaking changes:
  - Added a required `@brand-bar-height` property.
- `ExplorerPanelViewModel` can now be created with `isOpen` initially set to false.
- TerriaJS now raises an error and hides the dataset when asked to show an `ImageryLayerCatalogItem` in Leaflet and that catalog item does not use the Web Mercator (EPSG:3857) projection. Previously, the dataset would silently fail to display.
- Improved error handling in `CzmlCatalogItem`, `GeoJsonCatalogItem`, and `KmlCatalogItem`.
- Made the `clipToRectangle` property available on all `ImageryProvider`-based catalog items, not just `WebMapServiceCatalogItem`.
- Added `CatalogMember.isPromoted` property. Promoted catalog groups and items are displayed above non-promoted groups and items.
- Add support for ArcGIS MapServer "Raster Layers" in addition to "Feature Layers".

### 1.0.12

- Allow Esri ArcGIS MapServers to be added via the "Add Data" panel.
- Adds `baseMapName` and `viewerMode` fields to init files and share links. `baseMapName` is any base map name in the map settings panel and `viewerMode` can be set to `'2d'` or `'3d'`.
- Added `tableStyle.legendTicks` property to `CsvCatalogItem`. When specified, the generated legend will have the specified number of equally-spaced lines with labels in its legend.

### 1.0.11

- Fixed a bug that prevented HTML feature information from showing up with a white background in Internet Explorer 9 and 10.
- Fixed a bug that prevented WMS GetCapabilities properties, such as CRS, from being properly inherited from the root layer.
- Tweaked credit / attribution styling.

### 1.0.10

- Added support for a developer attribution on the map.
- Fixed a bug that could cause results from previous async catalog searches to appear in the search results.

### 1.0.9

- Show Cesium `ImageryProvider` tile credits / attribution in Leaflet when using `CesiumTileLayer`.

### 1.0.8

- `WebMapServiceCatalogGroup` now populates the catalog using the hierarchy of layers returned by the WMS server in GetCapabilities. To keep the previous behavior, set the `flatten` property to true.
- Potentially breaking changes:
  - The `getFeatureInfoAsGeoJson` and `getFeatureInfoAsXml` properties have been removed. Use `getFeatureInfoFormats` instead.
- Added support for text/html responses from WMS GetFeatureInfo.
- Make the `FeatureInfoPanelViewModel` use a white background when displaying a complete HTML document.
- `KnockoutMarkdownBinding` no longer tries to interpret complete HTML documents (i.e. those that contain an <html> tag) as Markdown.
- The feature info popup for points loaded from CSV files now shows numeric columns with a missing value as blank instead of as 1e-34.
- `ArcGisMapServerCatalogItem` now offers metadata, used to populate the Data Details and Service Details sections of the catalog item info panel.
- `ArcGisMapServerCatalogGroup` now populates a "Service Description" and a "Data Description" info section for each catalog item from the MapServer's metadata.
- The `metadataUrl` is now populated (and shown) from the regular MapServer URL.
- Added 'keepOnTop' flag support for imageryLayers in init file to allow a layer to serve as a mask.
- Added 'keepOnTop' support to region mapping to allow arbitrary masks based on supported regions.
- Checkboxes in the Data Catalogue and Search tabs now have a larger clickable area.

### 1.0.7

- `CatalogItemNameSearchProviderViewModel` now asynchronously loads groups so items in unloaded groups can be found, too.
- Do not automatically fly to the first location when pressing Enter in the Search input box.
- Changed `ArcGisMapServerCatalogItem` to interpret a `maxScale` of 0 from an ArcGIS MapServer as "not specified".
- Added an `itemProperties` property to `ArcGisMapServerCatalogGroup`, allowing properties of auto-discovered layers to be specified explicitly.
- Added `validDropElements`, `validDropClasses`, `invalidDropElements`, and `invalidDropClasses` properties to `DragDropViewModel` for finer control over where dropping is allowed.
- Arbitrary parameters can now be specified in `config.json` by adding them to the `parameters` property.

### 1.0.6

- Added support for region mapping based on region names instead of region numbers (example in `public/test/countries.csv`).
- Added support for time-dynamic region mapping (example in `public/test/droughts.csv`).
- Added the ability to specify CSV styling in the init file (example in `public/init/test.json`).
- Improved the appearance of the legends generated with region mapping.
- Added the ability to region-map countries (example in `public/test/countries.csv`).
- Elminated distracting "jumping" of the selection indicator when picking point features while zoomed in very close to the surface.
- Fixed a bug that caused features to be picked from all layers in an Esri MapServer, instead of just the visible ones.
- Added support for the WMS MinScaleDenominator property and the Esri MapServer maxScale property, preventing layers from disappearing when zoomed in to close to the surface.
- Polygons loaded from KML files are now placed on the terrain surface.
- The 3D viewer now shows Bing Maps imagery unmodified, matching the 2D viewer. Previously, it applied a gamma correction.
- All catalog items now have an `info` property that allows arbitrary sections to be shown for the item in the info popup.
- `CkanCatalogGroup` now has a `groupBy` property to control whether catalog items are grouped by CKAN group ("group"), CKAN organization ("organization"), or not grouped at all ("none").
- `CkanCatalogGroup` now has a `useResourceName` property to control whether the name of the catalog item is derived from the resource (true), or the dataset itself (false).
- The catalog item info page now renders a much more complete set of Markdown and HTML elements.<|MERGE_RESOLUTION|>--- conflicted
+++ resolved
@@ -15,11 +15,8 @@
 - Prevent user adding empty web url
 - Fix bug where search results shown in `My Data` tab
 - Fix bug in function createDiscreteTimesFromIsoSegments where it might create duplicate timestamps.
-<<<<<<< HEAD
 - Add option to enable/disable shortening share URLs via InitSourceData.
-=======
 - Fix bug in ArcGisMapServerCatalogItem.
->>>>>>> 77ea2339
 - Add examples.
 - [The next improvement]
 
