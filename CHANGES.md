# Change Log

#### next release (8.2.16)

- Make srsName and outputFormat for WFS requests dynamic
- Added `excludeInactiveDatasets` to `CkanCatalogGroup` (`true` by default). This will filter out CKAN Datasets which have `state` or `data_state` (data.gov.au specific) **not** set to `"active"`.
<<<<<<< HEAD
- Tweak `generateCatalogIndex` to use less memory. (+ add `diffCatalogIndex.js` script to show added/removed members between two catalog index files)
=======
- Fix `isTerriaFeatureData` bug - not checking `isJsonObject`
- Move `RelatedMaps` to terriajs. They are now generated from `configParameters` (see [`doc/customizing/client-side-config.md`](./doc/customizing/client-side-config.md#relatedmap))
>>>>>>> 4c3bb09e
- [The next improvement]

#### 8.2.15 - 2022-09-16

- Fix bug with "propagate `knownContainerUniqueIds` across references and their target" - missing `runInAction`

#### 8.2.14 - 2022-09-15

- Moved map credits to map column so it don't get hidden by chart panel.
- TSified `FeatureInfo*.tsx`
  - `describeFromProperties` is now `generateCesiumInfoHTMLFromProperties`
  - `FeatureInfoSection` has been split up into `FeatureInfoSection.tsx`, `getFeatureProperties`, `mustacheExpressions` and `generateCesiumInfoHTMLFromProperties`
- Fix `{{terria.currentTime}}` in feature info template
- Add `{{terria.rawDataTable}}` in feature info template - to show raw data HTML table
- Added `TableFeatureInfoStratum` - which adds default feature info template to `TableMixin`
- Add `FeatureInfoContext` - used to inject properties into `FeatureInfoSections` context. These properties will be accessible from `featureInfoTemplate` mustache template.
  - `tableFeatureInfoContext` adds time series chart properties using `FeatureInfoContext` (`getChartDetails` has been removed)
- Move `maximumShownFeatureInfos` from `WebMapServiceCatalogItemTraits` to `MappableTraits`
- Remove `featureInfoUrlTemplate` from `OpenDataSoftCatalogItem` - as it is incompatible with time varying datasets
- Removed `formatNumberForLocale` - we now use `Number.toLocaleString`
- Rename `Feature` to `TerriaFeature` - improve typing and usage across code-base
  - Added `data: TerriaFeatureData` - which is used to pass Terria-specific properties around (eg `rowIds`)
- Added `loadingFeatureInfoUrl` to `FeatureInfoUrlTemplateMixin`
- Move `Cesium.ts` `ImageryLayer` feature picking to `cesium.pickImageryLayerFeatures()`
- Move `lib/Core/propertyGetTimeValues.js` into `lib/ReactViews/FeatureInfo/getFeatureProperties.ts`
- Add `showFeatureInfoDownloadWithTemplate` to `FeatureInfoTraits` - Toggle to show feature info download **if** a `template` has been provided. If no `template` is provided, then download will always show.
- Fix support for `initUrls` in `startData.initSources`
- Propagate `knownContainerUniqueIds` across references and their target.
- Show scrollbar for story content in Safari iOS.
- Use `document.baseURI` for building share links instead of `window.location`.

#### 8.2.13 - 2022-09-01

- Fix pedestrian drop behaviour so that the camera heading stays unchanged even after the drop
- Fixed a bug causing incorrect loading of EPSG:4326 layers in WMS v1.3.0 by sending wrong `bbox` in GetMap requests.
- Improve the CKAN model robustness by removing leading and trailing spaces in wms layer names.
- Load all `InitSources` sequentially instead of asyncronosly
- Fix `DOMPurify.sanitize` call in `PrintView`
- Fix warning for WFS item exceeding max displayable features
- Upgrade prettier to version 2.7.1

#### 8.2.12 - 2022-08-10

- Dropped "optional" from the prompt text in file upload modal for both local and web data.
- Changed the text for the first file upload option from "Auto-detect (recommended)" to simply "File type" for local files and "File or web service type" for web urls.
- Automatically suffix supported extension list to the entries in file type dropdown to improve clarity.
- Removed IFC from upload file type (until further testing).
- Move `CkanCatalogGroup` "ungrouped" group to end of members

#### 8.2.11 - 2022-08-08

- Add ability to customise the getting started video in the StoryBuilder panel
- Set cesium base URL by default so that cesium assets are resolved correctly
- Add `cesiumBaseUrl` to `TerriaOptions` for overriding the default cesium base url setting
- Fix broken Bing map logo in attributions
- Added ability to customise the getting started video in the StoryBuilder panel.
- Fixed a bug where menu items were rendered in the wrong style if the window was resized from small to large, or large to small.
- Strongly type `item` in WorkbenchItem and remove `show` toggle for non `Mappable` items.
- Add `configParameters.regionMappingDefinitionsUrls` - to support multiple URLs for region mapping definitions - if multiple provided then the first matching region will be used (in order of URLs)
  - `configParameters.regionMappingDefinitionsUrl` still exists but is deprecated - if defined it will override `regionMappingDefinitionsUrls`
- `TableMixin.matchRegionProvider` now returns `RegionProvider` instead of `string` region type. (which exists at `regionProvider.regionType`)
- Fix `shouldShorten` property in catalog and story `ShareUrl`
- Fix `shortenShareUrls` user property
- Add `videoCoverImageOpacity` option to `HelpContentItem` so that we can fade the background of help video panels.
- Fix a bug where all `HelpVideoPanel`s were being rendered resulting in autoplayed videos playing at random.
- Add `getFeatureInfoUrl` and `getFeatureInfoParameters` to `WebMapServiceCatalogItemTraits`
- Fix `SearchBoxAndResults` Trans values
- Fix `generateCatalogIndex` for nested references
- Fix `SearchBox` handling of `searchWithDebounce` when `debounceDuration` prop changes. It now fushes instead of cancels.

#### 8.2.10 - 2022-08-02

- **Breaking changes:**
  - **Minimum NodeJS version is now 14**
- Consolidate `HasLocalData` interface
- Add `GlTf` type definition (v2)
- Add `gltfModelUrl` to `GltfMixin` - this must be implemented by Models which use `GltfMixin`
- Moved `GltfCatalogItem` to `lib/Models/Catalog/Gltf/GltfCatalogItem.ts`
- Add experimental client-side 3D file conversion using [`assimpjs`](https://github.com/kovacsv/assimpjs) ([emscripten](https://emscripten.org) interface for the [assimp](https://github.com/assimp/assimp) library)
  - This supports `zip` files and `HasLocalData` - but is not in `getDataType` as the scene editor (closed source) is required to geo-reference
  - Supports over 40 formats - including Collada, obj, Blender, DXF - [full list](https://github.com/assimp/assimp/blob/master/doc/Fileformats.md)
- Add `description` to `getDataType` - this will be displayed between Step 1 and Step 2
- Add warning message to `GltfMixin` when showing in 2D mode (Leaflet)
- Upgrade `husky` to `^8.0.1`
- Prevent looping when navigating between scenes in StoryPanel using keyboard arrows
- Fix bug where StoryPanel keyboard navigation persists after closing StoryPanel
- Fix select when clicking on multiple features in 2D (#5660)
- Implemented support for `featureInfoUrlTemplate` on 2D vector features (#5660)
- Implemented FeatureInfoMixin in GeojsonMixin (#5660)
- `GpxCatalogItem` now use `GeojsonMixin` for loading data. (#5660)
- `GeoRssCatalogItem` now use `GeojsonMixin` for loading data. (#5660)
- Upgrade i18next to `v21`
- Limit workbench item title to 2 lines and show overflow: ellipsis after.
- Add `allowFeaturePicking` trait to Cesium3dTileMixin.
- Feature Info now hidden on Cesium3dTiles items if `allowFeaturePicking` set to false. Default is true.
- Add `initFragmentPaths` support for hostnames different to `configUrl`/`applicationUrl`
- Add DOMPurify to `parseCustomHtmlToReact` (it was already present in `parseCustomMarkdownToReact`)
- Update `html-to-react` to `1.4.7`
- Add `ViewState` React context provider to `StandardUserInterface` - instead of passing `viewState` or `terria` props through components, please use
  - `useViewState` hook
  - `withViewState` HOC
- Move `GlobalTerriaStyles` from `StandardUserInterface` to separate file
- Add `ExternalLinkWithWarning` component - this will replace all URLs in story body and add a warning message when URLs are clicked on.
- Fixed a bug where adding `CesiumTerrainCatalogItem` to workbench didn't apply it when `configParameters.cesiumTerrainAssetId` or `configParameters.cesiumTerrainUrl` was set.
- `CesiumTerrainCatalogItem` will now show a status `In use` or `Not in use` in the workbench.
- Rewrote `CesiumTerrainCatalogItem` to handle and report network errors.
- Set `JulianDate.toIso8601` second precision to nanosecond - this prevents weird date strings with scientific/exponent notation (eg `2008-05-07T22:54:45.7275957614183426e-11Z`)
- Add attribution for Natural Earth II and NASA Black Marble basemaps.

#### 8.2.9 - 2022-07-13

- Pin `html-to-react` to `1.4.5` due to ESM module in dependency (`parse5`) breaking webpack
- Add step to `"Deploy TerriaMap"` action to save `yarn.lock` after `sync-dependencies` (for debug purposes)
- TSIfy `SharePanel`
- Move `includeStoryInShare` out of `ViewState` into local state
- Implement ability to navigate between scenes in StoryPanel using keyboard arrows
- Rename `FeatureInfoMixin` to `FeatureInfoUrlTemplateMixin`
- Move `featureInfoTemplate` and `showStringIfPropertyValueIsNull` from `FeatureInfoTraits` to `MappableTraits` (all mappable catalog items)
- Remove `FeatureInfoUrlTemplateTraits` from all models that don't use `FeatureInfoUrlTemplateMixin`
- Fix "Regions: xxx" short report showing for non region mapped items
- Fix `showInChartPanel` default for mappable items

#### 8.2.8 - 2022-07-04

- Improve Split/compare error handling
- Fix `itemProperties` split bug
- Table styling is disabled if `MultiPoint` are in GeoJSON
- Add `GeoJsonTraits.useOutlineColorForLineFeatures` - If enabled, `TableOutlineStyleTraits` will be used to color Line Features, otherwise `TableColorStyleTraits` will be used.
- Fix feature highliting for `Line`, `MultiLine` and `MultiPoint`
- Await Internationalisation initialisation in `Terria.start`
- `UserDrawing.messageHeader` can now also be `() => string`

#### 8.2.7 - 2022-06-30

- Fix `WorkbenchItem` title height
- Add region map info and move "No Data" message to `InfoSections` in `TableAutomaticStylesStratum`
- Fix missing `TableColorStyleTraits.legend` values in `ColorStyleLegend`
- Fix `DateTimeSelectorSection.changeDateTime()` binding.
- `RegionProvider.find*Variable` functions now try to match with and without whitespace (spaces, hyphens and underscores)
- Clean up `regionMapping.json` descriptions
- Implement Leaflet credits as a react component, so it is easier to maintain them. Leaflet view now show terria extra credits.
- Implement Cesium credits as a react component, so it is easier to maintain them.
- Implement data attribution modal for map data attributions/credits. Used by both Leaflet and Cesium viewers.
- Fixed translation of Leaflet and Cesium credits.
- TSXify `ChartPanelDownloadButton`
- `ChartPanelDownloadButton` will now only export columns which are visible in chart
- Cleanup `Mixin` and `Traits` inheritance
- Wrap the following components in `observer` - `ChartItem`, `LineChart`, (chart) `Legends`, `ChartPanelDownloadButton`
- Improve TerriaReference error logging
- Fix handling GeoJSON if features have null geometry
- Fix bug where map tools names appear as translation strings
- Allow IFC files to be added to a map from local or web data (Requires non-open source plugin)
- Rename `useTranslationIfExists` to `applyTranslationIfExists` so it doesn't look like a React hook.
- Added a required parameter i18n to `applyTranslationIfExists` to avoid having stale translated strings when the language changes.
- Fix `StoryBuilder` remove all text color
- Fix `FeatureInfoPanel` `Loader` color

#### 8.2.6 - 2022-06-17

- **Breaking changes:**
  - Changed translation resolution. Now the "translation" namespace loads only from `${terria.baseUrl}/languages/{{lng}}/translation.json` (TerriaJS assets) and "languageOverrides" loads from `languages/{{lng}}/languageOverrides.json` (a TerriaMap's assets)
- Removed EN & FR translation files from bundle. All translation files are now loaded on demand.
- Moved translation files from `lib/Language/*/translation.json` to `wwwroot/languages/*/translation.json`.
- Fixed default 3d-tiles styling to add a workaround for a Cesium bug which resulted in wrong translucency value for point clouds.
- Remove Pell dependency, now replaced with TinyMCE (WYSIWYG editor library).
- Added `beforeRestoreAppState` hook for call to `Terria.start()` which gets called before state is restored from share data.
- Made `order` optional for `ICompositeBarItem`.
- Fix `includes` path for `url-loader` rule so that it doesn't incorrectly match package names with `terriajs` as prefix.
- Add help button for bookmarking sharelinks to SharePanel (if that help item exists in config)

#### 8.2.5 - 2022-06-07

- Add Google Analytics event for drag and drop of files onto map.
- Allow users to choose whether Story is included in Share
- Fixed bug that broke Cesium when WebGL was not available. Reverts to Leaflet.
- Fixed bug where `new Terria()` constructror would try to access `document` and throw an error when running in NodeJS.
- Add WPS support for `Date` (additional to existing `DateTime`) and support for `ComplexData` `Date`/`DateTime` WPS Inputs.
- TSXified `StandardUserInterface` and some other components. If your TerriaMap imports `StandardUserInterface.jsx` remove the `.jsx` extension so webpack can find the new `.tsx` file.
- Fix use of `baseMapContrastColor` in region mapping/protomaps and remove `MAX_SELECTABLE_DIMENSION_OPTIONS`.
- `mapItems` can now return arbitrary Cesium primitives.
- Added progress of 3DTiles data source loading to Progress Bar.
- ProgressBar colour now depends on baseMapContrastColor - improves visibility on light map backgrounds.
- Update `terriajs-cesium` to `1.92.0`.
- Replace Pell WYSIWYG editor library with TinyMCE, allows richer editing of Stories in the Story Builder
- Added support for using Compare / Split Screen mode with Cesium 3D Tiles.
- Fix `BottomDock.handleClick` binding
- Use the theme base font to style story share panel.
- Fix problem with Story Prompt not showing
- Fix global body style (font and focus purple)
- Add `color:inherit` to `Button`

#### 8.2.4 - 2022-05-23

- Update protomaps to `1.19.0` - now using offical version.
- Fix Table/VectorStylingWorkflow for datasets with no columns/properties to visualise
- Improve default `activeStyle` in `TableMixin` - if no `scalar` style is found then find first style with enum, text and finally region.
- Add Mustache template support to `modelDimensions` for string properties in `option.value` (with the catalog member as context)
- Added a check for disableExport in ChartPanelDownloadButton.jsx. Prevents download button rendering.
- Fix `CatalogIndex` types
- Moved code for retrieving a model by id, share key or CatalogIndex to a new function `terria.getModelByIdShareKeyOrCatalogIndex`.
- Updated handling of `previewedItemId` to use new function `terria.getModelByIdShareKeyOrCatalogIndex`. This will now use CatalogIndex if the `previewedItemId` cannot be found in models or model share keys.
- Fixed a race condition inside ModalPopup that caused the explorer panel (data catalogue) to be stuck hidden until refresh.
- Fix bug that broke the `DiffTool` preventing it from opening.
- TSify `BottomDock` and `measureElement` components.
- Fixed a bug in `GltfMixin` which resulted in some traits missing from `GltfCatalogItem` and broke tools like the scene editor.
- Leaflet attribution can be set through `config.leafletAttributionPrefix`. Attribution HTML string to show on Leaflet maps. Will use Leaflet's default if undefined. To hide Leaflet attribution - set `leafletAttributionPrefix:""`
- Re-add missing `helpPanel.mapUserGuide` translation string
- Fix `sortMembersBy` for child `Groups` and `References`
- Add `raiseError` convenience method to `TerriaError`
- Improve `filterOutUndefined` types
- Add [Maki icons](https://labs.mapbox.com/maki-icons/) - these can be used in `TablePointStyleTraits`. For example `marker = "hospital"`
- Rename `ProtomapsImageryProvider.duplicate()` to `ProtomapsImageryProvider.clone()`.
- Add [`ts-essentials` library](https://github.com/ts-essentials/ts-essentials) - "a set of high-quality, useful TypeScript types that make writing type-safe code easier"
- `GeojsonMixin` improvements
  - `uveMvt` is now `useTableStylingAndProtomaps`
  - If `useTableStylingAndProtomaps` is true, then protomaps is used for Line and Polygon features, and `TableMixin` is used for Point features (see `createLongitudeLatitudeFeaturePerRow()`)
  - `GeoJsonTraits.style` is now only supported by Cesium primitives (if defined, then `useTableStylingAndProtomaps` will be false). Instead you can use `TableStyleTraits`
- `TableMixin` improvements
  - Add new `TableStyleMap` model, this is used to support `enum`, `bin` and `null` styles for the following:
    - `TablePointStyleTraits` - this supports markers (URLs or Maki icons) and rotation, width, height and pixelOffset.
    - Add `TableOutlineStyleTraits` - this supports color and width.
  - Legends are now handled by `TableAutomaticLegendStratum`
  - Legends will be merged across `TableStyleMaps` and `TableColorMap` - for example, marker icons will be shown in legend with correct colors. See `MergedStyleMapLegend`
  - Default `activeStyle` is now picked by finding the first column of type `scalar`, and then the first column of type `enum`, then `text` and then finally `region`.
- `ArcGisFeatureServiceCatalogItem` now uses Table styling and `protomaps`
- Adapted `BaseModel.addObject` to handle adding objects to `ArrayTraits` with `idProperty="index"` and `isRemoval`. The new object will be placed at the end of the array (across all strata).
- Add `allowCustomInput` property to `SelectableDimensionGroup` - if true then `react-select` will allow custom user input.
- `TableStylingWorkflow` improvements
  - Better handling of swapping between different color scheme types (eg enum or bin)
  - Add point, outline and point-size traits

#### 8.2.3 - 2022-04-22

- **Breaking changes:**
  - `CkanItemReference` no longer copies `default` stratum to target - please use `itemProperties` instead.
- **Revert** Use CKAN Dataset `name` property for WMS `layers` as last resort.
- Add support for `WebMapServiceCatalogGroup` to `CkanItemReference` - this will be used instead of `WebMapServiceCatalogItem` if WMS `layers` can't be identified from CKAN resource metadata.
  - Add `allowEntireWmsServers` to `CkanCatalogGroupTraits` - defaults to `true`
- Ignore WMS `Layers` with duplicate `Name` properties
- Fix selectable dimensions passing reactive objects and arrays to updateModelFromJson (which could cause problems with array detection).

#### 8.2.2 - 2022-04-19

- Fixed a whitescreen with PrintView.

#### 8.2.1 - 2022-04-13

- Fixed selectable-dimension checkbox group rendering bug where the group is hidden when it has empty children.

#### 8.2.0 - 2022-04-12

- **Breaking changes:**
  - Multiple changes to `GtfsCatalogItem`:
    - Removed `apiKey` in favour of more general `headers`
    - Removed unused `bearingDirectionProperty` & `compassDirectionProperty`
    - `image` is no longer resolved relative to the TerriaJS asset folder. This will allow using relative URLs for assets that aren't inside the TerriaJS asset folder. Any relative `image` urls should now have "build/TerriaJS/" prepended (the value of `terria.baseUrl`).
- Added `colorModelsByProperty` to `GtfsCatalogItem` which will colour 1 model differently for different vehichles based on properties matched by regular expression. E.g. colour a vehicle model by which train line the vehicle is travelling on.
- Fixed a bug where cross-origin billboard images threw errors in Leaflet mode when trying to recolour the image.
- Changed rounding of the numbers of the countdown timer in the workbench UI for items that use polling. The timer wil now show 00:00 for at most 500ms (instead of a full second). This means that for timers that are a multiple of 1000ms the timer will now show 00:01 for the last second before polling, instead of 00:00.
- TSified `BuildShareLink`, `InitSourceData` and `ShareData`.
- Added `HasLocalData` interface - which has `hasLocalData` property to implement.
- Added `ModelJson` interface - which provides loose type hints for Model JSON.
- Added `settings` object to `InitSourceData` - provides `baseMaximumScreenSpaceError, useNativeResolution, alwaysShowTimeline, baseMapId, terrainSplitDirection, depthTestAgainstTerrainEnabled` - these properties are now saved in share links/stories.
- Moved `setAlwaysShowTimeline` logic from `SettingsPanel` to `TimelineStack.ts`.

#### 8.1.27 - 2022-04-08

- Use CKAN Dataset `name` property for WMS `layers` as last resort.
- Set CKAN Group will now set CKAN Item `name` in `definition` stratum.
- Ignore GeoJSON Features with no geometry.
- Fix feedback link styling.
- Improve `CatalogIndexReference` error messages.

#### 8.1.26 - 2022-04-05

- **Breaking changes**
  - All dynamic groups (eg `WebMapServiceCatalogGroup`) will create members and set `definition` strata (instead of `underride`)
- New `GltfMixin`, which `GltfCatalogItem` now uses.
- Hook up `beforeViewerChanged` and `afterViewerChanged` events so they are
  triggered on viewer change. They are raised only on change between 2D and 3D
  viewer mode.
- Removed references to conversion service which is no longer used in version >=8.0.0.
- Added experimental routing system - there may be breaking changes to this system in subsequent patch releases for a short time. The routes currently include:
  - `/story/:share-id` ➡ loads share JSON from a URL `${configParameters.storyRouteUrlPrefix}:share-id` (`configParameters.storyRouteUrlPrefix` must have a trailing slash)
  - `/catalog/:id` ➡ opens the data catalogue to the specified member
- Fixed a polyline position update bug in `LeafletVisualizer`. Polylines with time varying position will now correctly animate in leaflet mode.
- Change button cursor to pointer
- Add `GeoJsonTraits.filterByProperties` - this can be used to filter GeoJSON features by properties
- Add GeoJSON `czmlTemplate` support for `Polygon/MultiPolygon`
- Add custom `heightOffset` property to `czmlTemplate`
- Fixed a bug where Cesium3DTilePointFeature info is not shown when being clicked.
- Added optional `onDrawingComplete` callback to `UserDrawing` to receive drawn points or rectangle when the drawing is complete.
- Fixed a bug in `BoxDrawing` where the box can be below ground after initialization even when setting `keepBoxAboveGround` to true.
- Add `itemProperties`, `itemPropertiesByType` and `itemPropertiesByIds` to `GroupTraits` and `ReferenceTraits`.
  - Properties set `override` strata
  - Item properties will be set in the following order (highest to lowest priority) `itemPropertiesByIds`, `itemPropertiesByType`, `itemProperties`.
  - If a parent group has `itemProperties`, `itemPropertiesByType` or `itemPropertiesByIds` - then child groups will have these values copied to `underride` when the parent group is loaded
  - Similarly with references.
- Fix `viewCatalogMember` bug - where `_previewItem` was being set too late.
- Improve error message in `DataPreview` for references.
- Fix alignment of elements in story panel and move some styling from scss to styled components
- Click on the stories button opens a story builder (button on the left from story number)
- Added ASGS 2021 regions to region mapping:
  - SA1-4 (e.g. sa3_code_2021)
  - GCCSA
  - STE & AUS (aliased to existing 2011/2016 data due to no change in geometry, names & codes)
- Added LGA regions from 2019 & 2021 to region mapping - only usable by lga code
- Increase `ForkTsCheckerWebpackPlugin` memoryLimit to 4GB
- Add `renderInline` option to markdownToHtml/React + TSify files
- Organise `lib/Map` into folder structure
- When `modelDimensions` are changed, `loadMapItems()` is automatically called
- Add `featureCounts` to `GeoJsonMixin` - this tracks number of GeoJSON Features by type
- Add `polygon-stroke`, `polyline-stroke` and `marker-stroke` to GeoJSON `StyleTraits` - these are only applied to geojson-vt features (not Cesium Primitives)
- TableMixin manual region mapping dimensions are now in a `SelectableDimensionGroup`
- Fix misc font/color styles
- Create reusable `StyledTextArea` component
- `Collapsible` improvements:
  - Add `"checkbox"` `btnStyle`
  - `onToggle` can now stop event propagation
  - `title` now supports custom markdown
- Add `rightIcon` and `textLight` props to `Button`
- New `addTerriaScrollbarStyles` scss mixin
- `TableAutomaticStylesStratum` now creates `styles` for every column - but will hide columns depending on `TableColumnType`
- `TableAutomaticStylesStratum.numberFormatOptions` is now `TableStyle.numberFormatOptions`
- Implement `TableColorStyleTraits.legendTicks` - this will determine number of ticks for `ContinuousColorMap` legends
- `DiscreteColorMap` will now use `minimumValue`/`maximumValue` to calculate bins
- `SelectableDimensions` improvements
  - Add `color`, `text`, `numeric` and `button` types
  - Add `onToggle` function to `SelectableDimensionGroup`
  - `Group` and `CheckboxGroup` now share the same UI and use `Collapsible`
  - `enum` (previously `select`) now uses `react-select` component
  - `color` uses `react-color` component
  - `DimensionSelectorSection` / `DimensionSelector*` are now named the same as the model - eg `SelectableDimension`
- Create `Portal`, `PortalContainer`,`SidePanelContainer` and `WorkflowPanelContainer`. There are used by `WorkflowPanel`.
- Create `WorkflowPanel` - a basic building block for creating Workflows that sit on top of the workbench
  - It has three reusable components, `Panel`, `PanelButton`, `PanelMenu`
- Create `selectableDimensionWorkflow` - This uses `WorkflowPanel` to show `SelectableDimensions` in a separate side panel.
  - `TableStylingWorkflow` - set styling options for TableMixin models
  - `VectorStylingWorkflow` - this extends `TableStylingWorkflow` - used to set styling options for GeoJsonMixin models (for Protomaps/geojson-vt only)
- Create `viewingControls` concept. This can be used to add menu items to workbench items menu (eg "Remove", "Export", ...)
  - TSXify `ViewingControls`
- Add temporary `legendButton` property - this is used to show a "Custom" button above the Legend if custom styling has been applied
  - This uses new `TableStyle.isCustom` property
- Move workbench item controls from `WorkbenchItem.jsx` `WorkbenchItemControls.tsx`
- Add `UrlTempalteImageryCatalogItem`, rename `RasterLayerTraits` to `ImageryProviderTraits` and add some properties.
- Added `ViewingControlsMenu` for making catalog wide extensions to viewing controls options.
- Added `MapToolbar`, a simpler API for adding buttons to the map navigation menu for the most common uses cases.
- Added `BoxDrawing` creation methods `fromTransform` and `fromTranslationRotationScale`.
- Fixed a bug where `zoom` hangs for catalog items with trait named `position`.
- Moved workflows to `Models/Workflows` and added helper method `runWorkflow` to invoke a workflow.
- Change NaturalEarth II basemap to use `url-template-imagery`
- Remove Gnaf API related files as the service was terminated.

#### 8.1.25 - 2022-03-16

- Fix broken download link for feature info panel charts when no download urls are specified.
- Fixed parameter names of WPS catalog functions.
- Improve WMS 1.1.1 support
  - Added `useWmsVersion130` trait - Use WMS version 1.3.0. True by default (unless `url` has `"version=1.1.1"` or `"version=1.1.0"`), if false, then WMS version 1.1.1 will be used.
  - Added `getFeatureInfoFormat` trait - Format parameter to pass to GetFeatureInfo requests. Defaults to "application/json", "application/vnd.ogc.gml", "text/html" or "text/plain" - depending on GetCapabilities response
- Add `legendBackgroundColor` to `LegendOwnerTraits` and `backgroundColor` to `LegendTraits`
- Add `sld_version=1.1.0` to `GetLegendGraphics` requests
- Filter `"styles","version","format","srs","crs"` conflicting query parameters from WMS `url`
- WMS `styles`, `tileWidth`, `tileHeight` and `crs`/`srs` will use value in `url` if it is defined (similar to existing behavior with `layers`)
- WMS will now show warning if invalid `layers` (eg if the specified `layers` don't exist in `GetCapabilities`)
- ArcGisFeatureServerCatalogItem can now load more than the maximum feature limit set by the server by making multiple requests, and uses GeojsonMixin
- Avoid creating duplication in categories in ArcGisPortalCatalogGroup.
- Fix `CatalogMemberMixin.hasDescription` null bug
- `TableStyle` now calculates `rectangle` for point based styles
- Fixed error installing dependencies by changing dependency "pell" to use github protocol rather than unencrypted Git protocol, which is no longer supported by GitHub as of 2022-03-15.

#### 8.1.24 - 2022-03-08

- Ignores duplicate model ids in members array in `updateModelFromJson`
- Add support for `crs` property in GeoJSON `Feature`
- Add feature highlighting for Protomaps vector tiles
- Add back props `localDataTypes` and `remoteDataTypes` to the component `MyData` for customizing list of types shown in file upload modal.

#### 8.1.23 - 2022-02-28

- **Breaking changes**:
  - `IDEAL ZOOM` can be customised by providing `lookAt` or `camera` for `idealZoom` in `MappableTraits`. The `lookAt` takes precedence of `camera` if both exist. The values for `camera` can be easily obtained from property `initialCamera` by calling shared link api .

* Fixed crash caused by ArcGisMapServerCatalogItem layer missing legend.
* Refactored StoryPanel and made it be collapsible
* Added animation.ts as a utility function to handle animation end changes (instead of using timeout)
* Fixed a bug where `buildShareLink` serialised the feature highlight model & geometry. Picked features are still serialised and geometry is reloaded on accessing the share link.

#### 8.1.22 - 2022-02-18

- Added play story button in mobile view when there is an active story
- `IDEAL ZOOM` can be customised by providing `idealZoom` property in `MappableTraits`.
- Fix `AddData` options

#### 8.1.21 - 2022-02-08

- Fixed bug where WMS layer would crash terria if it had no styles, introduced in 8.1.14

#### 8.1.20 - 2022-02-04

- Fixed whitescreen on Print View in release/production builds

#### 8.1.19 - 2022-01-25

- Add WMS support for `TIME=current`
- Only show `TableMixin.legends` if we have rows in dataColumnMajor and mapItems to show
- Add `WebMapServiceCatalogGroup.perLayerLinkedWcs`, this can be used to enable `ExportWebCoverageService` for **all** WMS layers. `item.linkedWcsCoverage` will be set to the WMS layer `Name` if it is defined, layer `Title` otherwise.
- MagdaReference can use addOrOverrideAspects trait to add or override "terria" aspect of target.
- Added new print preview page that opens up in a new window
- TSXified PrintView

#### 8.1.18 - 2022-01-21

- Add missing default Legend to `TableAutomaticStylesStratum.defaultStyle`
- Fix a bug in CompositeCatalogItem that causes share URLs to become extremely long.
- Fix `OpacitySection` number precision.
- Add `sortMembersBy` to `GroupTraits`. This can be set to sort group member models - For example `sortMembersBy = "name"` will alphabetically sort members by name.
- Remove `theme.fontImports` from `GlobalTerriaStyles` - it is now handled in `TerriaMap/index.js`
- Add check to `featureDataToGeoJson.getEsriFeature` to make sure geometry exists

#### 8.1.17 - 2022-01-12

- **Breaking changes**:
  - Minimum node version is now 12 after upgrading node-sass dependency

* Automatically cast property value to number in style expressions generated for 3d tiles filter.
* Re-enable procedure and observable selectors for SOS items.
* Fix broken "Ideal zoom" for TableMixin items.
* The opacity of 3d tiles can now be changed with the opacity slider in the workbench
* RasterLayerTraits and Cesium3dTilesTraits now share the newly created OpacityTraits
* `disableOpacityControl` is now a trait and can be set in the catalog.
* TSXified OpacitySection
* Upgrade compiler target from es2018 to es2019
* Fix default table style legends
* Remove SOS defaults legend workaround
* Update NodeJS version to 14 in `npm-publish` GitHub action

#### 8.1.16 - 2021-12-23

- Added region mapping support for Commonwealth Electoral Divisions as at 2 August 2021 (AEC) as com_elb_name_2021.

#### 8.1.15 - 2021-12-22

- Fix sharelink bug, and make `isJson*` type checks more rigorous
- Remove `uniqueId` from `CatalogMemberMixin.nameInCatalog` and add it as fallback to `CatalogMemberMixin.name`
- Add `shareKeys` and `nameInCatalog` to `CatalogIndexReference`.
- Remove `description` field from `CatalogIndex`
  - The `CatalogIndex` can now be used to resolve models in sharelinks
- Add support for zipped `CatalogIndex` json files.
- Fix `SplitReferences` which use `shareKeys`
- Make `isJson*` type assertion functions more rigorous
  - Add `deep` parameter, so you can use old "shallow" type check for performance reasons if needed
- Add Shapefile to `CkanDefaultFormatsStratum`
- Fix `ArcGisMapServerCatalogItem` metadata bug
- Remove legend traits from CatalogMemberMixin, replacing them with LegendOwnerTraits, and add tests to enforce correct use of legends.
- Add better support for retreiving GeoJsonCatalogItem data through APIs, including supporting geojson nested within json objects
- Fixed `ContinuousColorMap` min/max value bug.
- `TableStyle.outlierColor` is now only used if `zFilter` is active, or `colorTraits.outlierColor` is defined
- Add `forceConvertResultsToV8` to `WebProcessingServiceCatalogFunction`. If your WPS processes are returning v7 json, you will either need to set this to `true`, or set `version: 0.0.1` in JSON output (which will then be automatically converted to v8)
- Cleanup `CatalogFunction` error handling
- Fix `SelectAPolygonParameterEditor` feature picking (tsified)
- Add `WebMapServiceCatalogItem.rectangle` support for multiple WMS layers
- Fix picked feature highlighting for ArcGis REST API features (and TSify `featureDataToGeoJson`)
- Re-enable GeoJSON simple styling - now if more than 50% of features have [simple-style-spec properties](https://github.com/mapbox/simplestyle-spec) - automatic styling will be disabled (this behaviour can be disabled by setting `forceCesiumPrimitives = false`)
- Don't show `TableMixin` `legends` or `mapItems` if no data
- Fix `GeoJsonCatalogItem.legends`
- Add `isOpen` to `TerriaReferenceTraits`

#### 8.1.14 - 2021-12-13

- **Breaking changes**:
  - `Result.throwIfUndefined()` will now only throw if `result.value` is undefined - regardless of `result.error`

* Reimplement option to zoom on item when adding it to workbench, `zoomOnAddToWorkbench` is added to `MappableTraits`.
* Update terria-js cesium to `1.81.3`
* Re-allowed models to be added to `workbench` if the are not `Mappable` or `Chartable`
* Moved `WebMapServiceCatalogItem.GetCapbilitiesStratum` to `lib\Models\Catalog\Ows\WebMapServiceCapabilitiesStratum.ts`
* Moved `WebMapServiceCatalogItem.DiffStratum` to `DiffableMixin`
* `callWebCoverageService` now uses version WCS `2.0.0`
  - All WCS export functionality is now in `ExportWebCoverageServiceMixin`
  - Added `WebCoverageServiceParameterTraits` to `WebMapServiceCatalogItemTraits.linkedWcsParameters`. It includes `outputFormat` and `outputCrs`
  - Will attempt to use native CRS and format (from `DescribeCoverage`)
  - No longer sets `width` or `height` - so export will now return native resolution
* Anonymize user IP when using google analytics.
* Fix crash when TableMixin-based catalog item had invalid date values
* Fix `WebMapServiceCatalogItem.styles` if `supportsGetLegendGraphics = false`. This means that if a WMS server doesn't support `GetLegendGraphics` requests, the first style will be set as the default style.

#### 8.1.13 - 2021-12-03

- Paramerterised the support email on the help panel to use the support email in config
- Refactored `TableColumn get type()` to move logic into `guessColumnTypeFromValues()`
- `TableMixin.activeStyle` will set `TableColumnType = hidden` for `scalar` columns with name `"id"`, `"_id_"` or `"fid"`
- Fix bug `TableColumn.type = scalar` even if there were no values.
- Table columns named `"easting"` and `"northing"` are now hidden by default from styles
- `TableColumn.type = enum` requires at least 2 unique values (including null) to be selected by default
- Tweak automatic `TableColumn.type = Enum` for wider range of values
- Exporting `TableMixin` will now add proper file extensions
- Added `TimeVaryingTraits.timeLabel` trait to change label on `DateTimeSelectorSection` (defaults to "Time:")
  - This is set to `timeColumn.title`
- `TableColumn` will try to generate prettier `title` by un-camel casing, removing underscores and capitalising words
- `TableStyle` `startDates`, `finishDates` and `timeIntervals` will only set values for valid `rowGroups` (invalid rows will be set to `null`). For example, this means that rows with invalid regions will be ignored.
- Add "Disable style" option to `TableMixin.styleDimensions` - it can be enabled with `TableTraits.showDisableStyleOption`
- Added `timeDisableDimension` to `TableMixin` - this will render a checkbox to disable time dimension if `rowGroups` only have a single time interval per group (i.e. features aren't "moving" across time) - it can be enabled with `TableTraits.showDisableTimeOption` - `TableAutomaticStylesStratum` will automatically enable this if at least 50% of rowGroups only have one unique time interval (i.e. they don't change over time)\
- Remove border from region mapping if no data
- Add `baseMapContrastColor` and `constrastColor` to `BaseMapModel`
- Fixed `TableMixin.defaultTableStyle.legends` - `defaultTableStyle` is now not observable - it is created once in the `contructor`
- Removed `Terria.configParameters.enableGeojsonMvt` - geojson-vt/Protomaps is now used by default
- `GpxCatalogItem` now uses `GeojsonMixin`
- Add an external link icon to external hyperlink when using method `parseCustomHtmlToReact`. This feature can be switched off by passing `{ disableExternalLinkIcon: true }` in `context` argument.
- Tsify `sendFeedback.ts` and improve error messages/notifications
- Removed unused overrideState from many DataCatalog React components.
- Fixed a bug where adding a timeseries dataset from the preview map's Add to map button didn't add the dataset to the `timelineStack`.
- Fixed incorrect colour for catalog item names in the explorer panel when using dynamic theming.
- Moved `CatalogIndex` loading from constructor (called in `Terria.start`) to `CatalogSearchProvider.doSearch` - this means the index will only be loaded when the user does their first search
- Add basic auth support to `generateCatalogIndex`, fix some bugs and improve performance
- Update terria-js cesium to `1.81.2`
- Add `uniqueId` as fallback to `nameInCatalog`
- Remove duplicated items from `OpenDataSoftGroup` and `SocrataGroup`

#### 8.1.12 - 2021-11-18

- Bigger zoom control icons.
- Modified "ideal zoom" to zoom closer to tilesets and datasources.
- Added `configParameters.feedbackPostamble`. Text showing at the bottom of feedback form, supports the internationalization using the translation key
- `GeoJsonMixin.style["stroke-opacity"]` will now also set `polygonStroke.alpha` and `polylineStroke.alpha`
- Reduce `GeoJsonMixin` default stroke width from `2` to `1`
- Add `TableMixin` styling to `GeoJsonMixin` - it will treat geojson feature properties as "rows" in a table - which can be styled in the same way as `TableMixin` (eg CSV). This is only enabled for geojson-vt/Protomaps (which requires `Terria.configParameters.enableGeojsonMvt = true`). For more info see `GeojsonMixin.forceLoadMapItems()`
  - This can be disabled using `GeojsonTraits.disableTableStyle`
- Opacity and splitting is enabled for Geojson (if using geojson-vt/protomaps)
- Replaced `@types/geojson` Geojson types with `@turf/helpers`
- In `GeojsonMixin` replaced with `customDataLoader`, `loadFromFile` and `loadFromUrl` with `forceLoadGeojsonData`
- `GeojsonMixin` will now convert all geojson objects to FeatureCollection
- Exporting `GeojsonMixin` will now add proper file extensions
- `WebFeatureServiceCatalogItem` now uses `GeoJsonMixin`
- Fix `ProtomapsImageryProvider` geojson feature picking over antimeridian
- Add Socrata group to "Add web data
- Added "marker-stroke-width", "polyline-stroke-width", "polygon-stroke-width" to `GeojsonStyleTraits` (Note these are not apart of [simplestyle-spec](https://github.com/mapbox/simplestyle-spec/tree/master/1.1.0) and can only be used with `geojson-vt`)
- Add a method refreshCatalogMembersFromMagda to Terria class.
- Renable `useNativeResolution` on mobile
- Store `useNativeResolution`, `baseMaximumScreenSpaceError` as local properties
- Moved CKAN default `supportedFormats` to `CkanDefaultFormatsStratum`
- Add properties to `CkanResourceFormatTraits`
  - `maxFileSize` to filter out resources with large files (default values: GeoJSON = 150MB, KML = 30MB, CZML = 50MB)
  - `removeDuplicates` (which defaults to true) so we don't get duplicate formats for a dataset (it will check `resource.name`)
    - If there are multiple matches, then the newest (from resource.created property) will be used
  - `onlyUseIfSoleResource` to give a given resource format unless that is all that exists for a dataset
- Add CKAN `useSingleResource`, if `true`, then the highest match from `supportedResourceFormats` will be used for each dataset
- ArcGis Map/Feature Service will now set CRS from `latestWkid` if it exists (over `wkid`)
- Fix CKAN ArcGisFeatureService resources
- ArcGisFeatureServer will now set `outSR=4326` so we don't need to reproject client-side

#### 8.1.11 - 2021-11-15

- Fix `SettingsPanel` type issue

#### 8.1.10 - 2021-11-15

- Fix `CswCatalogGroup` XML types
- Added `MAINCODE` aliases for all ABS Statistical Area regions that were missing them.
- Fixed `superGet` replacement in webpack builds with babel versions `7.16.0` and above.

#### 8.1.9 - 2021-11-01

- TSify workbench splitter control and fix broken styling.
- Fix app crash when opening AR tool.

#### 8.1.8 - 2021-10-29

- Tsified `SettingPanel`
- Moved `setViewerMode` function from `Terria` class to `ViewerMode`
- Refactored checkbox to use children elements for label instead of label
  property, `isDisabled`, `isChecked` and `font-size: inherit` style is passed
  to each child element (so propper styling is maintained)
- Fix an internal bug where Cesium.prototype.observeModelLayer() fails to remove 3D tilesets in certain cases.
- Rename `TerriaError._shouldRaiseToUser` to `overrideRaiseToUser`
  - Note: `userProperties.ignoreError = "1"` will take precedence over `overrideRaiseToUser = true`
- Fix `overrideRaiseToUser` bug causing `overrideRaiseToUser` to be set to `true` in `TerriaError.combine`
- Add `rollbar.warning` for `TerriaErrorSeverity.Warning`
- Disable `zFilter` by default
- Remove use of word "outlier" in zFilter dimension and legend item (we now use "Extreme values")
- Add `cursor:pointer` to `Checkbox`
- Fix `MapNavigation` getter/setter `visible` bug.
  - Replace `CompositeBarItemController` `visible` setter with `setVisible` function
- Use `yarn` in CI scripts (and upgrade node to v14)
- Fix app crash when previewing a nested reference in the catalog (eg when viewing an indexed search result where the result is a reference).
- Ported feaure from v7 to set WMS layers property from the value of `LAYERS`, `layers` or `typeName` from query string of CKAN resource URL.

#### 8.1.4 - 2021-10-15

- Make flex-search usage (for `CatalogIndex`) web-worker based
- Add `completeKnownContainerUniqueIds` to `Model` class - This will recursively travese tree of knownContainerUniqueIds models to return full list of dependencies
- Add all models from `completeKnownContainerUniqueIds` to shareData.models (even if they are empty)

#### 8.1.3 - 2021-10-14

- Reimplement map viewer url param
- Added `terriaError.importance` property. This can be set to adjust which error messages are presented to the user.
  - `terriaErrorNotification` and `WarningBox` will use the error message with highest importance to show to the user ("Developer details" remains unchanged)
- Add `terriaError.shouldRaiseToUser` override, this can be used to raise errors with `Warning` severity.
- `terriaError.raisedToError` will now check if **any** `TerriaError` has been raised to the user in the tree.
- `workbench.add()` will now keep items which only return `Warning` severity `TerriaErrors` after loading.
- Improve SDMX error messages for no results
- Fix SDMX FeatureInfoSection time-series chart to only show if data exists.
- Improve GeoJSON CRS projection error messages
- Add `Notification` `onDismiss` and `ignore` properties.
- Fix `AsyncLoader` result bug
- Remove `Terria.error` event handler
- Refactor `workbench.add` to return `Result`
- Consolidated network request / CORS error message - it is now in `t("core.terriaError.networkRequestMessage")`.
  - It can be injected into other translation strings like so: `"groupNotAvailableMessage": "$t(core.terriaError.networkRequestMessage)"`
  - Or, you can use `networkRequestError(error)` to wrap up existing `TerriaError` objects
- Fix incorrect default `configParameters.feedbackPreamble`
- Fix incorrect default `configParameters.proj4def` - it is now `"proj4def/"`
- Fix Branding component. It wasn't wrapped in `observer` so it kept getting re-rendered
- Add `FeedbackLink` and `<feedbacklink>` custom component - this can be used to add a button to open feedback dialog (or show `supportEmail` in feedback is disabled)
- Fix `ContinuousColorMap` `Legend` issue due to funky JS precision
- Fix mobx computed cycle in `CkanDatasetStratum` which was making error messages for failed loading of CKAN items worse.

#### 8.1.2 - 2021-10-01

- Removed duplicate Help icon and tooltip from the map navigation menu at the bottom as it is now shown in the top menu.
- Fixed a bug where the app shows a scrollbar in some instances.
- Wrap clean initSources with action.
- Modified `TerriaReference` to retain its name when expanded. Previously, when the reference is expanded, it will assume the name of the group or item of the target.
- Proxy `catalogIndex.url`

#### 8.1.1 - 2021-09-30

- **Breaking changes:**
  - `blacklist` has been renamed to `excludeMembers` for `ArcGisPortalCatalogGroup` and `CkanCatalogGroup`.

* Tsifyied and refactored `RegionProvider` and `RegionProviderList`, and re-enabled `loadRegionIDs`
* `TableColorMap` `minimumValue` and `maximumValue` will now take into account valid regions.
* `tableMixin.loadRegionProviderList()` is now called in `tableMixin.forceLoadMapItems()` instead of `mappableMixin.loadMapItems()`
* Add TableColumn and TableStyle `ready` computed property. Columns will only be rendered if `ready` is `true`. At the moment it is only used to wait until `loadRegionIDs` has finished.
* Moved region mapping `ImageryProvider` code to `lib/Table/createRegionMappedImageryProvider.ts`
* Fix `ChartPanel` import `Result` bug.
* Improve handling of featureInfoTemplate for composite catalog items.
* Mobile help menu will now show a link to map user guide if it is configured in `Terria.configParameters.helpItems`.
* Fixed the layout of items in mobile navigation
* Add Mapbox Vector Tile support. This is using [protomaps.js](https://github.com/protomaps/protomaps.js) in the new `ProtomapsImageryProvider`. This includes subset of MVT style specification JSON support.
* `MapboxVectorCanvasTileLayer` is now called `ImageryProviderLeafletGridLayer`
* `CesiumTileLayer` is now called `ImageryProviderLeafletTileLayer`.
* Added `geojson-vt` support to `GeoJsonMixin`, which will tile geojson into vector tiles on the fly, and use the new `ProtomapsImageryProvider`.
* Added `configParameter.enableGeojsonMvt` temporary feature flag for experimental Geojson-Mapbox vector tiles. Default is `false`.
* Added `forceCesiumPrimitives` to `GeoJsonTraits`. This can be used to render cesium primitives instead of Mapbox vector-tiles (if `configParameter.enableGeojsonMvt` is `true`)
* Add `scale` observable to `TerriaViewer`. This will give distance between two pixels at the bottom center of the screen in meters.
* Fixed `withControlledVisibility` method to inherit `propTypes` of its wrapped component.
* Added `MinMaxLevelMixin` and `MinMaxLevelTraits` to handle defining min and max scale denominator for layers.
* Extracted function `scaleToDenominator` to core - for conversion of scale to zoom level.
* Share/start data conversion will now only occur if `version` property is `0.x.x`. Previously, it was `version` property is **not** `8.x.x`
* Filter table column values by Z Score. This is controlled by the following `TableColorStyleTraits`:
  - `zScoreFilter` - Treat values outside of specifed z-score as outliers, and therefore do not include in color scale. This value is magnitude of z-score - it will apply to positive and negative z-scores. For example a value of `2` will treat all values that are 2 or more standard deviations from the mean as outliers. This must be defined to be enabled - currently it is only enabled for SDMX (with `zScoreFilter=4`).
  - `zScoreFilterEnabled - True, if z-score filter is enabled
  - `rangeFilter` - This is applied after the `zScoreFilter`. It is used to effectively 'disable' the zScoreFilter if it doesn't cut at least the specified percange of the range of values (for both minimum and maximum value). For exmaple if `rangeFilter = 0.2`, then the zScoreFilter will only be effective if it cuts at least 20% of the range of values from the minimum and maximum value
* Add `outlierColor` to `ContinuousColorMap`
* Add `placement` to `SelectableDimension`. This can be used to put `SelectableDimension` below legend using `placement = "belowLegend`
* Add `SelectableDimensionCheckbox` (and rename `SelectableDimension` to `SelectableDimensionSelect`)
* Add `outlierFilterDimension` checkbox `SelectableDimension` to workbench to enable/disable dimension
* Extend `tableStyle.rowGroups` to regions
* Fix `spreadFinishTime` bug
* Fix diverging `ContinuousColorMap` - it will now center color scale around 0.
* Refactor `SocrataMapViewCatalogItem` to use `GeoJsonMixin`
* `SocrataCatalogGroup` will not not return groups for Facets if there is only one - so it skips an unnecessary group level.
* Update protomaps.js to `1.5.0`
* SDMX will now disable the region column if less than 2 valid regions have been found
* Set `spreadStartTime` and `spreadFinishTime` to `true` for SDMX
* Add SDMX `metadataURLs` from dataflow annotations
* Improve SDMX chart titles
* `TableMixin` will now remove data if an error occurs while calling `forceLoadTableData`
* Make `regionColumn` `isNullable` - this means region column can be disabled by setting to `null`.
* Fix scalar column color map with a single value
* TableMixin will now clear data if an error occurs while calling `forceLoadTableData`
* `TableMixin` will now not return `mapItems` or `chartItems` if `isLoading`
* SDMX will now use `initialTimeSource = stop`
* Fix `duplicateModels` duplicating observables across multiple models
* Support group models in workbench -- All members will be automatically added to the map.
* Added location search button to welcome modal in mobile view.
* Add `DataUrlTraits` to `CatalogMemberTraits.dataUrls`. It contains an array of data URLS (with optional `title` which will render a button). It is handled the same as `MetadataUrls` except there is a `type` property which can be set to `wcs`, `wfs`... to show info about the URL.
* Made search location bar span full width in mobile view.
* Automatically hide mobile modal window when user is interacting with the map.
* Disabled feature search in mobile
* Disabled export (clip&ship) in mobile
* Fixed misplaced search icon in mobile safari.
* Prevents story text from covering the whole screen in mobile devices.
* Add `CatalogIndex`, `CatalogIndexReference` and `generateCatalogIndex()` script. These can be used to generate a static JSON index of a terria catalog - which can then be searched through using `flexsearch`
* Added `weakReference` flag `ReferenceMixin`, this can be used to treat References more like a shortcut (this means that `sourceReference` isn't used when models are shared/added to the workbench - the `target` is used instead)
* GroupMixin.isMixedInto and MappableMixin.isMixedInto are now more strict - and won't pass for for References with `isMappable` or `isGroup`.
* `Workbench.add` can now handle nested `References` (eg `CatalogIndexReference -> CkanReference -> WMSCatalogItem`).
* Add `description` trait to `CatalogMemberReferenceTraits`
* Added `excludeMembers` property to `GroupTraits` (this replaced the `blacklist` property in v7). It is an array of strings of excluded group and item names. A group or item name that appears in this list will not be shown to the user. This is case-insensitive and will also apply to all child/nested groups
* Fixes an app crash on load in iOS-Safari mobile which was happening when rendering help panel tooltips.
* Fixed `WebMapServiceCatalogItem` not sending additional `parameters` in `GetFeatureInfo` queries.
* Changed mobile header icons and improved styling.
* Fixed a problem with computeds and AsyncLoader when loading `mapItems` (and hence children's `mapItems`) of a CompositeCatalogItem.
* Fix `YDYRCatalogFunction` `description`
* Extend input field for search in mobile view to full width of the page.
* Automatically hide mobile modal window when user is interacting with the map (like picking a point or drawing a shape).
* Adjusted styling of x-axis labels in feature info panel to prevent its clipping.
* When expanding charts from the same catalog item, we now create a new item if the expanded chart has a different title from the previously expanded chart for the same item. This behavior matches the behavior in `v7`.
* Improve status message when feature info panel chart is loading
* Fix broken chart panel download button.
* Changed @vx/_ dependencies to @visx/_ which is the new home of the chart library
* The glyph style used for chart points can now be customized.
* Added `TerriaReference` item, useful for mounting a catalog tree from an external init file at any position in the current map's catalog tree.
* Changed @vx/_ dependencies to @visx/_ which is the new home of the chart library
* The glyph style used for chart points can now be customized.
* Chart tooltip and legend bar can now fit more legends gracefully.

#### 8.1.0 - 2021-09-08

- **Breaking changes:**
  - Overhaul of map navigation: items no longer added inside UserInterface using <Nav> jsx.

* New version of map navigation ([#5062](https://github.com/TerriaJS/terriajs/pull/5062))
  - It consists of
    - a high level api `MapNavigationModel` for managing the navigation items, which is responsible for managing the state of navigation items. It is passing commands to invidual item controller.
    - a `MapNavigationItemController` that holds and control the state of navigation item. When new navigation item is created it should extend controller and provide the definition on how it state should be updated.
  - Terria exposes instance of navigation model to the world.
  - Converted all existing navigation items to utilise new navigation model, and registered them in terria navigation model (`registerMapNavigations.tsx`).
  - Resolved issue with some navigation items not being clickable on mobile due to overlap from others.
* Fixed a bug in Difference tool where difference image was showing with zero opacity in some situations.
* Fixed `CzmlCatalogItem` to react correctly to input data changes.

#### 8.0.1 - 2021-09-06

- Added `catalog-converter` support for v7 `#start` data.
- add french Help button translation
- Enable FeatureInfoSectionSpec tests
- Add `itemProperties` to `ArcGisMapServerCatalogGroupTraits` so that `ArcGisMapServerCatalogGroup` can override relevant traits of its layers.
- Add `feature` object to `FeatureInfoSection.getTemplateData`
- Add a way to replace text in feature info templates. See [Replace text](doc/connecting-to-data/customizing-data-appearance/feature-info-template.md) for details.
- Fixed unnecessary model reloads or recomputing of `mapItems` when switching between story scenes.
- Fixed story reset button.
- Moved help button to the top menu

#### 8.0.0 - 2021-08-13

- **Breaking changes**:
  - Require `translate#` in front of translatable content id in `config.json` (i.e. `helpContent`).
  - `colorPalette` no longer supports a list of CSS colors (eg `rgb(0,0,255)-rgb(0,255,0)-rgb(255,0,0)`). Instead please use `binColors`.
  - Organise `Traits` folder into `Traits/Decorators` and `Traits/TraitsClasses`
  - Renamed all mixin instance type definitions to `XMixin.Instance`.
  - Basemaps are now defined as `baseMaps` object (see [baseMaps object docs](./doc/customizing/initialization-files.md#basemaps))
    - list of available basemaps is defined in `baseMaps.items`. This list is combined with default base maps so it's possible to override defaults
    - definition of `initBaseMapId` and `initBaseMapName` are moved to `baseMaps.defaultBaseMapId` and `baseMaps.defaultBaseMapName`
    - `previewBaseMapId` is moved to `baseMaps.previewBaseMapId`
    - implemented `baseMaps.enabledBaseMaps` array of base map ids to define a list of baseMaps available to user
    - updated docs for `baseMaps`
  - `$color-splitter` and `theme.colorSplitter` has been replaced with `$color-secondary` and `theme.colorSecondary`
  - `canZoomTo` has bee replaced with `disableZoomTo` in `MappableTraits`
  - `showsInfo` has been replaced with `disableAboutData` in `CatalogMemberTraits`
  - `AsyncLoader` loadXXX methods now return `Result` with `errors` **they no longer throw errors** - if you need errors to be thrown you can use `(await loadXX).throwIfError()`.
  - Removed `openGroup()` - it is replaced by `viewState.viewCatalogMember`
  - Renamed `ReferenceMixin.is` to `ReferenceMixin.isMixedInto`

* Fixed a bug with numeric item search where it sometimes fails to return all matching values.
* Respect order of objects from lower strata in `objectArrayTrait`.
* Fix datetime button margin with scroll in workbench.
* Fix checkbox when click happen on svg icon. (#5550)
* Added progress indicator when loading item search tool.
* Add `nullColor` to `ConstantColorMap` - used when `colorColumn` is of type `region` to hide regions where rows don't exist.
* `TableStyles` will only be created for `text` columns if there are no columns of type `scalar`, `enum` or `region`.
* Moved `TableStyle.colorMap` into `TableColorMap`
* Replaced `colorbrewer.json` with `d3-scale-chromatic` - we now support d3 color scales (in addition to color brewer) - see https://github.com/d3/d3-scale-chromatic
* Added `ContinuousColorMap` - it will now be used by default for `scalar` columns
  - To use `DiscreteColorMap` - you will need to set `numberOfBins` to something other than `0`.
* `TableColorMap` default color palette for `scalar` columns is not `Reds` instead of `RdYlOr`
* Legends for `scalar` columns will now calculate optimal `numberFormatOptions.maximumFractionDigits` and `numberFormatOptions.minimumFractionDigits`
* Fix sharing user added data of type "Auto-detect".
* #5605 tidy up format string used in `MagdaReference`
* Fix wms feature info returning only one feature
* `WebMapServiceCatalogGroup` will now create layer auto-IDs using `Name` field to avoid ID clashes.
* Added `GroupMixin` `shareKey` generation for members - if the group has `shareKeys`.
* Organise `Traits` folder into `Traits/Decorators` and `Traits/TraitsClasses
* Organise `Traits` folder into `Traits/Decorators` and `Traits/TraitsClasses`
* I18n-ify shadow options in 3DTiles and some strings in feature info panel.
* Fix `StyledIcon` css `display` clash
* Limit `SelectableDimension` options to 1000 values
* Added support for `SocrataCatalogGroup` and `SocrataMapViewCatalogGroup`
  - Notes on v7 to v8 Socrata integration:
    - Share links are not preserved
    - Added basic support for dataset resources
* Organise `Models` directory into multiple sub-directories (#5626)
  - New model related classes are moved to `Models/Definition`
  - Catalog related files are moved to `Models/Catalog`
    - ESRI, OWS, GTFS and CKAN related files are moved to their own sub-directories in `Models/Catalog/`
    - Other Catalog items related files are moved to `Models/Catalog/CatalogItems`
    - Other Catalog items related files are moved to `Models/Catalog/CatalogGroups`
    - Catalog functions related files are moved to `Models/Catalog/CatalogFunction`
  - Removed unused Models files
* Modified BadgeBar to be more tolerant to longer strings
* Added `MapboxMapCatalogItem`.
* Added `MapboxStyleCatalogItem`.
* Fix splitter thumb icon vertical position
* Renamed all mixin instance type definitions to `XMixin.Instance`.
* Clean up `ViewControl` colors
  - `$color-splitter` and `theme.colorSplitter` has been replaced with `$color-secondary` and `theme.colorSecondary`
* Clean up `SplitterTraits`
  - `SplitterTraits` is now included in `RasterLayerTraits`
  - Removed `supportsSplitter` variable
  - Added `disableSplitter` trait
* Clean up `canZoomTo`
  - Replaced with `disableZoomTo` in `MappableTraits`
* Clean up `showsInfo`
  - Replaced with `disableAboutData` in `CatalogMemberTraits`
* Add `TerriaErrorSeverity` enum, values can be `Error` or `Warning`.
  - Errors with severity `Error` are presented to the user. `Warning` will just be printed to console.
  - By default, errors will use `Error`
  - `TerriaErrorSeverity` will be copied through nested `TerriaErrors` on creation (eg if you call `TerriaError.from()` on a `Warning` then the parent error will also be `Warning`)
  - Loading models from share links or stories will use `Warning` if the model is **not in the workbench**, otherwise it will use `Error`.
* In `terriaErrorNotification` - show `error.message` (as well as `error.stack`) if `error.stack` is defined
* `AsyncLoader` now has an observable `result` property.
* `viewState.viewCatalogMember()` now handles loading catalog members, opening groups and showing "Add Data" window.
* Fix `MagdaReference` `forceLoadReference` bug.
* Clean up `CkanCatalogGroup` loading - errors are no-longer swallowed.
* Clean up `3dTilesMixin` loading - errors are no-longer swallowed.
* Fix `DataPreviewSections` info section bug.
* Move `FeedbackForm` `z-index` to same as `Notification` - this is so it will appear above Data catalog.
* Added `result.raiseError()`, `result.pushErrorTo()` and `result.clone()` helper methods - and `Result.combine()` convenience function
* Renamed `ReferenceMixin.is` to `ReferenceMixin.isMixedInto`
* Added support for logging to external error service and configuring it via config parameters. See `errorService` in [client configuration](doc/customizing/client-side-config.md).
* Fix `DiscreteColorMap` bug with `binColors` and added warning message if `colorPalette` is invalid.
* Fix `EnumColorMap` bug with `binColors`
* Moved d3-scale-chromatic code into `tableColorMap.colorScaleCategorical()` and `tableColorMap.colorScaleContinuous()`
* Disabled welcome popup for shared stories
* Add WMS support for default value of time dimension.
* Make CompositeCatalogItem sync visibility to its members.
* Add `description` and `example` static properties to `Trait`, and added `@traitClass` decorator.
* Add `parent` property to `Trait`, which contains parent `TraitClass`.
* New model-generated documentation in `generateDocs.ts`
* Refactored some `Traits` classes so they use `mixTraits` instead of extending other `Traits` classes.
* Allow translation of some components.
* Fixed a bug which prevented adding any reference catalog item while the story is playing.
* Bumped terriajs-server to ^3.3.3

#### 8.0.0-alpha.87

- Re-add basemap images to terriajs rather than requiring all TerriaMaps to have those basemap images. Default basemaps will use those images.
- Data from TableMixin always overrides other feature information (e.g. from vector tiles in region mapping) by column name and title for feature info templating (consistent with v7).
- Fixed point entity creation for TableMixin where different columns are used for point size and colour.
- Changed MappableMixin's initialMessage to show while map items are loaded. Map items could be displayed behind the disclaimer before a user accepts the disclaimer.
- Fixed a cyclic dependency between initialMessage and app spinner (globe gif greysreen) that caused the app spinner to be present forever when loading a share link.
- Removed hardcoded credit links and made it configurable via terria config parameters.
- Disable `TableMixin` time column if only one unique time interval

#### 8.0.0-alpha.86

- **Breaking changes**:
  - `EnumColorMap` will only be used for enum `TableColumns` with number of unique values <= number of bins

* Add `options` to CSV papaparsing
* `TableMixin` will now only show points **or** region mapping - not both
* Add `FeatureInfoMixin` support for 2D vector features (in Cesium only)
* `TableStyles` are now hidden from the "Display Variable" selector if the number of colors (enumColors or numberOfBins) is less than 2. As a ColorMap with a single color isn't super useful.
* Improved default `TableColumn.isSampled` - it will be false if a binary column is detected (0 or 1)
* Improved default Table charting - now a time column will be used for xAxis by default
* Added `spreadFinishTime` - which works same way as `spreadStartTime` - if `true`, finish time of feature will be "spread" so that all features are displayed at the latest time step.
* Added support for `OpenDataSoft` - only point or region based features + timeseries
* `GeoJsonMixin`-based catalog items with polygon features can be extruded if a `heightProperty` is specified.
* Bugfix to make time-based geojson work when there are multiple features with the same time property value.
* Add `czmlTemplate` to `GeoJsonTraits` - it can be used to replace GeoJSON Point features with a CZML packet.
* Made the moment points in the chart optionally clickable.

#### 8.0.0-alpha.85

- **Breaking changes**:
  - Removed `registerAnalytics.js`
  - Removed `HelpMenuPanel.jsx`

* Added analytic events related to story, share and help menu items, Also refactored events to use category and action enums.
* Remove table style `SelectableDimension` from SDMX
* `GyroscopeGuidance` can now be translated.
* Wraps tool title bar text using `...`.

#### 8.0.0-alpha.84

- Fix `ArcGisMapServerCatalogGroup` infinite loading by removing the cycle of calling `loadMembers` that was present in the `DataCatalogGroup` React component. However calling `loadMembers` is still not cached as it should for `ArcGisMapServerCatalogGroup`, and the infinite loading bug could return.
- Fix bug `selectableDimensions` bug in `Cesium3dTilesMixin` and `GltfCatalogItem`.

#### 8.0.0-alpha.83

- Add `modelDimensions` to `CatalogMemberMixin` - this can be used to apply model stratum with a `SelectableDimension` (i.e. a drop-down menu).
- `GeoJsonMixin`-based catalog items can now be styled based on to their properties through traits.
- `GeoJsonMixin`-based catalog items can now vary over time if a `timeProperty` is specified.

#### 8.0.0-alpha.82

- **Breaking changes**:
  - IndexedItemSearchProvider: (bounding) `radius` option is no longer supported in `resultsData.csv` of search indexes.

* Show a toast and spinner icon in the "Ideal zoom" button when the map is zooming.
* `zoomTo()` will return a promise that resolves when the zoom animation is complete.
* Modifies `IndexedItemSearchProvider` to reflect changes to `terriajs-indexer` file format.
* Move feature info timeseries chart funtion to `lib\Table\getChartDetailsFn.ts`
* Fix feature info timeseries chart for point (lat/long) timeseries
* Feature info chart x-values are now be sorted in acending order
* Remove merging rows by ID for `PER_ROW` data in `ApiTableCatalogItem`
* Make `ApiTableCatalogItem` more compatible with Table `Traits`
  - `keyToColumnMapping` has been removed, now columns must be defined in `columns` `TableColumnTraits` to be copied from API responses.
* Move notification state change logic from ViewState into new class `NotificationState`
* Catalog items can now show a disclaimer or message before loading through specifying `InitialMessageTraits`
* Added Leaflet hack to remove white-gaps between tiles (https://github.com/Leaflet/Leaflet/issues/3575#issuecomment-688644225)
* Disabled pedestrian mode in mobile view.
* Pedestrian mode will no longer respond to "wasd" keys when the user is typing in some input field.
* Fix references to old `viewState.notification`.
* wiring changeLanguage button to useTranslation hook so that it can be detected in client maps
* Add `canZoomTo` to `TableMixin`
* SDMX changes:
  - Add better SDMX server error messages
  - `conceptOverrides` is now `modelOverrides` - as dataflow dimension traits can now be overridden by codelist ID (which is higher priortiy than concept ID)
  - Added `regionTypeReplacements` to `modelOverride`- to manually override detected regionTypes
  - `modelOverrides` are created for SDMX common concepts `UNIT_MEASURE`, `UNIT_MULT` and `FREQ`
    - `UNIT_MEASURE` will be displayed on legends and charts
    - `UNIT_MULT` will be used to multiple the primary measure by `10^x`
    - `FREQ` will be displayed as "units" in Legends and charts (eg "Monthly")
  - Single values will now be displayed in `ShortReportSections`
  - Custom feature info template to show proper dimension names + time-series chart
  - Smarter region-mapping
  - Removed `viewMode` - not needed now due to better handling of time-series
* Fix `DimensionSelector` Select duplicate ids.
* Add Leaflet splitter support for region mapping
* Fix Leaflet splitter while zooming and panning map
* Split `TableMixin` region mapping `ImageryParts` and `ImageryProvider` to improve opacity/show performance
* Removed `useClipUpdateWorkaround` from Mapbox/Cesium TileLayers (for Leaflet) - because we no longer support IE
* Fix overwriting `previewBaseMapId` with `initBaseMapId` by multiple `initData`.
* GeoJSON Mixin based catalog items can now call an API to retrieve their data as well as fetching it from a url.
* Changes to loadJson and loadJsonBlob to POST a request body rather than always make a GET request.
* Added ApiRequestTraits, and refactor ApiTableCatalogItemTraits to use it. `apiUrl` is now `url`.

#### 8.0.0-alpha.81

- Fix invalid HTML in `DataPreviewSections`.
- Fix pluralisation of mapDataState to support other languages.
- Fix CSW `Stratum` name bug.
- Add `#configUrl` hash parameter for **dev environment only**. It can be used to overwrite Terria config URL.

#### 8.0.0-alpha.80

- Removed `Disclaimer` deny or cancel button when there is no `denyAction` associated with it.

#### 8.0.0-alpha.79

- Make `InfoSections` collapsible in `DataPreview`. This adds `show` property to `InfoSectionTraits`.
  - `WebMapServiceCatalogItem` service description and data description are now collapsed by default.
- Revert commit https://github.com/TerriaJS/terriajs/commit/668ee565004766b64184cd2941bbd53e05068ebb which added `enzyme` devDependency.
- Aliases `lodash` to `lodash-es` and use `babel-plugin-lodash` reducing bundle size by around 1.09MB.
- Fix CkanCatalogGroup filterQuery issue. [#5332](https://github.com/TerriaJS/terriajs/pull/5332)
- Add `cesiumTerrainAssetId` to config.json to allow configuring default terrain.
- Added in language toggle and first draft of french translation.json
  - This is enabled via language languageConfiguration.enabled inside config.json and relies on the language being both enumerated inside languageConfiguration.langagues and availble under {code}/translation.json
- Updated to terriajs-cesium 1.81
- Create the Checkbox component with accessibility in mind.
- Convert `FeedbackForm` to typescript.

#### 8.0.0-alpha.78

- Add `ignoreErrors` url parameter.

#### 8.0.0-alpha.77

- **Breaking changes**:
  - `terria.error.raiseEvent` and `./raiseErrorToUser.ts` have been replaced with `terria.raiseErrorToUser`.
  - `terria.error.addEventListener` has been replaced with `terria.addErrorEventListener`

* New Error handling using `Result` and `TerriaError` now applied to initial loading, `updateModelFromJson()`, `upsertModelFromJson()` and `Traits.fromJson()`. This means errors will propagate through these functions, and a stacktrace will be displayed.
  - `Result` and the new features of `TerriaError` should be considered unstable and may be extensively modified or removed in future 8.0.0-alpha.n releases
* New `terriaErrorNotification()` function, which wraps up error messages.
* `TerriaError` can now contain "child" errors - this includes a few new methods: `flatten()` and `createParentError()`. It also has a few new convenience functions: `TerriaError.from()` and `TerriaError.combine()`.
* Convert `Branding.jsx` to `.tsx`
* Added `configParams.brandBarSmallElements` to set Branding elements for small screen (also added theme props)
* Add `font` variables and `fontImports` to theme - this can be used to import CSS fonts.
* Convert `lib/Styled` `.jsx` files to `.tsx` (including Box, Icon, Text). The most significant changes to these interfaces are:
  - `Box` no longer accepts `<Box positionAbsolute/>` and this should now be passed as `<Box position="absolute"/>`.
  - `Text`'s `styledSize` has been removed. Use the `styledFontSize` prop.
  - `ButtonAsLabel` no longer accepts `dark`. A dark background is now used when `light` is false (or undefined).
* Fixes CZML catalog item so that it appears on the timeline.
* Enable `theme` config parameter. This can now be used to override theme properties.

#### 8.0.0-alpha.76

- Added support for setting custom concurrent request limits per domain through `configParameters.customRequestSchedulerLimits`.
- Added `momentChart` to region-mapped timeseries
- Add time-series chart (in FeatureInfo) for region-mapped timeseries
- Only show `TableMixin` chart if it has more than one
- Add `TableChartStyle` name trait.

#### 8.0.0-alpha.75

- Fix `NotificationWindow` bug with `message`.
- Re-add `loadInitSources` to `Terria.updateApplicationUrl()`
- Added support for `elements` object in catalogue files (aka init files).
  - Using this object you can hide/show most UI elements individually.
  - See https://github.com/TerriaJS/terriajs/pull/5131. More in-depth docs to come.

#### 8.0.0-alpha.74

- Fix JS imports of `TerriaError`

#### 8.0.0-alpha.73

- Add `title` parameter in `raiseErrorToUser` to overwrite error title.
- Added some error handling in `Terria.ts` to deal with loading init sources.
- TSify `updateApplicationOnHashChange` + remove `loadInitSources` from `Terria.updateApplicationUrl()`

#### 8.0.0-alpha.72

- **Breaking changes**:
  - Added clippingRectangle to ImageryParts.
  - Any item that produces ImageryParts in mapItems (any raster items) must now also provide a clippingRectangle.
  - This clippingRectangle should be derived from this.cesiumRectangle (a new computed property) & this.clipToRectangle as demonstrated in many raster catalog items (e.g. OpenStreetMapCatalogItem.ts).

* Adds experimental ApiTableCatalogItem.
* Fixes a bug where FeatureInfoDownload tries to serialize a circular object
* Added `removeDuplicateRows` to `TableTraits`
* `forceLoadTableData` can now return undefined - which will leave `dataColumnMajor` unchanged
* Fix sharing preview item.
* Added z-index to right button group in mobile header menu
* Added cesiumRectangle computed property to MappableMixin. This is computed from the `rectangle` Trait.
* Fixed a Cesium render crash that occured when a capabilities document specified larger bounds than the tiling scheme's supported extent (bug occured with esri-mapServer but wms was probably also affected).
* In fixing Cesium render crash above clipping rectangles are now added to Cesium ImageryLayer (or Leaflet CesiumTileLayer) rather than being included in the ImageryProvider. ImageryParts has been updated to allow passing the clipping rectangle through to Cesium.ts and Leaflet.ts where ImageryLayer/CesiumTileLayer objects are created.

#### 8.0.0-alpha.71

- Fix accidental translation string change in 8.0.0-alpha.70

#### 8.0.0-alpha.70

- **Breaking changes**:
  - Merge `Chartable` and `AsyncChartableMixin` into new **`ChartableMixin`** + `loadChartItems` has been replaced by `loadMapItems`.
  - To set base map use `terriaViewer.setBaseMap()` instead of `terriaViewer.basemap = ...`
  - Incorrect usage of `AsyncLoader` **will now throw errors**

* Add `hideInBaseMapMenu` option to `BaseMapModel`.
* Change default basemap images to relative paths.
* Add `tileWidth` and `tileHeight` traits to `WebMapServiceCatalogItem`.
* Add docs about `AsyncLoader`
* Remove interactions between AsyncLoaders (eg calling `loadMetadata` from `forceLoadMapItems`)
* ... Instead, `loadMapItems` will call `loadMetadata` before triggering its own `AsyncLoader`
* Add `isLoading` to `CatalogMemberMixin` (combines `isLoading` from all the different `AsyncLoader`)
* Move `Loader` (spinner) from `Legend` to `WorkbenchItem`.
* Merge `Chartable` and `AsyncChartableMixin` into **`ChartableMixin`** + remove `AsyncLoader` functionality from `ChartableMixin` - it is now all handled by `loadMapItems`.
* Removed `AsyncLoader` functionality from `TableMixin` - it is now handled by `loadMapItems`.
  - `TableMixin.loadRegionProviderList()` is now called in `MappableMixin.loadMapItems()`
* Added `TerriaViewer.setBaseMap()` function, this now calls `loadMapItems` on basemaps
* Fix load of persisted basemap
* Fix sharing of base map
* Added backward compatibility for `baseMapName` in `initData` (eg share links)
* Add `WebMapService` support for WGS84 tiling scheme

#### 8.0.0-alpha.69

- **Breaking changes**:
  - Basemaps are now configured through catalog JSON instead of TerriaMap - see https://github.com/TerriaJS/terriajs/blob/13362e8b6e2a573b26e1697d9cfa5bae328f7cff/doc/customizing/initialization-files.md#basemaps

* Updated terriajs-cesium to version 1.79.1
* Make base maps configurable from init files and update documentation for init files [#5140](https://github.com/TerriaJS/terriajs/pull/5140).

#### 8.0.0-alpha.68

- Remove points from rectangle `UserDrawing`
- Fix clipboard typing error.
- Ported `WebProcessingServiceCatalogGroup`.
- Add CSW Group support
- Revert "remove wmts interfaces from ows interfaces" (873aa70)
- Add `math-expression-evaluator` library and `ColumnTransformationTraits`. This allows expressions to be used to transform column values (for example `x+10` to add 10 to all values).
- Fix bug in `TableColumn.title` getter.
- Add support for TableColumn quarterly dates in the format yyyy-Qx (eg 2020-Q1).
- Fix region mapping feature highlighting.
- Update clipboard to fix clipboard typing error.
- Added direction indicator to the pedestrian mode minimap.
- Limit up/down look angle in pedestrian mode.
- Automatically disable pedestrian mode when map zooms to a different location.
- Add support for time on `ArcGisMapServerCatalogItem`
- Merge `Mappable` and `AsyncMappableMixin` into **`MappableMixin`**.
- Fixed a issue when multiple filters are set to Cesium3DTilesCatalogItem
- Async/Awaitify `Terria.ts` + fix share links loading after `loadInitSources`.
- Tsified `TerriaError` + added support for "un-rendered" `I18nTranslateString`
- Tsified `raiseErrorToUser` + added `wrapErrorMessage()` to wrap error message in something more user friendly (using `models.raiseError.errorMessage` translation string).

#### 8.0.0-alpha.67

- TSify `Loader` function.
- Added walking mode to pedestrian mode which clamps the pedestrain to a fixed height above the surface.
- Upgraded catalog-converter to fix dependency version problem and ensure that all imports are async to reduce main bundle size.

#### 8.0.0-alpha.66

- **Breaking changes**:
  - Changed merging behaviour of Trait legends (of type `LegendTraits`) in `CatalogMemberTraits`. This affects legends on all `CatalogMember` models. Legend objects in higher strata now replace values in lower strata that match by index, rather than merging properties with them.

* Add `MetadataUrlTraits` to `CatalogMemberTraits.metadataUrls`. It contains an array of metadata URLS (with optional `title` which will render a button)
* Restore `cesiumTerrainUrl` config parameter. [#5124](https://github.com/TerriaJS/terriajs/pull/5124)
* I18n-ify strings in settings panel. [#5124](https://github.com/TerriaJS/terriajs/pull/5124)
* Moved `DataCustodianTraits` into `CatalogMemberTraits` and `CatalogMemberReferenceTraits`.
* `TableMixin` styles ("Display variables") will now look for column title if style title is undefined
* Add fallback colours when Color.fromCssColorString is used.
* Allow nullable `timeColumn` in table styles. Useful for turning off auto-detection of time columns.
* Added tool for searching inside catalog items. Initial implementation works for indexed 3d tilesets.
* Added support for shapefile with `ShapefileCatalogItem`
* Added `GeoJsonMixin` for handling the loading of geojson data.
* Extended the `GeoJsonCatalogItem` to support loading of zip files.
* Fixed broken feature highlighting for raster layers.
* Show a top angle view when zooming to a small feature/building from the item search result.
* Fix `TableTimeStyleTraits.idColumns` trait type.
* Added a new `lineAndPoint` chart type
* CustomChartComponent now has a "chart-type" attribute
* Fix `ArcGisMapServerCatalogItem` layer ID and legends bug
* Re-add region mapping `applyReplacements`.
* Added `SearchParameterTraits` to item search for setting a human readable `name` or passing index specific `queryOptions` for each parameter through the catalog.
* Added `AttributionTraits` to mappable and send it as property when creating Cesium's data sources and imagery providers. [#5167](https://github.com/TerriaJS/terriajs/pull/5167)
* Fixed an issue where a TerriaMap sometimes doesn't build because of typing issues with styled-components.
* Renamed `options` to `providerOptions` in `SearchableItemTraits`.
* Fix `CkanCatalogGroup.groupBy = "none"` members
* Fix `TableMixin` region mapping feature props and make Long/Lat features use column titles (if it exists) to match v7 behaviour.
* Add support for `CkanItemReference` `wms_layer` property
* Add support for `ArcGisMapServerCatalogGroup` to use `sublayerIds`.
* Added Pedestrian mode for easily navigating the map at street level.
* Clean up `LayerOrderingTraits`, remove `WorkbenchItem` interface, fix `keepOnTop` layer insert/re-ordering.
* Remove `wordBreak="break-all"` from Box surrounding DataPreview
* Re-added merging of csv row properties and vector tile feature properties for feature info (to match v7 behaviour).
* Fixes a bug in pedestrian mode where dropping the pedestrian in northern hemisphere will position the camera underground.
* Implement highlight/hide all actions for results of item search.
* Disable pickFeatures for WMS `_nextImageryParts`.
* Fix Leaflet `ImageryLayer` feature info sorting
* Fix hard-coded colour value in Story
* Use `configParameters.cesiumIonAccessToken` in `IonImageryCatalogItem`
* Added support for skipping comments in CSV files
* Fix WMS GetLegendGraphics request `style` parameter
* Loosen Legend `mimeType` check - so now it will treat the Legend URL as an image if the `mimeType` matches **OR** the file extension matches (previously, if `mimeType` was defined, then it wouldn't look at filetype extension)
* Fix `DiffTool` date-picker label `dateComparisonB`
* Fix app crash when switching different tools.
* Create `merge` `TraitsOption` for `objectArrayTrait`
* Move `Description` `metadataUrls` above `infoSections`.
* Upgraded i18next and i18next-http-backend to fix incompatibility.
* Added support for dd/mm/yyyy, dd-mm-yyyy and mm-dd-yyyy date formats.

#### 8.0.0-alpha.65

- Fixed SDMX-group nested categories
- SDMX-group will now remove top-level groups with only 1 child

#### 8.0.0-alpha.64

- Fixed WMS style selector bug.
- `layers` trait for `ArcGisMapServerCatalogItem` can now be a comma separated string of layer IDs or names. Names will be auto-converted to IDs when making the request.

#### 8.0.0-alpha.63

- Add `v7initializationUrls` to terria config. It will convert catalogs to v8 and print warning messages to console.
- Add `shareKeys` support for Madga map-config maps (through `terria` aspect)
- Revert WMS-group item ID generation to match v7
- Add `addShareKeysToMembers` to `GroupMixin` to generate `shareKeys` for dynamic groups (eg `wms-group)
- Added `InitDataPromise` to `InitSources`
- Add reverse `modelIdShareKeysMap` map - `model.id` -> `shareKeys`
- Upgraded `catalog-converter` to 0.0.2-alpha.4
- Reverted Legend use of `object` instead of `img` - sometimes it was showing html error responses
- Legend will now hide if an error is thrown
- Update youtube urls to nocookie version
- Share link conversion (through `catalog-converter`) is now done client-side
- Fix Geoserver legend font colour bug
- Remove legend broken image icon
- Added high-DPI legends for geoserver WMS (+ font size, label margin and a few other tweaks)
- `LegendTraits` is now part of `CatalogMemberTraits`
- Add `imageScaling` to `LegendTraits`
- WMS now `isGeoserver` if "geoserver` is in the URL
- Add WMS `supportsGetLegendRequest` trait
- Improved handling of WMS default styles

#### 8.0.0-alpha.62

- Fixed an issue with not loading the base map from init file and an issue with viewerMode from init files overriding the persisted viewerMode
- Fixed issues surrounding tabbed catalog mode
- Now uses `catalog-converter` to convert terriajs json in WPS response from v7 to v8.
- Fixed a bug in `UserDrawing` which caused points to not be plotted on the map.
- Fixed app crash when switching between different types of parameter in `GeoJsonParameterEditor`.
- Fixed errors when previewing an item in a group that is open by default (`isOpen: true` in init file).
- Fixed mobx warnings when loading geojson catalog items.
- Add `multiplierDefaultDeltaStep` Trait, which tries to calculate sensible multiplier for `DistrectelyTimeVarying` datasets. By default it is set to 2, which results in a new timestep being displayed every 2 seconds (on average) if timeline is playing.
- Hide info sections with empty content in the explorer preview.
- Port `shareKeys` from version 7
- Update/re-enable `GeoJsonCatalogItemSpec` for v8.
- add `DataCustodianTraits` to `WebMapServiceCatalogGroupTraits`
- Changed behaviour of `updateModelFromJson` such that catalog groups with the same id/name from different json files will be merged into one single group.
- Fixed error when selecting an existing polygon in WPS input form.
- Upgraded `catalog-converter` to 0.0.2-alpha.3.

#### 8.0.0-alpha.61

- New `CatalogFunctionMixin` and `CatalogFunctionJobMixin`
- Tsified `FunctionParameters`
- New `YourDataYourRegions` `CatalogFunctionMixin`
- Added `inWorkbench` property
- Added `addModelToTerria` flag to `upsertModelFromJson` function
- Added `DataCustodianTraits` to `WebMapServiceCatalogItem`
- Added `disableDimensionSelectors` trait to `WebMapServiceCatalogItem`. Acheives the same effect of `disableUserChanges` in v7.
- Temporarily stopped using `papaparse` for fetching Csv urls till an upstream bug is fixed.
- Fix async bug with loading `ReferenceMixin` and then `Mappable` items in `initSources`
- Remove `addToWorkbench`, it has been replaced with `workbench.add`
- Improve handling of `ArcGisMapServerCatalogItem` when dealing with tiled layers.
- Ensure there aren't more bins than unique values for a `TableStyle`
- Add access control properties to items fetched from Esri Portal.
- Improves magda based root group mimic behaviour introdcued in 8.0.0-alpha.57 by adding `/` to `knownContainerUniqueIds` when `map-config*` is encountered
- Fixed broken chart disclaimers in shared views.
- Fixed a bug where chart disclaimers were shown even for chart items disabled in the workbench.
- Fixed a bug where charts with titles containing the text "lat" or "lon" were hidden from feature info panel.
- Fixed a bug that occurred when loading config from magda. `initializationUrls` are now applied even if `group` aspect is not set

#### 8.0.0-alpha.60

- Fix WMS legend for default styles.
- Request transparent legend from GeoServer.
- Reverted the following due to various issues with datasets:
  - Add basic routing support
  - Add better page titles when on various routes of the application
  - Add prerendering support on `/catalog/` routes (via `prerender-end` event &
    allowing TerriaMap to hit certain routes)

#### 8.0.0-alpha.59

- Update magda error message
- Add a short report section if trying to view a `3d-tiles` item in a 2d map.
- Fix bug in `Terria.interpretStartData`.
- Add `ThreddsCatalogGroup` model.
- Port `supportsColorScaleRange`, `colorScaleMinimum` and `colorScaleMaximimum` from `master` to `WebMapServiceCatalogItem` model.
- Ported MapboxVectorTileCatalogItem ("mvt").
- When expanding a chart from the feature info panel, we now place a colored dot on the map where the chart was generated from.
- Add basic routing support
- Add better page titles when on various routes of the application
- Add prerendering support on `/catalog/` routes (via `prerender-end` event &
  allowing TerriaMap to hit certain routes)
- Update `WorkbenchButton` to allow for links rather than buttons, including
  changing About Data to a link

#### 8.0.0-alpha.58

- Add `FeatureInfoTraits` to `ArcGisMapServerCatalogItem`
- Fix zooming bug for datasets with invalid bounding boxes.
- Add new model for `ArcGisTerrainCatalogItem`.
- Add 3D Tiles to 'Add web data' dropdown.
- Fix naming of item in a `CkanCatalogGroup` when using an item naming scheme other than the default.

#### 8.0.0-alpha.57

- Fix memoization of `traitsClassToModelClass`.
- Chart expanded from feature info panel will now by default show only the first chart line.
- Chart component attribtues `column-titles` and `column-units` will now accept a simpler syntax like: "Time,Speed" or "ms,kmph"
- Fix presentation of the WMS Dimension metadata.
- Magda based maps now mimic "root group uniqueId === '/'" behaviour, so that mix and matching map init approaches behave more consistently

#### 8.0.0-alpha.56

- Add `itemProperties` trait to `WebMapMapCatalogGroup`.
- Add support for `formats` traits within `featureInfoTemplate` traits.
- Fix handling of `ArcGisPortalItemReference` for when a feature layer contains multiple sublayers.
- Implemented new compass design.

#### 8.0.0-alpha.55

- Upgraded to patched terriajs-cesium v1.73.1 to avoid build error on node 12 & 14.

#### 8.0.0-alpha.54

- Add a `infoAsObject` property to the `CatalogMemberMixin` for providing simpler access to `info` entries within templating
- Add a `contentAsObject` trait to `InfoSectionTraits` where a json object is more suitable than a string.
- Add `serviceDescription` and `dataDescription` to `WebMapServiceCatalogItem` info section.
- Extend `DataPreviewSections.jsx` to support Mustache templates with context provided by the catalog item.
- Add support for `initializationUrls` when loading configuration from Magda.
- Add `:only-child` styling for `menu-bar.scss` to ensure correctly rounded corners on isolated buttons.
- Improve Branding component for mobile header
- Add support for `displayOne` configuration parameter to choose which brand element to show in mobile view
- Update Carto basemaps URL and attribution.
- Add `clipToRectangle` trait to `RasterLayerTraits` and implement on `WebMapServiceCatalogItem`, `ArcGisMapServiceCatalogItem`, `CartoMapCatalogItem`, `WebMapTileServiceCatalogItem`.
- Allow Magda backed maps to use an inline `terria-init` catalog without it getting overwritten by map-config before it can be parsed
- Deprecated `proxyableDomainsUrl` configuration parameter in favour of `serverconfig` route
- Ported a support for `GpxCatalogItem`.
- Feature info is now shareable.
- Add option `canUnsetFeaturePickingState` to `applyInitData` for unsetting feature picking state if it is missing from `initData`. Useful for showing/hiding feature info panel when switching through story slides.
- Properly render for polygons with holes in Leaflet.
- Fixes a bug that showed the chart download button when there is no downloadable source.
- Add `hideWelcomeMessage` url parameter to allow the Welcome Message to be disabled for iframe embeds or sharing scenarios.
- Ensure the `chartDisclaimer` is passed from catalog items to derived chart items.
- Don't calculate a `rectangle` on a `ArcGisPortalReferenceItem` as they appear to contain less precision than the services they point to.
- Allow an `ArcGisPortalReferenceItem` to belong to multiple `CatalogGroup`'s.
- Fix argis reference bug.
- Made possible to internationalize tour contend.
- Added TileErrorHandlerMixin for handling raster layer tile errors.
- Fixed a bug that caused the feature info chart for SOS items to not load.
- SOS & CSV charts are now shareable.

#### 8.0.0-alpha.53

- Ported an implementation of CatalogSearchProvider and set it as the default
- Notification window & SatelliteImageryTimeFilterSection now uses theme colours
- Improved look and feel of `StyledHtml` parsing
- Fix `applyAriaId` on TooltipWrapper causing prop warnings
- Make share conversion notification more pretty (moved from `Terria.ts` to `shareConvertNotification.tsx`)
- Tsxify `Collapsible`
- `ShortReportSections` now uses `Collapsible`
- Add `onToggle`, `btnRight`, `btnStyle`, `titleTextProps` and `bodyBoxProps` props in `Collapsible`
- Add `Notification.message` support for `(viewState: ViewState) => React.ReactNode`
- Added splitting support to `WebMapTileServiceCatalogItem`.

#### 8.0.0-alpha.52

- Prevent duplicate loading of GetCapabilities
- Update the `GtfsCatalogItem` to use the `AutoRefreshingMixin`.
- Add a condition to the `AutoRefreshingMixin` to prevent unnecessary polling when an item is disabled in the workbench.
- Upgraded to Cesium v1.73.
- Removed any references to `BingMapsApi` (now deprecated).
- Add support for resolving `layers` parameter from `Title` and not just `Name` in `WebMapServiceCatalogItem`.
- Change TrainerBar to show all steps even if `markdownDescription` is not provided

#### 8.0.0-alpha.51

- Add WMTS group/item support
- Create `OwsInterfaces` to reduce duplicate code across OWS servies
- Fix story prompt being permanent/un-dismissable
- Fixed a bug that caused the feature info chart for SOS items to not load.

#### 8.0.0-alpha.50

- Support for searching WFS features with WebFeatureServiceSearchProvider
- WFS-based AustralianGazetteerSearchProvider
- Fixed a bug causing users to be brought back to the Data Catalogue tab when clicking on an auto-detected user added catalogue item.
- Fixed a bug causing Data Preview to not appear under the My Data tab.
- Fix WMS style `DimensionSelector` for layers with no styles
- Add WMS legend for items with no styles
- Add warning messages if catalog/share link has been converted by `terriajs-server`.
- Update the scroll style in `HelpVideoPanel` and `SidePanel` helpful hints.
- Updated leaflet attribution to match the style of cesium credits.
- Remove `@computed` props from `WebFeatureServiceCapabilities`
- Fixed bug causing the Related Maps dropdown to be clipped.
- Add SDMX-json support for groups and items (using SDMX-csv for data queries)
- `TableMixin` now uses `ExportableMixin` and `AsyncMappableMixin`
- Move region provider loading in `TableMixin` `forceLoadTableMixin` to `loadRegionProviderList`
- Added `TableAutomaticStylesStratum.stratumName` instead of hard-coded strings
- Added `Dimension` interface for `SelectableDimension` - which can be used for Traits
- Make `SelectableDimension.options` optional

#### 8.0.0-alpha.49

- WMS GetFeatureInfo fix to ensure `style=undefined` is not sent to server
- Add support for splitting CSVs (TableMixins) that are using region mapping.
- `addUserCatalogMember` will now call `addToWorkbench` instead of `workbench.add`.
- Replaces `ShadowSection` with `ShadowMixin` using `SelectableDimensions`
- Fix Webpack Windows path issue
- Updated icons for view and edit story in the hamburger menu.
- Implemented new design for story panel.

#### 8.0.0-alpha.48

- Allow `cacheDuration` to be set on `ArcGisPortalCatalogGroup` and `ArcGisPortalItemReference`.
- Set default `ArcGisPortalCatalogGroup` item sorting by title using REST API parameter.
- Call `registerCatalogMembers` before running tests and remove manual calls to `CatalogMemberFactory.register` and `UrlMapping.register` in various tests so that tests reflect the way the library is used.
- Updated stratum definitions which used hardcoded string to use `CommonStrata` values.

#### 8.0.0-alpha.47

- Removed hard coded senaps base url.
- Added option for manual Table region mapping with `enableManualRegionMapping` TableTrait. This provides `SelectableDimensions` for the region column and region type.
- Added WMS Dimensions (using `SelectableDimensions`)
- Added WMS multi-layer style, dimension and legend support.
- Merged the `StyleSelector` and `DimensionsSelector`, and created a `SelectableDimensions` interface.
- Added `chartColor` trait for DiscretelyTimeVarying items.
- Replaced all instances of `createInfoSection` and `newInfo` with calls to `createStratumInstance` using an initialisation object.
- Added trait `leafletUpdateInterval` to RasterLayerTraits.
- Fix styling of WFS and GeoRSS.
- Fixed a bug that caused re-rendering of xAxis of charts on mouse move. Chart cursor should be somewhat faster as a result of this fix.
- Fixed a bug that caused some catalogue items to remain on the map after clicking "Remove all" on the workbench.
- Deleted old `ChartDisclaimer.jsx`
- Moved `DiscretelyTimeVaryingMixin` from `TableAutomaticStylesStratum` to `TableMixin`
- Added basic region-mapping time support
- Add short report to `ArcGisFeatureServerItem` for exceeding the feature limit.
- Added shift-drag quick zoom

#### 8.0.0-alpha.46

- Fixed i18n initialisation for magda based configurations

#### 8.0.0-alpha.45

- Upgraded to Cesium v1.71.
- Change `ExportableData` interface to `ExportableMixin` and add `disableExport` trait.
- Add basic WFS support with `WebFeatureServiceCatalogGroup` and `WebFeatureServiceCatalogItem`
- Update style of diff tool close button to match new design
- Remove sass code from the `HelpPanel` component
- Added an option for translation override from TerriaMap
- Help content, trainer bar & help terms can use translation overrides
- Accepts `backend` options under a new `terria.start()` property, `i18nOptions`
- Use `wms_api_url` for CKAN resources where it exists
- Tsxified `DateTimePicker` and refactored `objectifiedDates` (moved to `DiscretelyTimeVaryingMixin`).
- Update style of 'Change dates' button in delta to be underlined
- Fix issue with delta 'Date comparison' shifting places when querying new location
- Shows a disabled splitter button when entering diff
- Make Drag & Drop work again (tsxify `DragDropFile.tsx` and refactor `addUserFiles.ts`)
- Add `TimeVarying.is` function

#### 8.0.0-alpha.44

- Pass `format` trait on `TableColumnTraits` down to `TableAutomaticStylesStratum` for generating legends
- Add `multipleTitles` and `maxMultipleTitlesShowed` to `LegendItemTraits`
- Aggregate legend items in `createLegendItemsFromEnumColorMap` by colour, that is merge legend items with the same colour (using `multipleTitles`)
- Only generate `tableStyles` for region columns if no other styles exist
- TableAutomaticStylesStratum & CsvCatalogItem only returns unique `discreteTimes`s now
- Specified specific terriajs config for ForkTsCheckerWebpackPlugin

#### 8.0.0-alpha.43

- Replace `@gov.au/page-alerts` dependency with our own warning box component. This removes all `pancake` processes which were sometimes problematic.

#### 8.0.0-alpha.42

- Added ArcGIS catalog support via ArcGisPortalItemReference

#### 8.0.0-alpha.41

- Add `cacheDuration` and `forceProxy` to `UrlTraits` and add `cacheDuration` defaults to various catalog models.
- Tsify `proxyCatalogItemUrl`.
- Simplified SidePanel React refs by removing the double wrapping of the `withTerriaRef()` HOC
- Merged `withTerriaRef()` HOC with `useRefForTerria()` hook logic
- Breadcrumbs are always shown instead of only when doing a catalog search

#### 8.0.0-alpha.40

- Improve info section of `WebMapServiceCatalogItem` with content from GetCapabilities
- Re-implement `infoSectionOrder` as `CatalogMember` trait.
- Add `infoWithoutSources` getter to `CatalogMemberMixin` to prevent app crash when using `hideSources`
- Add support for nested WMS groups
- Added breadcrumbs when clicking on a catalogue item from a catalogue search

#### 8.0.0-alpha.39

- Development builds sped up by 3~20x - ts-loader is now optional & TypeScript being transpiled by babel-loader, keeping type check safety on a separate thread

#### 8.0.0-alpha.38

- Add `show` to `ShortReportTraits` and Tsxify `ShortReport`
- Convert `ShortReport` to styled-components, add accordian-like UI
- 3D tiles support is now implemented as a Mixin.

#### 8.0.0-alpha.37

- Add `refreshEnabled` trait and `AsyncMappableMixin` to `AutoRefreshMixin`
- Ensure `CkanCatalogGroup` doesn't keep re-requesting data when opening and closing groups.
- Add `typeName` to `CatalogMemberMixin`
- Add `header` option to `loadText`
- Add `isMixedInto` function for `AsyncMappableMixin` and `AsyncChartableMixin`
- Added file upload support for `GltfCatalogItem`. The supported extension is glb.
- Improve runtime themeing via styled components across main UI components
- Updated default welcome video defaults to a newer, slower video
- Difftool will now pick any existing marked location (like from a search result) and filter imagery for that location.
- Updated labelling & copy in Difftool to clarify workflow
- ChartCustomComponent now `abstract`, no longer specific to CSV catalog items. Implement it for custom feature info charts.
- Update date picker to use theme colours
- Removed some sass overrides on `Select` through `StyleSelectorSection`
- Update LeftRightSection to use theme colours
- Ported `GeoRssCatalogItem` to mobx, added support to skip entries without geometry.
- Update Difftool BottomPanel UI to clearer "area filter" and date pickers
- Update Difftool BottomPanel to load into Terria's BottomDock
- Rearrange MapButton layout in DOM to properly reflow with BottomDock
- Update Difftool MainPanel to not get clipped by BottomDock
- Rearrange MapDataCount to exist inside MapColumn for more correct DOM structure & behaviour
- Re-added chart disclaimer.

#### mobx-36

- Added `pointer-events` to `MapNavigation` and `MenuBar` elements, so the bar don't block mouse click outside of the button.
- Fixes "reminder pop-up" for help button being unclickable
- Use `useTranslation` instead of `withTranslation` in functional component (`MapDataCount`)
- Make welcome video url and placeholder configurable via configparameters
- Added `ExportableData` interface.
- Added `ExportData` component for data catalog.
- Added WCS "clip and ship" for WMS
- Added basic CSV export function
- Extend `UserDrawing` to handle rectangles
- Tsxify `MapInteractionMode`
- Changed default orientation for `GltfCatalogItem` to no rotation, instead of zero rotation wrt to terrain
- Added a title to welcome message video

#### mobx-35

- Add "Upload" to tour points
- Add tooltips anywhere required in UI via `parseCustomMarkdownToReactWithOptions` & customisable via `helpContentTerms`
- Add "map state" map data count to highlight state of map data
- Add a reminder "pop-up" that shows the location of the help button
- Fix bug causing story pop-up to be off screen
- Fix bug causing helpful hints to be cut off on smaller screens
- Changed the `Tool` interface, now accepting prop `getToolComponent` instead of `toolComponent`
- Added `ToolButton` for loading/unloading a tool
- Added `TransformationTraits` that can be used to change position/rotation/scale of a model.
- Merge master into mobx. This includes:
  - Upgraded to Cesium v1.68.
  - Story related enhancements:
    - Added a title to story panel with ability to close story panel.
    - Added a popup on remove all stories.
    - Added button for sharing stories.
    - Added a question popup on window close (if there are stories on the map so users don't lose their work).
- Added a new `editor` Icon
- Changed `ToolButton` to show the same icon in open/close state. Previously it showed a close icon in close state.

#### mobx-34

- Bug fix for `DatePicker` in `BottomDock` causing app crash
- Made changes to the video modals: close button has been added, pressing escape now closes the component and some basic unit tests created
- Updated the video modal for _Data Stories: Getting Started_ to use the new `VideoGuide` component
- Tweaked MyData/AddData tabs to make it possible to invoke them without using the `ExplorerWindow` component and also customize the extensions listed in the dropdown.
- Fix the timeline stack handling for when there are multiple time-enabled layers
- Ported timeseries tables.
- Extended the support for styles for ESRI ArcGis Feature Server. Line styles are supported for lines and polygon outlines in both Cesium and Leaflet viewer. #4405
- Fix polygon outline style bug.
- Add a unit test for polygon outline style.
- Add TrainerPane/TrainerBar "Terry the task trainer"
- Use `1.x.x` of `karma-sauce-launcher` to fix CI build failures
- Stop unknown icons specified in config.json from crashing UI
- Creates a `ShadowTraits` class that is shared by `GltfCatalogItem` and `Cesium3DTilesCatalogItem`.
- Fixed a bug where user added data was removed from catalogue when Remove from map button in data catalog is clicked.
- Fix leaflet zoom to work when bounding rectangle exists but doesn't have bounds defined

#### mobx-33

- Updated generic select so icon doesn't block click
- Re-added loading bar for leaflet & cesium viewers

#### mobx-32

- Made expanded SOS chart item shareable.
- Fixed a regression bug where the time filter is shown for all satellite imagery items
- Add unit tests for `WelcomeMessage` and `Disclaimer`
- Fixed minor UI errors in console
- Replaced helpful hints text with the new version
- Made the shapes of some of the workbench components rounded
- Add `clampToGround` property on to holes within polygons in `GeoJsonCatalogItem`
- Set default `clampToGround` trait to `true` for `GeoJsonCatalogItem`
- Fixed a bug where WMS items caused type errors in newer babel and typescript builds, due to mixed mixin methods on DiffableMixin & DiscretelyTimeVaryingMixin
- Fixed a bug where KmlCatalogItem did not use the proxy for any urls.
- Add support for `CkanCatalogGroup` and `CkanItemReference`.
- Added unit test to ensure getAncestors behaviour
- Hide the chart legend if there are more than four items to prevent things like FeatureInfo being pushed out of the view and the map resizing.
- Prevent addedByUser stack overflow
- Fixed a chart bug where moment points do not stick to the basis item when they are of different scale.
- Fixed a bug where the moment point selection highlight is lost when changing the satellite imagery date.
- Removed sass from Clipboard
- Updated LocationSearchResults to support multiple search providers
- Replaced lifesaver icon on the help button with a question mark button
- Fix handling of points and markers around the anti-meridian in the `LeafletVisualizer`.
- Fixed difference tool losing datepicker state by keeping it mounted
- Disabled unhelpful Help button when in `useSmallScreenInterface`
- Fixed a bug where a single incorrect catalog item in a group would prevent subsequent items from loading.
- Improved catalog parsing to include a stub (`StubCatalogItem`) when terriajs can't parse something

#### mobx-31

- Fixes broken time filter location picker when other features are present on the map.
- Fixes the feature info panel button to show imagery at the selected location.
- Added `hideSource` trait to `CatalogMemberTraits`. When set to true source URL won't be visible in the explorer window.
- Added `Title`, `ContactInformation`, `Fees` to the `CapabilitiesService` interface so they are pulled on metadata load.
- Resolved name issue of `WebMapServiceCapabilities`. Now it returns a name resolved from `capabilities` unless it is set by user.
- Added setting of `isOpenInWorkbench`, `isExperiencingIssues`, `hideLegendInWorkbench`, `hideSource` strats for `WebMapServiceCatalogItem` from `WebMapServiceCatalogGroup`.

#### mobx-30

- Ported welcome message to mobx with new designs
- Updated CI clientConfig values to include new help panel default
- Bumped explicit base typescript to 3.9.2
- Lock rollbar to 2.15.2
- Ported disclaimer to mobx with new designs
- Added diff tool for visualizing difference (delta) of images between 2 dates for services that support it.
- Updated workbench ViewingControls styles to line up with icons
- Prevent re-diff on workbench items that are already a diff
- Updated splitter to force trigger resizes so it catches up on any animation delays from the workbench
- Update workbench to trigger resize events onTransitionEnd on top of view-model-triggers
- Added satellite imagery to help panel
- Stop disclaimer clashing with welcome message by only loading WelcomeMessage after disclaimer is no longer visible
- Fixes a difftool bug where left/right items loose their split direction settings when the tool is reset
- Fixes a splitter bug where split direction is not applied to new layers.
- Re-added satellite guide prompt option via `showInAppGuides`
- Changed tour "go back 1 tour point" messaging from "previous" to "back"

#### mobx-29

- Fix handling of urls on `Cesium3DTilesCatalogItem` related to proxying and getting confused between Resource vs URL.
- Renamed `UrlReference.createUrlReferenceFromUrlReference` to `UrlReference.createCatalogMemberFromUrlReference`
- Moved url to catalog member mapping from `createUrlRefernceFromUrl.register` to `UrlToCatalogMemberMapping` (now in `UrlReference.ts` file)
- Added in-app tour framework & base tour items
- Make the help panel customisable for different maps by modifying `config.json`
- Added generic styled select
- Remove maxZoom from leaflet map.
- Run & configure prettier on terriajs lib/ json files
- Changed most of the icons for the `MapNavigation` section (on the right hand side) of the screen
- Added a close button to story panel
- Made `MapIconButton` to animate when expanding
- Remove requirement for browser to render based on make half pixel calculations for the Compass & stop it jumping around when animating

#### mobx-28

- Fix SASS exports causing some build errors in certain webpack conditions

#### mobx-1 through mobx-27

- Fixed DragDropFile and `createCatalogItemFromFileOrUrl` which wasn't enabled/working in mobx, added tests for `createCatalogItemFromFileOrUrl` and renamed `createCatalogItemFromUrl` to `createUrlRefernceFromUrl`.
- Fixed bug in StratumOrder where `sortBottomToTop` would sort strata in the wrong order.
- Allow member re-ordering via GroupMixin's `moveMemberToIndex`
- Fixed a bug where `updateModelFromJson` would ignore its `replaceStratum` parameter.
- Re-added Measure Tool support
- Re-added `CartoMapCatalogItem`
- Re-implemented `addedByUser` to fix bug where previews of user added data would appear in the wrong tab.
- Added header options for loadJson5, & allow header overrides on MagdaReference loading
- Re-added some matcher-type mappings in `registerCatalogMembers`.
- Added `UrlReference` to represent catalog items created from a url with an auto-detected type.
- Modified `upsertModelFromJson` so that when no `id` is provided, the `uniqueId` generated from `localId` or `name` is incremented if necessary to make it unique.
- Re-enable search components if SearchProvider option provided
- Modified tests to not use any real servers.
- Fixed bug causing workbench items to be shared in the wrong order.
- Fix bug where urls in the feature info panel weren't turned into hyperlinks
- Fix preview map's base map and bounding rectangle size
- Fixed positioning of the buttons at the bottom and the timeline component on mobile
- Added `hasLocalData` property to indicate when a catalog item contains local data. This property is used to determine whether the item can be shared or not.
- Fixed bug causing user added data to not be shared. Note that user added catalog item urls are now set at the user stratum rather than the definition stratum.
- Added the ability to filter location search results by an app-wide bounding box configuration parameter
- Re-introduce UI elements for search when a catalogSearchProvider is provided
- Fix bug that prevented live transport data from being hidden
- Hide opacity control for point-table catalog items.
- Fixed bug where `Catalog` would sometimes end up with an undefined `userAddedDataGroup`.
- Show About Data for all items by default.
- Fixed translation strings for the descriptive text about WMS and WFS URLs in the data catalogue.
- Fix bug that throws an error when clicking on ArcGIS Map Service features
- Fix initialisation of `terria`'s `shareDataService`.
- Support Zoom to Data on `CsvCatalogItem` when data has lat-lon columns.
- Add a trait called `showShadowUi` to `Cesium3DTilesCatalogItem` which hide shadows on workbench item UI.
- Re-added `ArcGisFeatureServerCatalogItem` and `ArcGisFeatureServerCatalogGroup`
- Prevent TerriaMap from crashing when timeline is on and changing to 2D
- Rewrite charts using `vx` svg charting library.
- Fixed bug causing `ArcGisFeatureServerCatalogItem` to throw an error when a token is included in the proxy url.
- Fix a bug for zooming to `ArcGisMapServerCatalogItem` layers
- Modified creation of catalog item from urls to set the item name to be the url at the defaults stratum rather than the definition stratum. This prevents actual item names at load strata from being overridden by a definition stratum name which is just a url.
- Fixed a bug causing highlighting of features with `_cesium3DTileFeature` to sometimes stop working. Also changed highlight colour to make it more visible.
- Fixed bug causing user added data with an auto-detected data type to not be shared properly.
- Modified `addToWorkbench` so that when a catalog item fails to load it is removed from the workbench and an error message is displayed.
- Add support for feature picking on region mapped datasets
- Revamp map buttons at top to support two menu configuration
- Viewer (2d/3d/3d-non-terrain) & basemap preferences are persisted to local storage again, and loaded back at startup
- Dramatically simplified map button styling (pre-styled-components)
- Allow DropdownPanel(InnerPanel) to show centered instead of offset toward the left
- Added AccessControlMixin for tracking access control of a given MagdaReference
- Add a legend title trait
- Show private or public dataset status on data catalog UI via AccessControlMixin
- Added `pointSizeMap` to `TableStyle` to allow point size to be scaled by value
- Added `isExperiencingIssues` to `CatalogMemberTraits`. When set to true, an alert is displayed above the catalog item description.
- Add gyroscope guidance
- Enable StyleSelectorSection workbench control for `WebMapServiceCatalogItem`
- New-new ui
- Add WIP help panes
- Added "Split Screen Mode" into workbench
- Moved excess workbench viewing controls into menu
- Updated bottom attribution styling
- Begin styled components themeing
- Make `clampToGround` default to true for `ArcGisFeatureServerCatalogItemTraits` to stop things from floating
- Add fix for `WebMapServiceCatalogItem` in `styleSelector` to prevent crash.
- Revert changes to `StyleSelectorSelection` component and refactor `WebMapServiceCatalogItem` styleSelector getter.
- Added a temporary fix for bug where a single model failing to load in `applyInitData` in `Terria` would cause other models in the same `initData` object to not load as well.
- Change gyroscope focus/hover behaviour to move buttons on hover
- Stop showing previewed item when catalog is closed
- Prevent `StoryPanel.jsx` from reloading magda references on move through story.
- Add google analytics to mobx
- Fixed google analytics on story panel
- Fixed path event name undefined labelling
- Enable zoomTo and splitter on `CartoMapCatalogItem`.
- Added name to `MapServerStratum` in `ArcGisMapServerCatalogItem`.
- Readded basic `CompositeCatalogItem`.
- Ported Augmented Reality features
- Fixed bug causing "Terrain hides underground features" checkbox to sometimes become out of sync between `SettingPanel` and `WorkbenchSplitScreen`.
- Ports the Filter by Location" feature for Satellite imagery. The property name setting is renamed to `timeFilterPropertyName` from `featureTimesProperty`.
- Made split screen window in workbench hidden when viewer is changed to 3D Smooth and 2D
- Tidy Help UI code
- Added `allowFeatureInfoRequests` property to `Terria` and prevent unnecessary feature info requests when creating `UserDrawing`s.
- Tidied up analytics port, fixed `getAncestors` & added `getPath` helper
- Updated upload icon to point upwards
- Prevent catalog item names from overflowing and pushing the collapse button off the workbench
- Stopped analytics launch event sending bad label
- Add .tsx tests for UI components
- Provide a fallback name for an `ArcGisServerCatalogItem`
- Ensure `CesiumTileLayer.getTileUrl` returns a string.
- Polished help UI to match designs
- Adds methods `removeModelReferences` to Terria & ViewState for unregistering and removing models from different parts of the UI.
- Add basic support for various error provider services, implementing support for Rollbar.
- Add trait to enabling hiding legends for a `CatalogMember` in the workbench.
- Added new help menu item on how to navigate 3d data
- Add traits to customize color blending and highlight color for `Cesium3DTilesCatalogItem`
- Reimplemented splitting using `SplitItemReference`.
- Fix bug that caused contents on the video panel of the help UI to overlay the actual video
- Overhauled location search to be a dropdown instead of list of results
- Fixed bug causing full app crash or viewer zoom refresh when using 3D view and changing settings or changing the terrain provider.
- Implements `SensorObservationServiceCatalogItem`.
- Add support for styling CSVs using a region mapped or text columns.
- Update Compass UI to include larger rotation target, remove sass from compass
- Link Compass "help" button to `navigation` HelpPanelItem (requires generalisation later down the track)
- Improve keyboard traversal through right-hand-side map icon buttons
- Link Compass Gyroscope guidance footer text to `navigation` HelpPanelItem (requires generalisation later down the track)
- Removed hardcoded workbench & Panel button colours
- Ensure CSV column names are trimmed of whitespace.
- Really stop analytics launch event sending bad & now empty & now finally the real label
- Re-added `ArcGisMapServerCatalogGroup` and `ArcGisServerGroup`.
- Tidy Compass UI animations, styles, titles
- Bumped mobx minor to 4.15.x, mobx-react major to 6.x.x
- Add `dateFormat` trait to `TimeVaryingTraits` to allowing formatting of datestrings in workbench and bottomdock.
- Tidy Gyroscope Guidance positioning
- Fixed FeatureInfoPanel using old class state
- Fixed MapIconButton & FeedbackButton proptypes being defined incorrectly
- Implement SenapsLocationsCatalogItem
- Update papaparse and improve handling for retrieveing CSVs via chunking that have no ContentLenth header

### v7.11.17

- Moved strings in DateTimeSelector and FeatureInfoPanel into i18next translation file.

### v7.11.16

- Fixed a bug where the timeline would not update properly when the timeline panel was resized.

### v7.11.15

- Fixed a bug when clicking the expand button on a chart in feature info when the clicked feature was a polygon.

### v7.11.14

- Update CARTO Basemaps CDN URL and attribution.
- Fixed issue with node 12 & 14 introduced in Cesium upgrade.

### v7.11.13

- Upgraded to Cesium v1.73.
- Removed any references to `BingMapsApi` (now deprecated).

### v7.11.12

- Fixed a crash with GeoJsonCatalogItem when you set a `stroke-opacity` in `styles`.

### v7.11.11

- If `showIEMessage` is `true` in config.json, warn IE11 users that support is ending.

### v7.11.10

- Remove caching from TerriaJsonCatalogFunction requests.
- Upgraded minimum node-sass version to one that has binaries for node v14.

### v7.11.9

- Update Geoscience Australia Topo basemap.
- Remove caching from WPS requests.
- Fix entity outline alpha value when de-selecting a feature.

### v7.11.8

- Upgraded to terriajs-cesium v1.71.3 which fixes a bug running gulp tasks on node v14.

### v7.11.7

- Add additional region mapping boundaries.

### v7.11.6

- Rework the handling of point datasets on the anti-meridian when using LeafletJS.
- Fix indices in some translation strings including strings for descriptions of WMS and WMS service.
- Upgraded to Cesium v1.71.

### v7.11.5

- Added `GeoRssCatalogItem` for displaying GeoRSS files comming from rss2 and atom feeds.
- Bug fix: Prevent geojson files from appearing twice in the workbench when dropped with the .json extension
- Story related enhancements:
  - Added a title to story panel with ability to close story panel.
  - Added a popup on remove all stories.
  - Added button for sharing stories.
  - Added a question popup on window close (if there are stories on the map so users don't lose their work).
- Pinned `html-to-react` to version 1.3.4 to avoid IE11 incompatibility with newer version of deep dependency `entities`. See https://github.com/fb55/entities/issues/209
- Added a `MapboxStyleCatalogItem` for showing Mapbox styles.
- Add a `tileErrorThresholdBeforeDisabling` parameter to `ImageryLayerCatalogItem` to allow a threshold to set for allowed number of tile failures before disabling the layer.

### v7.11.4

- Add support for `classBreaks` renderer to `ArcGisFeatureServerCatalogItem`.
- Upgraded to Cesium v1.68.
- Replace `defineProperties` and `freezeObject` to `Object.defineProperties` and `Object.freeze` respectively.
- Bumped travis build environment to node 10.
- Upgraded to `generate-terriajs-schema` to v1.5.0.

### v7.11.3

- Added babel dynamic import plugin for webpack builds.
- `ignoreUnknownTileErrors` will now also ignore HTTP 200 responses that are not proper images.

### v7.11.2

- Pass minimumLevel, in Cesium, to minNativeZoom, in Leaflet.
- Upgraded to Cesium v1.66.

### v7.11.1

- Fix for color of markers on the map associated with chart items

### v7.11.0

- Fix draggable workbench/story items with translation HOC
- Added first revision of "delta feature" for change detection of WMS catalog items which indicate `supportsDeltaComparison`
- Improve menu bar button hover/focus states when interacting with its panel contents
- Add ability to set opacity on `GeoJsonCatalogItem`
- Expanded test cases to ensure WorkbenchItem & Story have the correct order of components composed
- Fix broken catalog functions when used with translation HOC
- Fix bug with momentPoints chart type when plotting against series with null values
- Make the default `Legend` width a little smaller to account for the workbench scrollbar
- Bug fix for expanding chart - avoid creating marker where no lat lon exists.
- Add a `ChartDisclaimer` component to display an additional disclaimer above the chart panel in the bottom dock.
- Add `allowFeatureInfoRequests` property to `Terria` and prevent unnecessary feature info requests when creating `UserDrawing`s.
- Removes unsupported data that is drag and dropped from the workbench and user catalog.
- Adjusted z-index values so that the explorer panel is on top of the side panel and the notification window appears at the very top layer.
- Allow `CkanCatalogItem` names to be constructed from dataset and resource names where multiple resources are available for a single dataset
- Set the name of ArcGis MapServer CatalogGroup and CatalogItem on load
- Improve autodetecting WFS format, naming of the WFS catalog group and retaining the zoomToExtent
- Remove unnecessary nbsp; from chart download and expand buttons introduced through internationalization.
- Fix story prompt flag not being set after dismissing story, if `showFeaturePrompts` has been enabled

### v7.10.0

- Added proper basic internationalisation beginnings via i18next & react-i18next
- Fixed a bug where calling `openAddData()` or `closeCatalog()` on ViewState did not correctly apply the relevant `mobileViewOptions` for mobile views.
- Fixed filter by available dates on ImageryLayerCatalogItem not copying to the clone when the item is split.
- Fixed an error in `regionMapping.json` that causes some states to be mismatched when using Australian state codes in a column labelled "state". It is still recommended to use "ste", "ste_code" or "ste_code_2016" over "state" for column labels when matching against Australian state codes.
- Fixed bug where "User data" catalog did not have add-buttons.
- Added ability to re-add "User data" CSV items once removed from workbench.
- Changed catalog item event labels to include the full catalog item path, rather than just the catalog item name.
- Added support for `openAddData` option in config.json. If true, the "Add Data" dialog is automatically opened at startup.
- Welcome message, in-app guides & new feature prompts are now disabled by default. These can be re-enabled by setting the `showWelcomeMessage`, `showInAppGuides` & `showFeaturePrompts` options in config.json.
- Updated Welcome Message to pass its props to `WelcomeMessagePrimaryBtnClick` & `WelcomeMessageSecondaryBtnClick` overrides
- Welcome message, in-app guides & new feature prompts are now disabled by default. These can be re-enabled by setting the `showWelcomeMessage`, `showInAppGuides` & `showFeaturePrompts` options in config.json.
- Updated Welcome Message to pass its props to `WelcomeMessagePrimaryBtnClick` & `WelcomeMessageSecondaryBtnClick` overrides.
- Fixed a bug in anti-meridian handling causing excessive memory use.
- Handled coordinate conversion for GeoJson geometries with an empty `coordinates` array.
- Fixed height of My Data drag and drop box in Safari and IE.

### v7.9.0

- Upgraded to Cesium v1.63.1. This upgrade may cause more problems than usual because Cesium has switched from AMD to ES6 modules. If you run into problems, please contact us: https://terria.io/contact

### v7.8.0

- Added ability to do in-app, "static guides" through `<Guide />`s
- Added in-app Guide for time enabled WMS items
- Initial implementation of language overrides to support setting custom text throughout the application.
- Added ability to pass `leafletUpdateInterval` to an `ImageryLayerCatalogItem` to throttle the number of requests made to a server.

### v7.7.0

- Added a quality slider for the 3D map to the Map panel, allowing control of Cesium's maximumScreenSpaceError and resolutionScale properties.
- Allowed MapboxMapCatalogItems to be specified in catalog files using type `mapbox-map`.
- We now use styles derived from `drawingInfo` from Esri Feature Services.
- Chart related enhancements:
  - Added momentPoints chart type to plot points along an available line chart.
  - Added zooming and panning on the chart panel.
  - Various preventative fixes to prevent chart crashes.
- Increased the tolerance for intermittent tile failures from time-varying raster layers. More failures will now be allowed before the layer is disabled.
- Sensor Observation Service `GetFeatureOfInterest` requests no longer erroneously include `temporalFilters`. Also improved the generated request XML to be more compliant with the specification.
- Fixed a bug where differences in available dates for `ImageryLayerCatalogItem` from original list of dates vs a new list of dates, would cause an error.
- Improved support for layers rendered across the anti-meridian in 2D (Leaflet).
- Fixed a crash when splitting a layer with a `momentPoints` chart item.
- Fixed a crash when the specified Web Map Service (WMS) layer could not be found in the `GetCapabilities` document and an alternate legend was not explicitly specified.

### v7.6.11

- Added a workaround for a bug in Google Chrome v76 and v77 that caused problems with sizing of the bottom dock, such as cutting off the timeline and flickering on and off over the map.
- Set cesium rendering resolution to CSS pixel resolution. This is required because Cesium renders in native device resolution since 1.61.0.

### v7.6.10

- Fixed error when opening a URL shared from an explorer tab. #3614
- Resolve a bug with `SdmxJsonCatalogItem`'s v2.0 where they were being redrawn when dimensions we're changed. #3659
- Upgrades terriajs-cesium to 1.61.0

### v7.6.9

- Automatically set `linkedWcsCoverage` on a WebMapServiceCatalogItem.

### v7.6.8

- Added ability in TerriaJsonCatalogFunction to handle long requests via HTTP:202 Accepted.

### v7.6.7

- Fixed share disclaimer to warn only when user has added items that cannot be shared.

### v7.6.6

- Basemaps are now loaded before being enabled & showed

### v7.6.5

- Add the filename to a workbench item from a drag'n'dropped file so it isn't undisplayed as 'Unnamed item'.
- Fixed inability to share SOS items.
- Added an option to the mobile menu to allow a story to be resumed after it is closed.
- The "Introducing Data Stories" prompt now only needs to be dismissed once. Previously it would continue to appear on every load until you clicked the "Story" button.
- Fixed a crash that could occur when the feature info panel has a chart but the selected feature has no chart data.
- Fixed a bug where the feature info panel would show information on a vector tile region mapped dataset that had no match.

### v7.6.4

- Add scrollbar to dropdown boxes.
- Add support for SDMX version 2.1 to existing `SdmxJsonCatalogItem`.
- Add a warning when sharing a map describing datasets which will be missing.
- Enable the story panel to be ordered to the front.
- Disable the autocomplete on the title field when adding a new scene to a story.
- Fix SED codes for regionmapping

### v7.6.3

- Fixed a bug with picking features that cross the anti-meridian in 2D mode .
- Fixed a bug where `ArcGisMapServerCatalogItem` legends were being created during search.
- Fixed a bug where region mapping would not accurately reflect share link parameters.

### v7.6.2

- Fixed a bug that made some input boxes unreadable in some web browsers.

### v7.6.1

- Fixed a bug that prevented the "Feedback" button from working correctly.
- Fix a bug that could cause a lot of extra space to the left of a chart on the feature info panel.

### v7.6.0

- Added video intro to building a story
- Allow vector tiles for region mapping to return 404 for empty tiles.

### v7.5.2

- Upgraded to Cesium v1.58.1.
- Charts are now shared in share & story links

### v7.5.1

- Fixed a bug in Cesium that prevented the new Bing Maps "on demand" basemaps from working on `https` sites.

### v7.5.0

- Added the "Story" feature for building and sharing guided tours of maps and data.
- Added sharing within the data catalog to share a given catalog group or item
- Switched to using the new "on demand" versions of the Bing Maps aerial and roads basemaps. The previous versions are deprecated.

### v7.4.1

- Remove dangling comma in `regionMapping.json`.
- `WebMapServicCatalogItem` now includes the current `style` in generated `GetLegendGraphic` URLs.

### v7.4.0

- Upgraded to Cesium v1.57.
- Fixed a bug where all available styles were being retrieved from a `GetCapabilities` for each layer within a WMS Group resulting in memory crashes on WMSs with many layers.
- Support State Electoral Districts 2018 and 2016 (SED_Code_2018, SED_Code_2016, SED_Name_2018, SED_Name_2016)

### v7.3.0

- Added `GltfCatalogItem` for displaying [glTF](https://www.khronos.org/gltf/) models on the 3D scene.
- Fixed a bug where the Map settings '2D' button activated '3D Smooth' view when configured without support for '3D Terrain'.
- Added `clampToTerrain` property to `GeoJsonCatalogItem`.
- When clicking a polygon in 3D Terrain mode, the white outline is now correctly shown on the terrain surface. Note that Internet Explorer 11 and old GPU hardware cannot support drawing the highlight on terrain, so it will not be drawn at all in these environments.

### v7.2.1

- Removed an extra close curly brace from `regionMapping.json`.

### v7.2.0

- Added `hideLayerAfterMinScaleDenominator` property to `WebMapServiceCatalogItem`. When true, TerriaJS will show a message and display nothing rather than silently show a scaled-up version of the layer when the user zooms in past the layer's advertised `MinScaleDenominator`.
- Added `GeoJsonParameterEditor`.
- Fixed a bug that resulted in blank titles for catalog groups loaded from automatically detected (WMS) servers
- Fixed a bug that caused some chart "Expand" options to be hidden.
- Added `CED_CODE18` and `CED_NAME18` region types to `regionMapping.json`. These are now the default for CSV files that reference `ced`, `ced_code` and `ced_name` (previously the 2016 versions were used).
- Improved support for WMTS, setting a maximum level to request tiles at.

### v7.1.0

- Support displaying availability for imagery layers on charts, by adding `"showOnChart": true" or clicking a button in the UI.
- Added a `featureTimesProperty` property to all `ImageryLayerCatalogItem`s. This is useful for datasets that do not have data for all locations at all times, such as daily sensor swaths of near-real-time or historical satellite imagery. The property specifies the name of a property returned by the layer's feature information query that indicates the times when data is available at that particular location. When this property is set, TerriaJS will display an interface on the workbench to allow the user to filter the times to only those times where data is available at a particular location. It will also display a button at the bottom of the Feature Information panel allowing the user to filter for the selected location.
- Added `disablePreview` option to all catalog items. This is useful when the preview map in the catalog will be slow to load.
- When using the splitter, the feature info panel will now show only the features on the clicked side of the splitter.
- Vector polygons and polylines are now higlighted when clicked.
- Fixed a bug that prevented catalog item split state (left/right/both) from being shared for CSV layers.
- Fixed a bug where the 3D globe would not immediately refresh when toggling between the "Terrain" and "Smooth" viewer modes.
- Fixed a bug that could cause the chart panel at the bottom to flicker on and off rapidly when there is an error loading chart data.
- Fixed map tool button positioning on small-screen devices when viewing time series layers.

### v7.0.2

- Fixed a bug that prevented billboard images from working on the 2D map.
- Implemented "Zoom To" support for KML, CZML, and other vector data sources.
- Upgraded to Cesium v1.55.

### v7.0.1

- Breaking Changes:
  - TerriaJS no longer supports Internet Explorer 9 or 10.
  - An application-level polyfill suite is now highly recommended, and it is required for Internet Explorer 11 compatibility. The easiest approach is to add `<script src="https://cdn.polyfill.io/v2/polyfill.min.js"></script>` to the `<head>` element of your application's HTML page, which will deliver a polyfill suite tailored to the end-user's browser.
  - TerriaJS now requires Node.js v8.0 or later.
  - TerriaJS now requires Webpack v4.0 or later.
  - TerriaJS now uses Gulp v4.0. If you have Gulp 3 installed globally, you'll need to use `npm run gulp` to run TerriaJS gulp tasks, or upgrade your global Gulp to v4 with `npm install -g gulp@4`.
  - TerriaJS now uses Babel v7.0.
  - Removed `UrthecastCatalogItem`, `UrthecastCatalogGroup`, and `registerUrthcastCatalogItems`. The Urthecast functionality was dependent on an npm package that hadn't been updated in three years and had potential security vulnerabilities. Please [let us know](https://gitter.im/TerriaJS/terriajs) if you were using this functionality.

### v6.5.0

- Add support for rendering Mapbox Vector Tiles (MVT) layers. Currently, polygons are the only supported geometry type, and all polygons are drawn with the same outline and fill colors.
- `wwwroot/data/regionMapping.json` is now the default region mapping file (rather than a file provided by TerriaMap), and needs to be explicitly overridden by a `regionMappingDefinitionsUrl` setting in config.json.

### v6.4.0

- The Feature Info panel can now be moved by clicking and dragging it.
- The map tool buttons are now arranged horizontally instead of vertically on small-screen mobile devices.
- When using a Web Map Service (WMS) catalog item with the `linkedWcsUrl` and `linkedWcsCoverage` properties, we now pass the selected WMS style to the Web Coverage Service (WCS) so that it can optionally return different information based on the selected style.
- Added `stationIdWhitelist` and `stationIdBlacklist` properties to `SensorObservationServiceCatalogItem` to allow filtering certain monitoring stations in/out.
- Fixed a bug that caused a crash when attempting to use a `style` attribute on an `<a>` tag in Markdown+HTML strings such as feature info templates.
- Fixed a bug that displaced the chart dropdown list on mobile Safari.

### v6.3.7

- Upgraded to Cesium v1.53.

### v6.3.6

- Dragging/dropping files now displays a more subtle notification rather than opening the large Add Data / My Data panel.
- The `sendFeedback` function can now be used to send additional information if the server is configured to receive it (i.e. `devserverconfig.json`).
- Made custom feedback controls stay in the lower-right corner of the map.
- Improved the look of the toolbar icons in the top right, and added an icon for the About page.

### v6.3.5

- Changed the title text for the new button next to "Add Data" on the workbench to "Load local/web data".
- Fixed a bug that caused the area to the right of the Terria log on the 2D map to be registered as a click on the logo instead of a click on the map.
- Fixed a bug that caused the standard "Give Feedback" button to fail to open the feedback panel.
- Swapped the positions of the group expand/collapse icon and the "Remove from catalogue" icon on the My Data panel, for more consistent alignment.
- Made notifications honor the `width` and `height` properties. Previously, these values were ignored.

### v6.3.4

- Added the ability to add custom components to the feedback area (lower right) of the user interface.

### v6.3.3

- Upgraded to Cesium v1.51.

### v6.3.2

- Added "filterByProcedures" property to "sos" item (default: true). When false, the list of procedures is not passed as a filter to GetFeatureOfInterest request, which works better for BoM Water Data Online services.

### v6.3.1

- Fixed a bug that caused the compass control to be misaligned in Internet Explorer 11.

### v6.3.0

- Changed the "My Data" interface to be much more intuitive and tweaked the visual style of the catalog.
- Added `CartoMapCatalogItem` to connect to layers using the [Carto Maps API](https://carto.com/developers/maps-api/).

## v6.2.3

- Made it possible to configure the compass control's colors using CSS.

### v6.2.2

- Removed the Terria logo from the preview map and made the credit there smaller.
- Fall back to the style name in the workbench styles dropdown when no title is given for a style in WMS GetCapabilities.

### v6.2.1

- We now use Cesium Ion for the Bing Maps basemaps, unless a `bingMapsKey` is provided in [config.json](https://docs.terria.io/guide/customizing/client-side-config/#parameters). You can control this behavior with the `useCesiumIonBingImagery` property. Please note that if a `bingMapsKey` is not provided, the Bing Maps geocoder will always return no results.
- Added a Terria logo in the lower left of the map. It can be disabled by setting `"hideTerriaLogo": true` in `config.json`.
- Improved the credits display on the 2D map to be more similar to the 3D credits.
- Fixed a bug that caused some legends to be missing or incomplete in Apple Safari.

### v6.2.0

- Added a simple WCS "clip and ship" functionality for WMS layers with corresponding a WCS endpoint and coverage.
- Fixed problems canceling drag-and-drop when using some web browsers.
- Fixed a bug that created a time period where no data is shown at the end of a time-varying CSV.
- Fixed a bug that could cause endless tile requests with certain types of incorrect server responses.
- Fixed a bug that could cause endless region tile requests when loading a CSV with a time column where none of the column values could actually be interpreted as a time.
- Added automatic retry with jittered, exponential backoff for tile requests that result in a 5xx HTTP status code. This is especially useful for servers that return 503 or 504 under load. Previously, TerriaJS would frequently disable the layer and hit the user with an error message when accessing such servers.
- Updated British National Grid transform in `Proj4Definitions` to a more accurate (~2 m) 7 parameter version https://epsg.io/27700.
- Distinguished between 3D Terrain and 3D Smooth in share links and init files.
- Upgraded to Cesium v1.50.

### v6.1.4

- Fixed a bug that could cause the workbench to appear narrower than expected on some systems, and the map to be off-center when collapsing the workbench on all systems.

### v6.1.3

- When clicking a `Split` button on the workbench, the new catalog item will no longer be attached to the timeline even if the original was. This avoids a confusing situation where both catalog items would be locked to the same time.
- Added KMZ to the whitelisted formats for `MagdaCatalogItem`.
- Fixed a bug that caused a crash when switching to 2D with vector data already on the map, including when visiting a share link with vector data when the map ends up being 2D.
- The "Hide Workbench" button is now attached to the side of the Workbench, instead of on the opposite side of the screen from it.

### v6.1.2

- Fixed a bug that prevented `BingMapsSearchProviderViewModel` and other uses of `loadJsonp` from working correctly.

### v6.1.1

- Upgraded to terriajs-server v2.7.4.

### v6.1.0

- The previous default terrain provider, STK World Terrain, has been deprecated by its provider. _To continue using terrain in your deployed applications, you *must* obtain a Cesium Ion key and add it to `config.json`_. See https://cesium.com/ to create an Ion account. New options are available in `config.json` to configure terrain from Cesium Ion or from another source. See https://terria.io/Documentation/guide/customizing/client-side-config/#parameters for configuration details.
- Upgraded to Cesium v1.48.
- Added `Cesium3DTilesCatalogItem` for visualizing [Cesium 3D Tiles](https://github.com/AnalyticalGraphicsInc/3d-tiles) datasets.
- Added `IonImageryCatalogItem` for accessing imagery assets on [Cesium Ion](https://cesium.com/).
- Added support for Cesium Ion terrain assets to `CesiumTerrainProvider`. To use an asset from Ion, specify the `ionAssetId` and optionally the `ionAccessToken` and `ionServer` properties instead of specifying a `url`.
- Fixed a bug that could cause legends to be missing from `WebMapServiceCatalogItems` that had `isEnabled` set to true.

### v6.0.5

- Added `rel="noreferrer noopener"` to all `target="_blank"` links. This prevents the target page from being able to navigate the source tab to a new page.
- Fixed a bug that caused the order of items on the Workbench to change when visiting a share link.

### v6.0.4

- Changed `CesiumSelectionIndicator` to no longer use Knockout binding. This will avoid a problem in some environments, such as when a Content Security Policy (CSP) is in place.

### v6.0.3

- Fixed a bug that prevented users from being able to enter coordinates directly into catalog function point parameter fields.

### v6.0.2

- Fixed a bug that prevented interaction with the 3D map when the splitter was active.

### v6.0.1

- Added `parameters` property to `ArcGisMapServerCatalogItem`, allowing arbitrary parameters to be passed in tile and feature info requests.

### v6.0.0

- Breaking Changes:
  - An application-level polyfill suite is now required for Internet Explorer 9 and 10 compatibility. The easiest approach is to add `<script src="https://cdn.polyfill.io/v2/polyfill.min.js"></script>` to the `<head>` element of your application's HTML page.
  - In TerriaJS v7.0.0 (the _next_ major release), a polyfill suite may be required for Internet Explorer 11 as well. Adopting the approach above now will ensure you don't need to worry about it then.
- Overhauled support for printing. There is now a Print button on the Share panel that will provide a much better printable form of the map than the browser's built-in print feature. If a user uses the browser's print button instead, a message at the top will suggest using the TerriaJS Print feature and open the Share panel. Calling `window.print` (e.g. on a TerriaJS instance inside an iframe) will invoke the new TerriaJS print feature directly.
- Fixed a bug that caused `Leaflet.captureScreenshot` to show all layers on both sides even with the splitter active.
- Fixed a bug that prevented some vector features from appearing in `Leaflet.captureScreenshot`.
- Added ability to move the splitter thumb position vertically so that users can move it to prevent occlusions.
- Added `TerriaJsonCatalogFunction`. This catalog function allows an arbitrary HTTP GET to be invoked with user-provided parameters and return TerriaJS catalog JSON.
- Fixed a bug that could cause the feature info panel to sometimes be nearly transparent in Internet Explorer 11.
- Fixed a bug that caused an expanded preview chart's workbench item to erroneously show the date picker.
- Updated `MagdaCatalogItem` to match Magda project

### 5.7.0

- Added `MagdaCatalogItem` to load details of a catalog item from [Magda](https://github.com/TerriaJS/magda).
- Fixed a bug that could cause a time-dynamic WMS layer to fail to ever show up on the map if the initial time on the timeline was outside the intervals where the layer had data.
- Fixed a bug which could cause a crash during load from share link when the layer default is to not `useOwnClock` but the share link has `useOwnClock` set.
- Fixed an issue that caused a 'This data source is already shown' error in particular circumstances.

### 5.6.4

- Fixed a bug causing an error message when adding tabular data to the workbench before it was loaded.

### 5.6.3

- Display of Lat Lon changed from 3 deciml places to 5 decimal places - just over 1m precision at equator.
- Fixed a bug that caused the timeline to appear when changing the time on the workbench for a layer not attached to the timeline.
- The workbench date/time picker is now available for time varying point and region CSVs.
- Fixed a bug that caused the workbench date picker controls to disappear when the item was attached to the timeline and the timeline's current time was outside the valid range for the item.

### 5.6.2

- Renamed search marker to location marker.
- Added the clicked coordinates to the bottom of the feature info panel. Clicking the marker icon will cause the location to be indicated on the map.
- The location marker is now included in shared map views.
- Fixed a bug that could cause split WMS layers to show the incorrect layer data for the date shown in the workbench.
- Refactored current time handling for `CatalogItem` to reduce the complexity and number of duplicated current time states.
- Fixed feature info updating when the time is changed from the workbench for `TableCatalogItem`.
- Change the workbench catalog item date picker so that updating the date does not disable the timeslider.
- Fix a bug that meant that, when the current time was updated on an `ImageryCatalogItem` while the layer wasn't shown, the old time was still shown when the layer was re-enabled.
- Added `{{terria.currentTime}}` to feature info template.
- Added a way to format times within a feature info tempate. E.g. `{{#terria.formatDateTime}}{"format": "dd-mm-yyyy HH:MM:ss"}{{terria.currentTime}}{{/terria.formatDateTime}}`.
- Fixed a bug that caused the selection indicator to float strangely when visiting a share link with a selected feature.
- Fixed a bug that caused a region to be selected even when clicking on a hole in that region.
- Fixed a bug that prevented the selection indicator from following moving features on the 2D map.
- Fixed a bug that caused Leaflet to stop rendering further points in a layer and throw errors when calculating extent when one point had invalid characters in the latitude or longitude field.
- We now default to `autoPlay: false` if it's not specified in `config.json`.
- Changed search box placeholders to more precisely reflect their functionality.
- CartoDB basemaps are now always loaded over HTTPS.

### 5.6.1

- Fixed a bug that could cause the workbench UI to hang when toggling concepts, particularly for an `SdmxJsonCatalogItem`.
- Added previous and next buttons to workbench catalog item date picker.

### 5.6.0

- Upgraded to Cesium 1.41.

### 5.5.7

- Added support for using tokens to access WMS layers, particularly using the WMS interface to ArcGIS servers.

### 5.5.6

- Tweaked the sizing of the feature info panel.
- Fixed a bug that caused `ArcGisMapServerCatalogItem` to always use the server's single fused map cache, if available. Now, if the `layers` property is specified, we request individual dynamic layers and ignore the fused map cache.

### 5.5.5

- Fixed a bug that caused the feature info panel to stop working after clicking on a location search marker.
- Added support for ArcGIS tokens on the 2D map. Previously, tokens only worked reliably in 3D.
- Improved handling of tile errors, making it more consistent between 2D and 3D.
- Fixed a bug that prevented the Add Data button from working Internet Explorer 9 unless the DevTools were also open.
- Improved the sizing of the feature info panel so it is less likely to completely obscure the map.

### 5.5.4

- Fixed a serious bug that prevented opening the Data Catalog in Internet Explorer.
- Fixed some problems with the Terria Spatial Analytics `CatalogFunctions`.

### 5.5.3

- Fixed a bug in SDMX-JSON when using `cannotSum`.

### 5.5.2

- Deprecated SDMX-JSON catalog items' `cannotDisplayPercentMap` in favour of `cannotSum`.
- Updated `cannotSum` so that it does not display a total in some cases, as well as suppressing the regional-percentage checkbox. `cannotSum` can be either a mapping of concept ids to the values that prevent summing, or simply `true` to always prevent summing.
- Fixed a bug that caused an error when Splitting a layer that does not have a `clock`.

### 5.5.1

- Added `cannotDisplayPercentMap` to SDMX-JSON catalog items, to optionally turn off the "display as a percentage of regional total" checkbox when the data is not a count (eg. a rate or an average).

### 5.5.0

- Added the ability to split the screen into a left-side and right-side, and show raster and region mapped layers on only one side of the splitter.
- Added the ability to use a tabbed catalog in the explorer panel on desktop site. Setting `tabbedCatalog` parameter to `true` in `config.json` causes top-level groups in the catalog to list items in separate explorer panel tabs.
- Added the ability to use vector tile properties in feature info templates when using region mapping (data row attributes will overwrite vector tile properties with the same name)
- Properties available in feature info templates are now JSON parsed and replaced by their javascript object if they start with `[` or `{` and parse successfully
- Decreased flickering of time-varying region mapped layers by pre-rendering the next time interval.
- Fixed a bug in `WebMapServiceCatalogItem` that could cause a WMS time time dimension to be interpreted incorrectly if it was specified only using dates (not times) and with a periodicity of less than a day.

### 5.4.5

- Improved behaviour of SDMX-JSON items when no data is available.

### 5.4.4

- Added support for specifying namespaced layer names in the `WebMapServiceCatalogItem` `layers` property.
- Made TerriaJS tolerant of XML/HTML inside text elements in WMS GetCapabilities without being properly wrapped in `CDATA`.

### 5.4.3

- Fixed a build problem on case-sensitive file systems (e.g. most Linux systems).

### 5.4.2

- We no longer show the Zoom To button on the workbench when there is no rectangle to zoom to.

### 5.4.1

- Fixed a bug when sharing SDMX-JSON catalog items.
- Improved display of "Add Data" panel on small screens when Feedback and Feature Info panels are open.
- Added "search in data catalog" link to mobile search.
- Added a button to automatically copy share url into clipboard in share panel.
- Added `initFragmentPaths` property to the `parameters` section of `config.json`. It can be used to specify an array of base paths for resolving init fragments in the URL.
- Modified `CkanCatalogItem` to exclude files that advertise themselves as KML files but have the file extension .ZIP.
- Removed "View full size image" link on the share panel. Chrome 60 removed the ability to navigate to a data URI, and other browsers are expected to follow this lead.

### 5.4.0

- Breaking change: removed some old types that haven't been used since the new React-based user interface in v4.0.0, specifically `KnockoutHammerBinding`, `KnockoutMarkdownBinding`, `PopupMessageConfirmationViewModel`, `PopupMessageViewModel`, and `PopupViewModel`.
- Added the ability to use tokens from terriajs-server for layers requiring ESRI tokens.
- Catalog group items are now sorted by their in-catalog name

### 5.3.0

- Added the ability to use the analytics region picker with vector tile region mapping by specifiying a WMS server & layer for analytics only.
- Updated the client side validation to use the server-provided file size limit when drag/dropping a file requiring the conversion service.
- `zoomOnEnable` now works even for a catalog item that is initially enabled in the catalog. Previously, it only worked for catalog items enabled via the user interface or otherwise outside of the load process.
- Added `initialTimeSource` property to `CsvCatalogItem` so it is possible to specify the value of the animation timeline at start from init files.
- Added to documentation for customizing data appearance.
- Added `CatalogShortcut` for creating tool items for linking to a `CatalogItem`.
- Renamed `ViewState.viewCatalogItem()` to `viewCatalogMember` to reflect that it can be used for all `CatalogMembers`, not just `CatalogItems`.
- Fixed a bug that could cause a crash when switching to 2D when the `initialView` was just a `Rectangle` instead of a `CameraView`.
- Fixed a bug that caused multiple layers with generated, gradient legends to all show the same legend on the Workbench.

### 5.2.11

- Pinned `urijs` to v1.18.10 to work around a breaking change in v1.18.11.

### 5.2.10

- Improved the conversion of Esri polygons to GeoJSON by `featureDataToGeoJson`. It now correctly handles polygons with holes and with multiple outer rings.
- Added some fields to the dataset info page for `CkanCatalogItem`.
- Fixed a bug that could cause some layers, especially the Bing Maps basemap, to occasionally be missing from the 2D map.
- Fixed a bug that could cause the selected time to move to the end time when sharing a map with a time-dynamic layer.

### 5.2.9

- A catalog item's `cacheDuration` property now takes precedence over the cache duration specified by the code. Previously, the `cacheDuration` would only override the default duration (2 weeks).

### 5.2.8

- Added option to expand the HTML embed code and toggle URL shorting for the share link.
- The Share feature now includes the current time selected on the timeline, so that anyone visiting a share link will see the map at the intended time.

### 5.2.7

- Added the Latitude and Longitude to the filename for the Feature Information file download.
- Added the time to the timeline labels when zoomed in to a single day. Previously, the label sometimes only showed the date.

### 5.2.6

- Added the ability to disable the conversion service so that no user data is sent outside of the client by setting `conversionServiceBaseUrl` to `false` in the `parameters` section of `config.json`.
- Added the ability to disable the location button by setting `disableMyLocation` to `true` in the `parameters` section of `config.json`.
- Fixed a bug that caused the share functionality to fail (both screenshot and share link) in 2d mode.
- Fixed a bug with explicitly styled enum columns in Internet Explorer.
- Fixed a bug that caused the selected column in a csv to be the second column when a time column is present.

### 5.2.5

- Fixed a bug with `forceProxy: true` which meant that vector tiles would try, and fail, to load over the proxy.
- Added documentation for customizing data appearance, and folded in existing but orphaned documentation for creating feature info templates.
- Changed the LocateMe button so that it toggles and continuously updates the location when Augmented Reality is enabled.
- Added the ability to set SDMX-JSON region names from a region type dimension, using a Mustache template. This was required so regions can be mapped to specific years, even if not specified by the SDMX-JSON server.
- Added `viewermode` to the users persistent local storage to remember the last `ViewerMode` used.
- Added the ability to customize the preamble text on the feedback form ("We would love to hear from you!") by setting `feedbackPreamble` in the `parameters` section of `config.json`.

### 5.2.4

- Fixed a bug that prevented error messages, such as when a dataset fails to load, from being shown to the user. Instead, the errors were silently ignored.

### 5.2.3

- Fixed a bug that gave expanded Sensor Observation Service charts poor names.
- Fixed a bug that prevented some table-based datasets from loading.

### 5.2.2

- Fixed download of selected dataset (as csv) so that quotes are handled in accordance with https://tools.ietf.org/html/rfc4180. As a result, more such downloads can be directly re-loaded in Terria by dragging and dropping them.

### 5.2.1

- Changed the default opacity for points from CSV files without a value column to 1.0 (previously it was 0.6). This is a workaround for a Cesium bug (https://github.com/AnalyticalGraphicsInc/cesium/issues/5307) but really a better choice anyway.
- Fixed a bug which meant non-standard properties of some table data sources (eg. csv, SOS, SDMX-JSON) were missing in the feature info panel, because of a breaking change in Cesium 1.33.

### 5.2.0

- Fixed a bug that caused layer disclaimers to fail to appear when the layer was enabled via a share link. Since the user was unable to accept the disclaimer, the layer also failed to appear.
- Added `AugmentedVirtuality` (user facing feature name Augmented Reality) to allow users to use their mobile device's orientation to set the camera view.
- Added the `showFeaturesAtAllTimes` option to Sensor Observation Service items. This improves the user experience if the server returns
  some features starting in 1990, say, and some starting in 1995, so that the latter still appear (as grey points with no data) in 1990.
- Fixed a bug that prevented preview charts in the feature info panel from updating when the user changed the Sensor Observation Service frequency.
- Fixed a bug that allowed the user to de-select all the display choices for Sensor Observation Service items.
- Improved the appearance of charts where all the y-values are null. (It now shows "No preview available".)
- Upgraded to Leaflet 1.0.3 for the 2D and preview maps.
- Upgraded to [Cesium 1.33](https://github.com/AnalyticalGraphicsInc/cesium/blob/1.33/CHANGES.md) for the 3D view.

### 5.1.1

- Fixed a bug that caused an 'added' and a 'shown' event for "Unnamed Item" to be logged to Google Analytics when previewing an item in the catalog.
- Added a 'preview' Google Analytics event when a catalog item is shown on the preview map in the catalog.
- Fixed a bug that prevented csv files with missing dates from loading.
- Fixed a bug that could cause an error when adding a layer without previewing it first.

### 5.1.0

- Fixed a bug that prevented `WebMapServiceCatalogItem` from acting as a time-dynamic layer when the time dimension was inherited from a parent layer.
- `WebMapServiceCatalogItem` now supports WMS 1.1.1 style dimensions (with an `Extent` element) in addition to the 1.3.0 style (`Dimension` only).
- `WebMapServiceCatalogItem` now passes dates only (rather than dates and times) to the server when the TIME dimension uses the `start/stop/period` form, `start` is a date only, and `period` does not include hours, minutes, or seconds.
- `WebMapServiceCatalogItem` now supports years and months (in addition to days, hours, minutes, and seconds) in the period specified of a TIME dimension.
- `WebMapServiceCatalogItem` now ignores [leap seconds](https://en.wikipedia.org/wiki/Leap_second) when evaluating ISO8601 periods in a time dimension. As a result, 2 hours after `2016-06-30T23:00:00Z` is now `2016-07-01T01:00:00Z` instead of `2016-07-01T00:59:59Z` even though a leap second at the end of June 2016 makes that technically 2 hours and 1 second. We expect that this is more likely to align with the expectations of WMS server software.
- Added option to specify `mobileDefaultViewerMode` in the `parameters` section of `config.json` to specify the default view mode when running on a mobile platform.
- Added support for `itemProperties` to `CswCatalogGroup`.
- Added `terria.urlEncode` function for use in feature info templates.
- Fixed a layout problem that caused the coordinates on the location bar to be displayed below the bar itself in Internet Explorer 11.
- Updated syntax to remove deprecation warnings with React version 15.5.

### 5.0.1

- Breaking changes:
  - Starting with this release, TerriaJS is meant to be built with Webpack 2. The best way to upgrade your application is to merge from [TerriaMap](https://github.com/TerriaJS/TerriaMap). If you run into trouble, post a message on the [TerriaJS forum](https://groups.google.com/forum/#!forum/terriajs).
  - Removed the following previously-deprecated modules: `registerKnockoutBindings` (no replacement), `AsyncFunctionResultCatalogItem` (now `ResultPendingCatalogItem`), `PlacesLikeMeFunction` (now `PlacesLikeMeCatalogFunction`), `SpatialDetailingFunction` (now `SpatialDetailingCatalogFunction`), and `WhyAmISpecialFunction` (now `WhyAmISpecialCatalogFunction`).
  - Removed `lib/Sass/StandardUserInterface.scss`. It is no longer necessary to include this in your application.
  - Removed the previously-deprecated third pararameter, `getColorCallback`, of `DisplayVariablesConcept`. Pass it inside the `options` parameter instead.
  - Removed the following previously-deprecated properties from `TableColumn`: `indicesIntoUniqueValues` (use `uniqueValues`), `indicesOrValues` (use `values`), `indicesOrNumericalValues` (use `uniqueValues` or `numericalValues`), and `usesIndicesIntoUniqueValues` (use `isEnum`).
  - Removed the previously-deprecated `dataSetID` property from `AbsIttCatalogItem`. Use `datasetId` instead.
  - Removed the previously-deprecated `allowGroups` property from `CkanCatalogItem`. Use `allowWmsGroups` or `allowWfsGroups` instead.
  - Removed the previously-deprecated `RegionMapping.setRegionColumnType` function. Use the `setRegionColumnType` on an _instance_ of `RegionMapping` instead.
  - Removed the previously-deprecated `regionMapping.regionDetails[].column` and `.disambigColumn`. Use `.columnName` and `.disambigColumnName` instead.
  - Removed the previously-deprecated `options.regionMappingDefinitionsUrl` parameter from the `Terria` constructor. Set the `regionMappingDefinitionsUrl` inside `parameters` in `config.json` instead.
- Fixed a bug in `WebMapServiceCatalogItem` that prevented TerriaJS from correctly determining the projections supported by a WMS layer when supported projections are inherited from parent layers.
- Changed "no value" colour of region-mapped data to fully transparent, not black.
- Fixed an issue where expanding a chart from an SDMX-JSON or SOS feature twice, with different data choices selected, would overwrite the previous chart.
- Improved SDMX-JSON items to still show properly, even if the `selectedInitially` property is invalid.
- Added `Score` column to `GNAFAddressGeocoder` to indicate relative quality, which maps as default variable.

### 4.10.5

- Improved error message when accessing the user's location under http with Chrome.
- When searching locations, the button to instead search the catalog is now above the results instead of below them.
- Changed "go to full screen mode" tooltip to "Hide workbench", and "Exit Full Screen" button to "Show Workbench". The term "full screen" was misleading.
- Fixed a bug where a chartable (non-geo-spatial) CSV file with a column including the text "height" would not let the user choose the "height" column as the y-axis of a chart.
- Added support for non-default x-axes for charts via `<chart x-column="x">` and the new `tableStyle.xAxis` parameter.
- Added support for a `charSet` parameter on CSV catalog items, which overrides the server's mime-type if present.

### 4.10.4

- Added the ability for `CkanCatalogGroup` to receive results in pages, rather than all in one request. This will happen automatically when the server returns partial results.
- Improved the performance of the catalog UI by not creating React elements for the contents of a group until that group is opened.
- Close polygons used as input to a `CatalogFunction` by making the last position the same as the first one.
- Added support for a new `nameInCatalog` property on all catalog members which overrides `name` when displayed in the catalog, if present.
- Added `terria.urlEncodeComponent` function for use in feature info templates.
- `yAxisMin` and `yAxisMax` are now honored when multiple charts are active, by using the minimum `yAxisMin` and the maximum `yAxisMax` of all charts.

### 4.10.3

- Locked third-party dependency proj4 to v2.3.x because v2.4.0 breaks our build.

### 4.10.2

- New sections are now merged info `CatalogMember.info` when `updateFromJson` is called multiple times, rather than the later `info` completely replacing the earlier one. This is most useful when using `itemProperties` to override some of the info sections in a child catalog item.
- Fixed a bug where csv files with a date column would sometimes fail if a date is missing.

### 4.10.1

- Improved the SDMX-JSON catalog item to handle huge dimensions, allow a blacklist, handle bad responses better, and more.
- Fixed a bug that prevented the proxy from being used for loading legends, even in situations where it is necessary such as an `http` legend accessed from an `https` site.
- Added link to re-download local files, noting that TerriaJS may have done additional processing (eg. geocoding).

### 4.10.0

- Changed defaults:
  - `WebProcessingServiceCatalogFunction` now defaults to invoking the `Execute` service via an HTTP POST with XML encoding rather than an HTTP GET with KVP encoding. This is a more sensible default because the WPS specification requires that servers support POST/XML while GET/KVP is optional. Plus, POST/XML allows large input parameters, such as a polygon descibing all of Australia, to be successfully passed to the WPS process. To force use of GET/KVP, set the `executeWithHttpGet` property to `true`.
- Fixed problems with third-party dependencies causing `npm install` and `npm run gulp` to fail.

### 4.9.0

- Added a help overlay system. A TerriaJS application can define a set of help sequences that interactively walk the user through a task, such as adding data to the map or changing map settings. The help sequences usually appear as a drop-down Help menu in the top-right corner.
- Fixed a bug with calculating bounding rectangles in `ArcGisCatalogItem` caused by changes to `proj4` package.
- Fixed a bug preventing chart axis labels from being visible on a white background.
- Fixed a bug that caused the Feedback panel to appear below the chart panel, making it difficult to use.

### 4.8.2

- Fixed a bug that prevented a `shareUrl` specified in `config.json` from actually being used by the `ShareDataService`.
- Adding a JSON init file by dropping it on the map or selecting it from the My Data tab no longer adds an entry to the Workbench and My Data catalog.
- WPS return type can now be `application/vnd.terriajs.catalog-member+json` which allows a json catalog member to be returned in WPS along with the usual attributes to control display.
- `chartLineColor` tableStyle attribute added, allowing per column specification of chart line color.
- Fixed a bug that caused a `WebMapServiceCatalogItem` inside a `WebMapServiceCatalogGroup` to revert to defaults from GetCapabilities instead of using shared properties.
- Fix a bug that prevented drawing the marker and zooming to the point when searching for a location in 2D.
- Fixed a bug where `WebMapTileServiceCatalogItem` would incorrectly interpret a bounding box and return only the lower left corner causing Cesium to crash on render.
- Fixed a bug that caused the feedback form to be submitted when unchecking "Share my map view".

### 4.8.1

- `CkanCatalogGroup` now automatically adds the type of the resource (e.g. `(WMS)`) after the name when a dataset contains multiple resources that can be turned into catalog items and `useResourceName` is false.
- Added support for ArcGIS FeatureServers to `CkanCatalogGroup` and `CkanCatalogItem`. In order for `CkanCatalogGroup` to include FeatureServers, `includeEsriFeatureServer` must be set to true.
- Changed default URL for the share service from `/share` to `share` and made it configurable by specifying `shareUrl` in config.json. This helps with deployments in subdirectories.

### 4.8.0

- Fixed a bug that prevented downloading data from the chart panel if the map was started in 2D mode.
- Changed the default opacity of table data to 0.8 from 0.6.
- Added the ability to read dates in the format "2017-Q2".
- Improved support for SDMX-JSON, including showing values as a percent of regional totals, showing the selected conditions in a more concise format, and fixing some bugs.
- Updated `TableCatalogItem`s to show a download URL in About This Dataset, which downloads the entire dataset as csv, even if the original data was more complex (eg. from an API).
- The icon specified to the `MenuPanel` / `DropdownPanel` theme can now be either the identifier of an icon from `Icon.GLYPHS` or an actual SVG `require`'d via the `svg-sprite-loader`.
- Fixed a bug that caused time-varying points from a CSV file to leave a trail on the 2D map.
- Add `Terria.filterStartDataCallback`. This callback gives an application the opportunity to modify start (share) data supplied in a URL before TerriaJS loads it.
- Reduced the size of the initial TerriaJS JavaScript code by about 30% when starting in 2D mode.
- Upgraded to [Cesium 1.29](https://github.com/AnalyticalGraphicsInc/cesium/blob/1.29/CHANGES.md).

### 4.7.4

- Renamed `SpatialDetailingFunction`, `WhyAmISpecialFunction`, and `PlacesLikeMeFunction` to `SpatialDetailingCatalogFunction`, `WhyAmISpecialCatalogFunction`, and `PlacesLikeMeCatalogFunction`, respectively. The old names will be removed in a future release.
- Fixed incorrect tooltip text for the Share button.
- Improved the build process and content of the user guide documentation.

### 4.7.3

- Canceled pending tile requests when removing a layer from the 2D map. This should drastically improve the responsiveness when dragging the time slider of a time-dynamic layer in 2D mode.
- Added the data source and data service details to the "About this dataset" (preview) panel.
- Fixed a bug introduced in 4.7.2 which made the Feature Info panel background too pale.

### 4.7.2

- Updated GNAF API to new Lucene-based backend, which should improve performance.
- Updated custom `<chart>` tag to allow a `colors` attribute, containing comma separated css strings (one per column), allowing users to customize chart colors. The `colors` attribute in charts can also be passed through from a WPS ComplexData response.
- Updated styling of Give Feedback form.
- Improved consistency of "Search" and "Add Data" font sizes.
- Improved flexibility of Feature Info Panel styling.
- Fixed a bug that could cause an extra `/` to be added to end of URLs by `ArcGisMapServerCatalogItem`, causing some servers to reject the request.
- Added a workaround for a bug in Internet Explorer 11 on Windows 7 that could cause the user interface to hang.

### 4.7.1

- Fixed a bug where providing feedback did not properly share the map view.
- Updated to terriajs-server 2.6.2.
- Fixed a bug leading to oversized graphics being displayed from WPS calls.

### 4.7.0

- Added the ability for users to share their view of the map when providing feedback.
- Extra components can now be added to FeatureInfoSection.
- Updated "Download Data" in FeatureInfoSection to "Download Data for this Feature".
- Fixed the color of visited links in client apps with their own css variables.
- Fixed a bug that prevented the scale bar from displaying correctly.

### 4.6.1

- Added support for creating custom WPS types, and for reusing `Point`, `Polygon`, and `Region` editors in custom types.
- Fixed a bug that caused the legend to be missing for WMS catalog items where the legend came from GetCapabilities but the URL did not contain `GetLegendGraphic`.

### 4.6.0

- Changed defaults:
  - The `clipToRectangle` property of raster catalog items (`WebMapServiceCatalogItem`, `ArcGisMapServerCatalogItem`, etc.) now defaults to `true`. It was `false` in previous releases. Using `false` prevents features (especially point features) right at the edge of the layer's rectangle from being cut off when the server reports too tight a rectangle, but also causes the layer to load much more slowly in many cases. Starting in this version, we favour performance and the much more common case that the rectangle can be trusted.
- Made `WebMapServiceCatalogItem` tolerant of a `GetCapabilities` where a `LegendURL` element does not have an `OnlineResource` or a `Dimension` does not have any values.
- Added support for 'Long' type hint to CSV data for specifying longitude.
- The marker indicating the location of a search result is now placed correctly on the terrain surface.
- `CatalogFunction` region parameters are now selected on the main map rather than the preview map.
- Some regions that were previously not selectable in Analytics, except via autocomplete, are now selectable.
- Added hover text that shows the position of data catalog search results in the full catalog.
- Widened scrollbars and improve their contrast.
- Removed the default maximum number of 10 results when searching the data catalog.
- Allow users to browse for JSON configuration files when adding "Local Data".
- Made it easier to use custom fonts and colors in applications built on TerriaJS, via new SCSS variables.
- Fixed a bug that caused a `CswCatalogGroup` to fail to load if the server had a `references` element without a `protocol`.

### 4.5.1

- The order of the legend for an `ArcGisMapServerCatalogItem` now matches the order used by ArcGIS itself.
- Large legends are now scaled down to fit within the width of the workbench panel.
- Improved the styling of links inside the Feature Information panel.
- Fixed a bug that could cause the Feature Information panel's close button to initially appear in the wrong place, and then jump to the right place when moving the mouse near it.

### 4.5.0

- Added support for the Sensor Observation Service format, via the `SensorObservationServiceCatalogItem`.
- Added support for end date columns in CSV data (automatic with column names containing `end_date`, `end date`, `end_time`, `end time`; or set in json file using `isEndDate` in `tableStyle.columns`.
- Fixed calculation of end dates for moving-point CSV files, which could lead to points disappearing periodically.
- Fixed a bug that prevented fractional seconds in time-varying WMS periodicity.
- Added the ability to the workbench UI to select the `style` to use to display a Web Map Service (WMS) layer when multiple styles are available.
- Added the ability to the workbench UI to select from among the available dimensions of a Web Map Service (WMS) layer.
- Improved the error reporting and handling when specifying invalid values for the WMS COLORSCALERANGE parameter in the UI.
- Added the ability to drag existing points when creating a `UserDrawing`.
- Fixed a bug that could cause nonsensical legends for CSV columns with all null values.
- Fixed a bug that prevented the Share panel from being used at all if the URL shortening service encountered an error.
- Fixed a bug that could cause an error when adding multiple catalog items to the map quickly.
- Tweaked the z-order of the window that appears when hovering over a chart series, so that it does not appear on top of the Feature Information panel.
- Fixed a bug that could lead to incorrect colors in a legend for a CSV file with explicit `colorBins` and cut off at a minimum and maximum.
- We now show the feature info panel the first time a dataset is added, containing a suggestion to click the map to learn more about a location. Also improved the wording for the feature info panel when there is no data.
- Fixed support for time-varying feature info for vector tile based region mapping.
- `updateApplicationOnMessageFromParentWindow` now also allows messages from the `opener` window, i.e. the window that opened the page by calling `window.open`. The parent or opener may now also send a message with an `allowOrigin` property to specify an origin that should be allowed to post messages.
- Fixed a bug that prevented charts from loading http urls from https.
- The `isNcWMS` property of `WebMapServiceCatalogItem` is now set to true, and the COLORSCALERANGE controls are available in the UI, for ncWMS2 servers.
- Added the ability to prevent CSVs with time and `id` columns from appearing as moving points, by setting `idColumns` to either `null` or `[]`.
- Fixed a bug that prevented default parameters to `CatalogFunction`s from being shown in the user interface.
- Fixed a problem that made `BooleanParameter`s show up incorrectly in the user interface.
- Embedded `<chart>` elements now support two new optional attributes:
  - `title`: overrides the title that would otherwise be derived from the name of the feature.
  - `hide-buttons`: If `"true"`, the Expand and Download buttons are hidden from the chart.
- Fixed a bug in embedded `<collapsible>` elements that prevented them from being expandable.
- Improved SDMX-JSON support to make it possible to change region type in the UI.
- Deprecated `RegionMapping.setRegionColumnType` in favour of `RegionMapping.prototype.setRegionColumnType`. `regionDetails[].column` and `.disambigColumn` have also been deprecated.

### 4.4.1

- Improved feature info display of time-varying region-mapped csvs, so that chart is still shown at times with no data.
- Fix visual hierarchy of groups and items in the catalog.

### 4.4.0

- Fixed a bug that caused Cesium (3D view) to crash when plotting a CSV with non-numerical data in the depth column.
- Added automatic time-series charts of attributes to the feature info of time-varying region-mapped csvs.
- Refactored Csv, AbsItt and Sdmx-Json catalog items to depend on a common `TableCatalogItem`. Deprecated `CsvCatalogItem.setActiveTimeColumn` in favour of `tableStructure.setActiveTimeColumn`.
- Error in geocoding addresses in csv files now shows in dialog box.
- Fixed CSS styling of the timeline and added padding to the feature info panel.
- Enhanced JSON support to recognise JSON5 format for user-added files.
- Deprecated `indicesIntoUniqueValues`, `indicesOrValues`, `indicesOrNumericalValues` and `usesIndicesIntoUniqueValues` in `TableColumn` (`isEnum` replaces `usesIndicesIntoUniqueValues`).
- Added support for explicitly colouring enum columns using a `tableStyle.colorBins` array of `{"value":v, "color":c}` objects
- Improved rendering speed when changing the display variable for large lat/lon csv files.
- Default to moving feature CSVs if a time, latitude, longitude and a column named `id` are present.
- Fixed a bug so units flow through to charts of moving CSV features.
- Fixed a bug that prevented the `contextItem` of a `CatalogFunction` from showing during location selection.
- Fixed a bug that caused `&amp;` to appear in some URLs instead of simply `&`, leading to an error when visiting the link.
- Added the ability to pass a LineString to a Web Processing Service.
- Fixed a bug that prevented `tableStyle.dataVariable` = `null` from working.
- Uses a smarter default column for CSV files.
- Fixed a bug that caused an error message to appear repeatedly when there was an error downloading tiles for a base map.
- Fixed a bug that caused WMS layer names and WFS type names to not be displayed on the dataset info page.
- We now preserve the state of the feature information panel when sharing. This was lost in the transition to the new user interface in 4.0.0.
- Added a popup message when using region mapping on old browsers without an `ArrayBuffer` type (such as Internet Explorer 9). These browsers won't support vector tile based region mapping.
- Fixed bug where generic parameters such as strings were not passed through to WPS services.
- Fixed a bug where the chart panel did not update with polled data files.
- Removed the Australian Hydrography layer from `createAustraliaBaseMapOptions`, as the source is no longer available.
- Fixed a bug that caused the GetCapabilities URL of a WMS catalog item to be shown even when `hideSource` was set to true.
- Newly-added user data is now automatically selected for the preview map.
- Fixed a bug where selecting a new column on a moving point CSV file did not update the chart in the feature info panel.
- Fixed dropdowns dropping from the bounds of the screen in Safari.
- Fixed a bug that prevented the feature info panel from updating with polled lat/lon csvs.
- Improved handing of missing data in charts, so that it is ignored instead of shown as 0.

### 4.3.3

- Use react-rangeslider 1.0.4 because 1.0.5 was published incorrectly.

### 4.3.2

- Fixed css styling of shorten URL checkbox.

### 4.3.1

- Added the ability to specify the URL to the `serverConfig` service in `config.json` as `parameters.serverConfigUrl`.

### 4.3.0

- Added `Terria.batchGeocoder` property. If set, the batch geocoder is used to resolve addresses in CSV files so that they can be shown as points on the map.
- Added `GnafAddressGeocoder` to resolve Australian addresses using the GNAF API.
- Added a loading indicator for user-added files.
- Fixed a bug that prevented printing the map in the 2D mode.
- Fixed a bug when changing between x-axis units in the chart panel.
- Moved all Terria styles into CSS-modules code (except Leaflet) - `lib/Sass/StandardUserInterface.scss` no longer needs to be imported and now only includes styles for backwards compatibility.

### 4.2.1

- Fixed bug that prevented the preview map displaying on mobile devices.

### 4.2.0

- There is a known bug in this version which prevents the user from being able to choose a region for some Analytics functions.
- Added support for ArcGis FeatureServers, using the new catalog types `esri-featureServer` and `esri-featureServer-group`. Catalog type `esri-group` can load REST service, MapServer and FeatureServer endpoints. (For backwards compatibility, catalog type `esri-mapServer-group` continues to work for REST service as well as MapServer endpoints.)
- Enumeration parameter now defaults to what is shown in UI, and if parameter is optional, '' is default.
- Adds bulk geocoding capability for Australian addresses. So GnafAPI can be used with batches of addresses, if configured.
- Fixed a bug that caused the selection indicator to get small when near the right edge of the map and to overlap the side panel when past the left edge.
- Map controls and menus now become translucent while the explorer window (Data Catalog) is visible.
- Removed find-and-replace for cesium workers from the webpack build as it's done in terriajs-cesium now.
- Legend images that fail to load are now hidden entirely.
- Improved the appearance of the opacity slider and added a percentage display.
- AllowedValues for LiteralData WPS input now works even if only one value specified.
- Fixed bug in WPS polygon datatype to return valid polygon geojson.
- Fix regression: cursor changes in UserDrawing now functions in 2D as well as 3D.
- Updated to [Cesium](http://cesiumjs.org) 1.23 (from 1.20). See the [change log](https://github.com/AnalyticalGraphicsInc/cesium/blob/1.23/CHANGES.md) for details.
- Fixed a bug which prevented feature info showing for Gpx-, Ogr-, WebFeatureService-, ArcGisFeatureServer-, and WebProcessingService- CatalogItems.
- Added support for a wider range of SDMX-JSON data files, including the ability to sum over dimensions via `aggregatedDimensionIds`.
- Added support for `tableStyle.colorBins` as array of values specifying the boundaries between the color bins in the legend, eg. `[3000, 3500, 3900, 4000]`. `colorBins` can still be an integer specifying the number of bins, in which case Terria determines the boundaries.
- Made explorer panel not rendered at all when hidden and made the preview map destroy itself when unmounted - this mitigates performance issues from having Leaflet running in the background on very busy vector datasets.
- Fixed a bug which prevented time-varying CZML feature info from updating.
- Added support for moving-point csv files, via an `idColumns` array on csv catalog items. By default, feature positions, color and size are interpolated between the known time values; set `isSampled` to false to prevent this. (Color and size are never interpolated when they are drawn from a text column.)
- Added support for polling csv files with a partial update, and by using `idColumns` to identify features across updates.
- Added a time series chart to the Feature Info Panel for sampled, moving features.
- Fixed a bug which sometimes prevented feature info from appearing when two region-mapped csv files were displayed.
- Fixed the preview map extent being one item behind what was actually selected.

### 4.1.2

- Fixed a bug that prevented sharing from working in Internet Explorer.

### 4.1.1

- Stopped IE9 from setting bizarre inline dimensions on custom branding images.
- Fixed workbench reordering in browsers other than Chrome.
- URLs on the dataset info page are now auto-selected by clicked, making them easier to copy.

### 4.1.0

- Made the column title for time-based CSV exports from chart default to 'date'
- Stopped the CSV creation webworker from being run multiple times on viewing a chart.
- Removed the empty circles from non-selected base maps on the Map settings panel.
- Prevented text from being selected when dragging the compass control.
- Added the `MeasureTool` to allow users to interactively measure the distance between points.
- Worked around a problem in the Websense Web Filter that caused it to block access to some of the TerriaJS Web Workers due to a URL in the license text in a comment in a source file.

### 4.0.2

- Fixed a bug that prevented opening catalog groups on iOS.
- Fixed a CSS warning.

### 4.0.1

- Fixed a bug that caused an error message to be formatted incorrectly when displayed to the user.

### 4.0.0

- Rewrote the TerriaJS user interface using React. We believe the new interface is a drastic improvement, incorporating user feedback and the results of usability testing. Currently, it is a bit harder to customize than our old user interface, so if your application has extensive customizations, we suggest delaying upgrading to this version for a little while logner.
- Added support for non-geospatial CSV files, which display in a new chart panel.
- Added support for customisable tags in Feature Info templates.
- Implemented [`<chart>` and `<collapsible>`](https://github.com/TerriaJS/terriajs/blob/4.0.0/lib/ReactViews/Custom/registerCustomComponentTypes.js#L52-L106) tags in Feature Info templates.
- Added support for [polling](https://github.com/TerriaJS/terriajs/blob/4.0.0/lib/Models/Polling.js) for updates to CSV files.
- `CswCatalogGroup` will now include Web Processing Services from the catalog if configured with `includeWps` set to true.
- `WebMapServiceCatalogItem` will now detect ncWMS servers and set isNcWMS to true.
- New `ShareDataService` which can store and resolve data. Currently it is used as a replacement for Google URL Shortener, which can't handle long URLs.
- New `ServerConfig` object which provides configuration information about the server, including which domains can be proxied for. This changes the way CorsProxy is initialised.
- Added partial support for the SDMX-JSON format.
- `UserDrawing` added for drawing lines and polygons on the map.
- CkanCatalogGroup's `filterQuery` items can now be specified as objects instead of URL-encoded strings.

### 3.5.0

- Ungrouped items in CKAN catalog items are now grouped under an item whose title is determined by .ungroupedTitle (default: "No group").
- CKAN's default search regex for KMLs also includes KMZ.
- Add documentation of camera properties.

### 3.4.0

- Support JSON5 (http://json5.org/) use in init files and config files, so comments can be used and object keys don't need to be quoted.
- Fixed a bug that caused the `corsProxyBaseUrl` specified in `config.json` to be ignored.
- Fixed a bug preventing downloading feature info data in CSV format if it contained nulls.
- Added support for the WMS Style/MetadataURL tag in layer description.
- Long titles in locally-generated titles now word-wrap in most web browsers.
- Long auto-generated legend titles now word wrap in most web browsers.

### 3.3.0

- Support `parameters` property in WebFeatureServiceCatalogItem to allow accessing URLs that need additional parameters.
- Fixed a bug where visiting a shared link with a time-series layer would crash load.
- Added a direct way to format numbers in feature info templates, eg. `{{#terria.formatNumber}}{"useGrouping": true, "maximumFractionDigits": 3}{{value}}{{/terria.formatNumber}}`. The quotes around the keys are optional.
- When the number of unique values in a CSV column exceeds the number of color bins available, the legend now displays "XX other values" as the label for the last bucket rather than simply "Other".
- CSV columns with up to 21 unique values can now be fully displayed in the legend. Previously, the number of bins was limited to 9.
- Added `cycle` option to `tableColumnStyle.colorBinMethod` for enumeration-type CSV columns. When the number of unique values in the column exceeds the number of color bins available, this option makes TerriaJS color all values by cycling through the available colors, rather than coloring only the most common values and lumping the rest into an "Other" bucket.
- Metadata and single data files (e.g. KML, GeoJSON) are now consistently cached for one day instead of two weeks.
- `WebMapServiceCatalogItem` now uses the legend for the `style` specified in `parameters` when possible. It also now includes the `parameters` when building a `GetLegendGraphic` URL.
- Fixed a bug that prevented switching to the 3D view after starting the application in 2D mode.

### 3.2.1

- Fixed a bug on IE9 which prevented shortened URLs from loading.
- Fixed a map started with smooth terrain being unable to switch to 3D terrain.
- Fixed a bug in `CkanCatalogItem` that prevented it from using the proxy for dataset URLs.
- Fixed feature picking when displaying a point-based vector and a region mapped layer at the same time.
- Stopped generation of WMS intervals being dependent on JS dates and hence sensitive to DST time gaps.
- Fixed a bug which led to zero property values being considered time-varying in the Feature Info panel.
- Fixed a bug which prevented lat/lon injection into templates with time-varying properties.

### 3.2.0

- Deprecated in this version:
  - `CkanCatalogItem.createCatalogItemFromResource`'s `options` `allowGroups` has been replaced with `allowWmsGroups` and `allowWfsGroups`.
- Added support for WFS in CKAN items.
- Fixed bug which prevented the terria-server's `"proxyAllDomains": true` option from working.
- Added support in FeatureInfoTemplate for referencing csv columns by either their name in the csv file, or the name they are given via `TableStyle.columns...name` (if any).
- Improved CSV handling to ignore any blank lines, ie. those containing only commas.
- Fixed a bug in `CswCatalogGroup` that prevented it from working in Internet Explorer.

### 3.1.0

- Only trigger a search when the user presses enter or stops typing for 3 seconds. This will greatly reduce the number of times that searches are performed, which is important with a geocoder like Bing Maps that counts each geocode as a transaction.
- Reduced the tendency for search to lock up the web browser while it is in progress.
- Include "engines" attribute in package.json to indicate required Node and NPM version.
- For WMS catalog items that have animated data, the initial time of the timeslider can be specified with `initialTimeSource` as `start`, `end`, `present` (nearest date to present), or with an ISO8601 date.
- Added ability to remove csv columns from the Now Viewing panel, using `"type": "HIDDEN"` in `tableStyle.columns`.

### 3.0.0

- TerriaJS-based application are now best built using Webpack instead of Browserify.
- Injected clicked lat and long into templates under `{{terria.coords.latitude}}` and `{{terria.coords.longitude}}`.
- Fixed an exception being thrown when selecting a region while another region highlight was still loading.
- Added `CesiumTerrainCatalogItem` to display a 3D surface model in a supported Cesium format.
- Added support for configuration of how time is displayed on the timeline - catalog items can now specify a dateFormat hash
  in their configuration that has formats for `timelineTic` (what is displayed on the timeline itself) and `currentTime`
  (which is the current time at the top-left).
- Fixed display when `tableStyle.colorBins` is 0.
- Added `fogSettings` option to init file to customize fog settings, introduced in Cesium 1.16.
- Improved zooming to csvs, to include a small margin around the points.
- Support ArcGis MapServer extents specified in a wider range of projections, including GDA MGA zones.
- WMS legends now use a bigger font, include labels, and are anti-aliased when we can determine that the server is Geoserver and supports these options.
- Updated to [Cesium](http://cesiumjs.org) 1.20. Significant changes relevant to TerriaJS users include:
  - Fixed loading for KML `NetworkLink` to not append a `?` if there isn't a query string.
  - Fixed handling of non-standard KML `styleUrl` references within a `StyleMap`.
  - Fixed issue in KML where StyleMaps from external documents fail to load.
  - Added translucent and colored image support to KML ground overlays
  - `GeoJsonDataSource` now handles CRS `urn:ogc:def:crs:EPSG::4326`
  - Fix a race condition that would cause the terrain to continue loading and unloading or cause a crash when changing terrain providers. [#3690](https://github.com/AnalyticalGraphicsInc/cesium/issues/3690)
  - Fix issue where the `GroundPrimitive` volume was being clipped by the far plane. [#3706](https://github.com/AnalyticalGraphicsInc/cesium/issues/3706)
  - Fixed a reentrancy bug in `EntityCollection.collectionChanged`. [#3739](https://github.com/AnalyticalGraphicsInc/cesium/pull/3739)
  - Fixed a crash that would occur if you added and removed an `Entity` with a path without ever actually rendering it. [#3738](https://github.com/AnalyticalGraphicsInc/cesium/pull/3738)
  - Fixed issue causing parts of geometry and billboards/labels to be clipped. [#3748](https://github.com/AnalyticalGraphicsInc/cesium/issues/3748)
  - Fixed bug where transparent image materials were drawn black.
  - Fixed `Color.fromCssColorString` from reusing the input `result` alpha value in some cases.
- Added support for time-series data sets with gaps - these are skipped when scrubbing on the timeline or playing.

### 2.3.0

- Share links now contain details about the picked point, picked features and currently selected feature.
- Reorganised the display of disclaimers so that they're triggered by `CatalogGroup` and `CatalogItem` models, which trigger `terria.disclaimerEvent`, which is listened to by DisclaimerViewModel`. `DisclaimerViewModel` must be added by the map that's using Terria.
- Added a mechanism for hiding the source of a CatalogItem in the view info popup.
- Added the `hideSource` flag to the init json for hiding the source of a CatalogItem in the View Info popup.
- Fixed a bug where `CatalogMember.load` would return a new promise every time it was called, instead of retaining the one in progress.
- Added support for the `copyrightText` property for ArcGis layers - this now shows up in info under "Copyright Text"
- Showed a message in the catalog item info panel that informs the user that a catalog item is local and can't be shared.
- TerriaJS now obtains its list of domains that the proxy will proxy for from the `proxyableDomains/` service. The URL can be overridden by setting `parameters.proxyableDomainsUrl` in `config.json`.
- Updated to [Cesium](http://cesiumjs.org) 1.19. Significant changes relevant to TerriaJS users include:
  - Improved KML support.
    - Added support for `NetworkLink` refresh modes `onInterval`, `onExpire` and `onStop`. Includes support for `viewboundScale`, `viewFormat`, `httpQuery`.
    - Added partial support for `NetworkLinkControl` including `minRefreshPeriod`, `cookie` and `expires`.
    - Added support for local `StyleMap`. The `highlight` style is still ignored.
    - Added support for `root://` URLs.
    - Added more warnings for unsupported features.
    - Improved style processing in IE.

### 2.2.1

- Improved legend and coloring of ENUM (string) columns of CSV files, to sort first by frequency, then alphabetically.

### 2.2.0

- Warn user when the requested WMS layer doesn't exist, and try to provide a suggestion.
- Fixed the calculation of a CSV file's extent so that missing latitudes and longitudes are ignored, not treated as zero.
- Improved the user experience around uploading files in a format not directly supported by TerriaJS and optionally using the conversion service.
- Improved performance of large CSV files, especially the loading time, and the time taken to change the display variable of region-mapped files.
- Added support for CSV files with only location (lat/lon or region) columns, and no value columns, using a file-specific color. Revised GeoJSON display to draw from the same palette of colors.
- Fixed a bug that prevented GeoJSON styles from being applied correctly in some cases.
- Fixed an error when adding a CSV with one line of data.
- Fixed error when adding a CSV file with numeric column names.
- Polygons and polylines are now highlighted on click when the geometry is available.
- Improved legend and coloring of ENUM (string) columns of CSV files; only the most common values are colored differently, with the rest shown as 'Other'.
- Added support for running the automated tests on the local system (via `gulp test`), on BrowserStack (via `gulp test-browserstack`), and on Sauce Labs (via `gulp test-saucelabs`).
- Changed `tableStyle`'s `format` to only accept `useGrouping`, `maximumFractionDigits` and `styling: "percent"` options. Previously some other options may have worked in some browsers.
- Improved color palette for string (ENUM) columns of CSV files.
- Improved CSV loading to ignore any completely blank lines after the header row (ie. lines which do not even have commas).
- Added support for grouping catalog items retrieved from a CSW server according to criteria specified in the init file (via the `metadataGroups` property) or from a `domainSpecification` and a call to the `GetDomain` service on the CSW server.
- Added `UrlTemplateCatalogItem`, which can be used to access maps via a URL template.
- Improved ABS display (to hide the regions) when a concept is deselected.
- Improved readability of ArcGIS catalog items and legends by replacing underscores with spaces.
- `ArcGisMapServerCatalogItem` metadata is now cached by the proxy for only 24 hours.
- Improved the feature info panel to update the display of time-varying region-mapped CSV files for the current time.
- Updated to [Cesium](http://cesiumjs.org) 1.18. Significant changes relevant to TerriaJS users include:
  - Improved terrain performance by up to 35%. Added support for fog near the horizon, which improves performance by rendering less terrain tiles and reduces terrain tile requests. [#3154](https://github.com/AnalyticalGraphicsInc/cesium/pull/3154)
  - Reduced the amount of GPU and CPU memory used by terrain by using compression. The CPU memory was reduced by up to 40%, and approximately another 25% in Chrome.
  - Fixed an issue where the sun texture is not generated correctly on some mobile devices. [#3141](https://github.com/AnalyticalGraphicsInc/cesium/issues/3141)
  - Cesium now honors window.devicePixelRatio on browsers that support the CSS imageRendering attribute. This greatly improves performance on mobile devices and high DPI displays by rendering at the browser-recommended resolution. This also reduces bandwidth usage and increases battery life in these cases.

### 2.1.1

- Fixed sharing of time-varying czml files; the timeline was not showing on the shared link.
- Fixed sharing of user-added time-varying csv files.
- Fixed a bug in `CkanCatalogItem` that made it build URLs incorrectly when given a base URL ending in a slash.

### 2.1.0

- Moved `TableColumn`, `TableStructure`, and the classes based on `Concept` to `lib/Map`. Moved `LegendHelper` to `lib/Models`.
- Added column-specific styling to CSV files, using a new `tableStyle.columns` json parameter. This is an object whose keys are column names or indices, and whose values are objects of column-specific tableStyle parameters. See the CSV column-specific group in `wwwroot/test/init/test-tablestyle.json` for an example. [#1097](https://github.com/TerriaJS/terriajs/issues/1097)
- Added the following column-specific `tableStyle` parameters:
  - `name`: renames the column.
  - `type`: sets the column type; can be one of LON, LAT, ALT, TIME, SCALAR, or ENUM.
  - `format`: sets the column number format, using the format of the [Javascript Intl options parameter](https://developer.mozilla.org/en-US/docs/Web/JavaScript/Reference/Global_Objects/Number/toLocaleString), eg. `{"format": {"useGrouping": true, "maximumFractionDigits": 2}}` to add thousands separators to numbers and show only two decimal places. Only the `useGrouping`, `maximumFractionDigits` and `styling: "percent"` options are guaranteed to work in all browsers.
- Added column-specific formatting to the feature info panel for all file types, eg. `"featureInfoTemplate" : {"template": "{{SPEED}} m/s", "formats": {"SPEED": {"maximumFractionDigits": 2}}}`. The formatting options are the same as above.
- Changed the default number format in the Feature Info Panel to not separate thousands with commas.
- Fixed a bug that caused the content on the feature info panel to be rendered as pure HTML instead of as mixed HTML / Markdown.
- Changed the default for `tableStyle.replaceWithZeroValues` to `[]`, ie. nothing.
- Changed the default for `tableStyle.replaceWithNullValues` to `["-", "na", "NA"]`.
- Changed the default for `tableStyle.nullLabel` to '(No value)'.
- Application name and support email can now be set in config.json's "parameters" section as "appName" and "supportEmail".
- Fixed showWarnings in config json not being respected by CSV catalog items.
- Fixed hidden region mapped layers being displayed when variable selection changes.
- Fixed exporting raw data as CSV not escaping commas in the data itself.

### 2.0.1

- Fixed a bug that caused the last selected ABS concept not to appear in the feature info panel.

### 2.0.0

- The following previously-deprecated functionality was removed in this version:
  - `ArcGisMapServerCatalogGroup`
  - `CatalogItemControl`
  - `CatalogItemDownloadControl`
  - Calling `BrandBarViewModel.create` with more than one parameter.
  - `CatalogMemberControl.leftSideItemControls`
  - `CatalogMemberControl.rightSideItemControls`
  - `DataCatalogTabViewModel.getRightSideItemControls`
  - `DataCatalogTabViewModel.getLeftSideItemControls`
  - `registerCatalogItemControls`
  - `AusGlobeViewer`
- Streamlined CSV handling framework. Breaking changes include the APIs of (not including those which begin with `_`):
  - `CsvCatalogItem`: `rowProperties`, `rowPropertiesByCode`, `dynamicUpdate` have been removed.
  - `AbsIttCatalogItem`: Completely rewritten. The `dataSetID` json parameter has been deprecated in favor of `datasetId` (different capitalization).
  - For the 2011 Australian Census data, requires `sa4_code_2011` to appear as an alias in `regionMapping.json` (it was previously missing in NationalMap).
  - `TableDataSource`: Completely rewritten and moved from `Map` to `Models` directory. Handles csvs with latitude & longitude columns.
  - `RegionMapping`: Used instead of TableDataSource for region-mapped csvs.
  - `DataTable` and `DataVariable` have been replaced with new classes, `TableStructure` and `TableColumn`.
  - `RegionProvider`: `loadRegionsFromWfs`, `processRegionIds`, `applyReplacements`, `findRegionIndex` have been made internal functions.
  - `RegionProviderList`: `chooseRegionProvider` has been changed and renamed `getRegionDetails`.
  - `ColorMap`: `fromArray` and `fromString` have been removed, with the constructor taking on that functionality.
  - `LegendUrl` has been moved to the `Map` directory.
  - `TableStyle`: `loadColorMap` and `chooseColorMap` have been removed. Moved from `Map` to `Models` directory.
  - `FeatureInfoPanelSectionViewModel`: its constructor now takes a `FeatureInfoPanelViewModel` as its first argument, instead of `Terria`.
  - `Models/ModelError` has been replaced with `Core/TerriaError`.
- Removed blank feature info sections for uncoloured regions of region-mapped CSVs.
- Recognises the CSV datetime formats: YYYY, YYYY-MM and YYYY-MM-DD HH:MM(:SS).
- Introduced five new json tableStyle parameters:
  - `replaceWithZeroValues`: Defaults to `[null, "-"]`. These values are coloured as if they were zero if they appear in a list with numbers. `null` catches missing values.
  - `replaceWithNullValues`: Defaults to `["na", "NA"]`. These values are coloured as if they were null if they appear in a list with numbers.
  - `nullColor`: A css string. Defaults to black. This colour is used to display null values. It is also used to colour points when no variable is selected.
  - `nullLabel`: A string used to label null or blank values in the legend. Defaults to ''.
  - `timeColumn`: Provide the name or index (starting at 0) of a csv column, if any. Defaults to the first time column found, if any. Use `null` to explicitly disregard all time columns.
- Removed variables consisting only of html tags from the Now Viewing panel.
- Added support for the csv datetime formats: YYYY, YYYY-MM and YYYY-MM-DD HH:MM(:SS).
- Improved formatting of datetimes from csv files in the feature info panel.
- Removed variables consisting only of html tags from the Now Viewing panel.
- Improved handling of rows with missing dates in csv time columns.
- Introduced four new json tableStyle parameters:
  - `replaceWithZeroValues`: Defaults to `[null, '-']`. These values are coloured as if they were zero if they appear in a csv column with numbers. `null` catches missing values. These rows are ignored if they appear in a csv time column.
  - `replaceWithNullValues`: Defaults to `['na', 'NA']`. These values are coloured as if they were null if they appear in a csv column with numbers. These rows are ignored if they appear in a csv time column.
  - `nullColor`: A css string. Defaults to a dark blue. This colour is used to display null values (but it does not appear on the legend). It is also used to colour points when no variable is selected.
  - `timeColumn`: Provide the name or index (starting at 0) of a csv column, if any. Defaults to the first time column found, if any. Use `null` to explicitly disregard all time columns.
- Added id matching for catalog members:
- Improved formatting of datetimes from csv files in the feature info panel.
- Removed variables consisting only of HTML tags from the Now Viewing panel.
- Added ID matching for catalog members:
  - An `id` field can now be set in JSON for catalog members
  - When sharing an enabled catalog item via a share link, the share link will reference the catalog item's ID
    rather than its name as is done currently.
  - The ID of an item should be accessed via `uniqueId` - if a catalog member doesn't have an ID set, this returns a
    default value of the item's name plus the ID of its parent. This means that if all the ancestors of a catalog
    member have no ID set, its ID will be its full path in the catalog.
  - This means that if an item is renamed or moved, share links that reference it will still work.
  - A `shareKeys` property can be also be set that contains an array of all ids that should lead to this item. This means
    that a share link for an item that didn't previously have an ID set can still be used if it's moved, as long as it
    has its old default ID set in `shareKeys`
  - Old share links will still work as long as the items they lead to aren't renamed or moved.
  - Refactor of JSON serialization - now rather than passing a number of flags that determine what should and shouldn't be
    serialized, an `itemFilter` and `propertyFilter` are passed in options. These are usually composed of multiple filters,
    combined using `combineFilters`.
  - An index of all items currently in the catalog against all of that item's shareKeys is now maintained in `Catalog`
    and can be used for O(1) lookups of any item regardless of its location.
  - CatalogMembers now contain a reference to their parent CatalogGroup - this means that the catalog tree can now be
    traversed in both directions.
  - When serializing user-added items in the catalog, the children of `CatalogGroup`s with the `url` property set are
    not serialized. Settings like `opacity` for their descendants that need to be preserved are serialized separately.
- Generated legends now use SVG (vector) format, which look better on high resolution devices.
- Created new Legend class, making it easy to generate client-side legends for different kinds of data.
- Generate client-side legends for ArcGIS MapServer catalog items, by fetching JSON file, instead of just providing link to external page.
- Fix Leaflet feature selection when zoomed out enough that the world is repeated.
- Improved handling of lat/lon CSV files with missing latitude or longitude values.
- Fixed a bug that prevented `SocrataCataloGroup` from working in Internet Explorer 9.
- Added `CkanCatalogItem`, which can be used to reference a particular resource of any compatible type on a CKAN server.
- Fixed a bug that caused the Now Viewing tab to display incorrectly in Internet Explorer 11 when switching directly to it from the Data Catalogue tab.

### 1.0.54

- Fixed a bug in `AbsIttCatalogItem` that caused no legend to be displayed.

### 1.0.53

- Improved compatibility with Internet Explorer 9.
- Made `CswCatalogGroup` able to find geospatial datasets on more CSW servers.
- Allow WMS parameters to be specified in json in uppercase (eg. STYLES).

### 1.0.52

- Added `MapBoxMapCatalogItem`, which is especially useful for base maps. A valid access token must be provided.
- Added a `getContainer()` method to Terria's `currentViewer`.
- Dramatically improved the performance of region mapping.
- Introduced new quantisation (color binning) methods to dramatically improve the display of choropleths (numerical quantities displayed as colors) for CSV files, instead of always using linear. Four values for `colorBinMethod` are supported:
  - "auto" (default), usually means "ckmeans"
  - "ckmeans": use "CK means" method, an improved version of Jenks Even Breaks to form clusters of values that are as distinct as possible.
  - "quantile": use quantiles, evenly distributing values between bins
  - "none": use the previous linear color mapping method.
- The default style for CSV files is now 7 color bins with CK means method.
- Added support for color palettes from Color Brewer (colorbrewer2.org). Within `tableStyle`, use a value like `"colorPalette": "10-class BrBG"`.
- Improved the display of legends for CSV files, accordingly.
- URLs for legends are now encapsulated in a `LegendUrl` model, which accepts a mime type that will affect how the
  legend is rendered in the sidebar.
- Added support for the Socrata "new backend" with GeoJSON download to `SocrataCatalogGroup`.
- Moved URL config parameters to config.json, with sensible defaults. Specifically:
  - regionMappingDefinitionsUrl: 'data/regionMapping.json',
  - conversionServiceBaseUrl: '/convert/',
  - proj4ServiceBaseUrl: '/proj4/',
  - corsProxyBaseUrl: '/proxy/'
- Deprecated terria.regionMappingDefinitionsUrl (set it in config.json or leave it as default).

### 1.0.51

- Fixed a typo that prevented clearing the search query
- Added support for Nominatim search API hosted by OpenStreetMap (http://wiki.openstreetmap.org/wiki/Nominatim) with `NominatimSearchProviderViewModel`. This works by merging to 2 queries : one with the bounding parameter for the nearest results, and the other without the bounding parameter. The `countryCodes` property can be set to limit the result to a set of specific countries.
- Added `MapProgressBarViewModel`. When added to the user interface with `MapProgressBarViewModel.create`, it shows a bar at the top of the map window indicating tile load progress.
- We no longer show the entity's ID (which is usually a meaningless GUID) on the feature info panel when the feature does not have a name. Instead, we leave the area blank.
- Fixed a bug with time-dynamic imagery layers that caused features to be picked from the next time to be displayed, in addition to the current one.
- Replace `.` and `#` with `_` in property names meant to be used with `featureInfoTemplate`, so that these properties can be accessed by the [mustache](https://mustache.github.io/) templating engine.
- Added support for time-varying properties (e.g. from a CZML file) on the feature info panel.
- `Cesium.zoomTo` now takes the terrain height into account when zooming to a rectangle.

### 1.0.50

- Put a white background behind legend images to fix legend images with transparent background being nearly invisible.
- Search entries are no longer duplicated for catalog items that appear in multiple places in the Data Catalogue
- Fixed the layer order changing in Cesium when a CSV variable is chosen.
- Layer name is now shown in the catalog item info panel for ESRI ArcGIS MapServer layers.
- Retrieve WFS or WCS URL associated with WMS data sources using DescribeLayer if no dataUrl is present.
- Downgrade Leaflet to 0.7.3 to fix specific feature clicking problems with 2D maps.
- Use `PolylineGraphics` instead of `PolygonGraphics` for unfilled polygons with an outline width greater than 1. This works around the fact that Cesium does not support polygons with outline width great than 1 on Windows due to a WebGL limitation.
- Sorted ABS age variables numerically, not alphabetically.
- Removed extra space at the bottom of base map buttons.
- Share links now remember the currently active tab in the `ExplorerPanelViewModel`.
- Fixed a bug that prevented region mapping from working over HTTPS.
- The proxy is now used to avoid a mixed content warning when accessing an HTTP dataset from an HTTPS deployment of TerriaJS.
- Added `CameraView.fromLookAt` and `CameraView.fromPositionHeadingPitchRoll` functions. These functions can be used to position the camera in new ways.

### 1.0.49

- Fixed a bug that caused poor performance when clicking a point on the map with lots of features and then closing the feature information panel.
- Apply linkify, instead of markdown, to properties shown in the Feature Info Panel.
- Fixed a bug that prevented feature scaling by value.
- Fixed a bug that prevented the csv `displayDuration` from working.
- Fixed a bug that ignored which column of the csv file to show as the legend initially.
- `NowViewingTabViewModel` is now composed of a number of sections. Each section is given the opportunity to determine whether it applies to each catalog item. Custom sections may be added by adding them to NowViewingTabViewModel.sections`.
- `CsvCatalogItem` and `AbsIttCatalogItem` now expose a `concepts` property that can be used to adjust the display.
- Added `Terria.cesiumBaseUrl` property.
- The user interface container DOM element may now be provided to `TerriaViewer` by specifying `uiContainer` in its options. Previously it always used an element named `ui`.
- Legend URLs are now accessed via the proxy, if applicable.
- Fixed a bug that prevented feature scaling by value.
- Added support for [Urthecast](https://www.urthecast.com/) with `UrthecastCatalogGroup`.
- Fixed a bug that caused a `TypeError` on load when the share URL included enabled datasets with an order different from their order in the catalog.
- Improved the message that is shown to the user when their browser supports WebGL but it has a "major performance caveat".
- Fixed a bug that could cause an exception in some browsers (Internet Explorer, Safari) when loading a GeoJSON with embedded styles.
- Fixed a bug with Leaflet 2D map where clicks on animation controls or timeline would also register on the map underneath causing undesired feature selection and, when double clicked, zooming (also removed an old hack that disabled dragging while using the timeline slider)
- Changed Australian Topography base map server and updated the associated thumbnail.
- Added `updateApplicationOnMessageFromParentWindow` function. After an app calls this function at startup, TerriaJS can be controlled by its parent window when embedded in an `iframe` by messages sent with `window.postMessage`.

### 1.0.48

- Added the ability to disable feature picking for `ArcGisMapServerCatalogItem`.
- Disabled feature picking for the Australian Topography and Australian Hydrography base layers created by `createAustraliaBaseMapOptions`.

### 1.0.47

- Make it possible to disable CSV region mapping warnings with the `showWarnings` init parameter.
- The `name` of a feature from a CSV file is now taken from a `name` or `title` column, if it exists. Previously the name was always "Site Data".
- Fixed a bug that caused time-dynamic WMS layers with just one time to not be displayed.
- Underscores are now replaced with spaces in the feature info panel for `GeoJsonCatalogItem`.
- Added Proj4 projections to the location bar. Clicking on the bar switches between lats/longs and projected coordinates. To enable this, set `useProjection` to `true`
- Show information for all WMS features when a location is clicked.
- Fixed a bug that caused an exception when running inside an `<iframe>` and the user's browser blocked 3rd-party cookies.
- HTML and Markdown text in catalog item metadata, feature information, etc. is now formatted in a more typical way. For example, text inside `<h1>` now looks like a heading. Previously, most HTML styling was stripped out.
- Supports FeatureInfoTemplates on all catalog item types (previously only available on ImageryLayers).
- Apply markdown to properties shown in the Feature Info Panel.
- Add `includeCzml` option to CkanCatalogGroup.
- Fixed a bug that caused `WebMapServiceCatalogItem` to incorrectly populate the catalog item's metadata with data from GetCapabilities when another layer had a `Title` with the same value as the expected layer's `Name`.
- Update the default Australian topography basemap to Geoscience Australia's new worldwide layer (http://www.ga.gov.au/gisimg/rest/services/topography/National_Map_Colour_Basemap/MapServer)
- Allow color maps in CSV catalog items to be expressed as strings: colorMapString: "red-white-blue".
- Updated to [Cesium](http://cesiumjs.org) 1.15. Significant changes relevant to TerriaJS users include:
  - Added support for the [glTF 1.0](https://github.com/KhronosGroup/glTF/blob/master/specification/README.md) draft specification.
  - Added support for the glTF extensions [KHR_binary_glTF](https://github.com/KhronosGroup/glTF/tree/master/extensions/Khronos/KHR_binary_glTF) and [KHR_materials_common](https://github.com/KhronosGroup/glTF/tree/KHR_materials_common/extensions/Khronos/KHR_materials_common).
  - `ImageryLayerFeatureInfo` now has an `imageryLayer` property, indicating the layer that contains the feature.
  - Make KML invalid coordinate processing match Google Earth behavior. [#3124](https://github.com/AnalyticalGraphicsInc/cesium/pull/3124)

### 1.0.46

- Fixed an incorrect require (`URIjs` instead of `urijs`).

### 1.0.45

- Major refactor of `CsvCatalogItem`, splitting region-mapping functionality out into `RegionProvider` and `RegionProviderList`. Dozens of new test cases. In the process, fixed a number of bugs and added new features including:
  - Regions can be matched using regular expressions, enabling matching of messy fields like local government names ("Baw Baw", "Baw Baw Shire", "Baw Baw (S)", "Shire of Baw Baw" etc).
  - Regions can be matched using a second field for disambiguation (eg, "Campbelltown" + "SA")
  - Drag-and-dropped datasets with a time column behave much better: rather than a fixed time being allocated to each row, each row occupies all the time up until the next row is shown.
  - Enumerated fields are colour coded in lat-long files, consist with region-mapped files.
  - Feedback is now provided after region mapping, showing which regions failed to match, and which matched more than once.
  - Bug: Fields with names starting with 'lon', 'lat' etc were too aggressively matched.
  - Bug: Numeric codes beginning with zeros (eg, certain NT 08xx postcodes) were treated as numbers and failed to match.
  - Bug: Fields with names that could be interpreted as regions weren't available as data variables.
- Avoid mixed content warnings when using the CartoDB basemaps.
- Allow Composite catalog items
- Handle WMS time interval specifications (time/time and time/time/periodicity)
- Moved `url` property to base CatalogItem base class. Previously it was defined separately on most derived catalog items.
- Most catalog items now automatically expose a `dataUrl` that is the same as their `url`.
- Added custom definable controls to `CatalogMember`s.
  - To define a control, subclass `CatalogMemberControl` and register the control in `ViewModels/registerCatalogMemberControl` with a unique control name, control class and required property name.
  - If a `CatalogMember` has a property with the required property name either directly on the member or in its `customProperties` object, the control will appear in the catalog with the member and will fire the `activate` function when clicked.
  - Controls can be registered to appear on both the left and right side using `registerLeftSideControl` and `registerRightSideControl` respectively.
  - An example can be seen in the `CatalogMemberDownloadControl`
  - Currently top level members do not show controls.
- The `LocationBarViewModel` now shows the latitude and longitude coordinates of the mouse cursor in 2D as well as 3D.
- The `LocationBarViewModel` no longer displays a misleading elevation of 0m when in "3D Smooth" mode.
- Added `@menu-bar-right-offset` LESS parameter to control the right position of the menu bar.
- Added `forceProxy` flag to all catalog members to indicate that an individual item should use the proxy regardless of whether the domain is in the list of domains to proxy.
- Allow a single layer of an ArcGIS MapServer to be added through the "Add Data" interface.
- Added `WfsFeaturesCatalogGroup`. This group is populated with a catalog item for each feature queried from a WFS server.
- The Feature Info panel now shows all selected features in an accordion control. Previously it only showed the first one.
- Added `featureInfoTemplate` property to `CatalogItem`. It is used to provide a custom Markdown or HTML template to display when a feature in the catalog item is clicked. The template is parameterized on the properties of the feature.
- Updated to [Cesium](http://cesiumjs.org) 1.14. Significant changes relevant to TerriaJS users include:
  - Fixed issues causing the terrain and sky to disappear when the camera is near the surface. [#2415](https://github.com/AnalyticalGraphicsInc/cesium/issues/2415) and [#2271](https://github.com/AnalyticalGraphicsInc/cesium/issues/2271)
  - Fixed issues causing the terrain and sky to disappear when the camera is near the surface. [#2415](https://github.com/AnalyticalGraphicsInc/cesium/issues/2415) and [#2271](https://github.com/AnalyticalGraphicsInc/cesium/issues/2271)
  - Provided a workaround for Safari 9 where WebGL constants can't be accessed through `WebGLRenderingContext`. Now constants are hard-coded in `WebGLConstants`. [#2989](https://github.com/AnalyticalGraphicsInc/cesium/issues/2989)
  - Added a workaround for Chrome 45, where the first character in a label with a small font size would not appear. [#3011](https://github.com/AnalyticalGraphicsInc/cesium/pull/3011)
  - Fixed an issue with drill picking at low frame rates that would cause a crash. [#3010](https://github.com/AnalyticalGraphicsInc/cesium/pull/3010)

### 1.0.44

- Fixed a bug that could cause timeseries animation to "jump" when resuming play after it was paused.
- Make it possible for catalog item initialMessage to require confirmation, and to be shown every time.
- When catalog items are enabled, the checkbox now animates to indicate that loading is in progress.
- Add `mode=preview` option in the hash portion of the URL. When present, it is assumed that TerriaJS is being used as a previewer and the "small screen warning" will not be shown.
- Added `maximumLeafletZoomLevel` constructor option to `TerriaViewer`, which can be used to force Leaflet to allow zooming closer than its default of level 18.
- Added the `attribution` property to catalog items. The attribution is displayed on the map when the catalog item is enabled.
- Remove an unnecessary instance of the Cesium InfoBox class when viewing in 2D
- Fixed a bug that prevented `AbsIttCatalogGroup` from successfully loading its list of catalog items.
- Allow missing URLs on embedded data (eg. embedded czml data)
- Fixed a bug loading URLs for ArcGIS services names that start with a number.
- Updated to [Cesium](http://cesiumjs.org) 1.13. Significant changes relevant to TerriaJS users include:
  - The default `CTRL + Left Click Drag` mouse behavior is now duplicated for `CTRL + Right Click Drag` for better compatibility with Firefox on Mac OS [#2913](https://github.com/AnalyticalGraphicsInc/cesium/pull/2913).
  - Fixed an issue where non-feature nodes prevented KML documents from loading. [#2945](https://github.com/AnalyticalGraphicsInc/cesium/pull/2945)

### 1.0.43

- Fixed a bug that prevent the opened/closed state of groups from being preserved when sharing.

### 1.0.42

- Added a `cacheDuration` property to all catalog items. The new property is used to specify, using Varnish-like notation (e.g. '1d', '10000s') the default length of time to cache URLs related to the catalog item.
- Fix bug when generating share URLs containing CSV items.
- Improve wording about downloading data from non-GeoJSON-supporting WFS servers.

### 1.0.41

- Improvements to `AbsIttCatalogItem` caching from the Tools menu.

### 1.0.40

- `ArcGisMapServerCatalogItem` now shows "NoData" tiles by default even after showing the popup message saying that max zoom is exceeded. This can be disabled by setting its `showTilesAfterMessage` property to false.

### 1.0.39

- Fixed a race condition in `AbsIttCatalogItem` that could cause the legend and map to show different state than the Now Viewing UI suggested.
- Fixed a bug where an ABS concept with a comma in its name (e.g. "South Eastern Europe,nfd(c)" in Country of Birth) would cause values for concept that follow to be misappropriated to the wrong concepts.

### 1.0.38

- `AbsIttCatalogItem` now allows the region type to be set on demand rather than only at load time.
- `CsvCatalogItem` can now have no display variable selected, in which case all points are the same color.

### 1.0.37

- Added `CswCatalogGroup` for populating a catalog by querying an OGC CSW service.
- Added `CatalogMember.infoSectionOrder` property, to allow the order of info sections to be configured per catalog item when necessary.
- Fixed a bug that prevented WMTS layers with a single `TileMatrixSetLink` from working correctly.
- Added support for WMTS layers that can only provide tiles in JPEG format.
- Fixed testing and caching of ArcGis layers from tools and added More information option for imagery layers.
- TerriaJS no longer requires Google Analytics. If a global `ga` function exists, it is used just as before. Otherwise, events are, by default, logged to the console.
- The default event analytics behavior can be specified by passing an instance of `ConsoleAnalytics` or `GoogleAnalytics` to the `Terria` constructor. The API key to use with `GoogleAnalytics` can be specified explicitly to its constructor, or it can be specified in the `parameter.googleAnalyticsKey` property in `config.json`.
- Made polygons drastically faster in 2D.
- TerriaJS now shortens share URLs by default when a URL shortener is available.
- Added Google Analytics reporting of the application URL. This is useful for tracking use of share URLs.
- Added the ability to specify a specific dynamic layer of an ArcGIS Server using just a URL.

### 1.0.36

- Calculate extent of TopoJSON files so that the viewer correctly pans+zooms when a TopoJSON file is loaded.
- Fixed a bug that caused the `Terria#clock` to keep ticking (and therefore using CPU / battery) once started even after selecting a non-time-dynamic dataset.
- Fixed a bug that caused the popup message to appear twice when a dataset failed to load.
- Added layer information to the Info popup for WMS datasets.
- Added ability to filter catalog search results by:
  - type: `is:wms`, `-is:esri-mapserver`. A result must match any 'is:' and no '-is:'.
  - url: `url:vic.gov.au`, `-url:nicta.com.au`. A result must match any 'url:', and no '-url:'.
- Added ability to control the number of catalog search results: `show:20`, `show:all`

### 1.0.35

- Polygons from GeoJSON datasets are now filled.
- Left-aligned feature info table column and added some space between columns.
- Added `EarthGravityModel1996`.
- Extended `LocationBarViewModel` to show heights relative to a geoid / mean sea level model. By default, EGM96 is used.
- Added support for styling GeoJSON files, either in catalog (add .style{} object) or embedded directly in the file following the [SimpleStyle spec](https://github.com/mapbox/simplestyle-spec).
- Fixed a bug that caused the 3D view to use significant CPU time even when idle.
- Added CartoDB's Positron and Dark Matter base maps to `createGlobalBaseMapOptions`.
- Added support for subdomains to `OpenStreetMapCatalogItem`.

### 1.0.34

- Fixed a bug that prevented catalog items inside groups on the Search tab from being enabled.
- Added `PopupMessageConfirmationViewModel`. It prevents the Popup from being closed unless the confirm button is pressed. Can also optionally have a deny button with a custom action.
- Added support for discovering GeoJSON datasets from CKAN.
- Added support for zipped GeoJSON files.
- Made `KmlCatalogItem` use the proxy when required.
- Made `FeatureInfoPanelViewModel` use the white panel background in more cases.
- Significantly improved the experience on devices with small screens, such as phones.
- Fixed a bug that caused only the portion of a CKAN group name before the first comma to be used.

### 1.0.33

- Added the `legendUrls` property to allow a catalog item to optionally have multiple legend images.
- Added a popup message when zooming in to the "No Data" scales of an `ArcGisMapServerCatalogItem`.
- Added `CatalogGroup.sortFunction` property to allow custom sorting of catalog items within a group.
- Added `ImageryLayerCatalogItem.treat403AsError` property.
- Added a title text when hovering over the label of an enabled catalog item. The title text informs the user that clicking will zoom to the item.
- Added `createBingBaseMapOptions` function.
- Added an option to `KnockoutMarkdownBinding` to optionally skip HTML sanitization and therefore to allow unsafe HTML.
- Upgraded to Cesium 1.11.
- `CatalogItem.zoomTo` can now zoom to much smaller bounding box rectangles.

### 1.0.32

- Fixed CKAN resource format matching for KML, CSV, and Esri REST.

### 1.0.31

- Added support for optionally generating shorter URLs when sharing by using the Google URL shortening service.

### 1.0.30

- `WebMapServiceCatalogItem` and `ArcGisMapServerCatalogItem` now augment directly-specified metadata with metadata queried from the server.
- "Data Details" and "Service Details" on the catalog item info panel are now collapsed by default. This improves the performance of the panel and hides some overly technical details.
- `ArcGisMapServerCatalogItem.layers` can now specify layer names in addition to layer IDs. Layer names are matched in a case-insensitive manner and only if a direct ID match is not found.
- `itemProperties` are now applied through the normal JSON loading mechanism, so properties that are represented differently in code and in JSON will now work as well.
- Added support for `csv-geo-*` (e.g. csv-geo-au) to `CkanCatalogGroup`.
- The format name used in CKAN can now be specified to `CkanCatalogGroup` using the `wmsResourceFormat`, `kmlResourceFormat`, `csvResourceFormat`, and `esriMapServerResourceFormat` properties. These properties are all regular expressions. When the format of a CKAN resource returned from `package_search` matches one of these regular expressions, it is treated as that type within TerriaJS.
- `CkanCatalogGroup` now fills the `dataUrl` property of created items by pointing to the dataset's page on CKAN.
- The catalog item information panel now displays `info` sections in a consistent order. The order can be overridden by setting `CatalogItemInfoViewModel.infoSectionOrder`.
- An empty `description` or `info` section is no longer shown on the catalog item information panel. This can be used to remove sections that would otherwise be populated from dataset metadata.

### 1.0.29

- Add support for loading init files via the proxy when necessary.
- Switched to using the updated URL for STK World Terrain, `//assets.agi.com/stk-terrain/v1/tilesets/world/tiles`.

### 1.0.28

- Fixed a bug that prevented links to non-image (e.g. ArcGIS Map Server) legends from appearing on the Now Viewing panel.

### 1.0.27

- Use terriajs-cesium 1.10.7, fixing a module load problem in really old browers like IE8.

### 1.0.25

- Fixed incorrect date formatting in the timeline and animation controls on Internet Explorer 9.
- Add support for CSV files with longitude and latitude columns but no numeric value column. Such datasets are visualized as points with a default color and do not have a legend.
- The Feature Information popup is now automatically closed when the user changes the `AbsIttCatalogItem` filter.

### 1.0.24

- Deprecated:
  - Renamed `AusGlobeViewer` to `TerriaViewer`. `AusGlobeViewer` will continue to work until 2.0 but using it will print a deprecation warning to the browser console.
  - `BrandBarViewModel.create` now takes a single `options` parameter. The container element, which used to be specified as the first parameter, should now be specified as the `container` property of the `options` parameter. The old function signature will continue to work until 2.0 but using it will print a deprecation warning to the browser console.
- `WebMapServiceCatalogItem` now determines its rectangle from the GetCapabilities metadata even when configured to use multiple WMS layers.
- Added the ability to specify the terrain URL or the `TerrainProvider` to use in the 3D view when constructing `TerriaViewer`.
- `AbsIttCatalogItem` styles can now be set using the `tableStyle` property, much like `CsvCatalogItem`.
- Improved `AbsIttCatalogItem`'s tolerance of errors from the server.
- `NavigationViewModel` can now be constructed with a list of `controls` to include, instead of the standard `ZoomInNavigationControl`, `ResetViewNavigationControl`, and `ZoomOutNavigationControl`.
- Fixed a bug that caused the brand bar to slide away with the explorer panel on Internet Explorer 9.

### 1.0.23

- Fixed a bug that prevented features from being pickable from ABS datasets on the 2D map.
- Fixed a bug that caused the Explorer Panel tabs to be missing or misaligned in Firefox.

### 1.0.22

- Changed to use JPEG instead of PNG format for the Natural Earth II basemap. This makes the tile download substantially smaller.

### 1.0.21

- Added an `itemProperties` property to `AbsIttCatalogGroup`.
- Added a `nowViewingMessage` property to `CatalogItem`. This message is shown by the `NowViewingAttentionGrabberViewModel` when the item is enabled. Each unique message is shown only once.

### 1.0.20

- Added the ability to specify SVG icons on Explorer Panel tabs.
- Added an icon to the Search tab.
- Added support for accessing Australian Bureau of Statistics data via the ABS-ITT API, using `AbsIttCatalogGroup` and `AbsIttCatalogItem`.
- The Now Viewing panel now contains controls for selecting which column to show in CSV datasets.

### 1.0.19

- Added `NowViewingAttentionGrabberViewModel`. It calls attention the Now Viewing tab the first time a catalog item is enabled.
- Added `isHidden` property to catalog items and groups. Hidden items and groups do not show up in the catalog or in search results.

### 1.0.18

- Added `featureInfoFields` property to `CsvCatalogItem.tableStyle`. It allows setting which fields to show in the Feature Info popup, and the name to use for each.
- Added `OpenStreetMapCatalogItem` for connecting to tile servers using the OpenStreetMap tiling scheme.
- Added `CkanCatalogGroup.allowEntireWmsServers` property. When set and the group discovers a WMS resource without a layer parameter, it adds a catalog item for the entire server instead of ignoring the resource.
- Added `WebMapTileServiceCatalogGroup` and `WebMapTileServiceCatalogItem` for accessing WMTS servers.
- Handle the case of an `ArcGisMapServerCatalogItem` with an advertised extent that is outside the valid range.
- We now pass ArcGIS MapServer metadata, when it's available, through to Cesium's `ArcGisMapServerImageryProvider` so that it doesn't need to re-request the metadata.
- Changed the style of the Menu Bar to have visually-separate menu items.
- Added support for SVG menu item icons to `MenuBarViewModel`.
- Improved popup message box sizing.

### 1.0.17

- Upgraded to TerriajS Cesium 1.10.2.
- Added `ImageryLayerCatalogItem.isRequiredForRendering`. This is set to false by default and to true for base maps. Slow datasets with `isRequiredForRendering=false` are less likely to prevent other datasets from appearing in the 3D view.
- The "Dataset Testing" functionality (on the hidden Tools menu accessible by adding `#tools=1` to the URL) now gives up tile requests and considers them failed after two seconds. It also outputs some JSON that can be used as the `blacklist` property to blacklist all of the datasets that timed out.
- Added a feature to count the total number of datasets from the hidden Tools menu.
- Fixed a bug that caused the 2D / 3D buttons the Maps menu to get out of sync with the actual state of the map after switching automatically to 2D due to a performance problem.

### 1.0.16

- Deprecated:
  - `ArcGisMapServerCatalogGroup` has been deprecated. Please use `ArcGisCatalogGroup` instead.
- Replaced Cesium animation controller with TerriaJS animation controller.
- Replaced Cesium Viewer widget with the CesiumWidget when running Cesium.
- Added the ability to turn a complete ArcGIS Server, or individual folders within it, into a catalog group using `ArcGisCatalogGroup`.

### 1.0.15

- Fix imagery attribution on the 2D map.

### 1.0.14

- Fixed share URL generation when the application is not running at the root directory of its web server.
- Fixed a bug that caused Internet Explorer 8 users to see a blank page instead of a message saying their browser is incompatible.

### 1.0.13

- Breaking changes:
  - Added a required `@brand-bar-height` property.
- `ExplorerPanelViewModel` can now be created with `isOpen` initially set to false.
- TerriaJS now raises an error and hides the dataset when asked to show an `ImageryLayerCatalogItem` in Leaflet and that catalog item does not use the Web Mercator (EPSG:3857) projection. Previously, the dataset would silently fail to display.
- Improved error handling in `CzmlCatalogItem`, `GeoJsonCatalogItem`, and `KmlCatalogItem`.
- Made the `clipToRectangle` property available on all `ImageryProvider`-based catalog items, not just `WebMapServiceCatalogItem`.
- Added `CatalogMember.isPromoted` property. Promoted catalog groups and items are displayed above non-promoted groups and items.
- Add support for ArcGIS MapServer "Raster Layers" in addition to "Feature Layers".

### 1.0.12

- Allow Esri ArcGIS MapServers to be added via the "Add Data" panel.
- Adds `baseMapName` and `viewerMode` fields to init files and share links. `baseMapName` is any base map name in the map settings panel and `viewerMode` can be set to `'2d'` or `'3d'`.
- Added `tableStyle.legendTicks` property to `CsvCatalogItem`. When specified, the generated legend will have the specified number of equally-spaced lines with labels in its legend.

### 1.0.11

- Fixed a bug that prevented HTML feature information from showing up with a white background in Internet Explorer 9 and 10.
- Fixed a bug that prevented WMS GetCapabilities properties, such as CRS, from being properly inherited from the root layer.
- Tweaked credit / attribution styling.

### 1.0.10

- Added support for a developer attribution on the map.
- Fixed a bug that could cause results from previous async catalog searches to appear in the search results.

### 1.0.9

- Show Cesium `ImageryProvider` tile credits / attribution in Leaflet when using `CesiumTileLayer`.

### 1.0.8

- `WebMapServiceCatalogGroup` now populates the catalog using the hierarchy of layers returned by the WMS server in GetCapabilities. To keep the previous behavior, set the `flatten` property to true.
- Potentially breaking changes:
  - The `getFeatureInfoAsGeoJson` and `getFeatureInfoAsXml` properties have been removed. Use `getFeatureInfoFormats` instead.
- Added support for text/html responses from WMS GetFeatureInfo.
- Make the `FeatureInfoPanelViewModel` use a white background when displaying a complete HTML document.
- `KnockoutMarkdownBinding` no longer tries to interpret complete HTML documents (i.e. those that contain an <html> tag) as Markdown.
- The feature info popup for points loaded from CSV files now shows numeric columns with a missing value as blank instead of as 1e-34.
- `ArcGisMapServerCatalogItem` now offers metadata, used to populate the Data Details and Service Details sections of the catalog item info panel.
- `ArcGisMapServerCatalogGroup` now populates a "Service Description" and a "Data Description" info section for each catalog item from the MapServer's metadata.
- The `metadataUrl` is now populated (and shown) from the regular MapServer URL.
- Added 'keepOnTop' flag support for imageryLayers in init file to allow a layer to serve as a mask.
- Added 'keepOnTop' support to region mapping to allow arbitrary masks based on supported regions.
- Checkboxes in the Data Catalogue and Search tabs now have a larger clickable area.

### 1.0.7

- `CatalogItemNameSearchProviderViewModel` now asynchronously loads groups so items in unloaded groups can be found, too.
- Do not automatically fly to the first location when pressing Enter in the Search input box.
- Changed `ArcGisMapServerCatalogItem` to interpret a `maxScale` of 0 from an ArcGIS MapServer as "not specified".
- Added an `itemProperties` property to `ArcGisMapServerCatalogGroup`, allowing properties of auto-discovered layers to be specified explicitly.
- Added `validDropElements`, `validDropClasses`, `invalidDropElements`, and `invalidDropClasses` properties to `DragDropViewModel` for finer control over where dropping is allowed.
- Arbitrary parameters can now be specified in `config.json` by adding them to the `parameters` property.

### 1.0.6

- Added support for region mapping based on region names instead of region numbers (example in `public/test/countries.csv`).
- Added support for time-dynamic region mapping (example in `public/test/droughts.csv`).
- Added the ability to specify CSV styling in the init file (example in `public/init/test.json`).
- Improved the appearance of the legends generated with region mapping.
- Added the ability to region-map countries (example in `public/test/countries.csv`).
- Elminated distracting "jumping" of the selection indicator when picking point features while zoomed in very close to the surface.
- Fixed a bug that caused features to be picked from all layers in an Esri MapServer, instead of just the visible ones.
- Added support for the WMS MinScaleDenominator property and the Esri MapServer maxScale property, preventing layers from disappearing when zoomed in to close to the surface.
- Polygons loaded from KML files are now placed on the terrain surface.
- The 3D viewer now shows Bing Maps imagery unmodified, matching the 2D viewer. Previously, it applied a gamma correction.
- All catalog items now have an `info` property that allows arbitrary sections to be shown for the item in the info popup.
- `CkanCatalogGroup` now has a `groupBy` property to control whether catalog items are grouped by CKAN group ("group"), CKAN organization ("organization"), or not grouped at all ("none").
- `CkanCatalogGroup` now has a `useResourceName` property to control whether the name of the catalog item is derived from the resource (true), or the dataset itself (false).
- The catalog item info page now renders a much more complete set of Markdown and HTML elements.<|MERGE_RESOLUTION|>--- conflicted
+++ resolved
@@ -4,12 +4,9 @@
 
 - Make srsName and outputFormat for WFS requests dynamic
 - Added `excludeInactiveDatasets` to `CkanCatalogGroup` (`true` by default). This will filter out CKAN Datasets which have `state` or `data_state` (data.gov.au specific) **not** set to `"active"`.
-<<<<<<< HEAD
 - Tweak `generateCatalogIndex` to use less memory. (+ add `diffCatalogIndex.js` script to show added/removed members between two catalog index files)
-=======
 - Fix `isTerriaFeatureData` bug - not checking `isJsonObject`
 - Move `RelatedMaps` to terriajs. They are now generated from `configParameters` (see [`doc/customizing/client-side-config.md`](./doc/customizing/client-side-config.md#relatedmap))
->>>>>>> 4c3bb09e
 - [The next improvement]
 
 #### 8.2.15 - 2022-09-16
