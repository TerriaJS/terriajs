# Change Log

#### next release (8.11.1)

<<<<<<< HEAD
- Update docs for Client-side config: change `searchBar` parameter to `searchBarConfig`
=======
- Fix to show preview map when used outside the explorer panel.
>>>>>>> b68eb96f
- [The next improvement]

#### 8.11.0 - 2025-10-09

- **Breaking changes:**

  - Replace unmaintained `svg-sprite-loader` with custom implementation of SvgSprite plugin based on `svg-sprite` package.
    - New implementation consists of svg sprite loader that loads svgs and svg webpack plugin that compiles them into a single sprite file.

- Fix app crash when switching back and forth between 3D and 2D mode with clipping box enabled.
- Fix app crash when encountering unsupported WPS input types.
- Warn the user when the story causes shareData size exceed the limit set on the server as `shareMaxRequestSize`. #7636
- Adds new `TileMapServiceCatalogItem` for loading Tile Map Service (TMS) imagery tilesets.
- Add coordinate position to MapboxSearchProvider results when using reverse geocoder functionality (configurable).
- Removes webpack-dev-server from dependencies as it is no longer used.
- Upgrade babel to the latest version 7.27/7.28
- Fix analytics tracking for the MapboxSearchProvider.
- Remove unmaintained @mapbox/geojson-merge dependency and replace it with a simple merge function.
- Upgrade Typescript to `^5.9.2`. Also switched the `target` in `tsconfig.json` to `esnext`.
- Upgrade `mobx` to version `^6.13.7`.
- Upgraded `terriajs-cesium` to `21.0.0` and `terriajs-cesium-widgets` to `13.2.0`.
- Fix zooming by mouse wheel in charts #7654

#### 8.10.0 - 2025-07-08

- **Breaking changes:**

  - Update `protomaps-leafet` package to 5.0.1 which only support protomaps basempap tileset >v4.0
    - See [protomaps leaflet CHANGELOG](https://github.com/protomaps/protomaps-leaflet/blob/main/CHANGELOG.md#500).
  - Update react and react-dom to version 18
  - Update mobx-react to version 9
    - It no longer convert props automatically to observable in class components. See [MobX React v9 class components guide](https://github.com/mobxjs/mobx/blob/mobx-react%409.2.0/packages/mobx-react/README.md#class-components) for more details on how to migrate

- Fix a bug where `.pmtiles` urls with a query string at the end was not being rendered as PMTILES.
- Add `MapboxSearchProvider` for geocoding using Mapbox.
- Upgrade yarn to 1.22.22
- Fix `ApiTableCatalogItem` to add `queryParameters` and `updateQueryParameters` to the API requests. These were previously being ignored.
- Apply clipping rectangle for `ArcGisFeatureServerCatalogItem` reducing the number of requests made to server in tiled mode.

#### 8.9.5 - 2025-06-03

- Upgrade terriajs-server to version 4.0.2

#### 8.9.4 - 2025-06-03

- Remove regenerator-runtime polyfill as generators are now widely supported. #7615
- Remove direct usage of core-js polyfills. #7615
- TSify `ChartPanel` and convert to a functional component #7581
- Convert `Chart` component of `FeatureInfoPanelChart` to functional component. #7598
- TSify `DataCatalogGroup` and convert to a functional component. #7575
- TSify `BottomDockChart`, `ChartPanel`, `LineAndPointChart`, `LineChart`, `MomentLinesChart`, `MomentPointsChart`, `Chart Tooltip` to typescript and convert to functional components. #7617
- Upgrade mkdocs to 1.6.1
- Refactor the `DateTimePicker` component and split it into multiple components. #7585
- Update data-attribution and terms of conditions links to point to terria.io. #7627
- Hide the related maps button. #7627
- Change `BingMapSearchProvider` to correctly logs bing search action. #7601
- [The next improvement]
- fix `MapboxStyleCatalogItem` scaleFactor bug where tiles are always scaled-up in Cesium. #7639

#### 8.9.3 - 2025-04-24

- Remove unused d3-array dependency.
- Update to plugin-error 2.0.1
- TSify `MenuButton` and convert it to functional component. #7576
- Convert `WorkbenchItem` to functional component #7564
- Remove BrowserStack and SauceLabs gulp tasks.
- Remove `test-travis` gulp task.
- Allow to modify `lookupCookie` for i18next
- TSify dropdown and convert it to a functional component. #7577
- Convert SettingPanel to a functional component. #7589
- Update html-to-react to 1.7.0
- Pass explicit refs to css transition component to avoid findDomNode usage. #7590
- TSify FadeIn component. #7590
- Convert `ViewingControls` to a functional component. #7574
- DOMPurify updated to 3.2.5 to fix CVE-2025-26791.
- Fix pmtiles rendering issue. #7607
- Remove unused types/rbush dependency.

#### 8.9.2 - 2025-03-31

- Replace clipboardjs with native browser clipboard
- Update react-swipeable to v7. #7542
- Use theme.dark for bottomBar background
- Remove interactjs dependency #7544
- Rewrite drag-wrapper to use terriajs dragging implementation #7544
- TSify `SearchBoxAndResults` and convert to a functional component #7477
- Convert `DragDropFile` to functional component and styled-components. #7563
- Remove `viewState.lastUploadedFiles` and replace with `DragDropFile` local state. #7563
- TSify `DragDropNotification` and convert to functional component and styled-components. #7563
- TSify `DataCatalogTab` and convert it to functional component #7476
- Update to shpjs 6.1.0.
- Enable `noUncheckedSideEffectImports` in `tsconfig.json` to get errors from tsc when non-existent modules are imported for side effects.
- Return lat/lon as numbers from `geoJsonGeometryFromGeoRssSimpleGeometry` and `geoJsonGeometryFromW3cGeometry`.
- Remove unused babel/parser dependency.

#### 8.9.1 - 2025-03-24

- Tweak `ArcGisFeatureServerCatalogItem.imageryProvider` to return undefined until metadata has finished loading
- Fix scss theming regression by restoring webpack alias

#### 8.9.0 - 2025-03-17

- **Breaking changes:**
- Major changes to UI

  - Changed workbench and bottom dock to absolute positioned over map with transparent background
  - Generally increase padding and font sizes to improve readability
  - Generally use a darker default theme
  - Increases logo size, redesign of collapsed workbench panel
  - Update help text for empty workbench
  - Decrease border radii
  - Changed workbench and bottom dock to absolute positioned over map with transparent background
  - Generally increase padding and font sizes to improve readability
  - Generally use a darker default theme
  - Increases logo size, redesign of collapsed workbench panel
  - Update help text for empty workbench
  - Decrease border radii
  - Introduce `blur`, `dark-transparent`, `dark-alpha`, `scrollbar-color` and `scrollbar-track-color` theme variables
  - Add `keepCatalogOpen` config option
  - Add enable / disable all button to workbench

- Add tiling support to `ArcGisFeatureServerCatalogItem` - this will be enabled by default if the server supports tiling and unsupported marker/point styles aren't used. See `ArcGisFeatureServerCatalogTraits` `tileRequests`. When enabled, `pbf` tiles will be fetched and drawn using `ProtomapsImageryProvider`
  - This can be disabled by setting `tileRequests` to `false`
  - For point features, only the following `PointSymbolTraits` are available - fill, stroke, height (which sets circle radius). Custom markers (markers other than `point` or `circle`) are not supported.
- Add `request` parameter to `ArcGisImageServerImageryProvider.buildImageResource` - this enables Cesium to manage requests
- Decrease protomaps tile buffer to 32 pixels (from 64) to increase performance
- Change `ProtomapsImageryProvider` to use a "soft" minimum level, so no tiles will be created below the `minimumZoom` provided.
- Move `ProtomapsImageryProvider.pickFeatures` GeoJSON logic to inside `ProtomapsGeojsonSource.pickFeatures`.
- Fix `FeatureInfoUrlTemplateMixin` reactivity warnings
- Move `GeojsonMixin` protomaps paint/label rules to `tableStyleToProtomaps`.
  - Also create `getStyleReactiveDependencies` that can be used to track (and react to) table styling traits
- Add `dash` to `OutlineStyleTraits` (only supported by line features), and `outlineStyle` to `LegendTraits`.
- Add `MinMaxLevelMixin` to `ArcGisFeatureServerCatalogItem` - only applied when tiling requests
- Tweaked `TableStyleMap` and `TableColorMap` conditions to handle empty `TableColumns` (to support styling `ArcGisFeatureServerCatalogItem` when tiling requests)
- Fix bug with expanding "Developer Details" in the error modal
- Fix regression bug from https://github.com/TerriaJS/terriajs/pull/7144, GeoJson `MultiPolygon`, `Polygon` and `Line` features were being dropped
- Move GeoJSON helper functions (`isFeatureCollection` etc) to `lib/Core/GeoJson.ts`
- Split up `ArcGisFeatureServerCatalogItem` into `ArcGisFeatureServerStratum` and `esriStyleToTableStyle`
- Remove unused pmtiles dependency.
- Update data styling docs
- Remove unused babel/eslint-parser dependency.
- Hide 'Story' button in mobile view if story panel is active.
- Update empty workbench help text
- Remove unused `arraysAreEqual`, `autoUpdate`, `flattenNested`, `freezeInDebug`, `isPromise`, `loadJsonp`, `OrUndefined`, and `superGet` files from lib/Core.
- Update to react-virtual 2.10.4.
- Update types/file-saver to 2.0.7.
- Remove `request` dependency from CI scripts
- Fix basemaps order to follow the order given by `enabledBaseMaps` setting. #7537
- Modified DiffTool UI to use `WorkflowPanel` instead of floating side panel.

#### 8.8.1 - 2025-02-27

- Expose the `lightColor` setting for 3D Tilesets in Cesium3dTilesCatalogItem.
- Fix GeoJSON regression bug (from 8.8.0) - multi-polygons, polygons and line features weren't being rendered through `ProtomapsImageryProvider`.
- Remove unused klaw-sync dependency.
- Remove unused hammerjs dependency.
- Remove unused turf/meta dependency.

#### 8.8.0 - 2025-02-18

- **Breaking changes:**
  - Upgrade Webpack to version 5
    - Converted remaining CJS style modules and `require()` calls to ESM and `import` statements.
    - Removed babel transformation to CJS for default build (we still use it for nodejs).
    - Removed several other babel transforms (for JS features that should now be widely supported).
    - Refactor and clean up configureWebpack.js. `configureWebpack()` now accepts a single object parameter.
    - Removed code for hot reloading
  - Upgraded `sass` to version 1.80+
    - Migrated SASS files to use `modern` API (by running the `sass-migrator` script)
    - Replaced webpack aliases `~terriajs-variables` and `~terriajs-mixins` with respective relative path. This was necessary to run the migrator. It also results in simpler webpack configuration.
- Remove `MapboxImageryProvider`, `createRegionMappedImageryProvider` now uses `ProtomapsImageryProvider`.
- Update `protomaps` to `protomaps-leaflet`. This fixes the 5400 vertex limit in a single tile.
  - The very basic support of mvt style spec is now handled by Terria in [`lib/Map/Vector/mapboxStyleJsonToProtomaps.ts`](lib/Map/Vector/mapboxStyleJsonToProtomaps.ts)
- Move `GeojsonSource` to new file `lib/Map/Vector/ProtomapsGeojsonSource.ts`.
- support URL parameters in a GetLegendGraphic request for a layer without a style configured
- Enhanced error processing for obtaining user location

#### 8.7.11 - 2024-12-18

- Explicitly set prettier tab-width
- Move release guide from README.md to RELEASE_GUIDE.md
- Add `clampToGround` to `KmlCatalogItemTraits` (defaults to `true`) - this is now passed to `KmlDataSource.load`. Terria no longer clamps polygon geometries to terrain manually. All clamping logic is now handled by Cesium.
- Add `dataSourceUri` to `KmlCatalogItemTraits` - Overrides the url to use for resolving relative links and other KML network features

#### 8.7.10 - 2024-11-29

- Add OpenStreetMap as a basemap option.
- Update to node-notifier 10.0.1 to fix security vulnerabilities.
- Remove unused ts-loader dependency.
- Remove unused class-list dependency.
- TSify `ConsoleAnalytics` module.
- Update to gulp 5.0 to fix security vulnerabilities.
  - Gulp 5 defaults to encoding copied files as utf-8, had turn off encoding by setting `encoding: false` to correctly copy binary assets from dependencies.
- Update to dompurify 2.5.7 to fix security vulnerabilities.
- Update to @mapbox/togeojson 0.16.2 to fix security vulnerabilities.
- Remove unused simple-statistics dependency.
- Update to pretty-quick 4.0.0 to fix security vulnerabilities.

#### 8.7.9 - 2024-11-22

- Add "searchBarConfig.showSearchInCatalog" to configParameters so that the link in location search results can be disabled.
- Properly initialize react ref in functional components
- Add NominatimSearchProvider.
- Removed the basemaps - positron, darkmatter and black-marble - from the default settings. The Carto ones are no longer free and requires an [Enterprise or Grantee license](https://carto.com/basemaps). If you have the appropriate license you can add them via your [initialization file](https://docs.terria.io/guide/customizing/initialization-files/#basemaps). [Example configuration](https://gist.github.com/na9da/ef7871afee7cbe3d0a95e5b6351834c9).
- Restrict mobx version to '< 6.13.0' to avoid tsc errors because mobx now uses iterator helper types introduced in TypeScript 5.6.
- Remove unused ts-node dependency.

#### 8.7.8 - 2024-11-01

- Fix the layout of the story builder and the item search tool.
- Add support for Cloud Optimised Geotiff (cog) in Cesium mode. Currently supports EPSG 4326 and 3857. There is experimental support for other projections but performance might suffer and there could be other issues.
- Fix `Workbench.collapseAll()` and `Workbench.expandAll()` for References.
- Add to the "doZoomTo" function the case of an imagery layer with imageryProvider.rectangle
- Add "leafletMaxZoom" to configParameters so that the maxZoom of the Leaflet viewer can be changed.
- Restrict `sass` version to `< 1.80`- to avoid deprecations.

#### 8.7.7 - 2024-10-01

- **Breaking changes:**

  - Remove RollbarErrorServiceProvder
  - Error services now instantiated externally to terriajs

- Fix remaining lint warnings
- Augment cesium types and start using import instead of require in ts files
- Update to sass 1.79.1
- Add option to import assets from Cesium ion through the Add data panel. Use map config parameter "cesiumIonOAuth2ApplicationID" to enable the feature.

#### 8.7.6 - 2024-08-22

- Add I3SCatalogItem
  - getFeaturesFromPickResult now async to handle I3SNode.loadFields()
  - extract common style logic to new Cesium3dTilesStyleMixin.ts
- Set default value for date and datetime WPS fields only when the field is marked as required.
- Fix Sass deprecation warnings (declarations after nested blocks)
- Fix legend shown for WMS difference output item
- Add `diffItemProperties` trait to override properties of WSM difference output item. Useful for customizing feature info template strings etc.
- Add Proj4 definition for EPSG:8059
- Upgrade to terriajs-cesium 8.0.1.
- Re-enable terrain splitting.
- Add support for ArcGis ImageServer - this includes
  - Support for "dynamic" `exportImage` endpoint (using `102100` wkid)
  - Support for web mercator and wgs84 precached tiles
  - Basic support for raster functions - a dropdown is rendered in the workbench for custom raster functions
  - Traits to configure `bandIds` and `renderingRule`
- Increase `maxRefreshIntervals` from 1000 to 10000 for `WebMapServiceCatalogItem` and `ArcGisMapServerCatalogItem`.
- Add `nextDiscreteJulianDate` helper computed value to `DiscretelyTimeVaryingMixin`
- Add `EPSG:7899` to `Proj4Definitions`

#### 8.7.5 - 2024-06-26

- Add clustering trait to GeoJson (and consequently to WFS, ...) using Cesium as viewer.
- TSify some `js` and `jsx` files and provide `.d.ts` ambient type files for a few others. This is so that running `tsc` on an external project that imports Terria code will typecheck successfully.
- Upgraded a bunch of d3 dependencies for fixing security errors.
- Show rectangle selector for WPS bounding box parameter
- Fix `store` and `status` values send in WPS Execute request.
- Add docs for `modelDimensions`

#### 8.7.4 - 2024-06-07

- Fix position of draggable point after moving.
- Fix `getFeatureProperties` (in `FeatureInfoSection`) failing due to bad JSON parsing of nested strings.
- The `TableFeatureInfoStratum` default `featureInfoTemplate` will now not show `_id_` (internal Terria feature ID) in feature info
- Fix bug in FilterSection

#### 8.7.3 - 2024-05-28

- Fix broken chart selector
- Feature info template `<chart>` definition now accepts a `y-column` attribute to set the y-column that should be rendered in the feature info panel chart.
- Upgrade `thredds-catalog-crawler` to `v0.0.7` which makes a few security upgrades.
- Fix bug with broken datetime after that Timeline has been closed once.
- Fix WPS date time widget reset bug
- Set default date for WPS date time widget on load
- Add NumberParameterEditor to enable WPS AllowedValues Ranges to be set and use DefaultValue

#### 8.7.2 - 2024-05-14

- Add NumberParameterEditor to enable WPS AllowedValues Ranges to be set and use DefaultValue
- Feature info template has access to activeStyle of item having TableTraits.
- Updated a few dependencies to fix security warnings: `underscore`, `visx`, `shpjs`, `resolve-uri-loader`, `svg-sprite-loader`
- Allow related maps UI strings to be translated. Translation support for related maps content is not included.

#### 8.7.1 - 2024-04-16

- Upgraded to TerriajS Cesium 1.115.0
- Fix `PointStyleTraits.marker` bug where URLs were not being used.
- Fixed a bug with passing a relative baseUrl to Cesium >= 1.113.0 when `document.baseURI` is different to its `location`.
- Fix node v18 compatibility by forcing `webpack-terser-plugin` version resolution and fixing new type errors
- Reduce log noise in `MagdaReference`.

#### 8.7.0 - 2024-03-22

- **Breaking changes:**
  - `generateCatalogIndex` now uses `commander` to parse arguments. Run `node ./build/generateCatalogIndex.js --help` for more information.
- Fixed exception thrown from `objectArrayTrait` when a model has 0 strata and a `MergeStrategy` of `topStratum`.
- Fix `generateCatalogIndex` after `searchProvider` changes
- Fix bug with relative URLs being ignored in `generateCatalogIndex`
- Fix bug with ArcGisMapServerImageryProvider not correctly identifying if the `tile` endpoint can be used

#### 8.6.1 - 2024-03-14

- Fix SDMX `featureInfoTemplate` `<chart>` bug not showing correct `yColumn`

#### 8.6.0 - 2024-03-12

- **Breaking changes:**
  - Add `MergeStrategy` to `objectArrayTrait` - this includes a new `topStratum` strategy - similar to `Merge.All` (the default behaviour), but only elements that exist in the top-most strata will be merged with lower strata. Elements that only exist in lower strata will be removed.
  - **Note** the only trait with `MergeStrategy` set to `topStratum` is `lines` in `TableChartStyleTraits`.
- Fix `y-column` in `FeatureInfoPanelChart` (`<chart>`)

#### 8.5.2 - 2024-03-07

- Add `usePreCachedTilesIfAvailable` to `ArcGisMapServerCatalogItemTraits`.
- Improved `ChartableMixin.isMixedInto` to ensure there are no false positive matches when testing References.
- Fixed a bug in `MagdaReference` where members of a group would not be updated/created correctly when a group is reloaded.

#### 8.5.1 - 2024-02-23

- Added highly experimental CatalogProvider, intended to encapsulate functionality related to the entire catalog, or large subtrees of it, that doesn't fit into individual catalog member models.
- `BingMapsCatalogItem` now supports Bing's `culture` parameter.
- Update a prompt text in DataPreview.

#### 8.5.0 - 2024-02-07

- **Breaking changes:**
  - Upgrade TypeScript to 5.2
  - Switch Babel configuration to new JSX transform
- Improve tsconfig files
- Remove deprecated default `relatedMaps`
- Update `thredds-catalog-crawler` to `0.0.6`
- `WebMapServiceCatalogItem` will drop problematic query parameters from `url` when calling `GetCapabilities` (eg `"styles","srs","crs","format"`)
- Fixed regression causing explorer window not to display instructions when first opened.
- Enable eslint for typescript: plugin:@typescript-eslint/eslint-recommended
- Fixed a bug where the search box was missing for small screen devices.
- Prevent user adding empty web url
- Fix bug where search results shown in `My Data` tab
- Fix bug in function createDiscreteTimesFromIsoSegments where it might create duplicate timestamps.
- Add option to enable/disable shortening share URLs via InitSourceData.
- Fix bug in ArcGisMapServerCatalogItem.
- Add examples.
- Upgraded Cesium to 1.113.0 (i.e. `terriajs-cesium@6.2.0` & `terriajs-cesium-widgets@4.4.0`).

#### 8.4.1 - 2023-12-08

- Temporary UX fixes for clipping box:
  - An option to zoom to clipping box
  - An option to re-position the clipping box
  - Trigger repositioning of clipping box when the user enables clipping box for the first time
  - Cursor and scale point handle changes (makes it much easier to grasp)
  - More robust interaction with the box
- Fix a bug where `DragPoints` was interfering with pedstrian mode mouse movements.
- Update `webpack` to `4.47.0` to support Node >= 18 without extra command line parameters.
- Add support for multiple `urls` for `GeoJsonCatalogItem`.
- Automatically explode GeoJSON `MultiPoint` features to `Point` features.
- Add new table styling traits - `scaleByDistance` and `disableDepthTestDistance`.
- Add support for `LineString` and `MultiLineString` when using `GeoJsonCatalogItem` in `CZML` mode.

#### 8.4.0 - 2023-12-01

- **Breaking change:** Replaced `node-sass` with (dart) `sass`
  - You will need to update your `TerriaMap` to use `sass` instead of `node-sass`.
- Added `apiColumns` to `ApiTableCatalogItem` - this can now be used to specify `responseDataPath` per table column.
- `ArcGisMapServerCatalogItem` will now use "pre-cached tiles" if available if no (or all) `layers` are specified.

#### 8.3.9 - 2023-11-24

- **Breaking change:** new Search Provider model
  - Added SearchProviderMixin to connect searchProviders with a model system
  - Created a simple base Mixin (`SearchProviderMixin`) to attach SearchProviders to the Model system and enable easier creation of new search providers.
  - Made SearchProviders configurable from `config.json`.
  - See [0011-configurable-search-providers ADR](./architecture/0011-configurable-search-providers.md) and [Search providers customization](./doc/customizing/search-providers.md) for more details
- Make all icons in `CatalogGroup` black by default and white when a catalog group is focused, selected or hovered over. Improve lock icon position in workbench.

#### 8.3.8 - 2023-11-15

- Fix maximum call stack size exceeded on Math.min/max when creating Charts
- Fix boolean flag in `MyDataTab` displaying number
- Remove `jsx-control-statements` dependency
- Fix WMS nested group IDs - nested groups with the same name were not being created
- WMS `isEsri` default value will now check for case-insensitive `mapserver/wmsserver` (instead of `MapServer/WMSServer`)
- Tweak ArcGis MapServer WMS `GetFeatureInfo` default behaviour
  - Add `application/geo+json` and `application/vnd.geo+json` default `GetFeatureInfo` (after `application/json` in priority list)
  - Add `application/xml` default `GetFeatureInfo`. (if `isEsri` is true, then this will be used before `text/html`)
- Added many remaining ASGS 2021 region types to region mapping (STE_2021,ILOC_2021,IARE_2021,IREG_2021,RA_2021,SAL_2021,ADD_2021,DZN_2021,LGA_2022,LGA_2023,SED_2021,SED_2022,
  CED_2021,POA_2021,TR_2021,SUA_2021,UCL_2021,SOS_2021,SOSR_2021).
  - See [ASGS 2021](https://www.abs.gov.au/statistics/standards/australian-statistical-geography-standard-asgs-edition-3/jul2021-jun2026/access-and-downloads/digital-boundary-files)
- Added [Melbourne CLUE blocks](https://data.melbourne.vic.gov.au/pages/clue/) to region mapping.
- Fix WMS `GetMap`/`GetFeatureInfo` requests not having `styles` parameter (will use empty string instead of `undefined`)
- Add CesiumIon geocoder
- `CatalogGroup` will now not show members until loaded
- Add `GetTimeseries` support to `WebMapServiceCatalogItem`. This adds a new `supportsGetTimeseries` trait, which when true will replace `GetFeatureInfo` with `GetTimeseries` requests. It will also change `info_format` to `text/csv`, and show a chart in the feature info panel. Servers which advertise `GetTimeseries` capability will have this trait set to true by default. `GetTimeseries` requests will have `time = ""`.

#### 8.3.7 - 2023-10-26

- Fix `WebMapServiceCatalogItem` `allowFeaturePicking`
- Allow translation of TableStylingWorkflow.
- Fix "Remove all" not removing selected/picked features
- Fix crash on empty GeoJSON features
- Add `tableFeatureInfoContext` support to `GeoJsonMixin.createProtomapsImageryProvider`
- Fix `GeoJsonMixin` timeline animation for lines/polygons
- Fix bug in mismatched GeoJSON Feature `_id_` and TableMixin `rowId` - this was causing incorrect styling when using `filterByProperties` or features had `null` geometry
- Fix splitter for `GeoJsonMixin` (lines and polygon features only)
- Fix share links with picked features from `ProtomapsImageryProvider`
- Added on screen attribution and Google logo for Google Photorealistic 3D Tiles.
- Add `hideDefaultDescription` to `CatalogMemberTraits` - if true, then no generic default description will be shown when `description` is empty.
- Add `hideDefaultDescription` to `CatalogMemberTraits` - if true, then no generic default description will be shown when `description` is empty.
- Add `clampPolygonsToGround` to `KmlCatalogItemTraits` (defaults to true`)
- Added on screen attribution and Google logo for Google Photorealistic 3D Tiles.
- Add `hideDefaultDescription` to `CatalogMemberTraits` - if true, then no generic default description will be shown when `description` is empty.

#### 8.3.6 - 2023-10-03

- Fixed a bug where incorrect "Remove all" icon is shown when the trait `displayGroup` of some group types (e.g.`wms-group`) is set to `true` but the members have not been populated yet.
- Fix regression in `excludeMembers`, `id` and `name` should be lower-case for comparing.

#### 8.3.5 - 2023-09-26

- Allow a story to use iframe tag if the source is youtube, youtube-nocookie or vimeo.
- Add `includeMembersRegex` to `GroupTraits`. This can be used to filter group members by id/name using a regular expression.

#### 8.3.4 - 2023-09-15

- Add `timeWindowDuration`, `timeWindowUnit` and `isForwardTimeWindow` traits to esri-mapServer type to support time window query.
- Move map credits to map column so it don't get hidden by chart panel
- TSify `MapColumn` module and reorganize components directory structure.
- Add null check to `WebMapServiceCatalogItem` `rectangle` calculation - and now we ascend tree of WMS `Layers` until we find a rectangle.
- Fix multi level nesting in ArcGIS Mapserver.

#### 8.3.3 - 2023-09-07

- Fixed broken point dragging interaction for user drawing in 3D mode.
- Fixed rectangle drawing in 2D mode.
- Added EPSG:7855 to `Proj4Definitions`.

#### 8.3.2 - 2023-08-11

- Fixed a bug when restoring timefilter from a share link having more than one imagery item with the same base URL (but different layer names).
- Fix WPS duplicate display of analysis results when loaded through a share URL
- Upgraded babel packages.

#### 8.3.1 - 2023-06-29

- **Breaking changes:**
  - Switched GoogleAnalytics to use Google Analytics 4 properties. Google's Universal properties no longer accept data from 01/07/2023, so migration is necessary anyway.
- Fix error when adding deeply nested references in search results.
- Add new option `focusWorkbenchItems` to `initialCamera` setting to focus the camera on workbench items when the app loads.
- Fixed bug where sharelinks created with no visible horizon would default to homeCamera view
- Improved calculation of 2D view from 3D view when no horizon visible
- Improve WMS and WFS error messages when requested layer names or type names are not present in GetCapabilities.

#### 8.3.0 - 2023-05-22

- **Breaking changes:**

  - **Upgraded Mobx to version 6.7.x**
  - **Upgraded Typescript to version 4.9.x**
  - See https://github.com/TerriaJS/terriajs/discussions/6787 for how to upgrade your map

#### 8.2.29 - 2023-05-18

- Fix app crash when rendering feature info with a custom title.
- Added new `CkanCatalogGroup` traits `resourceIdTemplate` and `restrictResourceIdTemplateToOrgsWithNames` to generate custom resource IDs for CKAN resources with unstable IDs.
- Fix `acessType` resolution for `MagdaReference` so that it uses the default terria resolution strategy when `magdaRecord` is not defined.

#### 8.2.28 - 2023-04-28

- Refactored TerriaViewer to expose a promise `terriaViewer.viewerLoadPromise` for async loading of viewers.
- Fix location point ideal zoom bug in 3D mode map.
- Add `EPSG:7844` to `Proj4Definitions`.
- TSify `Proj4Definitions` and `Reproject` modules.
- Update the docs for `excludeMembers`: mention the group/item id support
- Simplified `MapToolbar` API.

#### 8.2.27 - 2023-04-05

- Change icon used for display group remove button
- Make access control UI compatible to Magda v1 and v2 with v2 overriding v1.
- Remove karma-sauce-launcher dependency
- Add method `addFileDragDropListener` for receiving callbacks when user drags-n-drops a file.
- Improve `BoxDrawing` drag interaction.
- Fix a bug where `BoxDrawing` sometimes causes the map to loose pan and zoom interactivity.
- Optimize `LocationBar` component to reduce number of renders on mouse move.
- Optimize `Compass` component to reduce renders on each frame.
- Add `children` optional property to StandardUserInterfaceProps interface
- Add support for ArcGis MapServer with `TileOnly` capability - for example layers served from ArcGis Online. This is supported through `ArcGisMapServerCatalogItem`, `ArcGisMapServerCatalogGroup` and `ArcGisCatalogGroup`.

#### 8.2.26 - 2023-03-21

- Upgraded to terriajs-server 4.0.0.
- Added new `gulp dev` task that runs terriajs-server and `gulp watch` (incremental specs build) at the same time.

#### 8.2.25 - 2023-03-20

- Export `registerUrlHandlerForCatalogMemberType` for registering new url handler for catalog types.
- BoxDrawing changes:
  - Adds a new option called disableVerticalMovement to BoxDrawing which if set to true disables up/down motion of the box when dragging the top/bottom sides of the box.
  - Keeps height (mostly) steady when moving the box laterally on the map. Previously the height of the box used to change wrt to the ellipsoid/surface.
  - Fixes a bug that caused map panning and zooming to break when interacting with multiple active BoxDrawings.
  - Removed some code that was causing too much drift between mouse cursor and model when moving the model laterally on the map.
- Replaces addRemoteUploadType and addLocalUploadType with addOrReplaceRemoteFileUploadType and addOrReplaceLocalFileUploadType.

#### 8.2.24 - 2023-03-06

- Reimplement error message and default to 3d smooth mode when Cesium Ion Access Token is invalid.
- Layers shown via a share URL are now logged as a Google Analytics event
- Show an Add All / Remove All button for catalog groups when an optional `displayGroup` trait is true
- Rename the Map Settings "Raster Map Quality" slider to be just "Map Quality" as it also affects other things than raster data.
- Dragn-n-drop should respect disableZoomTo setting
- Fixed #6702 Terrain Hides Underground Features not working
- Add className prop for MyData tab so that it can be styled externally

#### 8.2.23 - 2023-01-06

- Only add groups to `CatalogIndex` if they aren't empty
- `BoxDrawing` improvements:
  - Added option `drawNonUniformScaleGrips` to enable/disable uniform-scaling
  - Set limit on the size of scaling grips relative to the size of the box
  - Small improvement to move interaction that prevents the box from locking up when trying to move at a camera angle parallel to the ground
  - Restore modified map state to the previous setting when interaction stops
- Fix bug in Cesium and Leaflet maps that resulted in `DataSource`s getting rendered even after their parent items are removed from the workbench.
- GltfMixin changes:
  - Refactors code to use stable `DataSource` and `Entity` values instead of re-creating them everytime `mapItems` is recomputed.
  - Disable zoom to for the item when position is unknown.
- Add `UploadDataTypes` API for extending the supported local and remote upload data types.
- Add option to upload terria web data (via url to json file/service)
- Refactor `Cesium3dTileMixin`.
- Updated related maps to fit mobile screens.
- Extend `responseDataPath` trait of `ApiTableCatalogItem` with support for mapping over arrays and collecting nested object values.
- Add `MapToolbar.addToolButton()` API for adding a tool button to the map navigation menu.
- Add `ActionBar` component for showing a floating menu bar at the bottom of the map.

#### 8.2.22 - 2022-12-02

- Protomaps Polygon features now only use `PolygonSymbolizer` (instead of `PolygonSymbolizer` and `LineSymbolizer`)
- Add `horizontalOrigin` and `verticalOrigin` to `TableLabelTraits`
- `TableStylingWorkflow` improvements:
  - Add more options to advanced mode (style title, hide style, long/lat column, time properties)
  - "Style" dropdown now shows `TableStyles` instead of `TableColumns`
  - Show "Variable" in "Fill color" if color column name doesn't match style name (eg style isn't generated by `TableAutomaticStylesStratum`)
  - Add symbology dropdown to advanced mode (was only showing in basic mode)
  - Add label and trail styling
  - When creating a new `bin` or `enum` value, the `null` ("default") values will be copied across.
- Move all Table related Traits to `lib/Traits/TraitsClasses/Table/` directory
- Handle errors thrown in `Cesium._attachProviderCoordHooks`. This fixes a bug where some WMTS layers break feature picking.
- Fix `Legend` outline bug - where invalid `boxStyle` meant old legend styles may be visible
- Fix `baseMapContrastColor` reactivity in `GeojsonMixin` - mvt was not updating when the basemap changes
- Add `SelectableDimensionMultiEnum` - A enum SelectableDimension that allows multiple values to be selected
- Fix `SelectableDimensionNumeric` handling of invalid values
- `ColorStyleLegend` will use `colorColumn` title by default. It will fallback to `TableStyle.title`
- Add `children` optional property to StandardUserInterfaceProps interface
- Fix `MapboxVectorTileCatalogItem` feature highlighting - this requires use of `idProperty` trait (also added `idProperty` to `ProtomapsImageryProvider`)
- Fix `MapboxVectorTileCatalogItem` `fillColor` also applying to Line features
- Add `maximumNativeZoom` to `ProtomapsImageryProvider`
- Fix image markers (eg `marker = "data:image/png;base64,..."`)
- Fix `AssimpCatalogItem` to correctly handle zip archives that contain files inside a root folder.

#### 8.2.21 - 2022-11-10

- Add check for WFS `layer.OtherSRS` in `buildSrsNameObject`
- Add `overridesBaseUrl` to `LanguageOptions`. This can be used to set the base URL for language override namespace translation files (see [client-side-config.md#LanguageConfiguration](./doc/customizing/client-side-config.md#LanguageConfiguration))
- Add `aboutButtonHrefUrl` to `configParameters`. Defaults to `"about.html"`. If set to `null`, then the About button will not be shown.
- Add `refreshIntervalTemplate` to `OpenDataSoftCatalogItemTraits` - this can be used to set `refreshInterval` using Mustache template rendered on ODS Dataset JSON object
- Add `plugins` property to `ConfigParameters` type
- Add more supported 4326 and 3857 CRS strings for WFS (eg `"urn:ogc:def:crs:EPSG::3857"` and `"urn:x-ogc:def:crs:EPSG:3857"`)

#### 8.2.20 - 2022-10-20

- Handle errors thrown in `ImageryProviderLeafletTileLayer.pickFeatures`. This fixes a bug where some WMTS layers break feature picking (in Leaflet/2D mode)

#### 8.2.19 - 2022-10-20

- Handle errors thrown in `Cesium._attachProviderCoordHooks`. This fixes a bug where some WMTS layers break feature picking.

#### 8.2.18 - 2022-10-19

- Fix `RelatedMaps` default broken URLs
- Add `mergeGroupsByName` trait to `GroupTraits` - this will merge all group members with the same name
- Fix bug with "propagate `knownContainerUniqueIds` across references and their target" - missing `runInAction`
- Add Carto v3 Maps API support for `table` and `query` endpoint (only GeoJSON - not MVT yet)
- Moved `activeStyle` default from `TableMixin` to `TableAutomaticStyleStratum`. The default `activeStyle` will now not pick a `hidden` `TableStyle`.
- Pin `flexsearch` version to `0.7.21` - as incorrect types are shipped in version `0.7.31`
- Only preload next timestep of timeseries rasters (WMS & ArcGIS MapServer) when animating the item on the map.
- Added error message if cesium stops rendering
- Add `enabled` to `TableStyleMapTraits` - which defaults to `true`
- Add `TableLabelStyleTraits` - this can be used to add `LabelGraphics` to point features (table or geojson)
- Add `TableTrailStyleTraits` - this can be used to add `PathGraphics` to time-series point features (table or geojson)
- Added missing `proxyCatalogItemUrl` to GeoJson, Shapefile, Gltf and AssImp catalog items.
- Added support for `OpenDataSoftCatalogGroup` with more than 100 datasets.
- Added `refreshIntervalTemplate` to `OpenDataSoftCatalogItemTraits` - this can be used to set `refreshInterval` using Mustache template rendered on ODS Dataset JSON object.
- Performance optimisation for time-series `TableMixin`
- Tweak `generateCatalogIndex` to use less memory. (+ add `diffCatalogIndex.js` script to show added/removed members between two catalog index files)
- Migrated `/#tools=1` to version 8.
- Removed dummy function `Terria.getUserProperty`.
- Removed unused version 7 React components.
- Fix Cesium `stoppedRenderingMessage`

#### 8.2.17 - 2022-09-23

- Fix region mapping feature `rowIds` incorrect type.

#### 8.2.16 - 2022-09-23

- Make srsName and outputFormat for WFS requests dynamic
- Added `excludeInactiveDatasets` to `CkanCatalogGroup` (`true` by default). This will filter out CKAN Datasets which have `state` or `data_state` (data.gov.au specific) **not** set to `"active"`.
- Fix `isTerriaFeatureData` bug - not checking `isJsonObject`
- Add `.logError()` to all usage of `updateModelFromJson` where the `Result` object is ignored
- Move `RelatedMaps` to terriajs. They are now generated from `configParameters` (see [`doc/customizing/client-side-config.md`](./doc/customizing/client-side-config.md#relatedmap))

#### 8.2.15 - 2022-09-16

- Fix bug with "propagate `knownContainerUniqueIds` across references and their target" - missing `runInAction`

#### 8.2.14 - 2022-09-15

- Moved map credits to map column so it don't get hidden by chart panel.
- TSified `FeatureInfo*.tsx`
  - `describeFromProperties` is now `generateCesiumInfoHTMLFromProperties`
  - `FeatureInfoSection` has been split up into `FeatureInfoSection.tsx`, `getFeatureProperties`, `mustacheExpressions` and `generateCesiumInfoHTMLFromProperties`
- Fix `{{terria.currentTime}}` in feature info template
- Add `{{terria.rawDataTable}}` in feature info template - to show raw data HTML table
- Added `TableFeatureInfoStratum` - which adds default feature info template to `TableMixin`
- Add `FeatureInfoContext` - used to inject properties into `FeatureInfoSections` context. These properties will be accessible from `featureInfoTemplate` mustache template.
  - `tableFeatureInfoContext` adds time series chart properties using `FeatureInfoContext` (`getChartDetails` has been removed)
- Move `maximumShownFeatureInfos` from `WebMapServiceCatalogItemTraits` to `MappableTraits`
- Remove `featureInfoUrlTemplate` from `OpenDataSoftCatalogItem` - as it is incompatible with time varying datasets
- Removed `formatNumberForLocale` - we now use `Number.toLocaleString`
- Rename `Feature` to `TerriaFeature` - improve typing and usage across code-base
  - Added `data: TerriaFeatureData` - which is used to pass Terria-specific properties around (eg `rowIds`)
- Added `loadingFeatureInfoUrl` to `FeatureInfoUrlTemplateMixin`
- Move `Cesium.ts` `ImageryLayer` feature picking to `cesium.pickImageryLayerFeatures()`
- Move `lib/Core/propertyGetTimeValues.js` into `lib/ReactViews/FeatureInfo/getFeatureProperties.ts`
- Add `showFeatureInfoDownloadWithTemplate` to `FeatureInfoTraits` - Toggle to show feature info download **if** a `template` has been provided. If no `template` is provided, then download will always show.
- Fix support for `initUrls` in `startData.initSources`
- Propagate `knownContainerUniqueIds` across references and their target.
- Show scrollbar for story content in Safari iOS.
- Use `document.baseURI` for building share links instead of `window.location`.

#### 8.2.13 - 2022-09-01

- Fix pedestrian drop behaviour so that the camera heading stays unchanged even after the drop
- Fixed a bug causing incorrect loading of EPSG:4326 layers in WMS v1.3.0 by sending wrong `bbox` in GetMap requests.
- Improve the CKAN model robustness by removing leading and trailing spaces in wms layer names.
- Load all `InitSources` sequentially instead of asyncronosly
- Fix `DOMPurify.sanitize` call in `PrintView`
- Fix warning for WFS item exceeding max displayable features
- Upgrade prettier to version 2.7.1

#### 8.2.12 - 2022-08-10

- Dropped "optional" from the prompt text in file upload modal for both local and web data.
- Changed the text for the first file upload option from "Auto-detect (recommended)" to simply "File type" for local files and "File or web service type" for web urls.
- Automatically suffix supported extension list to the entries in file type dropdown to improve clarity.
- Removed IFC from upload file type (until further testing).
- Move `CkanCatalogGroup` "ungrouped" group to end of members

#### 8.2.11 - 2022-08-08

- Add ability to customise the getting started video in the StoryBuilder panel
- Set cesium base URL by default so that cesium assets are resolved correctly
- Add `cesiumBaseUrl` to `TerriaOptions` for overriding the default cesium base url setting
- Fix broken Bing map logo in attributions
- Added ability to customise the getting started video in the StoryBuilder panel.
- Fixed a bug where menu items were rendered in the wrong style if the window was resized from small to large, or large to small.
- Strongly type `item` in WorkbenchItem and remove `show` toggle for non `Mappable` items.
- Add `configParameters.regionMappingDefinitionsUrls` - to support multiple URLs for region mapping definitions - if multiple provided then the first matching region will be used (in order of URLs)
  - `configParameters.regionMappingDefinitionsUrl` still exists but is deprecated - if defined it will override `regionMappingDefinitionsUrls`
- `TableMixin.matchRegionProvider` now returns `RegionProvider` instead of `string` region type. (which exists at `regionProvider.regionType`)
- Fix `shouldShorten` property in catalog and story `ShareUrl`
- Fix `shortenShareUrls` user property
- Add `videoCoverImageOpacity` option to `HelpContentItem` so that we can fade the background of help video panels.
- Fix a bug where all `HelpVideoPanel`s were being rendered resulting in autoplayed videos playing at random.
- Add `getFeatureInfoUrl` and `getFeatureInfoParameters` to `WebMapServiceCatalogItemTraits`
- Fix `SearchBoxAndResults` Trans values
- Fix `generateCatalogIndex` for nested references
- Fix `SearchBox` handling of `searchWithDebounce` when `debounceDuration` prop changes. It now fushes instead of cancels.

#### 8.2.10 - 2022-08-02

- **Breaking changes:**
  - **Minimum NodeJS version is now 14**
- Consolidate `HasLocalData` interface
- Add `GlTf` type definition (v2)
- Add `gltfModelUrl` to `GltfMixin` - this must be implemented by Models which use `GltfMixin`
- Moved `GltfCatalogItem` to `lib/Models/Catalog/Gltf/GltfCatalogItem.ts`
- Add experimental client-side 3D file conversion using [`assimpjs`](https://github.com/kovacsv/assimpjs) ([emscripten](https://emscripten.org) interface for the [assimp](https://github.com/assimp/assimp) library)
  - This supports `zip` files and `HasLocalData` - but is not in `getDataType` as the scene editor (closed source) is required to geo-reference
  - Supports over 40 formats - including Collada, obj, Blender, DXF - [full list](https://github.com/assimp/assimp/blob/master/doc/Fileformats.md)
- Add `description` to `getDataType` - this will be displayed between Step 1 and Step 2
- Add warning message to `GltfMixin` when showing in 2D mode (Leaflet)
- Upgrade `husky` to `^8.0.1`
- Prevent looping when navigating between scenes in StoryPanel using keyboard arrows
- Fix bug where StoryPanel keyboard navigation persists after closing StoryPanel
- Fix select when clicking on multiple features in 2D (#5660)
- Implemented support for `featureInfoUrlTemplate` on 2D vector features (#5660)
- Implemented FeatureInfoMixin in GeojsonMixin (#5660)
- `GpxCatalogItem` now use `GeojsonMixin` for loading data. (#5660)
- `GeoRssCatalogItem` now use `GeojsonMixin` for loading data. (#5660)
- Upgrade i18next to `v21`
- Limit workbench item title to 2 lines and show overflow: ellipsis after.
- Add `allowFeaturePicking` trait to Cesium3dTileMixin.
- Feature Info now hidden on Cesium3dTiles items if `allowFeaturePicking` set to false. Default is true.
- Add `initFragmentPaths` support for hostnames different to `configUrl`/`applicationUrl`
- Add DOMPurify to `parseCustomHtmlToReact` (it was already present in `parseCustomMarkdownToReact`)
- Update `html-to-react` to `1.4.7`
- Add `ViewState` React context provider to `StandardUserInterface` - instead of passing `viewState` or `terria` props through components, please use
  - `useViewState` hook
  - `withViewState` HOC
- Move `GlobalTerriaStyles` from `StandardUserInterface` to separate file
- Add `ExternalLinkWithWarning` component - this will replace all URLs in story body and add a warning message when URLs are clicked on.
- Fixed a bug where adding `CesiumTerrainCatalogItem` to workbench didn't apply it when `configParameters.cesiumTerrainAssetId` or `configParameters.cesiumTerrainUrl` was set.
- `CesiumTerrainCatalogItem` will now show a status `In use` or `Not in use` in the workbench.
- Rewrote `CesiumTerrainCatalogItem` to handle and report network errors.
- Set `JulianDate.toIso8601` second precision to nanosecond - this prevents weird date strings with scientific/exponent notation (eg `2008-05-07T22:54:45.7275957614183426e-11Z`)
- Add attribution for Natural Earth II and NASA Black Marble basemaps.

#### 8.2.9 - 2022-07-13

- Pin `html-to-react` to `1.4.5` due to ESM module in dependency (`parse5`) breaking webpack
- Add step to `"Deploy TerriaMap"` action to save `yarn.lock` after `sync-dependencies` (for debug purposes)
- TSIfy `SharePanel`
- Move `includeStoryInShare` out of `ViewState` into local state
- Implement ability to navigate between scenes in StoryPanel using keyboard arrows
- Rename `FeatureInfoMixin` to `FeatureInfoUrlTemplateMixin`
- Move `featureInfoTemplate` and `showStringIfPropertyValueIsNull` from `FeatureInfoTraits` to `MappableTraits` (all mappable catalog items)
- Remove `FeatureInfoUrlTemplateTraits` from all models that don't use `FeatureInfoUrlTemplateMixin`
- Fix "Regions: xxx" short report showing for non region mapped items
- Fix `showInChartPanel` default for mappable items

#### 8.2.8 - 2022-07-04

- Improve Split/compare error handling
- Fix `itemProperties` split bug
- Table styling is disabled if `MultiPoint` are in GeoJSON
- Add `GeoJsonTraits.useOutlineColorForLineFeatures` - If enabled, `TableOutlineStyleTraits` will be used to color Line Features, otherwise `TableColorStyleTraits` will be used.
- Fix feature highliting for `Line`, `MultiLine` and `MultiPoint`
- Await Internationalisation initialisation in `Terria.start`
- `UserDrawing.messageHeader` can now also be `() => string`

#### 8.2.7 - 2022-06-30

- Fix `WorkbenchItem` title height
- Add region map info and move "No Data" message to `InfoSections` in `TableAutomaticStylesStratum`
- Fix missing `TableColorStyleTraits.legend` values in `ColorStyleLegend`
- Fix `DateTimeSelectorSection.changeDateTime()` binding.
- `RegionProvider.find*Variable` functions now try to match with and without whitespace (spaces, hyphens and underscores)
- Clean up `regionMapping.json` descriptions
- Implement Leaflet credits as a react component, so it is easier to maintain them. Leaflet view now show terria extra credits.
- Implement Cesium credits as a react component, so it is easier to maintain them.
- Implement data attribution modal for map data attributions/credits. Used by both Leaflet and Cesium viewers.
- Fixed translation of Leaflet and Cesium credits.
- TSXify `ChartPanelDownloadButton`
- `ChartPanelDownloadButton` will now only export columns which are visible in chart
- Cleanup `Mixin` and `Traits` inheritance
- Wrap the following components in `observer` - `ChartItem`, `LineChart`, (chart) `Legends`, `ChartPanelDownloadButton`
- Improve TerriaReference error logging
- Fix handling GeoJSON if features have null geometry
- Fix bug where map tools names appear as translation strings
- Allow IFC files to be added to a map from local or web data (Requires non-open source plugin)
- Rename `useTranslationIfExists` to `applyTranslationIfExists` so it doesn't look like a React hook.
- Added a required parameter i18n to `applyTranslationIfExists` to avoid having stale translated strings when the language changes.
- Fix `StoryBuilder` remove all text color
- Fix `FeatureInfoPanel` `Loader` color

#### 8.2.6 - 2022-06-17

- **Breaking changes:**
  - Changed translation resolution. Now the "translation" namespace loads only from `${terria.baseUrl}/languages/{{lng}}/translation.json` (TerriaJS assets) and "languageOverrides" loads from `languages/{{lng}}/languageOverrides.json` (a TerriaMap's assets)
- Removed EN & FR translation files from bundle. All translation files are now loaded on demand.
- Moved translation files from `lib/Language/*/translation.json` to `wwwroot/languages/*/translation.json`.
- Fixed default 3d-tiles styling to add a workaround for a Cesium bug which resulted in wrong translucency value for point clouds.
- Remove Pell dependency, now replaced with TinyMCE (WYSIWYG editor library).
- Added `beforeRestoreAppState` hook for call to `Terria.start()` which gets called before state is restored from share data.
- Made `order` optional for `ICompositeBarItem`.
- Fix `includes` path for `url-loader` rule so that it doesn't incorrectly match package names with `terriajs` as prefix.
- Add help button for bookmarking sharelinks to SharePanel (if that help item exists in config)

#### 8.2.5 - 2022-06-07

- Add Google Analytics event for drag and drop of files onto map.
- Allow users to choose whether Story is included in Share
- Fixed bug that broke Cesium when WebGL was not available. Reverts to Leaflet.
- Fixed bug where `new Terria()` constructror would try to access `document` and throw an error when running in NodeJS.
- Add WPS support for `Date` (additional to existing `DateTime`) and support for `ComplexData` `Date`/`DateTime` WPS Inputs.
- TSXified `StandardUserInterface` and some other components. If your TerriaMap imports `StandardUserInterface.jsx` remove the `.jsx` extension so webpack can find the new `.tsx` file.
- Fix use of `baseMapContrastColor` in region mapping/protomaps and remove `MAX_SELECTABLE_DIMENSION_OPTIONS`.
- `mapItems` can now return arbitrary Cesium primitives.
- Added progress of 3DTiles data source loading to Progress Bar.
- ProgressBar colour now depends on baseMapContrastColor - improves visibility on light map backgrounds.
- Update `terriajs-cesium` to `1.92.0`.
- Replace Pell WYSIWYG editor library with TinyMCE, allows richer editing of Stories in the Story Builder
- Added support for using Compare / Split Screen mode with Cesium 3D Tiles.
- Fix `BottomDock.handleClick` binding
- Use the theme base font to style story share panel.
- Fix problem with Story Prompt not showing
- Fix global body style (font and focus purple)
- Add `color:inherit` to `Button`

#### 8.2.4 - 2022-05-23

- Update protomaps to `1.19.0` - now using offical version.
- Fix Table/VectorStylingWorkflow for datasets with no columns/properties to visualise
- Improve default `activeStyle` in `TableMixin` - if no `scalar` style is found then find first style with enum, text and finally region.
- Add Mustache template support to `modelDimensions` for string properties in `option.value` (with the catalog member as context)
- Added a check for disableExport in ChartPanelDownloadButton.jsx. Prevents download button rendering.
- Fix `CatalogIndex` types
- Moved code for retrieving a model by id, share key or CatalogIndex to a new function `terria.getModelByIdShareKeyOrCatalogIndex`.
- Updated handling of `previewedItemId` to use new function `terria.getModelByIdShareKeyOrCatalogIndex`. This will now use CatalogIndex if the `previewedItemId` cannot be found in models or model share keys.
- Fixed a race condition inside ModalPopup that caused the explorer panel (data catalogue) to be stuck hidden until refresh.
- Fix bug that broke the `DiffTool` preventing it from opening.
- TSify `BottomDock` and `measureElement` components.
- Fixed a bug in `GltfMixin` which resulted in some traits missing from `GltfCatalogItem` and broke tools like the scene editor.
- Leaflet attribution can be set through `config.leafletAttributionPrefix`. Attribution HTML string to show on Leaflet maps. Will use Leaflet's default if undefined. To hide Leaflet attribution - set `leafletAttributionPrefix:""`
- Re-add missing `helpPanel.mapUserGuide` translation string
- Fix `sortMembersBy` for child `Groups` and `References`
- Add `raiseError` convenience method to `TerriaError`
- Improve `filterOutUndefined` types
- Add [Maki icons](https://labs.mapbox.com/maki-icons/) - these can be used in `TablePointStyleTraits`. For example `marker = "hospital"`
- Rename `ProtomapsImageryProvider.duplicate()` to `ProtomapsImageryProvider.clone()`.
- Add [`ts-essentials` library](https://github.com/ts-essentials/ts-essentials) - "a set of high-quality, useful TypeScript types that make writing type-safe code easier"
- `GeojsonMixin` improvements
  - `uveMvt` is now `useTableStylingAndProtomaps`
  - If `useTableStylingAndProtomaps` is true, then protomaps is used for Line and Polygon features, and `TableMixin` is used for Point features (see `createLongitudeLatitudeFeaturePerRow()`)
  - `GeoJsonTraits.style` is now only supported by Cesium primitives (if defined, then `useTableStylingAndProtomaps` will be false). Instead you can use `TableStyleTraits`
- `TableMixin` improvements
  - Add new `TableStyleMap` model, this is used to support `enum`, `bin` and `null` styles for the following:
    - `TablePointStyleTraits` - this supports markers (URLs or Maki icons) and rotation, width, height and pixelOffset.
    - Add `TableOutlineStyleTraits` - this supports color and width.
  - Legends are now handled by `TableAutomaticLegendStratum`
  - Legends will be merged across `TableStyleMaps` and `TableColorMap` - for example, marker icons will be shown in legend with correct colors. See `MergedStyleMapLegend`
  - Default `activeStyle` is now picked by finding the first column of type `scalar`, and then the first column of type `enum`, then `text` and then finally `region`.
- `ArcGisFeatureServiceCatalogItem` now uses Table styling and `protomaps`
- Adapted `BaseModel.addObject` to handle adding objects to `ArrayTraits` with `idProperty="index"` and `isRemoval`. The new object will be placed at the end of the array (across all strata).
- Add `allowCustomInput` property to `SelectableDimensionGroup` - if true then `react-select` will allow custom user input.
- `TableStylingWorkflow` improvements
  - Better handling of swapping between different color scheme types (eg enum or bin)
  - Add point, outline and point-size traits

#### 8.2.3 - 2022-04-22

- **Breaking changes:**
  - `CkanItemReference` no longer copies `default` stratum to target - please use `itemProperties` instead.
- **Revert** Use CKAN Dataset `name` property for WMS `layers` as last resort.
- Add support for `WebMapServiceCatalogGroup` to `CkanItemReference` - this will be used instead of `WebMapServiceCatalogItem` if WMS `layers` can't be identified from CKAN resource metadata.
  - Add `allowEntireWmsServers` to `CkanCatalogGroupTraits` - defaults to `true`
- Ignore WMS `Layers` with duplicate `Name` properties
- Fix selectable dimensions passing reactive objects and arrays to updateModelFromJson (which could cause problems with array detection).

#### 8.2.2 - 2022-04-19

- Fixed a whitescreen with PrintView.

#### 8.2.1 - 2022-04-13

- Fixed selectable-dimension checkbox group rendering bug where the group is hidden when it has empty children.

#### 8.2.0 - 2022-04-12

- **Breaking changes:**
  - Multiple changes to `GtfsCatalogItem`:
    - Removed `apiKey` in favour of more general `headers`
    - Removed unused `bearingDirectionProperty` & `compassDirectionProperty`
    - `image` is no longer resolved relative to the TerriaJS asset folder. This will allow using relative URLs for assets that aren't inside the TerriaJS asset folder. Prepend "build/TerriaJS/" (the value of `terria.baseUrl`) to any existing relative `image` urls.
- Added `colorModelsByProperty` to `GtfsCatalogItem` which will colour 1 model differently for different vehichles based on properties matched by regular expression. E.g. colour a vehicle model by which train line the vehicle is travelling on.
- Fixed a bug where cross-origin billboard images threw errors in Leaflet mode when trying to recolour the image.
- Changed rounding of the numbers of the countdown timer in the workbench UI for items that use polling. The timer wil now show 00:00 for at most 500ms (instead of a full second). This means that for timers that are a multiple of 1000ms the timer will now show 00:01 for the last second before polling, instead of 00:00.
- TSified `BuildShareLink`, `InitSourceData` and `ShareData`.
- Added `HasLocalData` interface - which has `hasLocalData` property to implement.
- Added `ModelJson` interface - which provides loose type hints for Model JSON.
- Added `settings` object to `InitSourceData` - provides `baseMaximumScreenSpaceError, useNativeResolution, alwaysShowTimeline, baseMapId, terrainSplitDirection, depthTestAgainstTerrainEnabled` - these properties are now saved in share links/stories.
- Moved `setAlwaysShowTimeline` logic from `SettingsPanel` to `TimelineStack.ts`.

#### 8.1.27 - 2022-04-08

- Use CKAN Dataset `name` property for WMS `layers` as last resort.
- Set CKAN Group will now set CKAN Item `name` in `definition` stratum.
- Ignore GeoJSON Features with no geometry.
- Fix feedback link styling.
- Improve `CatalogIndexReference` error messages.

#### 8.1.26 - 2022-04-05

- **Breaking changes**
  - All dynamic groups (eg `WebMapServiceCatalogGroup`) will create members and set `definition` strata (instead of `underride`)
- New `GltfMixin`, which `GltfCatalogItem` now uses.
- Hook up `beforeViewerChanged` and `afterViewerChanged` events so they are
  triggered on viewer change. They are raised only on change between 2D and 3D
  viewer mode.
- Removed references to conversion service which is no longer used in version >=8.0.0.
- Added experimental routing system - there may be breaking changes to this system in subsequent patch releases for a short time. The routes currently include:
  - `/story/:share-id` ➡ loads share JSON from a URL `${configParameters.storyRouteUrlPrefix}:share-id` (`configParameters.storyRouteUrlPrefix` must have a trailing slash)
  - `/catalog/:id` ➡ opens the data catalogue to the specified member
- Fixed a polyline position update bug in `LeafletVisualizer`. Polylines with time varying position will now correctly animate in leaflet mode.
- Change button cursor to pointer
- Add `GeoJsonTraits.filterByProperties` - this can be used to filter GeoJSON features by properties
- Add GeoJSON `czmlTemplate` support for `Polygon/MultiPolygon`
- Add custom `heightOffset` property to `czmlTemplate`
- Fixed a bug where Cesium3DTilePointFeature info is not shown when being clicked.
- Added optional `onDrawingComplete` callback to `UserDrawing` to receive drawn points or rectangle when the drawing is complete.
- Fixed a bug in `BoxDrawing` where the box can be below ground after initialization even when setting `keepBoxAboveGround` to true.
- Add `itemProperties`, `itemPropertiesByType` and `itemPropertiesByIds` to `GroupTraits` and `ReferenceTraits`.
  - Properties set `override` strata
  - Item properties will be set in the following order (highest to lowest priority) `itemPropertiesByIds`, `itemPropertiesByType`, `itemProperties`.
  - If a parent group has `itemProperties`, `itemPropertiesByType` or `itemPropertiesByIds` - then child groups will have these values copied to `underride` when the parent group is loaded
  - Similarly with references.
- Fix `viewCatalogMember` bug - where `_previewItem` was being set too late.
- Improve error message in `DataPreview` for references.
- Fix alignment of elements in story panel and move some styling from scss to styled components
- Click on the stories button opens a story builder (button on the left from story number)
- Added ASGS 2021 regions to region mapping:
  - SA1-4 (e.g. sa3_code_2021)
  - GCCSA
  - STE & AUS (aliased to existing 2011/2016 data due to no change in geometry, names & codes)
- Added LGA regions from 2019 & 2021 to region mapping - only usable by lga code
- Increase `ForkTsCheckerWebpackPlugin` memoryLimit to 4GB
- Add `renderInline` option to markdownToHtml/React + TSify files
- Organise `lib/Map` into folder structure
- When `modelDimensions` are changed, `loadMapItems()` is automatically called
- Add `featureCounts` to `GeoJsonMixin` - this tracks number of GeoJSON Features by type
- Add `polygon-stroke`, `polyline-stroke` and `marker-stroke` to GeoJSON `StyleTraits` - these are only applied to geojson-vt features (not Cesium Primitives)
- TableMixin manual region mapping dimensions are now in a `SelectableDimensionGroup`
- Fix misc font/color styles
- Create reusable `StyledTextArea` component
- `Collapsible` improvements:
  - Add `"checkbox"` `btnStyle`
  - `onToggle` can now stop event propagation
  - `title` now supports custom markdown
- Add `rightIcon` and `textLight` props to `Button`
- New `addTerriaScrollbarStyles` scss mixin
- `TableAutomaticStylesStratum` now creates `styles` for every column - but will hide columns depending on `TableColumnType`
- `TableAutomaticStylesStratum.numberFormatOptions` is now `TableStyle.numberFormatOptions`
- Implement `TableColorStyleTraits.legendTicks` - this will determine number of ticks for `ContinuousColorMap` legends
- `DiscreteColorMap` will now use `minimumValue`/`maximumValue` to calculate bins
- `SelectableDimensions` improvements
  - Add `color`, `text`, `numeric` and `button` types
  - Add `onToggle` function to `SelectableDimensionGroup`
  - `Group` and `CheckboxGroup` now share the same UI and use `Collapsible`
  - `enum` (previously `select`) now uses `react-select` component
  - `color` uses `react-color` component
  - `DimensionSelectorSection` / `DimensionSelector*` are now named the same as the model - eg `SelectableDimension`
- Create `Portal`, `PortalContainer`,`SidePanelContainer` and `WorkflowPanelContainer`. There are used by `WorkflowPanel`.
- Create `WorkflowPanel` - a basic building block for creating Workflows that sit on top of the workbench
  - It has three reusable components, `Panel`, `PanelButton`, `PanelMenu`
- Create `selectableDimensionWorkflow` - This uses `WorkflowPanel` to show `SelectableDimensions` in a separate side panel.
  - `TableStylingWorkflow` - set styling options for TableMixin models
  - `VectorStylingWorkflow` - this extends `TableStylingWorkflow` - used to set styling options for GeoJsonMixin models (for Protomaps/geojson-vt only)
- Create `viewingControls` concept. This can be used to add menu items to workbench items menu (eg "Remove", "Export", ...)
  - TSXify `ViewingControls`
- Add temporary `legendButton` property - this is used to show a "Custom" button above the Legend if custom styling has been applied
  - This uses new `TableStyle.isCustom` property
- Move workbench item controls from `WorkbenchItem.jsx` `WorkbenchItemControls.tsx`
- Add `UrlTempalteImageryCatalogItem`, rename `RasterLayerTraits` to `ImageryProviderTraits` and add some properties.
- Added `ViewingControlsMenu` for making catalog wide extensions to viewing controls options.
- Added `MapToolbar`, a simpler API for adding buttons to the map navigation menu for the most common uses cases.
- Added `BoxDrawing` creation methods `fromTransform` and `fromTranslationRotationScale`.
- Fixed a bug where `zoom` hangs for catalog items with trait named `position`.
- Moved workflows to `Models/Workflows` and added helper method `runWorkflow` to invoke a workflow.
- Change NaturalEarth II basemap to use `url-template-imagery`
- Remove Gnaf API related files as the service was terminated.

#### 8.1.25 - 2022-03-16

- Fix broken download link for feature info panel charts when no download urls are specified.
- Fixed parameter names of WPS catalog functions.
- Improve WMS 1.1.1 support
  - Added `useWmsVersion130` trait - Use WMS version 1.3.0. True by default (unless `url` has `"version=1.1.1"` or `"version=1.1.0"`), if false, then WMS version 1.1.1 will be used.
  - Added `getFeatureInfoFormat` trait - Format parameter to pass to GetFeatureInfo requests. Defaults to "application/json", "application/vnd.ogc.gml", "text/html" or "text/plain" - depending on GetCapabilities response
- Add `legendBackgroundColor` to `LegendOwnerTraits` and `backgroundColor` to `LegendTraits`
- Add `sld_version=1.1.0` to `GetLegendGraphics` requests
- Filter `"styles","version","format","srs","crs"` conflicting query parameters from WMS `url`
- WMS `styles`, `tileWidth`, `tileHeight` and `crs`/`srs` will use value in `url` if it is defined (similar to existing behavior with `layers`)
- WMS will now show warning if invalid `layers` (eg if the specified `layers` don't exist in `GetCapabilities`)
- ArcGisFeatureServerCatalogItem can now load more than the maximum feature limit set by the server by making multiple requests, and uses GeojsonMixin
- Avoid creating duplication in categories in ArcGisPortalCatalogGroup.
- Fix `CatalogMemberMixin.hasDescription` null bug
- `TableStyle` now calculates `rectangle` for point based styles
- Fixed error installing dependencies by changing dependency "pell" to use github protocol rather than unencrypted Git protocol, which is no longer supported by GitHub as of 2022-03-15.

#### 8.1.24 - 2022-03-08

- Ignores duplicate model ids in members array in `updateModelFromJson`
- Add support for `crs` property in GeoJSON `Feature`
- Add feature highlighting for Protomaps vector tiles
- Add back props `localDataTypes` and `remoteDataTypes` to the component `MyData` for customizing list of types shown in file upload modal.

#### 8.1.23 - 2022-02-28

- **Breaking changes**:
  - `IDEAL ZOOM` can be customised by providing `lookAt` or `camera` for `idealZoom` in `MappableTraits`. The `lookAt` takes precedence of `camera` if both exist. The values for `camera` can be easily obtained from property `initialCamera` by calling shared link api .

* Fixed crash caused by ArcGisMapServerCatalogItem layer missing legend.
* Refactored StoryPanel and made it be collapsible
* Added animation.ts as a utility function to handle animation end changes (instead of using timeout)
* Fixed a bug where `buildShareLink` serialised the feature highlight model & geometry. Picked features are still serialised and geometry is reloaded on accessing the share link.

#### 8.1.22 - 2022-02-18

- Added play story button in mobile view when there is an active story
- `IDEAL ZOOM` can be customised by providing `idealZoom` property in `MappableTraits`.
- Fix `AddData` options

#### 8.1.21 - 2022-02-08

- Fixed bug where WMS layer would crash terria if it had no styles, introduced in 8.1.14

#### 8.1.20 - 2022-02-04

- Fixed whitescreen on Print View in release/production builds

#### 8.1.19 - 2022-01-25

- Add WMS support for `TIME=current`
- Only show `TableMixin.legends` if we have rows in dataColumnMajor and mapItems to show
- Add `WebMapServiceCatalogGroup.perLayerLinkedWcs`, this can be used to enable `ExportWebCoverageService` for **all** WMS layers. `item.linkedWcsCoverage` will be set to the WMS layer `Name` if it is defined, layer `Title` otherwise.
- MagdaReference can use addOrOverrideAspects trait to add or override "terria" aspect of target.
- Added new print preview page that opens up in a new window
- TSXified PrintView

#### 8.1.18 - 2022-01-21

- Add missing default Legend to `TableAutomaticStylesStratum.defaultStyle`
- Fix a bug in CompositeCatalogItem that causes share URLs to become extremely long.
- Fix `OpacitySection` number precision.
- Add `sortMembersBy` to `GroupTraits`. This can be set to sort group member models - For example `sortMembersBy = "name"` will alphabetically sort members by name.
- Remove `theme.fontImports` from `GlobalTerriaStyles` - it is now handled in `TerriaMap/index.js`
- Add check to `featureDataToGeoJson.getEsriFeature` to make sure geometry exists

#### 8.1.17 - 2022-01-12

- **Breaking changes**:
  - Minimum node version is now 12 after upgrading node-sass dependency

* Automatically cast property value to number in style expressions generated for 3d tiles filter.
* Re-enable procedure and observable selectors for SOS items.
* Fix broken "Ideal zoom" for TableMixin items.
* The opacity of 3d tiles can now be changed with the opacity slider in the workbench
* RasterLayerTraits and Cesium3dTilesTraits now share the newly created OpacityTraits
* `disableOpacityControl` is now a trait and can be set in the catalog.
* TSXified OpacitySection
* Upgrade compiler target from es2018 to es2019
* Fix default table style legends
* Remove SOS defaults legend workaround
* Update NodeJS version to 14 in `npm-publish` GitHub action

#### 8.1.16 - 2021-12-23

- Added region mapping support for Commonwealth Electoral Divisions as at 2 August 2021 (AEC) as com_elb_name_2021.

#### 8.1.15 - 2021-12-22

- Fix sharelink bug, and make `isJson*` type checks more rigorous
- Remove `uniqueId` from `CatalogMemberMixin.nameInCatalog` and add it as fallback to `CatalogMemberMixin.name`
- Add `shareKeys` and `nameInCatalog` to `CatalogIndexReference`.
- Remove `description` field from `CatalogIndex`
  - The `CatalogIndex` can now be used to resolve models in sharelinks
- Add support for zipped `CatalogIndex` json files.
- Fix `SplitReferences` which use `shareKeys`
- Make `isJson*` type assertion functions more rigorous
  - Add `deep` parameter, so you can use old "shallow" type check for performance reasons if needed
- Add Shapefile to `CkanDefaultFormatsStratum`
- Fix `ArcGisMapServerCatalogItem` metadata bug
- Remove legend traits from CatalogMemberMixin, replacing them with LegendOwnerTraits, and add tests to enforce correct use of legends.
- Add better support for retreiving GeoJsonCatalogItem data through APIs, including supporting geojson nested within json objects
- Fixed `ContinuousColorMap` min/max value bug.
- `TableStyle.outlierColor` is now only used if `zFilter` is active, or `colorTraits.outlierColor` is defined
- Add `forceConvertResultsToV8` to `WebProcessingServiceCatalogFunction`. If your WPS processes are returning v7 json, you will either need to set this to `true`, or set `version: 0.0.1` in JSON output (which will then be automatically converted to v8)
- Cleanup `CatalogFunction` error handling
- Fix `SelectAPolygonParameterEditor` feature picking (tsified)
- Add `WebMapServiceCatalogItem.rectangle` support for multiple WMS layers
- Fix picked feature highlighting for ArcGis REST API features (and TSify `featureDataToGeoJson`)
- Re-enable GeoJSON simple styling - now if more than 50% of features have [simple-style-spec properties](https://github.com/mapbox/simplestyle-spec) - automatic styling will be disabled (this behaviour can be disabled by setting `forceCesiumPrimitives = false`)
- Don't show `TableMixin` `legends` or `mapItems` if no data
- Fix `GeoJsonCatalogItem.legends`
- Add `isOpen` to `TerriaReferenceTraits`

#### 8.1.14 - 2021-12-13

- **Breaking changes**:
  - `Result.throwIfUndefined()` will now only throw if `result.value` is undefined - regardless of `result.error`

* Reimplement option to zoom on item when adding it to workbench, `zoomOnAddToWorkbench` is added to `MappableTraits`.
* Update terria-js cesium to `1.81.3`
* Re-allowed models to be added to `workbench` if the are not `Mappable` or `Chartable`
* Moved `WebMapServiceCatalogItem.GetCapbilitiesStratum` to `lib\Models\Catalog\Ows\WebMapServiceCapabilitiesStratum.ts`
* Moved `WebMapServiceCatalogItem.DiffStratum` to `DiffableMixin`
* `callWebCoverageService` now uses version WCS `2.0.0`
  - All WCS export functionality is now in `ExportWebCoverageServiceMixin`
  - Added `WebCoverageServiceParameterTraits` to `WebMapServiceCatalogItemTraits.linkedWcsParameters`. It includes `outputFormat` and `outputCrs`
  - Will attempt to use native CRS and format (from `DescribeCoverage`)
  - No longer sets `width` or `height` - so export will now return native resolution
* Anonymize user IP when using google analytics.
* Fix crash when TableMixin-based catalog item had invalid date values
* Fix `WebMapServiceCatalogItem.styles` if `supportsGetLegendGraphics = false`. This means that if a WMS server doesn't support `GetLegendGraphics` requests, the first style will be set as the default style.

#### 8.1.13 - 2021-12-03

- Paramerterised the support email on the help panel to use the support email in config
- Refactored `TableColumn get type()` to move logic into `guessColumnTypeFromValues()`
- `TableMixin.activeStyle` will set `TableColumnType = hidden` for `scalar` columns with name `"id"`, `"_id_"` or `"fid"`
- Fix bug `TableColumn.type = scalar` even if there were no values.
- Table columns named `"easting"` and `"northing"` are now hidden by default from styles
- `TableColumn.type = enum` requires at least 2 unique values (including null) to be selected by default
- Tweak automatic `TableColumn.type = Enum` for wider range of values
- Exporting `TableMixin` will now add proper file extensions
- Added `TimeVaryingTraits.timeLabel` trait to change label on `DateTimeSelectorSection` (defaults to "Time:")
  - This is set to `timeColumn.title`
- `TableColumn` will try to generate prettier `title` by un-camel casing, removing underscores and capitalising words
- `TableStyle` `startDates`, `finishDates` and `timeIntervals` will only set values for valid `rowGroups` (invalid rows will be set to `null`). For example, this means that rows with invalid regions will be ignored.
- Add "Disable style" option to `TableMixin.styleDimensions` - it can be enabled with `TableTraits.showDisableStyleOption`
- Added `timeDisableDimension` to `TableMixin` - this will render a checkbox to disable time dimension if `rowGroups` only have a single time interval per group (i.e. features aren't "moving" across time) - it can be enabled with `TableTraits.showDisableTimeOption` - `TableAutomaticStylesStratum` will automatically enable this if at least 50% of rowGroups only have one unique time interval (i.e. they don't change over time)\
- Remove border from region mapping if no data
- Add `baseMapContrastColor` and `constrastColor` to `BaseMapModel`
- Fixed `TableMixin.defaultTableStyle.legends` - `defaultTableStyle` is now not observable - it is created once in the `contructor`
- Removed `Terria.configParameters.enableGeojsonMvt` - geojson-vt/Protomaps is now used by default
- `GpxCatalogItem` now uses `GeojsonMixin`
- Add an external link icon to external hyperlink when using method `parseCustomHtmlToReact`. This feature can be switched off by passing `{ disableExternalLinkIcon: true }` in `context` argument.
- Tsify `sendFeedback.ts` and improve error messages/notifications
- Removed unused overrideState from many DataCatalog React components.
- Fixed a bug where adding a timeseries dataset from the preview map's Add to map button didn't add the dataset to the `timelineStack`.
- Fixed incorrect colour for catalog item names in the explorer panel when using dynamic theming.
- Moved `CatalogIndex` loading from constructor (called in `Terria.start`) to `CatalogSearchProvider.doSearch` - this means the index will only be loaded when the user does their first search
- Add basic auth support to `generateCatalogIndex`, fix some bugs and improve performance
- Update terria-js cesium to `1.81.2`
- Add `uniqueId` as fallback to `nameInCatalog`
- Remove duplicated items from `OpenDataSoftGroup` and `SocrataGroup`

#### 8.1.12 - 2021-11-18

- Bigger zoom control icons.
- Modified "ideal zoom" to zoom closer to tilesets and datasources.
- Added `configParameters.feedbackPostamble`. Text showing at the bottom of feedback form, supports the internationalization using the translation key
- `GeoJsonMixin.style["stroke-opacity"]` will now also set `polygonStroke.alpha` and `polylineStroke.alpha`
- Reduce `GeoJsonMixin` default stroke width from `2` to `1`
- Add `TableMixin` styling to `GeoJsonMixin` - it will treat geojson feature properties as "rows" in a table - which can be styled in the same way as `TableMixin` (eg CSV). This is only enabled for geojson-vt/Protomaps (which requires `Terria.configParameters.enableGeojsonMvt = true`). For more info see `GeojsonMixin.forceLoadMapItems()`
  - This can be disabled using `GeojsonTraits.disableTableStyle`
- Opacity and splitting is enabled for Geojson (if using geojson-vt/protomaps)
- Replaced `@types/geojson` Geojson types with `@turf/helpers`
- In `GeojsonMixin` replaced with `customDataLoader`, `loadFromFile` and `loadFromUrl` with `forceLoadGeojsonData`
- `GeojsonMixin` will now convert all geojson objects to FeatureCollection
- Exporting `GeojsonMixin` will now add proper file extensions
- `WebFeatureServiceCatalogItem` now uses `GeoJsonMixin`
- Fix `ProtomapsImageryProvider` geojson feature picking over antimeridian
- Add Socrata group to "Add web data
- Added "marker-stroke-width", "polyline-stroke-width", "polygon-stroke-width" to `GeojsonStyleTraits` (Note these are not apart of [simplestyle-spec](https://github.com/mapbox/simplestyle-spec/tree/master/1.1.0) and can only be used with `geojson-vt`)
- Add a method refreshCatalogMembersFromMagda to Terria class.
- Renable `useNativeResolution` on mobile
- Store `useNativeResolution`, `baseMaximumScreenSpaceError` as local properties
- Moved CKAN default `supportedFormats` to `CkanDefaultFormatsStratum`
- Add properties to `CkanResourceFormatTraits`
  - `maxFileSize` to filter out resources with large files (default values: GeoJSON = 150MB, KML = 30MB, CZML = 50MB)
  - `removeDuplicates` (which defaults to true) so we don't get duplicate formats for a dataset (it will check `resource.name`)
    - If there are multiple matches, then the newest (from resource.created property) will be used
  - `onlyUseIfSoleResource` to give a given resource format unless that is all that exists for a dataset
- Add CKAN `useSingleResource`, if `true`, then the highest match from `supportedResourceFormats` will be used for each dataset
- ArcGis Map/Feature Service will now set CRS from `latestWkid` if it exists (over `wkid`)
- Fix CKAN ArcGisFeatureService resources
- ArcGisFeatureServer will now set `outSR=4326` so we don't need to reproject client-side

#### 8.1.11 - 2021-11-15

- Fix `SettingsPanel` type issue

#### 8.1.10 - 2021-11-15

- Fix `CswCatalogGroup` XML types
- Added `MAINCODE` aliases for all ABS Statistical Area regions that were missing them.
- Fixed `superGet` replacement in webpack builds with babel versions `7.16.0` and above.

#### 8.1.9 - 2021-11-01

- TSify workbench splitter control and fix broken styling.
- Fix app crash when opening AR tool.

#### 8.1.8 - 2021-10-29

- Tsified `SettingPanel`
- Moved `setViewerMode` function from `Terria` class to `ViewerMode`
- Refactored checkbox to use children elements for label instead of label
  property, `isDisabled`, `isChecked` and `font-size: inherit` style is passed
  to each child element (so propper styling is maintained)
- Fix an internal bug where Cesium.prototype.observeModelLayer() fails to remove 3D tilesets in certain cases.
- Rename `TerriaError._shouldRaiseToUser` to `overrideRaiseToUser`
  - Note: `userProperties.ignoreError = "1"` will take precedence over `overrideRaiseToUser = true`
- Fix `overrideRaiseToUser` bug causing `overrideRaiseToUser` to be set to `true` in `TerriaError.combine`
- Add `rollbar.warning` for `TerriaErrorSeverity.Warning`
- Disable `zFilter` by default
- Remove use of word "outlier" in zFilter dimension and legend item (we now use "Extreme values")
- Add `cursor:pointer` to `Checkbox`
- Fix `MapNavigation` getter/setter `visible` bug.
  - Replace `CompositeBarItemController` `visible` setter with `setVisible` function
- Use `yarn` in CI scripts (and upgrade node to v14)
- Fix app crash when previewing a nested reference in the catalog (eg when viewing an indexed search result where the result is a reference).
- Ported feaure from v7 to set WMS layers property from the value of `LAYERS`, `layers` or `typeName` from query string of CKAN resource URL.

#### 8.1.4 - 2021-10-15

- Make flex-search usage (for `CatalogIndex`) web-worker based
- Add `completeKnownContainerUniqueIds` to `Model` class - This will recursively travese tree of knownContainerUniqueIds models to return full list of dependencies
- Add all models from `completeKnownContainerUniqueIds` to shareData.models (even if they are empty)

#### 8.1.3 - 2021-10-14

- Reimplement map viewer url param
- Added `terriaError.importance` property. This can be set to adjust which error messages are presented to the user.
  - `terriaErrorNotification` and `WarningBox` will use the error message with highest importance to show to the user ("Developer details" remains unchanged)
- Add `terriaError.shouldRaiseToUser` override, this can be used to raise errors with `Warning` severity.
- `terriaError.raisedToError` will now check if **any** `TerriaError` has been raised to the user in the tree.
- `workbench.add()` will now keep items which only return `Warning` severity `TerriaErrors` after loading.
- Improve SDMX error messages for no results
- Fix SDMX FeatureInfoSection time-series chart to only show if data exists.
- Improve GeoJSON CRS projection error messages
- Add `Notification` `onDismiss` and `ignore` properties.
- Fix `AsyncLoader` result bug
- Remove `Terria.error` event handler
- Refactor `workbench.add` to return `Result`
- Consolidated network request / CORS error message - it is now in `t("core.terriaError.networkRequestMessage")`.
  - It can be injected into other translation strings like so: `"groupNotAvailableMessage": "$t(core.terriaError.networkRequestMessage)"`
  - Or, you can use `networkRequestError(error)` to wrap up existing `TerriaError` objects
- Fix incorrect default `configParameters.feedbackPreamble`
- Fix incorrect default `configParameters.proj4def` - it is now `"proj4def/"`
- Fix Branding component. It wasn't wrapped in `observer` so it kept getting re-rendered
- Add `FeedbackLink` and `<feedbacklink>` custom component - this can be used to add a button to open feedback dialog (or show `supportEmail` in feedback is disabled)
- Fix `ContinuousColorMap` `Legend` issue due to funky JS precision
- Fix mobx computed cycle in `CkanDatasetStratum` which was making error messages for failed loading of CKAN items worse.

#### 8.1.2 - 2021-10-01

- Removed duplicate Help icon and tooltip from the map navigation menu at the bottom as it is now shown in the top menu.
- Fixed a bug where the app shows a scrollbar in some instances.
- Wrap clean initSources with action.
- Modified `TerriaReference` to retain its name when expanded. Previously, when the reference is expanded, it will assume the name of the group or item of the target.
- Proxy `catalogIndex.url`

#### 8.1.1 - 2021-09-30

- **Breaking changes:**
  - `blacklist` has been renamed to `excludeMembers` for `ArcGisPortalCatalogGroup` and `CkanCatalogGroup`.

* Tsifyied and refactored `RegionProvider` and `RegionProviderList`, and re-enabled `loadRegionIDs`
* `TableColorMap` `minimumValue` and `maximumValue` will now take into account valid regions.
* `tableMixin.loadRegionProviderList()` is now called in `tableMixin.forceLoadMapItems()` instead of `mappableMixin.loadMapItems()`
* Add TableColumn and TableStyle `ready` computed property. Columns will only be rendered if `ready` is `true`. At the moment it is only used to wait until `loadRegionIDs` has finished.
* Moved region mapping `ImageryProvider` code to `lib/Table/createRegionMappedImageryProvider.ts`
* Fix `ChartPanel` import `Result` bug.
* Improve handling of featureInfoTemplate for composite catalog items.
* Mobile help menu will now show a link to map user guide if it is configured in `Terria.configParameters.helpItems`.
* Fixed the layout of items in mobile navigation
* Add Mapbox Vector Tile support. This is using [protomaps.js](https://github.com/protomaps/protomaps.js) in the new `ProtomapsImageryProvider`. This includes subset of MVT style specification JSON support.
* `MapboxVectorCanvasTileLayer` is now called `ImageryProviderLeafletGridLayer`
* `CesiumTileLayer` is now called `ImageryProviderLeafletTileLayer`.
* Added `geojson-vt` support to `GeoJsonMixin`, which will tile geojson into vector tiles on the fly, and use the new `ProtomapsImageryProvider`.
* Added `configParameter.enableGeojsonMvt` temporary feature flag for experimental Geojson-Mapbox vector tiles. Default is `false`.
* Added `forceCesiumPrimitives` to `GeoJsonTraits`. This can be used to render cesium primitives instead of Mapbox vector-tiles (if `configParameter.enableGeojsonMvt` is `true`)
* Add `scale` observable to `TerriaViewer`. This will give distance between two pixels at the bottom center of the screen in meters.
* Fixed `withControlledVisibility` method to inherit `propTypes` of its wrapped component.
* Added `MinMaxLevelMixin` and `MinMaxLevelTraits` to handle defining min and max scale denominator for layers.
* Extracted function `scaleToDenominator` to core - for conversion of scale to zoom level.
* Share/start data conversion will now only occur if `version` property is `0.x.x`. Previously, it was `version` property is **not** `8.x.x`
* Filter table column values by Z Score. This is controlled by the following `TableColorStyleTraits`:
  - `zScoreFilter` - Treat values outside of specifed z-score as outliers, and therefore do not include in color scale. This value is magnitude of z-score - it will apply to positive and negative z-scores. For example a value of `2` will treat all values that are 2 or more standard deviations from the mean as outliers. This must be defined to be enabled - currently it is only enabled for SDMX (with `zScoreFilter=4`).
  - `zScoreFilterEnabled - True, if z-score filter is enabled
  - `rangeFilter` - This is applied after the `zScoreFilter`. It is used to effectively 'disable' the zScoreFilter if it doesn't cut at least the specified percange of the range of values (for both minimum and maximum value). For exmaple if `rangeFilter = 0.2`, then the zScoreFilter will only be effective if it cuts at least 20% of the range of values from the minimum and maximum value
* Add `outlierColor` to `ContinuousColorMap`
* Add `placement` to `SelectableDimension`. This can be used to put `SelectableDimension` below legend using `placement = "belowLegend`
* Add `SelectableDimensionCheckbox` (and rename `SelectableDimension` to `SelectableDimensionSelect`)
* Add `outlierFilterDimension` checkbox `SelectableDimension` to workbench to enable/disable dimension
* Extend `tableStyle.rowGroups` to regions
* Fix `spreadFinishTime` bug
* Fix diverging `ContinuousColorMap` - it will now center color scale around 0.
* Refactor `SocrataMapViewCatalogItem` to use `GeoJsonMixin`
* `SocrataCatalogGroup` will not not return groups for Facets if there is only one - so it skips an unnecessary group level.
* Update protomaps.js to `1.5.0`
* SDMX will now disable the region column if less than 2 valid regions have been found
* Set `spreadStartTime` and `spreadFinishTime` to `true` for SDMX
* Add SDMX `metadataURLs` from dataflow annotations
* Improve SDMX chart titles
* `TableMixin` will now remove data if an error occurs while calling `forceLoadTableData`
* Make `regionColumn` `isNullable` - this means region column can be disabled by setting to `null`.
* Fix scalar column color map with a single value
* TableMixin will now clear data if an error occurs while calling `forceLoadTableData`
* `TableMixin` will now not return `mapItems` or `chartItems` if `isLoading`
* SDMX will now use `initialTimeSource = stop`
* Fix `duplicateModels` duplicating observables across multiple models
* Support group models in workbench -- All members will be automatically added to the map.
* Added location search button to welcome modal in mobile view.
* Add `DataUrlTraits` to `CatalogMemberTraits.dataUrls`. It contains an array of data URLS (with optional `title` which will render a button). It is handled the same as `MetadataUrls` except there is a `type` property which can be set to `wcs`, `wfs`... to show info about the URL.
* Made search location bar span full width in mobile view.
* Automatically hide mobile modal window when user is interacting with the map.
* Disabled feature search in mobile
* Disabled export (clip&ship) in mobile
* Fixed misplaced search icon in mobile safari.
* Prevents story text from covering the whole screen in mobile devices.
* Add `CatalogIndex`, `CatalogIndexReference` and `generateCatalogIndex()` script. These can be used to generate a static JSON index of a terria catalog - which can then be searched through using `flexsearch`
* Added `weakReference` flag `ReferenceMixin`, this can be used to treat References more like a shortcut (this means that `sourceReference` isn't used when models are shared/added to the workbench - the `target` is used instead)
* GroupMixin.isMixedInto and MappableMixin.isMixedInto are now more strict - and won't pass for for References with `isMappable` or `isGroup`.
* `Workbench.add` can now handle nested `References` (eg `CatalogIndexReference -> CkanReference -> WMSCatalogItem`).
* Add `description` trait to `CatalogMemberReferenceTraits`
* Added `excludeMembers` property to `GroupTraits` (this replaced the `blacklist` property in v7). It is an array of strings of excluded group and item names. A group or item name that appears in this list will not be shown to the user. This is case-insensitive and will also apply to all child/nested groups
* Fixes an app crash on load in iOS-Safari mobile which was happening when rendering help panel tooltips.
* Fixed `WebMapServiceCatalogItem` not sending additional `parameters` in `GetFeatureInfo` queries.
* Changed mobile header icons and improved styling.
* Fixed a problem with computeds and AsyncLoader when loading `mapItems` (and hence children's `mapItems`) of a CompositeCatalogItem.
* Fix `YDYRCatalogFunction` `description`
* Extend input field for search in mobile view to full width of the page.
* Automatically hide mobile modal window when user is interacting with the map (like picking a point or drawing a shape).
* Adjusted styling of x-axis labels in feature info panel to prevent its clipping.
* When expanding charts from the same catalog item, we now create a new item if the expanded chart has a different title from the previously expanded chart for the same item. This behavior matches the behavior in `v7`.
* Improve status message when feature info panel chart is loading
* Fix broken chart panel download button.
* Changed @vx/_ dependencies to @visx/_ which is the new home of the chart library
* The glyph style used for chart points can now be customized.
* Added `TerriaReference` item, useful for mounting a catalog tree from an external init file at any position in the current map's catalog tree.
* Changed @vx/_ dependencies to @visx/_ which is the new home of the chart library
* The glyph style used for chart points can now be customized.
* Chart tooltip and legend bar can now fit more legends gracefully.

#### 8.1.0 - 2021-09-08

- **Breaking changes:**
  - Overhaul of map navigation: items no longer added inside UserInterface using <Nav> jsx.

* New version of map navigation ([#5062](https://github.com/TerriaJS/terriajs/pull/5062))
  - It consists of
    - a high level api `MapNavigationModel` for managing the navigation items, which is responsible for managing the state of navigation items. It is passing commands to invidual item controller.
    - a `MapNavigationItemController` that holds and control the state of navigation item. When new navigation item is created it should extend controller and provide the definition on how it state should be updated.
  - Terria exposes instance of navigation model to the world.
  - Converted all existing navigation items to utilise new navigation model, and registered them in terria navigation model (`registerMapNavigations.tsx`).
  - Resolved issue with some navigation items not being clickable on mobile due to overlap from others.
* Fixed a bug in Difference tool where difference image was showing with zero opacity in some situations.
* Fixed `CzmlCatalogItem` to react correctly to input data changes.

#### 8.0.1 - 2021-09-06

- Added `catalog-converter` support for v7 `#start` data.
- add french Help button translation
- Enable FeatureInfoSectionSpec tests
- Add `itemProperties` to `ArcGisMapServerCatalogGroupTraits` so that `ArcGisMapServerCatalogGroup` can override relevant traits of its layers.
- Add `feature` object to `FeatureInfoSection.getTemplateData`
- Add a way to replace text in feature info templates. See [Replace text](doc/connecting-to-data/customizing-data-appearance/feature-info-template.md) for details.
- Fixed unnecessary model reloads or recomputing of `mapItems` when switching between story scenes.
- Fixed story reset button.
- Moved help button to the top menu

#### 8.0.0 - 2021-08-13

- **Breaking changes**:
  - Require `translate#` in front of translatable content id in `config.json` (i.e. `helpContent`).
  - `colorPalette` no longer supports a list of CSS colors (eg `rgb(0,0,255)-rgb(0,255,0)-rgb(255,0,0)`). Instead please use `binColors`.
  - Organise `Traits` folder into `Traits/Decorators` and `Traits/TraitsClasses`
  - Renamed all mixin instance type definitions to `XMixin.Instance`.
  - Basemaps are now defined as `baseMaps` object (see [baseMaps object docs](./doc/customizing/initialization-files.md#basemaps))
    - list of available basemaps is defined in `baseMaps.items`. This list is combined with default base maps so it's possible to override defaults
    - definition of `initBaseMapId` and `initBaseMapName` are moved to `baseMaps.defaultBaseMapId` and `baseMaps.defaultBaseMapName`
    - `previewBaseMapId` is moved to `baseMaps.previewBaseMapId`
    - implemented `baseMaps.enabledBaseMaps` array of base map ids to define a list of baseMaps available to user
    - updated docs for `baseMaps`
  - `$color-splitter` and `theme.colorSplitter` has been replaced with `$color-secondary` and `theme.colorSecondary`
  - `canZoomTo` has bee replaced with `disableZoomTo` in `MappableTraits`
  - `showsInfo` has been replaced with `disableAboutData` in `CatalogMemberTraits`
  - `AsyncLoader` loadXXX methods now return `Result` with `errors` **they no longer throw errors** - if you need errors to be thrown you can use `(await loadXX).throwIfError()`.
  - Removed `openGroup()` - it is replaced by `viewState.viewCatalogMember`
  - Renamed `ReferenceMixin.is` to `ReferenceMixin.isMixedInto`

* Fixed a bug with numeric item search where it sometimes fails to return all matching values.
* Respect order of objects from lower strata in `objectArrayTrait`.
* Fix datetime button margin with scroll in workbench.
* Fix checkbox when click happen on svg icon. (#5550)
* Added progress indicator when loading item search tool.
* Add `nullColor` to `ConstantColorMap` - used when `colorColumn` is of type `region` to hide regions where rows don't exist.
* `TableStyles` will only be created for `text` columns if there are no columns of type `scalar`, `enum` or `region`.
* Moved `TableStyle.colorMap` into `TableColorMap`
* Replaced `colorbrewer.json` with `d3-scale-chromatic` - we now support d3 color scales (in addition to color brewer) - see https://github.com/d3/d3-scale-chromatic
* Added `ContinuousColorMap` - it will now be used by default for `scalar` columns
  - To use `DiscreteColorMap` - you will need to set `numberOfBins` to something other than `0`.
* `TableColorMap` default color palette for `scalar` columns is not `Reds` instead of `RdYlOr`
* Legends for `scalar` columns will now calculate optimal `numberFormatOptions.maximumFractionDigits` and `numberFormatOptions.minimumFractionDigits`
* Fix sharing user added data of type "Auto-detect".
* #5605 tidy up format string used in `MagdaReference`
* Fix wms feature info returning only one feature
* `WebMapServiceCatalogGroup` will now create layer auto-IDs using `Name` field to avoid ID clashes.
* Added `GroupMixin` `shareKey` generation for members - if the group has `shareKeys`.
* Organise `Traits` folder into `Traits/Decorators` and `Traits/TraitsClasses
* Organise `Traits` folder into `Traits/Decorators` and `Traits/TraitsClasses`
* I18n-ify shadow options in 3DTiles and some strings in feature info panel.
* Fix `StyledIcon` css `display` clash
* Limit `SelectableDimension` options to 1000 values
* Added support for `SocrataCatalogGroup` and `SocrataMapViewCatalogGroup`
  - Notes on v7 to v8 Socrata integration:
    - Share links are not preserved
    - Added basic support for dataset resources
* Organise `Models` directory into multiple sub-directories (#5626)
  - New model related classes are moved to `Models/Definition`
  - Catalog related files are moved to `Models/Catalog`
    - ESRI, OWS, GTFS and CKAN related files are moved to their own sub-directories in `Models/Catalog/`
    - Other Catalog items related files are moved to `Models/Catalog/CatalogItems`
    - Other Catalog items related files are moved to `Models/Catalog/CatalogGroups`
    - Catalog functions related files are moved to `Models/Catalog/CatalogFunction`
  - Removed unused Models files
* Modified BadgeBar to be more tolerant to longer strings
* Added `MapboxMapCatalogItem`.
* Added `MapboxStyleCatalogItem`.
* Fix splitter thumb icon vertical position
* Renamed all mixin instance type definitions to `XMixin.Instance`.
* Clean up `ViewControl` colors
  - `$color-splitter` and `theme.colorSplitter` has been replaced with `$color-secondary` and `theme.colorSecondary`
* Clean up `SplitterTraits`
  - `SplitterTraits` is now included in `RasterLayerTraits`
  - Removed `supportsSplitter` variable
  - Added `disableSplitter` trait
* Clean up `canZoomTo`
  - Replaced with `disableZoomTo` in `MappableTraits`
* Clean up `showsInfo`
  - Replaced with `disableAboutData` in `CatalogMemberTraits`
* Add `TerriaErrorSeverity` enum, values can be `Error` or `Warning`.
  - Errors with severity `Error` are presented to the user. `Warning` will just be printed to console.
  - By default, errors will use `Error`
  - `TerriaErrorSeverity` will be copied through nested `TerriaErrors` on creation (eg if you call `TerriaError.from()` on a `Warning` then the parent error will also be `Warning`)
  - Loading models from share links or stories will use `Warning` if the model is **not in the workbench**, otherwise it will use `Error`.
* In `terriaErrorNotification` - show `error.message` (as well as `error.stack`) if `error.stack` is defined
* `AsyncLoader` now has an observable `result` property.
* `viewState.viewCatalogMember()` now handles loading catalog members, opening groups and showing "Add Data" window.
* Fix `MagdaReference` `forceLoadReference` bug.
* Clean up `CkanCatalogGroup` loading - errors are no-longer swallowed.
* Clean up `3dTilesMixin` loading - errors are no-longer swallowed.
* Fix `DataPreviewSections` info section bug.
* Move `FeedbackForm` `z-index` to same as `Notification` - this is so it will appear above Data catalog.
* Added `result.raiseError()`, `result.pushErrorTo()` and `result.clone()` helper methods - and `Result.combine()` convenience function
* Renamed `ReferenceMixin.is` to `ReferenceMixin.isMixedInto`
* Added support for logging to external error service and configuring it via config parameters. See `errorService` in [client configuration](doc/customizing/client-side-config.md).
* Fix `DiscreteColorMap` bug with `binColors` and added warning message if `colorPalette` is invalid.
* Fix `EnumColorMap` bug with `binColors`
* Moved d3-scale-chromatic code into `tableColorMap.colorScaleCategorical()` and `tableColorMap.colorScaleContinuous()`
* Disabled welcome popup for shared stories
* Add WMS support for default value of time dimension.
* Make CompositeCatalogItem sync visibility to its members.
* Add `description` and `example` static properties to `Trait`, and added `@traitClass` decorator.
* Add `parent` property to `Trait`, which contains parent `TraitClass`.
* New model-generated documentation in `generateDocs.ts`
* Refactored some `Traits` classes so they use `mixTraits` instead of extending other `Traits` classes.
* Allow translation of some components.
* Fixed a bug which prevented adding any reference catalog item while the story is playing.
* Bumped terriajs-server to ^3.3.3

#### 8.0.0-alpha.87

- Re-add basemap images to terriajs rather than requiring all TerriaMaps to have those basemap images. Default basemaps will use those images.
- Data from TableMixin always overrides other feature information (e.g. from vector tiles in region mapping) by column name and title for feature info templating (consistent with v7).
- Fixed point entity creation for TableMixin where different columns are used for point size and colour.
- Changed MappableMixin's initialMessage to show while map items are loaded. Map items could be displayed behind the disclaimer before a user accepts the disclaimer.
- Fixed a cyclic dependency between initialMessage and app spinner (globe gif greysreen) that caused the app spinner to be present forever when loading a share link.
- Removed hardcoded credit links and made it configurable via terria config parameters.
- Disable `TableMixin` time column if only one unique time interval

#### 8.0.0-alpha.86

- **Breaking changes**:
  - `EnumColorMap` will only be used for enum `TableColumns` with number of unique values <= number of bins

* Add `options` to CSV papaparsing
* `TableMixin` will now only show points **or** region mapping - not both
* Add `FeatureInfoMixin` support for 2D vector features (in Cesium only)
* `TableStyles` are now hidden from the "Display Variable" selector if the number of colors (enumColors or numberOfBins) is less than 2. As a ColorMap with a single color isn't super useful.
* Improved default `TableColumn.isSampled` - it will be false if a binary column is detected (0 or 1)
* Improved default Table charting - now a time column will be used for xAxis by default
* Added `spreadFinishTime` - which works same way as `spreadStartTime` - if `true`, finish time of feature will be "spread" so that all features are displayed at the latest time step.
* Added support for `OpenDataSoft` - only point or region based features + timeseries
* `GeoJsonMixin`-based catalog items with polygon features can be extruded if a `heightProperty` is specified.
* Bugfix to make time-based geojson work when there are multiple features with the same time property value.
* Add `czmlTemplate` to `GeoJsonTraits` - it can be used to replace GeoJSON Point features with a CZML packet.
* Made the moment points in the chart optionally clickable.

#### 8.0.0-alpha.85

- **Breaking changes**:
  - Removed `registerAnalytics.js`
  - Removed `HelpMenuPanel.jsx`

* Added analytic events related to story, share and help menu items, Also refactored events to use category and action enums.
* Remove table style `SelectableDimension` from SDMX
* `GyroscopeGuidance` can now be translated.
* Wraps tool title bar text using `...`.

#### 8.0.0-alpha.84

- Fix `ArcGisMapServerCatalogGroup` infinite loading by removing the cycle of calling `loadMembers` that was present in the `DataCatalogGroup` React component. However calling `loadMembers` is still not cached as it should for `ArcGisMapServerCatalogGroup`, and the infinite loading bug could return.
- Fix bug `selectableDimensions` bug in `Cesium3dTilesMixin` and `GltfCatalogItem`.

#### 8.0.0-alpha.83

- Add `modelDimensions` to `CatalogMemberMixin` - this can be used to apply model stratum with a `SelectableDimension` (i.e. a drop-down menu).
- `GeoJsonMixin`-based catalog items can now be styled based on to their properties through traits.
- `GeoJsonMixin`-based catalog items can now vary over time if a `timeProperty` is specified.

#### 8.0.0-alpha.82

- **Breaking changes**:
  - IndexedItemSearchProvider: (bounding) `radius` option is no longer supported in `resultsData.csv` of search indexes.

* Show a toast and spinner icon in the "Ideal zoom" button when the map is zooming.
* `zoomTo()` will return a promise that resolves when the zoom animation is complete.
* Modifies `IndexedItemSearchProvider` to reflect changes to `terriajs-indexer` file format.
* Move feature info timeseries chart funtion to `lib\Table\getChartDetailsFn.ts`
* Fix feature info timeseries chart for point (lat/long) timeseries
* Feature info chart x-values are now be sorted in acending order
* Remove merging rows by ID for `PER_ROW` data in `ApiTableCatalogItem`
* Make `ApiTableCatalogItem` more compatible with Table `Traits`
  - `keyToColumnMapping` has been removed, now columns must be defined in `columns` `TableColumnTraits` to be copied from API responses.
* Move notification state change logic from ViewState into new class `NotificationState`
* Catalog items can now show a disclaimer or message before loading through specifying `InitialMessageTraits`
* Added Leaflet hack to remove white-gaps between tiles (https://github.com/Leaflet/Leaflet/issues/3575#issuecomment-688644225)
* Disabled pedestrian mode in mobile view.
* Pedestrian mode will no longer respond to "wasd" keys when the user is typing in some input field.
* Fix references to old `viewState.notification`.
* wiring changeLanguage button to useTranslation hook so that it can be detected in client maps
* Add `canZoomTo` to `TableMixin`
* SDMX changes:
  - Add better SDMX server error messages
  - `conceptOverrides` is now `modelOverrides` - as dataflow dimension traits can now be overridden by codelist ID (which is higher priortiy than concept ID)
  - Added `regionTypeReplacements` to `modelOverride`- to manually override detected regionTypes
  - `modelOverrides` are created for SDMX common concepts `UNIT_MEASURE`, `UNIT_MULT` and `FREQ`
    - `UNIT_MEASURE` will be displayed on legends and charts
    - `UNIT_MULT` will be used to multiple the primary measure by `10^x`
    - `FREQ` will be displayed as "units" in Legends and charts (eg "Monthly")
  - Single values will now be displayed in `ShortReportSections`
  - Custom feature info template to show proper dimension names + time-series chart
  - Smarter region-mapping
  - Removed `viewMode` - not needed now due to better handling of time-series
* Fix `DimensionSelector` Select duplicate ids.
* Add Leaflet splitter support for region mapping
* Fix Leaflet splitter while zooming and panning map
* Split `TableMixin` region mapping `ImageryParts` and `ImageryProvider` to improve opacity/show performance
* Removed `useClipUpdateWorkaround` from Mapbox/Cesium TileLayers (for Leaflet) - because we no longer support IE
* Fix overwriting `previewBaseMapId` with `initBaseMapId` by multiple `initData`.
* GeoJSON Mixin based catalog items can now call an API to retrieve their data as well as fetching it from a url.
* Changes to loadJson and loadJsonBlob to POST a request body rather than always make a GET request.
* Added ApiRequestTraits, and refactor ApiTableCatalogItemTraits to use it. `apiUrl` is now `url`.

#### 8.0.0-alpha.81

- Fix invalid HTML in `DataPreviewSections`.
- Fix pluralisation of mapDataState to support other languages.
- Fix CSW `Stratum` name bug.
- Add `#configUrl` hash parameter for **dev environment only**. It can be used to overwrite Terria config URL.

#### 8.0.0-alpha.80

- Removed `Disclaimer` deny or cancel button when there is no `denyAction` associated with it.

#### 8.0.0-alpha.79

- Make `InfoSections` collapsible in `DataPreview`. This adds `show` property to `InfoSectionTraits`.
  - `WebMapServiceCatalogItem` service description and data description are now collapsed by default.
- Revert commit https://github.com/TerriaJS/terriajs/commit/668ee565004766b64184cd2941bbd53e05068ebb which added `enzyme` devDependency.
- Aliases `lodash` to `lodash-es` and use `babel-plugin-lodash` reducing bundle size by around 1.09MB.
- Fix CkanCatalogGroup filterQuery issue. [#5332](https://github.com/TerriaJS/terriajs/pull/5332)
- Add `cesiumTerrainAssetId` to config.json to allow configuring default terrain.
- Added in language toggle and first draft of french translation.json
  - This is enabled via language languageConfiguration.enabled inside config.json and relies on the language being both enumerated inside languageConfiguration.langagues and availble under {code}/translation.json
- Updated to terriajs-cesium 1.81
- Create the Checkbox component with accessibility in mind.
- Convert `FeedbackForm` to typescript.

#### 8.0.0-alpha.78

- Add `ignoreErrors` url parameter.

#### 8.0.0-alpha.77

- **Breaking changes**:
  - `terria.error.raiseEvent` and `./raiseErrorToUser.ts` have been replaced with `terria.raiseErrorToUser`.
  - `terria.error.addEventListener` has been replaced with `terria.addErrorEventListener`

* New Error handling using `Result` and `TerriaError` now applied to initial loading, `updateModelFromJson()`, `upsertModelFromJson()` and `Traits.fromJson()`. This means errors will propagate through these functions, and a stacktrace will be displayed.
  - `Result` and the new features of `TerriaError` should be considered unstable and may be extensively modified or removed in future 8.0.0-alpha.n releases
* New `terriaErrorNotification()` function, which wraps up error messages.
* `TerriaError` can now contain "child" errors - this includes a few new methods: `flatten()` and `createParentError()`. It also has a few new convenience functions: `TerriaError.from()` and `TerriaError.combine()`.
* Convert `Branding.jsx` to `.tsx`
* Added `configParams.brandBarSmallElements` to set Branding elements for small screen (also added theme props)
* Add `font` variables and `fontImports` to theme - this can be used to import CSS fonts.
* Convert `lib/Styled` `.jsx` files to `.tsx` (including Box, Icon, Text). The most significant changes to these interfaces are:
  - `Box` no longer accepts `<Box positionAbsolute/>` and this should now be passed as `<Box position="absolute"/>`.
  - `Text`'s `styledSize` has been removed. Use the `styledFontSize` prop.
  - `ButtonAsLabel` no longer accepts `dark`. A dark background is now used when `light` is false (or undefined).
* Fixes CZML catalog item so that it appears on the timeline.
* Enable `theme` config parameter. This can now be used to override theme properties.

#### 8.0.0-alpha.76

- Added support for setting custom concurrent request limits per domain through `configParameters.customRequestSchedulerLimits`.
- Added `momentChart` to region-mapped timeseries
- Add time-series chart (in FeatureInfo) for region-mapped timeseries
- Only show `TableMixin` chart if it has more than one
- Add `TableChartStyle` name trait.

#### 8.0.0-alpha.75

- Fix `NotificationWindow` bug with `message`.
- Re-add `loadInitSources` to `Terria.updateApplicationUrl()`
- Added support for `elements` object in catalogue files (aka init files).
  - Using this object you can hide/show most UI elements individually.
  - See https://github.com/TerriaJS/terriajs/pull/5131. More in-depth docs to come.

#### 8.0.0-alpha.74

- Fix JS imports of `TerriaError`

#### 8.0.0-alpha.73

- Add `title` parameter in `raiseErrorToUser` to overwrite error title.
- Added some error handling in `Terria.ts` to deal with loading init sources.
- TSify `updateApplicationOnHashChange` + remove `loadInitSources` from `Terria.updateApplicationUrl()`

#### 8.0.0-alpha.72

- **Breaking changes**:
  - Added clippingRectangle to ImageryParts.
  - Any item that produces ImageryParts in mapItems (any raster items) must now also provide a clippingRectangle.
  - This clippingRectangle should be derived from this.cesiumRectangle (a new computed property) & this.clipToRectangle as demonstrated in many raster catalog items (e.g. OpenStreetMapCatalogItem.ts).

* Adds experimental ApiTableCatalogItem.
* Fixes a bug where FeatureInfoDownload tries to serialize a circular object
* Added `removeDuplicateRows` to `TableTraits`
* `forceLoadTableData` can now return undefined - which will leave `dataColumnMajor` unchanged
* Fix sharing preview item.
* Added z-index to right button group in mobile header menu
* Added cesiumRectangle computed property to MappableMixin. This is computed from the `rectangle` Trait.
* Fixed a Cesium render crash that occured when a capabilities document specified larger bounds than the tiling scheme's supported extent (bug occured with esri-mapServer but wms was probably also affected).
* In fixing Cesium render crash above clipping rectangles are now added to Cesium ImageryLayer (or Leaflet CesiumTileLayer) rather than being included in the ImageryProvider. ImageryParts has been updated to allow passing the clipping rectangle through to Cesium.ts and Leaflet.ts where ImageryLayer/CesiumTileLayer objects are created.

#### 8.0.0-alpha.71

- Fix accidental translation string change in 8.0.0-alpha.70

#### 8.0.0-alpha.70

- **Breaking changes**:
  - Merge `Chartable` and `AsyncChartableMixin` into new **`ChartableMixin`** + `loadChartItems` has been replaced by `loadMapItems`.
  - To set base map use `terriaViewer.setBaseMap()` instead of `terriaViewer.basemap = ...`
  - Incorrect usage of `AsyncLoader` **will now throw errors**

* Add `hideInBaseMapMenu` option to `BaseMapModel`.
* Change default basemap images to relative paths.
* Add `tileWidth` and `tileHeight` traits to `WebMapServiceCatalogItem`.
* Add docs about `AsyncLoader`
* Remove interactions between AsyncLoaders (eg calling `loadMetadata` from `forceLoadMapItems`)
* ... Instead, `loadMapItems` will call `loadMetadata` before triggering its own `AsyncLoader`
* Add `isLoading` to `CatalogMemberMixin` (combines `isLoading` from all the different `AsyncLoader`)
* Move `Loader` (spinner) from `Legend` to `WorkbenchItem`.
* Merge `Chartable` and `AsyncChartableMixin` into **`ChartableMixin`** + remove `AsyncLoader` functionality from `ChartableMixin` - it is now all handled by `loadMapItems`.
* Removed `AsyncLoader` functionality from `TableMixin` - it is now handled by `loadMapItems`.
  - `TableMixin.loadRegionProviderList()` is now called in `MappableMixin.loadMapItems()`
* Added `TerriaViewer.setBaseMap()` function, this now calls `loadMapItems` on basemaps
* Fix load of persisted basemap
* Fix sharing of base map
* Added backward compatibility for `baseMapName` in `initData` (eg share links)
* Add `WebMapService` support for WGS84 tiling scheme

#### 8.0.0-alpha.69

- **Breaking changes**:
  - Basemaps are now configured through catalog JSON instead of TerriaMap - see https://github.com/TerriaJS/terriajs/blob/13362e8b6e2a573b26e1697d9cfa5bae328f7cff/doc/customizing/initialization-files.md#basemaps

* Updated terriajs-cesium to version 1.79.1
* Make base maps configurable from init files and update documentation for init files [#5140](https://github.com/TerriaJS/terriajs/pull/5140).

#### 8.0.0-alpha.68

- Remove points from rectangle `UserDrawing`
- Fix clipboard typing error.
- Ported `WebProcessingServiceCatalogGroup`.
- Add CSW Group support
- Revert "remove wmts interfaces from ows interfaces" (873aa70)
- Add `math-expression-evaluator` library and `ColumnTransformationTraits`. This allows expressions to be used to transform column values (for example `x+10` to add 10 to all values).
- Fix bug in `TableColumn.title` getter.
- Add support for TableColumn quarterly dates in the format yyyy-Qx (eg 2020-Q1).
- Fix region mapping feature highlighting.
- Update clipboard to fix clipboard typing error.
- Added direction indicator to the pedestrian mode minimap.
- Limit up/down look angle in pedestrian mode.
- Automatically disable pedestrian mode when map zooms to a different location.
- Add support for time on `ArcGisMapServerCatalogItem`
- Merge `Mappable` and `AsyncMappableMixin` into **`MappableMixin`**.
- Fixed a issue when multiple filters are set to Cesium3DTilesCatalogItem
- Async/Awaitify `Terria.ts` + fix share links loading after `loadInitSources`.
- Tsified `TerriaError` + added support for "un-rendered" `I18nTranslateString`
- Tsified `raiseErrorToUser` + added `wrapErrorMessage()` to wrap error message in something more user friendly (using `models.raiseError.errorMessage` translation string).

#### 8.0.0-alpha.67

- TSify `Loader` function.
- Added walking mode to pedestrian mode which clamps the pedestrain to a fixed height above the surface.
- Upgraded catalog-converter to fix dependency version problem and ensure that all imports are async to reduce main bundle size.

#### 8.0.0-alpha.66

- **Breaking changes**:
  - Changed merging behaviour of Trait legends (of type `LegendTraits`) in `CatalogMemberTraits`. This affects legends on all `CatalogMember` models. Legend objects in higher strata now replace values in lower strata that match by index, rather than merging properties with them.

* Add `MetadataUrlTraits` to `CatalogMemberTraits.metadataUrls`. It contains an array of metadata URLS (with optional `title` which will render a button)
* Restore `cesiumTerrainUrl` config parameter. [#5124](https://github.com/TerriaJS/terriajs/pull/5124)
* I18n-ify strings in settings panel. [#5124](https://github.com/TerriaJS/terriajs/pull/5124)
* Moved `DataCustodianTraits` into `CatalogMemberTraits` and `CatalogMemberReferenceTraits`.
* `TableMixin` styles ("Display variables") will now look for column title if style title is undefined
* Add fallback colours when Color.fromCssColorString is used.
* Allow nullable `timeColumn` in table styles. Useful for turning off auto-detection of time columns.
* Added tool for searching inside catalog items. Initial implementation works for indexed 3d tilesets.
* Added support for shapefile with `ShapefileCatalogItem`
* Added `GeoJsonMixin` for handling the loading of geojson data.
* Extended the `GeoJsonCatalogItem` to support loading of zip files.
* Fixed broken feature highlighting for raster layers.
* Show a top angle view when zooming to a small feature/building from the item search result.
* Fix `TableTimeStyleTraits.idColumns` trait type.
* Added a new `lineAndPoint` chart type
* CustomChartComponent now has a "chart-type" attribute
* Fix `ArcGisMapServerCatalogItem` layer ID and legends bug
* Re-add region mapping `applyReplacements`.
* Added `SearchParameterTraits` to item search for setting a human readable `name` or passing index specific `queryOptions` for each parameter through the catalog.
* Added `AttributionTraits` to mappable and send it as property when creating Cesium's data sources and imagery providers. [#5167](https://github.com/TerriaJS/terriajs/pull/5167)
* Fixed an issue where a TerriaMap sometimes doesn't build because of typing issues with styled-components.
* Renamed `options` to `providerOptions` in `SearchableItemTraits`.
* Fix `CkanCatalogGroup.groupBy = "none"` members
* Fix `TableMixin` region mapping feature props and make Long/Lat features use column titles (if it exists) to match v7 behaviour.
* Add support for `CkanItemReference` `wms_layer` property
* Add support for `ArcGisMapServerCatalogGroup` to use `sublayerIds`.
* Added Pedestrian mode for easily navigating the map at street level.
* Clean up `LayerOrderingTraits`, remove `WorkbenchItem` interface, fix `keepOnTop` layer insert/re-ordering.
* Remove `wordBreak="break-all"` from Box surrounding DataPreview
* Re-added merging of csv row properties and vector tile feature properties for feature info (to match v7 behaviour).
* Fixes a bug in pedestrian mode where dropping the pedestrian in northern hemisphere will position the camera underground.
* Implement highlight/hide all actions for results of item search.
* Disable pickFeatures for WMS `_nextImageryParts`.
* Fix Leaflet `ImageryLayer` feature info sorting
* Fix hard-coded colour value in Story
* Use `configParameters.cesiumIonAccessToken` in `IonImageryCatalogItem`
* Added support for skipping comments in CSV files
* Fix WMS GetLegendGraphics request `style` parameter
* Loosen Legend `mimeType` check - so now it will treat the Legend URL as an image if the `mimeType` matches **OR** the file extension matches (previously, if `mimeType` was defined, then it wouldn't look at filetype extension)
* Fix `DiffTool` date-picker label `dateComparisonB`
* Fix app crash when switching different tools.
* Create `merge` `TraitsOption` for `objectArrayTrait`
* Move `Description` `metadataUrls` above `infoSections`.
* Upgraded i18next and i18next-http-backend to fix incompatibility.
* Added support for dd/mm/yyyy, dd-mm-yyyy and mm-dd-yyyy date formats.

#### 8.0.0-alpha.65

- Fixed SDMX-group nested categories
- SDMX-group will now remove top-level groups with only 1 child

#### 8.0.0-alpha.64

- Fixed WMS style selector bug.
- `layers` trait for `ArcGisMapServerCatalogItem` can now be a comma separated string of layer IDs or names. Names will be auto-converted to IDs when making the request.

#### 8.0.0-alpha.63

- Add `v7initializationUrls` to terria config. It will convert catalogs to v8 and print warning messages to console.
- Add `shareKeys` support for Madga map-config maps (through `terria` aspect)
- Revert WMS-group item ID generation to match v7
- Add `addShareKeysToMembers` to `GroupMixin` to generate `shareKeys` for dynamic groups (eg `wms-group)
- Added `InitDataPromise` to `InitSources`
- Add reverse `modelIdShareKeysMap` map - `model.id` -> `shareKeys`
- Upgraded `catalog-converter` to 0.0.2-alpha.4
- Reverted Legend use of `object` instead of `img` - sometimes it was showing html error responses
- Legend will now hide if an error is thrown
- Update youtube urls to nocookie version
- Share link conversion (through `catalog-converter`) is now done client-side
- Fix Geoserver legend font colour bug
- Remove legend broken image icon
- Added high-DPI legends for geoserver WMS (+ font size, label margin and a few other tweaks)
- `LegendTraits` is now part of `CatalogMemberTraits`
- Add `imageScaling` to `LegendTraits`
- WMS now `isGeoserver` if "geoserver` is in the URL
- Add WMS `supportsGetLegendRequest` trait
- Improved handling of WMS default styles

#### 8.0.0-alpha.62

- Fixed an issue with not loading the base map from init file and an issue with viewerMode from init files overriding the persisted viewerMode
- Fixed issues surrounding tabbed catalog mode
- Now uses `catalog-converter` to convert terriajs json in WPS response from v7 to v8.
- Fixed a bug in `UserDrawing` which caused points to not be plotted on the map.
- Fixed app crash when switching between different types of parameter in `GeoJsonParameterEditor`.
- Fixed errors when previewing an item in a group that is open by default (`isOpen: true` in init file).
- Fixed mobx warnings when loading geojson catalog items.
- Add `multiplierDefaultDeltaStep` Trait, which tries to calculate sensible multiplier for `DistrectelyTimeVarying` datasets. By default it is set to 2, which results in a new timestep being displayed every 2 seconds (on average) if timeline is playing.
- Hide info sections with empty content in the explorer preview.
- Port `shareKeys` from version 7
- Update/re-enable `GeoJsonCatalogItemSpec` for v8.
- add `DataCustodianTraits` to `WebMapServiceCatalogGroupTraits`
- Changed behaviour of `updateModelFromJson` such that catalog groups with the same id/name from different json files will be merged into one single group.
- Fixed error when selecting an existing polygon in WPS input form.
- Upgraded `catalog-converter` to 0.0.2-alpha.3.

#### 8.0.0-alpha.61

- New `CatalogFunctionMixin` and `CatalogFunctionJobMixin`
- Tsified `FunctionParameters`
- New `YourDataYourRegions` `CatalogFunctionMixin`
- Added `inWorkbench` property
- Added `addModelToTerria` flag to `upsertModelFromJson` function
- Added `DataCustodianTraits` to `WebMapServiceCatalogItem`
- Added `disableDimensionSelectors` trait to `WebMapServiceCatalogItem`. Acheives the same effect of `disableUserChanges` in v7.
- Temporarily stopped using `papaparse` for fetching Csv urls till an upstream bug is fixed.
- Fix async bug with loading `ReferenceMixin` and then `Mappable` items in `initSources`
- Remove `addToWorkbench`, it has been replaced with `workbench.add`
- Improve handling of `ArcGisMapServerCatalogItem` when dealing with tiled layers.
- Ensure there aren't more bins than unique values for a `TableStyle`
- Add access control properties to items fetched from Esri Portal.
- Improves magda based root group mimic behaviour introdcued in 8.0.0-alpha.57 by adding `/` to `knownContainerUniqueIds` when `map-config*` is encountered
- Fixed broken chart disclaimers in shared views.
- Fixed a bug where chart disclaimers were shown even for chart items disabled in the workbench.
- Fixed a bug where charts with titles containing the text "lat" or "lon" were hidden from feature info panel.
- Fixed a bug that occurred when loading config from magda. `initializationUrls` are now applied even if `group` aspect is not set

#### 8.0.0-alpha.60

- Fix WMS legend for default styles.
- Request transparent legend from GeoServer.
- Reverted the following due to various issues with datasets:
  - Add basic routing support
  - Add better page titles when on various routes of the application
  - Add prerendering support on `/catalog/` routes (via `prerender-end` event &
    allowing TerriaMap to hit certain routes)

#### 8.0.0-alpha.59

- Update magda error message
- Add a short report section if trying to view a `3d-tiles` item in a 2d map.
- Fix bug in `Terria.interpretStartData`.
- Add `ThreddsCatalogGroup` model.
- Port `supportsColorScaleRange`, `colorScaleMinimum` and `colorScaleMaximimum` from `master` to `WebMapServiceCatalogItem` model.
- Ported MapboxVectorTileCatalogItem ("mvt").
- When expanding a chart from the feature info panel, we now place a colored dot on the map where the chart was generated from.
- Add basic routing support
- Add better page titles when on various routes of the application
- Add prerendering support on `/catalog/` routes (via `prerender-end` event &
  allowing TerriaMap to hit certain routes)
- Update `WorkbenchButton` to allow for links rather than buttons, including
  changing About Data to a link

#### 8.0.0-alpha.58

- Add `FeatureInfoTraits` to `ArcGisMapServerCatalogItem`
- Fix zooming bug for datasets with invalid bounding boxes.
- Add new model for `ArcGisTerrainCatalogItem`.
- Add 3D Tiles to 'Add web data' dropdown.
- Fix naming of item in a `CkanCatalogGroup` when using an item naming scheme other than the default.

#### 8.0.0-alpha.57

- Fix memoization of `traitsClassToModelClass`.
- Chart expanded from feature info panel will now by default show only the first chart line.
- Chart component attribtues `column-titles` and `column-units` will now accept a simpler syntax like: "Time,Speed" or "ms,kmph"
- Fix presentation of the WMS Dimension metadata.
- Magda based maps now mimic "root group uniqueId === '/'" behaviour, so that mix and matching map init approaches behave more consistently

#### 8.0.0-alpha.56

- Add `itemProperties` trait to `WebMapMapCatalogGroup`.
- Add support for `formats` traits within `featureInfoTemplate` traits.
- Fix handling of `ArcGisPortalItemReference` for when a feature layer contains multiple sublayers.
- Implemented new compass design.

#### 8.0.0-alpha.55

- Upgraded to patched terriajs-cesium v1.73.1 to avoid build error on node 12 & 14.

#### 8.0.0-alpha.54

- Add a `infoAsObject` property to the `CatalogMemberMixin` for providing simpler access to `info` entries within templating
- Add a `contentAsObject` trait to `InfoSectionTraits` where a json object is more suitable than a string.
- Add `serviceDescription` and `dataDescription` to `WebMapServiceCatalogItem` info section.
- Extend `DataPreviewSections.jsx` to support Mustache templates with context provided by the catalog item.
- Add support for `initializationUrls` when loading configuration from Magda.
- Add `:only-child` styling for `menu-bar.scss` to ensure correctly rounded corners on isolated buttons.
- Improve Branding component for mobile header
- Add support for `displayOne` configuration parameter to choose which brand element to show in mobile view
- Update Carto basemaps URL and attribution.
- Add `clipToRectangle` trait to `RasterLayerTraits` and implement on `WebMapServiceCatalogItem`, `ArcGisMapServiceCatalogItem`, `CartoMapCatalogItem`, `WebMapTileServiceCatalogItem`.
- Allow Magda backed maps to use an inline `terria-init` catalog without it getting overwritten by map-config before it can be parsed
- Deprecated `proxyableDomainsUrl` configuration parameter in favour of `serverconfig` route
- Ported a support for `GpxCatalogItem`.
- Feature info is now shareable.
- Add option `canUnsetFeaturePickingState` to `applyInitData` for unsetting feature picking state if it is missing from `initData`. Useful for showing/hiding feature info panel when switching through story slides.
- Properly render for polygons with holes in Leaflet.
- Fixes a bug that showed the chart download button when there is no downloadable source.
- Add `hideWelcomeMessage` url parameter to allow the Welcome Message to be disabled for iframe embeds or sharing scenarios.
- Ensure the `chartDisclaimer` is passed from catalog items to derived chart items.
- Don't calculate a `rectangle` on a `ArcGisPortalReferenceItem` as they appear to contain less precision than the services they point to.
- Allow an `ArcGisPortalReferenceItem` to belong to multiple `CatalogGroup`'s.
- Fix argis reference bug.
- Made possible to internationalize tour contend.
- Added TileErrorHandlerMixin for handling raster layer tile errors.
- Fixed a bug that caused the feature info chart for SOS items to not load.
- SOS & CSV charts are now shareable.

#### 8.0.0-alpha.53

- Ported an implementation of CatalogSearchProvider and set it as the default
- Notification window & SatelliteImageryTimeFilterSection now uses theme colours
- Improved look and feel of `StyledHtml` parsing
- Fix `applyAriaId` on TooltipWrapper causing prop warnings
- Make share conversion notification more pretty (moved from `Terria.ts` to `shareConvertNotification.tsx`)
- Tsxify `Collapsible`
- `ShortReportSections` now uses `Collapsible`
- Add `onToggle`, `btnRight`, `btnStyle`, `titleTextProps` and `bodyBoxProps` props in `Collapsible`
- Add `Notification.message` support for `(viewState: ViewState) => React.ReactNode`
- Added splitting support to `WebMapTileServiceCatalogItem`.

#### 8.0.0-alpha.52

- Prevent duplicate loading of GetCapabilities
- Update the `GtfsCatalogItem` to use the `AutoRefreshingMixin`.
- Add a condition to the `AutoRefreshingMixin` to prevent unnecessary polling when an item is disabled in the workbench.
- Upgraded to Cesium v1.73.
- Removed any references to `BingMapsApi` (now deprecated).
- Add support for resolving `layers` parameter from `Title` and not just `Name` in `WebMapServiceCatalogItem`.
- Change TrainerBar to show all steps even if `markdownDescription` is not provided

#### 8.0.0-alpha.51

- Add WMTS group/item support
- Create `OwsInterfaces` to reduce duplicate code across OWS servies
- Fix story prompt being permanent/un-dismissable
- Fixed a bug that caused the feature info chart for SOS items to not load.

#### 8.0.0-alpha.50

- Support for searching WFS features with WebFeatureServiceSearchProvider
- WFS-based AustralianGazetteerSearchProvider
- Fixed a bug causing users to be brought back to the Data Catalogue tab when clicking on an auto-detected user added catalogue item.
- Fixed a bug causing Data Preview to not appear under the My Data tab.
- Fix WMS style `DimensionSelector` for layers with no styles
- Add WMS legend for items with no styles
- Add warning messages if catalog/share link has been converted by `terriajs-server`.
- Update the scroll style in `HelpVideoPanel` and `SidePanel` helpful hints.
- Updated leaflet attribution to match the style of cesium credits.
- Remove `@computed` props from `WebFeatureServiceCapabilities`
- Fixed bug causing the Related Maps dropdown to be clipped.
- Add SDMX-json support for groups and items (using SDMX-csv for data queries)
- `TableMixin` now uses `ExportableMixin` and `AsyncMappableMixin`
- Move region provider loading in `TableMixin` `forceLoadTableMixin` to `loadRegionProviderList`
- Added `TableAutomaticStylesStratum.stratumName` instead of hard-coded strings
- Added `Dimension` interface for `SelectableDimension` - which can be used for Traits
- Make `SelectableDimension.options` optional

#### 8.0.0-alpha.49

- WMS GetFeatureInfo fix to ensure `style=undefined` is not sent to server
- Add support for splitting CSVs (TableMixins) that are using region mapping.
- `addUserCatalogMember` will now call `addToWorkbench` instead of `workbench.add`.
- Replaces `ShadowSection` with `ShadowMixin` using `SelectableDimensions`
- Fix Webpack Windows path issue
- Updated icons for view and edit story in the hamburger menu.
- Implemented new design for story panel.

#### 8.0.0-alpha.48

- Allow `cacheDuration` to be set on `ArcGisPortalCatalogGroup` and `ArcGisPortalItemReference`.
- Set default `ArcGisPortalCatalogGroup` item sorting by title using REST API parameter.
- Call `registerCatalogMembers` before running tests and remove manual calls to `CatalogMemberFactory.register` and `UrlMapping.register` in various tests so that tests reflect the way the library is used.
- Updated stratum definitions which used hardcoded string to use `CommonStrata` values.

#### 8.0.0-alpha.47

- Removed hard coded senaps base url.
- Added option for manual Table region mapping with `enableManualRegionMapping` TableTrait. This provides `SelectableDimensions` for the region column and region type.
- Added WMS Dimensions (using `SelectableDimensions`)
- Added WMS multi-layer style, dimension and legend support.
- Merged the `StyleSelector` and `DimensionsSelector`, and created a `SelectableDimensions` interface.
- Added `chartColor` trait for DiscretelyTimeVarying items.
- Replaced all instances of `createInfoSection` and `newInfo` with calls to `createStratumInstance` using an initialisation object.
- Added trait `leafletUpdateInterval` to RasterLayerTraits.
- Fix styling of WFS and GeoRSS.
- Fixed a bug that caused re-rendering of xAxis of charts on mouse move. Chart cursor should be somewhat faster as a result of this fix.
- Fixed a bug that caused some catalogue items to remain on the map after clicking "Remove all" on the workbench.
- Deleted old `ChartDisclaimer.jsx`
- Moved `DiscretelyTimeVaryingMixin` from `TableAutomaticStylesStratum` to `TableMixin`
- Added basic region-mapping time support
- Add short report to `ArcGisFeatureServerItem` for exceeding the feature limit.
- Added shift-drag quick zoom

#### 8.0.0-alpha.46

- Fixed i18n initialisation for magda based configurations

#### 8.0.0-alpha.45

- Upgraded to Cesium v1.71.
- Change `ExportableData` interface to `ExportableMixin` and add `disableExport` trait.
- Add basic WFS support with `WebFeatureServiceCatalogGroup` and `WebFeatureServiceCatalogItem`
- Update style of diff tool close button to match new design
- Remove sass code from the `HelpPanel` component
- Added an option for translation override from TerriaMap
- Help content, trainer bar & help terms can use translation overrides
- Accepts `backend` options under a new `terria.start()` property, `i18nOptions`
- Use `wms_api_url` for CKAN resources where it exists
- Tsxified `DateTimePicker` and refactored `objectifiedDates` (moved to `DiscretelyTimeVaryingMixin`).
- Update style of 'Change dates' button in delta to be underlined
- Fix issue with delta 'Date comparison' shifting places when querying new location
- Shows a disabled splitter button when entering diff
- Make Drag & Drop work again (tsxify `DragDropFile.tsx` and refactor `addUserFiles.ts`)
- Add `TimeVarying.is` function

#### 8.0.0-alpha.44

- Pass `format` trait on `TableColumnTraits` down to `TableAutomaticStylesStratum` for generating legends
- Add `multipleTitles` and `maxMultipleTitlesShowed` to `LegendItemTraits`
- Aggregate legend items in `createLegendItemsFromEnumColorMap` by colour, that is merge legend items with the same colour (using `multipleTitles`)
- Only generate `tableStyles` for region columns if no other styles exist
- TableAutomaticStylesStratum & CsvCatalogItem only returns unique `discreteTimes`s now
- Specified specific terriajs config for ForkTsCheckerWebpackPlugin

#### 8.0.0-alpha.43

- Replace `@gov.au/page-alerts` dependency with our own warning box component. This removes all `pancake` processes which were sometimes problematic.

#### 8.0.0-alpha.42

- Added ArcGIS catalog support via ArcGisPortalItemReference

#### 8.0.0-alpha.41

- Add `cacheDuration` and `forceProxy` to `UrlTraits` and add `cacheDuration` defaults to various catalog models.
- Tsify `proxyCatalogItemUrl`.
- Simplified SidePanel React refs by removing the double wrapping of the `withTerriaRef()` HOC
- Merged `withTerriaRef()` HOC with `useRefForTerria()` hook logic
- Breadcrumbs are always shown instead of only when doing a catalog search

#### 8.0.0-alpha.40

- Improve info section of `WebMapServiceCatalogItem` with content from GetCapabilities
- Re-implement `infoSectionOrder` as `CatalogMember` trait.
- Add `infoWithoutSources` getter to `CatalogMemberMixin` to prevent app crash when using `hideSources`
- Add support for nested WMS groups
- Added breadcrumbs when clicking on a catalogue item from a catalogue search

#### 8.0.0-alpha.39

- Development builds sped up by 3~20x - ts-loader is now optional & TypeScript being transpiled by babel-loader, keeping type check safety on a separate thread

#### 8.0.0-alpha.38

- Add `show` to `ShortReportTraits` and Tsxify `ShortReport`
- Convert `ShortReport` to styled-components, add accordian-like UI
- 3D tiles support is now implemented as a Mixin.

#### 8.0.0-alpha.37

- Add `refreshEnabled` trait and `AsyncMappableMixin` to `AutoRefreshMixin`
- Ensure `CkanCatalogGroup` doesn't keep re-requesting data when opening and closing groups.
- Add `typeName` to `CatalogMemberMixin`
- Add `header` option to `loadText`
- Add `isMixedInto` function for `AsyncMappableMixin` and `AsyncChartableMixin`
- Added file upload support for `GltfCatalogItem`. The supported extension is glb.
- Improve runtime themeing via styled components across main UI components
- Updated default welcome video defaults to a newer, slower video
- Difftool will now pick any existing marked location (like from a search result) and filter imagery for that location.
- Updated labelling & copy in Difftool to clarify workflow
- ChartCustomComponent now `abstract`, no longer specific to CSV catalog items. Implement it for custom feature info charts.
- Update date picker to use theme colours
- Removed some sass overrides on `Select` through `StyleSelectorSection`
- Update LeftRightSection to use theme colours
- Ported `GeoRssCatalogItem` to mobx, added support to skip entries without geometry.
- Update Difftool BottomPanel UI to clearer "area filter" and date pickers
- Update Difftool BottomPanel to load into Terria's BottomDock
- Rearrange MapButton layout in DOM to properly reflow with BottomDock
- Update Difftool MainPanel to not get clipped by BottomDock
- Rearrange MapDataCount to exist inside MapColumn for more correct DOM structure & behaviour
- Re-added chart disclaimer.

#### mobx-36

- Added `pointer-events` to `MapNavigation` and `MenuBar` elements, so the bar don't block mouse click outside of the button.
- Fixes "reminder pop-up" for help button being unclickable
- Use `useTranslation` instead of `withTranslation` in functional component (`MapDataCount`)
- Make welcome video url and placeholder configurable via configparameters
- Added `ExportableData` interface.
- Added `ExportData` component for data catalog.
- Added WCS "clip and ship" for WMS
- Added basic CSV export function
- Extend `UserDrawing` to handle rectangles
- Tsxify `MapInteractionMode`
- Changed default orientation for `GltfCatalogItem` to no rotation, instead of zero rotation wrt to terrain
- Added a title to welcome message video

#### mobx-35

- Add "Upload" to tour points
- Add tooltips anywhere required in UI via `parseCustomMarkdownToReactWithOptions` & customisable via `helpContentTerms`
- Add "map state" map data count to highlight state of map data
- Add a reminder "pop-up" that shows the location of the help button
- Fix bug causing story pop-up to be off screen
- Fix bug causing helpful hints to be cut off on smaller screens
- Changed the `Tool` interface, now accepting prop `getToolComponent` instead of `toolComponent`
- Added `ToolButton` for loading/unloading a tool
- Added `TransformationTraits` that can be used to change position/rotation/scale of a model.
- Merge master into mobx. This includes:
  - Upgraded to Cesium v1.68.
  - Story related enhancements:
    - Added a title to story panel with ability to close story panel.
    - Added a popup on remove all stories.
    - Added button for sharing stories.
    - Added a question popup on window close (if there are stories on the map so users don't lose their work).
- Added a new `editor` Icon
- Changed `ToolButton` to show the same icon in open/close state. Previously it showed a close icon in close state.

#### mobx-34

- Bug fix for `DatePicker` in `BottomDock` causing app crash
- Made changes to the video modals: close button has been added, pressing escape now closes the component and some basic unit tests created
- Updated the video modal for _Data Stories: Getting Started_ to use the new `VideoGuide` component
- Tweaked MyData/AddData tabs to make it possible to invoke them without using the `ExplorerWindow` component and also customize the extensions listed in the dropdown.
- Fix the timeline stack handling for when there are multiple time-enabled layers
- Ported timeseries tables.
- Extended the support for styles for ESRI ArcGis Feature Server. Line styles are supported for lines and polygon outlines in both Cesium and Leaflet viewer. #4405
- Fix polygon outline style bug.
- Add a unit test for polygon outline style.
- Add TrainerPane/TrainerBar "Terry the task trainer"
- Use `1.x.x` of `karma-sauce-launcher` to fix CI build failures
- Stop unknown icons specified in config.json from crashing UI
- Creates a `ShadowTraits` class that is shared by `GltfCatalogItem` and `Cesium3DTilesCatalogItem`.
- Fixed a bug where user added data was removed from catalogue when Remove from map button in data catalog is clicked.
- Fix leaflet zoom to work when bounding rectangle exists but doesn't have bounds defined

#### mobx-33

- Updated generic select so icon doesn't block click
- Re-added loading bar for leaflet & cesium viewers

#### mobx-32

- Made expanded SOS chart item shareable.
- Fixed a regression bug where the time filter is shown for all satellite imagery items
- Add unit tests for `WelcomeMessage` and `Disclaimer`
- Fixed minor UI errors in console
- Replaced helpful hints text with the new version
- Made the shapes of some of the workbench components rounded
- Add `clampToGround` property on to holes within polygons in `GeoJsonCatalogItem`
- Set default `clampToGround` trait to `true` for `GeoJsonCatalogItem`
- Fixed a bug where WMS items caused type errors in newer babel and typescript builds, due to mixed mixin methods on DiffableMixin & DiscretelyTimeVaryingMixin
- Fixed a bug where KmlCatalogItem did not use the proxy for any urls.
- Add support for `CkanCatalogGroup` and `CkanItemReference`.
- Added unit test to ensure getAncestors behaviour
- Hide the chart legend if there are more than four items to prevent things like FeatureInfo being pushed out of the view and the map resizing.
- Prevent addedByUser stack overflow
- Fixed a chart bug where moment points do not stick to the basis item when they are of different scale.
- Fixed a bug where the moment point selection highlight is lost when changing the satellite imagery date.
- Removed sass from Clipboard
- Updated LocationSearchResults to support multiple search providers
- Replaced lifesaver icon on the help button with a question mark button
- Fix handling of points and markers around the anti-meridian in the `LeafletVisualizer`.
- Fixed difference tool losing datepicker state by keeping it mounted
- Disabled unhelpful Help button when in `useSmallScreenInterface`
- Fixed a bug where a single incorrect catalog item in a group would prevent subsequent items from loading.
- Improved catalog parsing to include a stub (`StubCatalogItem`) when terriajs can't parse something

#### mobx-31

- Fixes broken time filter location picker when other features are present on the map.
- Fixes the feature info panel button to show imagery at the selected location.
- Added `hideSource` trait to `CatalogMemberTraits`. When set to true source URL won't be visible in the explorer window.
- Added `Title`, `ContactInformation`, `Fees` to the `CapabilitiesService` interface so they are pulled on metadata load.
- Resolved name issue of `WebMapServiceCapabilities`. Now it returns a name resolved from `capabilities` unless it is set by user.
- Added setting of `isOpenInWorkbench`, `isExperiencingIssues`, `hideLegendInWorkbench`, `hideSource` strats for `WebMapServiceCatalogItem` from `WebMapServiceCatalogGroup`.

#### mobx-30

- Ported welcome message to mobx with new designs
- Updated CI clientConfig values to include new help panel default
- Bumped explicit base typescript to 3.9.2
- Lock rollbar to 2.15.2
- Ported disclaimer to mobx with new designs
- Added diff tool for visualizing difference (delta) of images between 2 dates for services that support it.
- Updated workbench ViewingControls styles to line up with icons
- Prevent re-diff on workbench items that are already a diff
- Updated splitter to force trigger resizes so it catches up on any animation delays from the workbench
- Update workbench to trigger resize events onTransitionEnd on top of view-model-triggers
- Added satellite imagery to help panel
- Stop disclaimer clashing with welcome message by only loading WelcomeMessage after disclaimer is no longer visible
- Fixes a difftool bug where left/right items loose their split direction settings when the tool is reset
- Fixes a splitter bug where split direction is not applied to new layers.
- Re-added satellite guide prompt option via `showInAppGuides`
- Changed tour "go back 1 tour point" messaging from "previous" to "back"

#### mobx-29

- Fix handling of urls on `Cesium3DTilesCatalogItem` related to proxying and getting confused between Resource vs URL.
- Renamed `UrlReference.createUrlReferenceFromUrlReference` to `UrlReference.createCatalogMemberFromUrlReference`
- Moved url to catalog member mapping from `createUrlRefernceFromUrl.register` to `UrlToCatalogMemberMapping` (now in `UrlReference.ts` file)
- Added in-app tour framework & base tour items
- Make the help panel customisable for different maps by modifying `config.json`
- Added generic styled select
- Remove maxZoom from leaflet map.
- Run & configure prettier on terriajs lib/ json files
- Changed most of the icons for the `MapNavigation` section (on the right hand side) of the screen
- Added a close button to story panel
- Made `MapIconButton` to animate when expanding
- Remove requirement for browser to render based on make half pixel calculations for the Compass & stop it jumping around when animating

#### mobx-28

- Fix SASS exports causing some build errors in certain webpack conditions

#### mobx-1 through mobx-27

- Fixed DragDropFile and `createCatalogItemFromFileOrUrl` which wasn't enabled/working in mobx, added tests for `createCatalogItemFromFileOrUrl` and renamed `createCatalogItemFromUrl` to `createUrlRefernceFromUrl`.
- Fixed bug in StratumOrder where `sortBottomToTop` would sort strata in the wrong order.
- Allow member re-ordering via GroupMixin's `moveMemberToIndex`
- Fixed a bug where `updateModelFromJson` would ignore its `replaceStratum` parameter.
- Re-added Measure Tool support
- Re-added `CartoMapCatalogItem`
- Re-implemented `addedByUser` to fix bug where previews of user added data would appear in the wrong tab.
- Added header options for loadJson5, & allow header overrides on MagdaReference loading
- Re-added some matcher-type mappings in `registerCatalogMembers`.
- Added `UrlReference` to represent catalog items created from a url with an auto-detected type.
- Modified `upsertModelFromJson` so that when no `id` is provided, the `uniqueId` generated from `localId` or `name` is incremented if necessary to make it unique.
- Re-enable search components if SearchProvider option provided
- Modified tests to not use any real servers.
- Fixed bug causing workbench items to be shared in the wrong order.
- Fix bug where urls in the feature info panel weren't turned into hyperlinks
- Fix preview map's base map and bounding rectangle size
- Fixed positioning of the buttons at the bottom and the timeline component on mobile
- Added `hasLocalData` property to indicate when a catalog item contains local data. This property is used to determine whether the item can be shared or not.
- Fixed bug causing user added data to not be shared. Note that user added catalog item urls are now set at the user stratum rather than the definition stratum.
- Added the ability to filter location search results by an app-wide bounding box configuration parameter
- Re-introduce UI elements for search when a catalogSearchProvider is provided
- Fix bug that prevented live transport data from being hidden
- Hide opacity control for point-table catalog items.
- Fixed bug where `Catalog` would sometimes end up with an undefined `userAddedDataGroup`.
- Show About Data for all items by default.
- Fixed translation strings for the descriptive text about WMS and WFS URLs in the data catalogue.
- Fix bug that throws an error when clicking on ArcGIS Map Service features
- Fix initialisation of `terria`'s `shareDataService`.
- Support Zoom to Data on `CsvCatalogItem` when data has lat-lon columns.
- Add a trait called `showShadowUi` to `Cesium3DTilesCatalogItem` which hide shadows on workbench item UI.
- Re-added `ArcGisFeatureServerCatalogItem` and `ArcGisFeatureServerCatalogGroup`
- Prevent TerriaMap from crashing when timeline is on and changing to 2D
- Rewrite charts using `vx` svg charting library.
- Fixed bug causing `ArcGisFeatureServerCatalogItem` to throw an error when a token is included in the proxy url.
- Fix a bug for zooming to `ArcGisMapServerCatalogItem` layers
- Modified creation of catalog item from urls to set the item name to be the url at the defaults stratum rather than the definition stratum. This prevents actual item names at load strata from being overridden by a definition stratum name which is just a url.
- Fixed a bug causing highlighting of features with `_cesium3DTileFeature` to sometimes stop working. Also changed highlight colour to make it more visible.
- Fixed bug causing user added data with an auto-detected data type to not be shared properly.
- Modified `addToWorkbench` so that when a catalog item fails to load it is removed from the workbench and an error message is displayed.
- Add support for feature picking on region mapped datasets
- Revamp map buttons at top to support two menu configuration
- Viewer (2d/3d/3d-non-terrain) & basemap preferences are persisted to local storage again, and loaded back at startup
- Dramatically simplified map button styling (pre-styled-components)
- Allow DropdownPanel(InnerPanel) to show centered instead of offset toward the left
- Added AccessControlMixin for tracking access control of a given MagdaReference
- Add a legend title trait
- Show private or public dataset status on data catalog UI via AccessControlMixin
- Added `pointSizeMap` to `TableStyle` to allow point size to be scaled by value
- Added `isExperiencingIssues` to `CatalogMemberTraits`. When set to true, an alert is displayed above the catalog item description.
- Add gyroscope guidance
- Enable StyleSelectorSection workbench control for `WebMapServiceCatalogItem`
- New-new ui
- Add WIP help panes
- Added "Split Screen Mode" into workbench
- Moved excess workbench viewing controls into menu
- Updated bottom attribution styling
- Begin styled components themeing
- Make `clampToGround` default to true for `ArcGisFeatureServerCatalogItemTraits` to stop things from floating
- Add fix for `WebMapServiceCatalogItem` in `styleSelector` to prevent crash.
- Revert changes to `StyleSelectorSelection` component and refactor `WebMapServiceCatalogItem` styleSelector getter.
- Added a temporary fix for bug where a single model failing to load in `applyInitData` in `Terria` would cause other models in the same `initData` object to not load as well.
- Change gyroscope focus/hover behaviour to move buttons on hover
- Stop showing previewed item when catalog is closed
- Prevent `StoryPanel.jsx` from reloading magda references on move through story.
- Add google analytics to mobx
- Fixed google analytics on story panel
- Fixed path event name undefined labelling
- Enable zoomTo and splitter on `CartoMapCatalogItem`.
- Added name to `MapServerStratum` in `ArcGisMapServerCatalogItem`.
- Readded basic `CompositeCatalogItem`.
- Ported Augmented Reality features
- Fixed bug causing "Terrain hides underground features" checkbox to sometimes become out of sync between `SettingPanel` and `WorkbenchSplitScreen`.
- Ports the Filter by Location" feature for Satellite imagery. The property name setting is renamed to `timeFilterPropertyName` from `featureTimesProperty`.
- Made split screen window in workbench hidden when viewer is changed to 3D Smooth and 2D
- Tidy Help UI code
- Added `allowFeatureInfoRequests` property to `Terria` and prevent unnecessary feature info requests when creating `UserDrawing`s.
- Tidied up analytics port, fixed `getAncestors` & added `getPath` helper
- Updated upload icon to point upwards
- Prevent catalog item names from overflowing and pushing the collapse button off the workbench
- Stopped analytics launch event sending bad label
- Add .tsx tests for UI components
- Provide a fallback name for an `ArcGisServerCatalogItem`
- Ensure `CesiumTileLayer.getTileUrl` returns a string.
- Polished help UI to match designs
- Adds methods `removeModelReferences` to Terria & ViewState for unregistering and removing models from different parts of the UI.
- Add basic support for various error provider services, implementing support for Rollbar.
- Add trait to enabling hiding legends for a `CatalogMember` in the workbench.
- Added new help menu item on how to navigate 3d data
- Add traits to customize color blending and highlight color for `Cesium3DTilesCatalogItem`
- Reimplemented splitting using `SplitItemReference`.
- Fix bug that caused contents on the video panel of the help UI to overlay the actual video
- Overhauled location search to be a dropdown instead of list of results
- Fixed bug causing full app crash or viewer zoom refresh when using 3D view and changing settings or changing the terrain provider.
- Implements `SensorObservationServiceCatalogItem`.
- Add support for styling CSVs using a region mapped or text columns.
- Update Compass UI to include larger rotation target, remove sass from compass
- Link Compass "help" button to `navigation` HelpPanelItem (requires generalisation later down the track)
- Improve keyboard traversal through right-hand-side map icon buttons
- Link Compass Gyroscope guidance footer text to `navigation` HelpPanelItem (requires generalisation later down the track)
- Removed hardcoded workbench & Panel button colours
- Ensure CSV column names are trimmed of whitespace.
- Really stop analytics launch event sending bad & now empty & now finally the real label
- Re-added `ArcGisMapServerCatalogGroup` and `ArcGisServerGroup`.
- Tidy Compass UI animations, styles, titles
- Bumped mobx minor to 4.15.x, mobx-react major to 6.x.x
- Add `dateFormat` trait to `TimeVaryingTraits` to allowing formatting of datestrings in workbench and bottomdock.
- Tidy Gyroscope Guidance positioning
- Fixed FeatureInfoPanel using old class state
- Fixed MapIconButton & FeedbackButton proptypes being defined incorrectly
- Implement SenapsLocationsCatalogItem
- Update papaparse and improve handling for retrieveing CSVs via chunking that have no ContentLenth header

### v7.11.17

- Moved strings in DateTimeSelector and FeatureInfoPanel into i18next translation file.

### v7.11.16

- Fixed a bug where the timeline would not update properly when the timeline panel was resized.

### v7.11.15

- Fixed a bug when clicking the expand button on a chart in feature info when the clicked feature was a polygon.

### v7.11.14

- Update CARTO Basemaps CDN URL and attribution.
- Fixed issue with node 12 & 14 introduced in Cesium upgrade.

### v7.11.13

- Upgraded to Cesium v1.73.
- Removed any references to `BingMapsApi` (now deprecated).

### v7.11.12

- Fixed a crash with GeoJsonCatalogItem when you set a `stroke-opacity` in `styles`.

### v7.11.11

- If `showIEMessage` is `true` in config.json, warn IE11 users that support is ending.

### v7.11.10

- Remove caching from TerriaJsonCatalogFunction requests.
- Upgraded minimum node-sass version to one that has binaries for node v14.

### v7.11.9

- Update Geoscience Australia Topo basemap.
- Remove caching from WPS requests.
- Fix entity outline alpha value when de-selecting a feature.

### v7.11.8

- Upgraded to terriajs-cesium v1.71.3 which fixes a bug running gulp tasks on node v14.

### v7.11.7

- Add additional region mapping boundaries.

### v7.11.6

- Rework the handling of point datasets on the anti-meridian when using LeafletJS.
- Fix indices in some translation strings including strings for descriptions of WMS and WMS service.
- Upgraded to Cesium v1.71.

### v7.11.5

- Added `GeoRssCatalogItem` for displaying GeoRSS files comming from rss2 and atom feeds.
- Bug fix: Prevent geojson files from appearing twice in the workbench when dropped with the .json extension
- Story related enhancements:
  - Added a title to story panel with ability to close story panel.
  - Added a popup on remove all stories.
  - Added button for sharing stories.
  - Added a question popup on window close (if there are stories on the map so users don't lose their work).
- Pinned `html-to-react` to version 1.3.4 to avoid IE11 incompatibility with newer version of deep dependency `entities`. See https://github.com/fb55/entities/issues/209
- Added a `MapboxStyleCatalogItem` for showing Mapbox styles.
- Add a `tileErrorThresholdBeforeDisabling` parameter to `ImageryLayerCatalogItem` to allow a threshold to set for allowed number of tile failures before disabling the layer.

### v7.11.4

- Add support for `classBreaks` renderer to `ArcGisFeatureServerCatalogItem`.
- Upgraded to Cesium v1.68.
- Replace `defineProperties` and `freezeObject` to `Object.defineProperties` and `Object.freeze` respectively.
- Bumped travis build environment to node 10.
- Upgraded to `generate-terriajs-schema` to v1.5.0.

### v7.11.3

- Added babel dynamic import plugin for webpack builds.
- `ignoreUnknownTileErrors` will now also ignore HTTP 200 responses that are not proper images.

### v7.11.2

- Pass minimumLevel, in Cesium, to minNativeZoom, in Leaflet.
- Upgraded to Cesium v1.66.

### v7.11.1

- Fix for color of markers on the map associated with chart items

### v7.11.0

- Fix draggable workbench/story items with translation HOC
- Added first revision of "delta feature" for change detection of WMS catalog items which indicate `supportsDeltaComparison`
- Improve menu bar button hover/focus states when interacting with its panel contents
- Add ability to set opacity on `GeoJsonCatalogItem`
- Expanded test cases to ensure WorkbenchItem & Story have the correct order of components composed
- Fix broken catalog functions when used with translation HOC
- Fix bug with momentPoints chart type when plotting against series with null values
- Make the default `Legend` width a little smaller to account for the workbench scrollbar
- Bug fix for expanding chart - avoid creating marker where no lat lon exists.
- Add a `ChartDisclaimer` component to display an additional disclaimer above the chart panel in the bottom dock.
- Add `allowFeatureInfoRequests` property to `Terria` and prevent unnecessary feature info requests when creating `UserDrawing`s.
- Removes unsupported data that is drag and dropped from the workbench and user catalog.
- Adjusted z-index values so that the explorer panel is on top of the side panel and the notification window appears at the very top layer.
- Allow `CkanCatalogItem` names to be constructed from dataset and resource names where multiple resources are available for a single dataset
- Set the name of ArcGis MapServer CatalogGroup and CatalogItem on load
- Improve autodetecting WFS format, naming of the WFS catalog group and retaining the zoomToExtent
- Remove unnecessary nbsp; from chart download and expand buttons introduced through internationalization.
- Fix story prompt flag not being set after dismissing story, if `showFeaturePrompts` has been enabled

### v7.10.0

- Added proper basic internationalisation beginnings via i18next & react-i18next
- Fixed a bug where calling `openAddData()` or `closeCatalog()` on ViewState did not correctly apply the relevant `mobileViewOptions` for mobile views.
- Fixed filter by available dates on ImageryLayerCatalogItem not copying to the clone when the item is split.
- Fixed an error in `regionMapping.json` that causes some states to be mismatched when using Australian state codes in a column labelled "state". It is still recommended to use "ste", "ste_code" or "ste_code_2016" over "state" for column labels when matching against Australian state codes.
- Fixed bug where "User data" catalog did not have add-buttons.
- Added ability to re-add "User data" CSV items once removed from workbench.
- Changed catalog item event labels to include the full catalog item path, rather than just the catalog item name.
- Added support for `openAddData` option in config.json. If true, the "Add Data" dialog is automatically opened at startup.
- Welcome message, in-app guides & new feature prompts are now disabled by default. These can be re-enabled by setting the `showWelcomeMessage`, `showInAppGuides` & `showFeaturePrompts` options in config.json.
- Updated Welcome Message to pass its props to `WelcomeMessagePrimaryBtnClick` & `WelcomeMessageSecondaryBtnClick` overrides
- Welcome message, in-app guides & new feature prompts are now disabled by default. These can be re-enabled by setting the `showWelcomeMessage`, `showInAppGuides` & `showFeaturePrompts` options in config.json.
- Updated Welcome Message to pass its props to `WelcomeMessagePrimaryBtnClick` & `WelcomeMessageSecondaryBtnClick` overrides.
- Fixed a bug in anti-meridian handling causing excessive memory use.
- Handled coordinate conversion for GeoJson geometries with an empty `coordinates` array.
- Fixed height of My Data drag and drop box in Safari and IE.

### v7.9.0

- Upgraded to Cesium v1.63.1. This upgrade may cause more problems than usual because Cesium has switched from AMD to ES6 modules. If you run into problems, please contact us: https://terria.io/contact

### v7.8.0

- Added ability to do in-app, "static guides" through `<Guide />`s
- Added in-app Guide for time enabled WMS items
- Initial implementation of language overrides to support setting custom text throughout the application.
- Added ability to pass `leafletUpdateInterval` to an `ImageryLayerCatalogItem` to throttle the number of requests made to a server.

### v7.7.0

- Added a quality slider for the 3D map to the Map panel, allowing control of Cesium's maximumScreenSpaceError and resolutionScale properties.
- Allowed MapboxMapCatalogItems to be specified in catalog files using type `mapbox-map`.
- We now use styles derived from `drawingInfo` from Esri Feature Services.
- Chart related enhancements:
  - Added momentPoints chart type to plot points along an available line chart.
  - Added zooming and panning on the chart panel.
  - Various preventative fixes to prevent chart crashes.
- Increased the tolerance for intermittent tile failures from time-varying raster layers. More failures will now be allowed before the layer is disabled.
- Sensor Observation Service `GetFeatureOfInterest` requests no longer erroneously include `temporalFilters`. Also improved the generated request XML to be more compliant with the specification.
- Fixed a bug where differences in available dates for `ImageryLayerCatalogItem` from original list of dates vs a new list of dates, would cause an error.
- Improved support for layers rendered across the anti-meridian in 2D (Leaflet).
- Fixed a crash when splitting a layer with a `momentPoints` chart item.
- Fixed a crash when the specified Web Map Service (WMS) layer could not be found in the `GetCapabilities` document and an alternate legend was not explicitly specified.

### v7.6.11

- Added a workaround for a bug in Google Chrome v76 and v77 that caused problems with sizing of the bottom dock, such as cutting off the timeline and flickering on and off over the map.
- Set cesium rendering resolution to CSS pixel resolution. This is required because Cesium renders in native device resolution since 1.61.0.

### v7.6.10

- Fixed error when opening a URL shared from an explorer tab. #3614
- Resolve a bug with `SdmxJsonCatalogItem`'s v2.0 where they were being redrawn when dimensions we're changed. #3659
- Upgrades terriajs-cesium to 1.61.0

### v7.6.9

- Automatically set `linkedWcsCoverage` on a WebMapServiceCatalogItem.

### v7.6.8

- Added ability in TerriaJsonCatalogFunction to handle long requests via HTTP:202 Accepted.

### v7.6.7

- Fixed share disclaimer to warn only when user has added items that cannot be shared.

### v7.6.6

- Basemaps are now loaded before being enabled & showed

### v7.6.5

- Add the filename to a workbench item from a drag'n'dropped file so it isn't undisplayed as 'Unnamed item'.
- Fixed inability to share SOS items.
- Added an option to the mobile menu to allow a story to be resumed after it is closed.
- The "Introducing Data Stories" prompt now only needs to be dismissed once. Previously it would continue to appear on every load until you clicked the "Story" button.
- Fixed a crash that could occur when the feature info panel has a chart but the selected feature has no chart data.
- Fixed a bug where the feature info panel would show information on a vector tile region mapped dataset that had no match.

### v7.6.4

- Add scrollbar to dropdown boxes.
- Add support for SDMX version 2.1 to existing `SdmxJsonCatalogItem`.
- Add a warning when sharing a map describing datasets which will be missing.
- Enable the story panel to be ordered to the front.
- Disable the autocomplete on the title field when adding a new scene to a story.
- Fix SED codes for regionmapping

### v7.6.3

- Fixed a bug with picking features that cross the anti-meridian in 2D mode .
- Fixed a bug where `ArcGisMapServerCatalogItem` legends were being created during search.
- Fixed a bug where region mapping would not accurately reflect share link parameters.

### v7.6.2

- Fixed a bug that made some input boxes unreadable in some web browsers.

### v7.6.1

- Fixed a bug that prevented the "Feedback" button from working correctly.
- Fix a bug that could cause a lot of extra space to the left of a chart on the feature info panel.

### v7.6.0

- Added video intro to building a story
- Allow vector tiles for region mapping to return 404 for empty tiles.

### v7.5.2

- Upgraded to Cesium v1.58.1.
- Charts are now shared in share & story links

### v7.5.1

- Fixed a bug in Cesium that prevented the new Bing Maps "on demand" basemaps from working on `https` sites.

### v7.5.0

- Added the "Story" feature for building and sharing guided tours of maps and data.
- Added sharing within the data catalog to share a given catalog group or item
- Switched to using the new "on demand" versions of the Bing Maps aerial and roads basemaps. The previous versions are deprecated.

### v7.4.1

- Remove dangling comma in `regionMapping.json`.
- `WebMapServicCatalogItem` now includes the current `style` in generated `GetLegendGraphic` URLs.

### v7.4.0

- Upgraded to Cesium v1.57.
- Fixed a bug where all available styles were being retrieved from a `GetCapabilities` for each layer within a WMS Group resulting in memory crashes on WMSs with many layers.
- Support State Electoral Districts 2018 and 2016 (SED_Code_2018, SED_Code_2016, SED_Name_2018, SED_Name_2016)

### v7.3.0

- Added `GltfCatalogItem` for displaying [glTF](https://www.khronos.org/gltf/) models on the 3D scene.
- Fixed a bug where the Map settings '2D' button activated '3D Smooth' view when configured without support for '3D Terrain'.
- Added `clampToTerrain` property to `GeoJsonCatalogItem`.
- When clicking a polygon in 3D Terrain mode, the white outline is now correctly shown on the terrain surface. Note that Internet Explorer 11 and old GPU hardware cannot support drawing the highlight on terrain, so it will not be drawn at all in these environments.

### v7.2.1

- Removed an extra close curly brace from `regionMapping.json`.

### v7.2.0

- Added `hideLayerAfterMinScaleDenominator` property to `WebMapServiceCatalogItem`. When true, TerriaJS will show a message and display nothing rather than silently show a scaled-up version of the layer when the user zooms in past the layer's advertised `MinScaleDenominator`.
- Added `GeoJsonParameterEditor`.
- Fixed a bug that resulted in blank titles for catalog groups loaded from automatically detected (WMS) servers
- Fixed a bug that caused some chart "Expand" options to be hidden.
- Added `CED_CODE18` and `CED_NAME18` region types to `regionMapping.json`. These are now the default for CSV files that reference `ced`, `ced_code` and `ced_name` (previously the 2016 versions were used).
- Improved support for WMTS, setting a maximum level to request tiles at.

### v7.1.0

- Support displaying availability for imagery layers on charts, by adding `"showOnChart": true" or clicking a button in the UI.
- Added a `featureTimesProperty` property to all `ImageryLayerCatalogItem`s. This is useful for datasets that do not have data for all locations at all times, such as daily sensor swaths of near-real-time or historical satellite imagery. The property specifies the name of a property returned by the layer's feature information query that indicates the times when data is available at that particular location. When this property is set, TerriaJS will display an interface on the workbench to allow the user to filter the times to only those times where data is available at a particular location. It will also display a button at the bottom of the Feature Information panel allowing the user to filter for the selected location.
- Added `disablePreview` option to all catalog items. This is useful when the preview map in the catalog will be slow to load.
- When using the splitter, the feature info panel will now show only the features on the clicked side of the splitter.
- Vector polygons and polylines are now higlighted when clicked.
- Fixed a bug that prevented catalog item split state (left/right/both) from being shared for CSV layers.
- Fixed a bug where the 3D globe would not immediately refresh when toggling between the "Terrain" and "Smooth" viewer modes.
- Fixed a bug that could cause the chart panel at the bottom to flicker on and off rapidly when there is an error loading chart data.
- Fixed map tool button positioning on small-screen devices when viewing time series layers.

### v7.0.2

- Fixed a bug that prevented billboard images from working on the 2D map.
- Implemented "Zoom To" support for KML, CZML, and other vector data sources.
- Upgraded to Cesium v1.55.

### v7.0.1

- Breaking Changes:
  - TerriaJS no longer supports Internet Explorer 9 or 10.
  - An application-level polyfill suite is now highly recommended, and it is required for Internet Explorer 11 compatibility. The easiest approach is to add `<script src="https://cdn.polyfill.io/v2/polyfill.min.js"></script>` to the `<head>` element of your application's HTML page, which will deliver a polyfill suite tailored to the end-user's browser.
  - TerriaJS now requires Node.js v8.0 or later.
  - TerriaJS now requires Webpack v4.0 or later.
  - TerriaJS now uses Gulp v4.0. If you have Gulp 3 installed globally, you'll need to use `npm run gulp` to run TerriaJS gulp tasks, or upgrade your global Gulp to v4 with `npm install -g gulp@4`.
  - TerriaJS now uses Babel v7.0.
  - Removed `UrthecastCatalogItem`, `UrthecastCatalogGroup`, and `registerUrthcastCatalogItems`. The Urthecast functionality was dependent on an npm package that hadn't been updated in three years and had potential security vulnerabilities. Please [let us know](https://gitter.im/TerriaJS/terriajs) if you were using this functionality.

### v6.5.0

- Add support for rendering Mapbox Vector Tiles (MVT) layers. Currently, polygons are the only supported geometry type, and all polygons are drawn with the same outline and fill colors.
- `wwwroot/data/regionMapping.json` is now the default region mapping file (rather than a file provided by TerriaMap), and needs to be explicitly overridden by a `regionMappingDefinitionsUrl` setting in config.json.

### v6.4.0

- The Feature Info panel can now be moved by clicking and dragging it.
- The map tool buttons are now arranged horizontally instead of vertically on small-screen mobile devices.
- When using a Web Map Service (WMS) catalog item with the `linkedWcsUrl` and `linkedWcsCoverage` properties, we now pass the selected WMS style to the Web Coverage Service (WCS) so that it can optionally return different information based on the selected style.
- Added `stationIdWhitelist` and `stationIdBlacklist` properties to `SensorObservationServiceCatalogItem` to allow filtering certain monitoring stations in/out.
- Fixed a bug that caused a crash when attempting to use a `style` attribute on an `<a>` tag in Markdown+HTML strings such as feature info templates.
- Fixed a bug that displaced the chart dropdown list on mobile Safari.

### v6.3.7

- Upgraded to Cesium v1.53.

### v6.3.6

- Dragging/dropping files now displays a more subtle notification rather than opening the large Add Data / My Data panel.
- The `sendFeedback` function can now be used to send additional information if the server is configured to receive it (i.e. `devserverconfig.json`).
- Made custom feedback controls stay in the lower-right corner of the map.
- Improved the look of the toolbar icons in the top right, and added an icon for the About page.

### v6.3.5

- Changed the title text for the new button next to "Add Data" on the workbench to "Load local/web data".
- Fixed a bug that caused the area to the right of the Terria log on the 2D map to be registered as a click on the logo instead of a click on the map.
- Fixed a bug that caused the standard "Give Feedback" button to fail to open the feedback panel.
- Swapped the positions of the group expand/collapse icon and the "Remove from catalogue" icon on the My Data panel, for more consistent alignment.
- Made notifications honor the `width` and `height` properties. Previously, these values were ignored.

### v6.3.4

- Added the ability to add custom components to the feedback area (lower right) of the user interface.

### v6.3.3

- Upgraded to Cesium v1.51.

### v6.3.2

- Added "filterByProcedures" property to "sos" item (default: true). When false, the list of procedures is not passed as a filter to GetFeatureOfInterest request, which works better for BoM Water Data Online services.

### v6.3.1

- Fixed a bug that caused the compass control to be misaligned in Internet Explorer 11.

### v6.3.0

- Changed the "My Data" interface to be much more intuitive and tweaked the visual style of the catalog.
- Added `CartoMapCatalogItem` to connect to layers using the [Carto Maps API](https://carto.com/developers/maps-api/).

## v6.2.3

- Made it possible to configure the compass control's colors using CSS.

### v6.2.2

- Removed the Terria logo from the preview map and made the credit there smaller.
- Fall back to the style name in the workbench styles dropdown when no title is given for a style in WMS GetCapabilities.

### v6.2.1

- We now use Cesium Ion for the Bing Maps basemaps, unless a `bingMapsKey` is provided in [config.json](https://docs.terria.io/guide/customizing/client-side-config/#parameters). You can control this behavior with the `useCesiumIonBingImagery` property. Please note that if a `bingMapsKey` is not provided, the Bing Maps geocoder will always return no results.
- Added a Terria logo in the lower left of the map. It can be disabled by setting `"hideTerriaLogo": true` in `config.json`.
- Improved the credits display on the 2D map to be more similar to the 3D credits.
- Fixed a bug that caused some legends to be missing or incomplete in Apple Safari.

### v6.2.0

- Added a simple WCS "clip and ship" functionality for WMS layers with corresponding a WCS endpoint and coverage.
- Fixed problems canceling drag-and-drop when using some web browsers.
- Fixed a bug that created a time period where no data is shown at the end of a time-varying CSV.
- Fixed a bug that could cause endless tile requests with certain types of incorrect server responses.
- Fixed a bug that could cause endless region tile requests when loading a CSV with a time column where none of the column values could actually be interpreted as a time.
- Added automatic retry with jittered, exponential backoff for tile requests that result in a 5xx HTTP status code. This is especially useful for servers that return 503 or 504 under load. Previously, TerriaJS would frequently disable the layer and hit the user with an error message when accessing such servers.
- Updated British National Grid transform in `Proj4Definitions` to a more accurate (~2 m) 7 parameter version https://epsg.io/27700.
- Distinguished between 3D Terrain and 3D Smooth in share links and init files.
- Upgraded to Cesium v1.50.

### v6.1.4

- Fixed a bug that could cause the workbench to appear narrower than expected on some systems, and the map to be off-center when collapsing the workbench on all systems.

### v6.1.3

- When clicking a `Split` button on the workbench, the new catalog item will no longer be attached to the timeline even if the original was. This avoids a confusing situation where both catalog items would be locked to the same time.
- Added KMZ to the whitelisted formats for `MagdaCatalogItem`.
- Fixed a bug that caused a crash when switching to 2D with vector data already on the map, including when visiting a share link with vector data when the map ends up being 2D.
- The "Hide Workbench" button is now attached to the side of the Workbench, instead of on the opposite side of the screen from it.

### v6.1.2

- Fixed a bug that prevented `BingMapsSearchProviderViewModel` and other uses of `loadJsonp` from working correctly.

### v6.1.1

- Upgraded to terriajs-server v2.7.4.

### v6.1.0

- The previous default terrain provider, STK World Terrain, has been deprecated by its provider. _To continue using terrain in your deployed applications, you *must* obtain a Cesium Ion key and add it to `config.json`_. See https://cesium.com/ to create an Ion account. New options are available in `config.json` to configure terrain from Cesium Ion or from another source. See https://terria.io/Documentation/guide/customizing/client-side-config/#parameters for configuration details.
- Upgraded to Cesium v1.48.
- Added `Cesium3DTilesCatalogItem` for visualizing [Cesium 3D Tiles](https://github.com/AnalyticalGraphicsInc/3d-tiles) datasets.
- Added `IonImageryCatalogItem` for accessing imagery assets on [Cesium Ion](https://cesium.com/).
- Added support for Cesium Ion terrain assets to `CesiumTerrainProvider`. To use an asset from Ion, specify the `ionAssetId` and optionally the `ionAccessToken` and `ionServer` properties instead of specifying a `url`.
- Fixed a bug that could cause legends to be missing from `WebMapServiceCatalogItems` that had `isEnabled` set to true.

### v6.0.5

- Added `rel="noreferrer noopener"` to all `target="_blank"` links. This prevents the target page from being able to navigate the source tab to a new page.
- Fixed a bug that caused the order of items on the Workbench to change when visiting a share link.

### v6.0.4

- Changed `CesiumSelectionIndicator` to no longer use Knockout binding. This will avoid a problem in some environments, such as when a Content Security Policy (CSP) is in place.

### v6.0.3

- Fixed a bug that prevented users from being able to enter coordinates directly into catalog function point parameter fields.

### v6.0.2

- Fixed a bug that prevented interaction with the 3D map when the splitter was active.

### v6.0.1

- Added `parameters` property to `ArcGisMapServerCatalogItem`, allowing arbitrary parameters to be passed in tile and feature info requests.

### v6.0.0

- Breaking Changes:
  - An application-level polyfill suite is now required for Internet Explorer 9 and 10 compatibility. The easiest approach is to add `<script src="https://cdn.polyfill.io/v2/polyfill.min.js"></script>` to the `<head>` element of your application's HTML page.
  - In TerriaJS v7.0.0 (the _next_ major release), a polyfill suite may be required for Internet Explorer 11 as well. Adopting the approach above now will ensure you don't need to worry about it then.
- Overhauled support for printing. There is now a Print button on the Share panel that will provide a much better printable form of the map than the browser's built-in print feature. If a user uses the browser's print button instead, a message at the top will suggest using the TerriaJS Print feature and open the Share panel. Calling `window.print` (e.g. on a TerriaJS instance inside an iframe) will invoke the new TerriaJS print feature directly.
- Fixed a bug that caused `Leaflet.captureScreenshot` to show all layers on both sides even with the splitter active.
- Fixed a bug that prevented some vector features from appearing in `Leaflet.captureScreenshot`.
- Added ability to move the splitter thumb position vertically so that users can move it to prevent occlusions.
- Added `TerriaJsonCatalogFunction`. This catalog function allows an arbitrary HTTP GET to be invoked with user-provided parameters and return TerriaJS catalog JSON.
- Fixed a bug that could cause the feature info panel to sometimes be nearly transparent in Internet Explorer 11.
- Fixed a bug that caused an expanded preview chart's workbench item to erroneously show the date picker.
- Updated `MagdaCatalogItem` to match Magda project

### 5.7.0

- Added `MagdaCatalogItem` to load details of a catalog item from [Magda](https://github.com/TerriaJS/magda).
- Fixed a bug that could cause a time-dynamic WMS layer to fail to ever show up on the map if the initial time on the timeline was outside the intervals where the layer had data.
- Fixed a bug which could cause a crash during load from share link when the layer default is to not `useOwnClock` but the share link has `useOwnClock` set.
- Fixed an issue that caused a 'This data source is already shown' error in particular circumstances.

### 5.6.4

- Fixed a bug causing an error message when adding tabular data to the workbench before it was loaded.

### 5.6.3

- Display of Lat Lon changed from 3 deciml places to 5 decimal places - just over 1m precision at equator.
- Fixed a bug that caused the timeline to appear when changing the time on the workbench for a layer not attached to the timeline.
- The workbench date/time picker is now available for time varying point and region CSVs.
- Fixed a bug that caused the workbench date picker controls to disappear when the item was attached to the timeline and the timeline's current time was outside the valid range for the item.

### 5.6.2

- Renamed search marker to location marker.
- Added the clicked coordinates to the bottom of the feature info panel. Clicking the marker icon will cause the location to be indicated on the map.
- The location marker is now included in shared map views.
- Fixed a bug that could cause split WMS layers to show the incorrect layer data for the date shown in the workbench.
- Refactored current time handling for `CatalogItem` to reduce the complexity and number of duplicated current time states.
- Fixed feature info updating when the time is changed from the workbench for `TableCatalogItem`.
- Change the workbench catalog item date picker so that updating the date does not disable the timeslider.
- Fix a bug that meant that, when the current time was updated on an `ImageryCatalogItem` while the layer wasn't shown, the old time was still shown when the layer was re-enabled.
- Added `{{terria.currentTime}}` to feature info template.
- Added a way to format times within a feature info tempate. E.g. `{{#terria.formatDateTime}}{"format": "dd-mm-yyyy HH:MM:ss"}{{terria.currentTime}}{{/terria.formatDateTime}}`.
- Fixed a bug that caused the selection indicator to float strangely when visiting a share link with a selected feature.
- Fixed a bug that caused a region to be selected even when clicking on a hole in that region.
- Fixed a bug that prevented the selection indicator from following moving features on the 2D map.
- Fixed a bug that caused Leaflet to stop rendering further points in a layer and throw errors when calculating extent when one point had invalid characters in the latitude or longitude field.
- We now default to `autoPlay: false` if it's not specified in `config.json`.
- Changed search box placeholders to more precisely reflect their functionality.
- CartoDB basemaps are now always loaded over HTTPS.

### 5.6.1

- Fixed a bug that could cause the workbench UI to hang when toggling concepts, particularly for an `SdmxJsonCatalogItem`.
- Added previous and next buttons to workbench catalog item date picker.

### 5.6.0

- Upgraded to Cesium 1.41.

### 5.5.7

- Added support for using tokens to access WMS layers, particularly using the WMS interface to ArcGIS servers.

### 5.5.6

- Tweaked the sizing of the feature info panel.
- Fixed a bug that caused `ArcGisMapServerCatalogItem` to always use the server's single fused map cache, if available. Now, if the `layers` property is specified, we request individual dynamic layers and ignore the fused map cache.

### 5.5.5

- Fixed a bug that caused the feature info panel to stop working after clicking on a location search marker.
- Added support for ArcGIS tokens on the 2D map. Previously, tokens only worked reliably in 3D.
- Improved handling of tile errors, making it more consistent between 2D and 3D.
- Fixed a bug that prevented the Add Data button from working Internet Explorer 9 unless the DevTools were also open.
- Improved the sizing of the feature info panel so it is less likely to completely obscure the map.

### 5.5.4

- Fixed a serious bug that prevented opening the Data Catalog in Internet Explorer.
- Fixed some problems with the Terria Spatial Analytics `CatalogFunctions`.

### 5.5.3

- Fixed a bug in SDMX-JSON when using `cannotSum`.

### 5.5.2

- Deprecated SDMX-JSON catalog items' `cannotDisplayPercentMap` in favour of `cannotSum`.
- Updated `cannotSum` so that it does not display a total in some cases, as well as suppressing the regional-percentage checkbox. `cannotSum` can be either a mapping of concept ids to the values that prevent summing, or simply `true` to always prevent summing.
- Fixed a bug that caused an error when Splitting a layer that does not have a `clock`.

### 5.5.1

- Added `cannotDisplayPercentMap` to SDMX-JSON catalog items, to optionally turn off the "display as a percentage of regional total" checkbox when the data is not a count (eg. a rate or an average).

### 5.5.0

- Added the ability to split the screen into a left-side and right-side, and show raster and region mapped layers on only one side of the splitter.
- Added the ability to use a tabbed catalog in the explorer panel on desktop site. Setting `tabbedCatalog` parameter to `true` in `config.json` causes top-level groups in the catalog to list items in separate explorer panel tabs.
- Added the ability to use vector tile properties in feature info templates when using region mapping (data row attributes will overwrite vector tile properties with the same name)
- Properties available in feature info templates are now JSON parsed and replaced by their javascript object if they start with `[` or `{` and parse successfully
- Decreased flickering of time-varying region mapped layers by pre-rendering the next time interval.
- Fixed a bug in `WebMapServiceCatalogItem` that could cause a WMS time time dimension to be interpreted incorrectly if it was specified only using dates (not times) and with a periodicity of less than a day.

### 5.4.5

- Improved behaviour of SDMX-JSON items when no data is available.

### 5.4.4

- Added support for specifying namespaced layer names in the `WebMapServiceCatalogItem` `layers` property.
- Made TerriaJS tolerant of XML/HTML inside text elements in WMS GetCapabilities without being properly wrapped in `CDATA`.

### 5.4.3

- Fixed a build problem on case-sensitive file systems (e.g. most Linux systems).

### 5.4.2

- We no longer show the Zoom To button on the workbench when there is no rectangle to zoom to.

### 5.4.1

- Fixed a bug when sharing SDMX-JSON catalog items.
- Improved display of "Add Data" panel on small screens when Feedback and Feature Info panels are open.
- Added "search in data catalog" link to mobile search.
- Added a button to automatically copy share url into clipboard in share panel.
- Added `initFragmentPaths` property to the `parameters` section of `config.json`. It can be used to specify an array of base paths for resolving init fragments in the URL.
- Modified `CkanCatalogItem` to exclude files that advertise themselves as KML files but have the file extension .ZIP.
- Removed "View full size image" link on the share panel. Chrome 60 removed the ability to navigate to a data URI, and other browsers are expected to follow this lead.

### 5.4.0

- Breaking change: removed some old types that haven't been used since the new React-based user interface in v4.0.0, specifically `KnockoutHammerBinding`, `KnockoutMarkdownBinding`, `PopupMessageConfirmationViewModel`, `PopupMessageViewModel`, and `PopupViewModel`.
- Added the ability to use tokens from terriajs-server for layers requiring ESRI tokens.
- Catalog group items are now sorted by their in-catalog name

### 5.3.0

- Added the ability to use the analytics region picker with vector tile region mapping by specifiying a WMS server & layer for analytics only.
- Updated the client side validation to use the server-provided file size limit when drag/dropping a file requiring the conversion service.
- `zoomOnEnable` now works even for a catalog item that is initially enabled in the catalog. Previously, it only worked for catalog items enabled via the user interface or otherwise outside of the load process.
- Added `initialTimeSource` property to `CsvCatalogItem` so it is possible to specify the value of the animation timeline at start from init files.
- Added to documentation for customizing data appearance.
- Added `CatalogShortcut` for creating tool items for linking to a `CatalogItem`.
- Renamed `ViewState.viewCatalogItem()` to `viewCatalogMember` to reflect that it can be used for all `CatalogMembers`, not just `CatalogItems`.
- Fixed a bug that could cause a crash when switching to 2D when the `initialView` was just a `Rectangle` instead of a `CameraView`.
- Fixed a bug that caused multiple layers with generated, gradient legends to all show the same legend on the Workbench.

### 5.2.11

- Pinned `urijs` to v1.18.10 to work around a breaking change in v1.18.11.

### 5.2.10

- Improved the conversion of Esri polygons to GeoJSON by `featureDataToGeoJson`. It now correctly handles polygons with holes and with multiple outer rings.
- Added some fields to the dataset info page for `CkanCatalogItem`.
- Fixed a bug that could cause some layers, especially the Bing Maps basemap, to occasionally be missing from the 2D map.
- Fixed a bug that could cause the selected time to move to the end time when sharing a map with a time-dynamic layer.

### 5.2.9

- A catalog item's `cacheDuration` property now takes precedence over the cache duration specified by the code. Previously, the `cacheDuration` would only override the default duration (2 weeks).

### 5.2.8

- Added option to expand the HTML embed code and toggle URL shorting for the share link.
- The Share feature now includes the current time selected on the timeline, so that anyone visiting a share link will see the map at the intended time.

### 5.2.7

- Added the Latitude and Longitude to the filename for the Feature Information file download.
- Added the time to the timeline labels when zoomed in to a single day. Previously, the label sometimes only showed the date.

### 5.2.6

- Added the ability to disable the conversion service so that no user data is sent outside of the client by setting `conversionServiceBaseUrl` to `false` in the `parameters` section of `config.json`.
- Added the ability to disable the location button by setting `disableMyLocation` to `true` in the `parameters` section of `config.json`.
- Fixed a bug that caused the share functionality to fail (both screenshot and share link) in 2d mode.
- Fixed a bug with explicitly styled enum columns in Internet Explorer.
- Fixed a bug that caused the selected column in a csv to be the second column when a time column is present.

### 5.2.5

- Fixed a bug with `forceProxy: true` which meant that vector tiles would try, and fail, to load over the proxy.
- Added documentation for customizing data appearance, and folded in existing but orphaned documentation for creating feature info templates.
- Changed the LocateMe button so that it toggles and continuously updates the location when Augmented Reality is enabled.
- Added the ability to set SDMX-JSON region names from a region type dimension, using a Mustache template. This was required so regions can be mapped to specific years, even if not specified by the SDMX-JSON server.
- Added `viewermode` to the users persistent local storage to remember the last `ViewerMode` used.
- Added the ability to customize the preamble text on the feedback form ("We would love to hear from you!") by setting `feedbackPreamble` in the `parameters` section of `config.json`.

### 5.2.4

- Fixed a bug that prevented error messages, such as when a dataset fails to load, from being shown to the user. Instead, the errors were silently ignored.

### 5.2.3

- Fixed a bug that gave expanded Sensor Observation Service charts poor names.
- Fixed a bug that prevented some table-based datasets from loading.

### 5.2.2

- Fixed download of selected dataset (as csv) so that quotes are handled in accordance with https://tools.ietf.org/html/rfc4180. As a result, more such downloads can be directly re-loaded in Terria by dragging and dropping them.

### 5.2.1

- Changed the default opacity for points from CSV files without a value column to 1.0 (previously it was 0.6). This is a workaround for a Cesium bug (https://github.com/AnalyticalGraphicsInc/cesium/issues/5307) but really a better choice anyway.
- Fixed a bug which meant non-standard properties of some table data sources (eg. csv, SOS, SDMX-JSON) were missing in the feature info panel, because of a breaking change in Cesium 1.33.

### 5.2.0

- Fixed a bug that caused layer disclaimers to fail to appear when the layer was enabled via a share link. Since the user was unable to accept the disclaimer, the layer also failed to appear.
- Added `AugmentedVirtuality` (user facing feature name Augmented Reality) to allow users to use their mobile device's orientation to set the camera view.
- Added the `showFeaturesAtAllTimes` option to Sensor Observation Service items. This improves the user experience if the server returns
  some features starting in 1990, say, and some starting in 1995, so that the latter still appear (as grey points with no data) in 1990.
- Fixed a bug that prevented preview charts in the feature info panel from updating when the user changed the Sensor Observation Service frequency.
- Fixed a bug that allowed the user to de-select all the display choices for Sensor Observation Service items.
- Improved the appearance of charts where all the y-values are null. (It now shows "No preview available".)
- Upgraded to Leaflet 1.0.3 for the 2D and preview maps.
- Upgraded to [Cesium 1.33](https://github.com/AnalyticalGraphicsInc/cesium/blob/1.33/CHANGES.md) for the 3D view.

### 5.1.1

- Fixed a bug that caused an 'added' and a 'shown' event for "Unnamed Item" to be logged to Google Analytics when previewing an item in the catalog.
- Added a 'preview' Google Analytics event when a catalog item is shown on the preview map in the catalog.
- Fixed a bug that prevented csv files with missing dates from loading.
- Fixed a bug that could cause an error when adding a layer without previewing it first.

### 5.1.0

- Fixed a bug that prevented `WebMapServiceCatalogItem` from acting as a time-dynamic layer when the time dimension was inherited from a parent layer.
- `WebMapServiceCatalogItem` now supports WMS 1.1.1 style dimensions (with an `Extent` element) in addition to the 1.3.0 style (`Dimension` only).
- `WebMapServiceCatalogItem` now passes dates only (rather than dates and times) to the server when the TIME dimension uses the `start/stop/period` form, `start` is a date only, and `period` does not include hours, minutes, or seconds.
- `WebMapServiceCatalogItem` now supports years and months (in addition to days, hours, minutes, and seconds) in the period specified of a TIME dimension.
- `WebMapServiceCatalogItem` now ignores [leap seconds](https://en.wikipedia.org/wiki/Leap_second) when evaluating ISO8601 periods in a time dimension. As a result, 2 hours after `2016-06-30T23:00:00Z` is now `2016-07-01T01:00:00Z` instead of `2016-07-01T00:59:59Z` even though a leap second at the end of June 2016 makes that technically 2 hours and 1 second. We expect that this is more likely to align with the expectations of WMS server software.
- Added option to specify `mobileDefaultViewerMode` in the `parameters` section of `config.json` to specify the default view mode when running on a mobile platform.
- Added support for `itemProperties` to `CswCatalogGroup`.
- Added `terria.urlEncode` function for use in feature info templates.
- Fixed a layout problem that caused the coordinates on the location bar to be displayed below the bar itself in Internet Explorer 11.
- Updated syntax to remove deprecation warnings with React version 15.5.

### 5.0.1

- Breaking changes:
  - Starting with this release, TerriaJS is meant to be built with Webpack 2. The best way to upgrade your application is to merge from [TerriaMap](https://github.com/TerriaJS/TerriaMap). If you run into trouble, post a message on the [TerriaJS forum](https://groups.google.com/forum/#!forum/terriajs).
  - Removed the following previously-deprecated modules: `registerKnockoutBindings` (no replacement), `AsyncFunctionResultCatalogItem` (now `ResultPendingCatalogItem`), `PlacesLikeMeFunction` (now `PlacesLikeMeCatalogFunction`), `SpatialDetailingFunction` (now `SpatialDetailingCatalogFunction`), and `WhyAmISpecialFunction` (now `WhyAmISpecialCatalogFunction`).
  - Removed `lib/Sass/StandardUserInterface.scss`. It is no longer necessary to include this in your application.
  - Removed the previously-deprecated third pararameter, `getColorCallback`, of `DisplayVariablesConcept`. Pass it inside the `options` parameter instead.
  - Removed the following previously-deprecated properties from `TableColumn`: `indicesIntoUniqueValues` (use `uniqueValues`), `indicesOrValues` (use `values`), `indicesOrNumericalValues` (use `uniqueValues` or `numericalValues`), and `usesIndicesIntoUniqueValues` (use `isEnum`).
  - Removed the previously-deprecated `dataSetID` property from `AbsIttCatalogItem`. Use `datasetId` instead.
  - Removed the previously-deprecated `allowGroups` property from `CkanCatalogItem`. Use `allowWmsGroups` or `allowWfsGroups` instead.
  - Removed the previously-deprecated `RegionMapping.setRegionColumnType` function. Use the `setRegionColumnType` on an _instance_ of `RegionMapping` instead.
  - Removed the previously-deprecated `regionMapping.regionDetails[].column` and `.disambigColumn`. Use `.columnName` and `.disambigColumnName` instead.
  - Removed the previously-deprecated `options.regionMappingDefinitionsUrl` parameter from the `Terria` constructor. Set the `regionMappingDefinitionsUrl` inside `parameters` in `config.json` instead.
- Fixed a bug in `WebMapServiceCatalogItem` that prevented TerriaJS from correctly determining the projections supported by a WMS layer when supported projections are inherited from parent layers.
- Changed "no value" colour of region-mapped data to fully transparent, not black.
- Fixed an issue where expanding a chart from an SDMX-JSON or SOS feature twice, with different data choices selected, would overwrite the previous chart.
- Improved SDMX-JSON items to still show properly, even if the `selectedInitially` property is invalid.
- Added `Score` column to `GNAFAddressGeocoder` to indicate relative quality, which maps as default variable.

### 4.10.5

- Improved error message when accessing the user's location under http with Chrome.
- When searching locations, the button to instead search the catalog is now above the results instead of below them.
- Changed "go to full screen mode" tooltip to "Hide workbench", and "Exit Full Screen" button to "Show Workbench". The term "full screen" was misleading.
- Fixed a bug where a chartable (non-geo-spatial) CSV file with a column including the text "height" would not let the user choose the "height" column as the y-axis of a chart.
- Added support for non-default x-axes for charts via `<chart x-column="x">` and the new `tableStyle.xAxis` parameter.
- Added support for a `charSet` parameter on CSV catalog items, which overrides the server's mime-type if present.

### 4.10.4

- Added the ability for `CkanCatalogGroup` to receive results in pages, rather than all in one request. This will happen automatically when the server returns partial results.
- Improved the performance of the catalog UI by not creating React elements for the contents of a group until that group is opened.
- Close polygons used as input to a `CatalogFunction` by making the last position the same as the first one.
- Added support for a new `nameInCatalog` property on all catalog members which overrides `name` when displayed in the catalog, if present.
- Added `terria.urlEncodeComponent` function for use in feature info templates.
- `yAxisMin` and `yAxisMax` are now honored when multiple charts are active, by using the minimum `yAxisMin` and the maximum `yAxisMax` of all charts.

### 4.10.3

- Locked third-party dependency proj4 to v2.3.x because v2.4.0 breaks our build.

### 4.10.2

- New sections are now merged info `CatalogMember.info` when `updateFromJson` is called multiple times, rather than the later `info` completely replacing the earlier one. This is most useful when using `itemProperties` to override some of the info sections in a child catalog item.
- Fixed a bug where csv files with a date column would sometimes fail if a date is missing.

### 4.10.1

- Improved the SDMX-JSON catalog item to handle huge dimensions, allow a blacklist, handle bad responses better, and more.
- Fixed a bug that prevented the proxy from being used for loading legends, even in situations where it is necessary such as an `http` legend accessed from an `https` site.
- Added link to re-download local files, noting that TerriaJS may have done additional processing (eg. geocoding).

### 4.10.0

- Changed defaults:
  - `WebProcessingServiceCatalogFunction` now defaults to invoking the `Execute` service via an HTTP POST with XML encoding rather than an HTTP GET with KVP encoding. This is a more sensible default because the WPS specification requires that servers support POST/XML while GET/KVP is optional. Plus, POST/XML allows large input parameters, such as a polygon descibing all of Australia, to be successfully passed to the WPS process. To force use of GET/KVP, set the `executeWithHttpGet` property to `true`.
- Fixed problems with third-party dependencies causing `npm install` and `npm run gulp` to fail.

### 4.9.0

- Added a help overlay system. A TerriaJS application can define a set of help sequences that interactively walk the user through a task, such as adding data to the map or changing map settings. The help sequences usually appear as a drop-down Help menu in the top-right corner.
- Fixed a bug with calculating bounding rectangles in `ArcGisCatalogItem` caused by changes to `proj4` package.
- Fixed a bug preventing chart axis labels from being visible on a white background.
- Fixed a bug that caused the Feedback panel to appear below the chart panel, making it difficult to use.

### 4.8.2

- Fixed a bug that prevented a `shareUrl` specified in `config.json` from actually being used by the `ShareDataService`.
- Adding a JSON init file by dropping it on the map or selecting it from the My Data tab no longer adds an entry to the Workbench and My Data catalog.
- WPS return type can now be `application/vnd.terriajs.catalog-member+json` which allows a json catalog member to be returned in WPS along with the usual attributes to control display.
- `chartLineColor` tableStyle attribute added, allowing per column specification of chart line color.
- Fixed a bug that caused a `WebMapServiceCatalogItem` inside a `WebMapServiceCatalogGroup` to revert to defaults from GetCapabilities instead of using shared properties.
- Fix a bug that prevented drawing the marker and zooming to the point when searching for a location in 2D.
- Fixed a bug where `WebMapTileServiceCatalogItem` would incorrectly interpret a bounding box and return only the lower left corner causing Cesium to crash on render.
- Fixed a bug that caused the feedback form to be submitted when unchecking "Share my map view".

### 4.8.1

- `CkanCatalogGroup` now automatically adds the type of the resource (e.g. `(WMS)`) after the name when a dataset contains multiple resources that can be turned into catalog items and `useResourceName` is false.
- Added support for ArcGIS FeatureServers to `CkanCatalogGroup` and `CkanCatalogItem`. In order for `CkanCatalogGroup` to include FeatureServers, `includeEsriFeatureServer` must be set to true.
- Changed default URL for the share service from `/share` to `share` and made it configurable by specifying `shareUrl` in config.json. This helps with deployments in subdirectories.

### 4.8.0

- Fixed a bug that prevented downloading data from the chart panel if the map was started in 2D mode.
- Changed the default opacity of table data to 0.8 from 0.6.
- Added the ability to read dates in the format "2017-Q2".
- Improved support for SDMX-JSON, including showing values as a percent of regional totals, showing the selected conditions in a more concise format, and fixing some bugs.
- Updated `TableCatalogItem`s to show a download URL in About This Dataset, which downloads the entire dataset as csv, even if the original data was more complex (eg. from an API).
- The icon specified to the `MenuPanel` / `DropdownPanel` theme can now be either the identifier of an icon from `Icon.GLYPHS` or an actual SVG `require`'d via the `svg-sprite-loader`.
- Fixed a bug that caused time-varying points from a CSV file to leave a trail on the 2D map.
- Add `Terria.filterStartDataCallback`. This callback gives an application the opportunity to modify start (share) data supplied in a URL before TerriaJS loads it.
- Reduced the size of the initial TerriaJS JavaScript code by about 30% when starting in 2D mode.
- Upgraded to [Cesium 1.29](https://github.com/AnalyticalGraphicsInc/cesium/blob/1.29/CHANGES.md).

### 4.7.4

- Renamed `SpatialDetailingFunction`, `WhyAmISpecialFunction`, and `PlacesLikeMeFunction` to `SpatialDetailingCatalogFunction`, `WhyAmISpecialCatalogFunction`, and `PlacesLikeMeCatalogFunction`, respectively. The old names will be removed in a future release.
- Fixed incorrect tooltip text for the Share button.
- Improved the build process and content of the user guide documentation.

### 4.7.3

- Canceled pending tile requests when removing a layer from the 2D map. This should drastically improve the responsiveness when dragging the time slider of a time-dynamic layer in 2D mode.
- Added the data source and data service details to the "About this dataset" (preview) panel.
- Fixed a bug introduced in 4.7.2 which made the Feature Info panel background too pale.

### 4.7.2

- Updated GNAF API to new Lucene-based backend, which should improve performance.
- Updated custom `<chart>` tag to allow a `colors` attribute, containing comma separated css strings (one per column), allowing users to customize chart colors. The `colors` attribute in charts can also be passed through from a WPS ComplexData response.
- Updated styling of Give Feedback form.
- Improved consistency of "Search" and "Add Data" font sizes.
- Improved flexibility of Feature Info Panel styling.
- Fixed a bug that could cause an extra `/` to be added to end of URLs by `ArcGisMapServerCatalogItem`, causing some servers to reject the request.
- Added a workaround for a bug in Internet Explorer 11 on Windows 7 that could cause the user interface to hang.

### 4.7.1

- Fixed a bug where providing feedback did not properly share the map view.
- Updated to terriajs-server 2.6.2.
- Fixed a bug leading to oversized graphics being displayed from WPS calls.

### 4.7.0

- Added the ability for users to share their view of the map when providing feedback.
- Extra components can now be added to FeatureInfoSection.
- Updated "Download Data" in FeatureInfoSection to "Download Data for this Feature".
- Fixed the color of visited links in client apps with their own css variables.
- Fixed a bug that prevented the scale bar from displaying correctly.

### 4.6.1

- Added support for creating custom WPS types, and for reusing `Point`, `Polygon`, and `Region` editors in custom types.
- Fixed a bug that caused the legend to be missing for WMS catalog items where the legend came from GetCapabilities but the URL did not contain `GetLegendGraphic`.

### 4.6.0

- Changed defaults:
  - The `clipToRectangle` property of raster catalog items (`WebMapServiceCatalogItem`, `ArcGisMapServerCatalogItem`, etc.) now defaults to `true`. It was `false` in previous releases. Using `false` prevents features (especially point features) right at the edge of the layer's rectangle from being cut off when the server reports too tight a rectangle, but also causes the layer to load much more slowly in many cases. Starting in this version, we favour performance and the much more common case that the rectangle can be trusted.
- Made `WebMapServiceCatalogItem` tolerant of a `GetCapabilities` where a `LegendURL` element does not have an `OnlineResource` or a `Dimension` does not have any values.
- Added support for 'Long' type hint to CSV data for specifying longitude.
- The marker indicating the location of a search result is now placed correctly on the terrain surface.
- `CatalogFunction` region parameters are now selected on the main map rather than the preview map.
- Some regions that were previously not selectable in Analytics, except via autocomplete, are now selectable.
- Added hover text that shows the position of data catalog search results in the full catalog.
- Widened scrollbars and improve their contrast.
- Removed the default maximum number of 10 results when searching the data catalog.
- Allow users to browse for JSON configuration files when adding "Local Data".
- Made it easier to use custom fonts and colors in applications built on TerriaJS, via new SCSS variables.
- Fixed a bug that caused a `CswCatalogGroup` to fail to load if the server had a `references` element without a `protocol`.

### 4.5.1

- The order of the legend for an `ArcGisMapServerCatalogItem` now matches the order used by ArcGIS itself.
- Large legends are now scaled down to fit within the width of the workbench panel.
- Improved the styling of links inside the Feature Information panel.
- Fixed a bug that could cause the Feature Information panel's close button to initially appear in the wrong place, and then jump to the right place when moving the mouse near it.

### 4.5.0

- Added support for the Sensor Observation Service format, via the `SensorObservationServiceCatalogItem`.
- Added support for end date columns in CSV data (automatic with column names containing `end_date`, `end date`, `end_time`, `end time`; or set in json file using `isEndDate` in `tableStyle.columns`.
- Fixed calculation of end dates for moving-point CSV files, which could lead to points disappearing periodically.
- Fixed a bug that prevented fractional seconds in time-varying WMS periodicity.
- Added the ability to the workbench UI to select the `style` to use to display a Web Map Service (WMS) layer when multiple styles are available.
- Added the ability to the workbench UI to select from among the available dimensions of a Web Map Service (WMS) layer.
- Improved the error reporting and handling when specifying invalid values for the WMS COLORSCALERANGE parameter in the UI.
- Added the ability to drag existing points when creating a `UserDrawing`.
- Fixed a bug that could cause nonsensical legends for CSV columns with all null values.
- Fixed a bug that prevented the Share panel from being used at all if the URL shortening service encountered an error.
- Fixed a bug that could cause an error when adding multiple catalog items to the map quickly.
- Tweaked the z-order of the window that appears when hovering over a chart series, so that it does not appear on top of the Feature Information panel.
- Fixed a bug that could lead to incorrect colors in a legend for a CSV file with explicit `colorBins` and cut off at a minimum and maximum.
- We now show the feature info panel the first time a dataset is added, containing a suggestion to click the map to learn more about a location. Also improved the wording for the feature info panel when there is no data.
- Fixed support for time-varying feature info for vector tile based region mapping.
- `updateApplicationOnMessageFromParentWindow` now also allows messages from the `opener` window, i.e. the window that opened the page by calling `window.open`. The parent or opener may now also send a message with an `allowOrigin` property to specify an origin that should be allowed to post messages.
- Fixed a bug that prevented charts from loading http urls from https.
- The `isNcWMS` property of `WebMapServiceCatalogItem` is now set to true, and the COLORSCALERANGE controls are available in the UI, for ncWMS2 servers.
- Added the ability to prevent CSVs with time and `id` columns from appearing as moving points, by setting `idColumns` to either `null` or `[]`.
- Fixed a bug that prevented default parameters to `CatalogFunction`s from being shown in the user interface.
- Fixed a problem that made `BooleanParameter`s show up incorrectly in the user interface.
- Embedded `<chart>` elements now support two new optional attributes:
  - `title`: overrides the title that would otherwise be derived from the name of the feature.
  - `hide-buttons`: If `"true"`, the Expand and Download buttons are hidden from the chart.
- Fixed a bug in embedded `<collapsible>` elements that prevented them from being expandable.
- Improved SDMX-JSON support to make it possible to change region type in the UI.
- Deprecated `RegionMapping.setRegionColumnType` in favour of `RegionMapping.prototype.setRegionColumnType`. `regionDetails[].column` and `.disambigColumn` have also been deprecated.

### 4.4.1

- Improved feature info display of time-varying region-mapped csvs, so that chart is still shown at times with no data.
- Fix visual hierarchy of groups and items in the catalog.

### 4.4.0

- Fixed a bug that caused Cesium (3D view) to crash when plotting a CSV with non-numerical data in the depth column.
- Added automatic time-series charts of attributes to the feature info of time-varying region-mapped csvs.
- Refactored Csv, AbsItt and Sdmx-Json catalog items to depend on a common `TableCatalogItem`. Deprecated `CsvCatalogItem.setActiveTimeColumn` in favour of `tableStructure.setActiveTimeColumn`.
- Error in geocoding addresses in csv files now shows in dialog box.
- Fixed CSS styling of the timeline and added padding to the feature info panel.
- Enhanced JSON support to recognise JSON5 format for user-added files.
- Deprecated `indicesIntoUniqueValues`, `indicesOrValues`, `indicesOrNumericalValues` and `usesIndicesIntoUniqueValues` in `TableColumn` (`isEnum` replaces `usesIndicesIntoUniqueValues`).
- Added support for explicitly colouring enum columns using a `tableStyle.colorBins` array of `{"value":v, "color":c}` objects
- Improved rendering speed when changing the display variable for large lat/lon csv files.
- Default to moving feature CSVs if a time, latitude, longitude and a column named `id` are present.
- Fixed a bug so units flow through to charts of moving CSV features.
- Fixed a bug that prevented the `contextItem` of a `CatalogFunction` from showing during location selection.
- Fixed a bug that caused `&amp;` to appear in some URLs instead of simply `&`, leading to an error when visiting the link.
- Added the ability to pass a LineString to a Web Processing Service.
- Fixed a bug that prevented `tableStyle.dataVariable` = `null` from working.
- Uses a smarter default column for CSV files.
- Fixed a bug that caused an error message to appear repeatedly when there was an error downloading tiles for a base map.
- Fixed a bug that caused WMS layer names and WFS type names to not be displayed on the dataset info page.
- We now preserve the state of the feature information panel when sharing. This was lost in the transition to the new user interface in 4.0.0.
- Added a popup message when using region mapping on old browsers without an `ArrayBuffer` type (such as Internet Explorer 9). These browsers won't support vector tile based region mapping.
- Fixed bug where generic parameters such as strings were not passed through to WPS services.
- Fixed a bug where the chart panel did not update with polled data files.
- Removed the Australian Hydrography layer from `createAustraliaBaseMapOptions`, as the source is no longer available.
- Fixed a bug that caused the GetCapabilities URL of a WMS catalog item to be shown even when `hideSource` was set to true.
- Newly-added user data is now automatically selected for the preview map.
- Fixed a bug where selecting a new column on a moving point CSV file did not update the chart in the feature info panel.
- Fixed dropdowns dropping from the bounds of the screen in Safari.
- Fixed a bug that prevented the feature info panel from updating with polled lat/lon csvs.
- Improved handing of missing data in charts, so that it is ignored instead of shown as 0.

### 4.3.3

- Use react-rangeslider 1.0.4 because 1.0.5 was published incorrectly.

### 4.3.2

- Fixed css styling of shorten URL checkbox.

### 4.3.1

- Added the ability to specify the URL to the `serverConfig` service in `config.json` as `parameters.serverConfigUrl`.

### 4.3.0

- Added `Terria.batchGeocoder` property. If set, the batch geocoder is used to resolve addresses in CSV files so that they can be shown as points on the map.
- Added `GnafAddressGeocoder` to resolve Australian addresses using the GNAF API.
- Added a loading indicator for user-added files.
- Fixed a bug that prevented printing the map in the 2D mode.
- Fixed a bug when changing between x-axis units in the chart panel.
- Moved all Terria styles into CSS-modules code (except Leaflet) - `lib/Sass/StandardUserInterface.scss` no longer needs to be imported and now only includes styles for backwards compatibility.

### 4.2.1

- Fixed bug that prevented the preview map displaying on mobile devices.

### 4.2.0

- There is a known bug in this version which prevents the user from being able to choose a region for some Analytics functions.
- Added support for ArcGis FeatureServers, using the new catalog types `esri-featureServer` and `esri-featureServer-group`. Catalog type `esri-group` can load REST service, MapServer and FeatureServer endpoints. (For backwards compatibility, catalog type `esri-mapServer-group` continues to work for REST service as well as MapServer endpoints.)
- Enumeration parameter now defaults to what is shown in UI, and if parameter is optional, '' is default.
- Adds bulk geocoding capability for Australian addresses. So GnafAPI can be used with batches of addresses, if configured.
- Fixed a bug that caused the selection indicator to get small when near the right edge of the map and to overlap the side panel when past the left edge.
- Map controls and menus now become translucent while the explorer window (Data Catalog) is visible.
- Removed find-and-replace for cesium workers from the webpack build as it's done in terriajs-cesium now.
- Legend images that fail to load are now hidden entirely.
- Improved the appearance of the opacity slider and added a percentage display.
- AllowedValues for LiteralData WPS input now works even if only one value specified.
- Fixed bug in WPS polygon datatype to return valid polygon geojson.
- Fix regression: cursor changes in UserDrawing now functions in 2D as well as 3D.
- Updated to [Cesium](http://cesiumjs.org) 1.23 (from 1.20). See the [change log](https://github.com/AnalyticalGraphicsInc/cesium/blob/1.23/CHANGES.md) for details.
- Fixed a bug which prevented feature info showing for Gpx-, Ogr-, WebFeatureService-, ArcGisFeatureServer-, and WebProcessingService- CatalogItems.
- Added support for a wider range of SDMX-JSON data files, including the ability to sum over dimensions via `aggregatedDimensionIds`.
- Added support for `tableStyle.colorBins` as array of values specifying the boundaries between the color bins in the legend, eg. `[3000, 3500, 3900, 4000]`. `colorBins` can still be an integer specifying the number of bins, in which case Terria determines the boundaries.
- Made explorer panel not rendered at all when hidden and made the preview map destroy itself when unmounted - this mitigates performance issues from having Leaflet running in the background on very busy vector datasets.
- Fixed a bug which prevented time-varying CZML feature info from updating.
- Added support for moving-point csv files, via an `idColumns` array on csv catalog items. By default, feature positions, color and size are interpolated between the known time values; set `isSampled` to false to prevent this. (Color and size are never interpolated when they are drawn from a text column.)
- Added support for polling csv files with a partial update, and by using `idColumns` to identify features across updates.
- Added a time series chart to the Feature Info Panel for sampled, moving features.
- Fixed a bug which sometimes prevented feature info from appearing when two region-mapped csv files were displayed.
- Fixed the preview map extent being one item behind what was actually selected.

### 4.1.2

- Fixed a bug that prevented sharing from working in Internet Explorer.

### 4.1.1

- Stopped IE9 from setting bizarre inline dimensions on custom branding images.
- Fixed workbench reordering in browsers other than Chrome.
- URLs on the dataset info page are now auto-selected by clicked, making them easier to copy.

### 4.1.0

- Made the column title for time-based CSV exports from chart default to 'date'
- Stopped the CSV creation webworker from being run multiple times on viewing a chart.
- Removed the empty circles from non-selected base maps on the Map settings panel.
- Prevented text from being selected when dragging the compass control.
- Added the `MeasureTool` to allow users to interactively measure the distance between points.
- Worked around a problem in the Websense Web Filter that caused it to block access to some of the TerriaJS Web Workers due to a URL in the license text in a comment in a source file.

### 4.0.2

- Fixed a bug that prevented opening catalog groups on iOS.
- Fixed a CSS warning.

### 4.0.1

- Fixed a bug that caused an error message to be formatted incorrectly when displayed to the user.

### 4.0.0

- Rewrote the TerriaJS user interface using React. We believe the new interface is a drastic improvement, incorporating user feedback and the results of usability testing. Currently, it is a bit harder to customize than our old user interface, so if your application has extensive customizations, we suggest delaying upgrading to this version for a little while logner.
- Added support for non-geospatial CSV files, which display in a new chart panel.
- Added support for customisable tags in Feature Info templates.
- Implemented [`<chart>` and `<collapsible>`](https://github.com/TerriaJS/terriajs/blob/4.0.0/lib/ReactViews/Custom/registerCustomComponentTypes.js#L52-L106) tags in Feature Info templates.
- Added support for [polling](https://github.com/TerriaJS/terriajs/blob/4.0.0/lib/Models/Polling.js) for updates to CSV files.
- `CswCatalogGroup` will now include Web Processing Services from the catalog if configured with `includeWps` set to true.
- `WebMapServiceCatalogItem` will now detect ncWMS servers and set isNcWMS to true.
- New `ShareDataService` which can store and resolve data. Currently it is used as a replacement for Google URL Shortener, which can't handle long URLs.
- New `ServerConfig` object which provides configuration information about the server, including which domains can be proxied for. This changes the way CorsProxy is initialised.
- Added partial support for the SDMX-JSON format.
- `UserDrawing` added for drawing lines and polygons on the map.
- CkanCatalogGroup's `filterQuery` items can now be specified as objects instead of URL-encoded strings.

### 3.5.0

- Ungrouped items in CKAN catalog items are now grouped under an item whose title is determined by .ungroupedTitle (default: "No group").
- CKAN's default search regex for KMLs also includes KMZ.
- Add documentation of camera properties.

### 3.4.0

- Support JSON5 (http://json5.org/) use in init files and config files, so comments can be used and object keys don't need to be quoted.
- Fixed a bug that caused the `corsProxyBaseUrl` specified in `config.json` to be ignored.
- Fixed a bug preventing downloading feature info data in CSV format if it contained nulls.
- Added support for the WMS Style/MetadataURL tag in layer description.
- Long titles in locally-generated titles now word-wrap in most web browsers.
- Long auto-generated legend titles now word wrap in most web browsers.

### 3.3.0

- Support `parameters` property in WebFeatureServiceCatalogItem to allow accessing URLs that need additional parameters.
- Fixed a bug where visiting a shared link with a time-series layer would crash load.
- Added a direct way to format numbers in feature info templates, eg. `{{#terria.formatNumber}}{"useGrouping": true, "maximumFractionDigits": 3}{{value}}{{/terria.formatNumber}}`. The quotes around the keys are optional.
- When the number of unique values in a CSV column exceeds the number of color bins available, the legend now displays "XX other values" as the label for the last bucket rather than simply "Other".
- CSV columns with up to 21 unique values can now be fully displayed in the legend. Previously, the number of bins was limited to 9.
- Added `cycle` option to `tableColumnStyle.colorBinMethod` for enumeration-type CSV columns. When the number of unique values in the column exceeds the number of color bins available, this option makes TerriaJS color all values by cycling through the available colors, rather than coloring only the most common values and lumping the rest into an "Other" bucket.
- Metadata and single data files (e.g. KML, GeoJSON) are now consistently cached for one day instead of two weeks.
- `WebMapServiceCatalogItem` now uses the legend for the `style` specified in `parameters` when possible. It also now includes the `parameters` when building a `GetLegendGraphic` URL.
- Fixed a bug that prevented switching to the 3D view after starting the application in 2D mode.

### 3.2.1

- Fixed a bug on IE9 which prevented shortened URLs from loading.
- Fixed a map started with smooth terrain being unable to switch to 3D terrain.
- Fixed a bug in `CkanCatalogItem` that prevented it from using the proxy for dataset URLs.
- Fixed feature picking when displaying a point-based vector and a region mapped layer at the same time.
- Stopped generation of WMS intervals being dependent on JS dates and hence sensitive to DST time gaps.
- Fixed a bug which led to zero property values being considered time-varying in the Feature Info panel.
- Fixed a bug which prevented lat/lon injection into templates with time-varying properties.

### 3.2.0

- Deprecated in this version:
  - `CkanCatalogItem.createCatalogItemFromResource`'s `options` `allowGroups` has been replaced with `allowWmsGroups` and `allowWfsGroups`.
- Added support for WFS in CKAN items.
- Fixed bug which prevented the terria-server's `"proxyAllDomains": true` option from working.
- Added support in FeatureInfoTemplate for referencing csv columns by either their name in the csv file, or the name they are given via `TableStyle.columns...name` (if any).
- Improved CSV handling to ignore any blank lines, ie. those containing only commas.
- Fixed a bug in `CswCatalogGroup` that prevented it from working in Internet Explorer.

### 3.1.0

- Only trigger a search when the user presses enter or stops typing for 3 seconds. This will greatly reduce the number of times that searches are performed, which is important with a geocoder like Bing Maps that counts each geocode as a transaction.
- Reduced the tendency for search to lock up the web browser while it is in progress.
- Include "engines" attribute in package.json to indicate required Node and NPM version.
- For WMS catalog items that have animated data, the initial time of the timeslider can be specified with `initialTimeSource` as `start`, `end`, `present` (nearest date to present), or with an ISO8601 date.
- Added ability to remove csv columns from the Now Viewing panel, using `"type": "HIDDEN"` in `tableStyle.columns`.

### 3.0.0

- TerriaJS-based application are now best built using Webpack instead of Browserify.
- Injected clicked lat and long into templates under `{{terria.coords.latitude}}` and `{{terria.coords.longitude}}`.
- Fixed an exception being thrown when selecting a region while another region highlight was still loading.
- Added `CesiumTerrainCatalogItem` to display a 3D surface model in a supported Cesium format.
- Added support for configuration of how time is displayed on the timeline - catalog items can now specify a dateFormat hash
  in their configuration that has formats for `timelineTic` (what is displayed on the timeline itself) and `currentTime`
  (which is the current time at the top-left).
- Fixed display when `tableStyle.colorBins` is 0.
- Added `fogSettings` option to init file to customize fog settings, introduced in Cesium 1.16.
- Improved zooming to csvs, to include a small margin around the points.
- Support ArcGis MapServer extents specified in a wider range of projections, including GDA MGA zones.
- WMS legends now use a bigger font, include labels, and are anti-aliased when we can determine that the server is Geoserver and supports these options.
- Updated to [Cesium](http://cesiumjs.org) 1.20. Significant changes relevant to TerriaJS users include:
  - Fixed loading for KML `NetworkLink` to not append a `?` if there isn't a query string.
  - Fixed handling of non-standard KML `styleUrl` references within a `StyleMap`.
  - Fixed issue in KML where StyleMaps from external documents fail to load.
  - Added translucent and colored image support to KML ground overlays
  - `GeoJsonDataSource` now handles CRS `urn:ogc:def:crs:EPSG::4326`
  - Fix a race condition that would cause the terrain to continue loading and unloading or cause a crash when changing terrain providers. [#3690](https://github.com/AnalyticalGraphicsInc/cesium/issues/3690)
  - Fix issue where the `GroundPrimitive` volume was being clipped by the far plane. [#3706](https://github.com/AnalyticalGraphicsInc/cesium/issues/3706)
  - Fixed a reentrancy bug in `EntityCollection.collectionChanged`. [#3739](https://github.com/AnalyticalGraphicsInc/cesium/pull/3739)
  - Fixed a crash that would occur if you added and removed an `Entity` with a path without ever actually rendering it. [#3738](https://github.com/AnalyticalGraphicsInc/cesium/pull/3738)
  - Fixed issue causing parts of geometry and billboards/labels to be clipped. [#3748](https://github.com/AnalyticalGraphicsInc/cesium/issues/3748)
  - Fixed bug where transparent image materials were drawn black.
  - Fixed `Color.fromCssColorString` from reusing the input `result` alpha value in some cases.
- Added support for time-series data sets with gaps - these are skipped when scrubbing on the timeline or playing.

### 2.3.0

- Share links now contain details about the picked point, picked features and currently selected feature.
- Reorganised the display of disclaimers so that they're triggered by `CatalogGroup` and `CatalogItem` models, which trigger `terria.disclaimerEvent`, which is listened to by DisclaimerViewModel`. `DisclaimerViewModel` must be added by the map that's using Terria.
- Added a mechanism for hiding the source of a CatalogItem in the view info popup.
- Added the `hideSource` flag to the init json for hiding the source of a CatalogItem in the View Info popup.
- Fixed a bug where `CatalogMember.load` would return a new promise every time it was called, instead of retaining the one in progress.
- Added support for the `copyrightText` property for ArcGis layers - this now shows up in info under "Copyright Text"
- Showed a message in the catalog item info panel that informs the user that a catalog item is local and can't be shared.
- TerriaJS now obtains its list of domains that the proxy will proxy for from the `proxyableDomains/` service. The URL can be overridden by setting `parameters.proxyableDomainsUrl` in `config.json`.
- Updated to [Cesium](http://cesiumjs.org) 1.19. Significant changes relevant to TerriaJS users include:
  - Improved KML support.
    - Added support for `NetworkLink` refresh modes `onInterval`, `onExpire` and `onStop`. Includes support for `viewboundScale`, `viewFormat`, `httpQuery`.
    - Added partial support for `NetworkLinkControl` including `minRefreshPeriod`, `cookie` and `expires`.
    - Added support for local `StyleMap`. The `highlight` style is still ignored.
    - Added support for `root://` URLs.
    - Added more warnings for unsupported features.
    - Improved style processing in IE.

### 2.2.1

- Improved legend and coloring of ENUM (string) columns of CSV files, to sort first by frequency, then alphabetically.

### 2.2.0

- Warn user when the requested WMS layer doesn't exist, and try to provide a suggestion.
- Fixed the calculation of a CSV file's extent so that missing latitudes and longitudes are ignored, not treated as zero.
- Improved the user experience around uploading files in a format not directly supported by TerriaJS and optionally using the conversion service.
- Improved performance of large CSV files, especially the loading time, and the time taken to change the display variable of region-mapped files.
- Added support for CSV files with only location (lat/lon or region) columns, and no value columns, using a file-specific color. Revised GeoJSON display to draw from the same palette of colors.
- Fixed a bug that prevented GeoJSON styles from being applied correctly in some cases.
- Fixed an error when adding a CSV with one line of data.
- Fixed error when adding a CSV file with numeric column names.
- Polygons and polylines are now highlighted on click when the geometry is available.
- Improved legend and coloring of ENUM (string) columns of CSV files; only the most common values are colored differently, with the rest shown as 'Other'.
- Added support for running the automated tests on the local system (via `gulp test`), on BrowserStack (via `gulp test-browserstack`), and on Sauce Labs (via `gulp test-saucelabs`).
- Changed `tableStyle`'s `format` to only accept `useGrouping`, `maximumFractionDigits` and `styling: "percent"` options. Previously some other options may have worked in some browsers.
- Improved color palette for string (ENUM) columns of CSV files.
- Improved CSV loading to ignore any completely blank lines after the header row (ie. lines which do not even have commas).
- Added support for grouping catalog items retrieved from a CSW server according to criteria specified in the init file (via the `metadataGroups` property) or from a `domainSpecification` and a call to the `GetDomain` service on the CSW server.
- Added `UrlTemplateCatalogItem`, which can be used to access maps via a URL template.
- Improved ABS display (to hide the regions) when a concept is deselected.
- Improved readability of ArcGIS catalog items and legends by replacing underscores with spaces.
- `ArcGisMapServerCatalogItem` metadata is now cached by the proxy for only 24 hours.
- Improved the feature info panel to update the display of time-varying region-mapped CSV files for the current time.
- Updated to [Cesium](http://cesiumjs.org) 1.18. Significant changes relevant to TerriaJS users include:
  - Improved terrain performance by up to 35%. Added support for fog near the horizon, which improves performance by rendering less terrain tiles and reduces terrain tile requests. [#3154](https://github.com/AnalyticalGraphicsInc/cesium/pull/3154)
  - Reduced the amount of GPU and CPU memory used by terrain by using compression. The CPU memory was reduced by up to 40%, and approximately another 25% in Chrome.
  - Fixed an issue where the sun texture is not generated correctly on some mobile devices. [#3141](https://github.com/AnalyticalGraphicsInc/cesium/issues/3141)
  - Cesium now honors window.devicePixelRatio on browsers that support the CSS imageRendering attribute. This greatly improves performance on mobile devices and high DPI displays by rendering at the browser-recommended resolution. This also reduces bandwidth usage and increases battery life in these cases.

### 2.1.1

- Fixed sharing of time-varying czml files; the timeline was not showing on the shared link.
- Fixed sharing of user-added time-varying csv files.
- Fixed a bug in `CkanCatalogItem` that made it build URLs incorrectly when given a base URL ending in a slash.

### 2.1.0

- Moved `TableColumn`, `TableStructure`, and the classes based on `Concept` to `lib/Map`. Moved `LegendHelper` to `lib/Models`.
- Added column-specific styling to CSV files, using a new `tableStyle.columns` json parameter. This is an object whose keys are column names or indices, and whose values are objects of column-specific tableStyle parameters. See the CSV column-specific group in `wwwroot/test/init/test-tablestyle.json` for an example. [#1097](https://github.com/TerriaJS/terriajs/issues/1097)
- Added the following column-specific `tableStyle` parameters:
  - `name`: renames the column.
  - `type`: sets the column type; can be one of LON, LAT, ALT, TIME, SCALAR, or ENUM.
  - `format`: sets the column number format, using the format of the [Javascript Intl options parameter](https://developer.mozilla.org/en-US/docs/Web/JavaScript/Reference/Global_Objects/Number/toLocaleString), eg. `{"format": {"useGrouping": true, "maximumFractionDigits": 2}}` to add thousands separators to numbers and show only two decimal places. Only the `useGrouping`, `maximumFractionDigits` and `styling: "percent"` options are guaranteed to work in all browsers.
- Added column-specific formatting to the feature info panel for all file types, eg. `"featureInfoTemplate" : {"template": "{{SPEED}} m/s", "formats": {"SPEED": {"maximumFractionDigits": 2}}}`. The formatting options are the same as above.
- Changed the default number format in the Feature Info Panel to not separate thousands with commas.
- Fixed a bug that caused the content on the feature info panel to be rendered as pure HTML instead of as mixed HTML / Markdown.
- Changed the default for `tableStyle.replaceWithZeroValues` to `[]`, ie. nothing.
- Changed the default for `tableStyle.replaceWithNullValues` to `["-", "na", "NA"]`.
- Changed the default for `tableStyle.nullLabel` to '(No value)'.
- Application name and support email can now be set in config.json's "parameters" section as "appName" and "supportEmail".
- Fixed showWarnings in config json not being respected by CSV catalog items.
- Fixed hidden region mapped layers being displayed when variable selection changes.
- Fixed exporting raw data as CSV not escaping commas in the data itself.

### 2.0.1

- Fixed a bug that caused the last selected ABS concept not to appear in the feature info panel.

### 2.0.0

- The following previously-deprecated functionality was removed in this version:
  - `ArcGisMapServerCatalogGroup`
  - `CatalogItemControl`
  - `CatalogItemDownloadControl`
  - Calling `BrandBarViewModel.create` with more than one parameter.
  - `CatalogMemberControl.leftSideItemControls`
  - `CatalogMemberControl.rightSideItemControls`
  - `DataCatalogTabViewModel.getRightSideItemControls`
  - `DataCatalogTabViewModel.getLeftSideItemControls`
  - `registerCatalogItemControls`
  - `AusGlobeViewer`
- Streamlined CSV handling framework. Breaking changes include the APIs of (not including those which begin with `_`):
  - `CsvCatalogItem`: `rowProperties`, `rowPropertiesByCode`, `dynamicUpdate` have been removed.
  - `AbsIttCatalogItem`: Completely rewritten. The `dataSetID` json parameter has been deprecated in favor of `datasetId` (different capitalization).
  - For the 2011 Australian Census data, requires `sa4_code_2011` to appear as an alias in `regionMapping.json` (it was previously missing in NationalMap).
  - `TableDataSource`: Completely rewritten and moved from `Map` to `Models` directory. Handles csvs with latitude & longitude columns.
  - `RegionMapping`: Used instead of TableDataSource for region-mapped csvs.
  - `DataTable` and `DataVariable` have been replaced with new classes, `TableStructure` and `TableColumn`.
  - `RegionProvider`: `loadRegionsFromWfs`, `processRegionIds`, `applyReplacements`, `findRegionIndex` have been made internal functions.
  - `RegionProviderList`: `chooseRegionProvider` has been changed and renamed `getRegionDetails`.
  - `ColorMap`: `fromArray` and `fromString` have been removed, with the constructor taking on that functionality.
  - `LegendUrl` has been moved to the `Map` directory.
  - `TableStyle`: `loadColorMap` and `chooseColorMap` have been removed. Moved from `Map` to `Models` directory.
  - `FeatureInfoPanelSectionViewModel`: its constructor now takes a `FeatureInfoPanelViewModel` as its first argument, instead of `Terria`.
  - `Models/ModelError` has been replaced with `Core/TerriaError`.
- Removed blank feature info sections for uncoloured regions of region-mapped CSVs.
- Recognises the CSV datetime formats: YYYY, YYYY-MM and YYYY-MM-DD HH:MM(:SS).
- Introduced five new json tableStyle parameters:
  - `replaceWithZeroValues`: Defaults to `[null, "-"]`. These values are coloured as if they were zero if they appear in a list with numbers. `null` catches missing values.
  - `replaceWithNullValues`: Defaults to `["na", "NA"]`. These values are coloured as if they were null if they appear in a list with numbers.
  - `nullColor`: A css string. Defaults to black. This colour is used to display null values. It is also used to colour points when no variable is selected.
  - `nullLabel`: A string used to label null or blank values in the legend. Defaults to ''.
  - `timeColumn`: Provide the name or index (starting at 0) of a csv column, if any. Defaults to the first time column found, if any. Use `null` to explicitly disregard all time columns.
- Removed variables consisting only of html tags from the Now Viewing panel.
- Added support for the csv datetime formats: YYYY, YYYY-MM and YYYY-MM-DD HH:MM(:SS).
- Improved formatting of datetimes from csv files in the feature info panel.
- Removed variables consisting only of html tags from the Now Viewing panel.
- Improved handling of rows with missing dates in csv time columns.
- Introduced four new json tableStyle parameters:
  - `replaceWithZeroValues`: Defaults to `[null, '-']`. These values are coloured as if they were zero if they appear in a csv column with numbers. `null` catches missing values. These rows are ignored if they appear in a csv time column.
  - `replaceWithNullValues`: Defaults to `['na', 'NA']`. These values are coloured as if they were null if they appear in a csv column with numbers. These rows are ignored if they appear in a csv time column.
  - `nullColor`: A css string. Defaults to a dark blue. This colour is used to display null values (but it does not appear on the legend). It is also used to colour points when no variable is selected.
  - `timeColumn`: Provide the name or index (starting at 0) of a csv column, if any. Defaults to the first time column found, if any. Use `null` to explicitly disregard all time columns.
- Added id matching for catalog members:
- Improved formatting of datetimes from csv files in the feature info panel.
- Removed variables consisting only of HTML tags from the Now Viewing panel.
- Added ID matching for catalog members:
  - An `id` field can now be set in JSON for catalog members
  - When sharing an enabled catalog item via a share link, the share link will reference the catalog item's ID
    rather than its name as is done currently.
  - The ID of an item should be accessed via `uniqueId` - if a catalog member doesn't have an ID set, this returns a
    default value of the item's name plus the ID of its parent. This means that if all the ancestors of a catalog
    member have no ID set, its ID will be its full path in the catalog.
  - This means that if an item is renamed or moved, share links that reference it will still work.
  - A `shareKeys` property can be also be set that contains an array of all ids that should lead to this item. This means
    that a share link for an item that didn't previously have an ID set can still be used if it's moved, as long as it
    has its old default ID set in `shareKeys`
  - Old share links will still work as long as the items they lead to aren't renamed or moved.
  - Refactor of JSON serialization - now rather than passing a number of flags that determine what should and shouldn't be
    serialized, an `itemFilter` and `propertyFilter` are passed in options. These are usually composed of multiple filters,
    combined using `combineFilters`.
  - An index of all items currently in the catalog against all of that item's shareKeys is now maintained in `Catalog`
    and can be used for O(1) lookups of any item regardless of its location.
  - CatalogMembers now contain a reference to their parent CatalogGroup - this means that the catalog tree can now be
    traversed in both directions.
  - When serializing user-added items in the catalog, the children of `CatalogGroup`s with the `url` property set are
    not serialized. Settings like `opacity` for their descendants that need to be preserved are serialized separately.
- Generated legends now use SVG (vector) format, which look better on high resolution devices.
- Created new Legend class, making it easy to generate client-side legends for different kinds of data.
- Generate client-side legends for ArcGIS MapServer catalog items, by fetching JSON file, instead of just providing link to external page.
- Fix Leaflet feature selection when zoomed out enough that the world is repeated.
- Improved handling of lat/lon CSV files with missing latitude or longitude values.
- Fixed a bug that prevented `SocrataCataloGroup` from working in Internet Explorer 9.
- Added `CkanCatalogItem`, which can be used to reference a particular resource of any compatible type on a CKAN server.
- Fixed a bug that caused the Now Viewing tab to display incorrectly in Internet Explorer 11 when switching directly to it from the Data Catalogue tab.

### 1.0.54

- Fixed a bug in `AbsIttCatalogItem` that caused no legend to be displayed.

### 1.0.53

- Improved compatibility with Internet Explorer 9.
- Made `CswCatalogGroup` able to find geospatial datasets on more CSW servers.
- Allow WMS parameters to be specified in json in uppercase (eg. STYLES).

### 1.0.52

- Added `MapBoxMapCatalogItem`, which is especially useful for base maps. A valid access token must be provided.
- Added a `getContainer()` method to Terria's `currentViewer`.
- Dramatically improved the performance of region mapping.
- Introduced new quantisation (color binning) methods to dramatically improve the display of choropleths (numerical quantities displayed as colors) for CSV files, instead of always using linear. Four values for `colorBinMethod` are supported:
  - "auto" (default), usually means "ckmeans"
  - "ckmeans": use "CK means" method, an improved version of Jenks Even Breaks to form clusters of values that are as distinct as possible.
  - "quantile": use quantiles, evenly distributing values between bins
  - "none": use the previous linear color mapping method.
- The default style for CSV files is now 7 color bins with CK means method.
- Added support for color palettes from Color Brewer (colorbrewer2.org). Within `tableStyle`, use a value like `"colorPalette": "10-class BrBG"`.
- Improved the display of legends for CSV files, accordingly.
- URLs for legends are now encapsulated in a `LegendUrl` model, which accepts a mime type that will affect how the
  legend is rendered in the sidebar.
- Added support for the Socrata "new backend" with GeoJSON download to `SocrataCatalogGroup`.
- Moved URL config parameters to config.json, with sensible defaults. Specifically:
  - regionMappingDefinitionsUrl: 'data/regionMapping.json',
  - conversionServiceBaseUrl: '/convert/',
  - proj4ServiceBaseUrl: '/proj4/',
  - corsProxyBaseUrl: '/proxy/'
- Deprecated terria.regionMappingDefinitionsUrl (set it in config.json or leave it as default).

### 1.0.51

- Fixed a typo that prevented clearing the search query
- Added support for Nominatim search API hosted by OpenStreetMap (http://wiki.openstreetmap.org/wiki/Nominatim) with `NominatimSearchProviderViewModel`. This works by merging to 2 queries : one with the bounding parameter for the nearest results, and the other without the bounding parameter. The `countryCodes` property can be set to limit the result to a set of specific countries.
- Added `MapProgressBarViewModel`. When added to the user interface with `MapProgressBarViewModel.create`, it shows a bar at the top of the map window indicating tile load progress.
- We no longer show the entity's ID (which is usually a meaningless GUID) on the feature info panel when the feature does not have a name. Instead, we leave the area blank.
- Fixed a bug with time-dynamic imagery layers that caused features to be picked from the next time to be displayed, in addition to the current one.
- Replace `.` and `#` with `_` in property names meant to be used with `featureInfoTemplate`, so that these properties can be accessed by the [mustache](https://mustache.github.io/) templating engine.
- Added support for time-varying properties (e.g. from a CZML file) on the feature info panel.
- `Cesium.zoomTo` now takes the terrain height into account when zooming to a rectangle.

### 1.0.50

- Put a white background behind legend images to fix legend images with transparent background being nearly invisible.
- Search entries are no longer duplicated for catalog items that appear in multiple places in the Data Catalogue
- Fixed the layer order changing in Cesium when a CSV variable is chosen.
- Layer name is now shown in the catalog item info panel for ESRI ArcGIS MapServer layers.
- Retrieve WFS or WCS URL associated with WMS data sources using DescribeLayer if no dataUrl is present.
- Downgrade Leaflet to 0.7.3 to fix specific feature clicking problems with 2D maps.
- Use `PolylineGraphics` instead of `PolygonGraphics` for unfilled polygons with an outline width greater than 1. This works around the fact that Cesium does not support polygons with outline width great than 1 on Windows due to a WebGL limitation.
- Sorted ABS age variables numerically, not alphabetically.
- Removed extra space at the bottom of base map buttons.
- Share links now remember the currently active tab in the `ExplorerPanelViewModel`.
- Fixed a bug that prevented region mapping from working over HTTPS.
- The proxy is now used to avoid a mixed content warning when accessing an HTTP dataset from an HTTPS deployment of TerriaJS.
- Added `CameraView.fromLookAt` and `CameraView.fromPositionHeadingPitchRoll` functions. These functions can be used to position the camera in new ways.

### 1.0.49

- Fixed a bug that caused poor performance when clicking a point on the map with lots of features and then closing the feature information panel.
- Apply linkify, instead of markdown, to properties shown in the Feature Info Panel.
- Fixed a bug that prevented feature scaling by value.
- Fixed a bug that prevented the csv `displayDuration` from working.
- Fixed a bug that ignored which column of the csv file to show as the legend initially.
- `NowViewingTabViewModel` is now composed of a number of sections. Each section is given the opportunity to determine whether it applies to each catalog item. Custom sections may be added by adding them to NowViewingTabViewModel.sections`.
- `CsvCatalogItem` and `AbsIttCatalogItem` now expose a `concepts` property that can be used to adjust the display.
- Added `Terria.cesiumBaseUrl` property.
- The user interface container DOM element may now be provided to `TerriaViewer` by specifying `uiContainer` in its options. Previously it always used an element named `ui`.
- Legend URLs are now accessed via the proxy, if applicable.
- Fixed a bug that prevented feature scaling by value.
- Added support for [Urthecast](https://www.urthecast.com/) with `UrthecastCatalogGroup`.
- Fixed a bug that caused a `TypeError` on load when the share URL included enabled datasets with an order different from their order in the catalog.
- Improved the message that is shown to the user when their browser supports WebGL but it has a "major performance caveat".
- Fixed a bug that could cause an exception in some browsers (Internet Explorer, Safari) when loading a GeoJSON with embedded styles.
- Fixed a bug with Leaflet 2D map where clicks on animation controls or timeline would also register on the map underneath causing undesired feature selection and, when double clicked, zooming (also removed an old hack that disabled dragging while using the timeline slider)
- Changed Australian Topography base map server and updated the associated thumbnail.
- Added `updateApplicationOnMessageFromParentWindow` function. After an app calls this function at startup, TerriaJS can be controlled by its parent window when embedded in an `iframe` by messages sent with `window.postMessage`.

### 1.0.48

- Added the ability to disable feature picking for `ArcGisMapServerCatalogItem`.
- Disabled feature picking for the Australian Topography and Australian Hydrography base layers created by `createAustraliaBaseMapOptions`.

### 1.0.47

- Make it possible to disable CSV region mapping warnings with the `showWarnings` init parameter.
- The `name` of a feature from a CSV file is now taken from a `name` or `title` column, if it exists. Previously the name was always "Site Data".
- Fixed a bug that caused time-dynamic WMS layers with just one time to not be displayed.
- Underscores are now replaced with spaces in the feature info panel for `GeoJsonCatalogItem`.
- Added Proj4 projections to the location bar. Clicking on the bar switches between lats/longs and projected coordinates. To enable this, set `useProjection` to `true`
- Show information for all WMS features when a location is clicked.
- Fixed a bug that caused an exception when running inside an `<iframe>` and the user's browser blocked 3rd-party cookies.
- HTML and Markdown text in catalog item metadata, feature information, etc. is now formatted in a more typical way. For example, text inside `<h1>` now looks like a heading. Previously, most HTML styling was stripped out.
- Supports FeatureInfoTemplates on all catalog item types (previously only available on ImageryLayers).
- Apply markdown to properties shown in the Feature Info Panel.
- Add `includeCzml` option to CkanCatalogGroup.
- Fixed a bug that caused `WebMapServiceCatalogItem` to incorrectly populate the catalog item's metadata with data from GetCapabilities when another layer had a `Title` with the same value as the expected layer's `Name`.
- Update the default Australian topography basemap to Geoscience Australia's new worldwide layer (http://www.ga.gov.au/gisimg/rest/services/topography/National_Map_Colour_Basemap/MapServer)
- Allow color maps in CSV catalog items to be expressed as strings: colorMapString: "red-white-blue".
- Updated to [Cesium](http://cesiumjs.org) 1.15. Significant changes relevant to TerriaJS users include:
  - Added support for the [glTF 1.0](https://github.com/KhronosGroup/glTF/blob/master/specification/README.md) draft specification.
  - Added support for the glTF extensions [KHR_binary_glTF](https://github.com/KhronosGroup/glTF/tree/master/extensions/Khronos/KHR_binary_glTF) and [KHR_materials_common](https://github.com/KhronosGroup/glTF/tree/KHR_materials_common/extensions/Khronos/KHR_materials_common).
  - `ImageryLayerFeatureInfo` now has an `imageryLayer` property, indicating the layer that contains the feature.
  - Make KML invalid coordinate processing match Google Earth behavior. [#3124](https://github.com/AnalyticalGraphicsInc/cesium/pull/3124)

### 1.0.46

- Fixed an incorrect require (`URIjs` instead of `urijs`).

### 1.0.45

- Major refactor of `CsvCatalogItem`, splitting region-mapping functionality out into `RegionProvider` and `RegionProviderList`. Dozens of new test cases. In the process, fixed a number of bugs and added new features including:
  - Regions can be matched using regular expressions, enabling matching of messy fields like local government names ("Baw Baw", "Baw Baw Shire", "Baw Baw (S)", "Shire of Baw Baw" etc).
  - Regions can be matched using a second field for disambiguation (eg, "Campbelltown" + "SA")
  - Drag-and-dropped datasets with a time column behave much better: rather than a fixed time being allocated to each row, each row occupies all the time up until the next row is shown.
  - Enumerated fields are colour coded in lat-long files, consist with region-mapped files.
  - Feedback is now provided after region mapping, showing which regions failed to match, and which matched more than once.
  - Bug: Fields with names starting with 'lon', 'lat' etc were too aggressively matched.
  - Bug: Numeric codes beginning with zeros (eg, certain NT 08xx postcodes) were treated as numbers and failed to match.
  - Bug: Fields with names that could be interpreted as regions weren't available as data variables.
- Avoid mixed content warnings when using the CartoDB basemaps.
- Allow Composite catalog items
- Handle WMS time interval specifications (time/time and time/time/periodicity)
- Moved `url` property to base CatalogItem base class. Previously it was defined separately on most derived catalog items.
- Most catalog items now automatically expose a `dataUrl` that is the same as their `url`.
- Added custom definable controls to `CatalogMember`s.
  - To define a control, subclass `CatalogMemberControl` and register the control in `ViewModels/registerCatalogMemberControl` with a unique control name, control class and required property name.
  - If a `CatalogMember` has a property with the required property name either directly on the member or in its `customProperties` object, the control will appear in the catalog with the member and will fire the `activate` function when clicked.
  - Controls can be registered to appear on both the left and right side using `registerLeftSideControl` and `registerRightSideControl` respectively.
  - An example can be seen in the `CatalogMemberDownloadControl`
  - Currently top level members do not show controls.
- The `LocationBarViewModel` now shows the latitude and longitude coordinates of the mouse cursor in 2D as well as 3D.
- The `LocationBarViewModel` no longer displays a misleading elevation of 0m when in "3D Smooth" mode.
- Added `@menu-bar-right-offset` LESS parameter to control the right position of the menu bar.
- Added `forceProxy` flag to all catalog members to indicate that an individual item should use the proxy regardless of whether the domain is in the list of domains to proxy.
- Allow a single layer of an ArcGIS MapServer to be added through the "Add Data" interface.
- Added `WfsFeaturesCatalogGroup`. This group is populated with a catalog item for each feature queried from a WFS server.
- The Feature Info panel now shows all selected features in an accordion control. Previously it only showed the first one.
- Added `featureInfoTemplate` property to `CatalogItem`. It is used to provide a custom Markdown or HTML template to display when a feature in the catalog item is clicked. The template is parameterized on the properties of the feature.
- Updated to [Cesium](http://cesiumjs.org) 1.14. Significant changes relevant to TerriaJS users include:
  - Fixed issues causing the terrain and sky to disappear when the camera is near the surface. [#2415](https://github.com/AnalyticalGraphicsInc/cesium/issues/2415) and [#2271](https://github.com/AnalyticalGraphicsInc/cesium/issues/2271)
  - Fixed issues causing the terrain and sky to disappear when the camera is near the surface. [#2415](https://github.com/AnalyticalGraphicsInc/cesium/issues/2415) and [#2271](https://github.com/AnalyticalGraphicsInc/cesium/issues/2271)
  - Provided a workaround for Safari 9 where WebGL constants can't be accessed through `WebGLRenderingContext`. Now constants are hard-coded in `WebGLConstants`. [#2989](https://github.com/AnalyticalGraphicsInc/cesium/issues/2989)
  - Added a workaround for Chrome 45, where the first character in a label with a small font size would not appear. [#3011](https://github.com/AnalyticalGraphicsInc/cesium/pull/3011)
  - Fixed an issue with drill picking at low frame rates that would cause a crash. [#3010](https://github.com/AnalyticalGraphicsInc/cesium/pull/3010)

### 1.0.44

- Fixed a bug that could cause timeseries animation to "jump" when resuming play after it was paused.
- Make it possible for catalog item initialMessage to require confirmation, and to be shown every time.
- When catalog items are enabled, the checkbox now animates to indicate that loading is in progress.
- Add `mode=preview` option in the hash portion of the URL. When present, it is assumed that TerriaJS is being used as a previewer and the "small screen warning" will not be shown.
- Added `maximumLeafletZoomLevel` constructor option to `TerriaViewer`, which can be used to force Leaflet to allow zooming closer than its default of level 18.
- Added the `attribution` property to catalog items. The attribution is displayed on the map when the catalog item is enabled.
- Remove an unnecessary instance of the Cesium InfoBox class when viewing in 2D
- Fixed a bug that prevented `AbsIttCatalogGroup` from successfully loading its list of catalog items.
- Allow missing URLs on embedded data (eg. embedded czml data)
- Fixed a bug loading URLs for ArcGIS services names that start with a number.
- Updated to [Cesium](http://cesiumjs.org) 1.13. Significant changes relevant to TerriaJS users include:
  - The default `CTRL + Left Click Drag` mouse behavior is now duplicated for `CTRL + Right Click Drag` for better compatibility with Firefox on Mac OS [#2913](https://github.com/AnalyticalGraphicsInc/cesium/pull/2913).
  - Fixed an issue where non-feature nodes prevented KML documents from loading. [#2945](https://github.com/AnalyticalGraphicsInc/cesium/pull/2945)

### 1.0.43

- Fixed a bug that prevent the opened/closed state of groups from being preserved when sharing.

### 1.0.42

- Added a `cacheDuration` property to all catalog items. The new property is used to specify, using Varnish-like notation (e.g. '1d', '10000s') the default length of time to cache URLs related to the catalog item.
- Fix bug when generating share URLs containing CSV items.
- Improve wording about downloading data from non-GeoJSON-supporting WFS servers.

### 1.0.41

- Improvements to `AbsIttCatalogItem` caching from the Tools menu.

### 1.0.40

- `ArcGisMapServerCatalogItem` now shows "NoData" tiles by default even after showing the popup message saying that max zoom is exceeded. This can be disabled by setting its `showTilesAfterMessage` property to false.

### 1.0.39

- Fixed a race condition in `AbsIttCatalogItem` that could cause the legend and map to show different state than the Now Viewing UI suggested.
- Fixed a bug where an ABS concept with a comma in its name (e.g. "South Eastern Europe,nfd(c)" in Country of Birth) would cause values for concept that follow to be misappropriated to the wrong concepts.

### 1.0.38

- `AbsIttCatalogItem` now allows the region type to be set on demand rather than only at load time.
- `CsvCatalogItem` can now have no display variable selected, in which case all points are the same color.

### 1.0.37

- Added `CswCatalogGroup` for populating a catalog by querying an OGC CSW service.
- Added `CatalogMember.infoSectionOrder` property, to allow the order of info sections to be configured per catalog item when necessary.
- Fixed a bug that prevented WMTS layers with a single `TileMatrixSetLink` from working correctly.
- Added support for WMTS layers that can only provide tiles in JPEG format.
- Fixed testing and caching of ArcGis layers from tools and added More information option for imagery layers.
- TerriaJS no longer requires Google Analytics. If a global `ga` function exists, it is used just as before. Otherwise, events are, by default, logged to the console.
- The default event analytics behavior can be specified by passing an instance of `ConsoleAnalytics` or `GoogleAnalytics` to the `Terria` constructor. The API key to use with `GoogleAnalytics` can be specified explicitly to its constructor, or it can be specified in the `parameter.googleAnalyticsKey` property in `config.json`.
- Made polygons drastically faster in 2D.
- TerriaJS now shortens share URLs by default when a URL shortener is available.
- Added Google Analytics reporting of the application URL. This is useful for tracking use of share URLs.
- Added the ability to specify a specific dynamic layer of an ArcGIS Server using just a URL.

### 1.0.36

- Calculate extent of TopoJSON files so that the viewer correctly pans+zooms when a TopoJSON file is loaded.
- Fixed a bug that caused the `Terria#clock` to keep ticking (and therefore using CPU / battery) once started even after selecting a non-time-dynamic dataset.
- Fixed a bug that caused the popup message to appear twice when a dataset failed to load.
- Added layer information to the Info popup for WMS datasets.
- Added ability to filter catalog search results by:
  - type: `is:wms`, `-is:esri-mapserver`. A result must match any 'is:' and no '-is:'.
  - url: `url:vic.gov.au`, `-url:nicta.com.au`. A result must match any 'url:', and no '-url:'.
- Added ability to control the number of catalog search results: `show:20`, `show:all`

### 1.0.35

- Polygons from GeoJSON datasets are now filled.
- Left-aligned feature info table column and added some space between columns.
- Added `EarthGravityModel1996`.
- Extended `LocationBarViewModel` to show heights relative to a geoid / mean sea level model. By default, EGM96 is used.
- Added support for styling GeoJSON files, either in catalog (add .style{} object) or embedded directly in the file following the [SimpleStyle spec](https://github.com/mapbox/simplestyle-spec).
- Fixed a bug that caused the 3D view to use significant CPU time even when idle.
- Added CartoDB's Positron and Dark Matter base maps to `createGlobalBaseMapOptions`.
- Added support for subdomains to `OpenStreetMapCatalogItem`.

### 1.0.34

- Fixed a bug that prevented catalog items inside groups on the Search tab from being enabled.
- Added `PopupMessageConfirmationViewModel`. It prevents the Popup from being closed unless the confirm button is pressed. Can also optionally have a deny button with a custom action.
- Added support for discovering GeoJSON datasets from CKAN.
- Added support for zipped GeoJSON files.
- Made `KmlCatalogItem` use the proxy when required.
- Made `FeatureInfoPanelViewModel` use the white panel background in more cases.
- Significantly improved the experience on devices with small screens, such as phones.
- Fixed a bug that caused only the portion of a CKAN group name before the first comma to be used.

### 1.0.33

- Added the `legendUrls` property to allow a catalog item to optionally have multiple legend images.
- Added a popup message when zooming in to the "No Data" scales of an `ArcGisMapServerCatalogItem`.
- Added `CatalogGroup.sortFunction` property to allow custom sorting of catalog items within a group.
- Added `ImageryLayerCatalogItem.treat403AsError` property.
- Added a title text when hovering over the label of an enabled catalog item. The title text informs the user that clicking will zoom to the item.
- Added `createBingBaseMapOptions` function.
- Added an option to `KnockoutMarkdownBinding` to optionally skip HTML sanitization and therefore to allow unsafe HTML.
- Upgraded to Cesium 1.11.
- `CatalogItem.zoomTo` can now zoom to much smaller bounding box rectangles.

### 1.0.32

- Fixed CKAN resource format matching for KML, CSV, and Esri REST.

### 1.0.31

- Added support for optionally generating shorter URLs when sharing by using the Google URL shortening service.

### 1.0.30

- `WebMapServiceCatalogItem` and `ArcGisMapServerCatalogItem` now augment directly-specified metadata with metadata queried from the server.
- "Data Details" and "Service Details" on the catalog item info panel are now collapsed by default. This improves the performance of the panel and hides some overly technical details.
- `ArcGisMapServerCatalogItem.layers` can now specify layer names in addition to layer IDs. Layer names are matched in a case-insensitive manner and only if a direct ID match is not found.
- `itemProperties` are now applied through the normal JSON loading mechanism, so properties that are represented differently in code and in JSON will now work as well.
- Added support for `csv-geo-*` (e.g. csv-geo-au) to `CkanCatalogGroup`.
- The format name used in CKAN can now be specified to `CkanCatalogGroup` using the `wmsResourceFormat`, `kmlResourceFormat`, `csvResourceFormat`, and `esriMapServerResourceFormat` properties. These properties are all regular expressions. When the format of a CKAN resource returned from `package_search` matches one of these regular expressions, it is treated as that type within TerriaJS.
- `CkanCatalogGroup` now fills the `dataUrl` property of created items by pointing to the dataset's page on CKAN.
- The catalog item information panel now displays `info` sections in a consistent order. The order can be overridden by setting `CatalogItemInfoViewModel.infoSectionOrder`.
- An empty `description` or `info` section is no longer shown on the catalog item information panel. This can be used to remove sections that would otherwise be populated from dataset metadata.

### 1.0.29

- Add support for loading init files via the proxy when necessary.
- Switched to using the updated URL for STK World Terrain, `//assets.agi.com/stk-terrain/v1/tilesets/world/tiles`.

### 1.0.28

- Fixed a bug that prevented links to non-image (e.g. ArcGIS Map Server) legends from appearing on the Now Viewing panel.

### 1.0.27

- Use terriajs-cesium 1.10.7, fixing a module load problem in really old browers like IE8.

### 1.0.25

- Fixed incorrect date formatting in the timeline and animation controls on Internet Explorer 9.
- Add support for CSV files with longitude and latitude columns but no numeric value column. Such datasets are visualized as points with a default color and do not have a legend.
- The Feature Information popup is now automatically closed when the user changes the `AbsIttCatalogItem` filter.

### 1.0.24

- Deprecated:
  - Renamed `AusGlobeViewer` to `TerriaViewer`. `AusGlobeViewer` will continue to work until 2.0 but using it will print a deprecation warning to the browser console.
  - `BrandBarViewModel.create` now takes a single `options` parameter. The container element, which used to be specified as the first parameter, should now be specified as the `container` property of the `options` parameter. The old function signature will continue to work until 2.0 but using it will print a deprecation warning to the browser console.
- `WebMapServiceCatalogItem` now determines its rectangle from the GetCapabilities metadata even when configured to use multiple WMS layers.
- Added the ability to specify the terrain URL or the `TerrainProvider` to use in the 3D view when constructing `TerriaViewer`.
- `AbsIttCatalogItem` styles can now be set using the `tableStyle` property, much like `CsvCatalogItem`.
- Improved `AbsIttCatalogItem`'s tolerance of errors from the server.
- `NavigationViewModel` can now be constructed with a list of `controls` to include, instead of the standard `ZoomInNavigationControl`, `ResetViewNavigationControl`, and `ZoomOutNavigationControl`.
- Fixed a bug that caused the brand bar to slide away with the explorer panel on Internet Explorer 9.

### 1.0.23

- Fixed a bug that prevented features from being pickable from ABS datasets on the 2D map.
- Fixed a bug that caused the Explorer Panel tabs to be missing or misaligned in Firefox.

### 1.0.22

- Changed to use JPEG instead of PNG format for the Natural Earth II basemap. This makes the tile download substantially smaller.

### 1.0.21

- Added an `itemProperties` property to `AbsIttCatalogGroup`.
- Added a `nowViewingMessage` property to `CatalogItem`. This message is shown by the `NowViewingAttentionGrabberViewModel` when the item is enabled. Each unique message is shown only once.

### 1.0.20

- Added the ability to specify SVG icons on Explorer Panel tabs.
- Added an icon to the Search tab.
- Added support for accessing Australian Bureau of Statistics data via the ABS-ITT API, using `AbsIttCatalogGroup` and `AbsIttCatalogItem`.
- The Now Viewing panel now contains controls for selecting which column to show in CSV datasets.

### 1.0.19

- Added `NowViewingAttentionGrabberViewModel`. It calls attention the Now Viewing tab the first time a catalog item is enabled.
- Added `isHidden` property to catalog items and groups. Hidden items and groups do not show up in the catalog or in search results.

### 1.0.18

- Added `featureInfoFields` property to `CsvCatalogItem.tableStyle`. It allows setting which fields to show in the Feature Info popup, and the name to use for each.
- Added `OpenStreetMapCatalogItem` for connecting to tile servers using the OpenStreetMap tiling scheme.
- Added `CkanCatalogGroup.allowEntireWmsServers` property. When set and the group discovers a WMS resource without a layer parameter, it adds a catalog item for the entire server instead of ignoring the resource.
- Added `WebMapTileServiceCatalogGroup` and `WebMapTileServiceCatalogItem` for accessing WMTS servers.
- Handle the case of an `ArcGisMapServerCatalogItem` with an advertised extent that is outside the valid range.
- We now pass ArcGIS MapServer metadata, when it's available, through to Cesium's `ArcGisMapServerImageryProvider` so that it doesn't need to re-request the metadata.
- Changed the style of the Menu Bar to have visually-separate menu items.
- Added support for SVG menu item icons to `MenuBarViewModel`.
- Improved popup message box sizing.

### 1.0.17

- Upgraded to TerriajS Cesium 1.10.2.
- Added `ImageryLayerCatalogItem.isRequiredForRendering`. This is set to false by default and to true for base maps. Slow datasets with `isRequiredForRendering=false` are less likely to prevent other datasets from appearing in the 3D view.
- The "Dataset Testing" functionality (on the hidden Tools menu accessible by adding `#tools=1` to the URL) now gives up tile requests and considers them failed after two seconds. It also outputs some JSON that can be used as the `blacklist` property to blacklist all of the datasets that timed out.
- Added a feature to count the total number of datasets from the hidden Tools menu.
- Fixed a bug that caused the 2D / 3D buttons the Maps menu to get out of sync with the actual state of the map after switching automatically to 2D due to a performance problem.

### 1.0.16

- Deprecated:
  - `ArcGisMapServerCatalogGroup` has been deprecated. Please use `ArcGisCatalogGroup` instead.
- Replaced Cesium animation controller with TerriaJS animation controller.
- Replaced Cesium Viewer widget with the CesiumWidget when running Cesium.
- Added the ability to turn a complete ArcGIS Server, or individual folders within it, into a catalog group using `ArcGisCatalogGroup`.

### 1.0.15

- Fix imagery attribution on the 2D map.

### 1.0.14

- Fixed share URL generation when the application is not running at the root directory of its web server.
- Fixed a bug that caused Internet Explorer 8 users to see a blank page instead of a message saying their browser is incompatible.

### 1.0.13

- Breaking changes:
  - Added a required `@brand-bar-height` property.
- `ExplorerPanelViewModel` can now be created with `isOpen` initially set to false.
- TerriaJS now raises an error and hides the dataset when asked to show an `ImageryLayerCatalogItem` in Leaflet and that catalog item does not use the Web Mercator (EPSG:3857) projection. Previously, the dataset would silently fail to display.
- Improved error handling in `CzmlCatalogItem`, `GeoJsonCatalogItem`, and `KmlCatalogItem`.
- Made the `clipToRectangle` property available on all `ImageryProvider`-based catalog items, not just `WebMapServiceCatalogItem`.
- Added `CatalogMember.isPromoted` property. Promoted catalog groups and items are displayed above non-promoted groups and items.
- Add support for ArcGIS MapServer "Raster Layers" in addition to "Feature Layers".

### 1.0.12

- Allow Esri ArcGIS MapServers to be added via the "Add Data" panel.
- Adds `baseMapName` and `viewerMode` fields to init files and share links. `baseMapName` is any base map name in the map settings panel and `viewerMode` can be set to `'2d'` or `'3d'`.
- Added `tableStyle.legendTicks` property to `CsvCatalogItem`. When specified, the generated legend will have the specified number of equally-spaced lines with labels in its legend.

### 1.0.11

- Fixed a bug that prevented HTML feature information from showing up with a white background in Internet Explorer 9 and 10.
- Fixed a bug that prevented WMS GetCapabilities properties, such as CRS, from being properly inherited from the root layer.
- Tweaked credit / attribution styling.

### 1.0.10

- Added support for a developer attribution on the map.
- Fixed a bug that could cause results from previous async catalog searches to appear in the search results.

### 1.0.9

- Show Cesium `ImageryProvider` tile credits / attribution in Leaflet when using `CesiumTileLayer`.

### 1.0.8

- `WebMapServiceCatalogGroup` now populates the catalog using the hierarchy of layers returned by the WMS server in GetCapabilities. To keep the previous behavior, set the `flatten` property to true.
- Potentially breaking changes:
  - The `getFeatureInfoAsGeoJson` and `getFeatureInfoAsXml` properties have been removed. Use `getFeatureInfoFormats` instead.
- Added support for text/html responses from WMS GetFeatureInfo.
- Make the `FeatureInfoPanelViewModel` use a white background when displaying a complete HTML document.
- `KnockoutMarkdownBinding` no longer tries to interpret complete HTML documents (i.e. those that contain an <html> tag) as Markdown.
- The feature info popup for points loaded from CSV files now shows numeric columns with a missing value as blank instead of as 1e-34.
- `ArcGisMapServerCatalogItem` now offers metadata, used to populate the Data Details and Service Details sections of the catalog item info panel.
- `ArcGisMapServerCatalogGroup` now populates a "Service Description" and a "Data Description" info section for each catalog item from the MapServer's metadata.
- The `metadataUrl` is now populated (and shown) from the regular MapServer URL.
- Added 'keepOnTop' flag support for imageryLayers in init file to allow a layer to serve as a mask.
- Added 'keepOnTop' support to region mapping to allow arbitrary masks based on supported regions.
- Checkboxes in the Data Catalogue and Search tabs now have a larger clickable area.

### 1.0.7

- `CatalogItemNameSearchProviderViewModel` now asynchronously loads groups so items in unloaded groups can be found, too.
- Do not automatically fly to the first location when pressing Enter in the Search input box.
- Changed `ArcGisMapServerCatalogItem` to interpret a `maxScale` of 0 from an ArcGIS MapServer as "not specified".
- Added an `itemProperties` property to `ArcGisMapServerCatalogGroup`, allowing properties of auto-discovered layers to be specified explicitly.
- Added `validDropElements`, `validDropClasses`, `invalidDropElements`, and `invalidDropClasses` properties to `DragDropViewModel` for finer control over where dropping is allowed.
- Arbitrary parameters can now be specified in `config.json` by adding them to the `parameters` property.

### 1.0.6

- Added support for region mapping based on region names instead of region numbers (example in `public/test/countries.csv`).
- Added support for time-dynamic region mapping (example in `public/test/droughts.csv`).
- Added the ability to specify CSV styling in the init file (example in `public/init/test.json`).
- Improved the appearance of the legends generated with region mapping.
- Added the ability to region-map countries (example in `public/test/countries.csv`).
- Elminated distracting "jumping" of the selection indicator when picking point features while zoomed in very close to the surface.
- Fixed a bug that caused features to be picked from all layers in an Esri MapServer, instead of just the visible ones.
- Added support for the WMS MinScaleDenominator property and the Esri MapServer maxScale property, preventing layers from disappearing when zoomed in to close to the surface.
- Polygons loaded from KML files are now placed on the terrain surface.
- The 3D viewer now shows Bing Maps imagery unmodified, matching the 2D viewer. Previously, it applied a gamma correction.
- All catalog items now have an `info` property that allows arbitrary sections to be shown for the item in the info popup.
- `CkanCatalogGroup` now has a `groupBy` property to control whether catalog items are grouped by CKAN group ("group"), CKAN organization ("organization"), or not grouped at all ("none").
- `CkanCatalogGroup` now has a `useResourceName` property to control whether the name of the catalog item is derived from the resource (true), or the dataset itself (false).
- The catalog item info page now renders a much more complete set of Markdown and HTML elements.<|MERGE_RESOLUTION|>--- conflicted
+++ resolved
@@ -2,11 +2,8 @@
 
 #### next release (8.11.1)
 
-<<<<<<< HEAD
 - Update docs for Client-side config: change `searchBar` parameter to `searchBarConfig`
-=======
 - Fix to show preview map when used outside the explorer panel.
->>>>>>> b68eb96f
 - [The next improvement]
 
 #### 8.11.0 - 2025-10-09
