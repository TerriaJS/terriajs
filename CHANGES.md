# Change Log

#### next release (8.7.7)

<<<<<<< HEAD
- Use `appName` from `config.json` to set the title of the web page.
=======
- **Breaking changes:**

  - Remove RollbarErrorServiceProvder
  - Error services now instantiated externally to terriajs

>>>>>>> a21ecf7a
- [The next improvement]

#### 8.7.6 - 2024-08-22

- Add I3SCatalogItem
  - getFeaturesFromPickResult now async to handle I3SNode.loadFields()
  - extract common style logic to new Cesium3dTilesStyleMixin.ts
- Set default value for date and datetime WPS fields only when the field is marked as required.
- Fix Sass deprecation warnings (declarations after nested blocks)
- Fix legend shown for WMS difference output item
- Add `diffItemProperties` trait to override properties of WSM difference output item. Useful for customizing feature info template strings etc.
- Add Proj4 definition for EPSG:8059
- Upgrade to terriajs-cesium 8.0.1.
- Re-enable terrain splitting.
- Add support for ArcGis ImageServer - this includes
  - Support for "dynamic" `exportImage` endpoint (using `102100` wkid)
  - Support for web mercator and wgs84 precached tiles
  - Basic support for raster functions - a dropdown is rendered in the workbench for custom raster functions
  - Traits to configure `bandIds` and `renderingRule`
- Increase `maxRefreshIntervals` from 1000 to 10000 for `WebMapServiceCatalogItem` and `ArcGisMapServerCatalogItem`.
- Add `nextDiscreteJulianDate` helper computed value to `DiscretelyTimeVaryingMixin`
- Add `EPSG:7899` to `Proj4Definitions`

#### 8.7.5 - 2024-06-26

- TSify some `js` and `jsx` files and provide `.d.ts` ambient type files for a few others. This is so that running `tsc` on an external project that imports Terria code will typecheck successfully.
- Upgraded a bunch of d3 dependencies for fixing security errors.
- Show rectangle selector for WPS bounding box parameter
- Fix `store` and `status` values send in WPS Execute request.
- Add docs for `modelDimensions`

#### 8.7.4 - 2024-06-07

- Fix position of draggable point after moving.
- Fix `getFeatureProperties` (in `FeatureInfoSection`) failing due to bad JSON parsing of nested strings.
- The `TableFeatureInfoStratum` default `featureInfoTemplate` will now not show `_id_` (internal Terria feature ID) in feature info
- Fix bug in FilterSection

#### 8.7.3 - 2024-05-28

- Fix broken chart selector
- Feature info template `<chart>` definition now accepts a `y-column` attribute to set the y-column that should be rendered in the feature info panel chart.
- Upgrade `thredds-catalog-crawler` to `v0.0.7` which makes a few security upgrades.
- Fix bug with broken datetime after that Timeline has been closed once.
- Fix WPS date time widget reset bug
- Set default date for WPS date time widget on load
- Add NumberParameterEditor to enable WPS AllowedValues Ranges to be set and use DefaultValue

#### 8.7.2 - 2024-05-14

- Add NumberParameterEditor to enable WPS AllowedValues Ranges to be set and use DefaultValue
- Feature info template has access to activeStyle of item having TableTraits.
- Updated a few dependencies to fix security warnings: `underscore`, `visx`, `shpjs`, `resolve-uri-loader`, `svg-sprite-loader`
- Allow related maps UI strings to be translated. Translation support for related maps content is not included.

#### 8.7.1 - 2024-04-16

- Upgraded to TerriajS Cesium 1.115.0
- Fix `PointStyleTraits.marker` bug where URLs were not being used.
- Fixed a bug with passing a relative baseUrl to Cesium >= 1.113.0 when `document.baseURI` is different to its `location`.
- Fix node v18 compatibility by forcing `webpack-terser-plugin` version resolution and fixing new type errors
- Reduce log noise in `MagdaReference`.

#### 8.7.0 - 2024-03-22

- **Breaking changes:**
  - `generateCatalogIndex` now uses `commander` to parse arguments. Run `node ./build/generateCatalogIndex.js --help` for more information.
- Fixed exception thrown from `objectArrayTrait` when a model has 0 strata and a `MergeStrategy` of `topStratum`.
- Fix `generateCatalogIndex` after `searchProvider` changes
- Fix bug with relative URLs being ignored in `generateCatalogIndex`
- Fix bug with ArcGisMapServerImageryProvider not correctly identifying if the `tile` endpoint can be used

#### 8.6.1 - 2024-03-14

- Fix SDMX `featureInfoTemplate` `<chart>` bug not showing correct `yColumn`

#### 8.6.0 - 2024-03-12

- **Breaking changes:**
  - Add `MergeStrategy` to `objectArrayTrait` - this includes a new `topStratum` strategy - similar to `Merge.All` (the default behaviour), but only elements that exist in the top-most strata will be merged with lower strata. Elements that only exist in lower strata will be removed.
  - **Note** the only trait with `MergeStrategy` set to `topStratum` is `lines` in `TableChartStyleTraits`.
- Fix `y-column` in `FeatureInfoPanelChart` (`<chart>`)

#### 8.5.2 - 2024-03-07

- Add `usePreCachedTilesIfAvailable` to `ArcGisMapServerCatalogItemTraits`.
- Improved `ChartableMixin.isMixedInto` to ensure there are no false positive matches when testing References.
- Fixed a bug in `MagdaReference` where members of a group would not be updated/created correctly when a group is reloaded.

#### 8.5.1 - 2024-02-23

- Added highly experimental CatalogProvider, intended to encapsulate functionality related to the entire catalog, or large subtrees of it, that doesn't fit into individual catalog member models.
- `BingMapsCatalogItem` now supports Bing's `culture` parameter.
- Update a prompt text in DataPreview.

#### 8.5.0 - 2024-02-07

- **Breaking changes:**
  - Upgrade TypeScript to 5.2
  - Switch Babel configuration to new JSX transform
- Improve tsconfig files
- Remove deprecated default `relatedMaps`
- Update `thredds-catalog-crawler` to `0.0.6`
- `WebMapServiceCatalogItem` will drop problematic query parameters from `url` when calling `GetCapabilities` (eg `"styles","srs","crs","format"`)
- Fixed regression causing explorer window not to display instructions when first opened.
- Enable eslint for typescript: plugin:@typescript-eslint/eslint-recommended
- Fixed a bug where the search box was missing for small screen devices.
- Prevent user adding empty web url
- Fix bug where search results shown in `My Data` tab
- Fix bug in function createDiscreteTimesFromIsoSegments where it might create duplicate timestamps.
- Add option to enable/disable shortening share URLs via InitSourceData.
- Fix bug in ArcGisMapServerCatalogItem.
- Add examples.
- Upgraded Cesium to 1.113.0 (i.e. `terriajs-cesium@6.2.0` & `terriajs-cesium-widgets@4.4.0`).

#### 8.4.1 - 2023-12-08

- Temporary UX fixes for clipping box:
  - An option to zoom to clipping box
  - An option to re-position the clipping box
  - Trigger repositioning of clipping box when the user enables clipping box for the first time
  - Cursor and scale point handle changes (makes it much easier to grasp)
  - More robust interaction with the box
- Fix a bug where `DragPoints` was interfering with pedstrian mode mouse movements.
- Update `webpack` to `4.47.0` to support Node >= 18 without extra command line parameters.
- Add support for multiple `urls` for `GeoJsonCatalogItem`.
- Automatically explode GeoJSON `MultiPoint` features to `Point` features.
- Add new table styling traits - `scaleByDistance` and `disableDepthTestDistance`.
- Add support for `LineString` and `MultiLineString` when using `GeoJsonCatalogItem` in `CZML` mode.

#### 8.4.0 - 2023-12-01

- **Breaking change:** Replaced `node-sass` with (dart) `sass`
  - You will need to update your `TerriaMap` to use `sass` instead of `node-sass`.
- Added `apiColumns` to `ApiTableCatalogItem` - this can now be used to specify `responseDataPath` per table column.
- `ArcGisMapServerCatalogItem` will now use "pre-cached tiles" if available if no (or all) `layers` are specified.

#### 8.3.9 - 2023-11-24

- **Breaking change:** new Search Provider model
  - Added SearchProviderMixin to connect searchProviders with a model system
  - Created a simple base Mixin (`SearchProviderMixin`) to attach SearchProviders to the Model system and enable easier creation of new search providers.
  - Made SearchProviders configurable from `config.json`.
  - See [0011-configurable-search-providers ADR](./architecture/0011-configurable-search-providers.md) and [Search providers customization](./doc/customizing/search-providers.md) for more details
- Make all icons in `CatalogGroup` black by default and white when a catalog group is focused, selected or hovered over. Improve lock icon position in workbench.

#### 8.3.8 - 2023-11-15

- Fix maximum call stack size exceeded on Math.min/max when creating Charts
- Fix boolean flag in `MyDataTab` displaying number
- Remove `jsx-control-statements` dependency
- Fix WMS nested group IDs - nested groups with the same name were not being created
- WMS `isEsri` default value will now check for case-insensitive `mapserver/wmsserver` (instead of `MapServer/WMSServer`)
- Tweak ArcGis MapServer WMS `GetFeatureInfo` default behaviour
  - Add `application/geo+json` and `application/vnd.geo+json` default `GetFeatureInfo` (after `application/json` in priority list)
  - Add `application/xml` default `GetFeatureInfo`. (if `isEsri` is true, then this will be used before `text/html`)
- Added many remaining ASGS 2021 region types to region mapping (STE_2021,ILOC_2021,IARE_2021,IREG_2021,RA_2021,SAL_2021,ADD_2021,DZN_2021,LGA_2022,LGA_2023,SED_2021,SED_2022,
  CED_2021,POA_2021,TR_2021,SUA_2021,UCL_2021,SOS_2021,SOSR_2021).
  - See [ASGS 2021](https://www.abs.gov.au/statistics/standards/australian-statistical-geography-standard-asgs-edition-3/jul2021-jun2026/access-and-downloads/digital-boundary-files)
- Added [Melbourne CLUE blocks](https://data.melbourne.vic.gov.au/pages/clue/) to region mapping.
- Fix WMS `GetMap`/`GetFeatureInfo` requests not having `styles` parameter (will use empty string instead of `undefined`)
- Add CesiumIon geocoder
- `CatalogGroup` will now not show members until loaded
- Add `GetTimeseries` support to `WebMapServiceCatalogItem`. This adds a new `supportsGetTimeseries` trait, which when true will replace `GetFeatureInfo` with `GetTimeseries` requests. It will also change `info_format` to `text/csv`, and show a chart in the feature info panel. Servers which advertise `GetTimeseries` capability will have this trait set to true by default. `GetTimeseries` requests will have `time = ""`.

#### 8.3.7 - 2023-10-26

- Fix `WebMapServiceCatalogItem` `allowFeaturePicking`
- Allow translation of TableStylingWorkflow.
- Fix "Remove all" not removing selected/picked features
- Fix crash on empty GeoJSON features
- Add `tableFeatureInfoContext` support to `GeoJsonMixin.createProtomapsImageryProvider`
- Fix `GeoJsonMixin` timeline animation for lines/polygons
- Fix bug in mismatched GeoJSON Feature `_id_` and TableMixin `rowId` - this was causing incorrect styling when using `filterByProperties` or features had `null` geometry
- Fix splitter for `GeoJsonMixin` (lines and polygon features only)
- Fix share links with picked features from `ProtomapsImageryProvider`
- Added on screen attribution and Google logo for Google Photorealistic 3D Tiles.
- Add `hideDefaultDescription` to `CatalogMemberTraits` - if true, then no generic default description will be shown when `description` is empty.

#### 8.3.6 - 2023-10-03

- Fixed a bug where incorrect "Remove all" icon is shown when the trait `displayGroup` of some group types (e.g.`wms-group`) is set to `true` but the members have not been populated yet.
- Fix regression in `excludeMembers`, `id` and `name` should be lower-case for comparing.

#### 8.3.5 - 2023-09-26

- Allow a story to use iframe tag if the source is youtube, youtube-nocookie or vimeo.
- Add `includeMembersRegex` to `GroupTraits`. This can be used to filter group members by id/name using a regular expression.

#### 8.3.4 - 2023-09-15

- Add `timeWindowDuration`, `timeWindowUnit` and `isForwardTimeWindow` traits to esri-mapServer type to support time window query.
- Move map credits to map column so it don't get hidden by chart panel
- TSify `MapColumn` module and reorganize components directory structure.
- Add null check to `WebMapServiceCatalogItem` `rectangle` calculation - and now we ascend tree of WMS `Layers` until we find a rectangle.
- Fix multi level nesting in ArcGIS Mapserver.

#### 8.3.3 - 2023-09-07

- Fixed broken point dragging interaction for user drawing in 3D mode.
- Fixed rectangle drawing in 2D mode.
- Added EPSG:7855 to `Proj4Definitions`.

#### 8.3.2 - 2023-08-11

- Fixed a bug when restoring timefilter from a share link having more than one imagery item with the same base URL (but different layer names).
- Fix WPS duplicate display of analysis results when loaded through a share URL
- Upgraded babel packages.

#### 8.3.1 - 2023-06-29

- **Breaking changes:**
  - Switched GoogleAnalytics to use Google Analytics 4 properties. Google's Universal properties no longer accept data from 01/07/2023, so migration is necessary anyway.
- Fix error when adding deeply nested references in search results.
- Add new option `focusWorkbenchItems` to `initialCamera` setting to focus the camera on workbench items when the app loads.
- Fixed bug where sharelinks created with no visible horizon would default to homeCamera view
- Improved calculation of 2D view from 3D view when no horizon visible
- Improve WMS and WFS error messages when requested layer names or type names are not present in GetCapabilities.

#### 8.3.0 - 2023-05-22

- **Breaking changes:**

  - **Upgraded Mobx to version 6.7.x**
  - **Upgraded Typescript to version 4.9.x**
  - See https://github.com/TerriaJS/terriajs/discussions/6787 for how to upgrade your map

#### 8.2.29 - 2023-05-18

- Fix app crash when rendering feature info with a custom title.
- Added new `CkanCatalogGroup` traits `resourceIdTemplate` and `restrictResourceIdTemplateToOrgsWithNames` to generate custom resource IDs for CKAN resources with unstable IDs.
- Fix `acessType` resolution for `MagdaReference` so that it uses the default terria resolution strategy when `magdaRecord` is not defined.

#### 8.2.28 - 2023-04-28

- Refactored TerriaViewer to expose a promise `terriaViewer.viewerLoadPromise` for async loading of viewers.
- Fix location point ideal zoom bug in 3D mode map.
- Add `EPSG:7844` to `Proj4Definitions`.
- TSify `Proj4Definitions` and `Reproject` modules.
- Update the docs for `excludeMembers`: mention the group/item id support
- Simplified `MapToolbar` API.

#### 8.2.27 - 2023-04-05

- Change icon used for display group remove button
- Make access control UI compatible to Magda v1 and v2 with v2 overriding v1.
- Remove karma-sauce-launcher dependency
- Add method `addFileDragDropListener` for receiving callbacks when user drags-n-drops a file.
- Improve `BoxDrawing` drag interaction.
- Fix a bug where `BoxDrawing` sometimes causes the map to loose pan and zoom interactivity.
- Optimize `LocationBar` component to reduce number of renders on mouse move.
- Optimize `Compass` component to reduce renders on each frame.
- Add `children` optional property to StandardUserInterfaceProps interface
- Add support for ArcGis MapServer with `TileOnly` capability - for example layers served from ArcGis Online. This is supported through `ArcGisMapServerCatalogItem`, `ArcGisMapServerCatalogGroup` and `ArcGisCatalogGroup`.

#### 8.2.26 - 2023-03-21

- Upgraded to terriajs-server 4.0.0.
- Added new `gulp dev` task that runs terriajs-server and `gulp watch` (incremental specs build) at the same time.

#### 8.2.25 - 2023-03-20

- Export `registerUrlHandlerForCatalogMemberType` for registering new url handler for catalog types.
- BoxDrawing changes:
  - Adds a new option called disableVerticalMovement to BoxDrawing which if set to true disables up/down motion of the box when dragging the top/bottom sides of the box.
  - Keeps height (mostly) steady when moving the box laterally on the map. Previously the height of the box used to change wrt to the ellipsoid/surface.
  - Fixes a bug that caused map panning and zooming to break when interacting with multiple active BoxDrawings.
  - Removed some code that was causing too much drift between mouse cursor and model when moving the model laterally on the map.
- Replaces addRemoteUploadType and addLocalUploadType with addOrReplaceRemoteFileUploadType and addOrReplaceLocalFileUploadType.

#### 8.2.24 - 2023-03-06

- Reimplement error message and default to 3d smooth mode when Cesium Ion Access Token is invalid.
- Layers shown via a share URL are now logged as a Google Analytics event
- Show an Add All / Remove All button for catalog groups when an optional `displayGroup` trait is true
- Rename the Map Settings "Raster Map Quality" slider to be just "Map Quality" as it also affects other things than raster data.
- Dragn-n-drop should respect disableZoomTo setting
- Fixed #6702 Terrain Hides Underground Features not working
- Add className prop for MyData tab so that it can be styled externally

#### 8.2.23 - 2023-01-06

- Only add groups to `CatalogIndex` if they aren't empty
- `BoxDrawing` improvements:
  - Added option `drawNonUniformScaleGrips` to enable/disable uniform-scaling
  - Set limit on the size of scaling grips relative to the size of the box
  - Small improvement to move interaction that prevents the box from locking up when trying to move at a camera angle parallel to the ground
  - Restore modified map state to the previous setting when interaction stops
- Fix bug in Cesium and Leaflet maps that resulted in `DataSource`s getting rendered even after their parent items are removed from the workbench.
- GltfMixin changes:
  - Refactors code to use stable `DataSource` and `Entity` values instead of re-creating them everytime `mapItems` is recomputed.
  - Disable zoom to for the item when position is unknown.
- Add `UploadDataTypes` API for extending the supported local and remote upload data types.
- Add option to upload terria web data (via url to json file/service)
- Refactor `Cesium3dTileMixin`.
- Updated related maps to fit mobile screens.
- Extend `responseDataPath` trait of `ApiTableCatalogItem` with support for mapping over arrays and collecting nested object values.
- Add `MapToolbar.addToolButton()` API for adding a tool button to the map navigation menu.
- Add `ActionBar` component for showing a floating menu bar at the bottom of the map.

#### 8.2.22 - 2022-12-02

- Protomaps Polygon features now only use `PolygonSymbolizer` (instead of `PolygonSymbolizer` and `LineSymbolizer`)
- Add `horizontalOrigin` and `verticalOrigin` to `TableLabelTraits`
- `TableStylingWorkflow` improvements:
  - Add more options to advanced mode (style title, hide style, long/lat column, time properties)
  - "Style" dropdown now shows `TableStyles` instead of `TableColumns`
  - Show "Variable" in "Fill color" if color column name doesn't match style name (eg style isn't generated by `TableAutomaticStylesStratum`)
  - Add symbology dropdown to advanced mode (was only showing in basic mode)
  - Add label and trail styling
  - When creating a new `bin` or `enum` value, the `null` ("default") values will be copied across.
- Move all Table related Traits to `lib/Traits/TraitsClasses/Table/` directory
- Handle errors thrown in `Cesium._attachProviderCoordHooks`. This fixes a bug where some WMTS layers break feature picking.
- Fix `Legend` outline bug - where invalid `boxStyle` meant old legend styles may be visible
- Fix `baseMapContrastColor` reactivity in `GeojsonMixin` - mvt was not updating when the basemap changes
- Add `SelectableDimensionMultiEnum` - A enum SelectableDimension that allows multiple values to be selected
- Fix `SelectableDimensionNumeric` handling of invalid values
- `ColorStyleLegend` will use `colorColumn` title by default. It will fallback to `TableStyle.title`
- Add `children` optional property to StandardUserInterfaceProps interface
- Fix `MapboxVectorTileCatalogItem` feature highlighting - this requires use of `idProperty` trait (also added `idProperty` to `ProtomapsImageryProvider`)
- Fix `MapboxVectorTileCatalogItem` `fillColor` also applying to Line features
- Add `maximumNativeZoom` to `ProtomapsImageryProvider`
- Fix image markers (eg `marker = "data:image/png;base64,..."`)
- Fix `AssimpCatalogItem` to correctly handle zip archives that contain files inside a root folder.

#### 8.2.21 - 2022-11-10

- Add check for WFS `layer.OtherSRS` in `buildSrsNameObject`
- Add `overridesBaseUrl` to `LanguageOptions`. This can be used to set the base URL for language override namespace translation files (see [client-side-config.md#LanguageConfiguration](./doc/customizing/client-side-config.md#LanguageConfiguration))
- Add `aboutButtonHrefUrl` to `configParameters`. Defaults to `"about.html"`. If set to `null`, then the About button will not be shown.
- Add `refreshIntervalTemplate` to `OpenDataSoftCatalogItemTraits` - this can be used to set `refreshInterval` using Mustache template rendered on ODS Dataset JSON object
- Add `plugins` property to `ConfigParameters` type
- Add more supported 4326 and 3857 CRS strings for WFS (eg `"urn:ogc:def:crs:EPSG::3857"` and `"urn:x-ogc:def:crs:EPSG:3857"`)

#### 8.2.20 - 2022-10-20

- Handle errors thrown in `ImageryProviderLeafletTileLayer.pickFeatures`. This fixes a bug where some WMTS layers break feature picking (in Leaflet/2D mode)

#### 8.2.19 - 2022-10-20

- Handle errors thrown in `Cesium._attachProviderCoordHooks`. This fixes a bug where some WMTS layers break feature picking.

#### 8.2.18 - 2022-10-19

- Fix `RelatedMaps` default broken URLs
- Add `mergeGroupsByName` trait to `GroupTraits` - this will merge all group members with the same name
- Fix bug with "propagate `knownContainerUniqueIds` across references and their target" - missing `runInAction`
- Add Carto v3 Maps API support for `table` and `query` endpoint (only GeoJSON - not MVT yet)
- Moved `activeStyle` default from `TableMixin` to `TableAutomaticStyleStratum`. The default `activeStyle` will now not pick a `hidden` `TableStyle`.
- Pin `flexsearch` version to `0.7.21` - as incorrect types are shipped in version `0.7.31`
- Only preload next timestep of timeseries rasters (WMS & ArcGIS MapServer) when animating the item on the map.
- Added error message if cesium stops rendering
- Add `enabled` to `TableStyleMapTraits` - which defaults to `true`
- Add `TableLabelStyleTraits` - this can be used to add `LabelGraphics` to point features (table or geojson)
- Add `TableTrailStyleTraits` - this can be used to add `PathGraphics` to time-series point features (table or geojson)
- Added missing `proxyCatalogItemUrl` to GeoJson, Shapefile, Gltf and AssImp catalog items.
- Added support for `OpenDataSoftCatalogGroup` with more than 100 datasets.
- Added `refreshIntervalTemplate` to `OpenDataSoftCatalogItemTraits` - this can be used to set `refreshInterval` using Mustache template rendered on ODS Dataset JSON object.
- Performance optimisation for time-series `TableMixin`
- Tweak `generateCatalogIndex` to use less memory. (+ add `diffCatalogIndex.js` script to show added/removed members between two catalog index files)
- Migrated `/#tools=1` to version 8.
- Removed dummy function `Terria.getUserProperty`.
- Removed unused version 7 React components.
- Fix Cesium `stoppedRenderingMessage`

#### 8.2.17 - 2022-09-23

- Fix region mapping feature `rowIds` incorrect type.

#### 8.2.16 - 2022-09-23

- Make srsName and outputFormat for WFS requests dynamic
- Added `excludeInactiveDatasets` to `CkanCatalogGroup` (`true` by default). This will filter out CKAN Datasets which have `state` or `data_state` (data.gov.au specific) **not** set to `"active"`.
- Fix `isTerriaFeatureData` bug - not checking `isJsonObject`
- Add `.logError()` to all usage of `updateModelFromJson` where the `Result` object is ignored
- Move `RelatedMaps` to terriajs. They are now generated from `configParameters` (see [`doc/customizing/client-side-config.md`](./doc/customizing/client-side-config.md#relatedmap))

#### 8.2.15 - 2022-09-16

- Fix bug with "propagate `knownContainerUniqueIds` across references and their target" - missing `runInAction`

#### 8.2.14 - 2022-09-15

- Moved map credits to map column so it don't get hidden by chart panel.
- TSified `FeatureInfo*.tsx`
  - `describeFromProperties` is now `generateCesiumInfoHTMLFromProperties`
  - `FeatureInfoSection` has been split up into `FeatureInfoSection.tsx`, `getFeatureProperties`, `mustacheExpressions` and `generateCesiumInfoHTMLFromProperties`
- Fix `{{terria.currentTime}}` in feature info template
- Add `{{terria.rawDataTable}}` in feature info template - to show raw data HTML table
- Added `TableFeatureInfoStratum` - which adds default feature info template to `TableMixin`
- Add `FeatureInfoContext` - used to inject properties into `FeatureInfoSections` context. These properties will be accessible from `featureInfoTemplate` mustache template.
  - `tableFeatureInfoContext` adds time series chart properties using `FeatureInfoContext` (`getChartDetails` has been removed)
- Move `maximumShownFeatureInfos` from `WebMapServiceCatalogItemTraits` to `MappableTraits`
- Remove `featureInfoUrlTemplate` from `OpenDataSoftCatalogItem` - as it is incompatible with time varying datasets
- Removed `formatNumberForLocale` - we now use `Number.toLocaleString`
- Rename `Feature` to `TerriaFeature` - improve typing and usage across code-base
  - Added `data: TerriaFeatureData` - which is used to pass Terria-specific properties around (eg `rowIds`)
- Added `loadingFeatureInfoUrl` to `FeatureInfoUrlTemplateMixin`
- Move `Cesium.ts` `ImageryLayer` feature picking to `cesium.pickImageryLayerFeatures()`
- Move `lib/Core/propertyGetTimeValues.js` into `lib/ReactViews/FeatureInfo/getFeatureProperties.ts`
- Add `showFeatureInfoDownloadWithTemplate` to `FeatureInfoTraits` - Toggle to show feature info download **if** a `template` has been provided. If no `template` is provided, then download will always show.
- Fix support for `initUrls` in `startData.initSources`
- Propagate `knownContainerUniqueIds` across references and their target.
- Show scrollbar for story content in Safari iOS.
- Use `document.baseURI` for building share links instead of `window.location`.

#### 8.2.13 - 2022-09-01

- Fix pedestrian drop behaviour so that the camera heading stays unchanged even after the drop
- Fixed a bug causing incorrect loading of EPSG:4326 layers in WMS v1.3.0 by sending wrong `bbox` in GetMap requests.
- Improve the CKAN model robustness by removing leading and trailing spaces in wms layer names.
- Load all `InitSources` sequentially instead of asyncronosly
- Fix `DOMPurify.sanitize` call in `PrintView`
- Fix warning for WFS item exceeding max displayable features
- Upgrade prettier to version 2.7.1

#### 8.2.12 - 2022-08-10

- Dropped "optional" from the prompt text in file upload modal for both local and web data.
- Changed the text for the first file upload option from "Auto-detect (recommended)" to simply "File type" for local files and "File or web service type" for web urls.
- Automatically suffix supported extension list to the entries in file type dropdown to improve clarity.
- Removed IFC from upload file type (until further testing).
- Move `CkanCatalogGroup` "ungrouped" group to end of members

#### 8.2.11 - 2022-08-08

- Add ability to customise the getting started video in the StoryBuilder panel
- Set cesium base URL by default so that cesium assets are resolved correctly
- Add `cesiumBaseUrl` to `TerriaOptions` for overriding the default cesium base url setting
- Fix broken Bing map logo in attributions
- Added ability to customise the getting started video in the StoryBuilder panel.
- Fixed a bug where menu items were rendered in the wrong style if the window was resized from small to large, or large to small.
- Strongly type `item` in WorkbenchItem and remove `show` toggle for non `Mappable` items.
- Add `configParameters.regionMappingDefinitionsUrls` - to support multiple URLs for region mapping definitions - if multiple provided then the first matching region will be used (in order of URLs)
  - `configParameters.regionMappingDefinitionsUrl` still exists but is deprecated - if defined it will override `regionMappingDefinitionsUrls`
- `TableMixin.matchRegionProvider` now returns `RegionProvider` instead of `string` region type. (which exists at `regionProvider.regionType`)
- Fix `shouldShorten` property in catalog and story `ShareUrl`
- Fix `shortenShareUrls` user property
- Add `videoCoverImageOpacity` option to `HelpContentItem` so that we can fade the background of help video panels.
- Fix a bug where all `HelpVideoPanel`s were being rendered resulting in autoplayed videos playing at random.
- Add `getFeatureInfoUrl` and `getFeatureInfoParameters` to `WebMapServiceCatalogItemTraits`
- Fix `SearchBoxAndResults` Trans values
- Fix `generateCatalogIndex` for nested references
- Fix `SearchBox` handling of `searchWithDebounce` when `debounceDuration` prop changes. It now fushes instead of cancels.

#### 8.2.10 - 2022-08-02

- **Breaking changes:**
  - **Minimum NodeJS version is now 14**
- Consolidate `HasLocalData` interface
- Add `GlTf` type definition (v2)
- Add `gltfModelUrl` to `GltfMixin` - this must be implemented by Models which use `GltfMixin`
- Moved `GltfCatalogItem` to `lib/Models/Catalog/Gltf/GltfCatalogItem.ts`
- Add experimental client-side 3D file conversion using [`assimpjs`](https://github.com/kovacsv/assimpjs) ([emscripten](https://emscripten.org) interface for the [assimp](https://github.com/assimp/assimp) library)
  - This supports `zip` files and `HasLocalData` - but is not in `getDataType` as the scene editor (closed source) is required to geo-reference
  - Supports over 40 formats - including Collada, obj, Blender, DXF - [full list](https://github.com/assimp/assimp/blob/master/doc/Fileformats.md)
- Add `description` to `getDataType` - this will be displayed between Step 1 and Step 2
- Add warning message to `GltfMixin` when showing in 2D mode (Leaflet)
- Upgrade `husky` to `^8.0.1`
- Prevent looping when navigating between scenes in StoryPanel using keyboard arrows
- Fix bug where StoryPanel keyboard navigation persists after closing StoryPanel
- Fix select when clicking on multiple features in 2D (#5660)
- Implemented support for `featureInfoUrlTemplate` on 2D vector features (#5660)
- Implemented FeatureInfoMixin in GeojsonMixin (#5660)
- `GpxCatalogItem` now use `GeojsonMixin` for loading data. (#5660)
- `GeoRssCatalogItem` now use `GeojsonMixin` for loading data. (#5660)
- Upgrade i18next to `v21`
- Limit workbench item title to 2 lines and show overflow: ellipsis after.
- Add `allowFeaturePicking` trait to Cesium3dTileMixin.
- Feature Info now hidden on Cesium3dTiles items if `allowFeaturePicking` set to false. Default is true.
- Add `initFragmentPaths` support for hostnames different to `configUrl`/`applicationUrl`
- Add DOMPurify to `parseCustomHtmlToReact` (it was already present in `parseCustomMarkdownToReact`)
- Update `html-to-react` to `1.4.7`
- Add `ViewState` React context provider to `StandardUserInterface` - instead of passing `viewState` or `terria` props through components, please use
  - `useViewState` hook
  - `withViewState` HOC
- Move `GlobalTerriaStyles` from `StandardUserInterface` to separate file
- Add `ExternalLinkWithWarning` component - this will replace all URLs in story body and add a warning message when URLs are clicked on.
- Fixed a bug where adding `CesiumTerrainCatalogItem` to workbench didn't apply it when `configParameters.cesiumTerrainAssetId` or `configParameters.cesiumTerrainUrl` was set.
- `CesiumTerrainCatalogItem` will now show a status `In use` or `Not in use` in the workbench.
- Rewrote `CesiumTerrainCatalogItem` to handle and report network errors.
- Set `JulianDate.toIso8601` second precision to nanosecond - this prevents weird date strings with scientific/exponent notation (eg `2008-05-07T22:54:45.7275957614183426e-11Z`)
- Add attribution for Natural Earth II and NASA Black Marble basemaps.

#### 8.2.9 - 2022-07-13

- Pin `html-to-react` to `1.4.5` due to ESM module in dependency (`parse5`) breaking webpack
- Add step to `"Deploy TerriaMap"` action to save `yarn.lock` after `sync-dependencies` (for debug purposes)
- TSIfy `SharePanel`
- Move `includeStoryInShare` out of `ViewState` into local state
- Implement ability to navigate between scenes in StoryPanel using keyboard arrows
- Rename `FeatureInfoMixin` to `FeatureInfoUrlTemplateMixin`
- Move `featureInfoTemplate` and `showStringIfPropertyValueIsNull` from `FeatureInfoTraits` to `MappableTraits` (all mappable catalog items)
- Remove `FeatureInfoUrlTemplateTraits` from all models that don't use `FeatureInfoUrlTemplateMixin`
- Fix "Regions: xxx" short report showing for non region mapped items
- Fix `showInChartPanel` default for mappable items

#### 8.2.8 - 2022-07-04

- Improve Split/compare error handling
- Fix `itemProperties` split bug
- Table styling is disabled if `MultiPoint` are in GeoJSON
- Add `GeoJsonTraits.useOutlineColorForLineFeatures` - If enabled, `TableOutlineStyleTraits` will be used to color Line Features, otherwise `TableColorStyleTraits` will be used.
- Fix feature highliting for `Line`, `MultiLine` and `MultiPoint`
- Await Internationalisation initialisation in `Terria.start`
- `UserDrawing.messageHeader` can now also be `() => string`

#### 8.2.7 - 2022-06-30

- Fix `WorkbenchItem` title height
- Add region map info and move "No Data" message to `InfoSections` in `TableAutomaticStylesStratum`
- Fix missing `TableColorStyleTraits.legend` values in `ColorStyleLegend`
- Fix `DateTimeSelectorSection.changeDateTime()` binding.
- `RegionProvider.find*Variable` functions now try to match with and without whitespace (spaces, hyphens and underscores)
- Clean up `regionMapping.json` descriptions
- Implement Leaflet credits as a react component, so it is easier to maintain them. Leaflet view now show terria extra credits.
- Implement Cesium credits as a react component, so it is easier to maintain them.
- Implement data attribution modal for map data attributions/credits. Used by both Leaflet and Cesium viewers.
- Fixed translation of Leaflet and Cesium credits.
- TSXify `ChartPanelDownloadButton`
- `ChartPanelDownloadButton` will now only export columns which are visible in chart
- Cleanup `Mixin` and `Traits` inheritance
- Wrap the following components in `observer` - `ChartItem`, `LineChart`, (chart) `Legends`, `ChartPanelDownloadButton`
- Improve TerriaReference error logging
- Fix handling GeoJSON if features have null geometry
- Fix bug where map tools names appear as translation strings
- Allow IFC files to be added to a map from local or web data (Requires non-open source plugin)
- Rename `useTranslationIfExists` to `applyTranslationIfExists` so it doesn't look like a React hook.
- Added a required parameter i18n to `applyTranslationIfExists` to avoid having stale translated strings when the language changes.
- Fix `StoryBuilder` remove all text color
- Fix `FeatureInfoPanel` `Loader` color

#### 8.2.6 - 2022-06-17

- **Breaking changes:**
  - Changed translation resolution. Now the "translation" namespace loads only from `${terria.baseUrl}/languages/{{lng}}/translation.json` (TerriaJS assets) and "languageOverrides" loads from `languages/{{lng}}/languageOverrides.json` (a TerriaMap's assets)
- Removed EN & FR translation files from bundle. All translation files are now loaded on demand.
- Moved translation files from `lib/Language/*/translation.json` to `wwwroot/languages/*/translation.json`.
- Fixed default 3d-tiles styling to add a workaround for a Cesium bug which resulted in wrong translucency value for point clouds.
- Remove Pell dependency, now replaced with TinyMCE (WYSIWYG editor library).
- Added `beforeRestoreAppState` hook for call to `Terria.start()` which gets called before state is restored from share data.
- Made `order` optional for `ICompositeBarItem`.
- Fix `includes` path for `url-loader` rule so that it doesn't incorrectly match package names with `terriajs` as prefix.
- Add help button for bookmarking sharelinks to SharePanel (if that help item exists in config)

#### 8.2.5 - 2022-06-07

- Add Google Analytics event for drag and drop of files onto map.
- Allow users to choose whether Story is included in Share
- Fixed bug that broke Cesium when WebGL was not available. Reverts to Leaflet.
- Fixed bug where `new Terria()` constructror would try to access `document` and throw an error when running in NodeJS.
- Add WPS support for `Date` (additional to existing `DateTime`) and support for `ComplexData` `Date`/`DateTime` WPS Inputs.
- TSXified `StandardUserInterface` and some other components. If your TerriaMap imports `StandardUserInterface.jsx` remove the `.jsx` extension so webpack can find the new `.tsx` file.
- Fix use of `baseMapContrastColor` in region mapping/protomaps and remove `MAX_SELECTABLE_DIMENSION_OPTIONS`.
- `mapItems` can now return arbitrary Cesium primitives.
- Added progress of 3DTiles data source loading to Progress Bar.
- ProgressBar colour now depends on baseMapContrastColor - improves visibility on light map backgrounds.
- Update `terriajs-cesium` to `1.92.0`.
- Replace Pell WYSIWYG editor library with TinyMCE, allows richer editing of Stories in the Story Builder
- Added support for using Compare / Split Screen mode with Cesium 3D Tiles.
- Fix `BottomDock.handleClick` binding
- Use the theme base font to style story share panel.
- Fix problem with Story Prompt not showing
- Fix global body style (font and focus purple)
- Add `color:inherit` to `Button`

#### 8.2.4 - 2022-05-23

- Update protomaps to `1.19.0` - now using offical version.
- Fix Table/VectorStylingWorkflow for datasets with no columns/properties to visualise
- Improve default `activeStyle` in `TableMixin` - if no `scalar` style is found then find first style with enum, text and finally region.
- Add Mustache template support to `modelDimensions` for string properties in `option.value` (with the catalog member as context)
- Added a check for disableExport in ChartPanelDownloadButton.jsx. Prevents download button rendering.
- Fix `CatalogIndex` types
- Moved code for retrieving a model by id, share key or CatalogIndex to a new function `terria.getModelByIdShareKeyOrCatalogIndex`.
- Updated handling of `previewedItemId` to use new function `terria.getModelByIdShareKeyOrCatalogIndex`. This will now use CatalogIndex if the `previewedItemId` cannot be found in models or model share keys.
- Fixed a race condition inside ModalPopup that caused the explorer panel (data catalogue) to be stuck hidden until refresh.
- Fix bug that broke the `DiffTool` preventing it from opening.
- TSify `BottomDock` and `measureElement` components.
- Fixed a bug in `GltfMixin` which resulted in some traits missing from `GltfCatalogItem` and broke tools like the scene editor.
- Leaflet attribution can be set through `config.leafletAttributionPrefix`. Attribution HTML string to show on Leaflet maps. Will use Leaflet's default if undefined. To hide Leaflet attribution - set `leafletAttributionPrefix:""`
- Re-add missing `helpPanel.mapUserGuide` translation string
- Fix `sortMembersBy` for child `Groups` and `References`
- Add `raiseError` convenience method to `TerriaError`
- Improve `filterOutUndefined` types
- Add [Maki icons](https://labs.mapbox.com/maki-icons/) - these can be used in `TablePointStyleTraits`. For example `marker = "hospital"`
- Rename `ProtomapsImageryProvider.duplicate()` to `ProtomapsImageryProvider.clone()`.
- Add [`ts-essentials` library](https://github.com/ts-essentials/ts-essentials) - "a set of high-quality, useful TypeScript types that make writing type-safe code easier"
- `GeojsonMixin` improvements
  - `uveMvt` is now `useTableStylingAndProtomaps`
  - If `useTableStylingAndProtomaps` is true, then protomaps is used for Line and Polygon features, and `TableMixin` is used for Point features (see `createLongitudeLatitudeFeaturePerRow()`)
  - `GeoJsonTraits.style` is now only supported by Cesium primitives (if defined, then `useTableStylingAndProtomaps` will be false). Instead you can use `TableStyleTraits`
- `TableMixin` improvements
  - Add new `TableStyleMap` model, this is used to support `enum`, `bin` and `null` styles for the following:
    - `TablePointStyleTraits` - this supports markers (URLs or Maki icons) and rotation, width, height and pixelOffset.
    - Add `TableOutlineStyleTraits` - this supports color and width.
  - Legends are now handled by `TableAutomaticLegendStratum`
  - Legends will be merged across `TableStyleMaps` and `TableColorMap` - for example, marker icons will be shown in legend with correct colors. See `MergedStyleMapLegend`
  - Default `activeStyle` is now picked by finding the first column of type `scalar`, and then the first column of type `enum`, then `text` and then finally `region`.
- `ArcGisFeatureServiceCatalogItem` now uses Table styling and `protomaps`
- Adapted `BaseModel.addObject` to handle adding objects to `ArrayTraits` with `idProperty="index"` and `isRemoval`. The new object will be placed at the end of the array (across all strata).
- Add `allowCustomInput` property to `SelectableDimensionGroup` - if true then `react-select` will allow custom user input.
- `TableStylingWorkflow` improvements
  - Better handling of swapping between different color scheme types (eg enum or bin)
  - Add point, outline and point-size traits

#### 8.2.3 - 2022-04-22

- **Breaking changes:**
  - `CkanItemReference` no longer copies `default` stratum to target - please use `itemProperties` instead.
- **Revert** Use CKAN Dataset `name` property for WMS `layers` as last resort.
- Add support for `WebMapServiceCatalogGroup` to `CkanItemReference` - this will be used instead of `WebMapServiceCatalogItem` if WMS `layers` can't be identified from CKAN resource metadata.
  - Add `allowEntireWmsServers` to `CkanCatalogGroupTraits` - defaults to `true`
- Ignore WMS `Layers` with duplicate `Name` properties
- Fix selectable dimensions passing reactive objects and arrays to updateModelFromJson (which could cause problems with array detection).

#### 8.2.2 - 2022-04-19

- Fixed a whitescreen with PrintView.

#### 8.2.1 - 2022-04-13

- Fixed selectable-dimension checkbox group rendering bug where the group is hidden when it has empty children.

#### 8.2.0 - 2022-04-12

- **Breaking changes:**
  - Multiple changes to `GtfsCatalogItem`:
    - Removed `apiKey` in favour of more general `headers`
    - Removed unused `bearingDirectionProperty` & `compassDirectionProperty`
    - `image` is no longer resolved relative to the TerriaJS asset folder. This will allow using relative URLs for assets that aren't inside the TerriaJS asset folder. Prepend "build/TerriaJS/" (the value of `terria.baseUrl`) to any existing relative `image` urls.
- Added `colorModelsByProperty` to `GtfsCatalogItem` which will colour 1 model differently for different vehichles based on properties matched by regular expression. E.g. colour a vehicle model by which train line the vehicle is travelling on.
- Fixed a bug where cross-origin billboard images threw errors in Leaflet mode when trying to recolour the image.
- Changed rounding of the numbers of the countdown timer in the workbench UI for items that use polling. The timer wil now show 00:00 for at most 500ms (instead of a full second). This means that for timers that are a multiple of 1000ms the timer will now show 00:01 for the last second before polling, instead of 00:00.
- TSified `BuildShareLink`, `InitSourceData` and `ShareData`.
- Added `HasLocalData` interface - which has `hasLocalData` property to implement.
- Added `ModelJson` interface - which provides loose type hints for Model JSON.
- Added `settings` object to `InitSourceData` - provides `baseMaximumScreenSpaceError, useNativeResolution, alwaysShowTimeline, baseMapId, terrainSplitDirection, depthTestAgainstTerrainEnabled` - these properties are now saved in share links/stories.
- Moved `setAlwaysShowTimeline` logic from `SettingsPanel` to `TimelineStack.ts`.

#### 8.1.27 - 2022-04-08

- Use CKAN Dataset `name` property for WMS `layers` as last resort.
- Set CKAN Group will now set CKAN Item `name` in `definition` stratum.
- Ignore GeoJSON Features with no geometry.
- Fix feedback link styling.
- Improve `CatalogIndexReference` error messages.

#### 8.1.26 - 2022-04-05

- **Breaking changes**
  - All dynamic groups (eg `WebMapServiceCatalogGroup`) will create members and set `definition` strata (instead of `underride`)
- New `GltfMixin`, which `GltfCatalogItem` now uses.
- Hook up `beforeViewerChanged` and `afterViewerChanged` events so they are
  triggered on viewer change. They are raised only on change between 2D and 3D
  viewer mode.
- Removed references to conversion service which is no longer used in version >=8.0.0.
- Added experimental routing system - there may be breaking changes to this system in subsequent patch releases for a short time. The routes currently include:
  - `/story/:share-id` ➡ loads share JSON from a URL `${configParameters.storyRouteUrlPrefix}:share-id` (`configParameters.storyRouteUrlPrefix` must have a trailing slash)
  - `/catalog/:id` ➡ opens the data catalogue to the specified member
- Fixed a polyline position update bug in `LeafletVisualizer`. Polylines with time varying position will now correctly animate in leaflet mode.
- Change button cursor to pointer
- Add `GeoJsonTraits.filterByProperties` - this can be used to filter GeoJSON features by properties
- Add GeoJSON `czmlTemplate` support for `Polygon/MultiPolygon`
- Add custom `heightOffset` property to `czmlTemplate`
- Fixed a bug where Cesium3DTilePointFeature info is not shown when being clicked.
- Added optional `onDrawingComplete` callback to `UserDrawing` to receive drawn points or rectangle when the drawing is complete.
- Fixed a bug in `BoxDrawing` where the box can be below ground after initialization even when setting `keepBoxAboveGround` to true.
- Add `itemProperties`, `itemPropertiesByType` and `itemPropertiesByIds` to `GroupTraits` and `ReferenceTraits`.
  - Properties set `override` strata
  - Item properties will be set in the following order (highest to lowest priority) `itemPropertiesByIds`, `itemPropertiesByType`, `itemProperties`.
  - If a parent group has `itemProperties`, `itemPropertiesByType` or `itemPropertiesByIds` - then child groups will have these values copied to `underride` when the parent group is loaded
  - Similarly with references.
- Fix `viewCatalogMember` bug - where `_previewItem` was being set too late.
- Improve error message in `DataPreview` for references.
- Fix alignment of elements in story panel and move some styling from scss to styled components
- Click on the stories button opens a story builder (button on the left from story number)
- Added ASGS 2021 regions to region mapping:
  - SA1-4 (e.g. sa3_code_2021)
  - GCCSA
  - STE & AUS (aliased to existing 2011/2016 data due to no change in geometry, names & codes)
- Added LGA regions from 2019 & 2021 to region mapping - only usable by lga code
- Increase `ForkTsCheckerWebpackPlugin` memoryLimit to 4GB
- Add `renderInline` option to markdownToHtml/React + TSify files
- Organise `lib/Map` into folder structure
- When `modelDimensions` are changed, `loadMapItems()` is automatically called
- Add `featureCounts` to `GeoJsonMixin` - this tracks number of GeoJSON Features by type
- Add `polygon-stroke`, `polyline-stroke` and `marker-stroke` to GeoJSON `StyleTraits` - these are only applied to geojson-vt features (not Cesium Primitives)
- TableMixin manual region mapping dimensions are now in a `SelectableDimensionGroup`
- Fix misc font/color styles
- Create reusable `StyledTextArea` component
- `Collapsible` improvements:
  - Add `"checkbox"` `btnStyle`
  - `onToggle` can now stop event propagation
  - `title` now supports custom markdown
- Add `rightIcon` and `textLight` props to `Button`
- New `addTerriaScrollbarStyles` scss mixin
- `TableAutomaticStylesStratum` now creates `styles` for every column - but will hide columns depending on `TableColumnType`
- `TableAutomaticStylesStratum.numberFormatOptions` is now `TableStyle.numberFormatOptions`
- Implement `TableColorStyleTraits.legendTicks` - this will determine number of ticks for `ContinuousColorMap` legends
- `DiscreteColorMap` will now use `minimumValue`/`maximumValue` to calculate bins
- `SelectableDimensions` improvements
  - Add `color`, `text`, `numeric` and `button` types
  - Add `onToggle` function to `SelectableDimensionGroup`
  - `Group` and `CheckboxGroup` now share the same UI and use `Collapsible`
  - `enum` (previously `select`) now uses `react-select` component
  - `color` uses `react-color` component
  - `DimensionSelectorSection` / `DimensionSelector*` are now named the same as the model - eg `SelectableDimension`
- Create `Portal`, `PortalContainer`,`SidePanelContainer` and `WorkflowPanelContainer`. There are used by `WorkflowPanel`.
- Create `WorkflowPanel` - a basic building block for creating Workflows that sit on top of the workbench
  - It has three reusable components, `Panel`, `PanelButton`, `PanelMenu`
- Create `selectableDimensionWorkflow` - This uses `WorkflowPanel` to show `SelectableDimensions` in a separate side panel.
  - `TableStylingWorkflow` - set styling options for TableMixin models
  - `VectorStylingWorkflow` - this extends `TableStylingWorkflow` - used to set styling options for GeoJsonMixin models (for Protomaps/geojson-vt only)
- Create `viewingControls` concept. This can be used to add menu items to workbench items menu (eg "Remove", "Export", ...)
  - TSXify `ViewingControls`
- Add temporary `legendButton` property - this is used to show a "Custom" button above the Legend if custom styling has been applied
  - This uses new `TableStyle.isCustom` property
- Move workbench item controls from `WorkbenchItem.jsx` `WorkbenchItemControls.tsx`
- Add `UrlTempalteImageryCatalogItem`, rename `RasterLayerTraits` to `ImageryProviderTraits` and add some properties.
- Added `ViewingControlsMenu` for making catalog wide extensions to viewing controls options.
- Added `MapToolbar`, a simpler API for adding buttons to the map navigation menu for the most common uses cases.
- Added `BoxDrawing` creation methods `fromTransform` and `fromTranslationRotationScale`.
- Fixed a bug where `zoom` hangs for catalog items with trait named `position`.
- Moved workflows to `Models/Workflows` and added helper method `runWorkflow` to invoke a workflow.
- Change NaturalEarth II basemap to use `url-template-imagery`
- Remove Gnaf API related files as the service was terminated.

#### 8.1.25 - 2022-03-16

- Fix broken download link for feature info panel charts when no download urls are specified.
- Fixed parameter names of WPS catalog functions.
- Improve WMS 1.1.1 support
  - Added `useWmsVersion130` trait - Use WMS version 1.3.0. True by default (unless `url` has `"version=1.1.1"` or `"version=1.1.0"`), if false, then WMS version 1.1.1 will be used.
  - Added `getFeatureInfoFormat` trait - Format parameter to pass to GetFeatureInfo requests. Defaults to "application/json", "application/vnd.ogc.gml", "text/html" or "text/plain" - depending on GetCapabilities response
- Add `legendBackgroundColor` to `LegendOwnerTraits` and `backgroundColor` to `LegendTraits`
- Add `sld_version=1.1.0` to `GetLegendGraphics` requests
- Filter `"styles","version","format","srs","crs"` conflicting query parameters from WMS `url`
- WMS `styles`, `tileWidth`, `tileHeight` and `crs`/`srs` will use value in `url` if it is defined (similar to existing behavior with `layers`)
- WMS will now show warning if invalid `layers` (eg if the specified `layers` don't exist in `GetCapabilities`)
- ArcGisFeatureServerCatalogItem can now load more than the maximum feature limit set by the server by making multiple requests, and uses GeojsonMixin
- Avoid creating duplication in categories in ArcGisPortalCatalogGroup.
- Fix `CatalogMemberMixin.hasDescription` null bug
- `TableStyle` now calculates `rectangle` for point based styles
- Fixed error installing dependencies by changing dependency "pell" to use github protocol rather than unencrypted Git protocol, which is no longer supported by GitHub as of 2022-03-15.

#### 8.1.24 - 2022-03-08

- Ignores duplicate model ids in members array in `updateModelFromJson`
- Add support for `crs` property in GeoJSON `Feature`
- Add feature highlighting for Protomaps vector tiles
- Add back props `localDataTypes` and `remoteDataTypes` to the component `MyData` for customizing list of types shown in file upload modal.

#### 8.1.23 - 2022-02-28

- **Breaking changes**:
  - `IDEAL ZOOM` can be customised by providing `lookAt` or `camera` for `idealZoom` in `MappableTraits`. The `lookAt` takes precedence of `camera` if both exist. The values for `camera` can be easily obtained from property `initialCamera` by calling shared link api .

* Fixed crash caused by ArcGisMapServerCatalogItem layer missing legend.
* Refactored StoryPanel and made it be collapsible
* Added animation.ts as a utility function to handle animation end changes (instead of using timeout)
* Fixed a bug where `buildShareLink` serialised the feature highlight model & geometry. Picked features are still serialised and geometry is reloaded on accessing the share link.

#### 8.1.22 - 2022-02-18

- Added play story button in mobile view when there is an active story
- `IDEAL ZOOM` can be customised by providing `idealZoom` property in `MappableTraits`.
- Fix `AddData` options

#### 8.1.21 - 2022-02-08

- Fixed bug where WMS layer would crash terria if it had no styles, introduced in 8.1.14

#### 8.1.20 - 2022-02-04

- Fixed whitescreen on Print View in release/production builds

#### 8.1.19 - 2022-01-25

- Add WMS support for `TIME=current`
- Only show `TableMixin.legends` if we have rows in dataColumnMajor and mapItems to show
- Add `WebMapServiceCatalogGroup.perLayerLinkedWcs`, this can be used to enable `ExportWebCoverageService` for **all** WMS layers. `item.linkedWcsCoverage` will be set to the WMS layer `Name` if it is defined, layer `Title` otherwise.
- MagdaReference can use addOrOverrideAspects trait to add or override "terria" aspect of target.
- Added new print preview page that opens up in a new window
- TSXified PrintView

#### 8.1.18 - 2022-01-21

- Add missing default Legend to `TableAutomaticStylesStratum.defaultStyle`
- Fix a bug in CompositeCatalogItem that causes share URLs to become extremely long.
- Fix `OpacitySection` number precision.
- Add `sortMembersBy` to `GroupTraits`. This can be set to sort group member models - For example `sortMembersBy = "name"` will alphabetically sort members by name.
- Remove `theme.fontImports` from `GlobalTerriaStyles` - it is now handled in `TerriaMap/index.js`
- Add check to `featureDataToGeoJson.getEsriFeature` to make sure geometry exists

#### 8.1.17 - 2022-01-12

- **Breaking changes**:
  - Minimum node version is now 12 after upgrading node-sass dependency

* Automatically cast property value to number in style expressions generated for 3d tiles filter.
* Re-enable procedure and observable selectors for SOS items.
* Fix broken "Ideal zoom" for TableMixin items.
* The opacity of 3d tiles can now be changed with the opacity slider in the workbench
* RasterLayerTraits and Cesium3dTilesTraits now share the newly created OpacityTraits
* `disableOpacityControl` is now a trait and can be set in the catalog.
* TSXified OpacitySection
* Upgrade compiler target from es2018 to es2019
* Fix default table style legends
* Remove SOS defaults legend workaround
* Update NodeJS version to 14 in `npm-publish` GitHub action

#### 8.1.16 - 2021-12-23

- Added region mapping support for Commonwealth Electoral Divisions as at 2 August 2021 (AEC) as com_elb_name_2021.

#### 8.1.15 - 2021-12-22

- Fix sharelink bug, and make `isJson*` type checks more rigorous
- Remove `uniqueId` from `CatalogMemberMixin.nameInCatalog` and add it as fallback to `CatalogMemberMixin.name`
- Add `shareKeys` and `nameInCatalog` to `CatalogIndexReference`.
- Remove `description` field from `CatalogIndex`
  - The `CatalogIndex` can now be used to resolve models in sharelinks
- Add support for zipped `CatalogIndex` json files.
- Fix `SplitReferences` which use `shareKeys`
- Make `isJson*` type assertion functions more rigorous
  - Add `deep` parameter, so you can use old "shallow" type check for performance reasons if needed
- Add Shapefile to `CkanDefaultFormatsStratum`
- Fix `ArcGisMapServerCatalogItem` metadata bug
- Remove legend traits from CatalogMemberMixin, replacing them with LegendOwnerTraits, and add tests to enforce correct use of legends.
- Add better support for retreiving GeoJsonCatalogItem data through APIs, including supporting geojson nested within json objects
- Fixed `ContinuousColorMap` min/max value bug.
- `TableStyle.outlierColor` is now only used if `zFilter` is active, or `colorTraits.outlierColor` is defined
- Add `forceConvertResultsToV8` to `WebProcessingServiceCatalogFunction`. If your WPS processes are returning v7 json, you will either need to set this to `true`, or set `version: 0.0.1` in JSON output (which will then be automatically converted to v8)
- Cleanup `CatalogFunction` error handling
- Fix `SelectAPolygonParameterEditor` feature picking (tsified)
- Add `WebMapServiceCatalogItem.rectangle` support for multiple WMS layers
- Fix picked feature highlighting for ArcGis REST API features (and TSify `featureDataToGeoJson`)
- Re-enable GeoJSON simple styling - now if more than 50% of features have [simple-style-spec properties](https://github.com/mapbox/simplestyle-spec) - automatic styling will be disabled (this behaviour can be disabled by setting `forceCesiumPrimitives = false`)
- Don't show `TableMixin` `legends` or `mapItems` if no data
- Fix `GeoJsonCatalogItem.legends`
- Add `isOpen` to `TerriaReferenceTraits`

#### 8.1.14 - 2021-12-13

- **Breaking changes**:
  - `Result.throwIfUndefined()` will now only throw if `result.value` is undefined - regardless of `result.error`

* Reimplement option to zoom on item when adding it to workbench, `zoomOnAddToWorkbench` is added to `MappableTraits`.
* Update terria-js cesium to `1.81.3`
* Re-allowed models to be added to `workbench` if the are not `Mappable` or `Chartable`
* Moved `WebMapServiceCatalogItem.GetCapbilitiesStratum` to `lib\Models\Catalog\Ows\WebMapServiceCapabilitiesStratum.ts`
* Moved `WebMapServiceCatalogItem.DiffStratum` to `DiffableMixin`
* `callWebCoverageService` now uses version WCS `2.0.0`
  - All WCS export functionality is now in `ExportWebCoverageServiceMixin`
  - Added `WebCoverageServiceParameterTraits` to `WebMapServiceCatalogItemTraits.linkedWcsParameters`. It includes `outputFormat` and `outputCrs`
  - Will attempt to use native CRS and format (from `DescribeCoverage`)
  - No longer sets `width` or `height` - so export will now return native resolution
* Anonymize user IP when using google analytics.
* Fix crash when TableMixin-based catalog item had invalid date values
* Fix `WebMapServiceCatalogItem.styles` if `supportsGetLegendGraphics = false`. This means that if a WMS server doesn't support `GetLegendGraphics` requests, the first style will be set as the default style.

#### 8.1.13 - 2021-12-03

- Paramerterised the support email on the help panel to use the support email in config
- Refactored `TableColumn get type()` to move logic into `guessColumnTypeFromValues()`
- `TableMixin.activeStyle` will set `TableColumnType = hidden` for `scalar` columns with name `"id"`, `"_id_"` or `"fid"`
- Fix bug `TableColumn.type = scalar` even if there were no values.
- Table columns named `"easting"` and `"northing"` are now hidden by default from styles
- `TableColumn.type = enum` requires at least 2 unique values (including null) to be selected by default
- Tweak automatic `TableColumn.type = Enum` for wider range of values
- Exporting `TableMixin` will now add proper file extensions
- Added `TimeVaryingTraits.timeLabel` trait to change label on `DateTimeSelectorSection` (defaults to "Time:")
  - This is set to `timeColumn.title`
- `TableColumn` will try to generate prettier `title` by un-camel casing, removing underscores and capitalising words
- `TableStyle` `startDates`, `finishDates` and `timeIntervals` will only set values for valid `rowGroups` (invalid rows will be set to `null`). For example, this means that rows with invalid regions will be ignored.
- Add "Disable style" option to `TableMixin.styleDimensions` - it can be enabled with `TableTraits.showDisableStyleOption`
- Added `timeDisableDimension` to `TableMixin` - this will render a checkbox to disable time dimension if `rowGroups` only have a single time interval per group (i.e. features aren't "moving" across time) - it can be enabled with `TableTraits.showDisableTimeOption` - `TableAutomaticStylesStratum` will automatically enable this if at least 50% of rowGroups only have one unique time interval (i.e. they don't change over time)\
- Remove border from region mapping if no data
- Add `baseMapContrastColor` and `constrastColor` to `BaseMapModel`
- Fixed `TableMixin.defaultTableStyle.legends` - `defaultTableStyle` is now not observable - it is created once in the `contructor`
- Removed `Terria.configParameters.enableGeojsonMvt` - geojson-vt/Protomaps is now used by default
- `GpxCatalogItem` now uses `GeojsonMixin`
- Add an external link icon to external hyperlink when using method `parseCustomHtmlToReact`. This feature can be switched off by passing `{ disableExternalLinkIcon: true }` in `context` argument.
- Tsify `sendFeedback.ts` and improve error messages/notifications
- Removed unused overrideState from many DataCatalog React components.
- Fixed a bug where adding a timeseries dataset from the preview map's Add to map button didn't add the dataset to the `timelineStack`.
- Fixed incorrect colour for catalog item names in the explorer panel when using dynamic theming.
- Moved `CatalogIndex` loading from constructor (called in `Terria.start`) to `CatalogSearchProvider.doSearch` - this means the index will only be loaded when the user does their first search
- Add basic auth support to `generateCatalogIndex`, fix some bugs and improve performance
- Update terria-js cesium to `1.81.2`
- Add `uniqueId` as fallback to `nameInCatalog`
- Remove duplicated items from `OpenDataSoftGroup` and `SocrataGroup`

#### 8.1.12 - 2021-11-18

- Bigger zoom control icons.
- Modified "ideal zoom" to zoom closer to tilesets and datasources.
- Added `configParameters.feedbackPostamble`. Text showing at the bottom of feedback form, supports the internationalization using the translation key
- `GeoJsonMixin.style["stroke-opacity"]` will now also set `polygonStroke.alpha` and `polylineStroke.alpha`
- Reduce `GeoJsonMixin` default stroke width from `2` to `1`
- Add `TableMixin` styling to `GeoJsonMixin` - it will treat geojson feature properties as "rows" in a table - which can be styled in the same way as `TableMixin` (eg CSV). This is only enabled for geojson-vt/Protomaps (which requires `Terria.configParameters.enableGeojsonMvt = true`). For more info see `GeojsonMixin.forceLoadMapItems()`
  - This can be disabled using `GeojsonTraits.disableTableStyle`
- Opacity and splitting is enabled for Geojson (if using geojson-vt/protomaps)
- Replaced `@types/geojson` Geojson types with `@turf/helpers`
- In `GeojsonMixin` replaced with `customDataLoader`, `loadFromFile` and `loadFromUrl` with `forceLoadGeojsonData`
- `GeojsonMixin` will now convert all geojson objects to FeatureCollection
- Exporting `GeojsonMixin` will now add proper file extensions
- `WebFeatureServiceCatalogItem` now uses `GeoJsonMixin`
- Fix `ProtomapsImageryProvider` geojson feature picking over antimeridian
- Add Socrata group to "Add web data
- Added "marker-stroke-width", "polyline-stroke-width", "polygon-stroke-width" to `GeojsonStyleTraits` (Note these are not apart of [simplestyle-spec](https://github.com/mapbox/simplestyle-spec/tree/master/1.1.0) and can only be used with `geojson-vt`)
- Add a method refreshCatalogMembersFromMagda to Terria class.
- Renable `useNativeResolution` on mobile
- Store `useNativeResolution`, `baseMaximumScreenSpaceError` as local properties
- Moved CKAN default `supportedFormats` to `CkanDefaultFormatsStratum`
- Add properties to `CkanResourceFormatTraits`
  - `maxFileSize` to filter out resources with large files (default values: GeoJSON = 150MB, KML = 30MB, CZML = 50MB)
  - `removeDuplicates` (which defaults to true) so we don't get duplicate formats for a dataset (it will check `resource.name`)
    - If there are multiple matches, then the newest (from resource.created property) will be used
  - `onlyUseIfSoleResource` to give a given resource format unless that is all that exists for a dataset
- Add CKAN `useSingleResource`, if `true`, then the highest match from `supportedResourceFormats` will be used for each dataset
- ArcGis Map/Feature Service will now set CRS from `latestWkid` if it exists (over `wkid`)
- Fix CKAN ArcGisFeatureService resources
- ArcGisFeatureServer will now set `outSR=4326` so we don't need to reproject client-side

#### 8.1.11 - 2021-11-15

- Fix `SettingsPanel` type issue

#### 8.1.10 - 2021-11-15

- Fix `CswCatalogGroup` XML types
- Added `MAINCODE` aliases for all ABS Statistical Area regions that were missing them.
- Fixed `superGet` replacement in webpack builds with babel versions `7.16.0` and above.

#### 8.1.9 - 2021-11-01

- TSify workbench splitter control and fix broken styling.
- Fix app crash when opening AR tool.

#### 8.1.8 - 2021-10-29

- Tsified `SettingPanel`
- Moved `setViewerMode` function from `Terria` class to `ViewerMode`
- Refactored checkbox to use children elements for label instead of label
  property, `isDisabled`, `isChecked` and `font-size: inherit` style is passed
  to each child element (so propper styling is maintained)
- Fix an internal bug where Cesium.prototype.observeModelLayer() fails to remove 3D tilesets in certain cases.
- Rename `TerriaError._shouldRaiseToUser` to `overrideRaiseToUser`
  - Note: `userProperties.ignoreError = "1"` will take precedence over `overrideRaiseToUser = true`
- Fix `overrideRaiseToUser` bug causing `overrideRaiseToUser` to be set to `true` in `TerriaError.combine`
- Add `rollbar.warning` for `TerriaErrorSeverity.Warning`
- Disable `zFilter` by default
- Remove use of word "outlier" in zFilter dimension and legend item (we now use "Extreme values")
- Add `cursor:pointer` to `Checkbox`
- Fix `MapNavigation` getter/setter `visible` bug.
  - Replace `CompositeBarItemController` `visible` setter with `setVisible` function
- Use `yarn` in CI scripts (and upgrade node to v14)
- Fix app crash when previewing a nested reference in the catalog (eg when viewing an indexed search result where the result is a reference).
- Ported feaure from v7 to set WMS layers property from the value of `LAYERS`, `layers` or `typeName` from query string of CKAN resource URL.

#### 8.1.4 - 2021-10-15

- Make flex-search usage (for `CatalogIndex`) web-worker based
- Add `completeKnownContainerUniqueIds` to `Model` class - This will recursively travese tree of knownContainerUniqueIds models to return full list of dependencies
- Add all models from `completeKnownContainerUniqueIds` to shareData.models (even if they are empty)

#### 8.1.3 - 2021-10-14

- Reimplement map viewer url param
- Added `terriaError.importance` property. This can be set to adjust which error messages are presented to the user.
  - `terriaErrorNotification` and `WarningBox` will use the error message with highest importance to show to the user ("Developer details" remains unchanged)
- Add `terriaError.shouldRaiseToUser` override, this can be used to raise errors with `Warning` severity.
- `terriaError.raisedToError` will now check if **any** `TerriaError` has been raised to the user in the tree.
- `workbench.add()` will now keep items which only return `Warning` severity `TerriaErrors` after loading.
- Improve SDMX error messages for no results
- Fix SDMX FeatureInfoSection time-series chart to only show if data exists.
- Improve GeoJSON CRS projection error messages
- Add `Notification` `onDismiss` and `ignore` properties.
- Fix `AsyncLoader` result bug
- Remove `Terria.error` event handler
- Refactor `workbench.add` to return `Result`
- Consolidated network request / CORS error message - it is now in `t("core.terriaError.networkRequestMessage")`.
  - It can be injected into other translation strings like so: `"groupNotAvailableMessage": "$t(core.terriaError.networkRequestMessage)"`
  - Or, you can use `networkRequestError(error)` to wrap up existing `TerriaError` objects
- Fix incorrect default `configParameters.feedbackPreamble`
- Fix incorrect default `configParameters.proj4def` - it is now `"proj4def/"`
- Fix Branding component. It wasn't wrapped in `observer` so it kept getting re-rendered
- Add `FeedbackLink` and `<feedbacklink>` custom component - this can be used to add a button to open feedback dialog (or show `supportEmail` in feedback is disabled)
- Fix `ContinuousColorMap` `Legend` issue due to funky JS precision
- Fix mobx computed cycle in `CkanDatasetStratum` which was making error messages for failed loading of CKAN items worse.

#### 8.1.2 - 2021-10-01

- Removed duplicate Help icon and tooltip from the map navigation menu at the bottom as it is now shown in the top menu.
- Fixed a bug where the app shows a scrollbar in some instances.
- Wrap clean initSources with action.
- Modified `TerriaReference` to retain its name when expanded. Previously, when the reference is expanded, it will assume the name of the group or item of the target.
- Proxy `catalogIndex.url`

#### 8.1.1 - 2021-09-30

- **Breaking changes:**
  - `blacklist` has been renamed to `excludeMembers` for `ArcGisPortalCatalogGroup` and `CkanCatalogGroup`.

* Tsifyied and refactored `RegionProvider` and `RegionProviderList`, and re-enabled `loadRegionIDs`
* `TableColorMap` `minimumValue` and `maximumValue` will now take into account valid regions.
* `tableMixin.loadRegionProviderList()` is now called in `tableMixin.forceLoadMapItems()` instead of `mappableMixin.loadMapItems()`
* Add TableColumn and TableStyle `ready` computed property. Columns will only be rendered if `ready` is `true`. At the moment it is only used to wait until `loadRegionIDs` has finished.
* Moved region mapping `ImageryProvider` code to `lib/Table/createRegionMappedImageryProvider.ts`
* Fix `ChartPanel` import `Result` bug.
* Improve handling of featureInfoTemplate for composite catalog items.
* Mobile help menu will now show a link to map user guide if it is configured in `Terria.configParameters.helpItems`.
* Fixed the layout of items in mobile navigation
* Add Mapbox Vector Tile support. This is using [protomaps.js](https://github.com/protomaps/protomaps.js) in the new `ProtomapsImageryProvider`. This includes subset of MVT style specification JSON support.
* `MapboxVectorCanvasTileLayer` is now called `ImageryProviderLeafletGridLayer`
* `CesiumTileLayer` is now called `ImageryProviderLeafletTileLayer`.
* Added `geojson-vt` support to `GeoJsonMixin`, which will tile geojson into vector tiles on the fly, and use the new `ProtomapsImageryProvider`.
* Added `configParameter.enableGeojsonMvt` temporary feature flag for experimental Geojson-Mapbox vector tiles. Default is `false`.
* Added `forceCesiumPrimitives` to `GeoJsonTraits`. This can be used to render cesium primitives instead of Mapbox vector-tiles (if `configParameter.enableGeojsonMvt` is `true`)
* Add `scale` observable to `TerriaViewer`. This will give distance between two pixels at the bottom center of the screen in meters.
* Fixed `withControlledVisibility` method to inherit `propTypes` of its wrapped component.
* Added `MinMaxLevelMixin` and `MinMaxLevelTraits` to handle defining min and max scale denominator for layers.
* Extracted function `scaleToDenominator` to core - for conversion of scale to zoom level.
* Share/start data conversion will now only occur if `version` property is `0.x.x`. Previously, it was `version` property is **not** `8.x.x`
* Filter table column values by Z Score. This is controlled by the following `TableColorStyleTraits`:
  - `zScoreFilter` - Treat values outside of specifed z-score as outliers, and therefore do not include in color scale. This value is magnitude of z-score - it will apply to positive and negative z-scores. For example a value of `2` will treat all values that are 2 or more standard deviations from the mean as outliers. This must be defined to be enabled - currently it is only enabled for SDMX (with `zScoreFilter=4`).
  - `zScoreFilterEnabled - True, if z-score filter is enabled
  - `rangeFilter` - This is applied after the `zScoreFilter`. It is used to effectively 'disable' the zScoreFilter if it doesn't cut at least the specified percange of the range of values (for both minimum and maximum value). For exmaple if `rangeFilter = 0.2`, then the zScoreFilter will only be effective if it cuts at least 20% of the range of values from the minimum and maximum value
* Add `outlierColor` to `ContinuousColorMap`
* Add `placement` to `SelectableDimension`. This can be used to put `SelectableDimension` below legend using `placement = "belowLegend`
* Add `SelectableDimensionCheckbox` (and rename `SelectableDimension` to `SelectableDimensionSelect`)
* Add `outlierFilterDimension` checkbox `SelectableDimension` to workbench to enable/disable dimension
* Extend `tableStyle.rowGroups` to regions
* Fix `spreadFinishTime` bug
* Fix diverging `ContinuousColorMap` - it will now center color scale around 0.
* Refactor `SocrataMapViewCatalogItem` to use `GeoJsonMixin`
* `SocrataCatalogGroup` will not not return groups for Facets if there is only one - so it skips an unnecessary group level.
* Update protomaps.js to `1.5.0`
* SDMX will now disable the region column if less than 2 valid regions have been found
* Set `spreadStartTime` and `spreadFinishTime` to `true` for SDMX
* Add SDMX `metadataURLs` from dataflow annotations
* Improve SDMX chart titles
* `TableMixin` will now remove data if an error occurs while calling `forceLoadTableData`
* Make `regionColumn` `isNullable` - this means region column can be disabled by setting to `null`.
* Fix scalar column color map with a single value
* TableMixin will now clear data if an error occurs while calling `forceLoadTableData`
* `TableMixin` will now not return `mapItems` or `chartItems` if `isLoading`
* SDMX will now use `initialTimeSource = stop`
* Fix `duplicateModels` duplicating observables across multiple models
* Support group models in workbench -- All members will be automatically added to the map.
* Added location search button to welcome modal in mobile view.
* Add `DataUrlTraits` to `CatalogMemberTraits.dataUrls`. It contains an array of data URLS (with optional `title` which will render a button). It is handled the same as `MetadataUrls` except there is a `type` property which can be set to `wcs`, `wfs`... to show info about the URL.
* Made search location bar span full width in mobile view.
* Automatically hide mobile modal window when user is interacting with the map.
* Disabled feature search in mobile
* Disabled export (clip&ship) in mobile
* Fixed misplaced search icon in mobile safari.
* Prevents story text from covering the whole screen in mobile devices.
* Add `CatalogIndex`, `CatalogIndexReference` and `generateCatalogIndex()` script. These can be used to generate a static JSON index of a terria catalog - which can then be searched through using `flexsearch`
* Added `weakReference` flag `ReferenceMixin`, this can be used to treat References more like a shortcut (this means that `sourceReference` isn't used when models are shared/added to the workbench - the `target` is used instead)
* GroupMixin.isMixedInto and MappableMixin.isMixedInto are now more strict - and won't pass for for References with `isMappable` or `isGroup`.
* `Workbench.add` can now handle nested `References` (eg `CatalogIndexReference -> CkanReference -> WMSCatalogItem`).
* Add `description` trait to `CatalogMemberReferenceTraits`
* Added `excludeMembers` property to `GroupTraits` (this replaced the `blacklist` property in v7). It is an array of strings of excluded group and item names. A group or item name that appears in this list will not be shown to the user. This is case-insensitive and will also apply to all child/nested groups
* Fixes an app crash on load in iOS-Safari mobile which was happening when rendering help panel tooltips.
* Fixed `WebMapServiceCatalogItem` not sending additional `parameters` in `GetFeatureInfo` queries.
* Changed mobile header icons and improved styling.
* Fixed a problem with computeds and AsyncLoader when loading `mapItems` (and hence children's `mapItems`) of a CompositeCatalogItem.
* Fix `YDYRCatalogFunction` `description`
* Extend input field for search in mobile view to full width of the page.
* Automatically hide mobile modal window when user is interacting with the map (like picking a point or drawing a shape).
* Adjusted styling of x-axis labels in feature info panel to prevent its clipping.
* When expanding charts from the same catalog item, we now create a new item if the expanded chart has a different title from the previously expanded chart for the same item. This behavior matches the behavior in `v7`.
* Improve status message when feature info panel chart is loading
* Fix broken chart panel download button.
* Changed @vx/_ dependencies to @visx/_ which is the new home of the chart library
* The glyph style used for chart points can now be customized.
* Added `TerriaReference` item, useful for mounting a catalog tree from an external init file at any position in the current map's catalog tree.
* Changed @vx/_ dependencies to @visx/_ which is the new home of the chart library
* The glyph style used for chart points can now be customized.
* Chart tooltip and legend bar can now fit more legends gracefully.

#### 8.1.0 - 2021-09-08

- **Breaking changes:**
  - Overhaul of map navigation: items no longer added inside UserInterface using <Nav> jsx.

* New version of map navigation ([#5062](https://github.com/TerriaJS/terriajs/pull/5062))
  - It consists of
    - a high level api `MapNavigationModel` for managing the navigation items, which is responsible for managing the state of navigation items. It is passing commands to invidual item controller.
    - a `MapNavigationItemController` that holds and control the state of navigation item. When new navigation item is created it should extend controller and provide the definition on how it state should be updated.
  - Terria exposes instance of navigation model to the world.
  - Converted all existing navigation items to utilise new navigation model, and registered them in terria navigation model (`registerMapNavigations.tsx`).
  - Resolved issue with some navigation items not being clickable on mobile due to overlap from others.
* Fixed a bug in Difference tool where difference image was showing with zero opacity in some situations.
* Fixed `CzmlCatalogItem` to react correctly to input data changes.

#### 8.0.1 - 2021-09-06

- Added `catalog-converter` support for v7 `#start` data.
- add french Help button translation
- Enable FeatureInfoSectionSpec tests
- Add `itemProperties` to `ArcGisMapServerCatalogGroupTraits` so that `ArcGisMapServerCatalogGroup` can override relevant traits of its layers.
- Add `feature` object to `FeatureInfoSection.getTemplateData`
- Add a way to replace text in feature info templates. See [Replace text](doc/connecting-to-data/customizing-data-appearance/feature-info-template.md) for details.
- Fixed unnecessary model reloads or recomputing of `mapItems` when switching between story scenes.
- Fixed story reset button.
- Moved help button to the top menu

#### 8.0.0 - 2021-08-13

- **Breaking changes**:
  - Require `translate#` in front of translatable content id in `config.json` (i.e. `helpContent`).
  - `colorPalette` no longer supports a list of CSS colors (eg `rgb(0,0,255)-rgb(0,255,0)-rgb(255,0,0)`). Instead please use `binColors`.
  - Organise `Traits` folder into `Traits/Decorators` and `Traits/TraitsClasses`
  - Renamed all mixin instance type definitions to `XMixin.Instance`.
  - Basemaps are now defined as `baseMaps` object (see [baseMaps object docs](./doc/customizing/initialization-files.md#basemaps))
    - list of available basemaps is defined in `baseMaps.items`. This list is combined with default base maps so it's possible to override defaults
    - definition of `initBaseMapId` and `initBaseMapName` are moved to `baseMaps.defaultBaseMapId` and `baseMaps.defaultBaseMapName`
    - `previewBaseMapId` is moved to `baseMaps.previewBaseMapId`
    - implemented `baseMaps.enabledBaseMaps` array of base map ids to define a list of baseMaps available to user
    - updated docs for `baseMaps`
  - `$color-splitter` and `theme.colorSplitter` has been replaced with `$color-secondary` and `theme.colorSecondary`
  - `canZoomTo` has bee replaced with `disableZoomTo` in `MappableTraits`
  - `showsInfo` has been replaced with `disableAboutData` in `CatalogMemberTraits`
  - `AsyncLoader` loadXXX methods now return `Result` with `errors` **they no longer throw errors** - if you need errors to be thrown you can use `(await loadXX).throwIfError()`.
  - Removed `openGroup()` - it is replaced by `viewState.viewCatalogMember`
  - Renamed `ReferenceMixin.is` to `ReferenceMixin.isMixedInto`

* Fixed a bug with numeric item search where it sometimes fails to return all matching values.
* Respect order of objects from lower strata in `objectArrayTrait`.
* Fix datetime button margin with scroll in workbench.
* Fix checkbox when click happen on svg icon. (#5550)
* Added progress indicator when loading item search tool.
* Add `nullColor` to `ConstantColorMap` - used when `colorColumn` is of type `region` to hide regions where rows don't exist.
* `TableStyles` will only be created for `text` columns if there are no columns of type `scalar`, `enum` or `region`.
* Moved `TableStyle.colorMap` into `TableColorMap`
* Replaced `colorbrewer.json` with `d3-scale-chromatic` - we now support d3 color scales (in addition to color brewer) - see https://github.com/d3/d3-scale-chromatic
* Added `ContinuousColorMap` - it will now be used by default for `scalar` columns
  - To use `DiscreteColorMap` - you will need to set `numberOfBins` to something other than `0`.
* `TableColorMap` default color palette for `scalar` columns is not `Reds` instead of `RdYlOr`
* Legends for `scalar` columns will now calculate optimal `numberFormatOptions.maximumFractionDigits` and `numberFormatOptions.minimumFractionDigits`
* Fix sharing user added data of type "Auto-detect".
* #5605 tidy up format string used in `MagdaReference`
* Fix wms feature info returning only one feature
* `WebMapServiceCatalogGroup` will now create layer auto-IDs using `Name` field to avoid ID clashes.
* Added `GroupMixin` `shareKey` generation for members - if the group has `shareKeys`.
* Organise `Traits` folder into `Traits/Decorators` and `Traits/TraitsClasses
* Organise `Traits` folder into `Traits/Decorators` and `Traits/TraitsClasses`
* I18n-ify shadow options in 3DTiles and some strings in feature info panel.
* Fix `StyledIcon` css `display` clash
* Limit `SelectableDimension` options to 1000 values
* Added support for `SocrataCatalogGroup` and `SocrataMapViewCatalogGroup`
  - Notes on v7 to v8 Socrata integration:
    - Share links are not preserved
    - Added basic support for dataset resources
* Organise `Models` directory into multiple sub-directories (#5626)
  - New model related classes are moved to `Models/Definition`
  - Catalog related files are moved to `Models/Catalog`
    - ESRI, OWS, GTFS and CKAN related files are moved to their own sub-directories in `Models/Catalog/`
    - Other Catalog items related files are moved to `Models/Catalog/CatalogItems`
    - Other Catalog items related files are moved to `Models/Catalog/CatalogGroups`
    - Catalog functions related files are moved to `Models/Catalog/CatalogFunction`
  - Removed unused Models files
* Modified BadgeBar to be more tolerant to longer strings
* Added `MapboxMapCatalogItem`.
* Added `MapboxStyleCatalogItem`.
* Fix splitter thumb icon vertical position
* Renamed all mixin instance type definitions to `XMixin.Instance`.
* Clean up `ViewControl` colors
  - `$color-splitter` and `theme.colorSplitter` has been replaced with `$color-secondary` and `theme.colorSecondary`
* Clean up `SplitterTraits`
  - `SplitterTraits` is now included in `RasterLayerTraits`
  - Removed `supportsSplitter` variable
  - Added `disableSplitter` trait
* Clean up `canZoomTo`
  - Replaced with `disableZoomTo` in `MappableTraits`
* Clean up `showsInfo`
  - Replaced with `disableAboutData` in `CatalogMemberTraits`
* Add `TerriaErrorSeverity` enum, values can be `Error` or `Warning`.
  - Errors with severity `Error` are presented to the user. `Warning` will just be printed to console.
  - By default, errors will use `Error`
  - `TerriaErrorSeverity` will be copied through nested `TerriaErrors` on creation (eg if you call `TerriaError.from()` on a `Warning` then the parent error will also be `Warning`)
  - Loading models from share links or stories will use `Warning` if the model is **not in the workbench**, otherwise it will use `Error`.
* In `terriaErrorNotification` - show `error.message` (as well as `error.stack`) if `error.stack` is defined
* `AsyncLoader` now has an observable `result` property.
* `viewState.viewCatalogMember()` now handles loading catalog members, opening groups and showing "Add Data" window.
* Fix `MagdaReference` `forceLoadReference` bug.
* Clean up `CkanCatalogGroup` loading - errors are no-longer swallowed.
* Clean up `3dTilesMixin` loading - errors are no-longer swallowed.
* Fix `DataPreviewSections` info section bug.
* Move `FeedbackForm` `z-index` to same as `Notification` - this is so it will appear above Data catalog.
* Added `result.raiseError()`, `result.pushErrorTo()` and `result.clone()` helper methods - and `Result.combine()` convenience function
* Renamed `ReferenceMixin.is` to `ReferenceMixin.isMixedInto`
* Added support for logging to external error service and configuring it via config parameters. See `errorService` in [client configuration](doc/customizing/client-side-config.md).
* Fix `DiscreteColorMap` bug with `binColors` and added warning message if `colorPalette` is invalid.
* Fix `EnumColorMap` bug with `binColors`
* Moved d3-scale-chromatic code into `tableColorMap.colorScaleCategorical()` and `tableColorMap.colorScaleContinuous()`
* Disabled welcome popup for shared stories
* Add WMS support for default value of time dimension.
* Make CompositeCatalogItem sync visibility to its members.
* Add `description` and `example` static properties to `Trait`, and added `@traitClass` decorator.
* Add `parent` property to `Trait`, which contains parent `TraitClass`.
* New model-generated documentation in `generateDocs.ts`
* Refactored some `Traits` classes so they use `mixTraits` instead of extending other `Traits` classes.
* Allow translation of some components.
* Fixed a bug which prevented adding any reference catalog item while the story is playing.
* Bumped terriajs-server to ^3.3.3

#### 8.0.0-alpha.87

- Re-add basemap images to terriajs rather than requiring all TerriaMaps to have those basemap images. Default basemaps will use those images.
- Data from TableMixin always overrides other feature information (e.g. from vector tiles in region mapping) by column name and title for feature info templating (consistent with v7).
- Fixed point entity creation for TableMixin where different columns are used for point size and colour.
- Changed MappableMixin's initialMessage to show while map items are loaded. Map items could be displayed behind the disclaimer before a user accepts the disclaimer.
- Fixed a cyclic dependency between initialMessage and app spinner (globe gif greysreen) that caused the app spinner to be present forever when loading a share link.
- Removed hardcoded credit links and made it configurable via terria config parameters.
- Disable `TableMixin` time column if only one unique time interval

#### 8.0.0-alpha.86

- **Breaking changes**:
  - `EnumColorMap` will only be used for enum `TableColumns` with number of unique values <= number of bins

* Add `options` to CSV papaparsing
* `TableMixin` will now only show points **or** region mapping - not both
* Add `FeatureInfoMixin` support for 2D vector features (in Cesium only)
* `TableStyles` are now hidden from the "Display Variable" selector if the number of colors (enumColors or numberOfBins) is less than 2. As a ColorMap with a single color isn't super useful.
* Improved default `TableColumn.isSampled` - it will be false if a binary column is detected (0 or 1)
* Improved default Table charting - now a time column will be used for xAxis by default
* Added `spreadFinishTime` - which works same way as `spreadStartTime` - if `true`, finish time of feature will be "spread" so that all features are displayed at the latest time step.
* Added support for `OpenDataSoft` - only point or region based features + timeseries
* `GeoJsonMixin`-based catalog items with polygon features can be extruded if a `heightProperty` is specified.
* Bugfix to make time-based geojson work when there are multiple features with the same time property value.
* Add `czmlTemplate` to `GeoJsonTraits` - it can be used to replace GeoJSON Point features with a CZML packet.
* Made the moment points in the chart optionally clickable.

#### 8.0.0-alpha.85

- **Breaking changes**:
  - Removed `registerAnalytics.js`
  - Removed `HelpMenuPanel.jsx`

* Added analytic events related to story, share and help menu items, Also refactored events to use category and action enums.
* Remove table style `SelectableDimension` from SDMX
* `GyroscopeGuidance` can now be translated.
* Wraps tool title bar text using `...`.

#### 8.0.0-alpha.84

- Fix `ArcGisMapServerCatalogGroup` infinite loading by removing the cycle of calling `loadMembers` that was present in the `DataCatalogGroup` React component. However calling `loadMembers` is still not cached as it should for `ArcGisMapServerCatalogGroup`, and the infinite loading bug could return.
- Fix bug `selectableDimensions` bug in `Cesium3dTilesMixin` and `GltfCatalogItem`.

#### 8.0.0-alpha.83

- Add `modelDimensions` to `CatalogMemberMixin` - this can be used to apply model stratum with a `SelectableDimension` (i.e. a drop-down menu).
- `GeoJsonMixin`-based catalog items can now be styled based on to their properties through traits.
- `GeoJsonMixin`-based catalog items can now vary over time if a `timeProperty` is specified.

#### 8.0.0-alpha.82

- **Breaking changes**:
  - IndexedItemSearchProvider: (bounding) `radius` option is no longer supported in `resultsData.csv` of search indexes.

* Show a toast and spinner icon in the "Ideal zoom" button when the map is zooming.
* `zoomTo()` will return a promise that resolves when the zoom animation is complete.
* Modifies `IndexedItemSearchProvider` to reflect changes to `terriajs-indexer` file format.
* Move feature info timeseries chart funtion to `lib\Table\getChartDetailsFn.ts`
* Fix feature info timeseries chart for point (lat/long) timeseries
* Feature info chart x-values are now be sorted in acending order
* Remove merging rows by ID for `PER_ROW` data in `ApiTableCatalogItem`
* Make `ApiTableCatalogItem` more compatible with Table `Traits`
  - `keyToColumnMapping` has been removed, now columns must be defined in `columns` `TableColumnTraits` to be copied from API responses.
* Move notification state change logic from ViewState into new class `NotificationState`
* Catalog items can now show a disclaimer or message before loading through specifying `InitialMessageTraits`
* Added Leaflet hack to remove white-gaps between tiles (https://github.com/Leaflet/Leaflet/issues/3575#issuecomment-688644225)
* Disabled pedestrian mode in mobile view.
* Pedestrian mode will no longer respond to "wasd" keys when the user is typing in some input field.
* Fix references to old `viewState.notification`.
* wiring changeLanguage button to useTranslation hook so that it can be detected in client maps
* Add `canZoomTo` to `TableMixin`
* SDMX changes:
  - Add better SDMX server error messages
  - `conceptOverrides` is now `modelOverrides` - as dataflow dimension traits can now be overridden by codelist ID (which is higher priortiy than concept ID)
  - Added `regionTypeReplacements` to `modelOverride`- to manually override detected regionTypes
  - `modelOverrides` are created for SDMX common concepts `UNIT_MEASURE`, `UNIT_MULT` and `FREQ`
    - `UNIT_MEASURE` will be displayed on legends and charts
    - `UNIT_MULT` will be used to multiple the primary measure by `10^x`
    - `FREQ` will be displayed as "units" in Legends and charts (eg "Monthly")
  - Single values will now be displayed in `ShortReportSections`
  - Custom feature info template to show proper dimension names + time-series chart
  - Smarter region-mapping
  - Removed `viewMode` - not needed now due to better handling of time-series
* Fix `DimensionSelector` Select duplicate ids.
* Add Leaflet splitter support for region mapping
* Fix Leaflet splitter while zooming and panning map
* Split `TableMixin` region mapping `ImageryParts` and `ImageryProvider` to improve opacity/show performance
* Removed `useClipUpdateWorkaround` from Mapbox/Cesium TileLayers (for Leaflet) - because we no longer support IE
* Fix overwriting `previewBaseMapId` with `initBaseMapId` by multiple `initData`.
* GeoJSON Mixin based catalog items can now call an API to retrieve their data as well as fetching it from a url.
* Changes to loadJson and loadJsonBlob to POST a request body rather than always make a GET request.
* Added ApiRequestTraits, and refactor ApiTableCatalogItemTraits to use it. `apiUrl` is now `url`.

#### 8.0.0-alpha.81

- Fix invalid HTML in `DataPreviewSections`.
- Fix pluralisation of mapDataState to support other languages.
- Fix CSW `Stratum` name bug.
- Add `#configUrl` hash parameter for **dev environment only**. It can be used to overwrite Terria config URL.

#### 8.0.0-alpha.80

- Removed `Disclaimer` deny or cancel button when there is no `denyAction` associated with it.

#### 8.0.0-alpha.79

- Make `InfoSections` collapsible in `DataPreview`. This adds `show` property to `InfoSectionTraits`.
  - `WebMapServiceCatalogItem` service description and data description are now collapsed by default.
- Revert commit https://github.com/TerriaJS/terriajs/commit/668ee565004766b64184cd2941bbd53e05068ebb which added `enzyme` devDependency.
- Aliases `lodash` to `lodash-es` and use `babel-plugin-lodash` reducing bundle size by around 1.09MB.
- Fix CkanCatalogGroup filterQuery issue. [#5332](https://github.com/TerriaJS/terriajs/pull/5332)
- Add `cesiumTerrainAssetId` to config.json to allow configuring default terrain.
- Added in language toggle and first draft of french translation.json
  - This is enabled via language languageConfiguration.enabled inside config.json and relies on the language being both enumerated inside languageConfiguration.langagues and availble under {code}/translation.json
- Updated to terriajs-cesium 1.81
- Create the Checkbox component with accessibility in mind.
- Convert `FeedbackForm` to typescript.

#### 8.0.0-alpha.78

- Add `ignoreErrors` url parameter.

#### 8.0.0-alpha.77

- **Breaking changes**:
  - `terria.error.raiseEvent` and `./raiseErrorToUser.ts` have been replaced with `terria.raiseErrorToUser`.
  - `terria.error.addEventListener` has been replaced with `terria.addErrorEventListener`

* New Error handling using `Result` and `TerriaError` now applied to initial loading, `updateModelFromJson()`, `upsertModelFromJson()` and `Traits.fromJson()`. This means errors will propagate through these functions, and a stacktrace will be displayed.
  - `Result` and the new features of `TerriaError` should be considered unstable and may be extensively modified or removed in future 8.0.0-alpha.n releases
* New `terriaErrorNotification()` function, which wraps up error messages.
* `TerriaError` can now contain "child" errors - this includes a few new methods: `flatten()` and `createParentError()`. It also has a few new convenience functions: `TerriaError.from()` and `TerriaError.combine()`.
* Convert `Branding.jsx` to `.tsx`
* Added `configParams.brandBarSmallElements` to set Branding elements for small screen (also added theme props)
* Add `font` variables and `fontImports` to theme - this can be used to import CSS fonts.
* Convert `lib/Styled` `.jsx` files to `.tsx` (including Box, Icon, Text). The most significant changes to these interfaces are:
  - `Box` no longer accepts `<Box positionAbsolute/>` and this should now be passed as `<Box position="absolute"/>`.
  - `Text`'s `styledSize` has been removed. Use the `styledFontSize` prop.
  - `ButtonAsLabel` no longer accepts `dark`. A dark background is now used when `light` is false (or undefined).
* Fixes CZML catalog item so that it appears on the timeline.
* Enable `theme` config parameter. This can now be used to override theme properties.

#### 8.0.0-alpha.76

- Added support for setting custom concurrent request limits per domain through `configParameters.customRequestSchedulerLimits`.
- Added `momentChart` to region-mapped timeseries
- Add time-series chart (in FeatureInfo) for region-mapped timeseries
- Only show `TableMixin` chart if it has more than one
- Add `TableChartStyle` name trait.

#### 8.0.0-alpha.75

- Fix `NotificationWindow` bug with `message`.
- Re-add `loadInitSources` to `Terria.updateApplicationUrl()`
- Added support for `elements` object in catalogue files (aka init files).
  - Using this object you can hide/show most UI elements individually.
  - See https://github.com/TerriaJS/terriajs/pull/5131. More in-depth docs to come.

#### 8.0.0-alpha.74

- Fix JS imports of `TerriaError`

#### 8.0.0-alpha.73

- Add `title` parameter in `raiseErrorToUser` to overwrite error title.
- Added some error handling in `Terria.ts` to deal with loading init sources.
- TSify `updateApplicationOnHashChange` + remove `loadInitSources` from `Terria.updateApplicationUrl()`

#### 8.0.0-alpha.72

- **Breaking changes**:
  - Added clippingRectangle to ImageryParts.
  - Any item that produces ImageryParts in mapItems (any raster items) must now also provide a clippingRectangle.
  - This clippingRectangle should be derived from this.cesiumRectangle (a new computed property) & this.clipToRectangle as demonstrated in many raster catalog items (e.g. OpenStreetMapCatalogItem.ts).

* Adds experimental ApiTableCatalogItem.
* Fixes a bug where FeatureInfoDownload tries to serialize a circular object
* Added `removeDuplicateRows` to `TableTraits`
* `forceLoadTableData` can now return undefined - which will leave `dataColumnMajor` unchanged
* Fix sharing preview item.
* Added z-index to right button group in mobile header menu
* Added cesiumRectangle computed property to MappableMixin. This is computed from the `rectangle` Trait.
* Fixed a Cesium render crash that occured when a capabilities document specified larger bounds than the tiling scheme's supported extent (bug occured with esri-mapServer but wms was probably also affected).
* In fixing Cesium render crash above clipping rectangles are now added to Cesium ImageryLayer (or Leaflet CesiumTileLayer) rather than being included in the ImageryProvider. ImageryParts has been updated to allow passing the clipping rectangle through to Cesium.ts and Leaflet.ts where ImageryLayer/CesiumTileLayer objects are created.

#### 8.0.0-alpha.71

- Fix accidental translation string change in 8.0.0-alpha.70

#### 8.0.0-alpha.70

- **Breaking changes**:
  - Merge `Chartable` and `AsyncChartableMixin` into new **`ChartableMixin`** + `loadChartItems` has been replaced by `loadMapItems`.
  - To set base map use `terriaViewer.setBaseMap()` instead of `terriaViewer.basemap = ...`
  - Incorrect usage of `AsyncLoader` **will now throw errors**

* Add `hideInBaseMapMenu` option to `BaseMapModel`.
* Change default basemap images to relative paths.
* Add `tileWidth` and `tileHeight` traits to `WebMapServiceCatalogItem`.
* Add docs about `AsyncLoader`
* Remove interactions between AsyncLoaders (eg calling `loadMetadata` from `forceLoadMapItems`)
* ... Instead, `loadMapItems` will call `loadMetadata` before triggering its own `AsyncLoader`
* Add `isLoading` to `CatalogMemberMixin` (combines `isLoading` from all the different `AsyncLoader`)
* Move `Loader` (spinner) from `Legend` to `WorkbenchItem`.
* Merge `Chartable` and `AsyncChartableMixin` into **`ChartableMixin`** + remove `AsyncLoader` functionality from `ChartableMixin` - it is now all handled by `loadMapItems`.
* Removed `AsyncLoader` functionality from `TableMixin` - it is now handled by `loadMapItems`.
  - `TableMixin.loadRegionProviderList()` is now called in `MappableMixin.loadMapItems()`
* Added `TerriaViewer.setBaseMap()` function, this now calls `loadMapItems` on basemaps
* Fix load of persisted basemap
* Fix sharing of base map
* Added backward compatibility for `baseMapName` in `initData` (eg share links)
* Add `WebMapService` support for WGS84 tiling scheme

#### 8.0.0-alpha.69

- **Breaking changes**:
  - Basemaps are now configured through catalog JSON instead of TerriaMap - see https://github.com/TerriaJS/terriajs/blob/13362e8b6e2a573b26e1697d9cfa5bae328f7cff/doc/customizing/initialization-files.md#basemaps

* Updated terriajs-cesium to version 1.79.1
* Make base maps configurable from init files and update documentation for init files [#5140](https://github.com/TerriaJS/terriajs/pull/5140).

#### 8.0.0-alpha.68

- Remove points from rectangle `UserDrawing`
- Fix clipboard typing error.
- Ported `WebProcessingServiceCatalogGroup`.
- Add CSW Group support
- Revert "remove wmts interfaces from ows interfaces" (873aa70)
- Add `math-expression-evaluator` library and `ColumnTransformationTraits`. This allows expressions to be used to transform column values (for example `x+10` to add 10 to all values).
- Fix bug in `TableColumn.title` getter.
- Add support for TableColumn quarterly dates in the format yyyy-Qx (eg 2020-Q1).
- Fix region mapping feature highlighting.
- Update clipboard to fix clipboard typing error.
- Added direction indicator to the pedestrian mode minimap.
- Limit up/down look angle in pedestrian mode.
- Automatically disable pedestrian mode when map zooms to a different location.
- Add support for time on `ArcGisMapServerCatalogItem`
- Merge `Mappable` and `AsyncMappableMixin` into **`MappableMixin`**.
- Fixed a issue when multiple filters are set to Cesium3DTilesCatalogItem
- Async/Awaitify `Terria.ts` + fix share links loading after `loadInitSources`.
- Tsified `TerriaError` + added support for "un-rendered" `I18nTranslateString`
- Tsified `raiseErrorToUser` + added `wrapErrorMessage()` to wrap error message in something more user friendly (using `models.raiseError.errorMessage` translation string).

#### 8.0.0-alpha.67

- TSify `Loader` function.
- Added walking mode to pedestrian mode which clamps the pedestrain to a fixed height above the surface.
- Upgraded catalog-converter to fix dependency version problem and ensure that all imports are async to reduce main bundle size.

#### 8.0.0-alpha.66

- **Breaking changes**:
  - Changed merging behaviour of Trait legends (of type `LegendTraits`) in `CatalogMemberTraits`. This affects legends on all `CatalogMember` models. Legend objects in higher strata now replace values in lower strata that match by index, rather than merging properties with them.

* Add `MetadataUrlTraits` to `CatalogMemberTraits.metadataUrls`. It contains an array of metadata URLS (with optional `title` which will render a button)
* Restore `cesiumTerrainUrl` config parameter. [#5124](https://github.com/TerriaJS/terriajs/pull/5124)
* I18n-ify strings in settings panel. [#5124](https://github.com/TerriaJS/terriajs/pull/5124)
* Moved `DataCustodianTraits` into `CatalogMemberTraits` and `CatalogMemberReferenceTraits`.
* `TableMixin` styles ("Display variables") will now look for column title if style title is undefined
* Add fallback colours when Color.fromCssColorString is used.
* Allow nullable `timeColumn` in table styles. Useful for turning off auto-detection of time columns.
* Added tool for searching inside catalog items. Initial implementation works for indexed 3d tilesets.
* Added support for shapefile with `ShapefileCatalogItem`
* Added `GeoJsonMixin` for handling the loading of geojson data.
* Extended the `GeoJsonCatalogItem` to support loading of zip files.
* Fixed broken feature highlighting for raster layers.
* Show a top angle view when zooming to a small feature/building from the item search result.
* Fix `TableTimeStyleTraits.idColumns` trait type.
* Added a new `lineAndPoint` chart type
* CustomChartComponent now has a "chart-type" attribute
* Fix `ArcGisMapServerCatalogItem` layer ID and legends bug
* Re-add region mapping `applyReplacements`.
* Added `SearchParameterTraits` to item search for setting a human readable `name` or passing index specific `queryOptions` for each parameter through the catalog.
* Added `AttributionTraits` to mappable and send it as property when creating Cesium's data sources and imagery providers. [#5167](https://github.com/TerriaJS/terriajs/pull/5167)
* Fixed an issue where a TerriaMap sometimes doesn't build because of typing issues with styled-components.
* Renamed `options` to `providerOptions` in `SearchableItemTraits`.
* Fix `CkanCatalogGroup.groupBy = "none"` members
* Fix `TableMixin` region mapping feature props and make Long/Lat features use column titles (if it exists) to match v7 behaviour.
* Add support for `CkanItemReference` `wms_layer` property
* Add support for `ArcGisMapServerCatalogGroup` to use `sublayerIds`.
* Added Pedestrian mode for easily navigating the map at street level.
* Clean up `LayerOrderingTraits`, remove `WorkbenchItem` interface, fix `keepOnTop` layer insert/re-ordering.
* Remove `wordBreak="break-all"` from Box surrounding DataPreview
* Re-added merging of csv row properties and vector tile feature properties for feature info (to match v7 behaviour).
* Fixes a bug in pedestrian mode where dropping the pedestrian in northern hemisphere will position the camera underground.
* Implement highlight/hide all actions for results of item search.
* Disable pickFeatures for WMS `_nextImageryParts`.
* Fix Leaflet `ImageryLayer` feature info sorting
* Fix hard-coded colour value in Story
* Use `configParameters.cesiumIonAccessToken` in `IonImageryCatalogItem`
* Added support for skipping comments in CSV files
* Fix WMS GetLegendGraphics request `style` parameter
* Loosen Legend `mimeType` check - so now it will treat the Legend URL as an image if the `mimeType` matches **OR** the file extension matches (previously, if `mimeType` was defined, then it wouldn't look at filetype extension)
* Fix `DiffTool` date-picker label `dateComparisonB`
* Fix app crash when switching different tools.
* Create `merge` `TraitsOption` for `objectArrayTrait`
* Move `Description` `metadataUrls` above `infoSections`.
* Upgraded i18next and i18next-http-backend to fix incompatibility.
* Added support for dd/mm/yyyy, dd-mm-yyyy and mm-dd-yyyy date formats.

#### 8.0.0-alpha.65

- Fixed SDMX-group nested categories
- SDMX-group will now remove top-level groups with only 1 child

#### 8.0.0-alpha.64

- Fixed WMS style selector bug.
- `layers` trait for `ArcGisMapServerCatalogItem` can now be a comma separated string of layer IDs or names. Names will be auto-converted to IDs when making the request.

#### 8.0.0-alpha.63

- Add `v7initializationUrls` to terria config. It will convert catalogs to v8 and print warning messages to console.
- Add `shareKeys` support for Madga map-config maps (through `terria` aspect)
- Revert WMS-group item ID generation to match v7
- Add `addShareKeysToMembers` to `GroupMixin` to generate `shareKeys` for dynamic groups (eg `wms-group)
- Added `InitDataPromise` to `InitSources`
- Add reverse `modelIdShareKeysMap` map - `model.id` -> `shareKeys`
- Upgraded `catalog-converter` to 0.0.2-alpha.4
- Reverted Legend use of `object` instead of `img` - sometimes it was showing html error responses
- Legend will now hide if an error is thrown
- Update youtube urls to nocookie version
- Share link conversion (through `catalog-converter`) is now done client-side
- Fix Geoserver legend font colour bug
- Remove legend broken image icon
- Added high-DPI legends for geoserver WMS (+ font size, label margin and a few other tweaks)
- `LegendTraits` is now part of `CatalogMemberTraits`
- Add `imageScaling` to `LegendTraits`
- WMS now `isGeoserver` if "geoserver` is in the URL
- Add WMS `supportsGetLegendRequest` trait
- Improved handling of WMS default styles

#### 8.0.0-alpha.62

- Fixed an issue with not loading the base map from init file and an issue with viewerMode from init files overriding the persisted viewerMode
- Fixed issues surrounding tabbed catalog mode
- Now uses `catalog-converter` to convert terriajs json in WPS response from v7 to v8.
- Fixed a bug in `UserDrawing` which caused points to not be plotted on the map.
- Fixed app crash when switching between different types of parameter in `GeoJsonParameterEditor`.
- Fixed errors when previewing an item in a group that is open by default (`isOpen: true` in init file).
- Fixed mobx warnings when loading geojson catalog items.
- Add `multiplierDefaultDeltaStep` Trait, which tries to calculate sensible multiplier for `DistrectelyTimeVarying` datasets. By default it is set to 2, which results in a new timestep being displayed every 2 seconds (on average) if timeline is playing.
- Hide info sections with empty content in the explorer preview.
- Port `shareKeys` from version 7
- Update/re-enable `GeoJsonCatalogItemSpec` for v8.
- add `DataCustodianTraits` to `WebMapServiceCatalogGroupTraits`
- Changed behaviour of `updateModelFromJson` such that catalog groups with the same id/name from different json files will be merged into one single group.
- Fixed error when selecting an existing polygon in WPS input form.
- Upgraded `catalog-converter` to 0.0.2-alpha.3.

#### 8.0.0-alpha.61

- New `CatalogFunctionMixin` and `CatalogFunctionJobMixin`
- Tsified `FunctionParameters`
- New `YourDataYourRegions` `CatalogFunctionMixin`
- Added `inWorkbench` property
- Added `addModelToTerria` flag to `upsertModelFromJson` function
- Added `DataCustodianTraits` to `WebMapServiceCatalogItem`
- Added `disableDimensionSelectors` trait to `WebMapServiceCatalogItem`. Acheives the same effect of `disableUserChanges` in v7.
- Temporarily stopped using `papaparse` for fetching Csv urls till an upstream bug is fixed.
- Fix async bug with loading `ReferenceMixin` and then `Mappable` items in `initSources`
- Remove `addToWorkbench`, it has been replaced with `workbench.add`
- Improve handling of `ArcGisMapServerCatalogItem` when dealing with tiled layers.
- Ensure there aren't more bins than unique values for a `TableStyle`
- Add access control properties to items fetched from Esri Portal.
- Improves magda based root group mimic behaviour introdcued in 8.0.0-alpha.57 by adding `/` to `knownContainerUniqueIds` when `map-config*` is encountered
- Fixed broken chart disclaimers in shared views.
- Fixed a bug where chart disclaimers were shown even for chart items disabled in the workbench.
- Fixed a bug where charts with titles containing the text "lat" or "lon" were hidden from feature info panel.
- Fixed a bug that occurred when loading config from magda. `initializationUrls` are now applied even if `group` aspect is not set

#### 8.0.0-alpha.60

- Fix WMS legend for default styles.
- Request transparent legend from GeoServer.
- Reverted the following due to various issues with datasets:
  - Add basic routing support
  - Add better page titles when on various routes of the application
  - Add prerendering support on `/catalog/` routes (via `prerender-end` event &
    allowing TerriaMap to hit certain routes)

#### 8.0.0-alpha.59

- Update magda error message
- Add a short report section if trying to view a `3d-tiles` item in a 2d map.
- Fix bug in `Terria.interpretStartData`.
- Add `ThreddsCatalogGroup` model.
- Port `supportsColorScaleRange`, `colorScaleMinimum` and `colorScaleMaximimum` from `master` to `WebMapServiceCatalogItem` model.
- Ported MapboxVectorTileCatalogItem ("mvt").
- When expanding a chart from the feature info panel, we now place a colored dot on the map where the chart was generated from.
- Add basic routing support
- Add better page titles when on various routes of the application
- Add prerendering support on `/catalog/` routes (via `prerender-end` event &
  allowing TerriaMap to hit certain routes)
- Update `WorkbenchButton` to allow for links rather than buttons, including
  changing About Data to a link

#### 8.0.0-alpha.58

- Add `FeatureInfoTraits` to `ArcGisMapServerCatalogItem`
- Fix zooming bug for datasets with invalid bounding boxes.
- Add new model for `ArcGisTerrainCatalogItem`.
- Add 3D Tiles to 'Add web data' dropdown.
- Fix naming of item in a `CkanCatalogGroup` when using an item naming scheme other than the default.

#### 8.0.0-alpha.57

- Fix memoization of `traitsClassToModelClass`.
- Chart expanded from feature info panel will now by default show only the first chart line.
- Chart component attribtues `column-titles` and `column-units` will now accept a simpler syntax like: "Time,Speed" or "ms,kmph"
- Fix presentation of the WMS Dimension metadata.
- Magda based maps now mimic "root group uniqueId === '/'" behaviour, so that mix and matching map init approaches behave more consistently

#### 8.0.0-alpha.56

- Add `itemProperties` trait to `WebMapMapCatalogGroup`.
- Add support for `formats` traits within `featureInfoTemplate` traits.
- Fix handling of `ArcGisPortalItemReference` for when a feature layer contains multiple sublayers.
- Implemented new compass design.

#### 8.0.0-alpha.55

- Upgraded to patched terriajs-cesium v1.73.1 to avoid build error on node 12 & 14.

#### 8.0.0-alpha.54

- Add a `infoAsObject` property to the `CatalogMemberMixin` for providing simpler access to `info` entries within templating
- Add a `contentAsObject` trait to `InfoSectionTraits` where a json object is more suitable than a string.
- Add `serviceDescription` and `dataDescription` to `WebMapServiceCatalogItem` info section.
- Extend `DataPreviewSections.jsx` to support Mustache templates with context provided by the catalog item.
- Add support for `initializationUrls` when loading configuration from Magda.
- Add `:only-child` styling for `menu-bar.scss` to ensure correctly rounded corners on isolated buttons.
- Improve Branding component for mobile header
- Add support for `displayOne` configuration parameter to choose which brand element to show in mobile view
- Update Carto basemaps URL and attribution.
- Add `clipToRectangle` trait to `RasterLayerTraits` and implement on `WebMapServiceCatalogItem`, `ArcGisMapServiceCatalogItem`, `CartoMapCatalogItem`, `WebMapTileServiceCatalogItem`.
- Allow Magda backed maps to use an inline `terria-init` catalog without it getting overwritten by map-config before it can be parsed
- Deprecated `proxyableDomainsUrl` configuration parameter in favour of `serverconfig` route
- Ported a support for `GpxCatalogItem`.
- Feature info is now shareable.
- Add option `canUnsetFeaturePickingState` to `applyInitData` for unsetting feature picking state if it is missing from `initData`. Useful for showing/hiding feature info panel when switching through story slides.
- Properly render for polygons with holes in Leaflet.
- Fixes a bug that showed the chart download button when there is no downloadable source.
- Add `hideWelcomeMessage` url parameter to allow the Welcome Message to be disabled for iframe embeds or sharing scenarios.
- Ensure the `chartDisclaimer` is passed from catalog items to derived chart items.
- Don't calculate a `rectangle` on a `ArcGisPortalReferenceItem` as they appear to contain less precision than the services they point to.
- Allow an `ArcGisPortalReferenceItem` to belong to multiple `CatalogGroup`'s.
- Fix argis reference bug.
- Made possible to internationalize tour contend.
- Added TileErrorHandlerMixin for handling raster layer tile errors.
- Fixed a bug that caused the feature info chart for SOS items to not load.
- SOS & CSV charts are now shareable.

#### 8.0.0-alpha.53

- Ported an implementation of CatalogSearchProvider and set it as the default
- Notification window & SatelliteImageryTimeFilterSection now uses theme colours
- Improved look and feel of `StyledHtml` parsing
- Fix `applyAriaId` on TooltipWrapper causing prop warnings
- Make share conversion notification more pretty (moved from `Terria.ts` to `shareConvertNotification.tsx`)
- Tsxify `Collapsible`
- `ShortReportSections` now uses `Collapsible`
- Add `onToggle`, `btnRight`, `btnStyle`, `titleTextProps` and `bodyBoxProps` props in `Collapsible`
- Add `Notification.message` support for `(viewState: ViewState) => React.ReactNode`
- Added splitting support to `WebMapTileServiceCatalogItem`.

#### 8.0.0-alpha.52

- Prevent duplicate loading of GetCapabilities
- Update the `GtfsCatalogItem` to use the `AutoRefreshingMixin`.
- Add a condition to the `AutoRefreshingMixin` to prevent unnecessary polling when an item is disabled in the workbench.
- Upgraded to Cesium v1.73.
- Removed any references to `BingMapsApi` (now deprecated).
- Add support for resolving `layers` parameter from `Title` and not just `Name` in `WebMapServiceCatalogItem`.
- Change TrainerBar to show all steps even if `markdownDescription` is not provided

#### 8.0.0-alpha.51

- Add WMTS group/item support
- Create `OwsInterfaces` to reduce duplicate code across OWS servies
- Fix story prompt being permanent/un-dismissable
- Fixed a bug that caused the feature info chart for SOS items to not load.

#### 8.0.0-alpha.50

- Support for searching WFS features with WebFeatureServiceSearchProvider
- WFS-based AustralianGazetteerSearchProvider
- Fixed a bug causing users to be brought back to the Data Catalogue tab when clicking on an auto-detected user added catalogue item.
- Fixed a bug causing Data Preview to not appear under the My Data tab.
- Fix WMS style `DimensionSelector` for layers with no styles
- Add WMS legend for items with no styles
- Add warning messages if catalog/share link has been converted by `terriajs-server`.
- Update the scroll style in `HelpVideoPanel` and `SidePanel` helpful hints.
- Updated leaflet attribution to match the style of cesium credits.
- Remove `@computed` props from `WebFeatureServiceCapabilities`
- Fixed bug causing the Related Maps dropdown to be clipped.
- Add SDMX-json support for groups and items (using SDMX-csv for data queries)
- `TableMixin` now uses `ExportableMixin` and `AsyncMappableMixin`
- Move region provider loading in `TableMixin` `forceLoadTableMixin` to `loadRegionProviderList`
- Added `TableAutomaticStylesStratum.stratumName` instead of hard-coded strings
- Added `Dimension` interface for `SelectableDimension` - which can be used for Traits
- Make `SelectableDimension.options` optional

#### 8.0.0-alpha.49

- WMS GetFeatureInfo fix to ensure `style=undefined` is not sent to server
- Add support for splitting CSVs (TableMixins) that are using region mapping.
- `addUserCatalogMember` will now call `addToWorkbench` instead of `workbench.add`.
- Replaces `ShadowSection` with `ShadowMixin` using `SelectableDimensions`
- Fix Webpack Windows path issue
- Updated icons for view and edit story in the hamburger menu.
- Implemented new design for story panel.

#### 8.0.0-alpha.48

- Allow `cacheDuration` to be set on `ArcGisPortalCatalogGroup` and `ArcGisPortalItemReference`.
- Set default `ArcGisPortalCatalogGroup` item sorting by title using REST API parameter.
- Call `registerCatalogMembers` before running tests and remove manual calls to `CatalogMemberFactory.register` and `UrlMapping.register` in various tests so that tests reflect the way the library is used.
- Updated stratum definitions which used hardcoded string to use `CommonStrata` values.

#### 8.0.0-alpha.47

- Removed hard coded senaps base url.
- Added option for manual Table region mapping with `enableManualRegionMapping` TableTrait. This provides `SelectableDimensions` for the region column and region type.
- Added WMS Dimensions (using `SelectableDimensions`)
- Added WMS multi-layer style, dimension and legend support.
- Merged the `StyleSelector` and `DimensionsSelector`, and created a `SelectableDimensions` interface.
- Added `chartColor` trait for DiscretelyTimeVarying items.
- Replaced all instances of `createInfoSection` and `newInfo` with calls to `createStratumInstance` using an initialisation object.
- Added trait `leafletUpdateInterval` to RasterLayerTraits.
- Fix styling of WFS and GeoRSS.
- Fixed a bug that caused re-rendering of xAxis of charts on mouse move. Chart cursor should be somewhat faster as a result of this fix.
- Fixed a bug that caused some catalogue items to remain on the map after clicking "Remove all" on the workbench.
- Deleted old `ChartDisclaimer.jsx`
- Moved `DiscretelyTimeVaryingMixin` from `TableAutomaticStylesStratum` to `TableMixin`
- Added basic region-mapping time support
- Add short report to `ArcGisFeatureServerItem` for exceeding the feature limit.
- Added shift-drag quick zoom

#### 8.0.0-alpha.46

- Fixed i18n initialisation for magda based configurations

#### 8.0.0-alpha.45

- Upgraded to Cesium v1.71.
- Change `ExportableData` interface to `ExportableMixin` and add `disableExport` trait.
- Add basic WFS support with `WebFeatureServiceCatalogGroup` and `WebFeatureServiceCatalogItem`
- Update style of diff tool close button to match new design
- Remove sass code from the `HelpPanel` component
- Added an option for translation override from TerriaMap
- Help content, trainer bar & help terms can use translation overrides
- Accepts `backend` options under a new `terria.start()` property, `i18nOptions`
- Use `wms_api_url` for CKAN resources where it exists
- Tsxified `DateTimePicker` and refactored `objectifiedDates` (moved to `DiscretelyTimeVaryingMixin`).
- Update style of 'Change dates' button in delta to be underlined
- Fix issue with delta 'Date comparison' shifting places when querying new location
- Shows a disabled splitter button when entering diff
- Make Drag & Drop work again (tsxify `DragDropFile.tsx` and refactor `addUserFiles.ts`)
- Add `TimeVarying.is` function

#### 8.0.0-alpha.44

- Pass `format` trait on `TableColumnTraits` down to `TableAutomaticStylesStratum` for generating legends
- Add `multipleTitles` and `maxMultipleTitlesShowed` to `LegendItemTraits`
- Aggregate legend items in `createLegendItemsFromEnumColorMap` by colour, that is merge legend items with the same colour (using `multipleTitles`)
- Only generate `tableStyles` for region columns if no other styles exist
- TableAutomaticStylesStratum & CsvCatalogItem only returns unique `discreteTimes`s now
- Specified specific terriajs config for ForkTsCheckerWebpackPlugin

#### 8.0.0-alpha.43

- Replace `@gov.au/page-alerts` dependency with our own warning box component. This removes all `pancake` processes which were sometimes problematic.

#### 8.0.0-alpha.42

- Added ArcGIS catalog support via ArcGisPortalItemReference

#### 8.0.0-alpha.41

- Add `cacheDuration` and `forceProxy` to `UrlTraits` and add `cacheDuration` defaults to various catalog models.
- Tsify `proxyCatalogItemUrl`.
- Simplified SidePanel React refs by removing the double wrapping of the `withTerriaRef()` HOC
- Merged `withTerriaRef()` HOC with `useRefForTerria()` hook logic
- Breadcrumbs are always shown instead of only when doing a catalog search

#### 8.0.0-alpha.40

- Improve info section of `WebMapServiceCatalogItem` with content from GetCapabilities
- Re-implement `infoSectionOrder` as `CatalogMember` trait.
- Add `infoWithoutSources` getter to `CatalogMemberMixin` to prevent app crash when using `hideSources`
- Add support for nested WMS groups
- Added breadcrumbs when clicking on a catalogue item from a catalogue search

#### 8.0.0-alpha.39

- Development builds sped up by 3~20x - ts-loader is now optional & TypeScript being transpiled by babel-loader, keeping type check safety on a separate thread

#### 8.0.0-alpha.38

- Add `show` to `ShortReportTraits` and Tsxify `ShortReport`
- Convert `ShortReport` to styled-components, add accordian-like UI
- 3D tiles support is now implemented as a Mixin.

#### 8.0.0-alpha.37

- Add `refreshEnabled` trait and `AsyncMappableMixin` to `AutoRefreshMixin`
- Ensure `CkanCatalogGroup` doesn't keep re-requesting data when opening and closing groups.
- Add `typeName` to `CatalogMemberMixin`
- Add `header` option to `loadText`
- Add `isMixedInto` function for `AsyncMappableMixin` and `AsyncChartableMixin`
- Added file upload support for `GltfCatalogItem`. The supported extension is glb.
- Improve runtime themeing via styled components across main UI components
- Updated default welcome video defaults to a newer, slower video
- Difftool will now pick any existing marked location (like from a search result) and filter imagery for that location.
- Updated labelling & copy in Difftool to clarify workflow
- ChartCustomComponent now `abstract`, no longer specific to CSV catalog items. Implement it for custom feature info charts.
- Update date picker to use theme colours
- Removed some sass overrides on `Select` through `StyleSelectorSection`
- Update LeftRightSection to use theme colours
- Ported `GeoRssCatalogItem` to mobx, added support to skip entries without geometry.
- Update Difftool BottomPanel UI to clearer "area filter" and date pickers
- Update Difftool BottomPanel to load into Terria's BottomDock
- Rearrange MapButton layout in DOM to properly reflow with BottomDock
- Update Difftool MainPanel to not get clipped by BottomDock
- Rearrange MapDataCount to exist inside MapColumn for more correct DOM structure & behaviour
- Re-added chart disclaimer.

#### mobx-36

- Added `pointer-events` to `MapNavigation` and `MenuBar` elements, so the bar don't block mouse click outside of the button.
- Fixes "reminder pop-up" for help button being unclickable
- Use `useTranslation` instead of `withTranslation` in functional component (`MapDataCount`)
- Make welcome video url and placeholder configurable via configparameters
- Added `ExportableData` interface.
- Added `ExportData` component for data catalog.
- Added WCS "clip and ship" for WMS
- Added basic CSV export function
- Extend `UserDrawing` to handle rectangles
- Tsxify `MapInteractionMode`
- Changed default orientation for `GltfCatalogItem` to no rotation, instead of zero rotation wrt to terrain
- Added a title to welcome message video

#### mobx-35

- Add "Upload" to tour points
- Add tooltips anywhere required in UI via `parseCustomMarkdownToReactWithOptions` & customisable via `helpContentTerms`
- Add "map state" map data count to highlight state of map data
- Add a reminder "pop-up" that shows the location of the help button
- Fix bug causing story pop-up to be off screen
- Fix bug causing helpful hints to be cut off on smaller screens
- Changed the `Tool` interface, now accepting prop `getToolComponent` instead of `toolComponent`
- Added `ToolButton` for loading/unloading a tool
- Added `TransformationTraits` that can be used to change position/rotation/scale of a model.
- Merge master into mobx. This includes:
  - Upgraded to Cesium v1.68.
  - Story related enhancements:
    - Added a title to story panel with ability to close story panel.
    - Added a popup on remove all stories.
    - Added button for sharing stories.
    - Added a question popup on window close (if there are stories on the map so users don't lose their work).
- Added a new `editor` Icon
- Changed `ToolButton` to show the same icon in open/close state. Previously it showed a close icon in close state.

#### mobx-34

- Bug fix for `DatePicker` in `BottomDock` causing app crash
- Made changes to the video modals: close button has been added, pressing escape now closes the component and some basic unit tests created
- Updated the video modal for _Data Stories: Getting Started_ to use the new `VideoGuide` component
- Tweaked MyData/AddData tabs to make it possible to invoke them without using the `ExplorerWindow` component and also customize the extensions listed in the dropdown.
- Fix the timeline stack handling for when there are multiple time-enabled layers
- Ported timeseries tables.
- Extended the support for styles for ESRI ArcGis Feature Server. Line styles are supported for lines and polygon outlines in both Cesium and Leaflet viewer. #4405
- Fix polygon outline style bug.
- Add a unit test for polygon outline style.
- Add TrainerPane/TrainerBar "Terry the task trainer"
- Use `1.x.x` of `karma-sauce-launcher` to fix CI build failures
- Stop unknown icons specified in config.json from crashing UI
- Creates a `ShadowTraits` class that is shared by `GltfCatalogItem` and `Cesium3DTilesCatalogItem`.
- Fixed a bug where user added data was removed from catalogue when Remove from map button in data catalog is clicked.
- Fix leaflet zoom to work when bounding rectangle exists but doesn't have bounds defined

#### mobx-33

- Updated generic select so icon doesn't block click
- Re-added loading bar for leaflet & cesium viewers

#### mobx-32

- Made expanded SOS chart item shareable.
- Fixed a regression bug where the time filter is shown for all satellite imagery items
- Add unit tests for `WelcomeMessage` and `Disclaimer`
- Fixed minor UI errors in console
- Replaced helpful hints text with the new version
- Made the shapes of some of the workbench components rounded
- Add `clampToGround` property on to holes within polygons in `GeoJsonCatalogItem`
- Set default `clampToGround` trait to `true` for `GeoJsonCatalogItem`
- Fixed a bug where WMS items caused type errors in newer babel and typescript builds, due to mixed mixin methods on DiffableMixin & DiscretelyTimeVaryingMixin
- Fixed a bug where KmlCatalogItem did not use the proxy for any urls.
- Add support for `CkanCatalogGroup` and `CkanItemReference`.
- Added unit test to ensure getAncestors behaviour
- Hide the chart legend if there are more than four items to prevent things like FeatureInfo being pushed out of the view and the map resizing.
- Prevent addedByUser stack overflow
- Fixed a chart bug where moment points do not stick to the basis item when they are of different scale.
- Fixed a bug where the moment point selection highlight is lost when changing the satellite imagery date.
- Removed sass from Clipboard
- Updated LocationSearchResults to support multiple search providers
- Replaced lifesaver icon on the help button with a question mark button
- Fix handling of points and markers around the anti-meridian in the `LeafletVisualizer`.
- Fixed difference tool losing datepicker state by keeping it mounted
- Disabled unhelpful Help button when in `useSmallScreenInterface`
- Fixed a bug where a single incorrect catalog item in a group would prevent subsequent items from loading.
- Improved catalog parsing to include a stub (`StubCatalogItem`) when terriajs can't parse something

#### mobx-31

- Fixes broken time filter location picker when other features are present on the map.
- Fixes the feature info panel button to show imagery at the selected location.
- Added `hideSource` trait to `CatalogMemberTraits`. When set to true source URL won't be visible in the explorer window.
- Added `Title`, `ContactInformation`, `Fees` to the `CapabilitiesService` interface so they are pulled on metadata load.
- Resolved name issue of `WebMapServiceCapabilities`. Now it returns a name resolved from `capabilities` unless it is set by user.
- Added setting of `isOpenInWorkbench`, `isExperiencingIssues`, `hideLegendInWorkbench`, `hideSource` strats for `WebMapServiceCatalogItem` from `WebMapServiceCatalogGroup`.

#### mobx-30

- Ported welcome message to mobx with new designs
- Updated CI clientConfig values to include new help panel default
- Bumped explicit base typescript to 3.9.2
- Lock rollbar to 2.15.2
- Ported disclaimer to mobx with new designs
- Added diff tool for visualizing difference (delta) of images between 2 dates for services that support it.
- Updated workbench ViewingControls styles to line up with icons
- Prevent re-diff on workbench items that are already a diff
- Updated splitter to force trigger resizes so it catches up on any animation delays from the workbench
- Update workbench to trigger resize events onTransitionEnd on top of view-model-triggers
- Added satellite imagery to help panel
- Stop disclaimer clashing with welcome message by only loading WelcomeMessage after disclaimer is no longer visible
- Fixes a difftool bug where left/right items loose their split direction settings when the tool is reset
- Fixes a splitter bug where split direction is not applied to new layers.
- Re-added satellite guide prompt option via `showInAppGuides`
- Changed tour "go back 1 tour point" messaging from "previous" to "back"

#### mobx-29

- Fix handling of urls on `Cesium3DTilesCatalogItem` related to proxying and getting confused between Resource vs URL.
- Renamed `UrlReference.createUrlReferenceFromUrlReference` to `UrlReference.createCatalogMemberFromUrlReference`
- Moved url to catalog member mapping from `createUrlRefernceFromUrl.register` to `UrlToCatalogMemberMapping` (now in `UrlReference.ts` file)
- Added in-app tour framework & base tour items
- Make the help panel customisable for different maps by modifying `config.json`
- Added generic styled select
- Remove maxZoom from leaflet map.
- Run & configure prettier on terriajs lib/ json files
- Changed most of the icons for the `MapNavigation` section (on the right hand side) of the screen
- Added a close button to story panel
- Made `MapIconButton` to animate when expanding
- Remove requirement for browser to render based on make half pixel calculations for the Compass & stop it jumping around when animating

#### mobx-28

- Fix SASS exports causing some build errors in certain webpack conditions

#### mobx-1 through mobx-27

- Fixed DragDropFile and `createCatalogItemFromFileOrUrl` which wasn't enabled/working in mobx, added tests for `createCatalogItemFromFileOrUrl` and renamed `createCatalogItemFromUrl` to `createUrlRefernceFromUrl`.
- Fixed bug in StratumOrder where `sortBottomToTop` would sort strata in the wrong order.
- Allow member re-ordering via GroupMixin's `moveMemberToIndex`
- Fixed a bug where `updateModelFromJson` would ignore its `replaceStratum` parameter.
- Re-added Measure Tool support
- Re-added `CartoMapCatalogItem`
- Re-implemented `addedByUser` to fix bug where previews of user added data would appear in the wrong tab.
- Added header options for loadJson5, & allow header overrides on MagdaReference loading
- Re-added some matcher-type mappings in `registerCatalogMembers`.
- Added `UrlReference` to represent catalog items created from a url with an auto-detected type.
- Modified `upsertModelFromJson` so that when no `id` is provided, the `uniqueId` generated from `localId` or `name` is incremented if necessary to make it unique.
- Re-enable search components if SearchProvider option provided
- Modified tests to not use any real servers.
- Fixed bug causing workbench items to be shared in the wrong order.
- Fix bug where urls in the feature info panel weren't turned into hyperlinks
- Fix preview map's base map and bounding rectangle size
- Fixed positioning of the buttons at the bottom and the timeline component on mobile
- Added `hasLocalData` property to indicate when a catalog item contains local data. This property is used to determine whether the item can be shared or not.
- Fixed bug causing user added data to not be shared. Note that user added catalog item urls are now set at the user stratum rather than the definition stratum.
- Added the ability to filter location search results by an app-wide bounding box configuration parameter
- Re-introduce UI elements for search when a catalogSearchProvider is provided
- Fix bug that prevented live transport data from being hidden
- Hide opacity control for point-table catalog items.
- Fixed bug where `Catalog` would sometimes end up with an undefined `userAddedDataGroup`.
- Show About Data for all items by default.
- Fixed translation strings for the descriptive text about WMS and WFS URLs in the data catalogue.
- Fix bug that throws an error when clicking on ArcGIS Map Service features
- Fix initialisation of `terria`'s `shareDataService`.
- Support Zoom to Data on `CsvCatalogItem` when data has lat-lon columns.
- Add a trait called `showShadowUi` to `Cesium3DTilesCatalogItem` which hide shadows on workbench item UI.
- Re-added `ArcGisFeatureServerCatalogItem` and `ArcGisFeatureServerCatalogGroup`
- Prevent TerriaMap from crashing when timeline is on and changing to 2D
- Rewrite charts using `vx` svg charting library.
- Fixed bug causing `ArcGisFeatureServerCatalogItem` to throw an error when a token is included in the proxy url.
- Fix a bug for zooming to `ArcGisMapServerCatalogItem` layers
- Modified creation of catalog item from urls to set the item name to be the url at the defaults stratum rather than the definition stratum. This prevents actual item names at load strata from being overridden by a definition stratum name which is just a url.
- Fixed a bug causing highlighting of features with `_cesium3DTileFeature` to sometimes stop working. Also changed highlight colour to make it more visible.
- Fixed bug causing user added data with an auto-detected data type to not be shared properly.
- Modified `addToWorkbench` so that when a catalog item fails to load it is removed from the workbench and an error message is displayed.
- Add support for feature picking on region mapped datasets
- Revamp map buttons at top to support two menu configuration
- Viewer (2d/3d/3d-non-terrain) & basemap preferences are persisted to local storage again, and loaded back at startup
- Dramatically simplified map button styling (pre-styled-components)
- Allow DropdownPanel(InnerPanel) to show centered instead of offset toward the left
- Added AccessControlMixin for tracking access control of a given MagdaReference
- Add a legend title trait
- Show private or public dataset status on data catalog UI via AccessControlMixin
- Added `pointSizeMap` to `TableStyle` to allow point size to be scaled by value
- Added `isExperiencingIssues` to `CatalogMemberTraits`. When set to true, an alert is displayed above the catalog item description.
- Add gyroscope guidance
- Enable StyleSelectorSection workbench control for `WebMapServiceCatalogItem`
- New-new ui
- Add WIP help panes
- Added "Split Screen Mode" into workbench
- Moved excess workbench viewing controls into menu
- Updated bottom attribution styling
- Begin styled components themeing
- Make `clampToGround` default to true for `ArcGisFeatureServerCatalogItemTraits` to stop things from floating
- Add fix for `WebMapServiceCatalogItem` in `styleSelector` to prevent crash.
- Revert changes to `StyleSelectorSelection` component and refactor `WebMapServiceCatalogItem` styleSelector getter.
- Added a temporary fix for bug where a single model failing to load in `applyInitData` in `Terria` would cause other models in the same `initData` object to not load as well.
- Change gyroscope focus/hover behaviour to move buttons on hover
- Stop showing previewed item when catalog is closed
- Prevent `StoryPanel.jsx` from reloading magda references on move through story.
- Add google analytics to mobx
- Fixed google analytics on story panel
- Fixed path event name undefined labelling
- Enable zoomTo and splitter on `CartoMapCatalogItem`.
- Added name to `MapServerStratum` in `ArcGisMapServerCatalogItem`.
- Readded basic `CompositeCatalogItem`.
- Ported Augmented Reality features
- Fixed bug causing "Terrain hides underground features" checkbox to sometimes become out of sync between `SettingPanel` and `WorkbenchSplitScreen`.
- Ports the Filter by Location" feature for Satellite imagery. The property name setting is renamed to `timeFilterPropertyName` from `featureTimesProperty`.
- Made split screen window in workbench hidden when viewer is changed to 3D Smooth and 2D
- Tidy Help UI code
- Added `allowFeatureInfoRequests` property to `Terria` and prevent unnecessary feature info requests when creating `UserDrawing`s.
- Tidied up analytics port, fixed `getAncestors` & added `getPath` helper
- Updated upload icon to point upwards
- Prevent catalog item names from overflowing and pushing the collapse button off the workbench
- Stopped analytics launch event sending bad label
- Add .tsx tests for UI components
- Provide a fallback name for an `ArcGisServerCatalogItem`
- Ensure `CesiumTileLayer.getTileUrl` returns a string.
- Polished help UI to match designs
- Adds methods `removeModelReferences` to Terria & ViewState for unregistering and removing models from different parts of the UI.
- Add basic support for various error provider services, implementing support for Rollbar.
- Add trait to enabling hiding legends for a `CatalogMember` in the workbench.
- Added new help menu item on how to navigate 3d data
- Add traits to customize color blending and highlight color for `Cesium3DTilesCatalogItem`
- Reimplemented splitting using `SplitItemReference`.
- Fix bug that caused contents on the video panel of the help UI to overlay the actual video
- Overhauled location search to be a dropdown instead of list of results
- Fixed bug causing full app crash or viewer zoom refresh when using 3D view and changing settings or changing the terrain provider.
- Implements `SensorObservationServiceCatalogItem`.
- Add support for styling CSVs using a region mapped or text columns.
- Update Compass UI to include larger rotation target, remove sass from compass
- Link Compass "help" button to `navigation` HelpPanelItem (requires generalisation later down the track)
- Improve keyboard traversal through right-hand-side map icon buttons
- Link Compass Gyroscope guidance footer text to `navigation` HelpPanelItem (requires generalisation later down the track)
- Removed hardcoded workbench & Panel button colours
- Ensure CSV column names are trimmed of whitespace.
- Really stop analytics launch event sending bad & now empty & now finally the real label
- Re-added `ArcGisMapServerCatalogGroup` and `ArcGisServerGroup`.
- Tidy Compass UI animations, styles, titles
- Bumped mobx minor to 4.15.x, mobx-react major to 6.x.x
- Add `dateFormat` trait to `TimeVaryingTraits` to allowing formatting of datestrings in workbench and bottomdock.
- Tidy Gyroscope Guidance positioning
- Fixed FeatureInfoPanel using old class state
- Fixed MapIconButton & FeedbackButton proptypes being defined incorrectly
- Implement SenapsLocationsCatalogItem
- Update papaparse and improve handling for retrieveing CSVs via chunking that have no ContentLenth header

### v7.11.17

- Moved strings in DateTimeSelector and FeatureInfoPanel into i18next translation file.

### v7.11.16

- Fixed a bug where the timeline would not update properly when the timeline panel was resized.

### v7.11.15

- Fixed a bug when clicking the expand button on a chart in feature info when the clicked feature was a polygon.

### v7.11.14

- Update CARTO Basemaps CDN URL and attribution.
- Fixed issue with node 12 & 14 introduced in Cesium upgrade.

### v7.11.13

- Upgraded to Cesium v1.73.
- Removed any references to `BingMapsApi` (now deprecated).

### v7.11.12

- Fixed a crash with GeoJsonCatalogItem when you set a `stroke-opacity` in `styles`.

### v7.11.11

- If `showIEMessage` is `true` in config.json, warn IE11 users that support is ending.

### v7.11.10

- Remove caching from TerriaJsonCatalogFunction requests.
- Upgraded minimum node-sass version to one that has binaries for node v14.

### v7.11.9

- Update Geoscience Australia Topo basemap.
- Remove caching from WPS requests.
- Fix entity outline alpha value when de-selecting a feature.

### v7.11.8

- Upgraded to terriajs-cesium v1.71.3 which fixes a bug running gulp tasks on node v14.

### v7.11.7

- Add additional region mapping boundaries.

### v7.11.6

- Rework the handling of point datasets on the anti-meridian when using LeafletJS.
- Fix indices in some translation strings including strings for descriptions of WMS and WMS service.
- Upgraded to Cesium v1.71.

### v7.11.5

- Added `GeoRssCatalogItem` for displaying GeoRSS files comming from rss2 and atom feeds.
- Bug fix: Prevent geojson files from appearing twice in the workbench when dropped with the .json extension
- Story related enhancements:
  - Added a title to story panel with ability to close story panel.
  - Added a popup on remove all stories.
  - Added button for sharing stories.
  - Added a question popup on window close (if there are stories on the map so users don't lose their work).
- Pinned `html-to-react` to version 1.3.4 to avoid IE11 incompatibility with newer version of deep dependency `entities`. See https://github.com/fb55/entities/issues/209
- Added a `MapboxStyleCatalogItem` for showing Mapbox styles.
- Add a `tileErrorThresholdBeforeDisabling` parameter to `ImageryLayerCatalogItem` to allow a threshold to set for allowed number of tile failures before disabling the layer.

### v7.11.4

- Add support for `classBreaks` renderer to `ArcGisFeatureServerCatalogItem`.
- Upgraded to Cesium v1.68.
- Replace `defineProperties` and `freezeObject` to `Object.defineProperties` and `Object.freeze` respectively.
- Bumped travis build environment to node 10.
- Upgraded to `generate-terriajs-schema` to v1.5.0.

### v7.11.3

- Added babel dynamic import plugin for webpack builds.
- `ignoreUnknownTileErrors` will now also ignore HTTP 200 responses that are not proper images.

### v7.11.2

- Pass minimumLevel, in Cesium, to minNativeZoom, in Leaflet.
- Upgraded to Cesium v1.66.

### v7.11.1

- Fix for color of markers on the map associated with chart items

### v7.11.0

- Fix draggable workbench/story items with translation HOC
- Added first revision of "delta feature" for change detection of WMS catalog items which indicate `supportsDeltaComparison`
- Improve menu bar button hover/focus states when interacting with its panel contents
- Add ability to set opacity on `GeoJsonCatalogItem`
- Expanded test cases to ensure WorkbenchItem & Story have the correct order of components composed
- Fix broken catalog functions when used with translation HOC
- Fix bug with momentPoints chart type when plotting against series with null values
- Make the default `Legend` width a little smaller to account for the workbench scrollbar
- Bug fix for expanding chart - avoid creating marker where no lat lon exists.
- Add a `ChartDisclaimer` component to display an additional disclaimer above the chart panel in the bottom dock.
- Add `allowFeatureInfoRequests` property to `Terria` and prevent unnecessary feature info requests when creating `UserDrawing`s.
- Removes unsupported data that is drag and dropped from the workbench and user catalog.
- Adjusted z-index values so that the explorer panel is on top of the side panel and the notification window appears at the very top layer.
- Allow `CkanCatalogItem` names to be constructed from dataset and resource names where multiple resources are available for a single dataset
- Set the name of ArcGis MapServer CatalogGroup and CatalogItem on load
- Improve autodetecting WFS format, naming of the WFS catalog group and retaining the zoomToExtent
- Remove unnecessary nbsp; from chart download and expand buttons introduced through internationalization.
- Fix story prompt flag not being set after dismissing story, if `showFeaturePrompts` has been enabled

### v7.10.0

- Added proper basic internationalisation beginnings via i18next & react-i18next
- Fixed a bug where calling `openAddData()` or `closeCatalog()` on ViewState did not correctly apply the relevant `mobileViewOptions` for mobile views.
- Fixed filter by available dates on ImageryLayerCatalogItem not copying to the clone when the item is split.
- Fixed an error in `regionMapping.json` that causes some states to be mismatched when using Australian state codes in a column labelled "state". It is still recommended to use "ste", "ste_code" or "ste_code_2016" over "state" for column labels when matching against Australian state codes.
- Fixed bug where "User data" catalog did not have add-buttons.
- Added ability to re-add "User data" CSV items once removed from workbench.
- Changed catalog item event labels to include the full catalog item path, rather than just the catalog item name.
- Added support for `openAddData` option in config.json. If true, the "Add Data" dialog is automatically opened at startup.
- Welcome message, in-app guides & new feature prompts are now disabled by default. These can be re-enabled by setting the `showWelcomeMessage`, `showInAppGuides` & `showFeaturePrompts` options in config.json.
- Updated Welcome Message to pass its props to `WelcomeMessagePrimaryBtnClick` & `WelcomeMessageSecondaryBtnClick` overrides
- Welcome message, in-app guides & new feature prompts are now disabled by default. These can be re-enabled by setting the `showWelcomeMessage`, `showInAppGuides` & `showFeaturePrompts` options in config.json.
- Updated Welcome Message to pass its props to `WelcomeMessagePrimaryBtnClick` & `WelcomeMessageSecondaryBtnClick` overrides.
- Fixed a bug in anti-meridian handling causing excessive memory use.
- Handled coordinate conversion for GeoJson geometries with an empty `coordinates` array.
- Fixed height of My Data drag and drop box in Safari and IE.

### v7.9.0

- Upgraded to Cesium v1.63.1. This upgrade may cause more problems than usual because Cesium has switched from AMD to ES6 modules. If you run into problems, please contact us: https://terria.io/contact

### v7.8.0

- Added ability to do in-app, "static guides" through `<Guide />`s
- Added in-app Guide for time enabled WMS items
- Initial implementation of language overrides to support setting custom text throughout the application.
- Added ability to pass `leafletUpdateInterval` to an `ImageryLayerCatalogItem` to throttle the number of requests made to a server.

### v7.7.0

- Added a quality slider for the 3D map to the Map panel, allowing control of Cesium's maximumScreenSpaceError and resolutionScale properties.
- Allowed MapboxMapCatalogItems to be specified in catalog files using type `mapbox-map`.
- We now use styles derived from `drawingInfo` from Esri Feature Services.
- Chart related enhancements:
  - Added momentPoints chart type to plot points along an available line chart.
  - Added zooming and panning on the chart panel.
  - Various preventative fixes to prevent chart crashes.
- Increased the tolerance for intermittent tile failures from time-varying raster layers. More failures will now be allowed before the layer is disabled.
- Sensor Observation Service `GetFeatureOfInterest` requests no longer erroneously include `temporalFilters`. Also improved the generated request XML to be more compliant with the specification.
- Fixed a bug where differences in available dates for `ImageryLayerCatalogItem` from original list of dates vs a new list of dates, would cause an error.
- Improved support for layers rendered across the anti-meridian in 2D (Leaflet).
- Fixed a crash when splitting a layer with a `momentPoints` chart item.
- Fixed a crash when the specified Web Map Service (WMS) layer could not be found in the `GetCapabilities` document and an alternate legend was not explicitly specified.

### v7.6.11

- Added a workaround for a bug in Google Chrome v76 and v77 that caused problems with sizing of the bottom dock, such as cutting off the timeline and flickering on and off over the map.
- Set cesium rendering resolution to CSS pixel resolution. This is required because Cesium renders in native device resolution since 1.61.0.

### v7.6.10

- Fixed error when opening a URL shared from an explorer tab. #3614
- Resolve a bug with `SdmxJsonCatalogItem`'s v2.0 where they were being redrawn when dimensions we're changed. #3659
- Upgrades terriajs-cesium to 1.61.0

### v7.6.9

- Automatically set `linkedWcsCoverage` on a WebMapServiceCatalogItem.

### v7.6.8

- Added ability in TerriaJsonCatalogFunction to handle long requests via HTTP:202 Accepted.

### v7.6.7

- Fixed share disclaimer to warn only when user has added items that cannot be shared.

### v7.6.6

- Basemaps are now loaded before being enabled & showed

### v7.6.5

- Add the filename to a workbench item from a drag'n'dropped file so it isn't undisplayed as 'Unnamed item'.
- Fixed inability to share SOS items.
- Added an option to the mobile menu to allow a story to be resumed after it is closed.
- The "Introducing Data Stories" prompt now only needs to be dismissed once. Previously it would continue to appear on every load until you clicked the "Story" button.
- Fixed a crash that could occur when the feature info panel has a chart but the selected feature has no chart data.
- Fixed a bug where the feature info panel would show information on a vector tile region mapped dataset that had no match.

### v7.6.4

- Add scrollbar to dropdown boxes.
- Add support for SDMX version 2.1 to existing `SdmxJsonCatalogItem`.
- Add a warning when sharing a map describing datasets which will be missing.
- Enable the story panel to be ordered to the front.
- Disable the autocomplete on the title field when adding a new scene to a story.
- Fix SED codes for regionmapping

### v7.6.3

- Fixed a bug with picking features that cross the anti-meridian in 2D mode .
- Fixed a bug where `ArcGisMapServerCatalogItem` legends were being created during search.
- Fixed a bug where region mapping would not accurately reflect share link parameters.

### v7.6.2

- Fixed a bug that made some input boxes unreadable in some web browsers.

### v7.6.1

- Fixed a bug that prevented the "Feedback" button from working correctly.
- Fix a bug that could cause a lot of extra space to the left of a chart on the feature info panel.

### v7.6.0

- Added video intro to building a story
- Allow vector tiles for region mapping to return 404 for empty tiles.

### v7.5.2

- Upgraded to Cesium v1.58.1.
- Charts are now shared in share & story links

### v7.5.1

- Fixed a bug in Cesium that prevented the new Bing Maps "on demand" basemaps from working on `https` sites.

### v7.5.0

- Added the "Story" feature for building and sharing guided tours of maps and data.
- Added sharing within the data catalog to share a given catalog group or item
- Switched to using the new "on demand" versions of the Bing Maps aerial and roads basemaps. The previous versions are deprecated.

### v7.4.1

- Remove dangling comma in `regionMapping.json`.
- `WebMapServicCatalogItem` now includes the current `style` in generated `GetLegendGraphic` URLs.

### v7.4.0

- Upgraded to Cesium v1.57.
- Fixed a bug where all available styles were being retrieved from a `GetCapabilities` for each layer within a WMS Group resulting in memory crashes on WMSs with many layers.
- Support State Electoral Districts 2018 and 2016 (SED_Code_2018, SED_Code_2016, SED_Name_2018, SED_Name_2016)

### v7.3.0

- Added `GltfCatalogItem` for displaying [glTF](https://www.khronos.org/gltf/) models on the 3D scene.
- Fixed a bug where the Map settings '2D' button activated '3D Smooth' view when configured without support for '3D Terrain'.
- Added `clampToTerrain` property to `GeoJsonCatalogItem`.
- When clicking a polygon in 3D Terrain mode, the white outline is now correctly shown on the terrain surface. Note that Internet Explorer 11 and old GPU hardware cannot support drawing the highlight on terrain, so it will not be drawn at all in these environments.

### v7.2.1

- Removed an extra close curly brace from `regionMapping.json`.

### v7.2.0

- Added `hideLayerAfterMinScaleDenominator` property to `WebMapServiceCatalogItem`. When true, TerriaJS will show a message and display nothing rather than silently show a scaled-up version of the layer when the user zooms in past the layer's advertised `MinScaleDenominator`.
- Added `GeoJsonParameterEditor`.
- Fixed a bug that resulted in blank titles for catalog groups loaded from automatically detected (WMS) servers
- Fixed a bug that caused some chart "Expand" options to be hidden.
- Added `CED_CODE18` and `CED_NAME18` region types to `regionMapping.json`. These are now the default for CSV files that reference `ced`, `ced_code` and `ced_name` (previously the 2016 versions were used).
- Improved support for WMTS, setting a maximum level to request tiles at.

### v7.1.0

- Support displaying availability for imagery layers on charts, by adding `"showOnChart": true" or clicking a button in the UI.
- Added a `featureTimesProperty` property to all `ImageryLayerCatalogItem`s. This is useful for datasets that do not have data for all locations at all times, such as daily sensor swaths of near-real-time or historical satellite imagery. The property specifies the name of a property returned by the layer's feature information query that indicates the times when data is available at that particular location. When this property is set, TerriaJS will display an interface on the workbench to allow the user to filter the times to only those times where data is available at a particular location. It will also display a button at the bottom of the Feature Information panel allowing the user to filter for the selected location.
- Added `disablePreview` option to all catalog items. This is useful when the preview map in the catalog will be slow to load.
- When using the splitter, the feature info panel will now show only the features on the clicked side of the splitter.
- Vector polygons and polylines are now higlighted when clicked.
- Fixed a bug that prevented catalog item split state (left/right/both) from being shared for CSV layers.
- Fixed a bug where the 3D globe would not immediately refresh when toggling between the "Terrain" and "Smooth" viewer modes.
- Fixed a bug that could cause the chart panel at the bottom to flicker on and off rapidly when there is an error loading chart data.
- Fixed map tool button positioning on small-screen devices when viewing time series layers.

### v7.0.2

- Fixed a bug that prevented billboard images from working on the 2D map.
- Implemented "Zoom To" support for KML, CZML, and other vector data sources.
- Upgraded to Cesium v1.55.

### v7.0.1

- Breaking Changes:
  - TerriaJS no longer supports Internet Explorer 9 or 10.
  - An application-level polyfill suite is now highly recommended, and it is required for Internet Explorer 11 compatibility. The easiest approach is to add `<script src="https://cdn.polyfill.io/v2/polyfill.min.js"></script>` to the `<head>` element of your application's HTML page, which will deliver a polyfill suite tailored to the end-user's browser.
  - TerriaJS now requires Node.js v8.0 or later.
  - TerriaJS now requires Webpack v4.0 or later.
  - TerriaJS now uses Gulp v4.0. If you have Gulp 3 installed globally, you'll need to use `npm run gulp` to run TerriaJS gulp tasks, or upgrade your global Gulp to v4 with `npm install -g gulp@4`.
  - TerriaJS now uses Babel v7.0.
  - Removed `UrthecastCatalogItem`, `UrthecastCatalogGroup`, and `registerUrthcastCatalogItems`. The Urthecast functionality was dependent on an npm package that hadn't been updated in three years and had potential security vulnerabilities. Please [let us know](https://gitter.im/TerriaJS/terriajs) if you were using this functionality.

### v6.5.0

- Add support for rendering Mapbox Vector Tiles (MVT) layers. Currently, polygons are the only supported geometry type, and all polygons are drawn with the same outline and fill colors.
- `wwwroot/data/regionMapping.json` is now the default region mapping file (rather than a file provided by TerriaMap), and needs to be explicitly overridden by a `regionMappingDefinitionsUrl` setting in config.json.

### v6.4.0

- The Feature Info panel can now be moved by clicking and dragging it.
- The map tool buttons are now arranged horizontally instead of vertically on small-screen mobile devices.
- When using a Web Map Service (WMS) catalog item with the `linkedWcsUrl` and `linkedWcsCoverage` properties, we now pass the selected WMS style to the Web Coverage Service (WCS) so that it can optionally return different information based on the selected style.
- Added `stationIdWhitelist` and `stationIdBlacklist` properties to `SensorObservationServiceCatalogItem` to allow filtering certain monitoring stations in/out.
- Fixed a bug that caused a crash when attempting to use a `style` attribute on an `<a>` tag in Markdown+HTML strings such as feature info templates.
- Fixed a bug that displaced the chart dropdown list on mobile Safari.

### v6.3.7

- Upgraded to Cesium v1.53.

### v6.3.6

- Dragging/dropping files now displays a more subtle notification rather than opening the large Add Data / My Data panel.
- The `sendFeedback` function can now be used to send additional information if the server is configured to receive it (i.e. `devserverconfig.json`).
- Made custom feedback controls stay in the lower-right corner of the map.
- Improved the look of the toolbar icons in the top right, and added an icon for the About page.

### v6.3.5

- Changed the title text for the new button next to "Add Data" on the workbench to "Load local/web data".
- Fixed a bug that caused the area to the right of the Terria log on the 2D map to be registered as a click on the logo instead of a click on the map.
- Fixed a bug that caused the standard "Give Feedback" button to fail to open the feedback panel.
- Swapped the positions of the group expand/collapse icon and the "Remove from catalogue" icon on the My Data panel, for more consistent alignment.
- Made notifications honor the `width` and `height` properties. Previously, these values were ignored.

### v6.3.4

- Added the ability to add custom components to the feedback area (lower right) of the user interface.

### v6.3.3

- Upgraded to Cesium v1.51.

### v6.3.2

- Added "filterByProcedures" property to "sos" item (default: true). When false, the list of procedures is not passed as a filter to GetFeatureOfInterest request, which works better for BoM Water Data Online services.

### v6.3.1

- Fixed a bug that caused the compass control to be misaligned in Internet Explorer 11.

### v6.3.0

- Changed the "My Data" interface to be much more intuitive and tweaked the visual style of the catalog.
- Added `CartoMapCatalogItem` to connect to layers using the [Carto Maps API](https://carto.com/developers/maps-api/).

## v6.2.3

- Made it possible to configure the compass control's colors using CSS.

### v6.2.2

- Removed the Terria logo from the preview map and made the credit there smaller.
- Fall back to the style name in the workbench styles dropdown when no title is given for a style in WMS GetCapabilities.

### v6.2.1

- We now use Cesium Ion for the Bing Maps basemaps, unless a `bingMapsKey` is provided in [config.json](https://docs.terria.io/guide/customizing/client-side-config/#parameters). You can control this behavior with the `useCesiumIonBingImagery` property. Please note that if a `bingMapsKey` is not provided, the Bing Maps geocoder will always return no results.
- Added a Terria logo in the lower left of the map. It can be disabled by setting `"hideTerriaLogo": true` in `config.json`.
- Improved the credits display on the 2D map to be more similar to the 3D credits.
- Fixed a bug that caused some legends to be missing or incomplete in Apple Safari.

### v6.2.0

- Added a simple WCS "clip and ship" functionality for WMS layers with corresponding a WCS endpoint and coverage.
- Fixed problems canceling drag-and-drop when using some web browsers.
- Fixed a bug that created a time period where no data is shown at the end of a time-varying CSV.
- Fixed a bug that could cause endless tile requests with certain types of incorrect server responses.
- Fixed a bug that could cause endless region tile requests when loading a CSV with a time column where none of the column values could actually be interpreted as a time.
- Added automatic retry with jittered, exponential backoff for tile requests that result in a 5xx HTTP status code. This is especially useful for servers that return 503 or 504 under load. Previously, TerriaJS would frequently disable the layer and hit the user with an error message when accessing such servers.
- Updated British National Grid transform in `Proj4Definitions` to a more accurate (~2 m) 7 parameter version https://epsg.io/27700.
- Distinguished between 3D Terrain and 3D Smooth in share links and init files.
- Upgraded to Cesium v1.50.

### v6.1.4

- Fixed a bug that could cause the workbench to appear narrower than expected on some systems, and the map to be off-center when collapsing the workbench on all systems.

### v6.1.3

- When clicking a `Split` button on the workbench, the new catalog item will no longer be attached to the timeline even if the original was. This avoids a confusing situation where both catalog items would be locked to the same time.
- Added KMZ to the whitelisted formats for `MagdaCatalogItem`.
- Fixed a bug that caused a crash when switching to 2D with vector data already on the map, including when visiting a share link with vector data when the map ends up being 2D.
- The "Hide Workbench" button is now attached to the side of the Workbench, instead of on the opposite side of the screen from it.

### v6.1.2

- Fixed a bug that prevented `BingMapsSearchProviderViewModel` and other uses of `loadJsonp` from working correctly.

### v6.1.1

- Upgraded to terriajs-server v2.7.4.

### v6.1.0

- The previous default terrain provider, STK World Terrain, has been deprecated by its provider. _To continue using terrain in your deployed applications, you *must* obtain a Cesium Ion key and add it to `config.json`_. See https://cesium.com/ to create an Ion account. New options are available in `config.json` to configure terrain from Cesium Ion or from another source. See https://terria.io/Documentation/guide/customizing/client-side-config/#parameters for configuration details.
- Upgraded to Cesium v1.48.
- Added `Cesium3DTilesCatalogItem` for visualizing [Cesium 3D Tiles](https://github.com/AnalyticalGraphicsInc/3d-tiles) datasets.
- Added `IonImageryCatalogItem` for accessing imagery assets on [Cesium Ion](https://cesium.com/).
- Added support for Cesium Ion terrain assets to `CesiumTerrainProvider`. To use an asset from Ion, specify the `ionAssetId` and optionally the `ionAccessToken` and `ionServer` properties instead of specifying a `url`.
- Fixed a bug that could cause legends to be missing from `WebMapServiceCatalogItems` that had `isEnabled` set to true.

### v6.0.5

- Added `rel="noreferrer noopener"` to all `target="_blank"` links. This prevents the target page from being able to navigate the source tab to a new page.
- Fixed a bug that caused the order of items on the Workbench to change when visiting a share link.

### v6.0.4

- Changed `CesiumSelectionIndicator` to no longer use Knockout binding. This will avoid a problem in some environments, such as when a Content Security Policy (CSP) is in place.

### v6.0.3

- Fixed a bug that prevented users from being able to enter coordinates directly into catalog function point parameter fields.

### v6.0.2

- Fixed a bug that prevented interaction with the 3D map when the splitter was active.

### v6.0.1

- Added `parameters` property to `ArcGisMapServerCatalogItem`, allowing arbitrary parameters to be passed in tile and feature info requests.

### v6.0.0

- Breaking Changes:
  - An application-level polyfill suite is now required for Internet Explorer 9 and 10 compatibility. The easiest approach is to add `<script src="https://cdn.polyfill.io/v2/polyfill.min.js"></script>` to the `<head>` element of your application's HTML page.
  - In TerriaJS v7.0.0 (the _next_ major release), a polyfill suite may be required for Internet Explorer 11 as well. Adopting the approach above now will ensure you don't need to worry about it then.
- Overhauled support for printing. There is now a Print button on the Share panel that will provide a much better printable form of the map than the browser's built-in print feature. If a user uses the browser's print button instead, a message at the top will suggest using the TerriaJS Print feature and open the Share panel. Calling `window.print` (e.g. on a TerriaJS instance inside an iframe) will invoke the new TerriaJS print feature directly.
- Fixed a bug that caused `Leaflet.captureScreenshot` to show all layers on both sides even with the splitter active.
- Fixed a bug that prevented some vector features from appearing in `Leaflet.captureScreenshot`.
- Added ability to move the splitter thumb position vertically so that users can move it to prevent occlusions.
- Added `TerriaJsonCatalogFunction`. This catalog function allows an arbitrary HTTP GET to be invoked with user-provided parameters and return TerriaJS catalog JSON.
- Fixed a bug that could cause the feature info panel to sometimes be nearly transparent in Internet Explorer 11.
- Fixed a bug that caused an expanded preview chart's workbench item to erroneously show the date picker.
- Updated `MagdaCatalogItem` to match Magda project

### 5.7.0

- Added `MagdaCatalogItem` to load details of a catalog item from [Magda](https://github.com/TerriaJS/magda).
- Fixed a bug that could cause a time-dynamic WMS layer to fail to ever show up on the map if the initial time on the timeline was outside the intervals where the layer had data.
- Fixed a bug which could cause a crash during load from share link when the layer default is to not `useOwnClock` but the share link has `useOwnClock` set.
- Fixed an issue that caused a 'This data source is already shown' error in particular circumstances.

### 5.6.4

- Fixed a bug causing an error message when adding tabular data to the workbench before it was loaded.

### 5.6.3

- Display of Lat Lon changed from 3 deciml places to 5 decimal places - just over 1m precision at equator.
- Fixed a bug that caused the timeline to appear when changing the time on the workbench for a layer not attached to the timeline.
- The workbench date/time picker is now available for time varying point and region CSVs.
- Fixed a bug that caused the workbench date picker controls to disappear when the item was attached to the timeline and the timeline's current time was outside the valid range for the item.

### 5.6.2

- Renamed search marker to location marker.
- Added the clicked coordinates to the bottom of the feature info panel. Clicking the marker icon will cause the location to be indicated on the map.
- The location marker is now included in shared map views.
- Fixed a bug that could cause split WMS layers to show the incorrect layer data for the date shown in the workbench.
- Refactored current time handling for `CatalogItem` to reduce the complexity and number of duplicated current time states.
- Fixed feature info updating when the time is changed from the workbench for `TableCatalogItem`.
- Change the workbench catalog item date picker so that updating the date does not disable the timeslider.
- Fix a bug that meant that, when the current time was updated on an `ImageryCatalogItem` while the layer wasn't shown, the old time was still shown when the layer was re-enabled.
- Added `{{terria.currentTime}}` to feature info template.
- Added a way to format times within a feature info tempate. E.g. `{{#terria.formatDateTime}}{"format": "dd-mm-yyyy HH:MM:ss"}{{terria.currentTime}}{{/terria.formatDateTime}}`.
- Fixed a bug that caused the selection indicator to float strangely when visiting a share link with a selected feature.
- Fixed a bug that caused a region to be selected even when clicking on a hole in that region.
- Fixed a bug that prevented the selection indicator from following moving features on the 2D map.
- Fixed a bug that caused Leaflet to stop rendering further points in a layer and throw errors when calculating extent when one point had invalid characters in the latitude or longitude field.
- We now default to `autoPlay: false` if it's not specified in `config.json`.
- Changed search box placeholders to more precisely reflect their functionality.
- CartoDB basemaps are now always loaded over HTTPS.

### 5.6.1

- Fixed a bug that could cause the workbench UI to hang when toggling concepts, particularly for an `SdmxJsonCatalogItem`.
- Added previous and next buttons to workbench catalog item date picker.

### 5.6.0

- Upgraded to Cesium 1.41.

### 5.5.7

- Added support for using tokens to access WMS layers, particularly using the WMS interface to ArcGIS servers.

### 5.5.6

- Tweaked the sizing of the feature info panel.
- Fixed a bug that caused `ArcGisMapServerCatalogItem` to always use the server's single fused map cache, if available. Now, if the `layers` property is specified, we request individual dynamic layers and ignore the fused map cache.

### 5.5.5

- Fixed a bug that caused the feature info panel to stop working after clicking on a location search marker.
- Added support for ArcGIS tokens on the 2D map. Previously, tokens only worked reliably in 3D.
- Improved handling of tile errors, making it more consistent between 2D and 3D.
- Fixed a bug that prevented the Add Data button from working Internet Explorer 9 unless the DevTools were also open.
- Improved the sizing of the feature info panel so it is less likely to completely obscure the map.

### 5.5.4

- Fixed a serious bug that prevented opening the Data Catalog in Internet Explorer.
- Fixed some problems with the Terria Spatial Analytics `CatalogFunctions`.

### 5.5.3

- Fixed a bug in SDMX-JSON when using `cannotSum`.

### 5.5.2

- Deprecated SDMX-JSON catalog items' `cannotDisplayPercentMap` in favour of `cannotSum`.
- Updated `cannotSum` so that it does not display a total in some cases, as well as suppressing the regional-percentage checkbox. `cannotSum` can be either a mapping of concept ids to the values that prevent summing, or simply `true` to always prevent summing.
- Fixed a bug that caused an error when Splitting a layer that does not have a `clock`.

### 5.5.1

- Added `cannotDisplayPercentMap` to SDMX-JSON catalog items, to optionally turn off the "display as a percentage of regional total" checkbox when the data is not a count (eg. a rate or an average).

### 5.5.0

- Added the ability to split the screen into a left-side and right-side, and show raster and region mapped layers on only one side of the splitter.
- Added the ability to use a tabbed catalog in the explorer panel on desktop site. Setting `tabbedCatalog` parameter to `true` in `config.json` causes top-level groups in the catalog to list items in separate explorer panel tabs.
- Added the ability to use vector tile properties in feature info templates when using region mapping (data row attributes will overwrite vector tile properties with the same name)
- Properties available in feature info templates are now JSON parsed and replaced by their javascript object if they start with `[` or `{` and parse successfully
- Decreased flickering of time-varying region mapped layers by pre-rendering the next time interval.
- Fixed a bug in `WebMapServiceCatalogItem` that could cause a WMS time time dimension to be interpreted incorrectly if it was specified only using dates (not times) and with a periodicity of less than a day.

### 5.4.5

- Improved behaviour of SDMX-JSON items when no data is available.

### 5.4.4

- Added support for specifying namespaced layer names in the `WebMapServiceCatalogItem` `layers` property.
- Made TerriaJS tolerant of XML/HTML inside text elements in WMS GetCapabilities without being properly wrapped in `CDATA`.

### 5.4.3

- Fixed a build problem on case-sensitive file systems (e.g. most Linux systems).

### 5.4.2

- We no longer show the Zoom To button on the workbench when there is no rectangle to zoom to.

### 5.4.1

- Fixed a bug when sharing SDMX-JSON catalog items.
- Improved display of "Add Data" panel on small screens when Feedback and Feature Info panels are open.
- Added "search in data catalog" link to mobile search.
- Added a button to automatically copy share url into clipboard in share panel.
- Added `initFragmentPaths` property to the `parameters` section of `config.json`. It can be used to specify an array of base paths for resolving init fragments in the URL.
- Modified `CkanCatalogItem` to exclude files that advertise themselves as KML files but have the file extension .ZIP.
- Removed "View full size image" link on the share panel. Chrome 60 removed the ability to navigate to a data URI, and other browsers are expected to follow this lead.

### 5.4.0

- Breaking change: removed some old types that haven't been used since the new React-based user interface in v4.0.0, specifically `KnockoutHammerBinding`, `KnockoutMarkdownBinding`, `PopupMessageConfirmationViewModel`, `PopupMessageViewModel`, and `PopupViewModel`.
- Added the ability to use tokens from terriajs-server for layers requiring ESRI tokens.
- Catalog group items are now sorted by their in-catalog name

### 5.3.0

- Added the ability to use the analytics region picker with vector tile region mapping by specifiying a WMS server & layer for analytics only.
- Updated the client side validation to use the server-provided file size limit when drag/dropping a file requiring the conversion service.
- `zoomOnEnable` now works even for a catalog item that is initially enabled in the catalog. Previously, it only worked for catalog items enabled via the user interface or otherwise outside of the load process.
- Added `initialTimeSource` property to `CsvCatalogItem` so it is possible to specify the value of the animation timeline at start from init files.
- Added to documentation for customizing data appearance.
- Added `CatalogShortcut` for creating tool items for linking to a `CatalogItem`.
- Renamed `ViewState.viewCatalogItem()` to `viewCatalogMember` to reflect that it can be used for all `CatalogMembers`, not just `CatalogItems`.
- Fixed a bug that could cause a crash when switching to 2D when the `initialView` was just a `Rectangle` instead of a `CameraView`.
- Fixed a bug that caused multiple layers with generated, gradient legends to all show the same legend on the Workbench.

### 5.2.11

- Pinned `urijs` to v1.18.10 to work around a breaking change in v1.18.11.

### 5.2.10

- Improved the conversion of Esri polygons to GeoJSON by `featureDataToGeoJson`. It now correctly handles polygons with holes and with multiple outer rings.
- Added some fields to the dataset info page for `CkanCatalogItem`.
- Fixed a bug that could cause some layers, especially the Bing Maps basemap, to occasionally be missing from the 2D map.
- Fixed a bug that could cause the selected time to move to the end time when sharing a map with a time-dynamic layer.

### 5.2.9

- A catalog item's `cacheDuration` property now takes precedence over the cache duration specified by the code. Previously, the `cacheDuration` would only override the default duration (2 weeks).

### 5.2.8

- Added option to expand the HTML embed code and toggle URL shorting for the share link.
- The Share feature now includes the current time selected on the timeline, so that anyone visiting a share link will see the map at the intended time.

### 5.2.7

- Added the Latitude and Longitude to the filename for the Feature Information file download.
- Added the time to the timeline labels when zoomed in to a single day. Previously, the label sometimes only showed the date.

### 5.2.6

- Added the ability to disable the conversion service so that no user data is sent outside of the client by setting `conversionServiceBaseUrl` to `false` in the `parameters` section of `config.json`.
- Added the ability to disable the location button by setting `disableMyLocation` to `true` in the `parameters` section of `config.json`.
- Fixed a bug that caused the share functionality to fail (both screenshot and share link) in 2d mode.
- Fixed a bug with explicitly styled enum columns in Internet Explorer.
- Fixed a bug that caused the selected column in a csv to be the second column when a time column is present.

### 5.2.5

- Fixed a bug with `forceProxy: true` which meant that vector tiles would try, and fail, to load over the proxy.
- Added documentation for customizing data appearance, and folded in existing but orphaned documentation for creating feature info templates.
- Changed the LocateMe button so that it toggles and continuously updates the location when Augmented Reality is enabled.
- Added the ability to set SDMX-JSON region names from a region type dimension, using a Mustache template. This was required so regions can be mapped to specific years, even if not specified by the SDMX-JSON server.
- Added `viewermode` to the users persistent local storage to remember the last `ViewerMode` used.
- Added the ability to customize the preamble text on the feedback form ("We would love to hear from you!") by setting `feedbackPreamble` in the `parameters` section of `config.json`.

### 5.2.4

- Fixed a bug that prevented error messages, such as when a dataset fails to load, from being shown to the user. Instead, the errors were silently ignored.

### 5.2.3

- Fixed a bug that gave expanded Sensor Observation Service charts poor names.
- Fixed a bug that prevented some table-based datasets from loading.

### 5.2.2

- Fixed download of selected dataset (as csv) so that quotes are handled in accordance with https://tools.ietf.org/html/rfc4180. As a result, more such downloads can be directly re-loaded in Terria by dragging and dropping them.

### 5.2.1

- Changed the default opacity for points from CSV files without a value column to 1.0 (previously it was 0.6). This is a workaround for a Cesium bug (https://github.com/AnalyticalGraphicsInc/cesium/issues/5307) but really a better choice anyway.
- Fixed a bug which meant non-standard properties of some table data sources (eg. csv, SOS, SDMX-JSON) were missing in the feature info panel, because of a breaking change in Cesium 1.33.

### 5.2.0

- Fixed a bug that caused layer disclaimers to fail to appear when the layer was enabled via a share link. Since the user was unable to accept the disclaimer, the layer also failed to appear.
- Added `AugmentedVirtuality` (user facing feature name Augmented Reality) to allow users to use their mobile device's orientation to set the camera view.
- Added the `showFeaturesAtAllTimes` option to Sensor Observation Service items. This improves the user experience if the server returns
  some features starting in 1990, say, and some starting in 1995, so that the latter still appear (as grey points with no data) in 1990.
- Fixed a bug that prevented preview charts in the feature info panel from updating when the user changed the Sensor Observation Service frequency.
- Fixed a bug that allowed the user to de-select all the display choices for Sensor Observation Service items.
- Improved the appearance of charts where all the y-values are null. (It now shows "No preview available".)
- Upgraded to Leaflet 1.0.3 for the 2D and preview maps.
- Upgraded to [Cesium 1.33](https://github.com/AnalyticalGraphicsInc/cesium/blob/1.33/CHANGES.md) for the 3D view.

### 5.1.1

- Fixed a bug that caused an 'added' and a 'shown' event for "Unnamed Item" to be logged to Google Analytics when previewing an item in the catalog.
- Added a 'preview' Google Analytics event when a catalog item is shown on the preview map in the catalog.
- Fixed a bug that prevented csv files with missing dates from loading.
- Fixed a bug that could cause an error when adding a layer without previewing it first.

### 5.1.0

- Fixed a bug that prevented `WebMapServiceCatalogItem` from acting as a time-dynamic layer when the time dimension was inherited from a parent layer.
- `WebMapServiceCatalogItem` now supports WMS 1.1.1 style dimensions (with an `Extent` element) in addition to the 1.3.0 style (`Dimension` only).
- `WebMapServiceCatalogItem` now passes dates only (rather than dates and times) to the server when the TIME dimension uses the `start/stop/period` form, `start` is a date only, and `period` does not include hours, minutes, or seconds.
- `WebMapServiceCatalogItem` now supports years and months (in addition to days, hours, minutes, and seconds) in the period specified of a TIME dimension.
- `WebMapServiceCatalogItem` now ignores [leap seconds](https://en.wikipedia.org/wiki/Leap_second) when evaluating ISO8601 periods in a time dimension. As a result, 2 hours after `2016-06-30T23:00:00Z` is now `2016-07-01T01:00:00Z` instead of `2016-07-01T00:59:59Z` even though a leap second at the end of June 2016 makes that technically 2 hours and 1 second. We expect that this is more likely to align with the expectations of WMS server software.
- Added option to specify `mobileDefaultViewerMode` in the `parameters` section of `config.json` to specify the default view mode when running on a mobile platform.
- Added support for `itemProperties` to `CswCatalogGroup`.
- Added `terria.urlEncode` function for use in feature info templates.
- Fixed a layout problem that caused the coordinates on the location bar to be displayed below the bar itself in Internet Explorer 11.
- Updated syntax to remove deprecation warnings with React version 15.5.

### 5.0.1

- Breaking changes:
  - Starting with this release, TerriaJS is meant to be built with Webpack 2. The best way to upgrade your application is to merge from [TerriaMap](https://github.com/TerriaJS/TerriaMap). If you run into trouble, post a message on the [TerriaJS forum](https://groups.google.com/forum/#!forum/terriajs).
  - Removed the following previously-deprecated modules: `registerKnockoutBindings` (no replacement), `AsyncFunctionResultCatalogItem` (now `ResultPendingCatalogItem`), `PlacesLikeMeFunction` (now `PlacesLikeMeCatalogFunction`), `SpatialDetailingFunction` (now `SpatialDetailingCatalogFunction`), and `WhyAmISpecialFunction` (now `WhyAmISpecialCatalogFunction`).
  - Removed `lib/Sass/StandardUserInterface.scss`. It is no longer necessary to include this in your application.
  - Removed the previously-deprecated third pararameter, `getColorCallback`, of `DisplayVariablesConcept`. Pass it inside the `options` parameter instead.
  - Removed the following previously-deprecated properties from `TableColumn`: `indicesIntoUniqueValues` (use `uniqueValues`), `indicesOrValues` (use `values`), `indicesOrNumericalValues` (use `uniqueValues` or `numericalValues`), and `usesIndicesIntoUniqueValues` (use `isEnum`).
  - Removed the previously-deprecated `dataSetID` property from `AbsIttCatalogItem`. Use `datasetId` instead.
  - Removed the previously-deprecated `allowGroups` property from `CkanCatalogItem`. Use `allowWmsGroups` or `allowWfsGroups` instead.
  - Removed the previously-deprecated `RegionMapping.setRegionColumnType` function. Use the `setRegionColumnType` on an _instance_ of `RegionMapping` instead.
  - Removed the previously-deprecated `regionMapping.regionDetails[].column` and `.disambigColumn`. Use `.columnName` and `.disambigColumnName` instead.
  - Removed the previously-deprecated `options.regionMappingDefinitionsUrl` parameter from the `Terria` constructor. Set the `regionMappingDefinitionsUrl` inside `parameters` in `config.json` instead.
- Fixed a bug in `WebMapServiceCatalogItem` that prevented TerriaJS from correctly determining the projections supported by a WMS layer when supported projections are inherited from parent layers.
- Changed "no value" colour of region-mapped data to fully transparent, not black.
- Fixed an issue where expanding a chart from an SDMX-JSON or SOS feature twice, with different data choices selected, would overwrite the previous chart.
- Improved SDMX-JSON items to still show properly, even if the `selectedInitially` property is invalid.
- Added `Score` column to `GNAFAddressGeocoder` to indicate relative quality, which maps as default variable.

### 4.10.5

- Improved error message when accessing the user's location under http with Chrome.
- When searching locations, the button to instead search the catalog is now above the results instead of below them.
- Changed "go to full screen mode" tooltip to "Hide workbench", and "Exit Full Screen" button to "Show Workbench". The term "full screen" was misleading.
- Fixed a bug where a chartable (non-geo-spatial) CSV file with a column including the text "height" would not let the user choose the "height" column as the y-axis of a chart.
- Added support for non-default x-axes for charts via `<chart x-column="x">` and the new `tableStyle.xAxis` parameter.
- Added support for a `charSet` parameter on CSV catalog items, which overrides the server's mime-type if present.

### 4.10.4

- Added the ability for `CkanCatalogGroup` to receive results in pages, rather than all in one request. This will happen automatically when the server returns partial results.
- Improved the performance of the catalog UI by not creating React elements for the contents of a group until that group is opened.
- Close polygons used as input to a `CatalogFunction` by making the last position the same as the first one.
- Added support for a new `nameInCatalog` property on all catalog members which overrides `name` when displayed in the catalog, if present.
- Added `terria.urlEncodeComponent` function for use in feature info templates.
- `yAxisMin` and `yAxisMax` are now honored when multiple charts are active, by using the minimum `yAxisMin` and the maximum `yAxisMax` of all charts.

### 4.10.3

- Locked third-party dependency proj4 to v2.3.x because v2.4.0 breaks our build.

### 4.10.2

- New sections are now merged info `CatalogMember.info` when `updateFromJson` is called multiple times, rather than the later `info` completely replacing the earlier one. This is most useful when using `itemProperties` to override some of the info sections in a child catalog item.
- Fixed a bug where csv files with a date column would sometimes fail if a date is missing.

### 4.10.1

- Improved the SDMX-JSON catalog item to handle huge dimensions, allow a blacklist, handle bad responses better, and more.
- Fixed a bug that prevented the proxy from being used for loading legends, even in situations where it is necessary such as an `http` legend accessed from an `https` site.
- Added link to re-download local files, noting that TerriaJS may have done additional processing (eg. geocoding).

### 4.10.0

- Changed defaults:
  - `WebProcessingServiceCatalogFunction` now defaults to invoking the `Execute` service via an HTTP POST with XML encoding rather than an HTTP GET with KVP encoding. This is a more sensible default because the WPS specification requires that servers support POST/XML while GET/KVP is optional. Plus, POST/XML allows large input parameters, such as a polygon descibing all of Australia, to be successfully passed to the WPS process. To force use of GET/KVP, set the `executeWithHttpGet` property to `true`.
- Fixed problems with third-party dependencies causing `npm install` and `npm run gulp` to fail.

### 4.9.0

- Added a help overlay system. A TerriaJS application can define a set of help sequences that interactively walk the user through a task, such as adding data to the map or changing map settings. The help sequences usually appear as a drop-down Help menu in the top-right corner.
- Fixed a bug with calculating bounding rectangles in `ArcGisCatalogItem` caused by changes to `proj4` package.
- Fixed a bug preventing chart axis labels from being visible on a white background.
- Fixed a bug that caused the Feedback panel to appear below the chart panel, making it difficult to use.

### 4.8.2

- Fixed a bug that prevented a `shareUrl` specified in `config.json` from actually being used by the `ShareDataService`.
- Adding a JSON init file by dropping it on the map or selecting it from the My Data tab no longer adds an entry to the Workbench and My Data catalog.
- WPS return type can now be `application/vnd.terriajs.catalog-member+json` which allows a json catalog member to be returned in WPS along with the usual attributes to control display.
- `chartLineColor` tableStyle attribute added, allowing per column specification of chart line color.
- Fixed a bug that caused a `WebMapServiceCatalogItem` inside a `WebMapServiceCatalogGroup` to revert to defaults from GetCapabilities instead of using shared properties.
- Fix a bug that prevented drawing the marker and zooming to the point when searching for a location in 2D.
- Fixed a bug where `WebMapTileServiceCatalogItem` would incorrectly interpret a bounding box and return only the lower left corner causing Cesium to crash on render.
- Fixed a bug that caused the feedback form to be submitted when unchecking "Share my map view".

### 4.8.1

- `CkanCatalogGroup` now automatically adds the type of the resource (e.g. `(WMS)`) after the name when a dataset contains multiple resources that can be turned into catalog items and `useResourceName` is false.
- Added support for ArcGIS FeatureServers to `CkanCatalogGroup` and `CkanCatalogItem`. In order for `CkanCatalogGroup` to include FeatureServers, `includeEsriFeatureServer` must be set to true.
- Changed default URL for the share service from `/share` to `share` and made it configurable by specifying `shareUrl` in config.json. This helps with deployments in subdirectories.

### 4.8.0

- Fixed a bug that prevented downloading data from the chart panel if the map was started in 2D mode.
- Changed the default opacity of table data to 0.8 from 0.6.
- Added the ability to read dates in the format "2017-Q2".
- Improved support for SDMX-JSON, including showing values as a percent of regional totals, showing the selected conditions in a more concise format, and fixing some bugs.
- Updated `TableCatalogItem`s to show a download URL in About This Dataset, which downloads the entire dataset as csv, even if the original data was more complex (eg. from an API).
- The icon specified to the `MenuPanel` / `DropdownPanel` theme can now be either the identifier of an icon from `Icon.GLYPHS` or an actual SVG `require`'d via the `svg-sprite-loader`.
- Fixed a bug that caused time-varying points from a CSV file to leave a trail on the 2D map.
- Add `Terria.filterStartDataCallback`. This callback gives an application the opportunity to modify start (share) data supplied in a URL before TerriaJS loads it.
- Reduced the size of the initial TerriaJS JavaScript code by about 30% when starting in 2D mode.
- Upgraded to [Cesium 1.29](https://github.com/AnalyticalGraphicsInc/cesium/blob/1.29/CHANGES.md).

### 4.7.4

- Renamed `SpatialDetailingFunction`, `WhyAmISpecialFunction`, and `PlacesLikeMeFunction` to `SpatialDetailingCatalogFunction`, `WhyAmISpecialCatalogFunction`, and `PlacesLikeMeCatalogFunction`, respectively. The old names will be removed in a future release.
- Fixed incorrect tooltip text for the Share button.
- Improved the build process and content of the user guide documentation.

### 4.7.3

- Canceled pending tile requests when removing a layer from the 2D map. This should drastically improve the responsiveness when dragging the time slider of a time-dynamic layer in 2D mode.
- Added the data source and data service details to the "About this dataset" (preview) panel.
- Fixed a bug introduced in 4.7.2 which made the Feature Info panel background too pale.

### 4.7.2

- Updated GNAF API to new Lucene-based backend, which should improve performance.
- Updated custom `<chart>` tag to allow a `colors` attribute, containing comma separated css strings (one per column), allowing users to customize chart colors. The `colors` attribute in charts can also be passed through from a WPS ComplexData response.
- Updated styling of Give Feedback form.
- Improved consistency of "Search" and "Add Data" font sizes.
- Improved flexibility of Feature Info Panel styling.
- Fixed a bug that could cause an extra `/` to be added to end of URLs by `ArcGisMapServerCatalogItem`, causing some servers to reject the request.
- Added a workaround for a bug in Internet Explorer 11 on Windows 7 that could cause the user interface to hang.

### 4.7.1

- Fixed a bug where providing feedback did not properly share the map view.
- Updated to terriajs-server 2.6.2.
- Fixed a bug leading to oversized graphics being displayed from WPS calls.

### 4.7.0

- Added the ability for users to share their view of the map when providing feedback.
- Extra components can now be added to FeatureInfoSection.
- Updated "Download Data" in FeatureInfoSection to "Download Data for this Feature".
- Fixed the color of visited links in client apps with their own css variables.
- Fixed a bug that prevented the scale bar from displaying correctly.

### 4.6.1

- Added support for creating custom WPS types, and for reusing `Point`, `Polygon`, and `Region` editors in custom types.
- Fixed a bug that caused the legend to be missing for WMS catalog items where the legend came from GetCapabilities but the URL did not contain `GetLegendGraphic`.

### 4.6.0

- Changed defaults:
  - The `clipToRectangle` property of raster catalog items (`WebMapServiceCatalogItem`, `ArcGisMapServerCatalogItem`, etc.) now defaults to `true`. It was `false` in previous releases. Using `false` prevents features (especially point features) right at the edge of the layer's rectangle from being cut off when the server reports too tight a rectangle, but also causes the layer to load much more slowly in many cases. Starting in this version, we favour performance and the much more common case that the rectangle can be trusted.
- Made `WebMapServiceCatalogItem` tolerant of a `GetCapabilities` where a `LegendURL` element does not have an `OnlineResource` or a `Dimension` does not have any values.
- Added support for 'Long' type hint to CSV data for specifying longitude.
- The marker indicating the location of a search result is now placed correctly on the terrain surface.
- `CatalogFunction` region parameters are now selected on the main map rather than the preview map.
- Some regions that were previously not selectable in Analytics, except via autocomplete, are now selectable.
- Added hover text that shows the position of data catalog search results in the full catalog.
- Widened scrollbars and improve their contrast.
- Removed the default maximum number of 10 results when searching the data catalog.
- Allow users to browse for JSON configuration files when adding "Local Data".
- Made it easier to use custom fonts and colors in applications built on TerriaJS, via new SCSS variables.
- Fixed a bug that caused a `CswCatalogGroup` to fail to load if the server had a `references` element without a `protocol`.

### 4.5.1

- The order of the legend for an `ArcGisMapServerCatalogItem` now matches the order used by ArcGIS itself.
- Large legends are now scaled down to fit within the width of the workbench panel.
- Improved the styling of links inside the Feature Information panel.
- Fixed a bug that could cause the Feature Information panel's close button to initially appear in the wrong place, and then jump to the right place when moving the mouse near it.

### 4.5.0

- Added support for the Sensor Observation Service format, via the `SensorObservationServiceCatalogItem`.
- Added support for end date columns in CSV data (automatic with column names containing `end_date`, `end date`, `end_time`, `end time`; or set in json file using `isEndDate` in `tableStyle.columns`.
- Fixed calculation of end dates for moving-point CSV files, which could lead to points disappearing periodically.
- Fixed a bug that prevented fractional seconds in time-varying WMS periodicity.
- Added the ability to the workbench UI to select the `style` to use to display a Web Map Service (WMS) layer when multiple styles are available.
- Added the ability to the workbench UI to select from among the available dimensions of a Web Map Service (WMS) layer.
- Improved the error reporting and handling when specifying invalid values for the WMS COLORSCALERANGE parameter in the UI.
- Added the ability to drag existing points when creating a `UserDrawing`.
- Fixed a bug that could cause nonsensical legends for CSV columns with all null values.
- Fixed a bug that prevented the Share panel from being used at all if the URL shortening service encountered an error.
- Fixed a bug that could cause an error when adding multiple catalog items to the map quickly.
- Tweaked the z-order of the window that appears when hovering over a chart series, so that it does not appear on top of the Feature Information panel.
- Fixed a bug that could lead to incorrect colors in a legend for a CSV file with explicit `colorBins` and cut off at a minimum and maximum.
- We now show the feature info panel the first time a dataset is added, containing a suggestion to click the map to learn more about a location. Also improved the wording for the feature info panel when there is no data.
- Fixed support for time-varying feature info for vector tile based region mapping.
- `updateApplicationOnMessageFromParentWindow` now also allows messages from the `opener` window, i.e. the window that opened the page by calling `window.open`. The parent or opener may now also send a message with an `allowOrigin` property to specify an origin that should be allowed to post messages.
- Fixed a bug that prevented charts from loading http urls from https.
- The `isNcWMS` property of `WebMapServiceCatalogItem` is now set to true, and the COLORSCALERANGE controls are available in the UI, for ncWMS2 servers.
- Added the ability to prevent CSVs with time and `id` columns from appearing as moving points, by setting `idColumns` to either `null` or `[]`.
- Fixed a bug that prevented default parameters to `CatalogFunction`s from being shown in the user interface.
- Fixed a problem that made `BooleanParameter`s show up incorrectly in the user interface.
- Embedded `<chart>` elements now support two new optional attributes:
  - `title`: overrides the title that would otherwise be derived from the name of the feature.
  - `hide-buttons`: If `"true"`, the Expand and Download buttons are hidden from the chart.
- Fixed a bug in embedded `<collapsible>` elements that prevented them from being expandable.
- Improved SDMX-JSON support to make it possible to change region type in the UI.
- Deprecated `RegionMapping.setRegionColumnType` in favour of `RegionMapping.prototype.setRegionColumnType`. `regionDetails[].column` and `.disambigColumn` have also been deprecated.

### 4.4.1

- Improved feature info display of time-varying region-mapped csvs, so that chart is still shown at times with no data.
- Fix visual hierarchy of groups and items in the catalog.

### 4.4.0

- Fixed a bug that caused Cesium (3D view) to crash when plotting a CSV with non-numerical data in the depth column.
- Added automatic time-series charts of attributes to the feature info of time-varying region-mapped csvs.
- Refactored Csv, AbsItt and Sdmx-Json catalog items to depend on a common `TableCatalogItem`. Deprecated `CsvCatalogItem.setActiveTimeColumn` in favour of `tableStructure.setActiveTimeColumn`.
- Error in geocoding addresses in csv files now shows in dialog box.
- Fixed CSS styling of the timeline and added padding to the feature info panel.
- Enhanced JSON support to recognise JSON5 format for user-added files.
- Deprecated `indicesIntoUniqueValues`, `indicesOrValues`, `indicesOrNumericalValues` and `usesIndicesIntoUniqueValues` in `TableColumn` (`isEnum` replaces `usesIndicesIntoUniqueValues`).
- Added support for explicitly colouring enum columns using a `tableStyle.colorBins` array of `{"value":v, "color":c}` objects
- Improved rendering speed when changing the display variable for large lat/lon csv files.
- Default to moving feature CSVs if a time, latitude, longitude and a column named `id` are present.
- Fixed a bug so units flow through to charts of moving CSV features.
- Fixed a bug that prevented the `contextItem` of a `CatalogFunction` from showing during location selection.
- Fixed a bug that caused `&amp;` to appear in some URLs instead of simply `&`, leading to an error when visiting the link.
- Added the ability to pass a LineString to a Web Processing Service.
- Fixed a bug that prevented `tableStyle.dataVariable` = `null` from working.
- Uses a smarter default column for CSV files.
- Fixed a bug that caused an error message to appear repeatedly when there was an error downloading tiles for a base map.
- Fixed a bug that caused WMS layer names and WFS type names to not be displayed on the dataset info page.
- We now preserve the state of the feature information panel when sharing. This was lost in the transition to the new user interface in 4.0.0.
- Added a popup message when using region mapping on old browsers without an `ArrayBuffer` type (such as Internet Explorer 9). These browsers won't support vector tile based region mapping.
- Fixed bug where generic parameters such as strings were not passed through to WPS services.
- Fixed a bug where the chart panel did not update with polled data files.
- Removed the Australian Hydrography layer from `createAustraliaBaseMapOptions`, as the source is no longer available.
- Fixed a bug that caused the GetCapabilities URL of a WMS catalog item to be shown even when `hideSource` was set to true.
- Newly-added user data is now automatically selected for the preview map.
- Fixed a bug where selecting a new column on a moving point CSV file did not update the chart in the feature info panel.
- Fixed dropdowns dropping from the bounds of the screen in Safari.
- Fixed a bug that prevented the feature info panel from updating with polled lat/lon csvs.
- Improved handing of missing data in charts, so that it is ignored instead of shown as 0.

### 4.3.3

- Use react-rangeslider 1.0.4 because 1.0.5 was published incorrectly.

### 4.3.2

- Fixed css styling of shorten URL checkbox.

### 4.3.1

- Added the ability to specify the URL to the `serverConfig` service in `config.json` as `parameters.serverConfigUrl`.

### 4.3.0

- Added `Terria.batchGeocoder` property. If set, the batch geocoder is used to resolve addresses in CSV files so that they can be shown as points on the map.
- Added `GnafAddressGeocoder` to resolve Australian addresses using the GNAF API.
- Added a loading indicator for user-added files.
- Fixed a bug that prevented printing the map in the 2D mode.
- Fixed a bug when changing between x-axis units in the chart panel.
- Moved all Terria styles into CSS-modules code (except Leaflet) - `lib/Sass/StandardUserInterface.scss` no longer needs to be imported and now only includes styles for backwards compatibility.

### 4.2.1

- Fixed bug that prevented the preview map displaying on mobile devices.

### 4.2.0

- There is a known bug in this version which prevents the user from being able to choose a region for some Analytics functions.
- Added support for ArcGis FeatureServers, using the new catalog types `esri-featureServer` and `esri-featureServer-group`. Catalog type `esri-group` can load REST service, MapServer and FeatureServer endpoints. (For backwards compatibility, catalog type `esri-mapServer-group` continues to work for REST service as well as MapServer endpoints.)
- Enumeration parameter now defaults to what is shown in UI, and if parameter is optional, '' is default.
- Adds bulk geocoding capability for Australian addresses. So GnafAPI can be used with batches of addresses, if configured.
- Fixed a bug that caused the selection indicator to get small when near the right edge of the map and to overlap the side panel when past the left edge.
- Map controls and menus now become translucent while the explorer window (Data Catalog) is visible.
- Removed find-and-replace for cesium workers from the webpack build as it's done in terriajs-cesium now.
- Legend images that fail to load are now hidden entirely.
- Improved the appearance of the opacity slider and added a percentage display.
- AllowedValues for LiteralData WPS input now works even if only one value specified.
- Fixed bug in WPS polygon datatype to return valid polygon geojson.
- Fix regression: cursor changes in UserDrawing now functions in 2D as well as 3D.
- Updated to [Cesium](http://cesiumjs.org) 1.23 (from 1.20). See the [change log](https://github.com/AnalyticalGraphicsInc/cesium/blob/1.23/CHANGES.md) for details.
- Fixed a bug which prevented feature info showing for Gpx-, Ogr-, WebFeatureService-, ArcGisFeatureServer-, and WebProcessingService- CatalogItems.
- Added support for a wider range of SDMX-JSON data files, including the ability to sum over dimensions via `aggregatedDimensionIds`.
- Added support for `tableStyle.colorBins` as array of values specifying the boundaries between the color bins in the legend, eg. `[3000, 3500, 3900, 4000]`. `colorBins` can still be an integer specifying the number of bins, in which case Terria determines the boundaries.
- Made explorer panel not rendered at all when hidden and made the preview map destroy itself when unmounted - this mitigates performance issues from having Leaflet running in the background on very busy vector datasets.
- Fixed a bug which prevented time-varying CZML feature info from updating.
- Added support for moving-point csv files, via an `idColumns` array on csv catalog items. By default, feature positions, color and size are interpolated between the known time values; set `isSampled` to false to prevent this. (Color and size are never interpolated when they are drawn from a text column.)
- Added support for polling csv files with a partial update, and by using `idColumns` to identify features across updates.
- Added a time series chart to the Feature Info Panel for sampled, moving features.
- Fixed a bug which sometimes prevented feature info from appearing when two region-mapped csv files were displayed.
- Fixed the preview map extent being one item behind what was actually selected.

### 4.1.2

- Fixed a bug that prevented sharing from working in Internet Explorer.

### 4.1.1

- Stopped IE9 from setting bizarre inline dimensions on custom branding images.
- Fixed workbench reordering in browsers other than Chrome.
- URLs on the dataset info page are now auto-selected by clicked, making them easier to copy.

### 4.1.0

- Made the column title for time-based CSV exports from chart default to 'date'
- Stopped the CSV creation webworker from being run multiple times on viewing a chart.
- Removed the empty circles from non-selected base maps on the Map settings panel.
- Prevented text from being selected when dragging the compass control.
- Added the `MeasureTool` to allow users to interactively measure the distance between points.
- Worked around a problem in the Websense Web Filter that caused it to block access to some of the TerriaJS Web Workers due to a URL in the license text in a comment in a source file.

### 4.0.2

- Fixed a bug that prevented opening catalog groups on iOS.
- Fixed a CSS warning.

### 4.0.1

- Fixed a bug that caused an error message to be formatted incorrectly when displayed to the user.

### 4.0.0

- Rewrote the TerriaJS user interface using React. We believe the new interface is a drastic improvement, incorporating user feedback and the results of usability testing. Currently, it is a bit harder to customize than our old user interface, so if your application has extensive customizations, we suggest delaying upgrading to this version for a little while logner.
- Added support for non-geospatial CSV files, which display in a new chart panel.
- Added support for customisable tags in Feature Info templates.
- Implemented [`<chart>` and `<collapsible>`](https://github.com/TerriaJS/terriajs/blob/4.0.0/lib/ReactViews/Custom/registerCustomComponentTypes.js#L52-L106) tags in Feature Info templates.
- Added support for [polling](https://github.com/TerriaJS/terriajs/blob/4.0.0/lib/Models/Polling.js) for updates to CSV files.
- `CswCatalogGroup` will now include Web Processing Services from the catalog if configured with `includeWps` set to true.
- `WebMapServiceCatalogItem` will now detect ncWMS servers and set isNcWMS to true.
- New `ShareDataService` which can store and resolve data. Currently it is used as a replacement for Google URL Shortener, which can't handle long URLs.
- New `ServerConfig` object which provides configuration information about the server, including which domains can be proxied for. This changes the way CorsProxy is initialised.
- Added partial support for the SDMX-JSON format.
- `UserDrawing` added for drawing lines and polygons on the map.
- CkanCatalogGroup's `filterQuery` items can now be specified as objects instead of URL-encoded strings.

### 3.5.0

- Ungrouped items in CKAN catalog items are now grouped under an item whose title is determined by .ungroupedTitle (default: "No group").
- CKAN's default search regex for KMLs also includes KMZ.
- Add documentation of camera properties.

### 3.4.0

- Support JSON5 (http://json5.org/) use in init files and config files, so comments can be used and object keys don't need to be quoted.
- Fixed a bug that caused the `corsProxyBaseUrl` specified in `config.json` to be ignored.
- Fixed a bug preventing downloading feature info data in CSV format if it contained nulls.
- Added support for the WMS Style/MetadataURL tag in layer description.
- Long titles in locally-generated titles now word-wrap in most web browsers.
- Long auto-generated legend titles now word wrap in most web browsers.

### 3.3.0

- Support `parameters` property in WebFeatureServiceCatalogItem to allow accessing URLs that need additional parameters.
- Fixed a bug where visiting a shared link with a time-series layer would crash load.
- Added a direct way to format numbers in feature info templates, eg. `{{#terria.formatNumber}}{"useGrouping": true, "maximumFractionDigits": 3}{{value}}{{/terria.formatNumber}}`. The quotes around the keys are optional.
- When the number of unique values in a CSV column exceeds the number of color bins available, the legend now displays "XX other values" as the label for the last bucket rather than simply "Other".
- CSV columns with up to 21 unique values can now be fully displayed in the legend. Previously, the number of bins was limited to 9.
- Added `cycle` option to `tableColumnStyle.colorBinMethod` for enumeration-type CSV columns. When the number of unique values in the column exceeds the number of color bins available, this option makes TerriaJS color all values by cycling through the available colors, rather than coloring only the most common values and lumping the rest into an "Other" bucket.
- Metadata and single data files (e.g. KML, GeoJSON) are now consistently cached for one day instead of two weeks.
- `WebMapServiceCatalogItem` now uses the legend for the `style` specified in `parameters` when possible. It also now includes the `parameters` when building a `GetLegendGraphic` URL.
- Fixed a bug that prevented switching to the 3D view after starting the application in 2D mode.

### 3.2.1

- Fixed a bug on IE9 which prevented shortened URLs from loading.
- Fixed a map started with smooth terrain being unable to switch to 3D terrain.
- Fixed a bug in `CkanCatalogItem` that prevented it from using the proxy for dataset URLs.
- Fixed feature picking when displaying a point-based vector and a region mapped layer at the same time.
- Stopped generation of WMS intervals being dependent on JS dates and hence sensitive to DST time gaps.
- Fixed a bug which led to zero property values being considered time-varying in the Feature Info panel.
- Fixed a bug which prevented lat/lon injection into templates with time-varying properties.

### 3.2.0

- Deprecated in this version:
  - `CkanCatalogItem.createCatalogItemFromResource`'s `options` `allowGroups` has been replaced with `allowWmsGroups` and `allowWfsGroups`.
- Added support for WFS in CKAN items.
- Fixed bug which prevented the terria-server's `"proxyAllDomains": true` option from working.
- Added support in FeatureInfoTemplate for referencing csv columns by either their name in the csv file, or the name they are given via `TableStyle.columns...name` (if any).
- Improved CSV handling to ignore any blank lines, ie. those containing only commas.
- Fixed a bug in `CswCatalogGroup` that prevented it from working in Internet Explorer.

### 3.1.0

- Only trigger a search when the user presses enter or stops typing for 3 seconds. This will greatly reduce the number of times that searches are performed, which is important with a geocoder like Bing Maps that counts each geocode as a transaction.
- Reduced the tendency for search to lock up the web browser while it is in progress.
- Include "engines" attribute in package.json to indicate required Node and NPM version.
- For WMS catalog items that have animated data, the initial time of the timeslider can be specified with `initialTimeSource` as `start`, `end`, `present` (nearest date to present), or with an ISO8601 date.
- Added ability to remove csv columns from the Now Viewing panel, using `"type": "HIDDEN"` in `tableStyle.columns`.

### 3.0.0

- TerriaJS-based application are now best built using Webpack instead of Browserify.
- Injected clicked lat and long into templates under `{{terria.coords.latitude}}` and `{{terria.coords.longitude}}`.
- Fixed an exception being thrown when selecting a region while another region highlight was still loading.
- Added `CesiumTerrainCatalogItem` to display a 3D surface model in a supported Cesium format.
- Added support for configuration of how time is displayed on the timeline - catalog items can now specify a dateFormat hash
  in their configuration that has formats for `timelineTic` (what is displayed on the timeline itself) and `currentTime`
  (which is the current time at the top-left).
- Fixed display when `tableStyle.colorBins` is 0.
- Added `fogSettings` option to init file to customize fog settings, introduced in Cesium 1.16.
- Improved zooming to csvs, to include a small margin around the points.
- Support ArcGis MapServer extents specified in a wider range of projections, including GDA MGA zones.
- WMS legends now use a bigger font, include labels, and are anti-aliased when we can determine that the server is Geoserver and supports these options.
- Updated to [Cesium](http://cesiumjs.org) 1.20. Significant changes relevant to TerriaJS users include:
  - Fixed loading for KML `NetworkLink` to not append a `?` if there isn't a query string.
  - Fixed handling of non-standard KML `styleUrl` references within a `StyleMap`.
  - Fixed issue in KML where StyleMaps from external documents fail to load.
  - Added translucent and colored image support to KML ground overlays
  - `GeoJsonDataSource` now handles CRS `urn:ogc:def:crs:EPSG::4326`
  - Fix a race condition that would cause the terrain to continue loading and unloading or cause a crash when changing terrain providers. [#3690](https://github.com/AnalyticalGraphicsInc/cesium/issues/3690)
  - Fix issue where the `GroundPrimitive` volume was being clipped by the far plane. [#3706](https://github.com/AnalyticalGraphicsInc/cesium/issues/3706)
  - Fixed a reentrancy bug in `EntityCollection.collectionChanged`. [#3739](https://github.com/AnalyticalGraphicsInc/cesium/pull/3739)
  - Fixed a crash that would occur if you added and removed an `Entity` with a path without ever actually rendering it. [#3738](https://github.com/AnalyticalGraphicsInc/cesium/pull/3738)
  - Fixed issue causing parts of geometry and billboards/labels to be clipped. [#3748](https://github.com/AnalyticalGraphicsInc/cesium/issues/3748)
  - Fixed bug where transparent image materials were drawn black.
  - Fixed `Color.fromCssColorString` from reusing the input `result` alpha value in some cases.
- Added support for time-series data sets with gaps - these are skipped when scrubbing on the timeline or playing.

### 2.3.0

- Share links now contain details about the picked point, picked features and currently selected feature.
- Reorganised the display of disclaimers so that they're triggered by `CatalogGroup` and `CatalogItem` models, which trigger `terria.disclaimerEvent`, which is listened to by DisclaimerViewModel`. `DisclaimerViewModel` must be added by the map that's using Terria.
- Added a mechanism for hiding the source of a CatalogItem in the view info popup.
- Added the `hideSource` flag to the init json for hiding the source of a CatalogItem in the View Info popup.
- Fixed a bug where `CatalogMember.load` would return a new promise every time it was called, instead of retaining the one in progress.
- Added support for the `copyrightText` property for ArcGis layers - this now shows up in info under "Copyright Text"
- Showed a message in the catalog item info panel that informs the user that a catalog item is local and can't be shared.
- TerriaJS now obtains its list of domains that the proxy will proxy for from the `proxyableDomains/` service. The URL can be overridden by setting `parameters.proxyableDomainsUrl` in `config.json`.
- Updated to [Cesium](http://cesiumjs.org) 1.19. Significant changes relevant to TerriaJS users include:
  - Improved KML support.
    - Added support for `NetworkLink` refresh modes `onInterval`, `onExpire` and `onStop`. Includes support for `viewboundScale`, `viewFormat`, `httpQuery`.
    - Added partial support for `NetworkLinkControl` including `minRefreshPeriod`, `cookie` and `expires`.
    - Added support for local `StyleMap`. The `highlight` style is still ignored.
    - Added support for `root://` URLs.
    - Added more warnings for unsupported features.
    - Improved style processing in IE.

### 2.2.1

- Improved legend and coloring of ENUM (string) columns of CSV files, to sort first by frequency, then alphabetically.

### 2.2.0

- Warn user when the requested WMS layer doesn't exist, and try to provide a suggestion.
- Fixed the calculation of a CSV file's extent so that missing latitudes and longitudes are ignored, not treated as zero.
- Improved the user experience around uploading files in a format not directly supported by TerriaJS and optionally using the conversion service.
- Improved performance of large CSV files, especially the loading time, and the time taken to change the display variable of region-mapped files.
- Added support for CSV files with only location (lat/lon or region) columns, and no value columns, using a file-specific color. Revised GeoJSON display to draw from the same palette of colors.
- Fixed a bug that prevented GeoJSON styles from being applied correctly in some cases.
- Fixed an error when adding a CSV with one line of data.
- Fixed error when adding a CSV file with numeric column names.
- Polygons and polylines are now highlighted on click when the geometry is available.
- Improved legend and coloring of ENUM (string) columns of CSV files; only the most common values are colored differently, with the rest shown as 'Other'.
- Added support for running the automated tests on the local system (via `gulp test`), on BrowserStack (via `gulp test-browserstack`), and on Sauce Labs (via `gulp test-saucelabs`).
- Changed `tableStyle`'s `format` to only accept `useGrouping`, `maximumFractionDigits` and `styling: "percent"` options. Previously some other options may have worked in some browsers.
- Improved color palette for string (ENUM) columns of CSV files.
- Improved CSV loading to ignore any completely blank lines after the header row (ie. lines which do not even have commas).
- Added support for grouping catalog items retrieved from a CSW server according to criteria specified in the init file (via the `metadataGroups` property) or from a `domainSpecification` and a call to the `GetDomain` service on the CSW server.
- Added `UrlTemplateCatalogItem`, which can be used to access maps via a URL template.
- Improved ABS display (to hide the regions) when a concept is deselected.
- Improved readability of ArcGIS catalog items and legends by replacing underscores with spaces.
- `ArcGisMapServerCatalogItem` metadata is now cached by the proxy for only 24 hours.
- Improved the feature info panel to update the display of time-varying region-mapped CSV files for the current time.
- Updated to [Cesium](http://cesiumjs.org) 1.18. Significant changes relevant to TerriaJS users include:
  - Improved terrain performance by up to 35%. Added support for fog near the horizon, which improves performance by rendering less terrain tiles and reduces terrain tile requests. [#3154](https://github.com/AnalyticalGraphicsInc/cesium/pull/3154)
  - Reduced the amount of GPU and CPU memory used by terrain by using compression. The CPU memory was reduced by up to 40%, and approximately another 25% in Chrome.
  - Fixed an issue where the sun texture is not generated correctly on some mobile devices. [#3141](https://github.com/AnalyticalGraphicsInc/cesium/issues/3141)
  - Cesium now honors window.devicePixelRatio on browsers that support the CSS imageRendering attribute. This greatly improves performance on mobile devices and high DPI displays by rendering at the browser-recommended resolution. This also reduces bandwidth usage and increases battery life in these cases.

### 2.1.1

- Fixed sharing of time-varying czml files; the timeline was not showing on the shared link.
- Fixed sharing of user-added time-varying csv files.
- Fixed a bug in `CkanCatalogItem` that made it build URLs incorrectly when given a base URL ending in a slash.

### 2.1.0

- Moved `TableColumn`, `TableStructure`, and the classes based on `Concept` to `lib/Map`. Moved `LegendHelper` to `lib/Models`.
- Added column-specific styling to CSV files, using a new `tableStyle.columns` json parameter. This is an object whose keys are column names or indices, and whose values are objects of column-specific tableStyle parameters. See the CSV column-specific group in `wwwroot/test/init/test-tablestyle.json` for an example. [#1097](https://github.com/TerriaJS/terriajs/issues/1097)
- Added the following column-specific `tableStyle` parameters:
  - `name`: renames the column.
  - `type`: sets the column type; can be one of LON, LAT, ALT, TIME, SCALAR, or ENUM.
  - `format`: sets the column number format, using the format of the [Javascript Intl options parameter](https://developer.mozilla.org/en-US/docs/Web/JavaScript/Reference/Global_Objects/Number/toLocaleString), eg. `{"format": {"useGrouping": true, "maximumFractionDigits": 2}}` to add thousands separators to numbers and show only two decimal places. Only the `useGrouping`, `maximumFractionDigits` and `styling: "percent"` options are guaranteed to work in all browsers.
- Added column-specific formatting to the feature info panel for all file types, eg. `"featureInfoTemplate" : {"template": "{{SPEED}} m/s", "formats": {"SPEED": {"maximumFractionDigits": 2}}}`. The formatting options are the same as above.
- Changed the default number format in the Feature Info Panel to not separate thousands with commas.
- Fixed a bug that caused the content on the feature info panel to be rendered as pure HTML instead of as mixed HTML / Markdown.
- Changed the default for `tableStyle.replaceWithZeroValues` to `[]`, ie. nothing.
- Changed the default for `tableStyle.replaceWithNullValues` to `["-", "na", "NA"]`.
- Changed the default for `tableStyle.nullLabel` to '(No value)'.
- Application name and support email can now be set in config.json's "parameters" section as "appName" and "supportEmail".
- Fixed showWarnings in config json not being respected by CSV catalog items.
- Fixed hidden region mapped layers being displayed when variable selection changes.
- Fixed exporting raw data as CSV not escaping commas in the data itself.

### 2.0.1

- Fixed a bug that caused the last selected ABS concept not to appear in the feature info panel.

### 2.0.0

- The following previously-deprecated functionality was removed in this version:
  - `ArcGisMapServerCatalogGroup`
  - `CatalogItemControl`
  - `CatalogItemDownloadControl`
  - Calling `BrandBarViewModel.create` with more than one parameter.
  - `CatalogMemberControl.leftSideItemControls`
  - `CatalogMemberControl.rightSideItemControls`
  - `DataCatalogTabViewModel.getRightSideItemControls`
  - `DataCatalogTabViewModel.getLeftSideItemControls`
  - `registerCatalogItemControls`
  - `AusGlobeViewer`
- Streamlined CSV handling framework. Breaking changes include the APIs of (not including those which begin with `_`):
  - `CsvCatalogItem`: `rowProperties`, `rowPropertiesByCode`, `dynamicUpdate` have been removed.
  - `AbsIttCatalogItem`: Completely rewritten. The `dataSetID` json parameter has been deprecated in favor of `datasetId` (different capitalization).
  - For the 2011 Australian Census data, requires `sa4_code_2011` to appear as an alias in `regionMapping.json` (it was previously missing in NationalMap).
  - `TableDataSource`: Completely rewritten and moved from `Map` to `Models` directory. Handles csvs with latitude & longitude columns.
  - `RegionMapping`: Used instead of TableDataSource for region-mapped csvs.
  - `DataTable` and `DataVariable` have been replaced with new classes, `TableStructure` and `TableColumn`.
  - `RegionProvider`: `loadRegionsFromWfs`, `processRegionIds`, `applyReplacements`, `findRegionIndex` have been made internal functions.
  - `RegionProviderList`: `chooseRegionProvider` has been changed and renamed `getRegionDetails`.
  - `ColorMap`: `fromArray` and `fromString` have been removed, with the constructor taking on that functionality.
  - `LegendUrl` has been moved to the `Map` directory.
  - `TableStyle`: `loadColorMap` and `chooseColorMap` have been removed. Moved from `Map` to `Models` directory.
  - `FeatureInfoPanelSectionViewModel`: its constructor now takes a `FeatureInfoPanelViewModel` as its first argument, instead of `Terria`.
  - `Models/ModelError` has been replaced with `Core/TerriaError`.
- Removed blank feature info sections for uncoloured regions of region-mapped CSVs.
- Recognises the CSV datetime formats: YYYY, YYYY-MM and YYYY-MM-DD HH:MM(:SS).
- Introduced five new json tableStyle parameters:
  - `replaceWithZeroValues`: Defaults to `[null, "-"]`. These values are coloured as if they were zero if they appear in a list with numbers. `null` catches missing values.
  - `replaceWithNullValues`: Defaults to `["na", "NA"]`. These values are coloured as if they were null if they appear in a list with numbers.
  - `nullColor`: A css string. Defaults to black. This colour is used to display null values. It is also used to colour points when no variable is selected.
  - `nullLabel`: A string used to label null or blank values in the legend. Defaults to ''.
  - `timeColumn`: Provide the name or index (starting at 0) of a csv column, if any. Defaults to the first time column found, if any. Use `null` to explicitly disregard all time columns.
- Removed variables consisting only of html tags from the Now Viewing panel.
- Added support for the csv datetime formats: YYYY, YYYY-MM and YYYY-MM-DD HH:MM(:SS).
- Improved formatting of datetimes from csv files in the feature info panel.
- Removed variables consisting only of html tags from the Now Viewing panel.
- Improved handling of rows with missing dates in csv time columns.
- Introduced four new json tableStyle parameters:
  - `replaceWithZeroValues`: Defaults to `[null, '-']`. These values are coloured as if they were zero if they appear in a csv column with numbers. `null` catches missing values. These rows are ignored if they appear in a csv time column.
  - `replaceWithNullValues`: Defaults to `['na', 'NA']`. These values are coloured as if they were null if they appear in a csv column with numbers. These rows are ignored if they appear in a csv time column.
  - `nullColor`: A css string. Defaults to a dark blue. This colour is used to display null values (but it does not appear on the legend). It is also used to colour points when no variable is selected.
  - `timeColumn`: Provide the name or index (starting at 0) of a csv column, if any. Defaults to the first time column found, if any. Use `null` to explicitly disregard all time columns.
- Added id matching for catalog members:
- Improved formatting of datetimes from csv files in the feature info panel.
- Removed variables consisting only of HTML tags from the Now Viewing panel.
- Added ID matching for catalog members:
  - An `id` field can now be set in JSON for catalog members
  - When sharing an enabled catalog item via a share link, the share link will reference the catalog item's ID
    rather than its name as is done currently.
  - The ID of an item should be accessed via `uniqueId` - if a catalog member doesn't have an ID set, this returns a
    default value of the item's name plus the ID of its parent. This means that if all the ancestors of a catalog
    member have no ID set, its ID will be its full path in the catalog.
  - This means that if an item is renamed or moved, share links that reference it will still work.
  - A `shareKeys` property can be also be set that contains an array of all ids that should lead to this item. This means
    that a share link for an item that didn't previously have an ID set can still be used if it's moved, as long as it
    has its old default ID set in `shareKeys`
  - Old share links will still work as long as the items they lead to aren't renamed or moved.
  - Refactor of JSON serialization - now rather than passing a number of flags that determine what should and shouldn't be
    serialized, an `itemFilter` and `propertyFilter` are passed in options. These are usually composed of multiple filters,
    combined using `combineFilters`.
  - An index of all items currently in the catalog against all of that item's shareKeys is now maintained in `Catalog`
    and can be used for O(1) lookups of any item regardless of its location.
  - CatalogMembers now contain a reference to their parent CatalogGroup - this means that the catalog tree can now be
    traversed in both directions.
  - When serializing user-added items in the catalog, the children of `CatalogGroup`s with the `url` property set are
    not serialized. Settings like `opacity` for their descendants that need to be preserved are serialized separately.
- Generated legends now use SVG (vector) format, which look better on high resolution devices.
- Created new Legend class, making it easy to generate client-side legends for different kinds of data.
- Generate client-side legends for ArcGIS MapServer catalog items, by fetching JSON file, instead of just providing link to external page.
- Fix Leaflet feature selection when zoomed out enough that the world is repeated.
- Improved handling of lat/lon CSV files with missing latitude or longitude values.
- Fixed a bug that prevented `SocrataCataloGroup` from working in Internet Explorer 9.
- Added `CkanCatalogItem`, which can be used to reference a particular resource of any compatible type on a CKAN server.
- Fixed a bug that caused the Now Viewing tab to display incorrectly in Internet Explorer 11 when switching directly to it from the Data Catalogue tab.

### 1.0.54

- Fixed a bug in `AbsIttCatalogItem` that caused no legend to be displayed.

### 1.0.53

- Improved compatibility with Internet Explorer 9.
- Made `CswCatalogGroup` able to find geospatial datasets on more CSW servers.
- Allow WMS parameters to be specified in json in uppercase (eg. STYLES).

### 1.0.52

- Added `MapBoxMapCatalogItem`, which is especially useful for base maps. A valid access token must be provided.
- Added a `getContainer()` method to Terria's `currentViewer`.
- Dramatically improved the performance of region mapping.
- Introduced new quantisation (color binning) methods to dramatically improve the display of choropleths (numerical quantities displayed as colors) for CSV files, instead of always using linear. Four values for `colorBinMethod` are supported:
  - "auto" (default), usually means "ckmeans"
  - "ckmeans": use "CK means" method, an improved version of Jenks Even Breaks to form clusters of values that are as distinct as possible.
  - "quantile": use quantiles, evenly distributing values between bins
  - "none": use the previous linear color mapping method.
- The default style for CSV files is now 7 color bins with CK means method.
- Added support for color palettes from Color Brewer (colorbrewer2.org). Within `tableStyle`, use a value like `"colorPalette": "10-class BrBG"`.
- Improved the display of legends for CSV files, accordingly.
- URLs for legends are now encapsulated in a `LegendUrl` model, which accepts a mime type that will affect how the
  legend is rendered in the sidebar.
- Added support for the Socrata "new backend" with GeoJSON download to `SocrataCatalogGroup`.
- Moved URL config parameters to config.json, with sensible defaults. Specifically:
  - regionMappingDefinitionsUrl: 'data/regionMapping.json',
  - conversionServiceBaseUrl: '/convert/',
  - proj4ServiceBaseUrl: '/proj4/',
  - corsProxyBaseUrl: '/proxy/'
- Deprecated terria.regionMappingDefinitionsUrl (set it in config.json or leave it as default).

### 1.0.51

- Fixed a typo that prevented clearing the search query
- Added support for Nominatim search API hosted by OpenStreetMap (http://wiki.openstreetmap.org/wiki/Nominatim) with `NominatimSearchProviderViewModel`. This works by merging to 2 queries : one with the bounding parameter for the nearest results, and the other without the bounding parameter. The `countryCodes` property can be set to limit the result to a set of specific countries.
- Added `MapProgressBarViewModel`. When added to the user interface with `MapProgressBarViewModel.create`, it shows a bar at the top of the map window indicating tile load progress.
- We no longer show the entity's ID (which is usually a meaningless GUID) on the feature info panel when the feature does not have a name. Instead, we leave the area blank.
- Fixed a bug with time-dynamic imagery layers that caused features to be picked from the next time to be displayed, in addition to the current one.
- Replace `.` and `#` with `_` in property names meant to be used with `featureInfoTemplate`, so that these properties can be accessed by the [mustache](https://mustache.github.io/) templating engine.
- Added support for time-varying properties (e.g. from a CZML file) on the feature info panel.
- `Cesium.zoomTo` now takes the terrain height into account when zooming to a rectangle.

### 1.0.50

- Put a white background behind legend images to fix legend images with transparent background being nearly invisible.
- Search entries are no longer duplicated for catalog items that appear in multiple places in the Data Catalogue
- Fixed the layer order changing in Cesium when a CSV variable is chosen.
- Layer name is now shown in the catalog item info panel for ESRI ArcGIS MapServer layers.
- Retrieve WFS or WCS URL associated with WMS data sources using DescribeLayer if no dataUrl is present.
- Downgrade Leaflet to 0.7.3 to fix specific feature clicking problems with 2D maps.
- Use `PolylineGraphics` instead of `PolygonGraphics` for unfilled polygons with an outline width greater than 1. This works around the fact that Cesium does not support polygons with outline width great than 1 on Windows due to a WebGL limitation.
- Sorted ABS age variables numerically, not alphabetically.
- Removed extra space at the bottom of base map buttons.
- Share links now remember the currently active tab in the `ExplorerPanelViewModel`.
- Fixed a bug that prevented region mapping from working over HTTPS.
- The proxy is now used to avoid a mixed content warning when accessing an HTTP dataset from an HTTPS deployment of TerriaJS.
- Added `CameraView.fromLookAt` and `CameraView.fromPositionHeadingPitchRoll` functions. These functions can be used to position the camera in new ways.

### 1.0.49

- Fixed a bug that caused poor performance when clicking a point on the map with lots of features and then closing the feature information panel.
- Apply linkify, instead of markdown, to properties shown in the Feature Info Panel.
- Fixed a bug that prevented feature scaling by value.
- Fixed a bug that prevented the csv `displayDuration` from working.
- Fixed a bug that ignored which column of the csv file to show as the legend initially.
- `NowViewingTabViewModel` is now composed of a number of sections. Each section is given the opportunity to determine whether it applies to each catalog item. Custom sections may be added by adding them to NowViewingTabViewModel.sections`.
- `CsvCatalogItem` and `AbsIttCatalogItem` now expose a `concepts` property that can be used to adjust the display.
- Added `Terria.cesiumBaseUrl` property.
- The user interface container DOM element may now be provided to `TerriaViewer` by specifying `uiContainer` in its options. Previously it always used an element named `ui`.
- Legend URLs are now accessed via the proxy, if applicable.
- Fixed a bug that prevented feature scaling by value.
- Added support for [Urthecast](https://www.urthecast.com/) with `UrthecastCatalogGroup`.
- Fixed a bug that caused a `TypeError` on load when the share URL included enabled datasets with an order different from their order in the catalog.
- Improved the message that is shown to the user when their browser supports WebGL but it has a "major performance caveat".
- Fixed a bug that could cause an exception in some browsers (Internet Explorer, Safari) when loading a GeoJSON with embedded styles.
- Fixed a bug with Leaflet 2D map where clicks on animation controls or timeline would also register on the map underneath causing undesired feature selection and, when double clicked, zooming (also removed an old hack that disabled dragging while using the timeline slider)
- Changed Australian Topography base map server and updated the associated thumbnail.
- Added `updateApplicationOnMessageFromParentWindow` function. After an app calls this function at startup, TerriaJS can be controlled by its parent window when embedded in an `iframe` by messages sent with `window.postMessage`.

### 1.0.48

- Added the ability to disable feature picking for `ArcGisMapServerCatalogItem`.
- Disabled feature picking for the Australian Topography and Australian Hydrography base layers created by `createAustraliaBaseMapOptions`.

### 1.0.47

- Make it possible to disable CSV region mapping warnings with the `showWarnings` init parameter.
- The `name` of a feature from a CSV file is now taken from a `name` or `title` column, if it exists. Previously the name was always "Site Data".
- Fixed a bug that caused time-dynamic WMS layers with just one time to not be displayed.
- Underscores are now replaced with spaces in the feature info panel for `GeoJsonCatalogItem`.
- Added Proj4 projections to the location bar. Clicking on the bar switches between lats/longs and projected coordinates. To enable this, set `useProjection` to `true`
- Show information for all WMS features when a location is clicked.
- Fixed a bug that caused an exception when running inside an `<iframe>` and the user's browser blocked 3rd-party cookies.
- HTML and Markdown text in catalog item metadata, feature information, etc. is now formatted in a more typical way. For example, text inside `<h1>` now looks like a heading. Previously, most HTML styling was stripped out.
- Supports FeatureInfoTemplates on all catalog item types (previously only available on ImageryLayers).
- Apply markdown to properties shown in the Feature Info Panel.
- Add `includeCzml` option to CkanCatalogGroup.
- Fixed a bug that caused `WebMapServiceCatalogItem` to incorrectly populate the catalog item's metadata with data from GetCapabilities when another layer had a `Title` with the same value as the expected layer's `Name`.
- Update the default Australian topography basemap to Geoscience Australia's new worldwide layer (http://www.ga.gov.au/gisimg/rest/services/topography/National_Map_Colour_Basemap/MapServer)
- Allow color maps in CSV catalog items to be expressed as strings: colorMapString: "red-white-blue".
- Updated to [Cesium](http://cesiumjs.org) 1.15. Significant changes relevant to TerriaJS users include:
  - Added support for the [glTF 1.0](https://github.com/KhronosGroup/glTF/blob/master/specification/README.md) draft specification.
  - Added support for the glTF extensions [KHR_binary_glTF](https://github.com/KhronosGroup/glTF/tree/master/extensions/Khronos/KHR_binary_glTF) and [KHR_materials_common](https://github.com/KhronosGroup/glTF/tree/KHR_materials_common/extensions/Khronos/KHR_materials_common).
  - `ImageryLayerFeatureInfo` now has an `imageryLayer` property, indicating the layer that contains the feature.
  - Make KML invalid coordinate processing match Google Earth behavior. [#3124](https://github.com/AnalyticalGraphicsInc/cesium/pull/3124)

### 1.0.46

- Fixed an incorrect require (`URIjs` instead of `urijs`).

### 1.0.45

- Major refactor of `CsvCatalogItem`, splitting region-mapping functionality out into `RegionProvider` and `RegionProviderList`. Dozens of new test cases. In the process, fixed a number of bugs and added new features including:
  - Regions can be matched using regular expressions, enabling matching of messy fields like local government names ("Baw Baw", "Baw Baw Shire", "Baw Baw (S)", "Shire of Baw Baw" etc).
  - Regions can be matched using a second field for disambiguation (eg, "Campbelltown" + "SA")
  - Drag-and-dropped datasets with a time column behave much better: rather than a fixed time being allocated to each row, each row occupies all the time up until the next row is shown.
  - Enumerated fields are colour coded in lat-long files, consist with region-mapped files.
  - Feedback is now provided after region mapping, showing which regions failed to match, and which matched more than once.
  - Bug: Fields with names starting with 'lon', 'lat' etc were too aggressively matched.
  - Bug: Numeric codes beginning with zeros (eg, certain NT 08xx postcodes) were treated as numbers and failed to match.
  - Bug: Fields with names that could be interpreted as regions weren't available as data variables.
- Avoid mixed content warnings when using the CartoDB basemaps.
- Allow Composite catalog items
- Handle WMS time interval specifications (time/time and time/time/periodicity)
- Moved `url` property to base CatalogItem base class. Previously it was defined separately on most derived catalog items.
- Most catalog items now automatically expose a `dataUrl` that is the same as their `url`.
- Added custom definable controls to `CatalogMember`s.
  - To define a control, subclass `CatalogMemberControl` and register the control in `ViewModels/registerCatalogMemberControl` with a unique control name, control class and required property name.
  - If a `CatalogMember` has a property with the required property name either directly on the member or in its `customProperties` object, the control will appear in the catalog with the member and will fire the `activate` function when clicked.
  - Controls can be registered to appear on both the left and right side using `registerLeftSideControl` and `registerRightSideControl` respectively.
  - An example can be seen in the `CatalogMemberDownloadControl`
  - Currently top level members do not show controls.
- The `LocationBarViewModel` now shows the latitude and longitude coordinates of the mouse cursor in 2D as well as 3D.
- The `LocationBarViewModel` no longer displays a misleading elevation of 0m when in "3D Smooth" mode.
- Added `@menu-bar-right-offset` LESS parameter to control the right position of the menu bar.
- Added `forceProxy` flag to all catalog members to indicate that an individual item should use the proxy regardless of whether the domain is in the list of domains to proxy.
- Allow a single layer of an ArcGIS MapServer to be added through the "Add Data" interface.
- Added `WfsFeaturesCatalogGroup`. This group is populated with a catalog item for each feature queried from a WFS server.
- The Feature Info panel now shows all selected features in an accordion control. Previously it only showed the first one.
- Added `featureInfoTemplate` property to `CatalogItem`. It is used to provide a custom Markdown or HTML template to display when a feature in the catalog item is clicked. The template is parameterized on the properties of the feature.
- Updated to [Cesium](http://cesiumjs.org) 1.14. Significant changes relevant to TerriaJS users include:
  - Fixed issues causing the terrain and sky to disappear when the camera is near the surface. [#2415](https://github.com/AnalyticalGraphicsInc/cesium/issues/2415) and [#2271](https://github.com/AnalyticalGraphicsInc/cesium/issues/2271)
  - Fixed issues causing the terrain and sky to disappear when the camera is near the surface. [#2415](https://github.com/AnalyticalGraphicsInc/cesium/issues/2415) and [#2271](https://github.com/AnalyticalGraphicsInc/cesium/issues/2271)
  - Provided a workaround for Safari 9 where WebGL constants can't be accessed through `WebGLRenderingContext`. Now constants are hard-coded in `WebGLConstants`. [#2989](https://github.com/AnalyticalGraphicsInc/cesium/issues/2989)
  - Added a workaround for Chrome 45, where the first character in a label with a small font size would not appear. [#3011](https://github.com/AnalyticalGraphicsInc/cesium/pull/3011)
  - Fixed an issue with drill picking at low frame rates that would cause a crash. [#3010](https://github.com/AnalyticalGraphicsInc/cesium/pull/3010)

### 1.0.44

- Fixed a bug that could cause timeseries animation to "jump" when resuming play after it was paused.
- Make it possible for catalog item initialMessage to require confirmation, and to be shown every time.
- When catalog items are enabled, the checkbox now animates to indicate that loading is in progress.
- Add `mode=preview` option in the hash portion of the URL. When present, it is assumed that TerriaJS is being used as a previewer and the "small screen warning" will not be shown.
- Added `maximumLeafletZoomLevel` constructor option to `TerriaViewer`, which can be used to force Leaflet to allow zooming closer than its default of level 18.
- Added the `attribution` property to catalog items. The attribution is displayed on the map when the catalog item is enabled.
- Remove an unnecessary instance of the Cesium InfoBox class when viewing in 2D
- Fixed a bug that prevented `AbsIttCatalogGroup` from successfully loading its list of catalog items.
- Allow missing URLs on embedded data (eg. embedded czml data)
- Fixed a bug loading URLs for ArcGIS services names that start with a number.
- Updated to [Cesium](http://cesiumjs.org) 1.13. Significant changes relevant to TerriaJS users include:
  - The default `CTRL + Left Click Drag` mouse behavior is now duplicated for `CTRL + Right Click Drag` for better compatibility with Firefox on Mac OS [#2913](https://github.com/AnalyticalGraphicsInc/cesium/pull/2913).
  - Fixed an issue where non-feature nodes prevented KML documents from loading. [#2945](https://github.com/AnalyticalGraphicsInc/cesium/pull/2945)

### 1.0.43

- Fixed a bug that prevent the opened/closed state of groups from being preserved when sharing.

### 1.0.42

- Added a `cacheDuration` property to all catalog items. The new property is used to specify, using Varnish-like notation (e.g. '1d', '10000s') the default length of time to cache URLs related to the catalog item.
- Fix bug when generating share URLs containing CSV items.
- Improve wording about downloading data from non-GeoJSON-supporting WFS servers.

### 1.0.41

- Improvements to `AbsIttCatalogItem` caching from the Tools menu.

### 1.0.40

- `ArcGisMapServerCatalogItem` now shows "NoData" tiles by default even after showing the popup message saying that max zoom is exceeded. This can be disabled by setting its `showTilesAfterMessage` property to false.

### 1.0.39

- Fixed a race condition in `AbsIttCatalogItem` that could cause the legend and map to show different state than the Now Viewing UI suggested.
- Fixed a bug where an ABS concept with a comma in its name (e.g. "South Eastern Europe,nfd(c)" in Country of Birth) would cause values for concept that follow to be misappropriated to the wrong concepts.

### 1.0.38

- `AbsIttCatalogItem` now allows the region type to be set on demand rather than only at load time.
- `CsvCatalogItem` can now have no display variable selected, in which case all points are the same color.

### 1.0.37

- Added `CswCatalogGroup` for populating a catalog by querying an OGC CSW service.
- Added `CatalogMember.infoSectionOrder` property, to allow the order of info sections to be configured per catalog item when necessary.
- Fixed a bug that prevented WMTS layers with a single `TileMatrixSetLink` from working correctly.
- Added support for WMTS layers that can only provide tiles in JPEG format.
- Fixed testing and caching of ArcGis layers from tools and added More information option for imagery layers.
- TerriaJS no longer requires Google Analytics. If a global `ga` function exists, it is used just as before. Otherwise, events are, by default, logged to the console.
- The default event analytics behavior can be specified by passing an instance of `ConsoleAnalytics` or `GoogleAnalytics` to the `Terria` constructor. The API key to use with `GoogleAnalytics` can be specified explicitly to its constructor, or it can be specified in the `parameter.googleAnalyticsKey` property in `config.json`.
- Made polygons drastically faster in 2D.
- TerriaJS now shortens share URLs by default when a URL shortener is available.
- Added Google Analytics reporting of the application URL. This is useful for tracking use of share URLs.
- Added the ability to specify a specific dynamic layer of an ArcGIS Server using just a URL.

### 1.0.36

- Calculate extent of TopoJSON files so that the viewer correctly pans+zooms when a TopoJSON file is loaded.
- Fixed a bug that caused the `Terria#clock` to keep ticking (and therefore using CPU / battery) once started even after selecting a non-time-dynamic dataset.
- Fixed a bug that caused the popup message to appear twice when a dataset failed to load.
- Added layer information to the Info popup for WMS datasets.
- Added ability to filter catalog search results by:
  - type: `is:wms`, `-is:esri-mapserver`. A result must match any 'is:' and no '-is:'.
  - url: `url:vic.gov.au`, `-url:nicta.com.au`. A result must match any 'url:', and no '-url:'.
- Added ability to control the number of catalog search results: `show:20`, `show:all`

### 1.0.35

- Polygons from GeoJSON datasets are now filled.
- Left-aligned feature info table column and added some space between columns.
- Added `EarthGravityModel1996`.
- Extended `LocationBarViewModel` to show heights relative to a geoid / mean sea level model. By default, EGM96 is used.
- Added support for styling GeoJSON files, either in catalog (add .style{} object) or embedded directly in the file following the [SimpleStyle spec](https://github.com/mapbox/simplestyle-spec).
- Fixed a bug that caused the 3D view to use significant CPU time even when idle.
- Added CartoDB's Positron and Dark Matter base maps to `createGlobalBaseMapOptions`.
- Added support for subdomains to `OpenStreetMapCatalogItem`.

### 1.0.34

- Fixed a bug that prevented catalog items inside groups on the Search tab from being enabled.
- Added `PopupMessageConfirmationViewModel`. It prevents the Popup from being closed unless the confirm button is pressed. Can also optionally have a deny button with a custom action.
- Added support for discovering GeoJSON datasets from CKAN.
- Added support for zipped GeoJSON files.
- Made `KmlCatalogItem` use the proxy when required.
- Made `FeatureInfoPanelViewModel` use the white panel background in more cases.
- Significantly improved the experience on devices with small screens, such as phones.
- Fixed a bug that caused only the portion of a CKAN group name before the first comma to be used.

### 1.0.33

- Added the `legendUrls` property to allow a catalog item to optionally have multiple legend images.
- Added a popup message when zooming in to the "No Data" scales of an `ArcGisMapServerCatalogItem`.
- Added `CatalogGroup.sortFunction` property to allow custom sorting of catalog items within a group.
- Added `ImageryLayerCatalogItem.treat403AsError` property.
- Added a title text when hovering over the label of an enabled catalog item. The title text informs the user that clicking will zoom to the item.
- Added `createBingBaseMapOptions` function.
- Added an option to `KnockoutMarkdownBinding` to optionally skip HTML sanitization and therefore to allow unsafe HTML.
- Upgraded to Cesium 1.11.
- `CatalogItem.zoomTo` can now zoom to much smaller bounding box rectangles.

### 1.0.32

- Fixed CKAN resource format matching for KML, CSV, and Esri REST.

### 1.0.31

- Added support for optionally generating shorter URLs when sharing by using the Google URL shortening service.

### 1.0.30

- `WebMapServiceCatalogItem` and `ArcGisMapServerCatalogItem` now augment directly-specified metadata with metadata queried from the server.
- "Data Details" and "Service Details" on the catalog item info panel are now collapsed by default. This improves the performance of the panel and hides some overly technical details.
- `ArcGisMapServerCatalogItem.layers` can now specify layer names in addition to layer IDs. Layer names are matched in a case-insensitive manner and only if a direct ID match is not found.
- `itemProperties` are now applied through the normal JSON loading mechanism, so properties that are represented differently in code and in JSON will now work as well.
- Added support for `csv-geo-*` (e.g. csv-geo-au) to `CkanCatalogGroup`.
- The format name used in CKAN can now be specified to `CkanCatalogGroup` using the `wmsResourceFormat`, `kmlResourceFormat`, `csvResourceFormat`, and `esriMapServerResourceFormat` properties. These properties are all regular expressions. When the format of a CKAN resource returned from `package_search` matches one of these regular expressions, it is treated as that type within TerriaJS.
- `CkanCatalogGroup` now fills the `dataUrl` property of created items by pointing to the dataset's page on CKAN.
- The catalog item information panel now displays `info` sections in a consistent order. The order can be overridden by setting `CatalogItemInfoViewModel.infoSectionOrder`.
- An empty `description` or `info` section is no longer shown on the catalog item information panel. This can be used to remove sections that would otherwise be populated from dataset metadata.

### 1.0.29

- Add support for loading init files via the proxy when necessary.
- Switched to using the updated URL for STK World Terrain, `//assets.agi.com/stk-terrain/v1/tilesets/world/tiles`.

### 1.0.28

- Fixed a bug that prevented links to non-image (e.g. ArcGIS Map Server) legends from appearing on the Now Viewing panel.

### 1.0.27

- Use terriajs-cesium 1.10.7, fixing a module load problem in really old browers like IE8.

### 1.0.25

- Fixed incorrect date formatting in the timeline and animation controls on Internet Explorer 9.
- Add support for CSV files with longitude and latitude columns but no numeric value column. Such datasets are visualized as points with a default color and do not have a legend.
- The Feature Information popup is now automatically closed when the user changes the `AbsIttCatalogItem` filter.

### 1.0.24

- Deprecated:
  - Renamed `AusGlobeViewer` to `TerriaViewer`. `AusGlobeViewer` will continue to work until 2.0 but using it will print a deprecation warning to the browser console.
  - `BrandBarViewModel.create` now takes a single `options` parameter. The container element, which used to be specified as the first parameter, should now be specified as the `container` property of the `options` parameter. The old function signature will continue to work until 2.0 but using it will print a deprecation warning to the browser console.
- `WebMapServiceCatalogItem` now determines its rectangle from the GetCapabilities metadata even when configured to use multiple WMS layers.
- Added the ability to specify the terrain URL or the `TerrainProvider` to use in the 3D view when constructing `TerriaViewer`.
- `AbsIttCatalogItem` styles can now be set using the `tableStyle` property, much like `CsvCatalogItem`.
- Improved `AbsIttCatalogItem`'s tolerance of errors from the server.
- `NavigationViewModel` can now be constructed with a list of `controls` to include, instead of the standard `ZoomInNavigationControl`, `ResetViewNavigationControl`, and `ZoomOutNavigationControl`.
- Fixed a bug that caused the brand bar to slide away with the explorer panel on Internet Explorer 9.

### 1.0.23

- Fixed a bug that prevented features from being pickable from ABS datasets on the 2D map.
- Fixed a bug that caused the Explorer Panel tabs to be missing or misaligned in Firefox.

### 1.0.22

- Changed to use JPEG instead of PNG format for the Natural Earth II basemap. This makes the tile download substantially smaller.

### 1.0.21

- Added an `itemProperties` property to `AbsIttCatalogGroup`.
- Added a `nowViewingMessage` property to `CatalogItem`. This message is shown by the `NowViewingAttentionGrabberViewModel` when the item is enabled. Each unique message is shown only once.

### 1.0.20

- Added the ability to specify SVG icons on Explorer Panel tabs.
- Added an icon to the Search tab.
- Added support for accessing Australian Bureau of Statistics data via the ABS-ITT API, using `AbsIttCatalogGroup` and `AbsIttCatalogItem`.
- The Now Viewing panel now contains controls for selecting which column to show in CSV datasets.

### 1.0.19

- Added `NowViewingAttentionGrabberViewModel`. It calls attention the Now Viewing tab the first time a catalog item is enabled.
- Added `isHidden` property to catalog items and groups. Hidden items and groups do not show up in the catalog or in search results.

### 1.0.18

- Added `featureInfoFields` property to `CsvCatalogItem.tableStyle`. It allows setting which fields to show in the Feature Info popup, and the name to use for each.
- Added `OpenStreetMapCatalogItem` for connecting to tile servers using the OpenStreetMap tiling scheme.
- Added `CkanCatalogGroup.allowEntireWmsServers` property. When set and the group discovers a WMS resource without a layer parameter, it adds a catalog item for the entire server instead of ignoring the resource.
- Added `WebMapTileServiceCatalogGroup` and `WebMapTileServiceCatalogItem` for accessing WMTS servers.
- Handle the case of an `ArcGisMapServerCatalogItem` with an advertised extent that is outside the valid range.
- We now pass ArcGIS MapServer metadata, when it's available, through to Cesium's `ArcGisMapServerImageryProvider` so that it doesn't need to re-request the metadata.
- Changed the style of the Menu Bar to have visually-separate menu items.
- Added support for SVG menu item icons to `MenuBarViewModel`.
- Improved popup message box sizing.

### 1.0.17

- Upgraded to TerriajS Cesium 1.10.2.
- Added `ImageryLayerCatalogItem.isRequiredForRendering`. This is set to false by default and to true for base maps. Slow datasets with `isRequiredForRendering=false` are less likely to prevent other datasets from appearing in the 3D view.
- The "Dataset Testing" functionality (on the hidden Tools menu accessible by adding `#tools=1` to the URL) now gives up tile requests and considers them failed after two seconds. It also outputs some JSON that can be used as the `blacklist` property to blacklist all of the datasets that timed out.
- Added a feature to count the total number of datasets from the hidden Tools menu.
- Fixed a bug that caused the 2D / 3D buttons the Maps menu to get out of sync with the actual state of the map after switching automatically to 2D due to a performance problem.

### 1.0.16

- Deprecated:
  - `ArcGisMapServerCatalogGroup` has been deprecated. Please use `ArcGisCatalogGroup` instead.
- Replaced Cesium animation controller with TerriaJS animation controller.
- Replaced Cesium Viewer widget with the CesiumWidget when running Cesium.
- Added the ability to turn a complete ArcGIS Server, or individual folders within it, into a catalog group using `ArcGisCatalogGroup`.

### 1.0.15

- Fix imagery attribution on the 2D map.

### 1.0.14

- Fixed share URL generation when the application is not running at the root directory of its web server.
- Fixed a bug that caused Internet Explorer 8 users to see a blank page instead of a message saying their browser is incompatible.

### 1.0.13

- Breaking changes:
  - Added a required `@brand-bar-height` property.
- `ExplorerPanelViewModel` can now be created with `isOpen` initially set to false.
- TerriaJS now raises an error and hides the dataset when asked to show an `ImageryLayerCatalogItem` in Leaflet and that catalog item does not use the Web Mercator (EPSG:3857) projection. Previously, the dataset would silently fail to display.
- Improved error handling in `CzmlCatalogItem`, `GeoJsonCatalogItem`, and `KmlCatalogItem`.
- Made the `clipToRectangle` property available on all `ImageryProvider`-based catalog items, not just `WebMapServiceCatalogItem`.
- Added `CatalogMember.isPromoted` property. Promoted catalog groups and items are displayed above non-promoted groups and items.
- Add support for ArcGIS MapServer "Raster Layers" in addition to "Feature Layers".

### 1.0.12

- Allow Esri ArcGIS MapServers to be added via the "Add Data" panel.
- Adds `baseMapName` and `viewerMode` fields to init files and share links. `baseMapName` is any base map name in the map settings panel and `viewerMode` can be set to `'2d'` or `'3d'`.
- Added `tableStyle.legendTicks` property to `CsvCatalogItem`. When specified, the generated legend will have the specified number of equally-spaced lines with labels in its legend.

### 1.0.11

- Fixed a bug that prevented HTML feature information from showing up with a white background in Internet Explorer 9 and 10.
- Fixed a bug that prevented WMS GetCapabilities properties, such as CRS, from being properly inherited from the root layer.
- Tweaked credit / attribution styling.

### 1.0.10

- Added support for a developer attribution on the map.
- Fixed a bug that could cause results from previous async catalog searches to appear in the search results.

### 1.0.9

- Show Cesium `ImageryProvider` tile credits / attribution in Leaflet when using `CesiumTileLayer`.

### 1.0.8

- `WebMapServiceCatalogGroup` now populates the catalog using the hierarchy of layers returned by the WMS server in GetCapabilities. To keep the previous behavior, set the `flatten` property to true.
- Potentially breaking changes:
  - The `getFeatureInfoAsGeoJson` and `getFeatureInfoAsXml` properties have been removed. Use `getFeatureInfoFormats` instead.
- Added support for text/html responses from WMS GetFeatureInfo.
- Make the `FeatureInfoPanelViewModel` use a white background when displaying a complete HTML document.
- `KnockoutMarkdownBinding` no longer tries to interpret complete HTML documents (i.e. those that contain an <html> tag) as Markdown.
- The feature info popup for points loaded from CSV files now shows numeric columns with a missing value as blank instead of as 1e-34.
- `ArcGisMapServerCatalogItem` now offers metadata, used to populate the Data Details and Service Details sections of the catalog item info panel.
- `ArcGisMapServerCatalogGroup` now populates a "Service Description" and a "Data Description" info section for each catalog item from the MapServer's metadata.
- The `metadataUrl` is now populated (and shown) from the regular MapServer URL.
- Added 'keepOnTop' flag support for imageryLayers in init file to allow a layer to serve as a mask.
- Added 'keepOnTop' support to region mapping to allow arbitrary masks based on supported regions.
- Checkboxes in the Data Catalogue and Search tabs now have a larger clickable area.

### 1.0.7

- `CatalogItemNameSearchProviderViewModel` now asynchronously loads groups so items in unloaded groups can be found, too.
- Do not automatically fly to the first location when pressing Enter in the Search input box.
- Changed `ArcGisMapServerCatalogItem` to interpret a `maxScale` of 0 from an ArcGIS MapServer as "not specified".
- Added an `itemProperties` property to `ArcGisMapServerCatalogGroup`, allowing properties of auto-discovered layers to be specified explicitly.
- Added `validDropElements`, `validDropClasses`, `invalidDropElements`, and `invalidDropClasses` properties to `DragDropViewModel` for finer control over where dropping is allowed.
- Arbitrary parameters can now be specified in `config.json` by adding them to the `parameters` property.

### 1.0.6

- Added support for region mapping based on region names instead of region numbers (example in `public/test/countries.csv`).
- Added support for time-dynamic region mapping (example in `public/test/droughts.csv`).
- Added the ability to specify CSV styling in the init file (example in `public/init/test.json`).
- Improved the appearance of the legends generated with region mapping.
- Added the ability to region-map countries (example in `public/test/countries.csv`).
- Elminated distracting "jumping" of the selection indicator when picking point features while zoomed in very close to the surface.
- Fixed a bug that caused features to be picked from all layers in an Esri MapServer, instead of just the visible ones.
- Added support for the WMS MinScaleDenominator property and the Esri MapServer maxScale property, preventing layers from disappearing when zoomed in to close to the surface.
- Polygons loaded from KML files are now placed on the terrain surface.
- The 3D viewer now shows Bing Maps imagery unmodified, matching the 2D viewer. Previously, it applied a gamma correction.
- All catalog items now have an `info` property that allows arbitrary sections to be shown for the item in the info popup.
- `CkanCatalogGroup` now has a `groupBy` property to control whether catalog items are grouped by CKAN group ("group"), CKAN organization ("organization"), or not grouped at all ("none").
- `CkanCatalogGroup` now has a `useResourceName` property to control whether the name of the catalog item is derived from the resource (true), or the dataset itself (false).
- The catalog item info page now renders a much more complete set of Markdown and HTML elements.<|MERGE_RESOLUTION|>--- conflicted
+++ resolved
@@ -2,15 +2,11 @@
 
 #### next release (8.7.7)
 
-<<<<<<< HEAD
-- Use `appName` from `config.json` to set the title of the web page.
-=======
 - **Breaking changes:**
 
   - Remove RollbarErrorServiceProvder
   - Error services now instantiated externally to terriajs
-
->>>>>>> a21ecf7a
+- Use `appName` from `config.json` to set the title of the web page.
 - [The next improvement]
 
 #### 8.7.6 - 2024-08-22
