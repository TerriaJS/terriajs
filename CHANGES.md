--- conflicted
+++ resolved
@@ -60,14 +60,11 @@
 - Prevent user adding empty web url
 - Fix bug where search results shown in `My Data` tab
 - Fix bug in function createDiscreteTimesFromIsoSegments where it might create duplicate timestamps.
-<<<<<<< HEAD
 - Add NumberParameterEditor to enable WPS AllowedValues Ranges to be set and use DefaultValue
-=======
 - Add option to enable/disable shortening share URLs via InitSourceData.
 - Fix bug in ArcGisMapServerCatalogItem.
 - Add examples.
 - Upgraded Cesium to 1.113.0 (i.e. `terriajs-cesium@6.2.0` & `terriajs-cesium-widgets@4.4.0`).
->>>>>>> 92c0afe8
 
 #### 8.4.1 - 2023-12-08
 
