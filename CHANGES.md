# Change Log

#### next release (8.2.13)

<<<<<<< HEAD
* Propagate `knownContainerUniqueIds` across references and their target.
* [The next improvement]
=======
- Fix pedestrian drop behaviour so that the camera heading stays unchanged even after the drop
- Improve the CKAN model robustness by removing leading and trailing spaces in wms layer names.
- Load all `InitSources` sequentially instead of asyncronosly
- Fix `DOMPurify.sanitize` call in `PrintView`
- [The next improvement]
>>>>>>> cad62a45

#### release 8.2.12 - 2022-08-10

- Dropped "optional" from the prompt text in file upload modal for both local and web data.
- Changed the text for the first file upload option from "Auto-detect (recommended)" to simply "File type" for local files and "File or web service type" for web urls.
- Automatically suffix supported extension list to the entries in file type dropdown to improve clarity.
- Removed IFC from upload file type (until further testing).
- Move `CkanCatalogGroup` "ungrouped" group to end of members

#### release 8.2.11 - 2022-08-08

- Add ability to customise the getting started video in the StoryBuilder panel
- Set cesium base URL by default so that cesium assets are resolved correctly
- Add `cesiumBaseUrl` to `TerriaOptions` for overriding the default cesium base url setting
- Fix broken Bing map logo in attributions
- Added ability to customise the getting started video in the StoryBuilder panel.
- Fixed a bug where menu items were rendered in the wrong style if the window was resized from small to large, or large to small.
- Strongly type `item` in WorkbenchItem and remove `show` toggle for non `Mappable` items.
- Add `configParameters.regionMappingDefinitionsUrls` - to support multiple URLs for region mapping definitions - if multiple provided then the first matching region will be used (in order of URLs)
  - `configParameters.regionMappingDefinitionsUrl` still exists but is deprecated - if defined it will override `regionMappingDefinitionsUrls`
- `TableMixin.matchRegionProvider` now returns `RegionProvider` instead of `string` region type. (which exists at `regionProvider.regionType`)
- Fix `shouldShorten` property in catalog and story `ShareUrl`
- Fix `shortenShareUrls` user property
- Add `videoCoverImageOpacity` option to `HelpContentItem` so that we can fade the background of help video panels.
- Fix a bug where all `HelpVideoPanel`s were being rendered resulting in autoplayed videos playing at random.
- Add `getFeatureInfoUrl` and `getFeatureInfoParameters` to `WebMapServiceCatalogItemTraits`
- Fix `SearchBoxAndResults` Trans values
- Fix `generateCatalogIndex` for nested references
- Fix `SearchBox` handling of `searchWithDebounce` when `debounceDuration` prop changes. It now fushes instead of cancels.

#### release 8.2.10 - 2022-08-02

- **Breaking changes:**
  - **Minimum NodeJS version is now 14**
- Consolidate `HasLocalData` interface
- Add `GlTf` type definition (v2)
- Add `gltfModelUrl` to `GltfMixin` - this must be implemented by Models which use `GltfMixin`
- Moved `GltfCatalogItem` to `lib/Models/Catalog/Gltf/GltfCatalogItem.ts`
- Add experimental client-side 3D file conversion using [`assimpjs`](https://github.com/kovacsv/assimpjs) ([emscripten](https://emscripten.org) interface for the [assimp](https://github.com/assimp/assimp) library)
  - This supports `zip` files and `HasLocalData` - but is not in `getDataType` as the scene editor (closed source) is required to geo-reference
  - Supports over 40 formats - including Collada, obj, Blender, DXF - [full list](https://github.com/assimp/assimp/blob/master/doc/Fileformats.md)
- Add `description` to `getDataType` - this will be displayed between Step 1 and Step 2
- Add warning message to `GltfMixin` when showing in 2D mode (Leaflet)
- Upgrade `husky` to `^8.0.1`
- Prevent looping when navigating between scenes in StoryPanel using keyboard arrows
- Fix bug where StoryPanel keyboard navigation persists after closing StoryPanel
- Fix select when clicking on multiple features in 2D (#5660)
- Implemented support for `featureInfoUrlTemplate` on 2D vector features (#5660)
- Implemented FeatureInfoMixin in GeojsonMixin (#5660)
- `GpxCatalogItem` now use `GeojsonMixin` for loading data. (#5660)
- `GeoRssCatalogItem` now use `GeojsonMixin` for loading data. (#5660)
- Upgrade i18next to `v21`
- Limit workbench item title to 2 lines and show overflow: ellipsis after.
- Add `allowFeaturePicking` trait to Cesium3dTileMixin.
- Feature Info now hidden on Cesium3dTiles items if `allowFeaturePicking` set to false. Default is true.
- Add `initFragmentPaths` support for hostnames different to `configUrl`/`applicationUrl`
- Add DOMPurify to `parseCustomHtmlToReact` (it was already present in `parseCustomMarkdownToReact`)
- Update `html-to-react` to `1.4.7`
- Add `ViewState` React context provider to `StandardUserInterface` - instead of passing `viewState` or `terria` props through components, please use
  - `useViewState` hook
  - `withViewState` HOC
- Move `GlobalTerriaStyles` from `StandardUserInterface` to separate file
- Add `ExternalLinkWithWarning` component - this will replace all URLs in story body and add a warning message when URLs are clicked on.
- Fixed a bug where adding `CesiumTerrainCatalogItem` to workbench didn't apply it when `configParameters.cesiumTerrainAssetId` or `configParameters.cesiumTerrainUrl` was set.
- `CesiumTerrainCatalogItem` will now show a status `In use` or `Not in use` in the workbench.
- Rewrote `CesiumTerrainCatalogItem` to handle and report network errors.
- Set `JulianDate.toIso8601` second precision to nanosecond - this prevents weird date strings with scientific/exponent notation (eg `2008-05-07T22:54:45.7275957614183426e-11Z`)
- Add attribution for Natural Earth II and NASA Black Marble basemaps.

#### 8.2.9 - 2022-07-13

- Pin `html-to-react` to `1.4.5` due to ESM module in dependency (`parse5`) breaking webpack
- Add step to `"Deploy TerriaMap"` action to save `yarn.lock` after `sync-dependencies` (for debug purposes)
- TSIfy `SharePanel`
- Move `includeStoryInShare` out of `ViewState` into local state
- Implement ability to navigate between scenes in StoryPanel using keyboard arrows
- Rename `FeatureInfoMixin` to `FeatureInfoUrlTemplateMixin`
- Move `featureInfoTemplate` and `showStringIfPropertyValueIsNull` from `FeatureInfoTraits` to `MappableTraits` (all mappable catalog items)
- Remove `FeatureInfoUrlTemplateTraits` from all models that don't use `FeatureInfoUrlTemplateMixin`
- Upgrade prettier to version 2.7.1
- [The next improvement]
- Fix "Regions: xxx" short report showing for non region mapped items
- Fix `showInChartPanel` default for mappable items

#### 8.2.8 - 2022-07-04

- Improve Split/compare error handling
- Fix `itemProperties` split bug
- Table styling is disabled if `MultiPoint` are in GeoJSON
- Add `GeoJsonTraits.useOutlineColorForLineFeatures` - If enabled, `TableOutlineStyleTraits` will be used to color Line Features, otherwise `TableColorStyleTraits` will be used.
- Fix feature highliting for `Line`, `MultiLine` and `MultiPoint`
- Await Internationalisation initialisation in `Terria.start`
- `UserDrawing.messageHeader` can now also be `() => string`

#### 8.2.7 - 2022-06-30

- Fix `WorkbenchItem` title height
- Add region map info and move "No Data" message to `InfoSections` in `TableAutomaticStylesStratum`
- Fix missing `TableColorStyleTraits.legend` values in `ColorStyleLegend`
- Fix `DateTimeSelectorSection.changeDateTime()` binding.
- `RegionProvider.find*Variable` functions now try to match with and without whitespace (spaces, hyphens and underscores)
- Clean up `regionMapping.json` descriptions
- Implement Leaflet credits as a react component, so it is easier to maintain them. Leaflet view now show terria extra credits.
- Implement Cesium credits as a react component, so it is easier to maintain them.
- Implement data attribution modal for map data attributions/credits. Used by both Leaflet and Cesium viewers.
- Fixed translation of Leaflet and Cesium credits.
- TSXify `ChartPanelDownloadButton`
- `ChartPanelDownloadButton` will now only export columns which are visible in chart
- Cleanup `Mixin` and `Traits` inheritance
- Wrap the following components in `observer` - `ChartItem`, `LineChart`, (chart) `Legends`, `ChartPanelDownloadButton`
- Improve TerriaReference error logging
- Fix handling GeoJSON if features have null geometry
- Fix bug where map tools names appear as translation strings
- Allow IFC files to be added to a map from local or web data (Requires non-open source plugin)
- Rename `useTranslationIfExists` to `applyTranslationIfExists` so it doesn't look like a React hook.
- Added a required parameter i18n to `applyTranslationIfExists` to avoid having stale translated strings when the language changes.
- Fix `StoryBuilder` remove all text color
- Fix `FeatureInfoPanel` `Loader` color

#### 8.2.6 - 2022-06-17

- **Breaking changes:**
  - Changed translation resolution. Now the "translation" namespace loads only from `${terria.baseUrl}/languages/{{lng}}/translation.json` (TerriaJS assets) and "languageOverrides" loads from `languages/{{lng}}/languageOverrides.json` (a TerriaMap's assets)
- Removed EN & FR translation files from bundle. All translation files are now loaded on demand.
- Moved translation files from `lib/Language/*/translation.json` to `wwwroot/languages/*/translation.json`.
- Fixed default 3d-tiles styling to add a workaround for a Cesium bug which resulted in wrong translucency value for point clouds.
- Remove Pell dependency, now replaced with TinyMCE (WYSIWYG editor library).
- Added `beforeRestoreAppState` hook for call to `Terria.start()` which gets called before state is restored from share data.
- Made `order` optional for `ICompositeBarItem`.
- Fix `includes` path for `url-loader` rule so that it doesn't incorrectly match package names with `terriajs` as prefix.
- Add help button for bookmarking sharelinks to SharePanel (if that help item exists in config)

#### 8.2.5 - 2022-06-07

- Add Google Analytics event for drag and drop of files onto map.
- Allow users to choose whether Story is included in Share
- Fixed bug that broke Cesium when WebGL was not available. Reverts to Leaflet.
- Fixed bug where `new Terria()` constructror would try to access `document` and throw an error when running in NodeJS.
- Add WPS support for `Date` (additional to existing `DateTime`) and support for `ComplexData` `Date`/`DateTime` WPS Inputs.
- TSXified `StandardUserInterface` and some other components. If your TerriaMap imports `StandardUserInterface.jsx` remove the `.jsx` extension so webpack can find the new `.tsx` file.
- Fix use of `baseMapContrastColor` in region mapping/protomaps and remove `MAX_SELECTABLE_DIMENSION_OPTIONS`.
- `mapItems` can now return arbitrary Cesium primitives.
- Added progress of 3DTiles data source loading to Progress Bar.
- ProgressBar colour now depends on baseMapContrastColor - improves visibility on light map backgrounds.
- Update `terriajs-cesium` to `1.92.0`.
- Replace Pell WYSIWYG editor library with TinyMCE, allows richer editing of Stories in the Story Builder
- Added support for using Compare / Split Screen mode with Cesium 3D Tiles.
- Fix `BottomDock.handleClick` binding
- Use the theme base font to style story share panel.
- Fix problem with Story Prompt not showing
- Fix global body style (font and focus purple)
- Add `color:inherit` to `Button`

#### 8.2.4 - 2022-05-23

- Update protomaps to `1.19.0` - now using offical version.
- Fix Table/VectorStylingWorkflow for datasets with no columns/properties to visualise
- Improve default `activeStyle` in `TableMixin` - if no `scalar` style is found then find first style with enum, text and finally region.
- Add Mustache template support to `modelDimensions` for string properties in `option.value` (with the catalog member as context)
- Added a check for disableExport in ChartPanelDownloadButton.jsx. Prevents download button rendering.
- Fix `CatalogIndex` types
- Moved code for retrieving a model by id, share key or CatalogIndex to a new function `terria.getModelByIdShareKeyOrCatalogIndex`.
- Updated handling of `previewedItemId` to use new function `terria.getModelByIdShareKeyOrCatalogIndex`. This will now use CatalogIndex if the `previewedItemId` cannot be found in models or model share keys.
- Fixed a race condition inside ModalPopup that caused the explorer panel (data catalogue) to be stuck hidden until refresh.
- Fix bug that broke the `DiffTool` preventing it from opening.
- TSify `BottomDock` and `measureElement` components.
- Fixed a bug in `GltfMixin` which resulted in some traits missing from `GltfCatalogItem` and broke tools like the scene editor.
- Leaflet attribution can be set through `config.leafletAttributionPrefix`. Attribution HTML string to show on Leaflet maps. Will use Leaflet's default if undefined. To hide Leaflet attribution - set `leafletAttributionPrefix:""`
- Re-add missing `helpPanel.mapUserGuide` translation string
- Fix `sortMembersBy` for child `Groups` and `References`
- Add `raiseError` convenience method to `TerriaError`
- Improve `filterOutUndefined` types
- Add [Maki icons](https://labs.mapbox.com/maki-icons/) - these can be used in `TablePointStyleTraits`. For example `marker = "hospital"`
- Rename `ProtomapsImageryProvider.duplicate()` to `ProtomapsImageryProvider.clone()`.
- Add [`ts-essentials` library](https://github.com/ts-essentials/ts-essentials) - "a set of high-quality, useful TypeScript types that make writing type-safe code easier"
- `GeojsonMixin` improvements
  - `uveMvt` is now `useTableStylingAndProtomaps`
  - If `useTableStylingAndProtomaps` is true, then protomaps is used for Line and Polygon features, and `TableMixin` is used for Point features (see `createLongitudeLatitudeFeaturePerRow()`)
  - `GeoJsonTraits.style` is now only supported by Cesium primitives (if defined, then `useTableStylingAndProtomaps` will be false). Instead you can use `TableStyleTraits`
- `TableMixin` improvements
  - Add new `TableStyleMap` model, this is used to support `enum`, `bin` and `null` styles for the following:
    - `TablePointStyleTraits` - this supports markers (URLs or Maki icons) and rotation, width, height and pixelOffset.
    - Add `TableOutlineStyleTraits` - this supports color and width.
  - Legends are now handled by `TableAutomaticLegendStratum`
  - Legends will be merged across `TableStyleMaps` and `TableColorMap` - for example, marker icons will be shown in legend with correct colors. See `MergedStyleMapLegend`
  - Default `activeStyle` is now picked by finding the first column of type `scalar`, and then the first column of type `enum`, then `text` and then finally `region`.
- `ArcGisFeatureServiceCatalogItem` now uses Table styling and `protomaps`
- Adapted `BaseModel.addObject` to handle adding objects to `ArrayTraits` with `idProperty="index"` and `isRemoval`. The new object will be placed at the end of the array (across all strata).
- Add `allowCustomInput` property to `SelectableDimensionGroup` - if true then `react-select` will allow custom user input.
- `TableStylingWorkflow` improvements
  - Better handling of swapping between different color scheme types (eg enum or bin)
  - Add point, outline and point-size traits

#### 8.2.3 - 2022-04-22

- **Breaking changes:**
  - `CkanItemReference` no longer copies `default` stratum to target - please use `itemProperties` instead.
- **Revert** Use CKAN Dataset `name` property for WMS `layers` as last resort.
- Add support for `WebMapServiceCatalogGroup` to `CkanItemReference` - this will be used instead of `WebMapServiceCatalogItem` if WMS `layers` can't be identified from CKAN resource metadata.
  - Add `allowEntireWmsServers` to `CkanCatalogGroupTraits` - defaults to `true`
- Ignore WMS `Layers` with duplicate `Name` properties
- Fix selectable dimensions passing reactive objects and arrays to updateModelFromJson (which could cause problems with array detection).

#### 8.2.2 - 2022-04-19

- Fixed a whitescreen with PrintView.

#### 8.2.1 - 2022-04-13

- Fixed selectable-dimension checkbox group rendering bug where the group is hidden when it has empty children.

#### 8.2.0 - 2022-04-12

- **Breaking changes:**
  - Multiple changes to `GtfsCatalogItem`:
    - Removed `apiKey` in favour of more general `headers`
    - Removed unused `bearingDirectionProperty` & `compassDirectionProperty`
    - `image` is no longer resolved relative to the TerriaJS asset folder. This will allow using relative URLs for assets that aren't inside the TerriaJS asset folder. Any relative `image` urls should now have "build/TerriaJS/" prepended (the value of `terria.baseUrl`).
- Added `colorModelsByProperty` to `GtfsCatalogItem` which will colour 1 model differently for different vehichles based on properties matched by regular expression. E.g. colour a vehicle model by which train line the vehicle is travelling on.
- Fixed a bug where cross-origin billboard images threw errors in Leaflet mode when trying to recolour the image.
- Changed rounding of the numbers of the countdown timer in the workbench UI for items that use polling. The timer wil now show 00:00 for at most 500ms (instead of a full second). This means that for timers that are a multiple of 1000ms the timer will now show 00:01 for the last second before polling, instead of 00:00.
- TSified `BuildShareLink`, `InitSourceData` and `ShareData`.
- Added `HasLocalData` interface - which has `hasLocalData` property to implement.
- Added `ModelJson` interface - which provides loose type hints for Model JSON.
- Added `settings` object to `InitSourceData` - provides `baseMaximumScreenSpaceError, useNativeResolution, alwaysShowTimeline, baseMapId, terrainSplitDirection, depthTestAgainstTerrainEnabled` - these properties are now saved in share links/stories.
- Moved `setAlwaysShowTimeline` logic from `SettingsPanel` to `TimelineStack.ts`.

#### 8.1.27 - 2022-04-08

- Use CKAN Dataset `name` property for WMS `layers` as last resort.
- Set CKAN Group will now set CKAN Item `name` in `definition` stratum.
- Ignore GeoJSON Features with no geometry.
- Fix feedback link styling.
- Improve `CatalogIndexReference` error messages.

#### 8.1.26 - 2022-04-05

- **Breaking changes**
  - All dynamic groups (eg `WebMapServiceCatalogGroup`) will create members and set `definition` strata (instead of `underride`)
- New `GltfMixin`, which `GltfCatalogItem` now uses.
- Hook up `beforeViewerChanged` and `afterViewerChanged` events so they are
  triggered on viewer change. They are raised only on change between 2D and 3D
  viewer mode.
- Removed references to conversion service which is no longer used in version >=8.0.0.
- Added experimental routing system - there may be breaking changes to this system in subsequent patch releases for a short time. The routes currently include:
  - `/story/:share-id` ➡ loads share JSON from a URL `${configParameters.storyRouteUrlPrefix}:share-id` (`configParameters.storyRouteUrlPrefix` must have a trailing slash)
  - `/catalog/:id` ➡ opens the data catalogue to the specified member
- Fixed a polyline position update bug in `LeafletVisualizer`. Polylines with time varying position will now correctly animate in leaflet mode.
- Change button cursor to pointer
- Add `GeoJsonTraits.filterByProperties` - this can be used to filter GeoJSON features by properties
- Add GeoJSON `czmlTemplate` support for `Polygon/MultiPolygon`
- Add custom `heightOffset` property to `czmlTemplate`
- Fixed a bug where Cesium3DTilePointFeature info is not shown when being clicked.
- Added optional `onDrawingComplete` callback to `UserDrawing` to receive drawn points or rectangle when the drawing is complete.
- Fixed a bug in `BoxDrawing` where the box can be below ground after initialization even when setting `keepBoxAboveGround` to true.
- Add `itemProperties`, `itemPropertiesByType` and `itemPropertiesByIds` to `GroupTraits` and `ReferenceTraits`.
  - Properties set `override` strata
  - Item properties will be set in the following order (highest to lowest priority) `itemPropertiesByIds`, `itemPropertiesByType`, `itemProperties`.
  - If a parent group has `itemProperties`, `itemPropertiesByType` or `itemPropertiesByIds` - then child groups will have these values copied to `underride` when the parent group is loaded
  - Similarly with references.
- Fix `viewCatalogMember` bug - where `_previewItem` was being set too late.
- Improve error message in `DataPreview` for references.
- Fix alignment of elements in story panel and move some styling from scss to styled components
- Click on the stories button opens a story builder (button on the left from story number)
- Added ASGS 2021 regions to region mapping:
  - SA1-4 (e.g. sa3_code_2021)
  - GCCSA
  - STE & AUS (aliased to existing 2011/2016 data due to no change in geometry, names & codes)
- Added LGA regions from 2019 & 2021 to region mapping - only usable by lga code
- Increase `ForkTsCheckerWebpackPlugin` memoryLimit to 4GB
- Add `renderInline` option to markdownToHtml/React + TSify files
- Organise `lib/Map` into folder structure
- When `modelDimensions` are changed, `loadMapItems()` is automatically called
- Add `featureCounts` to `GeoJsonMixin` - this tracks number of GeoJSON Features by type
- Add `polygon-stroke`, `polyline-stroke` and `marker-stroke` to GeoJSON `StyleTraits` - these are only applied to geojson-vt features (not Cesium Primitives)
- TableMixin manual region mapping dimensions are now in a `SelectableDimensionGroup`
- Fix misc font/color styles
- Create reusable `StyledTextArea` component
- `Collapsible` improvements:
  - Add `"checkbox"` `btnStyle`
  - `onToggle` can now stop event propagation
  - `title` now supports custom markdown
- Add `rightIcon` and `textLight` props to `Button`
- New `addTerriaScrollbarStyles` scss mixin
- `TableAutomaticStylesStratum` now creates `styles` for every column - but will hide columns depending on `TableColumnType`
- `TableAutomaticStylesStratum.numberFormatOptions` is now `TableStyle.numberFormatOptions`
- Implement `TableColorStyleTraits.legendTicks` - this will determine number of ticks for `ContinuousColorMap` legends
- `DiscreteColorMap` will now use `minimumValue`/`maximumValue` to calculate bins
- `SelectableDimensions` improvements
  - Add `color`, `text`, `numeric` and `button` types
  - Add `onToggle` function to `SelectableDimensionGroup`
  - `Group` and `CheckboxGroup` now share the same UI and use `Collapsible`
  - `enum` (previously `select`) now uses `react-select` component
  - `color` uses `react-color` component
  - `DimensionSelectorSection` / `DimensionSelector*` are now named the same as the model - eg `SelectableDimension`
- Create `Portal`, `PortalContainer`,`SidePanelContainer` and `WorkflowPanelContainer`. There are used by `WorkflowPanel`.
- Create `WorkflowPanel` - a basic building block for creating Workflows that sit on top of the workbench
  - It has three reusable components, `Panel`, `PanelButton`, `PanelMenu`
- Create `selectableDimensionWorkflow` - This uses `WorkflowPanel` to show `SelectableDimensions` in a separate side panel.
  - `TableStylingWorkflow` - set styling options for TableMixin models
  - `VectorStylingWorkflow` - this extends `TableStylingWorkflow` - used to set styling options for GeoJsonMixin models (for Protomaps/geojson-vt only)
- Create `viewingControls` concept. This can be used to add menu items to workbench items menu (eg "Remove", "Export", ...)
  - TSXify `ViewingControls`
- Add temporary `legendButton` property - this is used to show a "Custom" button above the Legend if custom styling has been applied
  - This uses new `TableStyle.isCustom` property
- Move workbench item controls from `WorkbenchItem.jsx` `WorkbenchItemControls.tsx`
- Add `UrlTempalteImageryCatalogItem`, rename `RasterLayerTraits` to `ImageryProviderTraits` and add some properties.
- Added `ViewingControlsMenu` for making catalog wide extensions to viewing controls options.
- Added `MapToolbar`, a simpler API for adding buttons to the map navigation menu for the most common uses cases.
- Added `BoxDrawing` creation methods `fromTransform` and `fromTranslationRotationScale`.
- Fixed a bug where `zoom` hangs for catalog items with trait named `position`.
- Moved workflows to `Models/Workflows` and added helper method `runWorkflow` to invoke a workflow.
- Change NaturalEarth II basemap to use `url-template-imagery`
- Remove Gnaf API related files as the service was terminated.

#### 8.1.25 - 2022-03-16

- Fix broken download link for feature info panel charts when no download urls are specified.
- Fixed parameter names of WPS catalog functions.
- Improve WMS 1.1.1 support
  - Added `useWmsVersion130` trait - Use WMS version 1.3.0. True by default (unless `url` has `"version=1.1.1"` or `"version=1.1.0"`), if false, then WMS version 1.1.1 will be used.
  - Added `getFeatureInfoFormat` trait - Format parameter to pass to GetFeatureInfo requests. Defaults to "application/json", "application/vnd.ogc.gml", "text/html" or "text/plain" - depending on GetCapabilities response
- Add `legendBackgroundColor` to `LegendOwnerTraits` and `backgroundColor` to `LegendTraits`
- Add `sld_version=1.1.0` to `GetLegendGraphics` requests
- Filter `"styles","version","format","srs","crs"` conflicting query parameters from WMS `url`
- WMS `styles`, `tileWidth`, `tileHeight` and `crs`/`srs` will use value in `url` if it is defined (similar to existing behavior with `layers`)
- WMS will now show warning if invalid `layers` (eg if the specified `layers` don't exist in `GetCapabilities`)
- ArcGisFeatureServerCatalogItem can now load more than the maximum feature limit set by the server by making multiple requests, and uses GeojsonMixin
- Avoid creating duplication in categories in ArcGisPortalCatalogGroup.
- Fix `CatalogMemberMixin.hasDescription` null bug
- `TableStyle` now calculates `rectangle` for point based styles
- Fixed error installing dependencies by changing dependency "pell" to use github protocol rather than unencrypted Git protocol, which is no longer supported by GitHub as of 2022-03-15.

#### 8.1.24 - 2022-03-08

- Ignores duplicate model ids in members array in `updateModelFromJson`
- Add support for `crs` property in GeoJSON `Feature`
- Add feature highlighting for Protomaps vector tiles
- Add back props `localDataTypes` and `remoteDataTypes` to the component `MyData` for customizing list of types shown in file upload modal.

#### 8.1.23 - 2022-02-28

- **Breaking changes**:
  - `IDEAL ZOOM` can be customised by providing `lookAt` or `camera` for `idealZoom` in `MappableTraits`. The `lookAt` takes precedence of `camera` if both exist. The values for `camera` can be easily obtained from property `initialCamera` by calling shared link api .

* Fixed crash caused by ArcGisMapServerCatalogItem layer missing legend.
* Refactored StoryPanel and made it be collapsible
* Added animation.ts as a utility function to handle animation end changes (instead of using timeout)
* Fixed a bug where `buildShareLink` serialised the feature highlight model & geometry. Picked features are still serialised and geometry is reloaded on accessing the share link.

#### 8.1.22 - 2022-02-18

- Added play story button in mobile view when there is an active story
- `IDEAL ZOOM` can be customised by providing `idealZoom` property in `MappableTraits`.
- Fix `AddData` options

#### 8.1.21 - 2022-02-08

- Fixed bug where WMS layer would crash terria if it had no styles, introduced in 8.1.14

#### 8.1.20 - 2022-02-04

- Fixed whitescreen on Print View in release/production builds

#### 8.1.19 - 2022-01-25

- Add WMS support for `TIME=current`
- Only show `TableMixin.legends` if we have rows in dataColumnMajor and mapItems to show
- Add `WebMapServiceCatalogGroup.perLayerLinkedWcs`, this can be used to enable `ExportWebCoverageService` for **all** WMS layers. `item.linkedWcsCoverage` will be set to the WMS layer `Name` if it is defined, layer `Title` otherwise.
- MagdaReference can use addOrOverrideAspects trait to add or override "terria" aspect of target.
- Added new print preview page that opens up in a new window
- TSXified PrintView

#### 8.1.18 - 2022-01-21

- Add missing default Legend to `TableAutomaticStylesStratum.defaultStyle`
- Fix a bug in CompositeCatalogItem that causes share URLs to become extremely long.
- Fix `OpacitySection` number precision.
- Add `sortMembersBy` to `GroupTraits`. This can be set to sort group member models - For example `sortMembersBy = "name"` will alphabetically sort members by name.
- Remove `theme.fontImports` from `GlobalTerriaStyles` - it is now handled in `TerriaMap/index.js`
- Add check to `featureDataToGeoJson.getEsriFeature` to make sure geometry exists

#### 8.1.17 - 2022-01-12

- **Breaking changes**:
  - Minimum node version is now 12 after upgrading node-sass dependency

* Automatically cast property value to number in style expressions generated for 3d tiles filter.
* Re-enable procedure and observable selectors for SOS items.
* Fix broken "Ideal zoom" for TableMixin items.
* The opacity of 3d tiles can now be changed with the opacity slider in the workbench
* RasterLayerTraits and Cesium3dTilesTraits now share the newly created OpacityTraits
* `disableOpacityControl` is now a trait and can be set in the catalog.
* TSXified OpacitySection
* Upgrade compiler target from es2018 to es2019
* Fix default table style legends
* Remove SOS defaults legend workaround
* Update NodeJS version to 14 in `npm-publish` GitHub action

#### 8.1.16 - 2021-12-23

- Added region mapping support for Commonwealth Electoral Divisions as at 2 August 2021 (AEC) as com_elb_name_2021.

#### 8.1.15 - 2021-12-22

- Fix sharelink bug, and make `isJson*` type checks more rigorous
- Remove `uniqueId` from `CatalogMemberMixin.nameInCatalog` and add it as fallback to `CatalogMemberMixin.name`
- Add `shareKeys` and `nameInCatalog` to `CatalogIndexReference`.
- Remove `description` field from `CatalogIndex`
  - The `CatalogIndex` can now be used to resolve models in sharelinks
- Add support for zipped `CatalogIndex` json files.
- Fix `SplitReferences` which use `shareKeys`
- Make `isJson*` type assertion functions more rigorous
  - Add `deep` parameter, so you can use old "shallow" type check for performance reasons if needed
- Add Shapefile to `CkanDefaultFormatsStratum`
- Fix `ArcGisMapServerCatalogItem` metadata bug
- Remove legend traits from CatalogMemberMixin, replacing them with LegendOwnerTraits, and add tests to enforce correct use of legends.
- Add better support for retreiving GeoJsonCatalogItem data through APIs, including supporting geojson nested within json objects
- Fixed `ContinuousColorMap` min/max value bug.
- `TableStyle.outlierColor` is now only used if `zFilter` is active, or `colorTraits.outlierColor` is defined
- Add `forceConvertResultsToV8` to `WebProcessingServiceCatalogFunction`. If your WPS processes are returning v7 json, you will either need to set this to `true`, or set `version: 0.0.1` in JSON output (which will then be automatically converted to v8)
- Cleanup `CatalogFunction` error handling
- Fix `SelectAPolygonParameterEditor` feature picking (tsified)
- Add `WebMapServiceCatalogItem.rectangle` support for multiple WMS layers
- Fix picked feature highlighting for ArcGis REST API features (and TSify `featureDataToGeoJson`)
- Re-enable GeoJSON simple styling - now if more than 50% of features have [simple-style-spec properties](https://github.com/mapbox/simplestyle-spec) - automatic styling will be disabled (this behaviour can be disabled by setting `forceCesiumPrimitives = false`)
- Don't show `TableMixin` `legends` or `mapItems` if no data
- Fix `GeoJsonCatalogItem.legends`
- Add `isOpen` to `TerriaReferenceTraits`

#### 8.1.14 - 2021-12-13

- **Breaking changes**:
  - `Result.throwIfUndefined()` will now only throw if `result.value` is undefined - regardless of `result.error`

* Reimplement option to zoom on item when adding it to workbench, `zoomOnAddToWorkbench` is added to `MappableTraits`.
* Update terria-js cesium to `1.81.3`
* Re-allowed models to be added to `workbench` if the are not `Mappable` or `Chartable`
* Moved `WebMapServiceCatalogItem.GetCapbilitiesStratum` to `lib\Models\Catalog\Ows\WebMapServiceCapabilitiesStratum.ts`
* Moved `WebMapServiceCatalogItem.DiffStratum` to `DiffableMixin`
* `callWebCoverageService` now uses version WCS `2.0.0`
  - All WCS export functionality is now in `ExportWebCoverageServiceMixin`
  - Added `WebCoverageServiceParameterTraits` to `WebMapServiceCatalogItemTraits.linkedWcsParameters`. It includes `outputFormat` and `outputCrs`
  - Will attempt to use native CRS and format (from `DescribeCoverage`)
  - No longer sets `width` or `height` - so export will now return native resolution
* Anonymize user IP when using google analytics.
* Fix crash when TableMixin-based catalog item had invalid date values
* Fix `WebMapServiceCatalogItem.styles` if `supportsGetLegendGraphics = false`. This means that if a WMS server doesn't support `GetLegendGraphics` requests, the first style will be set as the default style.

#### 8.1.13 - 2021-12-03

- Paramerterised the support email on the help panel to use the support email in config
- Refactored `TableColumn get type()` to move logic into `guessColumnTypeFromValues()`
- `TableMixin.activeStyle` will set `TableColumnType = hidden` for `scalar` columns with name `"id"`, `"_id_"` or `"fid"`
- Fix bug `TableColumn.type = scalar` even if there were no values.
- Table columns named `"easting"` and `"northing"` are now hidden by default from styles
- `TableColumn.type = enum` requires at least 2 unique values (including null) to be selected by default
- Tweak automatic `TableColumn.type = Enum` for wider range of values
- Exporting `TableMixin` will now add proper file extensions
- Added `TimeVaryingTraits.timeLabel` trait to change label on `DateTimeSelectorSection` (defaults to "Time:")
  - This is set to `timeColumn.title`
- `TableColumn` will try to generate prettier `title` by un-camel casing, removing underscores and capitalising words
- `TableStyle` `startDates`, `finishDates` and `timeIntervals` will only set values for valid `rowGroups` (invalid rows will be set to `null`). For example, this means that rows with invalid regions will be ignored.
- Add "Disable style" option to `TableMixin.styleDimensions` - it can be enabled with `TableTraits.showDisableStyleOption`
- Added `timeDisableDimension` to `TableMixin` - this will render a checkbox to disable time dimension if `rowGroups` only have a single time interval per group (i.e. features aren't "moving" across time) - it can be enabled with `TableTraits.showDisableTimeOption` - `TableAutomaticStylesStratum` will automatically enable this if at least 50% of rowGroups only have one unique time interval (i.e. they don't change over time)\
- Remove border from region mapping if no data
- Add `baseMapContrastColor` and `constrastColor` to `BaseMapModel`
- Fixed `TableMixin.defaultTableStyle.legends` - `defaultTableStyle` is now not observable - it is created once in the `contructor`
- Removed `Terria.configParameters.enableGeojsonMvt` - geojson-vt/Protomaps is now used by default
- `GpxCatalogItem` now uses `GeojsonMixin`
- Add an external link icon to external hyperlink when using method `parseCustomHtmlToReact`. This feature can be switched off by passing `{ disableExternalLinkIcon: true }` in `context` argument.
- Tsify `sendFeedback.ts` and improve error messages/notifications
- Removed unused overrideState from many DataCatalog React components.
- Fixed a bug where adding a timeseries dataset from the preview map's Add to map button didn't add the dataset to the `timelineStack`.
- Fixed incorrect colour for catalog item names in the explorer panel when using dynamic theming.
- Moved `CatalogIndex` loading from constructor (called in `Terria.start`) to `CatalogSearchProvider.doSearch` - this means the index will only be loaded when the user does their first search
- Add basic auth support to `generateCatalogIndex`, fix some bugs and improve performance
- Update terria-js cesium to `1.81.2`
- Add `uniqueId` as fallback to `nameInCatalog`
- Remove duplicated items from `OpenDataSoftGroup` and `SocrataGroup`

#### 8.1.12 - 2021-11-18

- Bigger zoom control icons.
- Modified "ideal zoom" to zoom closer to tilesets and datasources.
- Added `configParameters.feedbackPostamble`. Text showing at the bottom of feedback form, supports the internationalization using the translation key
- `GeoJsonMixin.style["stroke-opacity"]` will now also set `polygonStroke.alpha` and `polylineStroke.alpha`
- Reduce `GeoJsonMixin` default stroke width from `2` to `1`
- Add `TableMixin` styling to `GeoJsonMixin` - it will treat geojson feature properties as "rows" in a table - which can be styled in the same way as `TableMixin` (eg CSV). This is only enabled for geojson-vt/Protomaps (which requires `Terria.configParameters.enableGeojsonMvt = true`). For more info see `GeojsonMixin.forceLoadMapItems()`
  - This can be disabled using `GeojsonTraits.disableTableStyle`
- Opacity and splitting is enabled for Geojson (if using geojson-vt/protomaps)
- Replaced `@types/geojson` Geojson types with `@turf/helpers`
- In `GeojsonMixin` replaced with `customDataLoader`, `loadFromFile` and `loadFromUrl` with `forceLoadGeojsonData`
- `GeojsonMixin` will now convert all geojson objects to FeatureCollection
- Exporting `GeojsonMixin` will now add proper file extensions
- `WebFeatureServiceCatalogItem` now uses `GeoJsonMixin`
- Fix `ProtomapsImageryProvider` geojson feature picking over antimeridian
- Add Socrata group to "Add web data
- Added "marker-stroke-width", "polyline-stroke-width", "polygon-stroke-width" to `GeojsonStyleTraits` (Note these are not apart of [simplestyle-spec](https://github.com/mapbox/simplestyle-spec/tree/master/1.1.0) and can only be used with `geojson-vt`)
- Add a method refreshCatalogMembersFromMagda to Terria class.
- Renable `useNativeResolution` on mobile
- Store `useNativeResolution`, `baseMaximumScreenSpaceError` as local properties
- Moved CKAN default `supportedFormats` to `CkanDefaultFormatsStratum`
- Add properties to `CkanResourceFormatTraits`
  - `maxFileSize` to filter out resources with large files (default values: GeoJSON = 150MB, KML = 30MB, CZML = 50MB)
  - `removeDuplicates` (which defaults to true) so we don't get duplicate formats for a dataset (it will check `resource.name`)
    - If there are multiple matches, then the newest (from resource.created property) will be used
  - `onlyUseIfSoleResource` to give a given resource format unless that is all that exists for a dataset
- Add CKAN `useSingleResource`, if `true`, then the highest match from `supportedResourceFormats` will be used for each dataset
- ArcGis Map/Feature Service will now set CRS from `latestWkid` if it exists (over `wkid`)
- Fix CKAN ArcGisFeatureService resources
- ArcGisFeatureServer will now set `outSR=4326` so we don't need to reproject client-side

#### 8.1.11 - 2021-11-15

- Fix `SettingsPanel` type issue

#### 8.1.10 - 2021-11-15

- Fix `CswCatalogGroup` XML types
- Added `MAINCODE` aliases for all ABS Statistical Area regions that were missing them.
- Fixed `superGet` replacement in webpack builds with babel versions `7.16.0` and above.

#### 8.1.9 - 2021-11-01

- TSify workbench splitter control and fix broken styling.
- Fix app crash when opening AR tool.

#### 8.1.8 - 2021-10-29

- Tsified `SettingPanel`
- Moved `setViewerMode` function from `Terria` class to `ViewerMode`
- Refactored checkbox to use children elements for label instead of label
  property, `isDisabled`, `isChecked` and `font-size: inherit` style is passed
  to each child element (so propper styling is maintained)
- Fix an internal bug where Cesium.prototype.observeModelLayer() fails to remove 3D tilesets in certain cases.
- Rename `TerriaError._shouldRaiseToUser` to `overrideRaiseToUser`
  - Note: `userProperties.ignoreError = "1"` will take precedence over `overrideRaiseToUser = true`
- Fix `overrideRaiseToUser` bug causing `overrideRaiseToUser` to be set to `true` in `TerriaError.combine`
- Add `rollbar.warning` for `TerriaErrorSeverity.Warning`
- Disable `zFilter` by default
- Remove use of word "outlier" in zFilter dimension and legend item (we now use "Extreme values")
- Add `cursor:pointer` to `Checkbox`
- Fix `MapNavigation` getter/setter `visible` bug.
  - Replace `CompositeBarItemController` `visible` setter with `setVisible` function
- Use `yarn` in CI scripts (and upgrade node to v14)
- Fix app crash when previewing a nested reference in the catalog (eg when viewing an indexed search result where the result is a reference).
- Ported feaure from v7 to set WMS layers property from the value of `LAYERS`, `layers` or `typeName` from query string of CKAN resource URL.

#### 8.1.4 - 2021-10-15

- Make flex-search usage (for `CatalogIndex`) web-worker based
- Add `completeKnownContainerUniqueIds` to `Model` class - This will recursively travese tree of knownContainerUniqueIds models to return full list of dependencies
- Add all models from `completeKnownContainerUniqueIds` to shareData.models (even if they are empty)

#### 8.1.3 - 2021-10-14

- Reimplement map viewer url param
- Added `terriaError.importance` property. This can be set to adjust which error messages are presented to the user.
  - `terriaErrorNotification` and `WarningBox` will use the error message with highest importance to show to the user ("Developer details" remains unchanged)
- Add `terriaError.shouldRaiseToUser` override, this can be used to raise errors with `Warning` severity.
- `terriaError.raisedToError` will now check if **any** `TerriaError` has been raised to the user in the tree.
- `workbench.add()` will now keep items which only return `Warning` severity `TerriaErrors` after loading.
- Improve SDMX error messages for no results
- Fix SDMX FeatureInfoSection time-series chart to only show if data exists.
- Improve GeoJSON CRS projection error messages
- Add `Notification` `onDismiss` and `ignore` properties.
- Fix `AsyncLoader` result bug
- Remove `Terria.error` event handler
- Refactor `workbench.add` to return `Result`
- Consolidated network request / CORS error message - it is now in `t("core.terriaError.networkRequestMessage")`.
  - It can be injected into other translation strings like so: `"groupNotAvailableMessage": "$t(core.terriaError.networkRequestMessage)"`
  - Or, you can use `networkRequestError(error)` to wrap up existing `TerriaError` objects
- Fix incorrect default `configParameters.feedbackPreamble`
- Fix incorrect default `configParameters.proj4def` - it is now `"proj4def/"`
- Fix Branding component. It wasn't wrapped in `observer` so it kept getting re-rendered
- Add `FeedbackLink` and `<feedbacklink>` custom component - this can be used to add a button to open feedback dialog (or show `supportEmail` in feedback is disabled)
- Fix `ContinuousColorMap` `Legend` issue due to funky JS precision
- Fix mobx computed cycle in `CkanDatasetStratum` which was making error messages for failed loading of CKAN items worse.

#### 8.1.2 - 2021-10-01

- Removed duplicate Help icon and tooltip from the map navigation menu at the bottom as it is now shown in the top menu.
- Fixed a bug where the app shows a scrollbar in some instances.
- Wrap clean initSources with action.
- Modified `TerriaReference` to retain its name when expanded. Previously, when the reference is expanded, it will assume the name of the group or item of the target.
- Proxy `catalogIndex.url`

#### 8.1.1 - 2021-09-30

- **Breaking changes:**
  - `blacklist` has been renamed to `excludeMembers` for `ArcGisPortalCatalogGroup` and `CkanCatalogGroup`.

* Tsifyied and refactored `RegionProvider` and `RegionProviderList`, and re-enabled `loadRegionIDs`
* `TableColorMap` `minimumValue` and `maximumValue` will now take into account valid regions.
* `tableMixin.loadRegionProviderList()` is now called in `tableMixin.forceLoadMapItems()` instead of `mappableMixin.loadMapItems()`
* Add TableColumn and TableStyle `ready` computed property. Columns will only be rendered if `ready` is `true`. At the moment it is only used to wait until `loadRegionIDs` has finished.
* Moved region mapping `ImageryProvider` code to `lib/Table/createRegionMappedImageryProvider.ts`
* Fix `ChartPanel` import `Result` bug.
* Improve handling of featureInfoTemplate for composite catalog items.
* Mobile help menu will now show a link to map user guide if it is configured in `Terria.configParameters.helpItems`.
* Fixed the layout of items in mobile navigation
* Add Mapbox Vector Tile support. This is using [protomaps.js](https://github.com/protomaps/protomaps.js) in the new `ProtomapsImageryProvider`. This includes subset of MVT style specification JSON support.
* `MapboxVectorCanvasTileLayer` is now called `ImageryProviderLeafletGridLayer`
* `CesiumTileLayer` is now called `ImageryProviderLeafletTileLayer`.
* Added `geojson-vt` support to `GeoJsonMixin`, which will tile geojson into vector tiles on the fly, and use the new `ProtomapsImageryProvider`.
* Added `configParameter.enableGeojsonMvt` temporary feature flag for experimental Geojson-Mapbox vector tiles. Default is `false`.
* Added `forceCesiumPrimitives` to `GeoJsonTraits`. This can be used to render cesium primitives instead of Mapbox vector-tiles (if `configParameter.enableGeojsonMvt` is `true`)
* Add `scale` observable to `TerriaViewer`. This will give distance between two pixels at the bottom center of the screen in meters.
* Fixed `withControlledVisibility` method to inherit `propTypes` of its wrapped component.
* Added `MinMaxLevelMixin` and `MinMaxLevelTraits` to handle defining min and max scale denominator for layers.
* Extracted function `scaleToDenominator` to core - for conversion of scale to zoom level.
* Share/start data conversion will now only occur if `version` property is `0.x.x`. Previously, it was `version` property is **not** `8.x.x`
* Filter table column values by Z Score. This is controlled by the following `TableColorStyleTraits`:
  - `zScoreFilter` - Treat values outside of specifed z-score as outliers, and therefore do not include in color scale. This value is magnitude of z-score - it will apply to positive and negative z-scores. For example a value of `2` will treat all values that are 2 or more standard deviations from the mean as outliers. This must be defined to be enabled - currently it is only enabled for SDMX (with `zScoreFilter=4`).
  - `zScoreFilterEnabled - True, if z-score filter is enabled
  - `rangeFilter` - This is applied after the `zScoreFilter`. It is used to effectively 'disable' the zScoreFilter if it doesn't cut at least the specified percange of the range of values (for both minimum and maximum value). For exmaple if `rangeFilter = 0.2`, then the zScoreFilter will only be effective if it cuts at least 20% of the range of values from the minimum and maximum value
* Add `outlierColor` to `ContinuousColorMap`
* Add `placement` to `SelectableDimension`. This can be used to put `SelectableDimension` below legend using `placement = "belowLegend`
* Add `SelectableDimensionCheckbox` (and rename `SelectableDimension` to `SelectableDimensionSelect`)
* Add `outlierFilterDimension` checkbox `SelectableDimension` to workbench to enable/disable dimension
* Extend `tableStyle.rowGroups` to regions
* Fix `spreadFinishTime` bug
* Fix diverging `ContinuousColorMap` - it will now center color scale around 0.
* Refactor `SocrataMapViewCatalogItem` to use `GeoJsonMixin`
* `SocrataCatalogGroup` will not not return groups for Facets if there is only one - so it skips an unnecessary group level.
* Update protomaps.js to `1.5.0`
* SDMX will now disable the region column if less than 2 valid regions have been found
* Set `spreadStartTime` and `spreadFinishTime` to `true` for SDMX
* Add SDMX `metadataURLs` from dataflow annotations
* Improve SDMX chart titles
* `TableMixin` will now remove data if an error occurs while calling `forceLoadTableData`
* Make `regionColumn` `isNullable` - this means region column can be disabled by setting to `null`.
* Fix scalar column color map with a single value
* TableMixin will now clear data if an error occurs while calling `forceLoadTableData`
* `TableMixin` will now not return `mapItems` or `chartItems` if `isLoading`
* SDMX will now use `initialTimeSource = stop`
* Fix `duplicateModels` duplicating observables across multiple models
* Support group models in workbench -- All members will be automatically added to the map.
* Added location search button to welcome modal in mobile view.
* Add `DataUrlTraits` to `CatalogMemberTraits.dataUrls`. It contains an array of data URLS (with optional `title` which will render a button). It is handled the same as `MetadataUrls` except there is a `type` property which can be set to `wcs`, `wfs`... to show info about the URL.
* Made search location bar span full width in mobile view.
* Automatically hide mobile modal window when user is interacting with the map.
* Disabled feature search in mobile
* Disabled export (clip&ship) in mobile
* Fixed misplaced search icon in mobile safari.
* Prevents story text from covering the whole screen in mobile devices.
* Add `CatalogIndex`, `CatalogIndexReference` and `generateCatalogIndex()` script. These can be used to generate a static JSON index of a terria catalog - which can then be searched through using `flexsearch`
* Added `weakReference` flag `ReferenceMixin`, this can be used to treat References more like a shortcut (this means that `sourceReference` isn't used when models are shared/added to the workbench - the `target` is used instead)
* GroupMixin.isMixedInto and MappableMixin.isMixedInto are now more strict - and won't pass for for References with `isMappable` or `isGroup`.
* `Workbench.add` can now handle nested `References` (eg `CatalogIndexReference -> CkanReference -> WMSCatalogItem`).
* Add `description` trait to `CatalogMemberReferenceTraits`
* Added `excludeMembers` property to `GroupTraits` (this replaced the `blacklist` property in v7). It is an array of strings of excluded group and item names. A group or item name that appears in this list will not be shown to the user. This is case-insensitive and will also apply to all child/nested groups
* Fixes an app crash on load in iOS-Safari mobile which was happening when rendering help panel tooltips.
* Fixed `WebMapServiceCatalogItem` not sending additional `parameters` in `GetFeatureInfo` queries.
* Changed mobile header icons and improved styling.
* Fixed a problem with computeds and AsyncLoader when loading `mapItems` (and hence children's `mapItems`) of a CompositeCatalogItem.
* Fix `YDYRCatalogFunction` `description`
* Extend input field for search in mobile view to full width of the page.
* Automatically hide mobile modal window when user is interacting with the map (like picking a point or drawing a shape).
* Adjusted styling of x-axis labels in feature info panel to prevent its clipping.
* When expanding charts from the same catalog item, we now create a new item if the expanded chart has a different title from the previously expanded chart for the same item. This behavior matches the behavior in `v7`.
* Improve status message when feature info panel chart is loading
* Fix broken chart panel download button.
* Changed @vx/_ dependencies to @visx/_ which is the new home of the chart library
* The glyph style used for chart points can now be customized.
* Added `TerriaReference` item, useful for mounting a catalog tree from an external init file at any position in the current map's catalog tree.
* Changed @vx/_ dependencies to @visx/_ which is the new home of the chart library
* The glyph style used for chart points can now be customized.
* Chart tooltip and legend bar can now fit more legends gracefully.

#### 8.1.0 - 2021-09-08

- **Breaking changes:**
  - Overhaul of map navigation: items no longer added inside UserInterface using <Nav> jsx.

* New version of map navigation ([#5062](https://github.com/TerriaJS/terriajs/pull/5062))
  - It consists of
    - a high level api `MapNavigationModel` for managing the navigation items, which is responsible for managing the state of navigation items. It is passing commands to invidual item controller.
    - a `MapNavigationItemController` that holds and control the state of navigation item. When new navigation item is created it should extend controller and provide the definition on how it state should be updated.
  - Terria exposes instance of navigation model to the world.
  - Converted all existing navigation items to utilise new navigation model, and registered them in terria navigation model (`registerMapNavigations.tsx`).
  - Resolved issue with some navigation items not being clickable on mobile due to overlap from others.
* Fixed a bug in Difference tool where difference image was showing with zero opacity in some situations.
* Fixed `CzmlCatalogItem` to react correctly to input data changes.

#### 8.0.1 - 2021-09-06

- Added `catalog-converter` support for v7 `#start` data.
- add french Help button translation
- Enable FeatureInfoSectionSpec tests
- Add `itemProperties` to `ArcGisMapServerCatalogGroupTraits` so that `ArcGisMapServerCatalogGroup` can override relevant traits of its layers.
- Add `feature` object to `FeatureInfoSection.getTemplateData`
- Add a way to replace text in feature info templates. See [Replace text](doc/connecting-to-data/customizing-data-appearance/feature-info-template.md) for details.
- Fixed unnecessary model reloads or recomputing of `mapItems` when switching between story scenes.
- Fixed story reset button.
- Moved help button to the top menu

#### 8.0.0 - 2021-08-13

- **Breaking changes**:
  - Require `translate#` in front of translatable content id in `config.json` (i.e. `helpContent`).
  - `colorPalette` no longer supports a list of CSS colors (eg `rgb(0,0,255)-rgb(0,255,0)-rgb(255,0,0)`). Instead please use `binColors`.
  - Organise `Traits` folder into `Traits/Decorators` and `Traits/TraitsClasses`
  - Renamed all mixin instance type definitions to `XMixin.Instance`.
  - Basemaps are now defined as `baseMaps` object (see [baseMaps object docs](./doc/customizing/initialization-files.md#basemaps))
    - list of available basemaps is defined in `baseMaps.items`. This list is combined with default base maps so it's possible to override defaults
    - definition of `initBaseMapId` and `initBaseMapName` are moved to `baseMaps.defaultBaseMapId` and `baseMaps.defaultBaseMapName`
    - `previewBaseMapId` is moved to `baseMaps.previewBaseMapId`
    - implemented `baseMaps.enabledBaseMaps` array of base map ids to define a list of baseMaps available to user
    - updated docs for `baseMaps`
  - `$color-splitter` and `theme.colorSplitter` has been replaced with `$color-secondary` and `theme.colorSecondary`
  - `canZoomTo` has bee replaced with `disableZoomTo` in `MappableTraits`
  - `showsInfo` has been replaced with `disableAboutData` in `CatalogMemberTraits`
  - `AsyncLoader` loadXXX methods now return `Result` with `errors` **they no longer throw errors** - if you need errors to be thrown you can use `(await loadXX).throwIfError()`.
  - Removed `openGroup()` - it is replaced by `viewState.viewCatalogMember`
  - Renamed `ReferenceMixin.is` to `ReferenceMixin.isMixedInto`

* Fixed a bug with numeric item search where it sometimes fails to return all matching values.
* Respect order of objects from lower strata in `objectArrayTrait`.
* Fix datetime button margin with scroll in workbench.
* Fix checkbox when click happen on svg icon. (#5550)
* Added progress indicator when loading item search tool.
* Add `nullColor` to `ConstantColorMap` - used when `colorColumn` is of type `region` to hide regions where rows don't exist.
* `TableStyles` will only be created for `text` columns if there are no columns of type `scalar`, `enum` or `region`.
* Moved `TableStyle.colorMap` into `TableColorMap`
* Replaced `colorbrewer.json` with `d3-scale-chromatic` - we now support d3 color scales (in addition to color brewer) - see https://github.com/d3/d3-scale-chromatic
* Added `ContinuousColorMap` - it will now be used by default for `scalar` columns
  - To use `DiscreteColorMap` - you will need to set `numberOfBins` to something other than `0`.
* `TableColorMap` default color palette for `scalar` columns is not `Reds` instead of `RdYlOr`
* Legends for `scalar` columns will now calculate optimal `numberFormatOptions.maximumFractionDigits` and `numberFormatOptions.minimumFractionDigits`
* Fix sharing user added data of type "Auto-detect".
* #5605 tidy up format string used in `MagdaReference`
* Fix wms feature info returning only one feature
* `WebMapServiceCatalogGroup` will now create layer auto-IDs using `Name` field to avoid ID clashes.
* Added `GroupMixin` `shareKey` generation for members - if the group has `shareKeys`.
* Organise `Traits` folder into `Traits/Decorators` and `Traits/TraitsClasses
* Organise `Traits` folder into `Traits/Decorators` and `Traits/TraitsClasses`
* I18n-ify shadow options in 3DTiles and some strings in feature info panel.
* Fix `StyledIcon` css `display` clash
* Limit `SelectableDimension` options to 1000 values
* Added support for `SocrataCatalogGroup` and `SocrataMapViewCatalogGroup`
  - Notes on v7 to v8 Socrata integration:
    - Share links are not preserved
    - Added basic support for dataset resources
* Organise `Models` directory into multiple sub-directories (#5626)
  - New model related classes are moved to `Models/Definition`
  - Catalog related files are moved to `Models/Catalog`
    - ESRI, OWS, GTFS and CKAN related files are moved to their own sub-directories in `Models/Catalog/`
    - Other Catalog items related files are moved to `Models/Catalog/CatalogItems`
    - Other Catalog items related files are moved to `Models/Catalog/CatalogGroups`
    - Catalog functions related files are moved to `Models/Catalog/CatalogFunction`
  - Removed unused Models files
* Modified BadgeBar to be more tolerant to longer strings
* Added `MapboxMapCatalogItem`.
* Added `MapboxStyleCatalogItem`.
* Fix splitter thumb icon vertical position
* Renamed all mixin instance type definitions to `XMixin.Instance`.
* Clean up `ViewControl` colors
  - `$color-splitter` and `theme.colorSplitter` has been replaced with `$color-secondary` and `theme.colorSecondary`
* Clean up `SplitterTraits`
  - `SplitterTraits` is now included in `RasterLayerTraits`
  - Removed `supportsSplitter` variable
  - Added `disableSplitter` trait
* Clean up `canZoomTo`
  - Replaced with `disableZoomTo` in `MappableTraits`
* Clean up `showsInfo`
  - Replaced with `disableAboutData` in `CatalogMemberTraits`
* Add `TerriaErrorSeverity` enum, values can be `Error` or `Warning`.
  - Errors with severity `Error` are presented to the user. `Warning` will just be printed to console.
  - By default, errors will use `Error`
  - `TerriaErrorSeverity` will be copied through nested `TerriaErrors` on creation (eg if you call `TerriaError.from()` on a `Warning` then the parent error will also be `Warning`)
  - Loading models from share links or stories will use `Warning` if the model is **not in the workbench**, otherwise it will use `Error`.
* In `terriaErrorNotification` - show `error.message` (as well as `error.stack`) if `error.stack` is defined
* `AsyncLoader` now has an observable `result` property.
* `viewState.viewCatalogMember()` now handles loading catalog members, opening groups and showing "Add Data" window.
* Fix `MagdaReference` `forceLoadReference` bug.
* Clean up `CkanCatalogGroup` loading - errors are no-longer swallowed.
* Clean up `3dTilesMixin` loading - errors are no-longer swallowed.
* Fix `DataPreviewSections` info section bug.
* Move `FeedbackForm` `z-index` to same as `Notification` - this is so it will appear above Data catalog.
* Added `result.raiseError()`, `result.pushErrorTo()` and `result.clone()` helper methods - and `Result.combine()` convenience function
* Renamed `ReferenceMixin.is` to `ReferenceMixin.isMixedInto`
* Added support for logging to external error service and configuring it via config parameters. See `errorService` in [client configuration](doc/customizing/client-side-config.md).
* Fix `DiscreteColorMap` bug with `binColors` and added warning message if `colorPalette` is invalid.
* Fix `EnumColorMap` bug with `binColors`
* Moved d3-scale-chromatic code into `tableColorMap.colorScaleCategorical()` and `tableColorMap.colorScaleContinuous()`
* Disabled welcome popup for shared stories
* Add WMS support for default value of time dimension.
* Make CompositeCatalogItem sync visibility to its members.
* Add `description` and `example` static properties to `Trait`, and added `@traitClass` decorator.
* Add `parent` property to `Trait`, which contains parent `TraitClass`.
* New model-generated documentation in `generateDocs.ts`
* Refactored some `Traits` classes so they use `mixTraits` instead of extending other `Traits` classes.
* Allow translation of some components.
* Fixed a bug which prevented adding any reference catalog item while the story is playing.
* Bumped terriajs-server to ^3.3.3

#### 8.0.0-alpha.87

- Re-add basemap images to terriajs rather than requiring all TerriaMaps to have those basemap images. Default basemaps will use those images.
- Data from TableMixin always overrides other feature information (e.g. from vector tiles in region mapping) by column name and title for feature info templating (consistent with v7).
- Fixed point entity creation for TableMixin where different columns are used for point size and colour.
- Changed MappableMixin's initialMessage to show while map items are loaded. Map items could be displayed behind the disclaimer before a user accepts the disclaimer.
- Fixed a cyclic dependency between initialMessage and app spinner (globe gif greysreen) that caused the app spinner to be present forever when loading a share link.
- Removed hardcoded credit links and made it configurable via terria config parameters.
- Disable `TableMixin` time column if only one unique time interval

#### 8.0.0-alpha.86

- **Breaking changes**:
  - `EnumColorMap` will only be used for enum `TableColumns` with number of unique values <= number of bins

* Add `options` to CSV papaparsing
* `TableMixin` will now only show points **or** region mapping - not both
* Add `FeatureInfoMixin` support for 2D vector features (in Cesium only)
* `TableStyles` are now hidden from the "Display Variable" selector if the number of colors (enumColors or numberOfBins) is less than 2. As a ColorMap with a single color isn't super useful.
* Improved default `TableColumn.isSampled` - it will be false if a binary column is detected (0 or 1)
* Improved default Table charting - now a time column will be used for xAxis by default
* Added `spreadFinishTime` - which works same way as `spreadStartTime` - if `true`, finish time of feature will be "spread" so that all features are displayed at the latest time step.
* Added support for `OpenDataSoft` - only point or region based features + timeseries
* `GeoJsonMixin`-based catalog items with polygon features can be extruded if a `heightProperty` is specified.
* Bugfix to make time-based geojson work when there are multiple features with the same time property value.
* Add `czmlTemplate` to `GeoJsonTraits` - it can be used to replace GeoJSON Point features with a CZML packet.
* Made the moment points in the chart optionally clickable.

#### 8.0.0-alpha.85

- **Breaking changes**:
  - Removed `registerAnalytics.js`
  - Removed `HelpMenuPanel.jsx`

* Added analytic events related to story, share and help menu items, Also refactored events to use category and action enums.
* Remove table style `SelectableDimension` from SDMX
* `GyroscopeGuidance` can now be translated.
* Wraps tool title bar text using `...`.

#### 8.0.0-alpha.84

- Fix `ArcGisMapServerCatalogGroup` infinite loading by removing the cycle of calling `loadMembers` that was present in the `DataCatalogGroup` React component. However calling `loadMembers` is still not cached as it should for `ArcGisMapServerCatalogGroup`, and the infinite loading bug could return.
- Fix bug `selectableDimensions` bug in `Cesium3dTilesMixin` and `GltfCatalogItem`.

#### 8.0.0-alpha.83

- Add `modelDimensions` to `CatalogMemberMixin` - this can be used to apply model stratum with a `SelectableDimension` (i.e. a drop-down menu).
- `GeoJsonMixin`-based catalog items can now be styled based on to their properties through traits.
- `GeoJsonMixin`-based catalog items can now vary over time if a `timeProperty` is specified.

#### 8.0.0-alpha.82

- **Breaking changes**:
  - IndexedItemSearchProvider: (bounding) `radius` option is no longer supported in `resultsData.csv` of search indexes.

* Show a toast and spinner icon in the "Ideal zoom" button when the map is zooming.
* `zoomTo()` will return a promise that resolves when the zoom animation is complete.
* Modifies `IndexedItemSearchProvider` to reflect changes to `terriajs-indexer` file format.
* Move feature info timeseries chart funtion to `lib\Table\getChartDetailsFn.ts`
* Fix feature info timeseries chart for point (lat/long) timeseries
* Feature info chart x-values are now be sorted in acending order
* Remove merging rows by ID for `PER_ROW` data in `ApiTableCatalogItem`
* Make `ApiTableCatalogItem` more compatible with Table `Traits`
  - `keyToColumnMapping` has been removed, now columns must be defined in `columns` `TableColumnTraits` to be copied from API responses.
* Move notification state change logic from ViewState into new class `NotificationState`
* Catalog items can now show a disclaimer or message before loading through specifying `InitialMessageTraits`
* Added Leaflet hack to remove white-gaps between tiles (https://github.com/Leaflet/Leaflet/issues/3575#issuecomment-688644225)
* Disabled pedestrian mode in mobile view.
* Pedestrian mode will no longer respond to "wasd" keys when the user is typing in some input field.
* Fix references to old `viewState.notification`.
* wiring changeLanguage button to useTranslation hook so that it can be detected in client maps
* Add `canZoomTo` to `TableMixin`
* SDMX changes:
  - Add better SDMX server error messages
  - `conceptOverrides` is now `modelOverrides` - as dataflow dimension traits can now be overridden by codelist ID (which is higher priortiy than concept ID)
  - Added `regionTypeReplacements` to `modelOverride`- to manually override detected regionTypes
  - `modelOverrides` are created for SDMX common concepts `UNIT_MEASURE`, `UNIT_MULT` and `FREQ`
    - `UNIT_MEASURE` will be displayed on legends and charts
    - `UNIT_MULT` will be used to multiple the primary measure by `10^x`
    - `FREQ` will be displayed as "units" in Legends and charts (eg "Monthly")
  - Single values will now be displayed in `ShortReportSections`
  - Custom feature info template to show proper dimension names + time-series chart
  - Smarter region-mapping
  - Removed `viewMode` - not needed now due to better handling of time-series
* Fix `DimensionSelector` Select duplicate ids.
* Add Leaflet splitter support for region mapping
* Fix Leaflet splitter while zooming and panning map
* Split `TableMixin` region mapping `ImageryParts` and `ImageryProvider` to improve opacity/show performance
* Removed `useClipUpdateWorkaround` from Mapbox/Cesium TileLayers (for Leaflet) - because we no longer support IE
* Fix overwriting `previewBaseMapId` with `initBaseMapId` by multiple `initData`.
* GeoJSON Mixin based catalog items can now call an API to retrieve their data as well as fetching it from a url.
* Changes to loadJson and loadJsonBlob to POST a request body rather than always make a GET request.
* Added ApiRequestTraits, and refactor ApiTableCatalogItemTraits to use it. `apiUrl` is now `url`.

#### 8.0.0-alpha.81

- Fix invalid HTML in `DataPreviewSections`.
- Fix pluralisation of mapDataState to support other languages.
- Fix CSW `Stratum` name bug.
- Add `#configUrl` hash parameter for **dev environment only**. It can be used to overwrite Terria config URL.

#### 8.0.0-alpha.80

- Removed `Disclaimer` deny or cancel button when there is no `denyAction` associated with it.

#### 8.0.0-alpha.79

- Make `InfoSections` collapsible in `DataPreview`. This adds `show` property to `InfoSectionTraits`.
  - `WebMapServiceCatalogItem` service description and data description are now collapsed by default.
- Revert commit https://github.com/TerriaJS/terriajs/commit/668ee565004766b64184cd2941bbd53e05068ebb which added `enzyme` devDependency.
- Aliases `lodash` to `lodash-es` and use `babel-plugin-lodash` reducing bundle size by around 1.09MB.
- Fix CkanCatalogGroup filterQuery issue. [#5332](https://github.com/TerriaJS/terriajs/pull/5332)
- Add `cesiumTerrainAssetId` to config.json to allow configuring default terrain.
- Added in language toggle and first draft of french translation.json
  - This is enabled via language languageConfiguration.enabled inside config.json and relies on the language being both enumerated inside languageConfiguration.langagues and availble under {code}/translation.json
- Updated to terriajs-cesium 1.81
- Create the Checkbox component with accessibility in mind.
- Convert `FeedbackForm` to typescript.

#### 8.0.0-alpha.78

- Add `ignoreErrors` url parameter.

#### 8.0.0-alpha.77

- **Breaking changes**:
  - `terria.error.raiseEvent` and `./raiseErrorToUser.ts` have been replaced with `terria.raiseErrorToUser`.
  - `terria.error.addEventListener` has been replaced with `terria.addErrorEventListener`

* New Error handling using `Result` and `TerriaError` now applied to initial loading, `updateModelFromJson()`, `upsertModelFromJson()` and `Traits.fromJson()`. This means errors will propagate through these functions, and a stacktrace will be displayed.
  - `Result` and the new features of `TerriaError` should be considered unstable and may be extensively modified or removed in future 8.0.0-alpha.n releases
* New `terriaErrorNotification()` function, which wraps up error messages.
* `TerriaError` can now contain "child" errors - this includes a few new methods: `flatten()` and `createParentError()`. It also has a few new convenience functions: `TerriaError.from()` and `TerriaError.combine()`.
* Convert `Branding.jsx` to `.tsx`
* Added `configParams.brandBarSmallElements` to set Branding elements for small screen (also added theme props)
* Add `font` variables and `fontImports` to theme - this can be used to import CSS fonts.
* Convert `lib/Styled` `.jsx` files to `.tsx` (including Box, Icon, Text). The most significant changes to these interfaces are:
  - `Box` no longer accepts `<Box positionAbsolute/>` and this should now be passed as `<Box position="absolute"/>`.
  - `Text`'s `styledSize` has been removed. Use the `styledFontSize` prop.
  - `ButtonAsLabel` no longer accepts `dark`. A dark background is now used when `light` is false (or undefined).
* Fixes CZML catalog item so that it appears on the timeline.
* Enable `theme` config parameter. This can now be used to override theme properties.

#### 8.0.0-alpha.76

- Added support for setting custom concurrent request limits per domain through `configParameters.customRequestSchedulerLimits`.
- Added `momentChart` to region-mapped timeseries
- Add time-series chart (in FeatureInfo) for region-mapped timeseries
- Only show `TableMixin` chart if it has more than one
- Add `TableChartStyle` name trait.

#### 8.0.0-alpha.75

- Fix `NotificationWindow` bug with `message`.
- Re-add `loadInitSources` to `Terria.updateApplicationUrl()`
- Added support for `elements` object in catalogue files (aka init files).
  - Using this object you can hide/show most UI elements individually.
  - See https://github.com/TerriaJS/terriajs/pull/5131. More in-depth docs to come.

#### 8.0.0-alpha.74

- Fix JS imports of `TerriaError`

#### 8.0.0-alpha.73

- Add `title` parameter in `raiseErrorToUser` to overwrite error title.
- Added some error handling in `Terria.ts` to deal with loading init sources.
- TSify `updateApplicationOnHashChange` + remove `loadInitSources` from `Terria.updateApplicationUrl()`

#### 8.0.0-alpha.72

- **Breaking changes**:
  - Added clippingRectangle to ImageryParts.
  - Any item that produces ImageryParts in mapItems (any raster items) must now also provide a clippingRectangle.
  - This clippingRectangle should be derived from this.cesiumRectangle (a new computed property) & this.clipToRectangle as demonstrated in many raster catalog items (e.g. OpenStreetMapCatalogItem.ts).

* Adds experimental ApiTableCatalogItem.
* Fixes a bug where FeatureInfoDownload tries to serialize a circular object
* Added `removeDuplicateRows` to `TableTraits`
* `forceLoadTableData` can now return undefined - which will leave `dataColumnMajor` unchanged
* Fix sharing preview item.
* Added z-index to right button group in mobile header menu
* Added cesiumRectangle computed property to MappableMixin. This is computed from the `rectangle` Trait.
* Fixed a Cesium render crash that occured when a capabilities document specified larger bounds than the tiling scheme's supported extent (bug occured with esri-mapServer but wms was probably also affected).
* In fixing Cesium render crash above clipping rectangles are now added to Cesium ImageryLayer (or Leaflet CesiumTileLayer) rather than being included in the ImageryProvider. ImageryParts has been updated to allow passing the clipping rectangle through to Cesium.ts and Leaflet.ts where ImageryLayer/CesiumTileLayer objects are created.

#### 8.0.0-alpha.71

- Fix accidental translation string change in 8.0.0-alpha.70

#### 8.0.0-alpha.70

- **Breaking changes**:
  - Merge `Chartable` and `AsyncChartableMixin` into new **`ChartableMixin`** + `loadChartItems` has been replaced by `loadMapItems`.
  - To set base map use `terriaViewer.setBaseMap()` instead of `terriaViewer.basemap = ...`
  - Incorrect usage of `AsyncLoader` **will now throw errors**

* Add `hideInBaseMapMenu` option to `BaseMapModel`.
* Change default basemap images to relative paths.
* Add `tileWidth` and `tileHeight` traits to `WebMapServiceCatalogItem`.
* Add docs about `AsyncLoader`
* Remove interactions between AsyncLoaders (eg calling `loadMetadata` from `forceLoadMapItems`)
* ... Instead, `loadMapItems` will call `loadMetadata` before triggering its own `AsyncLoader`
* Add `isLoading` to `CatalogMemberMixin` (combines `isLoading` from all the different `AsyncLoader`)
* Move `Loader` (spinner) from `Legend` to `WorkbenchItem`.
* Merge `Chartable` and `AsyncChartableMixin` into **`ChartableMixin`** + remove `AsyncLoader` functionality from `ChartableMixin` - it is now all handled by `loadMapItems`.
* Removed `AsyncLoader` functionality from `TableMixin` - it is now handled by `loadMapItems`.
  - `TableMixin.loadRegionProviderList()` is now called in `MappableMixin.loadMapItems()`
* Added `TerriaViewer.setBaseMap()` function, this now calls `loadMapItems` on basemaps
* Fix load of persisted basemap
* Fix sharing of base map
* Added backward compatibility for `baseMapName` in `initData` (eg share links)
* Add `WebMapService` support for WGS84 tiling scheme

#### 8.0.0-alpha.69

- **Breaking changes**:
  - Basemaps are now configured through catalog JSON instead of TerriaMap - see https://github.com/TerriaJS/terriajs/blob/13362e8b6e2a573b26e1697d9cfa5bae328f7cff/doc/customizing/initialization-files.md#basemaps

* Updated terriajs-cesium to version 1.79.1
* Make base maps configurable from init files and update documentation for init files [#5140](https://github.com/TerriaJS/terriajs/pull/5140).

#### 8.0.0-alpha.68

- Remove points from rectangle `UserDrawing`
- Fix clipboard typing error.
- Ported `WebProcessingServiceCatalogGroup`.
- Add CSW Group support
- Revert "remove wmts interfaces from ows interfaces" (873aa70)
- Add `math-expression-evaluator` library and `ColumnTransformationTraits`. This allows expressions to be used to transform column values (for example `x+10` to add 10 to all values).
- Fix bug in `TableColumn.title` getter.
- Add support for TableColumn quarterly dates in the format yyyy-Qx (eg 2020-Q1).
- Fix region mapping feature highlighting.
- Update clipboard to fix clipboard typing error.
- Added direction indicator to the pedestrian mode minimap.
- Limit up/down look angle in pedestrian mode.
- Automatically disable pedestrian mode when map zooms to a different location.
- Add support for time on `ArcGisMapServerCatalogItem`
- Merge `Mappable` and `AsyncMappableMixin` into **`MappableMixin`**.
- Fixed a issue when multiple filters are set to Cesium3DTilesCatalogItem
- Async/Awaitify `Terria.ts` + fix share links loading after `loadInitSources`.
- Tsified `TerriaError` + added support for "un-rendered" `I18nTranslateString`
- Tsified `raiseErrorToUser` + added `wrapErrorMessage()` to wrap error message in something more user friendly (using `models.raiseError.errorMessage` translation string).

#### 8.0.0-alpha.67

- TSify `Loader` function.
- Added walking mode to pedestrian mode which clamps the pedestrain to a fixed height above the surface.
- Upgraded catalog-converter to fix dependency version problem and ensure that all imports are async to reduce main bundle size.

#### 8.0.0-alpha.66

- **Breaking changes**:
  - Changed merging behaviour of Trait legends (of type `LegendTraits`) in `CatalogMemberTraits`. This affects legends on all `CatalogMember` models. Legend objects in higher strata now replace values in lower strata that match by index, rather than merging properties with them.

* Add `MetadataUrlTraits` to `CatalogMemberTraits.metadataUrls`. It contains an array of metadata URLS (with optional `title` which will render a button)
* Restore `cesiumTerrainUrl` config parameter. [#5124](https://github.com/TerriaJS/terriajs/pull/5124)
* I18n-ify strings in settings panel. [#5124](https://github.com/TerriaJS/terriajs/pull/5124)
* Moved `DataCustodianTraits` into `CatalogMemberTraits` and `CatalogMemberReferenceTraits`.
* `TableMixin` styles ("Display variables") will now look for column title if style title is undefined
* Add fallback colours when Color.fromCssColorString is used.
* Allow nullable `timeColumn` in table styles. Useful for turning off auto-detection of time columns.
* Added tool for searching inside catalog items. Initial implementation works for indexed 3d tilesets.
* Added support for shapefile with `ShapefileCatalogItem`
* Added `GeoJsonMixin` for handling the loading of geojson data.
* Extended the `GeoJsonCatalogItem` to support loading of zip files.
* Fixed broken feature highlighting for raster layers.
* Show a top angle view when zooming to a small feature/building from the item search result.
* Fix `TableTimeStyleTraits.idColumns` trait type.
* Added a new `lineAndPoint` chart type
* CustomChartComponent now has a "chart-type" attribute
* Fix `ArcGisMapServerCatalogItem` layer ID and legends bug
* Re-add region mapping `applyReplacements`.
* Added `SearchParameterTraits` to item search for setting a human readable `name` or passing index specific `queryOptions` for each parameter through the catalog.
* Added `AttributionTraits` to mappable and send it as property when creating Cesium's data sources and imagery providers. [#5167](https://github.com/TerriaJS/terriajs/pull/5167)
* Fixed an issue where a TerriaMap sometimes doesn't build because of typing issues with styled-components.
* Renamed `options` to `providerOptions` in `SearchableItemTraits`.
* Fix `CkanCatalogGroup.groupBy = "none"` members
* Fix `TableMixin` region mapping feature props and make Long/Lat features use column titles (if it exists) to match v7 behaviour.
* Add support for `CkanItemReference` `wms_layer` property
* Add support for `ArcGisMapServerCatalogGroup` to use `sublayerIds`.
* Added Pedestrian mode for easily navigating the map at street level.
* Clean up `LayerOrderingTraits`, remove `WorkbenchItem` interface, fix `keepOnTop` layer insert/re-ordering.
* Remove `wordBreak="break-all"` from Box surrounding DataPreview
* Re-added merging of csv row properties and vector tile feature properties for feature info (to match v7 behaviour).
* Fixes a bug in pedestrian mode where dropping the pedestrian in northern hemisphere will position the camera underground.
* Implement highlight/hide all actions for results of item search.
* Disable pickFeatures for WMS `_nextImageryParts`.
* Fix Leaflet `ImageryLayer` feature info sorting
* Fix hard-coded colour value in Story
* Use `configParameters.cesiumIonAccessToken` in `IonImageryCatalogItem`
* Added support for skipping comments in CSV files
* Fix WMS GetLegendGraphics request `style` parameter
* Loosen Legend `mimeType` check - so now it will treat the Legend URL as an image if the `mimeType` matches **OR** the file extension matches (previously, if `mimeType` was defined, then it wouldn't look at filetype extension)
* Fix `DiffTool` date-picker label `dateComparisonB`
* Fix app crash when switching different tools.
* Create `merge` `TraitsOption` for `objectArrayTrait`
* Move `Description` `metadataUrls` above `infoSections`.
* Upgraded i18next and i18next-http-backend to fix incompatibility.
* Added support for dd/mm/yyyy, dd-mm-yyyy and mm-dd-yyyy date formats.

#### 8.0.0-alpha.65

- Fixed SDMX-group nested categories
- SDMX-group will now remove top-level groups with only 1 child

#### 8.0.0-alpha.64

- Fixed WMS style selector bug.
- `layers` trait for `ArcGisMapServerCatalogItem` can now be a comma separated string of layer IDs or names. Names will be auto-converted to IDs when making the request.

#### 8.0.0-alpha.63

- Add `v7initializationUrls` to terria config. It will convert catalogs to v8 and print warning messages to console.
- Add `shareKeys` support for Madga map-config maps (through `terria` aspect)
- Revert WMS-group item ID generation to match v7
- Add `addShareKeysToMembers` to `GroupMixin` to generate `shareKeys` for dynamic groups (eg `wms-group)
- Added `InitDataPromise` to `InitSources`
- Add reverse `modelIdShareKeysMap` map - `model.id` -> `shareKeys`
- Upgraded `catalog-converter` to 0.0.2-alpha.4
- Reverted Legend use of `object` instead of `img` - sometimes it was showing html error responses
- Legend will now hide if an error is thrown
- Update youtube urls to nocookie version
- Share link conversion (through `catalog-converter`) is now done client-side
- Fix Geoserver legend font colour bug
- Remove legend broken image icon
- Added high-DPI legends for geoserver WMS (+ font size, label margin and a few other tweaks)
- `LegendTraits` is now part of `CatalogMemberTraits`
- Add `imageScaling` to `LegendTraits`
- WMS now `isGeoserver` if "geoserver` is in the URL
- Add WMS `supportsGetLegendRequest` trait
- Improved handling of WMS default styles

#### 8.0.0-alpha.62

- Fixed an issue with not loading the base map from init file and an issue with viewerMode from init files overriding the persisted viewerMode
- Fixed issues surrounding tabbed catalog mode
- Now uses `catalog-converter` to convert terriajs json in WPS response from v7 to v8.
- Fixed a bug in `UserDrawing` which caused points to not be plotted on the map.
- Fixed app crash when switching between different types of parameter in `GeoJsonParameterEditor`.
- Fixed errors when previewing an item in a group that is open by default (`isOpen: true` in init file).
- Fixed mobx warnings when loading geojson catalog items.
- Add `multiplierDefaultDeltaStep` Trait, which tries to calculate sensible multiplier for `DistrectelyTimeVarying` datasets. By default it is set to 2, which results in a new timestep being displayed every 2 seconds (on average) if timeline is playing.
- Hide info sections with empty content in the explorer preview.
- Port `shareKeys` from version 7
- Update/re-enable `GeoJsonCatalogItemSpec` for v8.
- add `DataCustodianTraits` to `WebMapServiceCatalogGroupTraits`
- Changed behaviour of `updateModelFromJson` such that catalog groups with the same id/name from different json files will be merged into one single group.
- Fixed error when selecting an existing polygon in WPS input form.
- Upgraded `catalog-converter` to 0.0.2-alpha.3.

#### 8.0.0-alpha.61

- New `CatalogFunctionMixin` and `CatalogFunctionJobMixin`
- Tsified `FunctionParameters`
- New `YourDataYourRegions` `CatalogFunctionMixin`
- Added `inWorkbench` property
- Added `addModelToTerria` flag to `upsertModelFromJson` function
- Added `DataCustodianTraits` to `WebMapServiceCatalogItem`
- Added `disableDimensionSelectors` trait to `WebMapServiceCatalogItem`. Acheives the same effect of `disableUserChanges` in v7.
- Temporarily stopped using `papaparse` for fetching Csv urls till an upstream bug is fixed.
- Fix async bug with loading `ReferenceMixin` and then `Mappable` items in `initSources`
- Remove `addToWorkbench`, it has been replaced with `workbench.add`
- Improve handling of `ArcGisMapServerCatalogItem` when dealing with tiled layers.
- Ensure there aren't more bins than unique values for a `TableStyle`
- Add access control properties to items fetched from Esri Portal.
- Improves magda based root group mimic behaviour introdcued in 8.0.0-alpha.57 by adding `/` to `knownContainerUniqueIds` when `map-config*` is encountered
- Fixed broken chart disclaimers in shared views.
- Fixed a bug where chart disclaimers were shown even for chart items disabled in the workbench.
- Fixed a bug where charts with titles containing the text "lat" or "lon" were hidden from feature info panel.
- Fixed a bug that occurred when loading config from magda. `initializationUrls` are now applied even if `group` aspect is not set

#### 8.0.0-alpha.60

- Fix WMS legend for default styles.
- Request transparent legend from GeoServer.
- Reverted the following due to various issues with datasets:
  - Add basic routing support
  - Add better page titles when on various routes of the application
  - Add prerendering support on `/catalog/` routes (via `prerender-end` event &
    allowing TerriaMap to hit certain routes)

#### 8.0.0-alpha.59

- Update magda error message
- Add a short report section if trying to view a `3d-tiles` item in a 2d map.
- Fix bug in `Terria.interpretStartData`.
- Add `ThreddsCatalogGroup` model.
- Port `supportsColorScaleRange`, `colorScaleMinimum` and `colorScaleMaximimum` from `master` to `WebMapServiceCatalogItem` model.
- Ported MapboxVectorTileCatalogItem ("mvt").
- When expanding a chart from the feature info panel, we now place a colored dot on the map where the chart was generated from.
- Add basic routing support
- Add better page titles when on various routes of the application
- Add prerendering support on `/catalog/` routes (via `prerender-end` event &
  allowing TerriaMap to hit certain routes)
- Update `WorkbenchButton` to allow for links rather than buttons, including
  changing About Data to a link

#### 8.0.0-alpha.58

- Add `FeatureInfoTraits` to `ArcGisMapServerCatalogItem`
- Fix zooming bug for datasets with invalid bounding boxes.
- Add new model for `ArcGisTerrainCatalogItem`.
- Add 3D Tiles to 'Add web data' dropdown.
- Fix naming of item in a `CkanCatalogGroup` when using an item naming scheme other than the default.

#### 8.0.0-alpha.57

- Fix memoization of `traitsClassToModelClass`.
- Chart expanded from feature info panel will now by default show only the first chart line.
- Chart component attribtues `column-titles` and `column-units` will now accept a simpler syntax like: "Time,Speed" or "ms,kmph"
- Fix presentation of the WMS Dimension metadata.
- Magda based maps now mimic "root group uniqueId === '/'" behaviour, so that mix and matching map init approaches behave more consistently

#### 8.0.0-alpha.56

- Add `itemProperties` trait to `WebMapMapCatalogGroup`.
- Add support for `formats` traits within `featureInfoTemplate` traits.
- Fix handling of `ArcGisPortalItemReference` for when a feature layer contains multiple sublayers.
- Implemented new compass design.

#### 8.0.0-alpha.55

- Upgraded to patched terriajs-cesium v1.73.1 to avoid build error on node 12 & 14.

#### 8.0.0-alpha.54

- Add a `infoAsObject` property to the `CatalogMemberMixin` for providing simpler access to `info` entries within templating
- Add a `contentAsObject` trait to `InfoSectionTraits` where a json object is more suitable than a string.
- Add `serviceDescription` and `dataDescription` to `WebMapServiceCatalogItem` info section.
- Extend `DataPreviewSections.jsx` to support Mustache templates with context provided by the catalog item.
- Add support for `initializationUrls` when loading configuration from Magda.
- Add `:only-child` styling for `menu-bar.scss` to ensure correctly rounded corners on isolated buttons.
- Improve Branding component for mobile header
- Add support for `displayOne` configuration parameter to choose which brand element to show in mobile view
- Update Carto basemaps URL and attribution.
- Add `clipToRectangle` trait to `RasterLayerTraits` and implement on `WebMapServiceCatalogItem`, `ArcGisMapServiceCatalogItem`, `CartoMapCatalogItem`, `WebMapTileServiceCatalogItem`.
- Allow Magda backed maps to use an inline `terria-init` catalog without it getting overwritten by map-config before it can be parsed
- Deprecated `proxyableDomainsUrl` configuration parameter in favour of `serverconfig` route
- Ported a support for `GpxCatalogItem`.
- Feature info is now shareable.
- Add option `canUnsetFeaturePickingState` to `applyInitData` for unsetting feature picking state if it is missing from `initData`. Useful for showing/hiding feature info panel when switching through story slides.
- Properly render for polygons with holes in Leaflet.
- Fixes a bug that showed the chart download button when there is no downloadable source.
- Add `hideWelcomeMessage` url parameter to allow the Welcome Message to be disabled for iframe embeds or sharing scenarios.
- Ensure the `chartDisclaimer` is passed from catalog items to derived chart items.
- Don't calculate a `rectangle` on a `ArcGisPortalReferenceItem` as they appear to contain less precision than the services they point to.
- Allow an `ArcGisPortalReferenceItem` to belong to multiple `CatalogGroup`'s.
- Fix argis reference bug.
- Made possible to internationalize tour contend.
- Added TileErrorHandlerMixin for handling raster layer tile errors.
- Fixed a bug that caused the feature info chart for SOS items to not load.
- SOS & CSV charts are now shareable.

#### 8.0.0-alpha.53

- Ported an implementation of CatalogSearchProvider and set it as the default
- Notification window & SatelliteImageryTimeFilterSection now uses theme colours
- Improved look and feel of `StyledHtml` parsing
- Fix `applyAriaId` on TooltipWrapper causing prop warnings
- Make share conversion notification more pretty (moved from `Terria.ts` to `shareConvertNotification.tsx`)
- Tsxify `Collapsible`
- `ShortReportSections` now uses `Collapsible`
- Add `onToggle`, `btnRight`, `btnStyle`, `titleTextProps` and `bodyBoxProps` props in `Collapsible`
- Add `Notification.message` support for `(viewState: ViewState) => React.ReactNode`
- Added splitting support to `WebMapTileServiceCatalogItem`.

#### 8.0.0-alpha.52

- Prevent duplicate loading of GetCapabilities
- Update the `GtfsCatalogItem` to use the `AutoRefreshingMixin`.
- Add a condition to the `AutoRefreshingMixin` to prevent unnecessary polling when an item is disabled in the workbench.
- Upgraded to Cesium v1.73.
- Removed any references to `BingMapsApi` (now deprecated).
- Add support for resolving `layers` parameter from `Title` and not just `Name` in `WebMapServiceCatalogItem`.
- Change TrainerBar to show all steps even if `markdownDescription` is not provided

#### 8.0.0-alpha.51

- Add WMTS group/item support
- Create `OwsInterfaces` to reduce duplicate code across OWS servies
- Fix story prompt being permanent/un-dismissable
- Fixed a bug that caused the feature info chart for SOS items to not load.

#### 8.0.0-alpha.50

- Support for searching WFS features with WebFeatureServiceSearchProvider
- WFS-based AustralianGazetteerSearchProvider
- Fixed a bug causing users to be brought back to the Data Catalogue tab when clicking on an auto-detected user added catalogue item.
- Fixed a bug causing Data Preview to not appear under the My Data tab.
- Fix WMS style `DimensionSelector` for layers with no styles
- Add WMS legend for items with no styles
- Add warning messages if catalog/share link has been converted by `terriajs-server`.
- Update the scroll style in `HelpVideoPanel` and `SidePanel` helpful hints.
- Updated leaflet attribution to match the style of cesium credits.
- Remove `@computed` props from `WebFeatureServiceCapabilities`
- Fixed bug causing the Related Maps dropdown to be clipped.
- Add SDMX-json support for groups and items (using SDMX-csv for data queries)
- `TableMixin` now uses `ExportableMixin` and `AsyncMappableMixin`
- Move region provider loading in `TableMixin` `forceLoadTableMixin` to `loadRegionProviderList`
- Added `TableAutomaticStylesStratum.stratumName` instead of hard-coded strings
- Added `Dimension` interface for `SelectableDimension` - which can be used for Traits
- Make `SelectableDimension.options` optional

#### 8.0.0-alpha.49

- WMS GetFeatureInfo fix to ensure `style=undefined` is not sent to server
- Add support for splitting CSVs (TableMixins) that are using region mapping.
- `addUserCatalogMember` will now call `addToWorkbench` instead of `workbench.add`.
- Replaces `ShadowSection` with `ShadowMixin` using `SelectableDimensions`
- Fix Webpack Windows path issue
- Updated icons for view and edit story in the hamburger menu.
- Implemented new design for story panel.

#### 8.0.0-alpha.48

- Allow `cacheDuration` to be set on `ArcGisPortalCatalogGroup` and `ArcGisPortalItemReference`.
- Set default `ArcGisPortalCatalogGroup` item sorting by title using REST API parameter.
- Call `registerCatalogMembers` before running tests and remove manual calls to `CatalogMemberFactory.register` and `UrlMapping.register` in various tests so that tests reflect the way the library is used.
- Updated stratum definitions which used hardcoded string to use `CommonStrata` values.

#### 8.0.0-alpha.47

- Removed hard coded senaps base url.
- Added option for manual Table region mapping with `enableManualRegionMapping` TableTrait. This provides `SelectableDimensions` for the region column and region type.
- Added WMS Dimensions (using `SelectableDimensions`)
- Added WMS multi-layer style, dimension and legend support.
- Merged the `StyleSelector` and `DimensionsSelector`, and created a `SelectableDimensions` interface.
- Added `chartColor` trait for DiscretelyTimeVarying items.
- Replaced all instances of `createInfoSection` and `newInfo` with calls to `createStratumInstance` using an initialisation object.
- Added trait `leafletUpdateInterval` to RasterLayerTraits.
- Fix styling of WFS and GeoRSS.
- Fixed a bug that caused re-rendering of xAxis of charts on mouse move. Chart cursor should be somewhat faster as a result of this fix.
- Fixed a bug that caused some catalogue items to remain on the map after clicking "Remove all" on the workbench.
- Deleted old `ChartDisclaimer.jsx`
- Moved `DiscretelyTimeVaryingMixin` from `TableAutomaticStylesStratum` to `TableMixin`
- Added basic region-mapping time support
- Add short report to `ArcGisFeatureServerItem` for exceeding the feature limit.
- Added shift-drag quick zoom

#### 8.0.0-alpha.46

- Fixed i18n initialisation for magda based configurations

#### 8.0.0-alpha.45

- Upgraded to Cesium v1.71.
- Change `ExportableData` interface to `ExportableMixin` and add `disableExport` trait.
- Add basic WFS support with `WebFeatureServiceCatalogGroup` and `WebFeatureServiceCatalogItem`
- Update style of diff tool close button to match new design
- Remove sass code from the `HelpPanel` component
- Added an option for translation override from TerriaMap
- Help content, trainer bar & help terms can use translation overrides
- Accepts `backend` options under a new `terria.start()` property, `i18nOptions`
- Use `wms_api_url` for CKAN resources where it exists
- Tsxified `DateTimePicker` and refactored `objectifiedDates` (moved to `DiscretelyTimeVaryingMixin`).
- Update style of 'Change dates' button in delta to be underlined
- Fix issue with delta 'Date comparison' shifting places when querying new location
- Shows a disabled splitter button when entering diff
- Make Drag & Drop work again (tsxify `DragDropFile.tsx` and refactor `addUserFiles.ts`)
- Add `TimeVarying.is` function

#### 8.0.0-alpha.44

- Pass `format` trait on `TableColumnTraits` down to `TableAutomaticStylesStratum` for generating legends
- Add `multipleTitles` and `maxMultipleTitlesShowed` to `LegendItemTraits`
- Aggregate legend items in `createLegendItemsFromEnumColorMap` by colour, that is merge legend items with the same colour (using `multipleTitles`)
- Only generate `tableStyles` for region columns if no other styles exist
- TableAutomaticStylesStratum & CsvCatalogItem only returns unique `discreteTimes`s now
- Specified specific terriajs config for ForkTsCheckerWebpackPlugin

#### 8.0.0-alpha.43

- Replace `@gov.au/page-alerts` dependency with our own warning box component. This removes all `pancake` processes which were sometimes problematic.

#### 8.0.0-alpha.42

- Added ArcGIS catalog support via ArcGisPortalItemReference

#### 8.0.0-alpha.41

- Add `cacheDuration` and `forceProxy` to `UrlTraits` and add `cacheDuration` defaults to various catalog models.
- Tsify `proxyCatalogItemUrl`.
- Simplified SidePanel React refs by removing the double wrapping of the `withTerriaRef()` HOC
- Merged `withTerriaRef()` HOC with `useRefForTerria()` hook logic
- Breadcrumbs are always shown instead of only when doing a catalog search

#### 8.0.0-alpha.40

- Improve info section of `WebMapServiceCatalogItem` with content from GetCapabilities
- Re-implement `infoSectionOrder` as `CatalogMember` trait.
- Add `infoWithoutSources` getter to `CatalogMemberMixin` to prevent app crash when using `hideSources`
- Add support for nested WMS groups
- Added breadcrumbs when clicking on a catalogue item from a catalogue search

#### 8.0.0-alpha.39

- Development builds sped up by 3~20x - ts-loader is now optional & TypeScript being transpiled by babel-loader, keeping type check safety on a separate thread

#### 8.0.0-alpha.38

- Add `show` to `ShortReportTraits` and Tsxify `ShortReport`
- Convert `ShortReport` to styled-components, add accordian-like UI
- 3D tiles support is now implemented as a Mixin.

#### 8.0.0-alpha.37

- Add `refreshEnabled` trait and `AsyncMappableMixin` to `AutoRefreshMixin`
- Ensure `CkanCatalogGroup` doesn't keep re-requesting data when opening and closing groups.
- Add `typeName` to `CatalogMemberMixin`
- Add `header` option to `loadText`
- Add `isMixedInto` function for `AsyncMappableMixin` and `AsyncChartableMixin`
- Added file upload support for `GltfCatalogItem`. The supported extension is glb.
- Improve runtime themeing via styled components across main UI components
- Updated default welcome video defaults to a newer, slower video
- Difftool will now pick any existing marked location (like from a search result) and filter imagery for that location.
- Updated labelling & copy in Difftool to clarify workflow
- ChartCustomComponent now `abstract`, no longer specific to CSV catalog items. Implement it for custom feature info charts.
- Update date picker to use theme colours
- Removed some sass overrides on `Select` through `StyleSelectorSection`
- Update LeftRightSection to use theme colours
- Ported `GeoRssCatalogItem` to mobx, added support to skip entries without geometry.
- Update Difftool BottomPanel UI to clearer "area filter" and date pickers
- Update Difftool BottomPanel to load into Terria's BottomDock
- Rearrange MapButton layout in DOM to properly reflow with BottomDock
- Update Difftool MainPanel to not get clipped by BottomDock
- Rearrange MapDataCount to exist inside MapColumn for more correct DOM structure & behaviour
- Re-added chart disclaimer.

#### mobx-36

- Added `pointer-events` to `MapNavigation` and `MenuBar` elements, so the bar don't block mouse click outside of the button.
- Fixes "reminder pop-up" for help button being unclickable
- Use `useTranslation` instead of `withTranslation` in functional component (`MapDataCount`)
- Make welcome video url and placeholder configurable via configparameters
- Added `ExportableData` interface.
- Added `ExportData` component for data catalog.
- Added WCS "clip and ship" for WMS
- Added basic CSV export function
- Extend `UserDrawing` to handle rectangles
- Tsxify `MapInteractionMode`
- Changed default orientation for `GltfCatalogItem` to no rotation, instead of zero rotation wrt to terrain
- Added a title to welcome message video

#### mobx-35

- Add "Upload" to tour points
- Add tooltips anywhere required in UI via `parseCustomMarkdownToReactWithOptions` & customisable via `helpContentTerms`
- Add "map state" map data count to highlight state of map data
- Add a reminder "pop-up" that shows the location of the help button
- Fix bug causing story pop-up to be off screen
- Fix bug causing helpful hints to be cut off on smaller screens
- Changed the `Tool` interface, now accepting prop `getToolComponent` instead of `toolComponent`
- Added `ToolButton` for loading/unloading a tool
- Added `TransformationTraits` that can be used to change position/rotation/scale of a model.
- Merge master into mobx. This includes:
  - Upgraded to Cesium v1.68.
  - Story related enhancements:
    - Added a title to story panel with ability to close story panel.
    - Added a popup on remove all stories.
    - Added button for sharing stories.
    - Added a question popup on window close (if there are stories on the map so users don't lose their work).
- Added a new `editor` Icon
- Changed `ToolButton` to show the same icon in open/close state. Previously it showed a close icon in close state.

#### mobx-34

- Bug fix for `DatePicker` in `BottomDock` causing app crash
- Made changes to the video modals: close button has been added, pressing escape now closes the component and some basic unit tests created
- Updated the video modal for _Data Stories: Getting Started_ to use the new `VideoGuide` component
- Tweaked MyData/AddData tabs to make it possible to invoke them without using the `ExplorerWindow` component and also customize the extensions listed in the dropdown.
- Fix the timeline stack handling for when there are multiple time-enabled layers
- Ported timeseries tables.
- Extended the support for styles for ESRI ArcGis Feature Server. Line styles are supported for lines and polygon outlines in both Cesium and Leaflet viewer. #4405
- Fix polygon outline style bug.
- Add a unit test for polygon outline style.
- Add TrainerPane/TrainerBar "Terry the task trainer"
- Use `1.x.x` of `karma-sauce-launcher` to fix CI build failures
- Stop unknown icons specified in config.json from crashing UI
- Creates a `ShadowTraits` class that is shared by `GltfCatalogItem` and `Cesium3DTilesCatalogItem`.
- Fixed a bug where user added data was removed from catalogue when Remove from map button in data catalog is clicked.
- Fix leaflet zoom to work when bounding rectangle exists but doesn't have bounds defined

#### mobx-33

- Updated generic select so icon doesn't block click
- Re-added loading bar for leaflet & cesium viewers

#### mobx-32

- Made expanded SOS chart item shareable.
- Fixed a regression bug where the time filter is shown for all satellite imagery items
- Add unit tests for `WelcomeMessage` and `Disclaimer`
- Fixed minor UI errors in console
- Replaced helpful hints text with the new version
- Made the shapes of some of the workbench components rounded
- Add `clampToGround` property on to holes within polygons in `GeoJsonCatalogItem`
- Set default `clampToGround` trait to `true` for `GeoJsonCatalogItem`
- Fixed a bug where WMS items caused type errors in newer babel and typescript builds, due to mixed mixin methods on DiffableMixin & DiscretelyTimeVaryingMixin
- Fixed a bug where KmlCatalogItem did not use the proxy for any urls.
- Add support for `CkanCatalogGroup` and `CkanItemReference`.
- Added unit test to ensure getAncestors behaviour
- Hide the chart legend if there are more than four items to prevent things like FeatureInfo being pushed out of the view and the map resizing.
- Prevent addedByUser stack overflow
- Fixed a chart bug where moment points do not stick to the basis item when they are of different scale.
- Fixed a bug where the moment point selection highlight is lost when changing the satellite imagery date.
- Removed sass from Clipboard
- Updated LocationSearchResults to support multiple search providers
- Replaced lifesaver icon on the help button with a question mark button
- Fix handling of points and markers around the anti-meridian in the `LeafletVisualizer`.
- Fixed difference tool losing datepicker state by keeping it mounted
- Disabled unhelpful Help button when in `useSmallScreenInterface`
- Fixed a bug where a single incorrect catalog item in a group would prevent subsequent items from loading.
- Improved catalog parsing to include a stub (`StubCatalogItem`) when terriajs can't parse something

#### mobx-31

- Fixes broken time filter location picker when other features are present on the map.
- Fixes the feature info panel button to show imagery at the selected location.
- Added `hideSource` trait to `CatalogMemberTraits`. When set to true source URL won't be visible in the explorer window.
- Added `Title`, `ContactInformation`, `Fees` to the `CapabilitiesService` interface so they are pulled on metadata load.
- Resolved name issue of `WebMapServiceCapabilities`. Now it returns a name resolved from `capabilities` unless it is set by user.
- Added setting of `isOpenInWorkbench`, `isExperiencingIssues`, `hideLegendInWorkbench`, `hideSource` strats for `WebMapServiceCatalogItem` from `WebMapServiceCatalogGroup`.

#### mobx-30

- Ported welcome message to mobx with new designs
- Updated CI clientConfig values to include new help panel default
- Bumped explicit base typescript to 3.9.2
- Lock rollbar to 2.15.2
- Ported disclaimer to mobx with new designs
- Added diff tool for visualizing difference (delta) of images between 2 dates for services that support it.
- Updated workbench ViewingControls styles to line up with icons
- Prevent re-diff on workbench items that are already a diff
- Updated splitter to force trigger resizes so it catches up on any animation delays from the workbench
- Update workbench to trigger resize events onTransitionEnd on top of view-model-triggers
- Added satellite imagery to help panel
- Stop disclaimer clashing with welcome message by only loading WelcomeMessage after disclaimer is no longer visible
- Fixes a difftool bug where left/right items loose their split direction settings when the tool is reset
- Fixes a splitter bug where split direction is not applied to new layers.
- Re-added satellite guide prompt option via `showInAppGuides`
- Changed tour "go back 1 tour point" messaging from "previous" to "back"

#### mobx-29

- Fix handling of urls on `Cesium3DTilesCatalogItem` related to proxying and getting confused between Resource vs URL.
- Renamed `UrlReference.createUrlReferenceFromUrlReference` to `UrlReference.createCatalogMemberFromUrlReference`
- Moved url to catalog member mapping from `createUrlRefernceFromUrl.register` to `UrlToCatalogMemberMapping` (now in `UrlReference.ts` file)
- Added in-app tour framework & base tour items
- Make the help panel customisable for different maps by modifying `config.json`
- Added generic styled select
- Remove maxZoom from leaflet map.
- Run & configure prettier on terriajs lib/ json files
- Changed most of the icons for the `MapNavigation` section (on the right hand side) of the screen
- Added a close button to story panel
- Made `MapIconButton` to animate when expanding
- Remove requirement for browser to render based on make half pixel calculations for the Compass & stop it jumping around when animating

#### mobx-28

- Fix SASS exports causing some build errors in certain webpack conditions

#### mobx-1 through mobx-27

- Fixed DragDropFile and `createCatalogItemFromFileOrUrl` which wasn't enabled/working in mobx, added tests for `createCatalogItemFromFileOrUrl` and renamed `createCatalogItemFromUrl` to `createUrlRefernceFromUrl`.
- Fixed bug in StratumOrder where `sortBottomToTop` would sort strata in the wrong order.
- Allow member re-ordering via GroupMixin's `moveMemberToIndex`
- Fixed a bug where `updateModelFromJson` would ignore its `replaceStratum` parameter.
- Re-added Measure Tool support
- Re-added `CartoMapCatalogItem`
- Re-implemented `addedByUser` to fix bug where previews of user added data would appear in the wrong tab.
- Added header options for loadJson5, & allow header overrides on MagdaReference loading
- Re-added some matcher-type mappings in `registerCatalogMembers`.
- Added `UrlReference` to represent catalog items created from a url with an auto-detected type.
- Modified `upsertModelFromJson` so that when no `id` is provided, the `uniqueId` generated from `localId` or `name` is incremented if necessary to make it unique.
- Re-enable search components if SearchProvider option provided
- Modified tests to not use any real servers.
- Fixed bug causing workbench items to be shared in the wrong order.
- Fix bug where urls in the feature info panel weren't turned into hyperlinks
- Fix preview map's base map and bounding rectangle size
- Fixed positioning of the buttons at the bottom and the timeline component on mobile
- Added `hasLocalData` property to indicate when a catalog item contains local data. This property is used to determine whether the item can be shared or not.
- Fixed bug causing user added data to not be shared. Note that user added catalog item urls are now set at the user stratum rather than the definition stratum.
- Added the ability to filter location search results by an app-wide bounding box configuration parameter
- Re-introduce UI elements for search when a catalogSearchProvider is provided
- Fix bug that prevented live transport data from being hidden
- Hide opacity control for point-table catalog items.
- Fixed bug where `Catalog` would sometimes end up with an undefined `userAddedDataGroup`.
- Show About Data for all items by default.
- Fixed translation strings for the descriptive text about WMS and WFS URLs in the data catalogue.
- Fix bug that throws an error when clicking on ArcGIS Map Service features
- Fix initialisation of `terria`'s `shareDataService`.
- Support Zoom to Data on `CsvCatalogItem` when data has lat-lon columns.
- Add a trait called `showShadowUi` to `Cesium3DTilesCatalogItem` which hide shadows on workbench item UI.
- Re-added `ArcGisFeatureServerCatalogItem` and `ArcGisFeatureServerCatalogGroup`
- Prevent TerriaMap from crashing when timeline is on and changing to 2D
- Rewrite charts using `vx` svg charting library.
- Fixed bug causing `ArcGisFeatureServerCatalogItem` to throw an error when a token is included in the proxy url.
- Fix a bug for zooming to `ArcGisMapServerCatalogItem` layers
- Modified creation of catalog item from urls to set the item name to be the url at the defaults stratum rather than the definition stratum. This prevents actual item names at load strata from being overridden by a definition stratum name which is just a url.
- Fixed a bug causing highlighting of features with `_cesium3DTileFeature` to sometimes stop working. Also changed highlight colour to make it more visible.
- Fixed bug causing user added data with an auto-detected data type to not be shared properly.
- Modified `addToWorkbench` so that when a catalog item fails to load it is removed from the workbench and an error message is displayed.
- Add support for feature picking on region mapped datasets
- Revamp map buttons at top to support two menu configuration
- Viewer (2d/3d/3d-non-terrain) & basemap preferences are persisted to local storage again, and loaded back at startup
- Dramatically simplified map button styling (pre-styled-components)
- Allow DropdownPanel(InnerPanel) to show centered instead of offset toward the left
- Added AccessControlMixin for tracking access control of a given MagdaReference
- Add a legend title trait
- Show private or public dataset status on data catalog UI via AccessControlMixin
- Added `pointSizeMap` to `TableStyle` to allow point size to be scaled by value
- Added `isExperiencingIssues` to `CatalogMemberTraits`. When set to true, an alert is displayed above the catalog item description.
- Add gyroscope guidance
- Enable StyleSelectorSection workbench control for `WebMapServiceCatalogItem`
- New-new ui
- Add WIP help panes
- Added "Split Screen Mode" into workbench
- Moved excess workbench viewing controls into menu
- Updated bottom attribution styling
- Begin styled components themeing
- Make `clampToGround` default to true for `ArcGisFeatureServerCatalogItemTraits` to stop things from floating
- Add fix for `WebMapServiceCatalogItem` in `styleSelector` to prevent crash.
- Revert changes to `StyleSelectorSelection` component and refactor `WebMapServiceCatalogItem` styleSelector getter.
- Added a temporary fix for bug where a single model failing to load in `applyInitData` in `Terria` would cause other models in the same `initData` object to not load as well.
- Change gyroscope focus/hover behaviour to move buttons on hover
- Stop showing previewed item when catalog is closed
- Prevent `StoryPanel.jsx` from reloading magda references on move through story.
- Add google analytics to mobx
- Fixed google analytics on story panel
- Fixed path event name undefined labelling
- Enable zoomTo and splitter on `CartoMapCatalogItem`.
- Added name to `MapServerStratum` in `ArcGisMapServerCatalogItem`.
- Readded basic `CompositeCatalogItem`.
- Ported Augmented Reality features
- Fixed bug causing "Terrain hides underground features" checkbox to sometimes become out of sync between `SettingPanel` and `WorkbenchSplitScreen`.
- Ports the Filter by Location" feature for Satellite imagery. The property name setting is renamed to `timeFilterPropertyName` from `featureTimesProperty`.
- Made split screen window in workbench hidden when viewer is changed to 3D Smooth and 2D
- Tidy Help UI code
- Added `allowFeatureInfoRequests` property to `Terria` and prevent unnecessary feature info requests when creating `UserDrawing`s.
- Tidied up analytics port, fixed `getAncestors` & added `getPath` helper
- Updated upload icon to point upwards
- Prevent catalog item names from overflowing and pushing the collapse button off the workbench
- Stopped analytics launch event sending bad label
- Add .tsx tests for UI components
- Provide a fallback name for an `ArcGisServerCatalogItem`
- Ensure `CesiumTileLayer.getTileUrl` returns a string.
- Polished help UI to match designs
- Adds methods `removeModelReferences` to Terria & ViewState for unregistering and removing models from different parts of the UI.
- Add basic support for various error provider services, implementing support for Rollbar.
- Add trait to enabling hiding legends for a `CatalogMember` in the workbench.
- Added new help menu item on how to navigate 3d data
- Add traits to customize color blending and highlight color for `Cesium3DTilesCatalogItem`
- Reimplemented splitting using `SplitItemReference`.
- Fix bug that caused contents on the video panel of the help UI to overlay the actual video
- Overhauled location search to be a dropdown instead of list of results
- Fixed bug causing full app crash or viewer zoom refresh when using 3D view and changing settings or changing the terrain provider.
- Implements `SensorObservationServiceCatalogItem`.
- Add support for styling CSVs using a region mapped or text columns.
- Update Compass UI to include larger rotation target, remove sass from compass
- Link Compass "help" button to `navigation` HelpPanelItem (requires generalisation later down the track)
- Improve keyboard traversal through right-hand-side map icon buttons
- Link Compass Gyroscope guidance footer text to `navigation` HelpPanelItem (requires generalisation later down the track)
- Removed hardcoded workbench & Panel button colours
- Ensure CSV column names are trimmed of whitespace.
- Really stop analytics launch event sending bad & now empty & now finally the real label
- Re-added `ArcGisMapServerCatalogGroup` and `ArcGisServerGroup`.
- Tidy Compass UI animations, styles, titles
- Bumped mobx minor to 4.15.x, mobx-react major to 6.x.x
- Add `dateFormat` trait to `TimeVaryingTraits` to allowing formatting of datestrings in workbench and bottomdock.
- Tidy Gyroscope Guidance positioning
- Fixed FeatureInfoPanel using old class state
- Fixed MapIconButton & FeedbackButton proptypes being defined incorrectly
- Implement SenapsLocationsCatalogItem
- Update papaparse and improve handling for retrieveing CSVs via chunking that have no ContentLenth header

### v7.11.17

- Moved strings in DateTimeSelector and FeatureInfoPanel into i18next translation file.

### v7.11.16

- Fixed a bug where the timeline would not update properly when the timeline panel was resized.

### v7.11.15

- Fixed a bug when clicking the expand button on a chart in feature info when the clicked feature was a polygon.

### v7.11.14

- Update CARTO Basemaps CDN URL and attribution.
- Fixed issue with node 12 & 14 introduced in Cesium upgrade.

### v7.11.13

- Upgraded to Cesium v1.73.
- Removed any references to `BingMapsApi` (now deprecated).

### v7.11.12

- Fixed a crash with GeoJsonCatalogItem when you set a `stroke-opacity` in `styles`.

### v7.11.11

- If `showIEMessage` is `true` in config.json, warn IE11 users that support is ending.

### v7.11.10

- Remove caching from TerriaJsonCatalogFunction requests.
- Upgraded minimum node-sass version to one that has binaries for node v14.

### v7.11.9

- Update Geoscience Australia Topo basemap.
- Remove caching from WPS requests.
- Fix entity outline alpha value when de-selecting a feature.

### v7.11.8

- Upgraded to terriajs-cesium v1.71.3 which fixes a bug running gulp tasks on node v14.

### v7.11.7

- Add additional region mapping boundaries.

### v7.11.6

- Rework the handling of point datasets on the anti-meridian when using LeafletJS.
- Fix indices in some translation strings including strings for descriptions of WMS and WMS service.
- Upgraded to Cesium v1.71.

### v7.11.5

- Added `GeoRssCatalogItem` for displaying GeoRSS files comming from rss2 and atom feeds.
- Bug fix: Prevent geojson files from appearing twice in the workbench when dropped with the .json extension
- Story related enhancements:
  - Added a title to story panel with ability to close story panel.
  - Added a popup on remove all stories.
  - Added button for sharing stories.
  - Added a question popup on window close (if there are stories on the map so users don't lose their work).
- Pinned `html-to-react` to version 1.3.4 to avoid IE11 incompatibility with newer version of deep dependency `entities`. See https://github.com/fb55/entities/issues/209
- Added a `MapboxStyleCatalogItem` for showing Mapbox styles.
- Add a `tileErrorThresholdBeforeDisabling` parameter to `ImageryLayerCatalogItem` to allow a threshold to set for allowed number of tile failures before disabling the layer.

### v7.11.4

- Add support for `classBreaks` renderer to `ArcGisFeatureServerCatalogItem`.
- Upgraded to Cesium v1.68.
- Replace `defineProperties` and `freezeObject` to `Object.defineProperties` and `Object.freeze` respectively.
- Bumped travis build environment to node 10.
- Upgraded to `generate-terriajs-schema` to v1.5.0.

### v7.11.3

- Added babel dynamic import plugin for webpack builds.
- `ignoreUnknownTileErrors` will now also ignore HTTP 200 responses that are not proper images.

### v7.11.2

- Pass minimumLevel, in Cesium, to minNativeZoom, in Leaflet.
- Upgraded to Cesium v1.66.

### v7.11.1

- Fix for color of markers on the map associated with chart items

### v7.11.0

- Fix draggable workbench/story items with translation HOC
- Added first revision of "delta feature" for change detection of WMS catalog items which indicate `supportsDeltaComparison`
- Improve menu bar button hover/focus states when interacting with its panel contents
- Add ability to set opacity on `GeoJsonCatalogItem`
- Expanded test cases to ensure WorkbenchItem & Story have the correct order of components composed
- Fix broken catalog functions when used with translation HOC
- Fix bug with momentPoints chart type when plotting against series with null values
- Make the default `Legend` width a little smaller to account for the workbench scrollbar
- Bug fix for expanding chart - avoid creating marker where no lat lon exists.
- Add a `ChartDisclaimer` component to display an additional disclaimer above the chart panel in the bottom dock.
- Add `allowFeatureInfoRequests` property to `Terria` and prevent unnecessary feature info requests when creating `UserDrawing`s.
- Removes unsupported data that is drag and dropped from the workbench and user catalog.
- Adjusted z-index values so that the explorer panel is on top of the side panel and the notification window appears at the very top layer.
- Allow `CkanCatalogItem` names to be constructed from dataset and resource names where multiple resources are available for a single dataset
- Set the name of ArcGis MapServer CatalogGroup and CatalogItem on load
- Improve autodetecting WFS format, naming of the WFS catalog group and retaining the zoomToExtent
- Remove unnecessary nbsp; from chart download and expand buttons introduced through internationalization.
- Fix story prompt flag not being set after dismissing story, if `showFeaturePrompts` has been enabled

### v7.10.0

- Added proper basic internationalisation beginnings via i18next & react-i18next
- Fixed a bug where calling `openAddData()` or `closeCatalog()` on ViewState did not correctly apply the relevant `mobileViewOptions` for mobile views.
- Fixed filter by available dates on ImageryLayerCatalogItem not copying to the clone when the item is split.
- Fixed an error in `regionMapping.json` that causes some states to be mismatched when using Australian state codes in a column labelled "state". It is still recommended to use "ste", "ste_code" or "ste_code_2016" over "state" for column labels when matching against Australian state codes.
- Fixed bug where "User data" catalog did not have add-buttons.
- Added ability to re-add "User data" CSV items once removed from workbench.
- Changed catalog item event labels to include the full catalog item path, rather than just the catalog item name.
- Added support for `openAddData` option in config.json. If true, the "Add Data" dialog is automatically opened at startup.
- Welcome message, in-app guides & new feature prompts are now disabled by default. These can be re-enabled by setting the `showWelcomeMessage`, `showInAppGuides` & `showFeaturePrompts` options in config.json.
- Updated Welcome Message to pass its props to `WelcomeMessagePrimaryBtnClick` & `WelcomeMessageSecondaryBtnClick` overrides
- Welcome message, in-app guides & new feature prompts are now disabled by default. These can be re-enabled by setting the `showWelcomeMessage`, `showInAppGuides` & `showFeaturePrompts` options in config.json.
- Updated Welcome Message to pass its props to `WelcomeMessagePrimaryBtnClick` & `WelcomeMessageSecondaryBtnClick` overrides.
- Fixed a bug in anti-meridian handling causing excessive memory use.
- Handled coordinate conversion for GeoJson geometries with an empty `coordinates` array.
- Fixed height of My Data drag and drop box in Safari and IE.

### v7.9.0

- Upgraded to Cesium v1.63.1. This upgrade may cause more problems than usual because Cesium has switched from AMD to ES6 modules. If you run into problems, please contact us: https://terria.io/contact

### v7.8.0

- Added ability to do in-app, "static guides" through `<Guide />`s
- Added in-app Guide for time enabled WMS items
- Initial implementation of language overrides to support setting custom text throughout the application.
- Added ability to pass `leafletUpdateInterval` to an `ImageryLayerCatalogItem` to throttle the number of requests made to a server.

### v7.7.0

- Added a quality slider for the 3D map to the Map panel, allowing control of Cesium's maximumScreenSpaceError and resolutionScale properties.
- Allowed MapboxMapCatalogItems to be specified in catalog files using type `mapbox-map`.
- We now use styles derived from `drawingInfo` from Esri Feature Services.
- Chart related enhancements:
  - Added momentPoints chart type to plot points along an available line chart.
  - Added zooming and panning on the chart panel.
  - Various preventative fixes to prevent chart crashes.
- Increased the tolerance for intermittent tile failures from time-varying raster layers. More failures will now be allowed before the layer is disabled.
- Sensor Observation Service `GetFeatureOfInterest` requests no longer erroneously include `temporalFilters`. Also improved the generated request XML to be more compliant with the specification.
- Fixed a bug where differences in available dates for `ImageryLayerCatalogItem` from original list of dates vs a new list of dates, would cause an error.
- Improved support for layers rendered across the anti-meridian in 2D (Leaflet).
- Fixed a crash when splitting a layer with a `momentPoints` chart item.
- Fixed a crash when the specified Web Map Service (WMS) layer could not be found in the `GetCapabilities` document and an alternate legend was not explicitly specified.

### v7.6.11

- Added a workaround for a bug in Google Chrome v76 and v77 that caused problems with sizing of the bottom dock, such as cutting off the timeline and flickering on and off over the map.
- Set cesium rendering resolution to CSS pixel resolution. This is required because Cesium renders in native device resolution since 1.61.0.

### v7.6.10

- Fixed error when opening a URL shared from an explorer tab. #3614
- Resolve a bug with `SdmxJsonCatalogItem`'s v2.0 where they were being redrawn when dimensions we're changed. #3659
- Upgrades terriajs-cesium to 1.61.0

### v7.6.9

- Automatically set `linkedWcsCoverage` on a WebMapServiceCatalogItem.

### v7.6.8

- Added ability in TerriaJsonCatalogFunction to handle long requests via HTTP:202 Accepted.

### v7.6.7

- Fixed share disclaimer to warn only when user has added items that cannot be shared.

### v7.6.6

- Basemaps are now loaded before being enabled & showed

### v7.6.5

- Add the filename to a workbench item from a drag'n'dropped file so it isn't undisplayed as 'Unnamed item'.
- Fixed inability to share SOS items.
- Added an option to the mobile menu to allow a story to be resumed after it is closed.
- The "Introducing Data Stories" prompt now only needs to be dismissed once. Previously it would continue to appear on every load until you clicked the "Story" button.
- Fixed a crash that could occur when the feature info panel has a chart but the selected feature has no chart data.
- Fixed a bug where the feature info panel would show information on a vector tile region mapped dataset that had no match.

### v7.6.4

- Add scrollbar to dropdown boxes.
- Add support for SDMX version 2.1 to existing `SdmxJsonCatalogItem`.
- Add a warning when sharing a map describing datasets which will be missing.
- Enable the story panel to be ordered to the front.
- Disable the autocomplete on the title field when adding a new scene to a story.
- Fix SED codes for regionmapping

### v7.6.3

- Fixed a bug with picking features that cross the anti-meridian in 2D mode .
- Fixed a bug where `ArcGisMapServerCatalogItem` legends were being created during search.
- Fixed a bug where region mapping would not accurately reflect share link parameters.

### v7.6.2

- Fixed a bug that made some input boxes unreadable in some web browsers.

### v7.6.1

- Fixed a bug that prevented the "Feedback" button from working correctly.
- Fix a bug that could cause a lot of extra space to the left of a chart on the feature info panel.

### v7.6.0

- Added video intro to building a story
- Allow vector tiles for region mapping to return 404 for empty tiles.

### v7.5.2

- Upgraded to Cesium v1.58.1.
- Charts are now shared in share & story links

### v7.5.1

- Fixed a bug in Cesium that prevented the new Bing Maps "on demand" basemaps from working on `https` sites.

### v7.5.0

- Added the "Story" feature for building and sharing guided tours of maps and data.
- Added sharing within the data catalog to share a given catalog group or item
- Switched to using the new "on demand" versions of the Bing Maps aerial and roads basemaps. The previous versions are deprecated.

### v7.4.1

- Remove dangling comma in `regionMapping.json`.
- `WebMapServicCatalogItem` now includes the current `style` in generated `GetLegendGraphic` URLs.

### v7.4.0

- Upgraded to Cesium v1.57.
- Fixed a bug where all available styles were being retrieved from a `GetCapabilities` for each layer within a WMS Group resulting in memory crashes on WMSs with many layers.
- Support State Electoral Districts 2018 and 2016 (SED_Code_2018, SED_Code_2016, SED_Name_2018, SED_Name_2016)

### v7.3.0

- Added `GltfCatalogItem` for displaying [glTF](https://www.khronos.org/gltf/) models on the 3D scene.
- Fixed a bug where the Map settings '2D' button activated '3D Smooth' view when configured without support for '3D Terrain'.
- Added `clampToTerrain` property to `GeoJsonCatalogItem`.
- When clicking a polygon in 3D Terrain mode, the white outline is now correctly shown on the terrain surface. Note that Internet Explorer 11 and old GPU hardware cannot support drawing the highlight on terrain, so it will not be drawn at all in these environments.

### v7.2.1

- Removed an extra close curly brace from `regionMapping.json`.

### v7.2.0

- Added `hideLayerAfterMinScaleDenominator` property to `WebMapServiceCatalogItem`. When true, TerriaJS will show a message and display nothing rather than silently show a scaled-up version of the layer when the user zooms in past the layer's advertised `MinScaleDenominator`.
- Added `GeoJsonParameterEditor`.
- Fixed a bug that resulted in blank titles for catalog groups loaded from automatically detected (WMS) servers
- Fixed a bug that caused some chart "Expand" options to be hidden.
- Added `CED_CODE18` and `CED_NAME18` region types to `regionMapping.json`. These are now the default for CSV files that reference `ced`, `ced_code` and `ced_name` (previously the 2016 versions were used).
- Improved support for WMTS, setting a maximum level to request tiles at.

### v7.1.0

- Support displaying availability for imagery layers on charts, by adding `"showOnChart": true" or clicking a button in the UI.
- Added a `featureTimesProperty` property to all `ImageryLayerCatalogItem`s. This is useful for datasets that do not have data for all locations at all times, such as daily sensor swaths of near-real-time or historical satellite imagery. The property specifies the name of a property returned by the layer's feature information query that indicates the times when data is available at that particular location. When this property is set, TerriaJS will display an interface on the workbench to allow the user to filter the times to only those times where data is available at a particular location. It will also display a button at the bottom of the Feature Information panel allowing the user to filter for the selected location.
- Added `disablePreview` option to all catalog items. This is useful when the preview map in the catalog will be slow to load.
- When using the splitter, the feature info panel will now show only the features on the clicked side of the splitter.
- Vector polygons and polylines are now higlighted when clicked.
- Fixed a bug that prevented catalog item split state (left/right/both) from being shared for CSV layers.
- Fixed a bug where the 3D globe would not immediately refresh when toggling between the "Terrain" and "Smooth" viewer modes.
- Fixed a bug that could cause the chart panel at the bottom to flicker on and off rapidly when there is an error loading chart data.
- Fixed map tool button positioning on small-screen devices when viewing time series layers.

### v7.0.2

- Fixed a bug that prevented billboard images from working on the 2D map.
- Implemented "Zoom To" support for KML, CZML, and other vector data sources.
- Upgraded to Cesium v1.55.

### v7.0.1

- Breaking Changes:
  - TerriaJS no longer supports Internet Explorer 9 or 10.
  - An application-level polyfill suite is now highly recommended, and it is required for Internet Explorer 11 compatibility. The easiest approach is to add `<script src="https://cdn.polyfill.io/v2/polyfill.min.js"></script>` to the `<head>` element of your application's HTML page, which will deliver a polyfill suite tailored to the end-user's browser.
  - TerriaJS now requires Node.js v8.0 or later.
  - TerriaJS now requires Webpack v4.0 or later.
  - TerriaJS now uses Gulp v4.0. If you have Gulp 3 installed globally, you'll need to use `npm run gulp` to run TerriaJS gulp tasks, or upgrade your global Gulp to v4 with `npm install -g gulp@4`.
  - TerriaJS now uses Babel v7.0.
  - Removed `UrthecastCatalogItem`, `UrthecastCatalogGroup`, and `registerUrthcastCatalogItems`. The Urthecast functionality was dependent on an npm package that hadn't been updated in three years and had potential security vulnerabilities. Please [let us know](https://gitter.im/TerriaJS/terriajs) if you were using this functionality.

### v6.5.0

- Add support for rendering Mapbox Vector Tiles (MVT) layers. Currently, polygons are the only supported geometry type, and all polygons are drawn with the same outline and fill colors.
- `wwwroot/data/regionMapping.json` is now the default region mapping file (rather than a file provided by TerriaMap), and needs to be explicitly overridden by a `regionMappingDefinitionsUrl` setting in config.json.

### v6.4.0

- The Feature Info panel can now be moved by clicking and dragging it.
- The map tool buttons are now arranged horizontally instead of vertically on small-screen mobile devices.
- When using a Web Map Service (WMS) catalog item with the `linkedWcsUrl` and `linkedWcsCoverage` properties, we now pass the selected WMS style to the Web Coverage Service (WCS) so that it can optionally return different information based on the selected style.
- Added `stationIdWhitelist` and `stationIdBlacklist` properties to `SensorObservationServiceCatalogItem` to allow filtering certain monitoring stations in/out.
- Fixed a bug that caused a crash when attempting to use a `style` attribute on an `<a>` tag in Markdown+HTML strings such as feature info templates.
- Fixed a bug that displaced the chart dropdown list on mobile Safari.

### v6.3.7

- Upgraded to Cesium v1.53.

### v6.3.6

- Dragging/dropping files now displays a more subtle notification rather than opening the large Add Data / My Data panel.
- The `sendFeedback` function can now be used to send additional information if the server is configured to receive it (i.e. `devserverconfig.json`).
- Made custom feedback controls stay in the lower-right corner of the map.
- Improved the look of the toolbar icons in the top right, and added an icon for the About page.

### v6.3.5

- Changed the title text for the new button next to "Add Data" on the workbench to "Load local/web data".
- Fixed a bug that caused the area to the right of the Terria log on the 2D map to be registered as a click on the logo instead of a click on the map.
- Fixed a bug that caused the standard "Give Feedback" button to fail to open the feedback panel.
- Swapped the positions of the group expand/collapse icon and the "Remove from catalogue" icon on the My Data panel, for more consistent alignment.
- Made notifications honor the `width` and `height` properties. Previously, these values were ignored.

### v6.3.4

- Added the ability to add custom components to the feedback area (lower right) of the user interface.

### v6.3.3

- Upgraded to Cesium v1.51.

### v6.3.2

- Added "filterByProcedures" property to "sos" item (default: true). When false, the list of procedures is not passed as a filter to GetFeatureOfInterest request, which works better for BoM Water Data Online services.

### v6.3.1

- Fixed a bug that caused the compass control to be misaligned in Internet Explorer 11.

### v6.3.0

- Changed the "My Data" interface to be much more intuitive and tweaked the visual style of the catalog.
- Added `CartoMapCatalogItem` to connect to layers using the [Carto Maps API](https://carto.com/developers/maps-api/).

## v6.2.3

- Made it possible to configure the compass control's colors using CSS.

### v6.2.2

- Removed the Terria logo from the preview map and made the credit there smaller.
- Fall back to the style name in the workbench styles dropdown when no title is given for a style in WMS GetCapabilities.

### v6.2.1

- We now use Cesium Ion for the Bing Maps basemaps, unless a `bingMapsKey` is provided in [config.json](https://docs.terria.io/guide/customizing/client-side-config/#parameters). You can control this behavior with the `useCesiumIonBingImagery` property. Please note that if a `bingMapsKey` is not provided, the Bing Maps geocoder will always return no results.
- Added a Terria logo in the lower left of the map. It can be disabled by setting `"hideTerriaLogo": true` in `config.json`.
- Improved the credits display on the 2D map to be more similar to the 3D credits.
- Fixed a bug that caused some legends to be missing or incomplete in Apple Safari.

### v6.2.0

- Added a simple WCS "clip and ship" functionality for WMS layers with corresponding a WCS endpoint and coverage.
- Fixed problems canceling drag-and-drop when using some web browsers.
- Fixed a bug that created a time period where no data is shown at the end of a time-varying CSV.
- Fixed a bug that could cause endless tile requests with certain types of incorrect server responses.
- Fixed a bug that could cause endless region tile requests when loading a CSV with a time column where none of the column values could actually be interpreted as a time.
- Added automatic retry with jittered, exponential backoff for tile requests that result in a 5xx HTTP status code. This is especially useful for servers that return 503 or 504 under load. Previously, TerriaJS would frequently disable the layer and hit the user with an error message when accessing such servers.
- Updated British National Grid transform in `Proj4Definitions` to a more accurate (~2 m) 7 parameter version https://epsg.io/27700.
- Distinguished between 3D Terrain and 3D Smooth in share links and init files.
- Upgraded to Cesium v1.50.

### v6.1.4

- Fixed a bug that could cause the workbench to appear narrower than expected on some systems, and the map to be off-center when collapsing the workbench on all systems.

### v6.1.3

- When clicking a `Split` button on the workbench, the new catalog item will no longer be attached to the timeline even if the original was. This avoids a confusing situation where both catalog items would be locked to the same time.
- Added KMZ to the whitelisted formats for `MagdaCatalogItem`.
- Fixed a bug that caused a crash when switching to 2D with vector data already on the map, including when visiting a share link with vector data when the map ends up being 2D.
- The "Hide Workbench" button is now attached to the side of the Workbench, instead of on the opposite side of the screen from it.

### v6.1.2

- Fixed a bug that prevented `BingMapsSearchProviderViewModel` and other uses of `loadJsonp` from working correctly.

### v6.1.1

- Upgraded to terriajs-server v2.7.4.

### v6.1.0

- The previous default terrain provider, STK World Terrain, has been deprecated by its provider. _To continue using terrain in your deployed applications, you *must* obtain a Cesium Ion key and add it to `config.json`_. See https://cesium.com/ to create an Ion account. New options are available in `config.json` to configure terrain from Cesium Ion or from another source. See https://terria.io/Documentation/guide/customizing/client-side-config/#parameters for configuration details.
- Upgraded to Cesium v1.48.
- Added `Cesium3DTilesCatalogItem` for visualizing [Cesium 3D Tiles](https://github.com/AnalyticalGraphicsInc/3d-tiles) datasets.
- Added `IonImageryCatalogItem` for accessing imagery assets on [Cesium Ion](https://cesium.com/).
- Added support for Cesium Ion terrain assets to `CesiumTerrainProvider`. To use an asset from Ion, specify the `ionAssetId` and optionally the `ionAccessToken` and `ionServer` properties instead of specifying a `url`.
- Fixed a bug that could cause legends to be missing from `WebMapServiceCatalogItems` that had `isEnabled` set to true.

### v6.0.5

- Added `rel="noreferrer noopener"` to all `target="_blank"` links. This prevents the target page from being able to navigate the source tab to a new page.
- Fixed a bug that caused the order of items on the Workbench to change when visiting a share link.

### v6.0.4

- Changed `CesiumSelectionIndicator` to no longer use Knockout binding. This will avoid a problem in some environments, such as when a Content Security Policy (CSP) is in place.

### v6.0.3

- Fixed a bug that prevented users from being able to enter coordinates directly into catalog function point parameter fields.

### v6.0.2

- Fixed a bug that prevented interaction with the 3D map when the splitter was active.

### v6.0.1

- Added `parameters` property to `ArcGisMapServerCatalogItem`, allowing arbitrary parameters to be passed in tile and feature info requests.

### v6.0.0

- Breaking Changes:
  - An application-level polyfill suite is now required for Internet Explorer 9 and 10 compatibility. The easiest approach is to add `<script src="https://cdn.polyfill.io/v2/polyfill.min.js"></script>` to the `<head>` element of your application's HTML page.
  - In TerriaJS v7.0.0 (the _next_ major release), a polyfill suite may be required for Internet Explorer 11 as well. Adopting the approach above now will ensure you don't need to worry about it then.
- Overhauled support for printing. There is now a Print button on the Share panel that will provide a much better printable form of the map than the browser's built-in print feature. If a user uses the browser's print button instead, a message at the top will suggest using the TerriaJS Print feature and open the Share panel. Calling `window.print` (e.g. on a TerriaJS instance inside an iframe) will invoke the new TerriaJS print feature directly.
- Fixed a bug that caused `Leaflet.captureScreenshot` to show all layers on both sides even with the splitter active.
- Fixed a bug that prevented some vector features from appearing in `Leaflet.captureScreenshot`.
- Added ability to move the splitter thumb position vertically so that users can move it to prevent occlusions.
- Added `TerriaJsonCatalogFunction`. This catalog function allows an arbitrary HTTP GET to be invoked with user-provided parameters and return TerriaJS catalog JSON.
- Fixed a bug that could cause the feature info panel to sometimes be nearly transparent in Internet Explorer 11.
- Fixed a bug that caused an expanded preview chart's workbench item to erroneously show the date picker.
- Updated `MagdaCatalogItem` to match Magda project

### 5.7.0

- Added `MagdaCatalogItem` to load details of a catalog item from [Magda](https://github.com/TerriaJS/magda).
- Fixed a bug that could cause a time-dynamic WMS layer to fail to ever show up on the map if the initial time on the timeline was outside the intervals where the layer had data.
- Fixed a bug which could cause a crash during load from share link when the layer default is to not `useOwnClock` but the share link has `useOwnClock` set.
- Fixed an issue that caused a 'This data source is already shown' error in particular circumstances.

### 5.6.4

- Fixed a bug causing an error message when adding tabular data to the workbench before it was loaded.

### 5.6.3

- Display of Lat Lon changed from 3 deciml places to 5 decimal places - just over 1m precision at equator.
- Fixed a bug that caused the timeline to appear when changing the time on the workbench for a layer not attached to the timeline.
- The workbench date/time picker is now available for time varying point and region CSVs.
- Fixed a bug that caused the workbench date picker controls to disappear when the item was attached to the timeline and the timeline's current time was outside the valid range for the item.

### 5.6.2

- Renamed search marker to location marker.
- Added the clicked coordinates to the bottom of the feature info panel. Clicking the marker icon will cause the location to be indicated on the map.
- The location marker is now included in shared map views.
- Fixed a bug that could cause split WMS layers to show the incorrect layer data for the date shown in the workbench.
- Refactored current time handling for `CatalogItem` to reduce the complexity and number of duplicated current time states.
- Fixed feature info updating when the time is changed from the workbench for `TableCatalogItem`.
- Change the workbench catalog item date picker so that updating the date does not disable the timeslider.
- Fix a bug that meant that, when the current time was updated on an `ImageryCatalogItem` while the layer wasn't shown, the old time was still shown when the layer was re-enabled.
- Added `{{terria.currentTime}}` to feature info template.
- Added a way to format times within a feature info tempate. E.g. `{{#terria.formatDateTime}}{"format": "dd-mm-yyyy HH:MM:ss"}{{terria.currentTime}}{{/terria.formatDateTime}}`.
- Fixed a bug that caused the selection indicator to float strangely when visiting a share link with a selected feature.
- Fixed a bug that caused a region to be selected even when clicking on a hole in that region.
- Fixed a bug that prevented the selection indicator from following moving features on the 2D map.
- Fixed a bug that caused Leaflet to stop rendering further points in a layer and throw errors when calculating extent when one point had invalid characters in the latitude or longitude field.
- We now default to `autoPlay: false` if it's not specified in `config.json`.
- Changed search box placeholders to more precisely reflect their functionality.
- CartoDB basemaps are now always loaded over HTTPS.

### 5.6.1

- Fixed a bug that could cause the workbench UI to hang when toggling concepts, particularly for an `SdmxJsonCatalogItem`.
- Added previous and next buttons to workbench catalog item date picker.

### 5.6.0

- Upgraded to Cesium 1.41.

### 5.5.7

- Added support for using tokens to access WMS layers, particularly using the WMS interface to ArcGIS servers.

### 5.5.6

- Tweaked the sizing of the feature info panel.
- Fixed a bug that caused `ArcGisMapServerCatalogItem` to always use the server's single fused map cache, if available. Now, if the `layers` property is specified, we request individual dynamic layers and ignore the fused map cache.

### 5.5.5

- Fixed a bug that caused the feature info panel to stop working after clicking on a location search marker.
- Added support for ArcGIS tokens on the 2D map. Previously, tokens only worked reliably in 3D.
- Improved handling of tile errors, making it more consistent between 2D and 3D.
- Fixed a bug that prevented the Add Data button from working Internet Explorer 9 unless the DevTools were also open.
- Improved the sizing of the feature info panel so it is less likely to completely obscure the map.

### 5.5.4

- Fixed a serious bug that prevented opening the Data Catalog in Internet Explorer.
- Fixed some problems with the Terria Spatial Analytics `CatalogFunctions`.

### 5.5.3

- Fixed a bug in SDMX-JSON when using `cannotSum`.

### 5.5.2

- Deprecated SDMX-JSON catalog items' `cannotDisplayPercentMap` in favour of `cannotSum`.
- Updated `cannotSum` so that it does not display a total in some cases, as well as suppressing the regional-percentage checkbox. `cannotSum` can be either a mapping of concept ids to the values that prevent summing, or simply `true` to always prevent summing.
- Fixed a bug that caused an error when Splitting a layer that does not have a `clock`.

### 5.5.1

- Added `cannotDisplayPercentMap` to SDMX-JSON catalog items, to optionally turn off the "display as a percentage of regional total" checkbox when the data is not a count (eg. a rate or an average).

### 5.5.0

- Added the ability to split the screen into a left-side and right-side, and show raster and region mapped layers on only one side of the splitter.
- Added the ability to use a tabbed catalog in the explorer panel on desktop site. Setting `tabbedCatalog` parameter to `true` in `config.json` causes top-level groups in the catalog to list items in separate explorer panel tabs.
- Added the ability to use vector tile properties in feature info templates when using region mapping (data row attributes will overwrite vector tile properties with the same name)
- Properties available in feature info templates are now JSON parsed and replaced by their javascript object if they start with `[` or `{` and parse successfully
- Decreased flickering of time-varying region mapped layers by pre-rendering the next time interval.
- Fixed a bug in `WebMapServiceCatalogItem` that could cause a WMS time time dimension to be interpreted incorrectly if it was specified only using dates (not times) and with a periodicity of less than a day.

### 5.4.5

- Improved behaviour of SDMX-JSON items when no data is available.

### 5.4.4

- Added support for specifying namespaced layer names in the `WebMapServiceCatalogItem` `layers` property.
- Made TerriaJS tolerant of XML/HTML inside text elements in WMS GetCapabilities without being properly wrapped in `CDATA`.

### 5.4.3

- Fixed a build problem on case-sensitive file systems (e.g. most Linux systems).

### 5.4.2

- We no longer show the Zoom To button on the workbench when there is no rectangle to zoom to.

### 5.4.1

- Fixed a bug when sharing SDMX-JSON catalog items.
- Improved display of "Add Data" panel on small screens when Feedback and Feature Info panels are open.
- Added "search in data catalog" link to mobile search.
- Added a button to automatically copy share url into clipboard in share panel.
- Added `initFragmentPaths` property to the `parameters` section of `config.json`. It can be used to specify an array of base paths for resolving init fragments in the URL.
- Modified `CkanCatalogItem` to exclude files that advertise themselves as KML files but have the file extension .ZIP.
- Removed "View full size image" link on the share panel. Chrome 60 removed the ability to navigate to a data URI, and other browsers are expected to follow this lead.

### 5.4.0

- Breaking change: removed some old types that haven't been used since the new React-based user interface in v4.0.0, specifically `KnockoutHammerBinding`, `KnockoutMarkdownBinding`, `PopupMessageConfirmationViewModel`, `PopupMessageViewModel`, and `PopupViewModel`.
- Added the ability to use tokens from terriajs-server for layers requiring ESRI tokens.
- Catalog group items are now sorted by their in-catalog name

### 5.3.0

- Added the ability to use the analytics region picker with vector tile region mapping by specifiying a WMS server & layer for analytics only.
- Updated the client side validation to use the server-provided file size limit when drag/dropping a file requiring the conversion service.
- `zoomOnEnable` now works even for a catalog item that is initially enabled in the catalog. Previously, it only worked for catalog items enabled via the user interface or otherwise outside of the load process.
- Added `initialTimeSource` property to `CsvCatalogItem` so it is possible to specify the value of the animation timeline at start from init files.
- Added to documentation for customizing data appearance.
- Added `CatalogShortcut` for creating tool items for linking to a `CatalogItem`.
- Renamed `ViewState.viewCatalogItem()` to `viewCatalogMember` to reflect that it can be used for all `CatalogMembers`, not just `CatalogItems`.
- Fixed a bug that could cause a crash when switching to 2D when the `initialView` was just a `Rectangle` instead of a `CameraView`.
- Fixed a bug that caused multiple layers with generated, gradient legends to all show the same legend on the Workbench.

### 5.2.11

- Pinned `urijs` to v1.18.10 to work around a breaking change in v1.18.11.

### 5.2.10

- Improved the conversion of Esri polygons to GeoJSON by `featureDataToGeoJson`. It now correctly handles polygons with holes and with multiple outer rings.
- Added some fields to the dataset info page for `CkanCatalogItem`.
- Fixed a bug that could cause some layers, especially the Bing Maps basemap, to occasionally be missing from the 2D map.
- Fixed a bug that could cause the selected time to move to the end time when sharing a map with a time-dynamic layer.

### 5.2.9

- A catalog item's `cacheDuration` property now takes precedence over the cache duration specified by the code. Previously, the `cacheDuration` would only override the default duration (2 weeks).

### 5.2.8

- Added option to expand the HTML embed code and toggle URL shorting for the share link.
- The Share feature now includes the current time selected on the timeline, so that anyone visiting a share link will see the map at the intended time.

### 5.2.7

- Added the Latitude and Longitude to the filename for the Feature Information file download.
- Added the time to the timeline labels when zoomed in to a single day. Previously, the label sometimes only showed the date.

### 5.2.6

- Added the ability to disable the conversion service so that no user data is sent outside of the client by setting `conversionServiceBaseUrl` to `false` in the `parameters` section of `config.json`.
- Added the ability to disable the location button by setting `disableMyLocation` to `true` in the `parameters` section of `config.json`.
- Fixed a bug that caused the share functionality to fail (both screenshot and share link) in 2d mode.
- Fixed a bug with explicitly styled enum columns in Internet Explorer.
- Fixed a bug that caused the selected column in a csv to be the second column when a time column is present.

### 5.2.5

- Fixed a bug with `forceProxy: true` which meant that vector tiles would try, and fail, to load over the proxy.
- Added documentation for customizing data appearance, and folded in existing but orphaned documentation for creating feature info templates.
- Changed the LocateMe button so that it toggles and continuously updates the location when Augmented Reality is enabled.
- Added the ability to set SDMX-JSON region names from a region type dimension, using a Mustache template. This was required so regions can be mapped to specific years, even if not specified by the SDMX-JSON server.
- Added `viewermode` to the users persistent local storage to remember the last `ViewerMode` used.
- Added the ability to customize the preamble text on the feedback form ("We would love to hear from you!") by setting `feedbackPreamble` in the `parameters` section of `config.json`.

### 5.2.4

- Fixed a bug that prevented error messages, such as when a dataset fails to load, from being shown to the user. Instead, the errors were silently ignored.

### 5.2.3

- Fixed a bug that gave expanded Sensor Observation Service charts poor names.
- Fixed a bug that prevented some table-based datasets from loading.

### 5.2.2

- Fixed download of selected dataset (as csv) so that quotes are handled in accordance with https://tools.ietf.org/html/rfc4180. As a result, more such downloads can be directly re-loaded in Terria by dragging and dropping them.

### 5.2.1

- Changed the default opacity for points from CSV files without a value column to 1.0 (previously it was 0.6). This is a workaround for a Cesium bug (https://github.com/AnalyticalGraphicsInc/cesium/issues/5307) but really a better choice anyway.
- Fixed a bug which meant non-standard properties of some table data sources (eg. csv, SOS, SDMX-JSON) were missing in the feature info panel, because of a breaking change in Cesium 1.33.

### 5.2.0

- Fixed a bug that caused layer disclaimers to fail to appear when the layer was enabled via a share link. Since the user was unable to accept the disclaimer, the layer also failed to appear.
- Added `AugmentedVirtuality` (user facing feature name Augmented Reality) to allow users to use their mobile device's orientation to set the camera view.
- Added the `showFeaturesAtAllTimes` option to Sensor Observation Service items. This improves the user experience if the server returns
  some features starting in 1990, say, and some starting in 1995, so that the latter still appear (as grey points with no data) in 1990.
- Fixed a bug that prevented preview charts in the feature info panel from updating when the user changed the Sensor Observation Service frequency.
- Fixed a bug that allowed the user to de-select all the display choices for Sensor Observation Service items.
- Improved the appearance of charts where all the y-values are null. (It now shows "No preview available".)
- Upgraded to Leaflet 1.0.3 for the 2D and preview maps.
- Upgraded to [Cesium 1.33](https://github.com/AnalyticalGraphicsInc/cesium/blob/1.33/CHANGES.md) for the 3D view.

### 5.1.1

- Fixed a bug that caused an 'added' and a 'shown' event for "Unnamed Item" to be logged to Google Analytics when previewing an item in the catalog.
- Added a 'preview' Google Analytics event when a catalog item is shown on the preview map in the catalog.
- Fixed a bug that prevented csv files with missing dates from loading.
- Fixed a bug that could cause an error when adding a layer without previewing it first.

### 5.1.0

- Fixed a bug that prevented `WebMapServiceCatalogItem` from acting as a time-dynamic layer when the time dimension was inherited from a parent layer.
- `WebMapServiceCatalogItem` now supports WMS 1.1.1 style dimensions (with an `Extent` element) in addition to the 1.3.0 style (`Dimension` only).
- `WebMapServiceCatalogItem` now passes dates only (rather than dates and times) to the server when the TIME dimension uses the `start/stop/period` form, `start` is a date only, and `period` does not include hours, minutes, or seconds.
- `WebMapServiceCatalogItem` now supports years and months (in addition to days, hours, minutes, and seconds) in the period specified of a TIME dimension.
- `WebMapServiceCatalogItem` now ignores [leap seconds](https://en.wikipedia.org/wiki/Leap_second) when evaluating ISO8601 periods in a time dimension. As a result, 2 hours after `2016-06-30T23:00:00Z` is now `2016-07-01T01:00:00Z` instead of `2016-07-01T00:59:59Z` even though a leap second at the end of June 2016 makes that technically 2 hours and 1 second. We expect that this is more likely to align with the expectations of WMS server software.
- Added option to specify `mobileDefaultViewerMode` in the `parameters` section of `config.json` to specify the default view mode when running on a mobile platform.
- Added support for `itemProperties` to `CswCatalogGroup`.
- Added `terria.urlEncode` function for use in feature info templates.
- Fixed a layout problem that caused the coordinates on the location bar to be displayed below the bar itself in Internet Explorer 11.
- Updated syntax to remove deprecation warnings with React version 15.5.

### 5.0.1

- Breaking changes:
  - Starting with this release, TerriaJS is meant to be built with Webpack 2. The best way to upgrade your application is to merge from [TerriaMap](https://github.com/TerriaJS/TerriaMap). If you run into trouble, post a message on the [TerriaJS forum](https://groups.google.com/forum/#!forum/terriajs).
  - Removed the following previously-deprecated modules: `registerKnockoutBindings` (no replacement), `AsyncFunctionResultCatalogItem` (now `ResultPendingCatalogItem`), `PlacesLikeMeFunction` (now `PlacesLikeMeCatalogFunction`), `SpatialDetailingFunction` (now `SpatialDetailingCatalogFunction`), and `WhyAmISpecialFunction` (now `WhyAmISpecialCatalogFunction`).
  - Removed `lib/Sass/StandardUserInterface.scss`. It is no longer necessary to include this in your application.
  - Removed the previously-deprecated third pararameter, `getColorCallback`, of `DisplayVariablesConcept`. Pass it inside the `options` parameter instead.
  - Removed the following previously-deprecated properties from `TableColumn`: `indicesIntoUniqueValues` (use `uniqueValues`), `indicesOrValues` (use `values`), `indicesOrNumericalValues` (use `uniqueValues` or `numericalValues`), and `usesIndicesIntoUniqueValues` (use `isEnum`).
  - Removed the previously-deprecated `dataSetID` property from `AbsIttCatalogItem`. Use `datasetId` instead.
  - Removed the previously-deprecated `allowGroups` property from `CkanCatalogItem`. Use `allowWmsGroups` or `allowWfsGroups` instead.
  - Removed the previously-deprecated `RegionMapping.setRegionColumnType` function. Use the `setRegionColumnType` on an _instance_ of `RegionMapping` instead.
  - Removed the previously-deprecated `regionMapping.regionDetails[].column` and `.disambigColumn`. Use `.columnName` and `.disambigColumnName` instead.
  - Removed the previously-deprecated `options.regionMappingDefinitionsUrl` parameter from the `Terria` constructor. Set the `regionMappingDefinitionsUrl` inside `parameters` in `config.json` instead.
- Fixed a bug in `WebMapServiceCatalogItem` that prevented TerriaJS from correctly determining the projections supported by a WMS layer when supported projections are inherited from parent layers.
- Changed "no value" colour of region-mapped data to fully transparent, not black.
- Fixed an issue where expanding a chart from an SDMX-JSON or SOS feature twice, with different data choices selected, would overwrite the previous chart.
- Improved SDMX-JSON items to still show properly, even if the `selectedInitially` property is invalid.
- Added `Score` column to `GNAFAddressGeocoder` to indicate relative quality, which maps as default variable.

### 4.10.5

- Improved error message when accessing the user's location under http with Chrome.
- When searching locations, the button to instead search the catalog is now above the results instead of below them.
- Changed "go to full screen mode" tooltip to "Hide workbench", and "Exit Full Screen" button to "Show Workbench". The term "full screen" was misleading.
- Fixed a bug where a chartable (non-geo-spatial) CSV file with a column including the text "height" would not let the user choose the "height" column as the y-axis of a chart.
- Added support for non-default x-axes for charts via `<chart x-column="x">` and the new `tableStyle.xAxis` parameter.
- Added support for a `charSet` parameter on CSV catalog items, which overrides the server's mime-type if present.

### 4.10.4

- Added the ability for `CkanCatalogGroup` to receive results in pages, rather than all in one request. This will happen automatically when the server returns partial results.
- Improved the performance of the catalog UI by not creating React elements for the contents of a group until that group is opened.
- Close polygons used as input to a `CatalogFunction` by making the last position the same as the first one.
- Added support for a new `nameInCatalog` property on all catalog members which overrides `name` when displayed in the catalog, if present.
- Added `terria.urlEncodeComponent` function for use in feature info templates.
- `yAxisMin` and `yAxisMax` are now honored when multiple charts are active, by using the minimum `yAxisMin` and the maximum `yAxisMax` of all charts.

### 4.10.3

- Locked third-party dependency proj4 to v2.3.x because v2.4.0 breaks our build.

### 4.10.2

- New sections are now merged info `CatalogMember.info` when `updateFromJson` is called multiple times, rather than the later `info` completely replacing the earlier one. This is most useful when using `itemProperties` to override some of the info sections in a child catalog item.
- Fixed a bug where csv files with a date column would sometimes fail if a date is missing.

### 4.10.1

- Improved the SDMX-JSON catalog item to handle huge dimensions, allow a blacklist, handle bad responses better, and more.
- Fixed a bug that prevented the proxy from being used for loading legends, even in situations where it is necessary such as an `http` legend accessed from an `https` site.
- Added link to re-download local files, noting that TerriaJS may have done additional processing (eg. geocoding).

### 4.10.0

- Changed defaults:
  - `WebProcessingServiceCatalogFunction` now defaults to invoking the `Execute` service via an HTTP POST with XML encoding rather than an HTTP GET with KVP encoding. This is a more sensible default because the WPS specification requires that servers support POST/XML while GET/KVP is optional. Plus, POST/XML allows large input parameters, such as a polygon descibing all of Australia, to be successfully passed to the WPS process. To force use of GET/KVP, set the `executeWithHttpGet` property to `true`.
- Fixed problems with third-party dependencies causing `npm install` and `npm run gulp` to fail.

### 4.9.0

- Added a help overlay system. A TerriaJS application can define a set of help sequences that interactively walk the user through a task, such as adding data to the map or changing map settings. The help sequences usually appear as a drop-down Help menu in the top-right corner.
- Fixed a bug with calculating bounding rectangles in `ArcGisCatalogItem` caused by changes to `proj4` package.
- Fixed a bug preventing chart axis labels from being visible on a white background.
- Fixed a bug that caused the Feedback panel to appear below the chart panel, making it difficult to use.

### 4.8.2

- Fixed a bug that prevented a `shareUrl` specified in `config.json` from actually being used by the `ShareDataService`.
- Adding a JSON init file by dropping it on the map or selecting it from the My Data tab no longer adds an entry to the Workbench and My Data catalog.
- WPS return type can now be `application/vnd.terriajs.catalog-member+json` which allows a json catalog member to be returned in WPS along with the usual attributes to control display.
- `chartLineColor` tableStyle attribute added, allowing per column specification of chart line color.
- Fixed a bug that caused a `WebMapServiceCatalogItem` inside a `WebMapServiceCatalogGroup` to revert to defaults from GetCapabilities instead of using shared properties.
- Fix a bug that prevented drawing the marker and zooming to the point when searching for a location in 2D.
- Fixed a bug where `WebMapTileServiceCatalogItem` would incorrectly interpret a bounding box and return only the lower left corner causing Cesium to crash on render.
- Fixed a bug that caused the feedback form to be submitted when unchecking "Share my map view".

### 4.8.1

- `CkanCatalogGroup` now automatically adds the type of the resource (e.g. `(WMS)`) after the name when a dataset contains multiple resources that can be turned into catalog items and `useResourceName` is false.
- Added support for ArcGIS FeatureServers to `CkanCatalogGroup` and `CkanCatalogItem`. In order for `CkanCatalogGroup` to include FeatureServers, `includeEsriFeatureServer` must be set to true.
- Changed default URL for the share service from `/share` to `share` and made it configurable by specifying `shareUrl` in config.json. This helps with deployments in subdirectories.

### 4.8.0

- Fixed a bug that prevented downloading data from the chart panel if the map was started in 2D mode.
- Changed the default opacity of table data to 0.8 from 0.6.
- Added the ability to read dates in the format "2017-Q2".
- Improved support for SDMX-JSON, including showing values as a percent of regional totals, showing the selected conditions in a more concise format, and fixing some bugs.
- Updated `TableCatalogItem`s to show a download URL in About This Dataset, which downloads the entire dataset as csv, even if the original data was more complex (eg. from an API).
- The icon specified to the `MenuPanel` / `DropdownPanel` theme can now be either the identifier of an icon from `Icon.GLYPHS` or an actual SVG `require`'d via the `svg-sprite-loader`.
- Fixed a bug that caused time-varying points from a CSV file to leave a trail on the 2D map.
- Add `Terria.filterStartDataCallback`. This callback gives an application the opportunity to modify start (share) data supplied in a URL before TerriaJS loads it.
- Reduced the size of the initial TerriaJS JavaScript code by about 30% when starting in 2D mode.
- Upgraded to [Cesium 1.29](https://github.com/AnalyticalGraphicsInc/cesium/blob/1.29/CHANGES.md).

### 4.7.4

- Renamed `SpatialDetailingFunction`, `WhyAmISpecialFunction`, and `PlacesLikeMeFunction` to `SpatialDetailingCatalogFunction`, `WhyAmISpecialCatalogFunction`, and `PlacesLikeMeCatalogFunction`, respectively. The old names will be removed in a future release.
- Fixed incorrect tooltip text for the Share button.
- Improved the build process and content of the user guide documentation.

### 4.7.3

- Canceled pending tile requests when removing a layer from the 2D map. This should drastically improve the responsiveness when dragging the time slider of a time-dynamic layer in 2D mode.
- Added the data source and data service details to the "About this dataset" (preview) panel.
- Fixed a bug introduced in 4.7.2 which made the Feature Info panel background too pale.

### 4.7.2

- Updated GNAF API to new Lucene-based backend, which should improve performance.
- Updated custom `<chart>` tag to allow a `colors` attribute, containing comma separated css strings (one per column), allowing users to customize chart colors. The `colors` attribute in charts can also be passed through from a WPS ComplexData response.
- Updated styling of Give Feedback form.
- Improved consistency of "Search" and "Add Data" font sizes.
- Improved flexibility of Feature Info Panel styling.
- Fixed a bug that could cause an extra `/` to be added to end of URLs by `ArcGisMapServerCatalogItem`, causing some servers to reject the request.
- Added a workaround for a bug in Internet Explorer 11 on Windows 7 that could cause the user interface to hang.

### 4.7.1

- Fixed a bug where providing feedback did not properly share the map view.
- Updated to terriajs-server 2.6.2.
- Fixed a bug leading to oversized graphics being displayed from WPS calls.

### 4.7.0

- Added the ability for users to share their view of the map when providing feedback.
- Extra components can now be added to FeatureInfoSection.
- Updated "Download Data" in FeatureInfoSection to "Download Data for this Feature".
- Fixed the color of visited links in client apps with their own css variables.
- Fixed a bug that prevented the scale bar from displaying correctly.

### 4.6.1

- Added support for creating custom WPS types, and for reusing `Point`, `Polygon`, and `Region` editors in custom types.
- Fixed a bug that caused the legend to be missing for WMS catalog items where the legend came from GetCapabilities but the URL did not contain `GetLegendGraphic`.

### 4.6.0

- Changed defaults:
  - The `clipToRectangle` property of raster catalog items (`WebMapServiceCatalogItem`, `ArcGisMapServerCatalogItem`, etc.) now defaults to `true`. It was `false` in previous releases. Using `false` prevents features (especially point features) right at the edge of the layer's rectangle from being cut off when the server reports too tight a rectangle, but also causes the layer to load much more slowly in many cases. Starting in this version, we favour performance and the much more common case that the rectangle can be trusted.
- Made `WebMapServiceCatalogItem` tolerant of a `GetCapabilities` where a `LegendURL` element does not have an `OnlineResource` or a `Dimension` does not have any values.
- Added support for 'Long' type hint to CSV data for specifying longitude.
- The marker indicating the location of a search result is now placed correctly on the terrain surface.
- `CatalogFunction` region parameters are now selected on the main map rather than the preview map.
- Some regions that were previously not selectable in Analytics, except via autocomplete, are now selectable.
- Added hover text that shows the position of data catalog search results in the full catalog.
- Widened scrollbars and improve their contrast.
- Removed the default maximum number of 10 results when searching the data catalog.
- Allow users to browse for JSON configuration files when adding "Local Data".
- Made it easier to use custom fonts and colors in applications built on TerriaJS, via new SCSS variables.
- Fixed a bug that caused a `CswCatalogGroup` to fail to load if the server had a `references` element without a `protocol`.

### 4.5.1

- The order of the legend for an `ArcGisMapServerCatalogItem` now matches the order used by ArcGIS itself.
- Large legends are now scaled down to fit within the width of the workbench panel.
- Improved the styling of links inside the Feature Information panel.
- Fixed a bug that could cause the Feature Information panel's close button to initially appear in the wrong place, and then jump to the right place when moving the mouse near it.

### 4.5.0

- Added support for the Sensor Observation Service format, via the `SensorObservationServiceCatalogItem`.
- Added support for end date columns in CSV data (automatic with column names containing `end_date`, `end date`, `end_time`, `end time`; or set in json file using `isEndDate` in `tableStyle.columns`.
- Fixed calculation of end dates for moving-point CSV files, which could lead to points disappearing periodically.
- Fixed a bug that prevented fractional seconds in time-varying WMS periodicity.
- Added the ability to the workbench UI to select the `style` to use to display a Web Map Service (WMS) layer when multiple styles are available.
- Added the ability to the workbench UI to select from among the available dimensions of a Web Map Service (WMS) layer.
- Improved the error reporting and handling when specifying invalid values for the WMS COLORSCALERANGE parameter in the UI.
- Added the ability to drag existing points when creating a `UserDrawing`.
- Fixed a bug that could cause nonsensical legends for CSV columns with all null values.
- Fixed a bug that prevented the Share panel from being used at all if the URL shortening service encountered an error.
- Fixed a bug that could cause an error when adding multiple catalog items to the map quickly.
- Tweaked the z-order of the window that appears when hovering over a chart series, so that it does not appear on top of the Feature Information panel.
- Fixed a bug that could lead to incorrect colors in a legend for a CSV file with explicit `colorBins` and cut off at a minimum and maximum.
- We now show the feature info panel the first time a dataset is added, containing a suggestion to click the map to learn more about a location. Also improved the wording for the feature info panel when there is no data.
- Fixed support for time-varying feature info for vector tile based region mapping.
- `updateApplicationOnMessageFromParentWindow` now also allows messages from the `opener` window, i.e. the window that opened the page by calling `window.open`. The parent or opener may now also send a message with an `allowOrigin` property to specify an origin that should be allowed to post messages.
- Fixed a bug that prevented charts from loading http urls from https.
- The `isNcWMS` property of `WebMapServiceCatalogItem` is now set to true, and the COLORSCALERANGE controls are available in the UI, for ncWMS2 servers.
- Added the ability to prevent CSVs with time and `id` columns from appearing as moving points, by setting `idColumns` to either `null` or `[]`.
- Fixed a bug that prevented default parameters to `CatalogFunction`s from being shown in the user interface.
- Fixed a problem that made `BooleanParameter`s show up incorrectly in the user interface.
- Embedded `<chart>` elements now support two new optional attributes:
  - `title`: overrides the title that would otherwise be derived from the name of the feature.
  - `hide-buttons`: If `"true"`, the Expand and Download buttons are hidden from the chart.
- Fixed a bug in embedded `<collapsible>` elements that prevented them from being expandable.
- Improved SDMX-JSON support to make it possible to change region type in the UI.
- Deprecated `RegionMapping.setRegionColumnType` in favour of `RegionMapping.prototype.setRegionColumnType`. `regionDetails[].column` and `.disambigColumn` have also been deprecated.

### 4.4.1

- Improved feature info display of time-varying region-mapped csvs, so that chart is still shown at times with no data.
- Fix visual hierarchy of groups and items in the catalog.

### 4.4.0

- Fixed a bug that caused Cesium (3D view) to crash when plotting a CSV with non-numerical data in the depth column.
- Added automatic time-series charts of attributes to the feature info of time-varying region-mapped csvs.
- Refactored Csv, AbsItt and Sdmx-Json catalog items to depend on a common `TableCatalogItem`. Deprecated `CsvCatalogItem.setActiveTimeColumn` in favour of `tableStructure.setActiveTimeColumn`.
- Error in geocoding addresses in csv files now shows in dialog box.
- Fixed CSS styling of the timeline and added padding to the feature info panel.
- Enhanced JSON support to recognise JSON5 format for user-added files.
- Deprecated `indicesIntoUniqueValues`, `indicesOrValues`, `indicesOrNumericalValues` and `usesIndicesIntoUniqueValues` in `TableColumn` (`isEnum` replaces `usesIndicesIntoUniqueValues`).
- Added support for explicitly colouring enum columns using a `tableStyle.colorBins` array of `{"value":v, "color":c}` objects
- Improved rendering speed when changing the display variable for large lat/lon csv files.
- Default to moving feature CSVs if a time, latitude, longitude and a column named `id` are present.
- Fixed a bug so units flow through to charts of moving CSV features.
- Fixed a bug that prevented the `contextItem` of a `CatalogFunction` from showing during location selection.
- Fixed a bug that caused `&amp;` to appear in some URLs instead of simply `&`, leading to an error when visiting the link.
- Added the ability to pass a LineString to a Web Processing Service.
- Fixed a bug that prevented `tableStyle.dataVariable` = `null` from working.
- Uses a smarter default column for CSV files.
- Fixed a bug that caused an error message to appear repeatedly when there was an error downloading tiles for a base map.
- Fixed a bug that caused WMS layer names and WFS type names to not be displayed on the dataset info page.
- We now preserve the state of the feature information panel when sharing. This was lost in the transition to the new user interface in 4.0.0.
- Added a popup message when using region mapping on old browsers without an `ArrayBuffer` type (such as Internet Explorer 9). These browsers won't support vector tile based region mapping.
- Fixed bug where generic parameters such as strings were not passed through to WPS services.
- Fixed a bug where the chart panel did not update with polled data files.
- Removed the Australian Hydrography layer from `createAustraliaBaseMapOptions`, as the source is no longer available.
- Fixed a bug that caused the GetCapabilities URL of a WMS catalog item to be shown even when `hideSource` was set to true.
- Newly-added user data is now automatically selected for the preview map.
- Fixed a bug where selecting a new column on a moving point CSV file did not update the chart in the feature info panel.
- Fixed dropdowns dropping from the bounds of the screen in Safari.
- Fixed a bug that prevented the feature info panel from updating with polled lat/lon csvs.
- Improved handing of missing data in charts, so that it is ignored instead of shown as 0.

### 4.3.3

- Use react-rangeslider 1.0.4 because 1.0.5 was published incorrectly.

### 4.3.2

- Fixed css styling of shorten URL checkbox.

### 4.3.1

- Added the ability to specify the URL to the `serverConfig` service in `config.json` as `parameters.serverConfigUrl`.

### 4.3.0

- Added `Terria.batchGeocoder` property. If set, the batch geocoder is used to resolve addresses in CSV files so that they can be shown as points on the map.
- Added `GnafAddressGeocoder` to resolve Australian addresses using the GNAF API.
- Added a loading indicator for user-added files.
- Fixed a bug that prevented printing the map in the 2D mode.
- Fixed a bug when changing between x-axis units in the chart panel.
- Moved all Terria styles into CSS-modules code (except Leaflet) - `lib/Sass/StandardUserInterface.scss` no longer needs to be imported and now only includes styles for backwards compatibility.

### 4.2.1

- Fixed bug that prevented the preview map displaying on mobile devices.

### 4.2.0

- There is a known bug in this version which prevents the user from being able to choose a region for some Analytics functions.
- Added support for ArcGis FeatureServers, using the new catalog types `esri-featureServer` and `esri-featureServer-group`. Catalog type `esri-group` can load REST service, MapServer and FeatureServer endpoints. (For backwards compatibility, catalog type `esri-mapServer-group` continues to work for REST service as well as MapServer endpoints.)
- Enumeration parameter now defaults to what is shown in UI, and if parameter is optional, '' is default.
- Adds bulk geocoding capability for Australian addresses. So GnafAPI can be used with batches of addresses, if configured.
- Fixed a bug that caused the selection indicator to get small when near the right edge of the map and to overlap the side panel when past the left edge.
- Map controls and menus now become translucent while the explorer window (Data Catalog) is visible.
- Removed find-and-replace for cesium workers from the webpack build as it's done in terriajs-cesium now.
- Legend images that fail to load are now hidden entirely.
- Improved the appearance of the opacity slider and added a percentage display.
- AllowedValues for LiteralData WPS input now works even if only one value specified.
- Fixed bug in WPS polygon datatype to return valid polygon geojson.
- Fix regression: cursor changes in UserDrawing now functions in 2D as well as 3D.
- Updated to [Cesium](http://cesiumjs.org) 1.23 (from 1.20). See the [change log](https://github.com/AnalyticalGraphicsInc/cesium/blob/1.23/CHANGES.md) for details.
- Fixed a bug which prevented feature info showing for Gpx-, Ogr-, WebFeatureService-, ArcGisFeatureServer-, and WebProcessingService- CatalogItems.
- Added support for a wider range of SDMX-JSON data files, including the ability to sum over dimensions via `aggregatedDimensionIds`.
- Added support for `tableStyle.colorBins` as array of values specifying the boundaries between the color bins in the legend, eg. `[3000, 3500, 3900, 4000]`. `colorBins` can still be an integer specifying the number of bins, in which case Terria determines the boundaries.
- Made explorer panel not rendered at all when hidden and made the preview map destroy itself when unmounted - this mitigates performance issues from having Leaflet running in the background on very busy vector datasets.
- Fixed a bug which prevented time-varying CZML feature info from updating.
- Added support for moving-point csv files, via an `idColumns` array on csv catalog items. By default, feature positions, color and size are interpolated between the known time values; set `isSampled` to false to prevent this. (Color and size are never interpolated when they are drawn from a text column.)
- Added support for polling csv files with a partial update, and by using `idColumns` to identify features across updates.
- Added a time series chart to the Feature Info Panel for sampled, moving features.
- Fixed a bug which sometimes prevented feature info from appearing when two region-mapped csv files were displayed.
- Fixed the preview map extent being one item behind what was actually selected.

### 4.1.2

- Fixed a bug that prevented sharing from working in Internet Explorer.

### 4.1.1

- Stopped IE9 from setting bizarre inline dimensions on custom branding images.
- Fixed workbench reordering in browsers other than Chrome.
- URLs on the dataset info page are now auto-selected by clicked, making them easier to copy.

### 4.1.0

- Made the column title for time-based CSV exports from chart default to 'date'
- Stopped the CSV creation webworker from being run multiple times on viewing a chart.
- Removed the empty circles from non-selected base maps on the Map settings panel.
- Prevented text from being selected when dragging the compass control.
- Added the `MeasureTool` to allow users to interactively measure the distance between points.
- Worked around a problem in the Websense Web Filter that caused it to block access to some of the TerriaJS Web Workers due to a URL in the license text in a comment in a source file.

### 4.0.2

- Fixed a bug that prevented opening catalog groups on iOS.
- Fixed a CSS warning.

### 4.0.1

- Fixed a bug that caused an error message to be formatted incorrectly when displayed to the user.

### 4.0.0

- Rewrote the TerriaJS user interface using React. We believe the new interface is a drastic improvement, incorporating user feedback and the results of usability testing. Currently, it is a bit harder to customize than our old user interface, so if your application has extensive customizations, we suggest delaying upgrading to this version for a little while logner.
- Added support for non-geospatial CSV files, which display in a new chart panel.
- Added support for customisable tags in Feature Info templates.
- Implemented [`<chart>` and `<collapsible>`](https://github.com/TerriaJS/terriajs/blob/4.0.0/lib/ReactViews/Custom/registerCustomComponentTypes.js#L52-L106) tags in Feature Info templates.
- Added support for [polling](https://github.com/TerriaJS/terriajs/blob/4.0.0/lib/Models/Polling.js) for updates to CSV files.
- `CswCatalogGroup` will now include Web Processing Services from the catalog if configured with `includeWps` set to true.
- `WebMapServiceCatalogItem` will now detect ncWMS servers and set isNcWMS to true.
- New `ShareDataService` which can store and resolve data. Currently it is used as a replacement for Google URL Shortener, which can't handle long URLs.
- New `ServerConfig` object which provides configuration information about the server, including which domains can be proxied for. This changes the way CorsProxy is initialised.
- Added partial support for the SDMX-JSON format.
- `UserDrawing` added for drawing lines and polygons on the map.
- CkanCatalogGroup's `filterQuery` items can now be specified as objects instead of URL-encoded strings.

### 3.5.0

- Ungrouped items in CKAN catalog items are now grouped under an item whose title is determined by .ungroupedTitle (default: "No group").
- CKAN's default search regex for KMLs also includes KMZ.
- Add documentation of camera properties.

### 3.4.0

- Support JSON5 (http://json5.org/) use in init files and config files, so comments can be used and object keys don't need to be quoted.
- Fixed a bug that caused the `corsProxyBaseUrl` specified in `config.json` to be ignored.
- Fixed a bug preventing downloading feature info data in CSV format if it contained nulls.
- Added support for the WMS Style/MetadataURL tag in layer description.
- Long titles in locally-generated titles now word-wrap in most web browsers.
- Long auto-generated legend titles now word wrap in most web browsers.

### 3.3.0

- Support `parameters` property in WebFeatureServiceCatalogItem to allow accessing URLs that need additional parameters.
- Fixed a bug where visiting a shared link with a time-series layer would crash load.
- Added a direct way to format numbers in feature info templates, eg. `{{#terria.formatNumber}}{"useGrouping": true, "maximumFractionDigits": 3}{{value}}{{/terria.formatNumber}}`. The quotes around the keys are optional.
- When the number of unique values in a CSV column exceeds the number of color bins available, the legend now displays "XX other values" as the label for the last bucket rather than simply "Other".
- CSV columns with up to 21 unique values can now be fully displayed in the legend. Previously, the number of bins was limited to 9.
- Added `cycle` option to `tableColumnStyle.colorBinMethod` for enumeration-type CSV columns. When the number of unique values in the column exceeds the number of color bins available, this option makes TerriaJS color all values by cycling through the available colors, rather than coloring only the most common values and lumping the rest into an "Other" bucket.
- Metadata and single data files (e.g. KML, GeoJSON) are now consistently cached for one day instead of two weeks.
- `WebMapServiceCatalogItem` now uses the legend for the `style` specified in `parameters` when possible. It also now includes the `parameters` when building a `GetLegendGraphic` URL.
- Fixed a bug that prevented switching to the 3D view after starting the application in 2D mode.

### 3.2.1

- Fixed a bug on IE9 which prevented shortened URLs from loading.
- Fixed a map started with smooth terrain being unable to switch to 3D terrain.
- Fixed a bug in `CkanCatalogItem` that prevented it from using the proxy for dataset URLs.
- Fixed feature picking when displaying a point-based vector and a region mapped layer at the same time.
- Stopped generation of WMS intervals being dependent on JS dates and hence sensitive to DST time gaps.
- Fixed a bug which led to zero property values being considered time-varying in the Feature Info panel.
- Fixed a bug which prevented lat/lon injection into templates with time-varying properties.

### 3.2.0

- Deprecated in this version:
  - `CkanCatalogItem.createCatalogItemFromResource`'s `options` `allowGroups` has been replaced with `allowWmsGroups` and `allowWfsGroups`.
- Added support for WFS in CKAN items.
- Fixed bug which prevented the terria-server's `"proxyAllDomains": true` option from working.
- Added support in FeatureInfoTemplate for referencing csv columns by either their name in the csv file, or the name they are given via `TableStyle.columns...name` (if any).
- Improved CSV handling to ignore any blank lines, ie. those containing only commas.
- Fixed a bug in `CswCatalogGroup` that prevented it from working in Internet Explorer.

### 3.1.0

- Only trigger a search when the user presses enter or stops typing for 3 seconds. This will greatly reduce the number of times that searches are performed, which is important with a geocoder like Bing Maps that counts each geocode as a transaction.
- Reduced the tendency for search to lock up the web browser while it is in progress.
- Include "engines" attribute in package.json to indicate required Node and NPM version.
- For WMS catalog items that have animated data, the initial time of the timeslider can be specified with `initialTimeSource` as `start`, `end`, `present` (nearest date to present), or with an ISO8601 date.
- Added ability to remove csv columns from the Now Viewing panel, using `"type": "HIDDEN"` in `tableStyle.columns`.

### 3.0.0

- TerriaJS-based application are now best built using Webpack instead of Browserify.
- Injected clicked lat and long into templates under `{{terria.coords.latitude}}` and `{{terria.coords.longitude}}`.
- Fixed an exception being thrown when selecting a region while another region highlight was still loading.
- Added `CesiumTerrainCatalogItem` to display a 3D surface model in a supported Cesium format.
- Added support for configuration of how time is displayed on the timeline - catalog items can now specify a dateFormat hash
  in their configuration that has formats for `timelineTic` (what is displayed on the timeline itself) and `currentTime`
  (which is the current time at the top-left).
- Fixed display when `tableStyle.colorBins` is 0.
- Added `fogSettings` option to init file to customize fog settings, introduced in Cesium 1.16.
- Improved zooming to csvs, to include a small margin around the points.
- Support ArcGis MapServer extents specified in a wider range of projections, including GDA MGA zones.
- WMS legends now use a bigger font, include labels, and are anti-aliased when we can determine that the server is Geoserver and supports these options.
- Updated to [Cesium](http://cesiumjs.org) 1.20. Significant changes relevant to TerriaJS users include:
  - Fixed loading for KML `NetworkLink` to not append a `?` if there isn't a query string.
  - Fixed handling of non-standard KML `styleUrl` references within a `StyleMap`.
  - Fixed issue in KML where StyleMaps from external documents fail to load.
  - Added translucent and colored image support to KML ground overlays
  - `GeoJsonDataSource` now handles CRS `urn:ogc:def:crs:EPSG::4326`
  - Fix a race condition that would cause the terrain to continue loading and unloading or cause a crash when changing terrain providers. [#3690](https://github.com/AnalyticalGraphicsInc/cesium/issues/3690)
  - Fix issue where the `GroundPrimitive` volume was being clipped by the far plane. [#3706](https://github.com/AnalyticalGraphicsInc/cesium/issues/3706)
  - Fixed a reentrancy bug in `EntityCollection.collectionChanged`. [#3739](https://github.com/AnalyticalGraphicsInc/cesium/pull/3739)
  - Fixed a crash that would occur if you added and removed an `Entity` with a path without ever actually rendering it. [#3738](https://github.com/AnalyticalGraphicsInc/cesium/pull/3738)
  - Fixed issue causing parts of geometry and billboards/labels to be clipped. [#3748](https://github.com/AnalyticalGraphicsInc/cesium/issues/3748)
  - Fixed bug where transparent image materials were drawn black.
  - Fixed `Color.fromCssColorString` from reusing the input `result` alpha value in some cases.
- Added support for time-series data sets with gaps - these are skipped when scrubbing on the timeline or playing.

### 2.3.0

- Share links now contain details about the picked point, picked features and currently selected feature.
- Reorganised the display of disclaimers so that they're triggered by `CatalogGroup` and `CatalogItem` models, which trigger `terria.disclaimerEvent`, which is listened to by DisclaimerViewModel`. `DisclaimerViewModel` must be added by the map that's using Terria.
- Added a mechanism for hiding the source of a CatalogItem in the view info popup.
- Added the `hideSource` flag to the init json for hiding the source of a CatalogItem in the View Info popup.
- Fixed a bug where `CatalogMember.load` would return a new promise every time it was called, instead of retaining the one in progress.
- Added support for the `copyrightText` property for ArcGis layers - this now shows up in info under "Copyright Text"
- Showed a message in the catalog item info panel that informs the user that a catalog item is local and can't be shared.
- TerriaJS now obtains its list of domains that the proxy will proxy for from the `proxyableDomains/` service. The URL can be overridden by setting `parameters.proxyableDomainsUrl` in `config.json`.
- Updated to [Cesium](http://cesiumjs.org) 1.19. Significant changes relevant to TerriaJS users include:
  - Improved KML support.
    - Added support for `NetworkLink` refresh modes `onInterval`, `onExpire` and `onStop`. Includes support for `viewboundScale`, `viewFormat`, `httpQuery`.
    - Added partial support for `NetworkLinkControl` including `minRefreshPeriod`, `cookie` and `expires`.
    - Added support for local `StyleMap`. The `highlight` style is still ignored.
    - Added support for `root://` URLs.
    - Added more warnings for unsupported features.
    - Improved style processing in IE.

### 2.2.1

- Improved legend and coloring of ENUM (string) columns of CSV files, to sort first by frequency, then alphabetically.

### 2.2.0

- Warn user when the requested WMS layer doesn't exist, and try to provide a suggestion.
- Fixed the calculation of a CSV file's extent so that missing latitudes and longitudes are ignored, not treated as zero.
- Improved the user experience around uploading files in a format not directly supported by TerriaJS and optionally using the conversion service.
- Improved performance of large CSV files, especially the loading time, and the time taken to change the display variable of region-mapped files.
- Added support for CSV files with only location (lat/lon or region) columns, and no value columns, using a file-specific color. Revised GeoJSON display to draw from the same palette of colors.
- Fixed a bug that prevented GeoJSON styles from being applied correctly in some cases.
- Fixed an error when adding a CSV with one line of data.
- Fixed error when adding a CSV file with numeric column names.
- Polygons and polylines are now highlighted on click when the geometry is available.
- Improved legend and coloring of ENUM (string) columns of CSV files; only the most common values are colored differently, with the rest shown as 'Other'.
- Added support for running the automated tests on the local system (via `gulp test`), on BrowserStack (via `gulp test-browserstack`), and on Sauce Labs (via `gulp test-saucelabs`).
- Changed `tableStyle`'s `format` to only accept `useGrouping`, `maximumFractionDigits` and `styling: "percent"` options. Previously some other options may have worked in some browsers.
- Improved color palette for string (ENUM) columns of CSV files.
- Improved CSV loading to ignore any completely blank lines after the header row (ie. lines which do not even have commas).
- Added support for grouping catalog items retrieved from a CSW server according to criteria specified in the init file (via the `metadataGroups` property) or from a `domainSpecification` and a call to the `GetDomain` service on the CSW server.
- Added `UrlTemplateCatalogItem`, which can be used to access maps via a URL template.
- Improved ABS display (to hide the regions) when a concept is deselected.
- Improved readability of ArcGIS catalog items and legends by replacing underscores with spaces.
- `ArcGisMapServerCatalogItem` metadata is now cached by the proxy for only 24 hours.
- Improved the feature info panel to update the display of time-varying region-mapped CSV files for the current time.
- Updated to [Cesium](http://cesiumjs.org) 1.18. Significant changes relevant to TerriaJS users include:
  - Improved terrain performance by up to 35%. Added support for fog near the horizon, which improves performance by rendering less terrain tiles and reduces terrain tile requests. [#3154](https://github.com/AnalyticalGraphicsInc/cesium/pull/3154)
  - Reduced the amount of GPU and CPU memory used by terrain by using compression. The CPU memory was reduced by up to 40%, and approximately another 25% in Chrome.
  - Fixed an issue where the sun texture is not generated correctly on some mobile devices. [#3141](https://github.com/AnalyticalGraphicsInc/cesium/issues/3141)
  - Cesium now honors window.devicePixelRatio on browsers that support the CSS imageRendering attribute. This greatly improves performance on mobile devices and high DPI displays by rendering at the browser-recommended resolution. This also reduces bandwidth usage and increases battery life in these cases.

### 2.1.1

- Fixed sharing of time-varying czml files; the timeline was not showing on the shared link.
- Fixed sharing of user-added time-varying csv files.
- Fixed a bug in `CkanCatalogItem` that made it build URLs incorrectly when given a base URL ending in a slash.

### 2.1.0

- Moved `TableColumn`, `TableStructure`, and the classes based on `Concept` to `lib/Map`. Moved `LegendHelper` to `lib/Models`.
- Added column-specific styling to CSV files, using a new `tableStyle.columns` json parameter. This is an object whose keys are column names or indices, and whose values are objects of column-specific tableStyle parameters. See the CSV column-specific group in `wwwroot/test/init/test-tablestyle.json` for an example. [#1097](https://github.com/TerriaJS/terriajs/issues/1097)
- Added the following column-specific `tableStyle` parameters:
  - `name`: renames the column.
  - `type`: sets the column type; can be one of LON, LAT, ALT, TIME, SCALAR, or ENUM.
  - `format`: sets the column number format, using the format of the [Javascript Intl options parameter](https://developer.mozilla.org/en-US/docs/Web/JavaScript/Reference/Global_Objects/Number/toLocaleString), eg. `{"format": {"useGrouping": true, "maximumFractionDigits": 2}}` to add thousands separators to numbers and show only two decimal places. Only the `useGrouping`, `maximumFractionDigits` and `styling: "percent"` options are guaranteed to work in all browsers.
- Added column-specific formatting to the feature info panel for all file types, eg. `"featureInfoTemplate" : {"template": "{{SPEED}} m/s", "formats": {"SPEED": {"maximumFractionDigits": 2}}}`. The formatting options are the same as above.
- Changed the default number format in the Feature Info Panel to not separate thousands with commas.
- Fixed a bug that caused the content on the feature info panel to be rendered as pure HTML instead of as mixed HTML / Markdown.
- Changed the default for `tableStyle.replaceWithZeroValues` to `[]`, ie. nothing.
- Changed the default for `tableStyle.replaceWithNullValues` to `["-", "na", "NA"]`.
- Changed the default for `tableStyle.nullLabel` to '(No value)'.
- Application name and support email can now be set in config.json's "parameters" section as "appName" and "supportEmail".
- Fixed showWarnings in config json not being respected by CSV catalog items.
- Fixed hidden region mapped layers being displayed when variable selection changes.
- Fixed exporting raw data as CSV not escaping commas in the data itself.

### 2.0.1

- Fixed a bug that caused the last selected ABS concept not to appear in the feature info panel.

### 2.0.0

- The following previously-deprecated functionality was removed in this version:
  - `ArcGisMapServerCatalogGroup`
  - `CatalogItemControl`
  - `CatalogItemDownloadControl`
  - Calling `BrandBarViewModel.create` with more than one parameter.
  - `CatalogMemberControl.leftSideItemControls`
  - `CatalogMemberControl.rightSideItemControls`
  - `DataCatalogTabViewModel.getRightSideItemControls`
  - `DataCatalogTabViewModel.getLeftSideItemControls`
  - `registerCatalogItemControls`
  - `AusGlobeViewer`
- Streamlined CSV handling framework. Breaking changes include the APIs of (not including those which begin with `_`):
  - `CsvCatalogItem`: `rowProperties`, `rowPropertiesByCode`, `dynamicUpdate` have been removed.
  - `AbsIttCatalogItem`: Completely rewritten. The `dataSetID` json parameter has been deprecated in favor of `datasetId` (different capitalization).
  - For the 2011 Australian Census data, requires `sa4_code_2011` to appear as an alias in `regionMapping.json` (it was previously missing in NationalMap).
  - `TableDataSource`: Completely rewritten and moved from `Map` to `Models` directory. Handles csvs with latitude & longitude columns.
  - `RegionMapping`: Used instead of TableDataSource for region-mapped csvs.
  - `DataTable` and `DataVariable` have been replaced with new classes, `TableStructure` and `TableColumn`.
  - `RegionProvider`: `loadRegionsFromWfs`, `processRegionIds`, `applyReplacements`, `findRegionIndex` have been made internal functions.
  - `RegionProviderList`: `chooseRegionProvider` has been changed and renamed `getRegionDetails `.
  - `ColorMap`: `fromArray` and `fromString` have been removed, with the constructor taking on that functionality.
  - `LegendUrl` has been moved to the `Map` directory.
  - `TableStyle`: `loadColorMap` and `chooseColorMap` have been removed. Moved from `Map` to `Models` directory.
  - `FeatureInfoPanelSectionViewModel`: its constructor now takes a `FeatureInfoPanelViewModel` as its first argument, instead of `Terria`.
  - `Models/ModelError` has been replaced with `Core/TerriaError`.
- Removed blank feature info sections for uncoloured regions of region-mapped CSVs.
- Recognises the CSV datetime formats: YYYY, YYYY-MM and YYYY-MM-DD HH:MM(:SS).
- Introduced five new json tableStyle parameters:
  - `replaceWithZeroValues`: Defaults to `[null, "-"]`. These values are coloured as if they were zero if they appear in a list with numbers. `null` catches missing values.
  - `replaceWithNullValues`: Defaults to `["na", "NA"]`. These values are coloured as if they were null if they appear in a list with numbers.
  - `nullColor`: A css string. Defaults to black. This colour is used to display null values. It is also used to colour points when no variable is selected.
  - `nullLabel`: A string used to label null or blank values in the legend. Defaults to ''.
  - `timeColumn`: Provide the name or index (starting at 0) of a csv column, if any. Defaults to the first time column found, if any. Use `null` to explicitly disregard all time columns.
- Removed variables consisting only of html tags from the Now Viewing panel.
- Added support for the csv datetime formats: YYYY, YYYY-MM and YYYY-MM-DD HH:MM(:SS).
- Improved formatting of datetimes from csv files in the feature info panel.
- Removed variables consisting only of html tags from the Now Viewing panel.
- Improved handling of rows with missing dates in csv time columns.
- Introduced four new json tableStyle parameters:
  - `replaceWithZeroValues`: Defaults to `[null, '-']`. These values are coloured as if they were zero if they appear in a csv column with numbers. `null` catches missing values. These rows are ignored if they appear in a csv time column.
  - `replaceWithNullValues`: Defaults to `['na', 'NA']`. These values are coloured as if they were null if they appear in a csv column with numbers. These rows are ignored if they appear in a csv time column.
  - `nullColor`: A css string. Defaults to a dark blue. This colour is used to display null values (but it does not appear on the legend). It is also used to colour points when no variable is selected.
  - `timeColumn`: Provide the name or index (starting at 0) of a csv column, if any. Defaults to the first time column found, if any. Use `null` to explicitly disregard all time columns.
- Added id matching for catalog members:
- Improved formatting of datetimes from csv files in the feature info panel.
- Removed variables consisting only of HTML tags from the Now Viewing panel.
- Added ID matching for catalog members:
  - An `id` field can now be set in JSON for catalog members
  - When sharing an enabled catalog item via a share link, the share link will reference the catalog item's ID
    rather than its name as is done currently.
  - The ID of an item should be accessed via `uniqueId` - if a catalog member doesn't have an ID set, this returns a
    default value of the item's name plus the ID of its parent. This means that if all the ancestors of a catalog
    member have no ID set, its ID will be its full path in the catalog.
  - This means that if an item is renamed or moved, share links that reference it will still work.
  - A `shareKeys` property can be also be set that contains an array of all ids that should lead to this item. This means
    that a share link for an item that didn't previously have an ID set can still be used if it's moved, as long as it
    has its old default ID set in `shareKeys`
  - Old share links will still work as long as the items they lead to aren't renamed or moved.
  - Refactor of JSON serialization - now rather than passing a number of flags that determine what should and shouldn't be
    serialized, an `itemFilter` and `propertyFilter` are passed in options. These are usually composed of multiple filters,
    combined using `combineFilters`.
  - An index of all items currently in the catalog against all of that item's shareKeys is now maintained in `Catalog`
    and can be used for O(1) lookups of any item regardless of its location.
  - CatalogMembers now contain a reference to their parent CatalogGroup - this means that the catalog tree can now be
    traversed in both directions.
  - When serializing user-added items in the catalog, the children of `CatalogGroup`s with the `url` property set are
    not serialized. Settings like `opacity` for their descendants that need to be preserved are serialized separately.
- Generated legends now use SVG (vector) format, which look better on high resolution devices.
- Created new Legend class, making it easy to generate client-side legends for different kinds of data.
- Generate client-side legends for ArcGIS MapServer catalog items, by fetching JSON file, instead of just providing link to external page.
- Fix Leaflet feature selection when zoomed out enough that the world is repeated.
- Improved handling of lat/lon CSV files with missing latitude or longitude values.
- Fixed a bug that prevented `SocrataCataloGroup` from working in Internet Explorer 9.
- Added `CkanCatalogItem`, which can be used to reference a particular resource of any compatible type on a CKAN server.
- Fixed a bug that caused the Now Viewing tab to display incorrectly in Internet Explorer 11 when switching directly to it from the Data Catalogue tab.

### 1.0.54

- Fixed a bug in `AbsIttCatalogItem` that caused no legend to be displayed.

### 1.0.53

- Improved compatibility with Internet Explorer 9.
- Made `CswCatalogGroup` able to find geospatial datasets on more CSW servers.
- Allow WMS parameters to be specified in json in uppercase (eg. STYLES).

### 1.0.52

- Added `MapBoxMapCatalogItem`, which is especially useful for base maps. A valid access token must be provided.
- Added a `getContainer()` method to Terria's `currentViewer`.
- Dramatically improved the performance of region mapping.
- Introduced new quantisation (color binning) methods to dramatically improve the display of choropleths (numerical quantities displayed as colors) for CSV files, instead of always using linear. Four values for `colorBinMethod` are supported:
  - "auto" (default), usually means "ckmeans"
  - "ckmeans": use "CK means" method, an improved version of Jenks Even Breaks to form clusters of values that are as distinct as possible.
  - "quantile": use quantiles, evenly distributing values between bins
  - "none": use the previous linear color mapping method.
- The default style for CSV files is now 7 color bins with CK means method.
- Added support for color palettes from Color Brewer (colorbrewer2.org). Within `tableStyle`, use a value like `"colorPalette": "10-class BrBG"`.
- Improved the display of legends for CSV files, accordingly.
- URLs for legends are now encapsulated in a `LegendUrl` model, which accepts a mime type that will affect how the
  legend is rendered in the sidebar.
- Added support for the Socrata "new backend" with GeoJSON download to `SocrataCatalogGroup`.
- Moved URL config parameters to config.json, with sensible defaults. Specifically:
  - regionMappingDefinitionsUrl: 'data/regionMapping.json',
  - conversionServiceBaseUrl: '/convert/',
  - proj4ServiceBaseUrl: '/proj4/',
  - corsProxyBaseUrl: '/proxy/'
- Deprecated terria.regionMappingDefinitionsUrl (set it in config.json or leave it as default).

### 1.0.51

- Fixed a typo that prevented clearing the search query
- Added support for Nominatim search API hosted by OpenStreetMap (http://wiki.openstreetmap.org/wiki/Nominatim) with `NominatimSearchProviderViewModel`. This works by merging to 2 queries : one with the bounding parameter for the nearest results, and the other without the bounding parameter. The `countryCodes` property can be set to limit the result to a set of specific countries.
- Added `MapProgressBarViewModel`. When added to the user interface with `MapProgressBarViewModel.create`, it shows a bar at the top of the map window indicating tile load progress.
- We no longer show the entity's ID (which is usually a meaningless GUID) on the feature info panel when the feature does not have a name. Instead, we leave the area blank.
- Fixed a bug with time-dynamic imagery layers that caused features to be picked from the next time to be displayed, in addition to the current one.
- Replace `.` and `#` with `_` in property names meant to be used with `featureInfoTemplate`, so that these properties can be accessed by the [mustache](https://mustache.github.io/) templating engine.
- Added support for time-varying properties (e.g. from a CZML file) on the feature info panel.
- `Cesium.zoomTo` now takes the terrain height into account when zooming to a rectangle.

### 1.0.50

- Put a white background behind legend images to fix legend images with transparent background being nearly invisible.
- Search entries are no longer duplicated for catalog items that appear in multiple places in the Data Catalogue
- Fixed the layer order changing in Cesium when a CSV variable is chosen.
- Layer name is now shown in the catalog item info panel for ESRI ArcGIS MapServer layers.
- Retrieve WFS or WCS URL associated with WMS data sources using DescribeLayer if no dataUrl is present.
- Downgrade Leaflet to 0.7.3 to fix specific feature clicking problems with 2D maps.
- Use `PolylineGraphics` instead of `PolygonGraphics` for unfilled polygons with an outline width greater than 1. This works around the fact that Cesium does not support polygons with outline width great than 1 on Windows due to a WebGL limitation.
- Sorted ABS age variables numerically, not alphabetically.
- Removed extra space at the bottom of base map buttons.
- Share links now remember the currently active tab in the `ExplorerPanelViewModel`.
- Fixed a bug that prevented region mapping from working over HTTPS.
- The proxy is now used to avoid a mixed content warning when accessing an HTTP dataset from an HTTPS deployment of TerriaJS.
- Added `CameraView.fromLookAt` and `CameraView.fromPositionHeadingPitchRoll` functions. These functions can be used to position the camera in new ways.

### 1.0.49

- Fixed a bug that caused poor performance when clicking a point on the map with lots of features and then closing the feature information panel.
- Apply linkify, instead of markdown, to properties shown in the Feature Info Panel.
- Fixed a bug that prevented feature scaling by value.
- Fixed a bug that prevented the csv `displayDuration` from working.
- Fixed a bug that ignored which column of the csv file to show as the legend initially.
- `NowViewingTabViewModel` is now composed of a number of sections. Each section is given the opportunity to determine whether it applies to each catalog item. Custom sections may be added by adding them to NowViewingTabViewModel.sections`.
- `CsvCatalogItem` and `AbsIttCatalogItem` now expose a `concepts` property that can be used to adjust the display.
- Added `Terria.cesiumBaseUrl` property.
- The user interface container DOM element may now be provided to `TerriaViewer` by specifying `uiContainer` in its options. Previously it always used an element named `ui`.
- Legend URLs are now accessed via the proxy, if applicable.
- Fixed a bug that prevented feature scaling by value.
- Added support for [Urthecast](https://www.urthecast.com/) with `UrthecastCatalogGroup`.
- Fixed a bug that caused a `TypeError` on load when the share URL included enabled datasets with an order different from their order in the catalog.
- Improved the message that is shown to the user when their browser supports WebGL but it has a "major performance caveat".
- Fixed a bug that could cause an exception in some browsers (Internet Explorer, Safari) when loading a GeoJSON with embedded styles.
- Fixed a bug with Leaflet 2D map where clicks on animation controls or timeline would also register on the map underneath causing undesired feature selection and, when double clicked, zooming (also removed an old hack that disabled dragging while using the timeline slider)
- Changed Australian Topography base map server and updated the associated thumbnail.
- Added `updateApplicationOnMessageFromParentWindow` function. After an app calls this function at startup, TerriaJS can be controlled by its parent window when embedded in an `iframe` by messages sent with `window.postMessage`.

### 1.0.48

- Added the ability to disable feature picking for `ArcGisMapServerCatalogItem`.
- Disabled feature picking for the Australian Topography and Australian Hydrography base layers created by `createAustraliaBaseMapOptions`.

### 1.0.47

- Make it possible to disable CSV region mapping warnings with the `showWarnings` init parameter.
- The `name` of a feature from a CSV file is now taken from a `name` or `title` column, if it exists. Previously the name was always "Site Data".
- Fixed a bug that caused time-dynamic WMS layers with just one time to not be displayed.
- Underscores are now replaced with spaces in the feature info panel for `GeoJsonCatalogItem`.
- Added Proj4 projections to the location bar. Clicking on the bar switches between lats/longs and projected coordinates. To enable this, set `useProjection` to `true`
- Show information for all WMS features when a location is clicked.
- Fixed a bug that caused an exception when running inside an `<iframe>` and the user's browser blocked 3rd-party cookies.
- HTML and Markdown text in catalog item metadata, feature information, etc. is now formatted in a more typical way. For example, text inside `<h1>` now looks like a heading. Previously, most HTML styling was stripped out.
- Supports FeatureInfoTemplates on all catalog item types (previously only available on ImageryLayers).
- Apply markdown to properties shown in the Feature Info Panel.
- Add `includeCzml` option to CkanCatalogGroup.
- Fixed a bug that caused `WebMapServiceCatalogItem` to incorrectly populate the catalog item's metadata with data from GetCapabilities when another layer had a `Title` with the same value as the expected layer's `Name`.
- Update the default Australian topography basemap to Geoscience Australia's new worldwide layer (http://www.ga.gov.au/gisimg/rest/services/topography/National_Map_Colour_Basemap/MapServer)
- Allow color maps in CSV catalog items to be expressed as strings: colorMapString: "red-white-blue".
- Updated to [Cesium](http://cesiumjs.org) 1.15. Significant changes relevant to TerriaJS users include:
  - Added support for the [glTF 1.0](https://github.com/KhronosGroup/glTF/blob/master/specification/README.md) draft specification.
  - Added support for the glTF extensions [KHR_binary_glTF](https://github.com/KhronosGroup/glTF/tree/master/extensions/Khronos/KHR_binary_glTF) and [KHR_materials_common](https://github.com/KhronosGroup/glTF/tree/KHR_materials_common/extensions/Khronos/KHR_materials_common).
  - `ImageryLayerFeatureInfo` now has an `imageryLayer` property, indicating the layer that contains the feature.
  - Make KML invalid coordinate processing match Google Earth behavior. [#3124](https://github.com/AnalyticalGraphicsInc/cesium/pull/3124)

### 1.0.46

- Fixed an incorrect require (`URIjs` instead of `urijs`).

### 1.0.45

- Major refactor of `CsvCatalogItem`, splitting region-mapping functionality out into `RegionProvider` and `RegionProviderList`. Dozens of new test cases. In the process, fixed a number of bugs and added new features including:
  - Regions can be matched using regular expressions, enabling matching of messy fields like local government names ("Baw Baw", "Baw Baw Shire", "Baw Baw (S)", "Shire of Baw Baw" etc).
  - Regions can be matched using a second field for disambiguation (eg, "Campbelltown" + "SA")
  - Drag-and-dropped datasets with a time column behave much better: rather than a fixed time being allocated to each row, each row occupies all the time up until the next row is shown.
  - Enumerated fields are colour coded in lat-long files, consist with region-mapped files.
  - Feedback is now provided after region mapping, showing which regions failed to match, and which matched more than once.
  - Bug: Fields with names starting with 'lon', 'lat' etc were too aggressively matched.
  - Bug: Numeric codes beginning with zeros (eg, certain NT 08xx postcodes) were treated as numbers and failed to match.
  - Bug: Fields with names that could be interpreted as regions weren't available as data variables.
- Avoid mixed content warnings when using the CartoDB basemaps.
- Allow Composite catalog items
- Handle WMS time interval specifications (time/time and time/time/periodicity)
- Moved `url` property to base CatalogItem base class. Previously it was defined separately on most derived catalog items.
- Most catalog items now automatically expose a `dataUrl` that is the same as their `url`.
- Added custom definable controls to `CatalogMember`s.
  - To define a control, subclass `CatalogMemberControl` and register the control in `ViewModels/registerCatalogMemberControl` with a unique control name, control class and required property name.
  - If a `CatalogMember` has a property with the required property name either directly on the member or in its `customProperties` object, the control will appear in the catalog with the member and will fire the `activate` function when clicked.
  - Controls can be registered to appear on both the left and right side using `registerLeftSideControl` and `registerRightSideControl` respectively.
  - An example can be seen in the `CatalogMemberDownloadControl`
  - Currently top level members do not show controls.
- The `LocationBarViewModel` now shows the latitude and longitude coordinates of the mouse cursor in 2D as well as 3D.
- The `LocationBarViewModel` no longer displays a misleading elevation of 0m when in "3D Smooth" mode.
- Added `@menu-bar-right-offset` LESS parameter to control the right position of the menu bar.
- Added `forceProxy` flag to all catalog members to indicate that an individual item should use the proxy regardless of whether the domain is in the list of domains to proxy.
- Allow a single layer of an ArcGIS MapServer to be added through the "Add Data" interface.
- Added `WfsFeaturesCatalogGroup`. This group is populated with a catalog item for each feature queried from a WFS server.
- The Feature Info panel now shows all selected features in an accordion control. Previously it only showed the first one.
- Added `featureInfoTemplate` property to `CatalogItem`. It is used to provide a custom Markdown or HTML template to display when a feature in the catalog item is clicked. The template is parameterized on the properties of the feature.
- Updated to [Cesium](http://cesiumjs.org) 1.14. Significant changes relevant to TerriaJS users include:
  - Fixed issues causing the terrain and sky to disappear when the camera is near the surface. [#2415](https://github.com/AnalyticalGraphicsInc/cesium/issues/2415) and [#2271](https://github.com/AnalyticalGraphicsInc/cesium/issues/2271)
  - Fixed issues causing the terrain and sky to disappear when the camera is near the surface. [#2415](https://github.com/AnalyticalGraphicsInc/cesium/issues/2415) and [#2271](https://github.com/AnalyticalGraphicsInc/cesium/issues/2271)
  - Provided a workaround for Safari 9 where WebGL constants can't be accessed through `WebGLRenderingContext`. Now constants are hard-coded in `WebGLConstants`. [#2989](https://github.com/AnalyticalGraphicsInc/cesium/issues/2989)
  - Added a workaround for Chrome 45, where the first character in a label with a small font size would not appear. [#3011](https://github.com/AnalyticalGraphicsInc/cesium/pull/3011)
  - Fixed an issue with drill picking at low frame rates that would cause a crash. [#3010](https://github.com/AnalyticalGraphicsInc/cesium/pull/3010)

### 1.0.44

- Fixed a bug that could cause timeseries animation to "jump" when resuming play after it was paused.
- Make it possible for catalog item initialMessage to require confirmation, and to be shown every time.
- When catalog items are enabled, the checkbox now animates to indicate that loading is in progress.
- Add `mode=preview` option in the hash portion of the URL. When present, it is assumed that TerriaJS is being used as a previewer and the "small screen warning" will not be shown.
- Added `maximumLeafletZoomLevel` constructor option to `TerriaViewer`, which can be used to force Leaflet to allow zooming closer than its default of level 18.
- Added the `attribution` property to catalog items. The attribution is displayed on the map when the catalog item is enabled.
- Remove an unnecessary instance of the Cesium InfoBox class when viewing in 2D
- Fixed a bug that prevented `AbsIttCatalogGroup` from successfully loading its list of catalog items.
- Allow missing URLs on embedded data (eg. embedded czml data)
- Fixed a bug loading URLs for ArcGIS services names that start with a number.
- Updated to [Cesium](http://cesiumjs.org) 1.13. Significant changes relevant to TerriaJS users include:
  - The default `CTRL + Left Click Drag` mouse behavior is now duplicated for `CTRL + Right Click Drag` for better compatibility with Firefox on Mac OS [#2913](https://github.com/AnalyticalGraphicsInc/cesium/pull/2913).
  - Fixed an issue where non-feature nodes prevented KML documents from loading. [#2945](https://github.com/AnalyticalGraphicsInc/cesium/pull/2945)

### 1.0.43

- Fixed a bug that prevent the opened/closed state of groups from being preserved when sharing.

### 1.0.42

- Added a `cacheDuration` property to all catalog items. The new property is used to specify, using Varnish-like notation (e.g. '1d', '10000s') the default length of time to cache URLs related to the catalog item.
- Fix bug when generating share URLs containing CSV items.
- Improve wording about downloading data from non-GeoJSON-supporting WFS servers.

### 1.0.41

- Improvements to `AbsIttCatalogItem` caching from the Tools menu.

### 1.0.40

- `ArcGisMapServerCatalogItem` now shows "NoData" tiles by default even after showing the popup message saying that max zoom is exceeded. This can be disabled by setting its `showTilesAfterMessage` property to false.

### 1.0.39

- Fixed a race condition in `AbsIttCatalogItem` that could cause the legend and map to show different state than the Now Viewing UI suggested.
- Fixed a bug where an ABS concept with a comma in its name (e.g. "South Eastern Europe,nfd(c)" in Country of Birth) would cause values for concept that follow to be misappropriated to the wrong concepts.

### 1.0.38

- `AbsIttCatalogItem` now allows the region type to be set on demand rather than only at load time.
- `CsvCatalogItem` can now have no display variable selected, in which case all points are the same color.

### 1.0.37

- Added `CswCatalogGroup` for populating a catalog by querying an OGC CSW service.
- Added `CatalogMember.infoSectionOrder` property, to allow the order of info sections to be configured per catalog item when necessary.
- Fixed a bug that prevented WMTS layers with a single `TileMatrixSetLink` from working correctly.
- Added support for WMTS layers that can only provide tiles in JPEG format.
- Fixed testing and caching of ArcGis layers from tools and added More information option for imagery layers.
- TerriaJS no longer requires Google Analytics. If a global `ga` function exists, it is used just as before. Otherwise, events are, by default, logged to the console.
- The default event analytics behavior can be specified by passing an instance of `ConsoleAnalytics` or `GoogleAnalytics` to the `Terria` constructor. The API key to use with `GoogleAnalytics` can be specified explicitly to its constructor, or it can be specified in the `parameter.googleAnalyticsKey` property in `config.json`.
- Made polygons drastically faster in 2D.
- TerriaJS now shortens share URLs by default when a URL shortener is available.
- Added Google Analytics reporting of the application URL. This is useful for tracking use of share URLs.
- Added the ability to specify a specific dynamic layer of an ArcGIS Server using just a URL.

### 1.0.36

- Calculate extent of TopoJSON files so that the viewer correctly pans+zooms when a TopoJSON file is loaded.
- Fixed a bug that caused the `Terria#clock` to keep ticking (and therefore using CPU / battery) once started even after selecting a non-time-dynamic dataset.
- Fixed a bug that caused the popup message to appear twice when a dataset failed to load.
- Added layer information to the Info popup for WMS datasets.
- Added ability to filter catalog search results by:
  - type: `is:wms`, `-is:esri-mapserver`. A result must match any 'is:' and no '-is:'.
  - url: `url:vic.gov.au`, `-url:nicta.com.au`. A result must match any 'url:', and no '-url:'.
- Added ability to control the number of catalog search results: `show:20`, `show:all`

### 1.0.35

- Polygons from GeoJSON datasets are now filled.
- Left-aligned feature info table column and added some space between columns.
- Added `EarthGravityModel1996`.
- Extended `LocationBarViewModel` to show heights relative to a geoid / mean sea level model. By default, EGM96 is used.
- Added support for styling GeoJSON files, either in catalog (add .style{} object) or embedded directly in the file following the [SimpleStyle spec](https://github.com/mapbox/simplestyle-spec).
- Fixed a bug that caused the 3D view to use significant CPU time even when idle.
- Added CartoDB's Positron and Dark Matter base maps to `createGlobalBaseMapOptions`.
- Added support for subdomains to `OpenStreetMapCatalogItem`.

### 1.0.34

- Fixed a bug that prevented catalog items inside groups on the Search tab from being enabled.
- Added `PopupMessageConfirmationViewModel`. It prevents the Popup from being closed unless the confirm button is pressed. Can also optionally have a deny button with a custom action.
- Added support for discovering GeoJSON datasets from CKAN.
- Added support for zipped GeoJSON files.
- Made `KmlCatalogItem` use the proxy when required.
- Made `FeatureInfoPanelViewModel` use the white panel background in more cases.
- Significantly improved the experience on devices with small screens, such as phones.
- Fixed a bug that caused only the portion of a CKAN group name before the first comma to be used.

### 1.0.33

- Added the `legendUrls` property to allow a catalog item to optionally have multiple legend images.
- Added a popup message when zooming in to the "No Data" scales of an `ArcGisMapServerCatalogItem`.
- Added `CatalogGroup.sortFunction` property to allow custom sorting of catalog items within a group.
- Added `ImageryLayerCatalogItem.treat403AsError` property.
- Added a title text when hovering over the label of an enabled catalog item. The title text informs the user that clicking will zoom to the item.
- Added `createBingBaseMapOptions` function.
- Added an option to `KnockoutMarkdownBinding` to optionally skip HTML sanitization and therefore to allow unsafe HTML.
- Upgraded to Cesium 1.11.
- `CatalogItem.zoomTo` can now zoom to much smaller bounding box rectangles.

### 1.0.32

- Fixed CKAN resource format matching for KML, CSV, and Esri REST.

### 1.0.31

- Added support for optionally generating shorter URLs when sharing by using the Google URL shortening service.

### 1.0.30

- `WebMapServiceCatalogItem` and `ArcGisMapServerCatalogItem` now augment directly-specified metadata with metadata queried from the server.
- "Data Details" and "Service Details" on the catalog item info panel are now collapsed by default. This improves the performance of the panel and hides some overly technical details.
- `ArcGisMapServerCatalogItem.layers` can now specify layer names in addition to layer IDs. Layer names are matched in a case-insensitive manner and only if a direct ID match is not found.
- `itemProperties` are now applied through the normal JSON loading mechanism, so properties that are represented differently in code and in JSON will now work as well.
- Added support for `csv-geo-*` (e.g. csv-geo-au) to `CkanCatalogGroup`.
- The format name used in CKAN can now be specified to `CkanCatalogGroup` using the `wmsResourceFormat`, `kmlResourceFormat`, `csvResourceFormat`, and `esriMapServerResourceFormat` properties. These properties are all regular expressions. When the format of a CKAN resource returned from `package_search` matches one of these regular expressions, it is treated as that type within TerriaJS.
- `CkanCatalogGroup` now fills the `dataUrl` property of created items by pointing to the dataset's page on CKAN.
- The catalog item information panel now displays `info` sections in a consistent order. The order can be overridden by setting `CatalogItemInfoViewModel.infoSectionOrder`.
- An empty `description` or `info` section is no longer shown on the catalog item information panel. This can be used to remove sections that would otherwise be populated from dataset metadata.

### 1.0.29

- Add support for loading init files via the proxy when necessary.
- Switched to using the updated URL for STK World Terrain, `//assets.agi.com/stk-terrain/v1/tilesets/world/tiles`.

### 1.0.28

- Fixed a bug that prevented links to non-image (e.g. ArcGIS Map Server) legends from appearing on the Now Viewing panel.

### 1.0.27

- Use terriajs-cesium 1.10.7, fixing a module load problem in really old browers like IE8.

### 1.0.25

- Fixed incorrect date formatting in the timeline and animation controls on Internet Explorer 9.
- Add support for CSV files with longitude and latitude columns but no numeric value column. Such datasets are visualized as points with a default color and do not have a legend.
- The Feature Information popup is now automatically closed when the user changes the `AbsIttCatalogItem` filter.

### 1.0.24

- Deprecated:
  - Renamed `AusGlobeViewer` to `TerriaViewer`. `AusGlobeViewer` will continue to work until 2.0 but using it will print a deprecation warning to the browser console.
  - `BrandBarViewModel.create` now takes a single `options` parameter. The container element, which used to be specified as the first parameter, should now be specified as the `container` property of the `options` parameter. The old function signature will continue to work until 2.0 but using it will print a deprecation warning to the browser console.
- `WebMapServiceCatalogItem` now determines its rectangle from the GetCapabilities metadata even when configured to use multiple WMS layers.
- Added the ability to specify the terrain URL or the `TerrainProvider` to use in the 3D view when constructing `TerriaViewer`.
- `AbsIttCatalogItem` styles can now be set using the `tableStyle` property, much like `CsvCatalogItem`.
- Improved `AbsIttCatalogItem`'s tolerance of errors from the server.
- `NavigationViewModel` can now be constructed with a list of `controls` to include, instead of the standard `ZoomInNavigationControl`, `ResetViewNavigationControl`, and `ZoomOutNavigationControl`.
- Fixed a bug that caused the brand bar to slide away with the explorer panel on Internet Explorer 9.

### 1.0.23

- Fixed a bug that prevented features from being pickable from ABS datasets on the 2D map.
- Fixed a bug that caused the Explorer Panel tabs to be missing or misaligned in Firefox.

### 1.0.22

- Changed to use JPEG instead of PNG format for the Natural Earth II basemap. This makes the tile download substantially smaller.

### 1.0.21

- Added an `itemProperties` property to `AbsIttCatalogGroup`.
- Added a `nowViewingMessage` property to `CatalogItem`. This message is shown by the `NowViewingAttentionGrabberViewModel` when the item is enabled. Each unique message is shown only once.

### 1.0.20

- Added the ability to specify SVG icons on Explorer Panel tabs.
- Added an icon to the Search tab.
- Added support for accessing Australian Bureau of Statistics data via the ABS-ITT API, using `AbsIttCatalogGroup` and `AbsIttCatalogItem`.
- The Now Viewing panel now contains controls for selecting which column to show in CSV datasets.

### 1.0.19

- Added `NowViewingAttentionGrabberViewModel`. It calls attention the Now Viewing tab the first time a catalog item is enabled.
- Added `isHidden` property to catalog items and groups. Hidden items and groups do not show up in the catalog or in search results.

### 1.0.18

- Added `featureInfoFields` property to `CsvCatalogItem.tableStyle`. It allows setting which fields to show in the Feature Info popup, and the name to use for each.
- Added `OpenStreetMapCatalogItem` for connecting to tile servers using the OpenStreetMap tiling scheme.
- Added `CkanCatalogGroup.allowEntireWmsServers` property. When set and the group discovers a WMS resource without a layer parameter, it adds a catalog item for the entire server instead of ignoring the resource.
- Added `WebMapTileServiceCatalogGroup` and `WebMapTileServiceCatalogItem` for accessing WMTS servers.
- Handle the case of an `ArcGisMapServerCatalogItem` with an advertised extent that is outside the valid range.
- We now pass ArcGIS MapServer metadata, when it's available, through to Cesium's `ArcGisMapServerImageryProvider` so that it doesn't need to re-request the metadata.
- Changed the style of the Menu Bar to have visually-separate menu items.
- Added support for SVG menu item icons to `MenuBarViewModel`.
- Improved popup message box sizing.

### 1.0.17

- Upgraded to TerriajS Cesium 1.10.2.
- Added `ImageryLayerCatalogItem.isRequiredForRendering`. This is set to false by default and to true for base maps. Slow datasets with `isRequiredForRendering=false` are less likely to prevent other datasets from appearing in the 3D view.
- The "Dataset Testing" functionality (on the hidden Tools menu accessible by adding `#tools=1` to the URL) now gives up tile requests and considers them failed after two seconds. It also outputs some JSON that can be used as the `blacklist` property to blacklist all of the datasets that timed out.
- Added a feature to count the total number of datasets from the hidden Tools menu.
- Fixed a bug that caused the 2D / 3D buttons the Maps menu to get out of sync with the actual state of the map after switching automatically to 2D due to a performance problem.

### 1.0.16

- Deprecated:
  - `ArcGisMapServerCatalogGroup` has been deprecated. Please use `ArcGisCatalogGroup` instead.
- Replaced Cesium animation controller with TerriaJS animation controller.
- Replaced Cesium Viewer widget with the CesiumWidget when running Cesium.
- Added the ability to turn a complete ArcGIS Server, or individual folders within it, into a catalog group using `ArcGisCatalogGroup`.

### 1.0.15

- Fix imagery attribution on the 2D map.

### 1.0.14

- Fixed share URL generation when the application is not running at the root directory of its web server.
- Fixed a bug that caused Internet Explorer 8 users to see a blank page instead of a message saying their browser is incompatible.

### 1.0.13

- Breaking changes:
  - Added a required `@brand-bar-height` property.
- `ExplorerPanelViewModel` can now be created with `isOpen` initially set to false.
- TerriaJS now raises an error and hides the dataset when asked to show an `ImageryLayerCatalogItem` in Leaflet and that catalog item does not use the Web Mercator (EPSG:3857) projection. Previously, the dataset would silently fail to display.
- Improved error handling in `CzmlCatalogItem`, `GeoJsonCatalogItem`, and `KmlCatalogItem`.
- Made the `clipToRectangle` property available on all `ImageryProvider`-based catalog items, not just `WebMapServiceCatalogItem`.
- Added `CatalogMember.isPromoted` property. Promoted catalog groups and items are displayed above non-promoted groups and items.
- Add support for ArcGIS MapServer "Raster Layers" in addition to "Feature Layers".

### 1.0.12

- Allow Esri ArcGIS MapServers to be added via the "Add Data" panel.
- Adds `baseMapName` and `viewerMode` fields to init files and share links. `baseMapName` is any base map name in the map settings panel and `viewerMode` can be set to `'2d'` or `'3d'`.
- Added `tableStyle.legendTicks` property to `CsvCatalogItem`. When specified, the generated legend will have the specified number of equally-spaced lines with labels in its legend.

### 1.0.11

- Fixed a bug that prevented HTML feature information from showing up with a white background in Internet Explorer 9 and 10.
- Fixed a bug that prevented WMS GetCapabilities properties, such as CRS, from being properly inherited from the root layer.
- Tweaked credit / attribution styling.

### 1.0.10

- Added support for a developer attribution on the map.
- Fixed a bug that could cause results from previous async catalog searches to appear in the search results.

### 1.0.9

- Show Cesium `ImageryProvider` tile credits / attribution in Leaflet when using `CesiumTileLayer`.

### 1.0.8

- `WebMapServiceCatalogGroup` now populates the catalog using the hierarchy of layers returned by the WMS server in GetCapabilities. To keep the previous behavior, set the `flatten` property to true.
- Potentially breaking changes:
  - The `getFeatureInfoAsGeoJson` and `getFeatureInfoAsXml` properties have been removed. Use `getFeatureInfoFormats` instead.
- Added support for text/html responses from WMS GetFeatureInfo.
- Make the `FeatureInfoPanelViewModel` use a white background when displaying a complete HTML document.
- `KnockoutMarkdownBinding` no longer tries to interpret complete HTML documents (i.e. those that contain an <html> tag) as Markdown.
- The feature info popup for points loaded from CSV files now shows numeric columns with a missing value as blank instead of as 1e-34.
- `ArcGisMapServerCatalogItem` now offers metadata, used to populate the Data Details and Service Details sections of the catalog item info panel.
- `ArcGisMapServerCatalogGroup` now populates a "Service Description" and a "Data Description" info section for each catalog item from the MapServer's metadata.
- The `metadataUrl` is now populated (and shown) from the regular MapServer URL.
- Added 'keepOnTop' flag support for imageryLayers in init file to allow a layer to serve as a mask.
- Added 'keepOnTop' support to region mapping to allow arbitrary masks based on supported regions.
- Checkboxes in the Data Catalogue and Search tabs now have a larger clickable area.

### 1.0.7

- `CatalogItemNameSearchProviderViewModel` now asynchronously loads groups so items in unloaded groups can be found, too.
- Do not automatically fly to the first location when pressing Enter in the Search input box.
- Changed `ArcGisMapServerCatalogItem` to interpret a `maxScale` of 0 from an ArcGIS MapServer as "not specified".
- Added an `itemProperties` property to `ArcGisMapServerCatalogGroup`, allowing properties of auto-discovered layers to be specified explicitly.
- Added `validDropElements`, `validDropClasses`, `invalidDropElements`, and `invalidDropClasses` properties to `DragDropViewModel` for finer control over where dropping is allowed.
- Arbitrary parameters can now be specified in `config.json` by adding them to the `parameters` property.

### 1.0.6

- Added support for region mapping based on region names instead of region numbers (example in `public/test/countries.csv`).
- Added support for time-dynamic region mapping (example in `public/test/droughts.csv`).
- Added the ability to specify CSV styling in the init file (example in `public/init/test.json`).
- Improved the appearance of the legends generated with region mapping.
- Added the ability to region-map countries (example in `public/test/countries.csv`).
- Elminated distracting "jumping" of the selection indicator when picking point features while zoomed in very close to the surface.
- Fixed a bug that caused features to be picked from all layers in an Esri MapServer, instead of just the visible ones.
- Added support for the WMS MinScaleDenominator property and the Esri MapServer maxScale property, preventing layers from disappearing when zoomed in to close to the surface.
- Polygons loaded from KML files are now placed on the terrain surface.
- The 3D viewer now shows Bing Maps imagery unmodified, matching the 2D viewer. Previously, it applied a gamma correction.
- All catalog items now have an `info` property that allows arbitrary sections to be shown for the item in the info popup.
- `CkanCatalogGroup` now has a `groupBy` property to control whether catalog items are grouped by CKAN group ("group"), CKAN organization ("organization"), or not grouped at all ("none").
- `CkanCatalogGroup` now has a `useResourceName` property to control whether the name of the catalog item is derived from the resource (true), or the dataset itself (false).
- The catalog item info page now renders a much more complete set of Markdown and HTML elements.<|MERGE_RESOLUTION|>--- conflicted
+++ resolved
@@ -2,16 +2,12 @@
 
 #### next release (8.2.13)
 
-<<<<<<< HEAD
-* Propagate `knownContainerUniqueIds` across references and their target.
-* [The next improvement]
-=======
 - Fix pedestrian drop behaviour so that the camera heading stays unchanged even after the drop
 - Improve the CKAN model robustness by removing leading and trailing spaces in wms layer names.
 - Load all `InitSources` sequentially instead of asyncronosly
 - Fix `DOMPurify.sanitize` call in `PrintView`
+- Propagate `knownContainerUniqueIds` across references and their target.
 - [The next improvement]
->>>>>>> cad62a45
 
 #### release 8.2.12 - 2022-08-10
 
