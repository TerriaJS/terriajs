# Change Log

#### next release (8.2.22)

- Add `children` optional property to StandardUserInterfaceProps interface
- [The next improvement]

#### 8.2.21 - 2022-11-10

- Add check for WFS `layer.OtherSRS` in `buildSrsNameObject`
- Add `overridesBaseUrl` to `LanguageOptions`. This can be used to set the base URL for language override namespace translation files (see [client-side-config.md#LanguageConfiguration](./doc/customizing/client-side-config.md#LanguageConfiguration))
- Add `aboutButtonHrefUrl` to `configParameters`. Defaults to `"about.html"`. If set to `null`, then the About button will not be shown.
- Add `refreshIntervalTemplate` to `OpenDataSoftCatalogItemTraits` - this can be used to set `refreshInterval` using Mustache template rendered on ODS Dataset JSON object
- Add `plugins` property to `ConfigParameters` type
<<<<<<< HEAD
- Fix `MapboxVectorTileCatalogItem` feature highlighting - this requires use of `idProperty` trait (also added `idProperty` to `ProtomapsImageryProvider`)
- Add `maximumNativeZoom` to `ProtomapsImageryProvider`
- [The next improvement]
=======
- Add more supported 4326 and 3857 CRS strings for WFS (eg `"urn:ogc:def:crs:EPSG::3857"` and `"urn:x-ogc:def:crs:EPSG:3857"`)
>>>>>>> d244e8f2

#### 8.2.20 - 2022-10-20

- Handle errors thrown in `ImageryProviderLeafletTileLayer.pickFeatures`. This fixes a bug where some WMTS layers break feature picking (in Leaflet/2D mode)

#### 8.2.19 - 2022-10-20

- Handle errors thrown in `Cesium._attachProviderCoordHooks`. This fixes a bug where some WMTS layers break feature picking.

#### 8.2.18 - 2022-10-19

- Fix `RelatedMaps` default broken URLs
- Add `mergeGroupsByName` trait to `GroupTraits` - this will merge all group members with the same name
- Fix bug with "propagate `knownContainerUniqueIds` across references and their target" - missing `runInAction`
- Add Carto v3 Maps API support for `table` and `query` endpoint (only GeoJSON - not MVT yet)
- Moved `activeStyle` default from `TableMixin` to `TableAutomaticStyleStratum`. The default `activeStyle` will now not pick a `hidden` `TableStyle`.
- Pin `flexsearch` version to `0.7.21` - as incorrect types are shipped in version `0.7.31`
- Only preload next timestep of timeseries rasters (WMS & ArcGIS MapServer) when animating the item on the map.
- Added error message if cesium stops rendering
- Add `enabled` to `TableStyleMapTraits` - which defaults to `true`
- Add `TableLabelStyleTraits` - this can be used to add `LabelGraphics` to point features (table or geojson)
- Add `TableTrailStyleTraits` - this can be used to add `PathGraphics` to time-series point features (table or geojson)
- Added missing `proxyCatalogItemUrl` to GeoJson, Shapefile, Gltf and AssImp catalog items.
- Added support for `OpenDataSoftCatalogGroup` with more than 100 datasets.
- Added `refreshIntervalTemplate` to `OpenDataSoftCatalogItemTraits` - this can be used to set `refreshInterval` using Mustache template rendered on ODS Dataset JSON object.
- Performance optimisation for time-series `TableMixin`
- Tweak `generateCatalogIndex` to use less memory. (+ add `diffCatalogIndex.js` script to show added/removed members between two catalog index files)
- Migrated `/#tools=1` to version 8.
- Removed dummy function `Terria.getUserProperty`.
- Removed unused version 7 React components.
- Fix Cesium `stoppedRenderingMessage`

#### 8.2.17 - 2022-09-23

- Fix region mapping feature `rowIds` incorrect type.

#### 8.2.16 - 2022-09-23

- Make srsName and outputFormat for WFS requests dynamic
- Added `excludeInactiveDatasets` to `CkanCatalogGroup` (`true` by default). This will filter out CKAN Datasets which have `state` or `data_state` (data.gov.au specific) **not** set to `"active"`.
- Fix `isTerriaFeatureData` bug - not checking `isJsonObject`
- Add `.logError()` to all usage of `updateModelFromJson` where the `Result` object is ignored
- Move `RelatedMaps` to terriajs. They are now generated from `configParameters` (see [`doc/customizing/client-side-config.md`](./doc/customizing/client-side-config.md#relatedmap))

#### 8.2.15 - 2022-09-16

- Fix bug with "propagate `knownContainerUniqueIds` across references and their target" - missing `runInAction`

#### 8.2.14 - 2022-09-15

- Moved map credits to map column so it don't get hidden by chart panel.
- TSified `FeatureInfo*.tsx`
  - `describeFromProperties` is now `generateCesiumInfoHTMLFromProperties`
  - `FeatureInfoSection` has been split up into `FeatureInfoSection.tsx`, `getFeatureProperties`, `mustacheExpressions` and `generateCesiumInfoHTMLFromProperties`
- Fix `{{terria.currentTime}}` in feature info template
- Add `{{terria.rawDataTable}}` in feature info template - to show raw data HTML table
- Added `TableFeatureInfoStratum` - which adds default feature info template to `TableMixin`
- Add `FeatureInfoContext` - used to inject properties into `FeatureInfoSections` context. These properties will be accessible from `featureInfoTemplate` mustache template.
  - `tableFeatureInfoContext` adds time series chart properties using `FeatureInfoContext` (`getChartDetails` has been removed)
- Move `maximumShownFeatureInfos` from `WebMapServiceCatalogItemTraits` to `MappableTraits`
- Remove `featureInfoUrlTemplate` from `OpenDataSoftCatalogItem` - as it is incompatible with time varying datasets
- Removed `formatNumberForLocale` - we now use `Number.toLocaleString`
- Rename `Feature` to `TerriaFeature` - improve typing and usage across code-base
  - Added `data: TerriaFeatureData` - which is used to pass Terria-specific properties around (eg `rowIds`)
- Added `loadingFeatureInfoUrl` to `FeatureInfoUrlTemplateMixin`
- Move `Cesium.ts` `ImageryLayer` feature picking to `cesium.pickImageryLayerFeatures()`
- Move `lib/Core/propertyGetTimeValues.js` into `lib/ReactViews/FeatureInfo/getFeatureProperties.ts`
- Add `showFeatureInfoDownloadWithTemplate` to `FeatureInfoTraits` - Toggle to show feature info download **if** a `template` has been provided. If no `template` is provided, then download will always show.
- Fix support for `initUrls` in `startData.initSources`
- Propagate `knownContainerUniqueIds` across references and their target.
- Show scrollbar for story content in Safari iOS.
- Use `document.baseURI` for building share links instead of `window.location`.

#### 8.2.13 - 2022-09-01

- Fix pedestrian drop behaviour so that the camera heading stays unchanged even after the drop
- Fixed a bug causing incorrect loading of EPSG:4326 layers in WMS v1.3.0 by sending wrong `bbox` in GetMap requests.
- Improve the CKAN model robustness by removing leading and trailing spaces in wms layer names.
- Load all `InitSources` sequentially instead of asyncronosly
- Fix `DOMPurify.sanitize` call in `PrintView`
- Fix warning for WFS item exceeding max displayable features
- Upgrade prettier to version 2.7.1

#### 8.2.12 - 2022-08-10

- Dropped "optional" from the prompt text in file upload modal for both local and web data.
- Changed the text for the first file upload option from "Auto-detect (recommended)" to simply "File type" for local files and "File or web service type" for web urls.
- Automatically suffix supported extension list to the entries in file type dropdown to improve clarity.
- Removed IFC from upload file type (until further testing).
- Move `CkanCatalogGroup` "ungrouped" group to end of members

#### 8.2.11 - 2022-08-08

- Add ability to customise the getting started video in the StoryBuilder panel
- Set cesium base URL by default so that cesium assets are resolved correctly
- Add `cesiumBaseUrl` to `TerriaOptions` for overriding the default cesium base url setting
- Fix broken Bing map logo in attributions
- Added ability to customise the getting started video in the StoryBuilder panel.
- Fixed a bug where menu items were rendered in the wrong style if the window was resized from small to large, or large to small.
- Strongly type `item` in WorkbenchItem and remove `show` toggle for non `Mappable` items.
- Add `configParameters.regionMappingDefinitionsUrls` - to support multiple URLs for region mapping definitions - if multiple provided then the first matching region will be used (in order of URLs)
  - `configParameters.regionMappingDefinitionsUrl` still exists but is deprecated - if defined it will override `regionMappingDefinitionsUrls`
- `TableMixin.matchRegionProvider` now returns `RegionProvider` instead of `string` region type. (which exists at `regionProvider.regionType`)
- Fix `shouldShorten` property in catalog and story `ShareUrl`
- Fix `shortenShareUrls` user property
- Add `videoCoverImageOpacity` option to `HelpContentItem` so that we can fade the background of help video panels.
- Fix a bug where all `HelpVideoPanel`s were being rendered resulting in autoplayed videos playing at random.
- Add `getFeatureInfoUrl` and `getFeatureInfoParameters` to `WebMapServiceCatalogItemTraits`
- Fix `SearchBoxAndResults` Trans values
- Fix `generateCatalogIndex` for nested references
- Fix `SearchBox` handling of `searchWithDebounce` when `debounceDuration` prop changes. It now fushes instead of cancels.

#### 8.2.10 - 2022-08-02

- **Breaking changes:**
  - **Minimum NodeJS version is now 14**
- Consolidate `HasLocalData` interface
- Add `GlTf` type definition (v2)
- Add `gltfModelUrl` to `GltfMixin` - this must be implemented by Models which use `GltfMixin`
- Moved `GltfCatalogItem` to `lib/Models/Catalog/Gltf/GltfCatalogItem.ts`
- Add experimental client-side 3D file conversion using [`assimpjs`](https://github.com/kovacsv/assimpjs) ([emscripten](https://emscripten.org) interface for the [assimp](https://github.com/assimp/assimp) library)
  - This supports `zip` files and `HasLocalData` - but is not in `getDataType` as the scene editor (closed source) is required to geo-reference
  - Supports over 40 formats - including Collada, obj, Blender, DXF - [full list](https://github.com/assimp/assimp/blob/master/doc/Fileformats.md)
- Add `description` to `getDataType` - this will be displayed between Step 1 and Step 2
- Add warning message to `GltfMixin` when showing in 2D mode (Leaflet)
- Upgrade `husky` to `^8.0.1`
- Prevent looping when navigating between scenes in StoryPanel using keyboard arrows
- Fix bug where StoryPanel keyboard navigation persists after closing StoryPanel
- Fix select when clicking on multiple features in 2D (#5660)
- Implemented support for `featureInfoUrlTemplate` on 2D vector features (#5660)
- Implemented FeatureInfoMixin in GeojsonMixin (#5660)
- `GpxCatalogItem` now use `GeojsonMixin` for loading data. (#5660)
- `GeoRssCatalogItem` now use `GeojsonMixin` for loading data. (#5660)
- Upgrade i18next to `v21`
- Limit workbench item title to 2 lines and show overflow: ellipsis after.
- Add `allowFeaturePicking` trait to Cesium3dTileMixin.
- Feature Info now hidden on Cesium3dTiles items if `allowFeaturePicking` set to false. Default is true.
- Add `initFragmentPaths` support for hostnames different to `configUrl`/`applicationUrl`
- Add DOMPurify to `parseCustomHtmlToReact` (it was already present in `parseCustomMarkdownToReact`)
- Update `html-to-react` to `1.4.7`
- Add `ViewState` React context provider to `StandardUserInterface` - instead of passing `viewState` or `terria` props through components, please use
  - `useViewState` hook
  - `withViewState` HOC
- Move `GlobalTerriaStyles` from `StandardUserInterface` to separate file
- Add `ExternalLinkWithWarning` component - this will replace all URLs in story body and add a warning message when URLs are clicked on.
- Fixed a bug where adding `CesiumTerrainCatalogItem` to workbench didn't apply it when `configParameters.cesiumTerrainAssetId` or `configParameters.cesiumTerrainUrl` was set.
- `CesiumTerrainCatalogItem` will now show a status `In use` or `Not in use` in the workbench.
- Rewrote `CesiumTerrainCatalogItem` to handle and report network errors.
- Set `JulianDate.toIso8601` second precision to nanosecond - this prevents weird date strings with scientific/exponent notation (eg `2008-05-07T22:54:45.7275957614183426e-11Z`)
- Add attribution for Natural Earth II and NASA Black Marble basemaps.

#### 8.2.9 - 2022-07-13

- Pin `html-to-react` to `1.4.5` due to ESM module in dependency (`parse5`) breaking webpack
- Add step to `"Deploy TerriaMap"` action to save `yarn.lock` after `sync-dependencies` (for debug purposes)
- TSIfy `SharePanel`
- Move `includeStoryInShare` out of `ViewState` into local state
- Implement ability to navigate between scenes in StoryPanel using keyboard arrows
- Rename `FeatureInfoMixin` to `FeatureInfoUrlTemplateMixin`
- Move `featureInfoTemplate` and `showStringIfPropertyValueIsNull` from `FeatureInfoTraits` to `MappableTraits` (all mappable catalog items)
- Remove `FeatureInfoUrlTemplateTraits` from all models that don't use `FeatureInfoUrlTemplateMixin`
- Fix "Regions: xxx" short report showing for non region mapped items
- Fix `showInChartPanel` default for mappable items

#### 8.2.8 - 2022-07-04

- Improve Split/compare error handling
- Fix `itemProperties` split bug
- Table styling is disabled if `MultiPoint` are in GeoJSON
- Add `GeoJsonTraits.useOutlineColorForLineFeatures` - If enabled, `TableOutlineStyleTraits` will be used to color Line Features, otherwise `TableColorStyleTraits` will be used.
- Fix feature highliting for `Line`, `MultiLine` and `MultiPoint`
- Await Internationalisation initialisation in `Terria.start`
- `UserDrawing.messageHeader` can now also be `() => string`

#### 8.2.7 - 2022-06-30

- Fix `WorkbenchItem` title height
- Add region map info and move "No Data" message to `InfoSections` in `TableAutomaticStylesStratum`
- Fix missing `TableColorStyleTraits.legend` values in `ColorStyleLegend`
- Fix `DateTimeSelectorSection.changeDateTime()` binding.
- `RegionProvider.find*Variable` functions now try to match with and without whitespace (spaces, hyphens and underscores)
- Clean up `regionMapping.json` descriptions
- Implement Leaflet credits as a react component, so it is easier to maintain them. Leaflet view now show terria extra credits.
- Implement Cesium credits as a react component, so it is easier to maintain them.
- Implement data attribution modal for map data attributions/credits. Used by both Leaflet and Cesium viewers.
- Fixed translation of Leaflet and Cesium credits.
- TSXify `ChartPanelDownloadButton`
- `ChartPanelDownloadButton` will now only export columns which are visible in chart
- Cleanup `Mixin` and `Traits` inheritance
- Wrap the following components in `observer` - `ChartItem`, `LineChart`, (chart) `Legends`, `ChartPanelDownloadButton`
- Improve TerriaReference error logging
- Fix handling GeoJSON if features have null geometry
- Fix bug where map tools names appear as translation strings
- Allow IFC files to be added to a map from local or web data (Requires non-open source plugin)
- Rename `useTranslationIfExists` to `applyTranslationIfExists` so it doesn't look like a React hook.
- Added a required parameter i18n to `applyTranslationIfExists` to avoid having stale translated strings when the language changes.
- Fix `StoryBuilder` remove all text color
- Fix `FeatureInfoPanel` `Loader` color

#### 8.2.6 - 2022-06-17

- **Breaking changes:**
  - Changed translation resolution. Now the "translation" namespace loads only from `${terria.baseUrl}/languages/{{lng}}/translation.json` (TerriaJS assets) and "languageOverrides" loads from `languages/{{lng}}/languageOverrides.json` (a TerriaMap's assets)
- Removed EN & FR translation files from bundle. All translation files are now loaded on demand.
- Moved translation files from `lib/Language/*/translation.json` to `wwwroot/languages/*/translation.json`.
- Fixed default 3d-tiles styling to add a workaround for a Cesium bug which resulted in wrong translucency value for point clouds.
- Remove Pell dependency, now replaced with TinyMCE (WYSIWYG editor library).
- Added `beforeRestoreAppState` hook for call to `Terria.start()` which gets called before state is restored from share data.
- Made `order` optional for `ICompositeBarItem`.
- Fix `includes` path for `url-loader` rule so that it doesn't incorrectly match package names with `terriajs` as prefix.
- Add help button for bookmarking sharelinks to SharePanel (if that help item exists in config)

#### 8.2.5 - 2022-06-07

- Add Google Analytics event for drag and drop of files onto map.
- Allow users to choose whether Story is included in Share
- Fixed bug that broke Cesium when WebGL was not available. Reverts to Leaflet.
- Fixed bug where `new Terria()` constructror would try to access `document` and throw an error when running in NodeJS.
- Add WPS support for `Date` (additional to existing `DateTime`) and support for `ComplexData` `Date`/`DateTime` WPS Inputs.
- TSXified `StandardUserInterface` and some other components. If your TerriaMap imports `StandardUserInterface.jsx` remove the `.jsx` extension so webpack can find the new `.tsx` file.
- Fix use of `baseMapContrastColor` in region mapping/protomaps and remove `MAX_SELECTABLE_DIMENSION_OPTIONS`.
- `mapItems` can now return arbitrary Cesium primitives.
- Added progress of 3DTiles data source loading to Progress Bar.
- ProgressBar colour now depends on baseMapContrastColor - improves visibility on light map backgrounds.
- Update `terriajs-cesium` to `1.92.0`.
- Replace Pell WYSIWYG editor library with TinyMCE, allows richer editing of Stories in the Story Builder
- Added support for using Compare / Split Screen mode with Cesium 3D Tiles.
- Fix `BottomDock.handleClick` binding
- Use the theme base font to style story share panel.
- Fix problem with Story Prompt not showing
- Fix global body style (font and focus purple)
- Add `color:inherit` to `Button`

#### 8.2.4 - 2022-05-23

- Update protomaps to `1.19.0` - now using offical version.
- Fix Table/VectorStylingWorkflow for datasets with no columns/properties to visualise
- Improve default `activeStyle` in `TableMixin` - if no `scalar` style is found then find first style with enum, text and finally region.
- Add Mustache template support to `modelDimensions` for string properties in `option.value` (with the catalog member as context)
- Added a check for disableExport in ChartPanelDownloadButton.jsx. Prevents download button rendering.
- Fix `CatalogIndex` types
- Moved code for retrieving a model by id, share key or CatalogIndex to a new function `terria.getModelByIdShareKeyOrCatalogIndex`.
- Updated handling of `previewedItemId` to use new function `terria.getModelByIdShareKeyOrCatalogIndex`. This will now use CatalogIndex if the `previewedItemId` cannot be found in models or model share keys.
- Fixed a race condition inside ModalPopup that caused the explorer panel (data catalogue) to be stuck hidden until refresh.
- Fix bug that broke the `DiffTool` preventing it from opening.
- TSify `BottomDock` and `measureElement` components.
- Fixed a bug in `GltfMixin` which resulted in some traits missing from `GltfCatalogItem` and broke tools like the scene editor.
- Leaflet attribution can be set through `config.leafletAttributionPrefix`. Attribution HTML string to show on Leaflet maps. Will use Leaflet's default if undefined. To hide Leaflet attribution - set `leafletAttributionPrefix:""`
- Re-add missing `helpPanel.mapUserGuide` translation string
- Fix `sortMembersBy` for child `Groups` and `References`
- Add `raiseError` convenience method to `TerriaError`
- Improve `filterOutUndefined` types
- Add [Maki icons](https://labs.mapbox.com/maki-icons/) - these can be used in `TablePointStyleTraits`. For example `marker = "hospital"`
- Rename `ProtomapsImageryProvider.duplicate()` to `ProtomapsImageryProvider.clone()`.
- Add [`ts-essentials` library](https://github.com/ts-essentials/ts-essentials) - "a set of high-quality, useful TypeScript types that make writing type-safe code easier"
- `GeojsonMixin` improvements
  - `uveMvt` is now `useTableStylingAndProtomaps`
  - If `useTableStylingAndProtomaps` is true, then protomaps is used for Line and Polygon features, and `TableMixin` is used for Point features (see `createLongitudeLatitudeFeaturePerRow()`)
  - `GeoJsonTraits.style` is now only supported by Cesium primitives (if defined, then `useTableStylingAndProtomaps` will be false). Instead you can use `TableStyleTraits`
- `TableMixin` improvements
  - Add new `TableStyleMap` model, this is used to support `enum`, `bin` and `null` styles for the following:
    - `TablePointStyleTraits` - this supports markers (URLs or Maki icons) and rotation, width, height and pixelOffset.
    - Add `TableOutlineStyleTraits` - this supports color and width.
  - Legends are now handled by `TableAutomaticLegendStratum`
  - Legends will be merged across `TableStyleMaps` and `TableColorMap` - for example, marker icons will be shown in legend with correct colors. See `MergedStyleMapLegend`
  - Default `activeStyle` is now picked by finding the first column of type `scalar`, and then the first column of type `enum`, then `text` and then finally `region`.
- `ArcGisFeatureServiceCatalogItem` now uses Table styling and `protomaps`
- Adapted `BaseModel.addObject` to handle adding objects to `ArrayTraits` with `idProperty="index"` and `isRemoval`. The new object will be placed at the end of the array (across all strata).
- Add `allowCustomInput` property to `SelectableDimensionGroup` - if true then `react-select` will allow custom user input.
- `TableStylingWorkflow` improvements
  - Better handling of swapping between different color scheme types (eg enum or bin)
  - Add point, outline and point-size traits

#### 8.2.3 - 2022-04-22

- **Breaking changes:**
  - `CkanItemReference` no longer copies `default` stratum to target - please use `itemProperties` instead.
- **Revert** Use CKAN Dataset `name` property for WMS `layers` as last resort.
- Add support for `WebMapServiceCatalogGroup` to `CkanItemReference` - this will be used instead of `WebMapServiceCatalogItem` if WMS `layers` can't be identified from CKAN resource metadata.
  - Add `allowEntireWmsServers` to `CkanCatalogGroupTraits` - defaults to `true`
- Ignore WMS `Layers` with duplicate `Name` properties
- Fix selectable dimensions passing reactive objects and arrays to updateModelFromJson (which could cause problems with array detection).

#### 8.2.2 - 2022-04-19

- Fixed a whitescreen with PrintView.

#### 8.2.1 - 2022-04-13

- Fixed selectable-dimension checkbox group rendering bug where the group is hidden when it has empty children.

#### 8.2.0 - 2022-04-12

- **Breaking changes:**
  - Multiple changes to `GtfsCatalogItem`:
    - Removed `apiKey` in favour of more general `headers`
    - Removed unused `bearingDirectionProperty` & `compassDirectionProperty`
    - `image` is no longer resolved relative to the TerriaJS asset folder. This will allow using relative URLs for assets that aren't inside the TerriaJS asset folder. Any relative `image` urls should now have "build/TerriaJS/" prepended (the value of `terria.baseUrl`).
- Added `colorModelsByProperty` to `GtfsCatalogItem` which will colour 1 model differently for different vehichles based on properties matched by regular expression. E.g. colour a vehicle model by which train line the vehicle is travelling on.
- Fixed a bug where cross-origin billboard images threw errors in Leaflet mode when trying to recolour the image.
- Changed rounding of the numbers of the countdown timer in the workbench UI for items that use polling. The timer wil now show 00:00 for at most 500ms (instead of a full second). This means that for timers that are a multiple of 1000ms the timer will now show 00:01 for the last second before polling, instead of 00:00.
- TSified `BuildShareLink`, `InitSourceData` and `ShareData`.
- Added `HasLocalData` interface - which has `hasLocalData` property to implement.
- Added `ModelJson` interface - which provides loose type hints for Model JSON.
- Added `settings` object to `InitSourceData` - provides `baseMaximumScreenSpaceError, useNativeResolution, alwaysShowTimeline, baseMapId, terrainSplitDirection, depthTestAgainstTerrainEnabled` - these properties are now saved in share links/stories.
- Moved `setAlwaysShowTimeline` logic from `SettingsPanel` to `TimelineStack.ts`.

#### 8.1.27 - 2022-04-08

- Use CKAN Dataset `name` property for WMS `layers` as last resort.
- Set CKAN Group will now set CKAN Item `name` in `definition` stratum.
- Ignore GeoJSON Features with no geometry.
- Fix feedback link styling.
- Improve `CatalogIndexReference` error messages.

#### 8.1.26 - 2022-04-05

- **Breaking changes**
  - All dynamic groups (eg `WebMapServiceCatalogGroup`) will create members and set `definition` strata (instead of `underride`)
- New `GltfMixin`, which `GltfCatalogItem` now uses.
- Hook up `beforeViewerChanged` and `afterViewerChanged` events so they are
  triggered on viewer change. They are raised only on change between 2D and 3D
  viewer mode.
- Removed references to conversion service which is no longer used in version >=8.0.0.
- Added experimental routing system - there may be breaking changes to this system in subsequent patch releases for a short time. The routes currently include:
  - `/story/:share-id` ➡ loads share JSON from a URL `${configParameters.storyRouteUrlPrefix}:share-id` (`configParameters.storyRouteUrlPrefix` must have a trailing slash)
  - `/catalog/:id` ➡ opens the data catalogue to the specified member
- Fixed a polyline position update bug in `LeafletVisualizer`. Polylines with time varying position will now correctly animate in leaflet mode.
- Change button cursor to pointer
- Add `GeoJsonTraits.filterByProperties` - this can be used to filter GeoJSON features by properties
- Add GeoJSON `czmlTemplate` support for `Polygon/MultiPolygon`
- Add custom `heightOffset` property to `czmlTemplate`
- Fixed a bug where Cesium3DTilePointFeature info is not shown when being clicked.
- Added optional `onDrawingComplete` callback to `UserDrawing` to receive drawn points or rectangle when the drawing is complete.
- Fixed a bug in `BoxDrawing` where the box can be below ground after initialization even when setting `keepBoxAboveGround` to true.
- Add `itemProperties`, `itemPropertiesByType` and `itemPropertiesByIds` to `GroupTraits` and `ReferenceTraits`.
  - Properties set `override` strata
  - Item properties will be set in the following order (highest to lowest priority) `itemPropertiesByIds`, `itemPropertiesByType`, `itemProperties`.
  - If a parent group has `itemProperties`, `itemPropertiesByType` or `itemPropertiesByIds` - then child groups will have these values copied to `underride` when the parent group is loaded
  - Similarly with references.
- Fix `viewCatalogMember` bug - where `_previewItem` was being set too late.
- Improve error message in `DataPreview` for references.
- Fix alignment of elements in story panel and move some styling from scss to styled components
- Click on the stories button opens a story builder (button on the left from story number)
- Added ASGS 2021 regions to region mapping:
  - SA1-4 (e.g. sa3_code_2021)
  - GCCSA
  - STE & AUS (aliased to existing 2011/2016 data due to no change in geometry, names & codes)
- Added LGA regions from 2019 & 2021 to region mapping - only usable by lga code
- Increase `ForkTsCheckerWebpackPlugin` memoryLimit to 4GB
- Add `renderInline` option to markdownToHtml/React + TSify files
- Organise `lib/Map` into folder structure
- When `modelDimensions` are changed, `loadMapItems()` is automatically called
- Add `featureCounts` to `GeoJsonMixin` - this tracks number of GeoJSON Features by type
- Add `polygon-stroke`, `polyline-stroke` and `marker-stroke` to GeoJSON `StyleTraits` - these are only applied to geojson-vt features (not Cesium Primitives)
- TableMixin manual region mapping dimensions are now in a `SelectableDimensionGroup`
- Fix misc font/color styles
- Create reusable `StyledTextArea` component
- `Collapsible` improvements:
  - Add `"checkbox"` `btnStyle`
  - `onToggle` can now stop event propagation
  - `title` now supports custom markdown
- Add `rightIcon` and `textLight` props to `Button`
- New `addTerriaScrollbarStyles` scss mixin
- `TableAutomaticStylesStratum` now creates `styles` for every column - but will hide columns depending on `TableColumnType`
- `TableAutomaticStylesStratum.numberFormatOptions` is now `TableStyle.numberFormatOptions`
- Implement `TableColorStyleTraits.legendTicks` - this will determine number of ticks for `ContinuousColorMap` legends
- `DiscreteColorMap` will now use `minimumValue`/`maximumValue` to calculate bins
- `SelectableDimensions` improvements
  - Add `color`, `text`, `numeric` and `button` types
  - Add `onToggle` function to `SelectableDimensionGroup`
  - `Group` and `CheckboxGroup` now share the same UI and use `Collapsible`
  - `enum` (previously `select`) now uses `react-select` component
  - `color` uses `react-color` component
  - `DimensionSelectorSection` / `DimensionSelector*` are now named the same as the model - eg `SelectableDimension`
- Create `Portal`, `PortalContainer`,`SidePanelContainer` and `WorkflowPanelContainer`. There are used by `WorkflowPanel`.
- Create `WorkflowPanel` - a basic building block for creating Workflows that sit on top of the workbench
  - It has three reusable components, `Panel`, `PanelButton`, `PanelMenu`
- Create `selectableDimensionWorkflow` - This uses `WorkflowPanel` to show `SelectableDimensions` in a separate side panel.
  - `TableStylingWorkflow` - set styling options for TableMixin models
  - `VectorStylingWorkflow` - this extends `TableStylingWorkflow` - used to set styling options for GeoJsonMixin models (for Protomaps/geojson-vt only)
- Create `viewingControls` concept. This can be used to add menu items to workbench items menu (eg "Remove", "Export", ...)
  - TSXify `ViewingControls`
- Add temporary `legendButton` property - this is used to show a "Custom" button above the Legend if custom styling has been applied
  - This uses new `TableStyle.isCustom` property
- Move workbench item controls from `WorkbenchItem.jsx` `WorkbenchItemControls.tsx`
- Add `UrlTempalteImageryCatalogItem`, rename `RasterLayerTraits` to `ImageryProviderTraits` and add some properties.
- Added `ViewingControlsMenu` for making catalog wide extensions to viewing controls options.
- Added `MapToolbar`, a simpler API for adding buttons to the map navigation menu for the most common uses cases.
- Added `BoxDrawing` creation methods `fromTransform` and `fromTranslationRotationScale`.
- Fixed a bug where `zoom` hangs for catalog items with trait named `position`.
- Moved workflows to `Models/Workflows` and added helper method `runWorkflow` to invoke a workflow.
- Change NaturalEarth II basemap to use `url-template-imagery`
- Remove Gnaf API related files as the service was terminated.

#### 8.1.25 - 2022-03-16

- Fix broken download link for feature info panel charts when no download urls are specified.
- Fixed parameter names of WPS catalog functions.
- Improve WMS 1.1.1 support
  - Added `useWmsVersion130` trait - Use WMS version 1.3.0. True by default (unless `url` has `"version=1.1.1"` or `"version=1.1.0"`), if false, then WMS version 1.1.1 will be used.
  - Added `getFeatureInfoFormat` trait - Format parameter to pass to GetFeatureInfo requests. Defaults to "application/json", "application/vnd.ogc.gml", "text/html" or "text/plain" - depending on GetCapabilities response
- Add `legendBackgroundColor` to `LegendOwnerTraits` and `backgroundColor` to `LegendTraits`
- Add `sld_version=1.1.0` to `GetLegendGraphics` requests
- Filter `"styles","version","format","srs","crs"` conflicting query parameters from WMS `url`
- WMS `styles`, `tileWidth`, `tileHeight` and `crs`/`srs` will use value in `url` if it is defined (similar to existing behavior with `layers`)
- WMS will now show warning if invalid `layers` (eg if the specified `layers` don't exist in `GetCapabilities`)
- ArcGisFeatureServerCatalogItem can now load more than the maximum feature limit set by the server by making multiple requests, and uses GeojsonMixin
- Avoid creating duplication in categories in ArcGisPortalCatalogGroup.
- Fix `CatalogMemberMixin.hasDescription` null bug
- `TableStyle` now calculates `rectangle` for point based styles
- Fixed error installing dependencies by changing dependency "pell" to use github protocol rather than unencrypted Git protocol, which is no longer supported by GitHub as of 2022-03-15.

#### 8.1.24 - 2022-03-08

- Ignores duplicate model ids in members array in `updateModelFromJson`
- Add support for `crs` property in GeoJSON `Feature`
- Add feature highlighting for Protomaps vector tiles
- Add back props `localDataTypes` and `remoteDataTypes` to the component `MyData` for customizing list of types shown in file upload modal.

#### 8.1.23 - 2022-02-28

- **Breaking changes**:
  - `IDEAL ZOOM` can be customised by providing `lookAt` or `camera` for `idealZoom` in `MappableTraits`. The `lookAt` takes precedence of `camera` if both exist. The values for `camera` can be easily obtained from property `initialCamera` by calling shared link api .

* Fixed crash caused by ArcGisMapServerCatalogItem layer missing legend.
* Refactored StoryPanel and made it be collapsible
* Added animation.ts as a utility function to handle animation end changes (instead of using timeout)
* Fixed a bug where `buildShareLink` serialised the feature highlight model & geometry. Picked features are still serialised and geometry is reloaded on accessing the share link.

#### 8.1.22 - 2022-02-18

- Added play story button in mobile view when there is an active story
- `IDEAL ZOOM` can be customised by providing `idealZoom` property in `MappableTraits`.
- Fix `AddData` options

#### 8.1.21 - 2022-02-08

- Fixed bug where WMS layer would crash terria if it had no styles, introduced in 8.1.14

#### 8.1.20 - 2022-02-04

- Fixed whitescreen on Print View in release/production builds

#### 8.1.19 - 2022-01-25

- Add WMS support for `TIME=current`
- Only show `TableMixin.legends` if we have rows in dataColumnMajor and mapItems to show
- Add `WebMapServiceCatalogGroup.perLayerLinkedWcs`, this can be used to enable `ExportWebCoverageService` for **all** WMS layers. `item.linkedWcsCoverage` will be set to the WMS layer `Name` if it is defined, layer `Title` otherwise.
- MagdaReference can use addOrOverrideAspects trait to add or override "terria" aspect of target.
- Added new print preview page that opens up in a new window
- TSXified PrintView

#### 8.1.18 - 2022-01-21

- Add missing default Legend to `TableAutomaticStylesStratum.defaultStyle`
- Fix a bug in CompositeCatalogItem that causes share URLs to become extremely long.
- Fix `OpacitySection` number precision.
- Add `sortMembersBy` to `GroupTraits`. This can be set to sort group member models - For example `sortMembersBy = "name"` will alphabetically sort members by name.
- Remove `theme.fontImports` from `GlobalTerriaStyles` - it is now handled in `TerriaMap/index.js`
- Add check to `featureDataToGeoJson.getEsriFeature` to make sure geometry exists

#### 8.1.17 - 2022-01-12

- **Breaking changes**:
  - Minimum node version is now 12 after upgrading node-sass dependency

* Automatically cast property value to number in style expressions generated for 3d tiles filter.
* Re-enable procedure and observable selectors for SOS items.
* Fix broken "Ideal zoom" for TableMixin items.
* The opacity of 3d tiles can now be changed with the opacity slider in the workbench
* RasterLayerTraits and Cesium3dTilesTraits now share the newly created OpacityTraits
* `disableOpacityControl` is now a trait and can be set in the catalog.
* TSXified OpacitySection
* Upgrade compiler target from es2018 to es2019
* Fix default table style legends
* Remove SOS defaults legend workaround
* Update NodeJS version to 14 in `npm-publish` GitHub action

#### 8.1.16 - 2021-12-23

- Added region mapping support for Commonwealth Electoral Divisions as at 2 August 2021 (AEC) as com_elb_name_2021.

#### 8.1.15 - 2021-12-22

- Fix sharelink bug, and make `isJson*` type checks more rigorous
- Remove `uniqueId` from `CatalogMemberMixin.nameInCatalog` and add it as fallback to `CatalogMemberMixin.name`
- Add `shareKeys` and `nameInCatalog` to `CatalogIndexReference`.
- Remove `description` field from `CatalogIndex`
  - The `CatalogIndex` can now be used to resolve models in sharelinks
- Add support for zipped `CatalogIndex` json files.
- Fix `SplitReferences` which use `shareKeys`
- Make `isJson*` type assertion functions more rigorous
  - Add `deep` parameter, so you can use old "shallow" type check for performance reasons if needed
- Add Shapefile to `CkanDefaultFormatsStratum`
- Fix `ArcGisMapServerCatalogItem` metadata bug
- Remove legend traits from CatalogMemberMixin, replacing them with LegendOwnerTraits, and add tests to enforce correct use of legends.
- Add better support for retreiving GeoJsonCatalogItem data through APIs, including supporting geojson nested within json objects
- Fixed `ContinuousColorMap` min/max value bug.
- `TableStyle.outlierColor` is now only used if `zFilter` is active, or `colorTraits.outlierColor` is defined
- Add `forceConvertResultsToV8` to `WebProcessingServiceCatalogFunction`. If your WPS processes are returning v7 json, you will either need to set this to `true`, or set `version: 0.0.1` in JSON output (which will then be automatically converted to v8)
- Cleanup `CatalogFunction` error handling
- Fix `SelectAPolygonParameterEditor` feature picking (tsified)
- Add `WebMapServiceCatalogItem.rectangle` support for multiple WMS layers
- Fix picked feature highlighting for ArcGis REST API features (and TSify `featureDataToGeoJson`)
- Re-enable GeoJSON simple styling - now if more than 50% of features have [simple-style-spec properties](https://github.com/mapbox/simplestyle-spec) - automatic styling will be disabled (this behaviour can be disabled by setting `forceCesiumPrimitives = false`)
- Don't show `TableMixin` `legends` or `mapItems` if no data
- Fix `GeoJsonCatalogItem.legends`
- Add `isOpen` to `TerriaReferenceTraits`

#### 8.1.14 - 2021-12-13

- **Breaking changes**:
  - `Result.throwIfUndefined()` will now only throw if `result.value` is undefined - regardless of `result.error`

* Reimplement option to zoom on item when adding it to workbench, `zoomOnAddToWorkbench` is added to `MappableTraits`.
* Update terria-js cesium to `1.81.3`
* Re-allowed models to be added to `workbench` if the are not `Mappable` or `Chartable`
* Moved `WebMapServiceCatalogItem.GetCapbilitiesStratum` to `lib\Models\Catalog\Ows\WebMapServiceCapabilitiesStratum.ts`
* Moved `WebMapServiceCatalogItem.DiffStratum` to `DiffableMixin`
* `callWebCoverageService` now uses version WCS `2.0.0`
  - All WCS export functionality is now in `ExportWebCoverageServiceMixin`
  - Added `WebCoverageServiceParameterTraits` to `WebMapServiceCatalogItemTraits.linkedWcsParameters`. It includes `outputFormat` and `outputCrs`
  - Will attempt to use native CRS and format (from `DescribeCoverage`)
  - No longer sets `width` or `height` - so export will now return native resolution
* Anonymize user IP when using google analytics.
* Fix crash when TableMixin-based catalog item had invalid date values
* Fix `WebMapServiceCatalogItem.styles` if `supportsGetLegendGraphics = false`. This means that if a WMS server doesn't support `GetLegendGraphics` requests, the first style will be set as the default style.

#### 8.1.13 - 2021-12-03

- Paramerterised the support email on the help panel to use the support email in config
- Refactored `TableColumn get type()` to move logic into `guessColumnTypeFromValues()`
- `TableMixin.activeStyle` will set `TableColumnType = hidden` for `scalar` columns with name `"id"`, `"_id_"` or `"fid"`
- Fix bug `TableColumn.type = scalar` even if there were no values.
- Table columns named `"easting"` and `"northing"` are now hidden by default from styles
- `TableColumn.type = enum` requires at least 2 unique values (including null) to be selected by default
- Tweak automatic `TableColumn.type = Enum` for wider range of values
- Exporting `TableMixin` will now add proper file extensions
- Added `TimeVaryingTraits.timeLabel` trait to change label on `DateTimeSelectorSection` (defaults to "Time:")
  - This is set to `timeColumn.title`
- `TableColumn` will try to generate prettier `title` by un-camel casing, removing underscores and capitalising words
- `TableStyle` `startDates`, `finishDates` and `timeIntervals` will only set values for valid `rowGroups` (invalid rows will be set to `null`). For example, this means that rows with invalid regions will be ignored.
- Add "Disable style" option to `TableMixin.styleDimensions` - it can be enabled with `TableTraits.showDisableStyleOption`
- Added `timeDisableDimension` to `TableMixin` - this will render a checkbox to disable time dimension if `rowGroups` only have a single time interval per group (i.e. features aren't "moving" across time) - it can be enabled with `TableTraits.showDisableTimeOption` - `TableAutomaticStylesStratum` will automatically enable this if at least 50% of rowGroups only have one unique time interval (i.e. they don't change over time)\
- Remove border from region mapping if no data
- Add `baseMapContrastColor` and `constrastColor` to `BaseMapModel`
- Fixed `TableMixin.defaultTableStyle.legends` - `defaultTableStyle` is now not observable - it is created once in the `contructor`
- Removed `Terria.configParameters.enableGeojsonMvt` - geojson-vt/Protomaps is now used by default
- `GpxCatalogItem` now uses `GeojsonMixin`
- Add an external link icon to external hyperlink when using method `parseCustomHtmlToReact`. This feature can be switched off by passing `{ disableExternalLinkIcon: true }` in `context` argument.
- Tsify `sendFeedback.ts` and improve error messages/notifications
- Removed unused overrideState from many DataCatalog React components.
- Fixed a bug where adding a timeseries dataset from the preview map's Add to map button didn't add the dataset to the `timelineStack`.
- Fixed incorrect colour for catalog item names in the explorer panel when using dynamic theming.
- Moved `CatalogIndex` loading from constructor (called in `Terria.start`) to `CatalogSearchProvider.doSearch` - this means the index will only be loaded when the user does their first search
- Add basic auth support to `generateCatalogIndex`, fix some bugs and improve performance
- Update terria-js cesium to `1.81.2`
- Add `uniqueId` as fallback to `nameInCatalog`
- Remove duplicated items from `OpenDataSoftGroup` and `SocrataGroup`

#### 8.1.12 - 2021-11-18

- Bigger zoom control icons.
- Modified "ideal zoom" to zoom closer to tilesets and datasources.
- Added `configParameters.feedbackPostamble`. Text showing at the bottom of feedback form, supports the internationalization using the translation key
- `GeoJsonMixin.style["stroke-opacity"]` will now also set `polygonStroke.alpha` and `polylineStroke.alpha`
- Reduce `GeoJsonMixin` default stroke width from `2` to `1`
- Add `TableMixin` styling to `GeoJsonMixin` - it will treat geojson feature properties as "rows" in a table - which can be styled in the same way as `TableMixin` (eg CSV). This is only enabled for geojson-vt/Protomaps (which requires `Terria.configParameters.enableGeojsonMvt = true`). For more info see `GeojsonMixin.forceLoadMapItems()`
  - This can be disabled using `GeojsonTraits.disableTableStyle`
- Opacity and splitting is enabled for Geojson (if using geojson-vt/protomaps)
- Replaced `@types/geojson` Geojson types with `@turf/helpers`
- In `GeojsonMixin` replaced with `customDataLoader`, `loadFromFile` and `loadFromUrl` with `forceLoadGeojsonData`
- `GeojsonMixin` will now convert all geojson objects to FeatureCollection
- Exporting `GeojsonMixin` will now add proper file extensions
- `WebFeatureServiceCatalogItem` now uses `GeoJsonMixin`
- Fix `ProtomapsImageryProvider` geojson feature picking over antimeridian
- Add Socrata group to "Add web data
- Added "marker-stroke-width", "polyline-stroke-width", "polygon-stroke-width" to `GeojsonStyleTraits` (Note these are not apart of [simplestyle-spec](https://github.com/mapbox/simplestyle-spec/tree/master/1.1.0) and can only be used with `geojson-vt`)
- Add a method refreshCatalogMembersFromMagda to Terria class.
- Renable `useNativeResolution` on mobile
- Store `useNativeResolution`, `baseMaximumScreenSpaceError` as local properties
- Moved CKAN default `supportedFormats` to `CkanDefaultFormatsStratum`
- Add properties to `CkanResourceFormatTraits`
  - `maxFileSize` to filter out resources with large files (default values: GeoJSON = 150MB, KML = 30MB, CZML = 50MB)
  - `removeDuplicates` (which defaults to true) so we don't get duplicate formats for a dataset (it will check `resource.name`)
    - If there are multiple matches, then the newest (from resource.created property) will be used
  - `onlyUseIfSoleResource` to give a given resource format unless that is all that exists for a dataset
- Add CKAN `useSingleResource`, if `true`, then the highest match from `supportedResourceFormats` will be used for each dataset
- ArcGis Map/Feature Service will now set CRS from `latestWkid` if it exists (over `wkid`)
- Fix CKAN ArcGisFeatureService resources
- ArcGisFeatureServer will now set `outSR=4326` so we don't need to reproject client-side

#### 8.1.11 - 2021-11-15

- Fix `SettingsPanel` type issue

#### 8.1.10 - 2021-11-15

- Fix `CswCatalogGroup` XML types
- Added `MAINCODE` aliases for all ABS Statistical Area regions that were missing them.
- Fixed `superGet` replacement in webpack builds with babel versions `7.16.0` and above.

#### 8.1.9 - 2021-11-01

- TSify workbench splitter control and fix broken styling.
- Fix app crash when opening AR tool.

#### 8.1.8 - 2021-10-29

- Tsified `SettingPanel`
- Moved `setViewerMode` function from `Terria` class to `ViewerMode`
- Refactored checkbox to use children elements for label instead of label
  property, `isDisabled`, `isChecked` and `font-size: inherit` style is passed
  to each child element (so propper styling is maintained)
- Fix an internal bug where Cesium.prototype.observeModelLayer() fails to remove 3D tilesets in certain cases.
- Rename `TerriaError._shouldRaiseToUser` to `overrideRaiseToUser`
  - Note: `userProperties.ignoreError = "1"` will take precedence over `overrideRaiseToUser = true`
- Fix `overrideRaiseToUser` bug causing `overrideRaiseToUser` to be set to `true` in `TerriaError.combine`
- Add `rollbar.warning` for `TerriaErrorSeverity.Warning`
- Disable `zFilter` by default
- Remove use of word "outlier" in zFilter dimension and legend item (we now use "Extreme values")
- Add `cursor:pointer` to `Checkbox`
- Fix `MapNavigation` getter/setter `visible` bug.
  - Replace `CompositeBarItemController` `visible` setter with `setVisible` function
- Use `yarn` in CI scripts (and upgrade node to v14)
- Fix app crash when previewing a nested reference in the catalog (eg when viewing an indexed search result where the result is a reference).
- Ported feaure from v7 to set WMS layers property from the value of `LAYERS`, `layers` or `typeName` from query string of CKAN resource URL.

#### 8.1.4 - 2021-10-15

- Make flex-search usage (for `CatalogIndex`) web-worker based
- Add `completeKnownContainerUniqueIds` to `Model` class - This will recursively travese tree of knownContainerUniqueIds models to return full list of dependencies
- Add all models from `completeKnownContainerUniqueIds` to shareData.models (even if they are empty)

#### 8.1.3 - 2021-10-14

- Reimplement map viewer url param
- Added `terriaError.importance` property. This can be set to adjust which error messages are presented to the user.
  - `terriaErrorNotification` and `WarningBox` will use the error message with highest importance to show to the user ("Developer details" remains unchanged)
- Add `terriaError.shouldRaiseToUser` override, this can be used to raise errors with `Warning` severity.
- `terriaError.raisedToError` will now check if **any** `TerriaError` has been raised to the user in the tree.
- `workbench.add()` will now keep items which only return `Warning` severity `TerriaErrors` after loading.
- Improve SDMX error messages for no results
- Fix SDMX FeatureInfoSection time-series chart to only show if data exists.
- Improve GeoJSON CRS projection error messages
- Add `Notification` `onDismiss` and `ignore` properties.
- Fix `AsyncLoader` result bug
- Remove `Terria.error` event handler
- Refactor `workbench.add` to return `Result`
- Consolidated network request / CORS error message - it is now in `t("core.terriaError.networkRequestMessage")`.
  - It can be injected into other translation strings like so: `"groupNotAvailableMessage": "$t(core.terriaError.networkRequestMessage)"`
  - Or, you can use `networkRequestError(error)` to wrap up existing `TerriaError` objects
- Fix incorrect default `configParameters.feedbackPreamble`
- Fix incorrect default `configParameters.proj4def` - it is now `"proj4def/"`
- Fix Branding component. It wasn't wrapped in `observer` so it kept getting re-rendered
- Add `FeedbackLink` and `<feedbacklink>` custom component - this can be used to add a button to open feedback dialog (or show `supportEmail` in feedback is disabled)
- Fix `ContinuousColorMap` `Legend` issue due to funky JS precision
- Fix mobx computed cycle in `CkanDatasetStratum` which was making error messages for failed loading of CKAN items worse.

#### 8.1.2 - 2021-10-01

- Removed duplicate Help icon and tooltip from the map navigation menu at the bottom as it is now shown in the top menu.
- Fixed a bug where the app shows a scrollbar in some instances.
- Wrap clean initSources with action.
- Modified `TerriaReference` to retain its name when expanded. Previously, when the reference is expanded, it will assume the name of the group or item of the target.
- Proxy `catalogIndex.url`

#### 8.1.1 - 2021-09-30

- **Breaking changes:**
  - `blacklist` has been renamed to `excludeMembers` for `ArcGisPortalCatalogGroup` and `CkanCatalogGroup`.

* Tsifyied and refactored `RegionProvider` and `RegionProviderList`, and re-enabled `loadRegionIDs`
* `TableColorMap` `minimumValue` and `maximumValue` will now take into account valid regions.
* `tableMixin.loadRegionProviderList()` is now called in `tableMixin.forceLoadMapItems()` instead of `mappableMixin.loadMapItems()`
* Add TableColumn and TableStyle `ready` computed property. Columns will only be rendered if `ready` is `true`. At the moment it is only used to wait until `loadRegionIDs` has finished.
* Moved region mapping `ImageryProvider` code to `lib/Table/createRegionMappedImageryProvider.ts`
* Fix `ChartPanel` import `Result` bug.
* Improve handling of featureInfoTemplate for composite catalog items.
* Mobile help menu will now show a link to map user guide if it is configured in `Terria.configParameters.helpItems`.
* Fixed the layout of items in mobile navigation
* Add Mapbox Vector Tile support. This is using [protomaps.js](https://github.com/protomaps/protomaps.js) in the new `ProtomapsImageryProvider`. This includes subset of MVT style specification JSON support.
* `MapboxVectorCanvasTileLayer` is now called `ImageryProviderLeafletGridLayer`
* `CesiumTileLayer` is now called `ImageryProviderLeafletTileLayer`.
* Added `geojson-vt` support to `GeoJsonMixin`, which will tile geojson into vector tiles on the fly, and use the new `ProtomapsImageryProvider`.
* Added `configParameter.enableGeojsonMvt` temporary feature flag for experimental Geojson-Mapbox vector tiles. Default is `false`.
* Added `forceCesiumPrimitives` to `GeoJsonTraits`. This can be used to render cesium primitives instead of Mapbox vector-tiles (if `configParameter.enableGeojsonMvt` is `true`)
* Add `scale` observable to `TerriaViewer`. This will give distance between two pixels at the bottom center of the screen in meters.
* Fixed `withControlledVisibility` method to inherit `propTypes` of its wrapped component.
* Added `MinMaxLevelMixin` and `MinMaxLevelTraits` to handle defining min and max scale denominator for layers.
* Extracted function `scaleToDenominator` to core - for conversion of scale to zoom level.
* Share/start data conversion will now only occur if `version` property is `0.x.x`. Previously, it was `version` property is **not** `8.x.x`
* Filter table column values by Z Score. This is controlled by the following `TableColorStyleTraits`:
  - `zScoreFilter` - Treat values outside of specifed z-score as outliers, and therefore do not include in color scale. This value is magnitude of z-score - it will apply to positive and negative z-scores. For example a value of `2` will treat all values that are 2 or more standard deviations from the mean as outliers. This must be defined to be enabled - currently it is only enabled for SDMX (with `zScoreFilter=4`).
  - `zScoreFilterEnabled - True, if z-score filter is enabled
  - `rangeFilter` - This is applied after the `zScoreFilter`. It is used to effectively 'disable' the zScoreFilter if it doesn't cut at least the specified percange of the range of values (for both minimum and maximum value). For exmaple if `rangeFilter = 0.2`, then the zScoreFilter will only be effective if it cuts at least 20% of the range of values from the minimum and maximum value
* Add `outlierColor` to `ContinuousColorMap`
* Add `placement` to `SelectableDimension`. This can be used to put `SelectableDimension` below legend using `placement = "belowLegend`
* Add `SelectableDimensionCheckbox` (and rename `SelectableDimension` to `SelectableDimensionSelect`)
* Add `outlierFilterDimension` checkbox `SelectableDimension` to workbench to enable/disable dimension
* Extend `tableStyle.rowGroups` to regions
* Fix `spreadFinishTime` bug
* Fix diverging `ContinuousColorMap` - it will now center color scale around 0.
* Refactor `SocrataMapViewCatalogItem` to use `GeoJsonMixin`
* `SocrataCatalogGroup` will not not return groups for Facets if there is only one - so it skips an unnecessary group level.
* Update protomaps.js to `1.5.0`
* SDMX will now disable the region column if less than 2 valid regions have been found
* Set `spreadStartTime` and `spreadFinishTime` to `true` for SDMX
* Add SDMX `metadataURLs` from dataflow annotations
* Improve SDMX chart titles
* `TableMixin` will now remove data if an error occurs while calling `forceLoadTableData`
* Make `regionColumn` `isNullable` - this means region column can be disabled by setting to `null`.
* Fix scalar column color map with a single value
* TableMixin will now clear data if an error occurs while calling `forceLoadTableData`
* `TableMixin` will now not return `mapItems` or `chartItems` if `isLoading`
* SDMX will now use `initialTimeSource = stop`
* Fix `duplicateModels` duplicating observables across multiple models
* Support group models in workbench -- All members will be automatically added to the map.
* Added location search button to welcome modal in mobile view.
* Add `DataUrlTraits` to `CatalogMemberTraits.dataUrls`. It contains an array of data URLS (with optional `title` which will render a button). It is handled the same as `MetadataUrls` except there is a `type` property which can be set to `wcs`, `wfs`... to show info about the URL.
* Made search location bar span full width in mobile view.
* Automatically hide mobile modal window when user is interacting with the map.
* Disabled feature search in mobile
* Disabled export (clip&ship) in mobile
* Fixed misplaced search icon in mobile safari.
* Prevents story text from covering the whole screen in mobile devices.
* Add `CatalogIndex`, `CatalogIndexReference` and `generateCatalogIndex()` script. These can be used to generate a static JSON index of a terria catalog - which can then be searched through using `flexsearch`
* Added `weakReference` flag `ReferenceMixin`, this can be used to treat References more like a shortcut (this means that `sourceReference` isn't used when models are shared/added to the workbench - the `target` is used instead)
* GroupMixin.isMixedInto and MappableMixin.isMixedInto are now more strict - and won't pass for for References with `isMappable` or `isGroup`.
* `Workbench.add` can now handle nested `References` (eg `CatalogIndexReference -> CkanReference -> WMSCatalogItem`).
* Add `description` trait to `CatalogMemberReferenceTraits`
* Added `excludeMembers` property to `GroupTraits` (this replaced the `blacklist` property in v7). It is an array of strings of excluded group and item names. A group or item name that appears in this list will not be shown to the user. This is case-insensitive and will also apply to all child/nested groups
* Fixes an app crash on load in iOS-Safari mobile which was happening when rendering help panel tooltips.
* Fixed `WebMapServiceCatalogItem` not sending additional `parameters` in `GetFeatureInfo` queries.
* Changed mobile header icons and improved styling.
* Fixed a problem with computeds and AsyncLoader when loading `mapItems` (and hence children's `mapItems`) of a CompositeCatalogItem.
* Fix `YDYRCatalogFunction` `description`
* Extend input field for search in mobile view to full width of the page.
* Automatically hide mobile modal window when user is interacting with the map (like picking a point or drawing a shape).
* Adjusted styling of x-axis labels in feature info panel to prevent its clipping.
* When expanding charts from the same catalog item, we now create a new item if the expanded chart has a different title from the previously expanded chart for the same item. This behavior matches the behavior in `v7`.
* Improve status message when feature info panel chart is loading
* Fix broken chart panel download button.
* Changed @vx/_ dependencies to @visx/_ which is the new home of the chart library
* The glyph style used for chart points can now be customized.
* Added `TerriaReference` item, useful for mounting a catalog tree from an external init file at any position in the current map's catalog tree.
* Changed @vx/_ dependencies to @visx/_ which is the new home of the chart library
* The glyph style used for chart points can now be customized.
* Chart tooltip and legend bar can now fit more legends gracefully.

#### 8.1.0 - 2021-09-08

- **Breaking changes:**
  - Overhaul of map navigation: items no longer added inside UserInterface using <Nav> jsx.

* New version of map navigation ([#5062](https://github.com/TerriaJS/terriajs/pull/5062))
  - It consists of
    - a high level api `MapNavigationModel` for managing the navigation items, which is responsible for managing the state of navigation items. It is passing commands to invidual item controller.
    - a `MapNavigationItemController` that holds and control the state of navigation item. When new navigation item is created it should extend controller and provide the definition on how it state should be updated.
  - Terria exposes instance of navigation model to the world.
  - Converted all existing navigation items to utilise new navigation model, and registered them in terria navigation model (`registerMapNavigations.tsx`).
  - Resolved issue with some navigation items not being clickable on mobile due to overlap from others.
* Fixed a bug in Difference tool where difference image was showing with zero opacity in some situations.
* Fixed `CzmlCatalogItem` to react correctly to input data changes.

#### 8.0.1 - 2021-09-06

- Added `catalog-converter` support for v7 `#start` data.
- add french Help button translation
- Enable FeatureInfoSectionSpec tests
- Add `itemProperties` to `ArcGisMapServerCatalogGroupTraits` so that `ArcGisMapServerCatalogGroup` can override relevant traits of its layers.
- Add `feature` object to `FeatureInfoSection.getTemplateData`
- Add a way to replace text in feature info templates. See [Replace text](doc/connecting-to-data/customizing-data-appearance/feature-info-template.md) for details.
- Fixed unnecessary model reloads or recomputing of `mapItems` when switching between story scenes.
- Fixed story reset button.
- Moved help button to the top menu

#### 8.0.0 - 2021-08-13

- **Breaking changes**:
  - Require `translate#` in front of translatable content id in `config.json` (i.e. `helpContent`).
  - `colorPalette` no longer supports a list of CSS colors (eg `rgb(0,0,255)-rgb(0,255,0)-rgb(255,0,0)`). Instead please use `binColors`.
  - Organise `Traits` folder into `Traits/Decorators` and `Traits/TraitsClasses`
  - Renamed all mixin instance type definitions to `XMixin.Instance`.
  - Basemaps are now defined as `baseMaps` object (see [baseMaps object docs](./doc/customizing/initialization-files.md#basemaps))
    - list of available basemaps is defined in `baseMaps.items`. This list is combined with default base maps so it's possible to override defaults
    - definition of `initBaseMapId` and `initBaseMapName` are moved to `baseMaps.defaultBaseMapId` and `baseMaps.defaultBaseMapName`
    - `previewBaseMapId` is moved to `baseMaps.previewBaseMapId`
    - implemented `baseMaps.enabledBaseMaps` array of base map ids to define a list of baseMaps available to user
    - updated docs for `baseMaps`
  - `$color-splitter` and `theme.colorSplitter` has been replaced with `$color-secondary` and `theme.colorSecondary`
  - `canZoomTo` has bee replaced with `disableZoomTo` in `MappableTraits`
  - `showsInfo` has been replaced with `disableAboutData` in `CatalogMemberTraits`
  - `AsyncLoader` loadXXX methods now return `Result` with `errors` **they no longer throw errors** - if you need errors to be thrown you can use `(await loadXX).throwIfError()`.
  - Removed `openGroup()` - it is replaced by `viewState.viewCatalogMember`
  - Renamed `ReferenceMixin.is` to `ReferenceMixin.isMixedInto`

* Fixed a bug with numeric item search where it sometimes fails to return all matching values.
* Respect order of objects from lower strata in `objectArrayTrait`.
* Fix datetime button margin with scroll in workbench.
* Fix checkbox when click happen on svg icon. (#5550)
* Added progress indicator when loading item search tool.
* Add `nullColor` to `ConstantColorMap` - used when `colorColumn` is of type `region` to hide regions where rows don't exist.
* `TableStyles` will only be created for `text` columns if there are no columns of type `scalar`, `enum` or `region`.
* Moved `TableStyle.colorMap` into `TableColorMap`
* Replaced `colorbrewer.json` with `d3-scale-chromatic` - we now support d3 color scales (in addition to color brewer) - see https://github.com/d3/d3-scale-chromatic
* Added `ContinuousColorMap` - it will now be used by default for `scalar` columns
  - To use `DiscreteColorMap` - you will need to set `numberOfBins` to something other than `0`.
* `TableColorMap` default color palette for `scalar` columns is not `Reds` instead of `RdYlOr`
* Legends for `scalar` columns will now calculate optimal `numberFormatOptions.maximumFractionDigits` and `numberFormatOptions.minimumFractionDigits`
* Fix sharing user added data of type "Auto-detect".
* #5605 tidy up format string used in `MagdaReference`
* Fix wms feature info returning only one feature
* `WebMapServiceCatalogGroup` will now create layer auto-IDs using `Name` field to avoid ID clashes.
* Added `GroupMixin` `shareKey` generation for members - if the group has `shareKeys`.
* Organise `Traits` folder into `Traits/Decorators` and `Traits/TraitsClasses
* Organise `Traits` folder into `Traits/Decorators` and `Traits/TraitsClasses`
* I18n-ify shadow options in 3DTiles and some strings in feature info panel.
* Fix `StyledIcon` css `display` clash
* Limit `SelectableDimension` options to 1000 values
* Added support for `SocrataCatalogGroup` and `SocrataMapViewCatalogGroup`
  - Notes on v7 to v8 Socrata integration:
    - Share links are not preserved
    - Added basic support for dataset resources
* Organise `Models` directory into multiple sub-directories (#5626)
  - New model related classes are moved to `Models/Definition`
  - Catalog related files are moved to `Models/Catalog`
    - ESRI, OWS, GTFS and CKAN related files are moved to their own sub-directories in `Models/Catalog/`
    - Other Catalog items related files are moved to `Models/Catalog/CatalogItems`
    - Other Catalog items related files are moved to `Models/Catalog/CatalogGroups`
    - Catalog functions related files are moved to `Models/Catalog/CatalogFunction`
  - Removed unused Models files
* Modified BadgeBar to be more tolerant to longer strings
* Added `MapboxMapCatalogItem`.
* Added `MapboxStyleCatalogItem`.
* Fix splitter thumb icon vertical position
* Renamed all mixin instance type definitions to `XMixin.Instance`.
* Clean up `ViewControl` colors
  - `$color-splitter` and `theme.colorSplitter` has been replaced with `$color-secondary` and `theme.colorSecondary`
* Clean up `SplitterTraits`
  - `SplitterTraits` is now included in `RasterLayerTraits`
  - Removed `supportsSplitter` variable
  - Added `disableSplitter` trait
* Clean up `canZoomTo`
  - Replaced with `disableZoomTo` in `MappableTraits`
* Clean up `showsInfo`
  - Replaced with `disableAboutData` in `CatalogMemberTraits`
* Add `TerriaErrorSeverity` enum, values can be `Error` or `Warning`.
  - Errors with severity `Error` are presented to the user. `Warning` will just be printed to console.
  - By default, errors will use `Error`
  - `TerriaErrorSeverity` will be copied through nested `TerriaErrors` on creation (eg if you call `TerriaError.from()` on a `Warning` then the parent error will also be `Warning`)
  - Loading models from share links or stories will use `Warning` if the model is **not in the workbench**, otherwise it will use `Error`.
* In `terriaErrorNotification` - show `error.message` (as well as `error.stack`) if `error.stack` is defined
* `AsyncLoader` now has an observable `result` property.
* `viewState.viewCatalogMember()` now handles loading catalog members, opening groups and showing "Add Data" window.
* Fix `MagdaReference` `forceLoadReference` bug.
* Clean up `CkanCatalogGroup` loading - errors are no-longer swallowed.
* Clean up `3dTilesMixin` loading - errors are no-longer swallowed.
* Fix `DataPreviewSections` info section bug.
* Move `FeedbackForm` `z-index` to same as `Notification` - this is so it will appear above Data catalog.
* Added `result.raiseError()`, `result.pushErrorTo()` and `result.clone()` helper methods - and `Result.combine()` convenience function
* Renamed `ReferenceMixin.is` to `ReferenceMixin.isMixedInto`
* Added support for logging to external error service and configuring it via config parameters. See `errorService` in [client configuration](doc/customizing/client-side-config.md).
* Fix `DiscreteColorMap` bug with `binColors` and added warning message if `colorPalette` is invalid.
* Fix `EnumColorMap` bug with `binColors`
* Moved d3-scale-chromatic code into `tableColorMap.colorScaleCategorical()` and `tableColorMap.colorScaleContinuous()`
* Disabled welcome popup for shared stories
* Add WMS support for default value of time dimension.
* Make CompositeCatalogItem sync visibility to its members.
* Add `description` and `example` static properties to `Trait`, and added `@traitClass` decorator.
* Add `parent` property to `Trait`, which contains parent `TraitClass`.
* New model-generated documentation in `generateDocs.ts`
* Refactored some `Traits` classes so they use `mixTraits` instead of extending other `Traits` classes.
* Allow translation of some components.
* Fixed a bug which prevented adding any reference catalog item while the story is playing.
* Bumped terriajs-server to ^3.3.3

#### 8.0.0-alpha.87

- Re-add basemap images to terriajs rather than requiring all TerriaMaps to have those basemap images. Default basemaps will use those images.
- Data from TableMixin always overrides other feature information (e.g. from vector tiles in region mapping) by column name and title for feature info templating (consistent with v7).
- Fixed point entity creation for TableMixin where different columns are used for point size and colour.
- Changed MappableMixin's initialMessage to show while map items are loaded. Map items could be displayed behind the disclaimer before a user accepts the disclaimer.
- Fixed a cyclic dependency between initialMessage and app spinner (globe gif greysreen) that caused the app spinner to be present forever when loading a share link.
- Removed hardcoded credit links and made it configurable via terria config parameters.
- Disable `TableMixin` time column if only one unique time interval

#### 8.0.0-alpha.86

- **Breaking changes**:
  - `EnumColorMap` will only be used for enum `TableColumns` with number of unique values <= number of bins

* Add `options` to CSV papaparsing
* `TableMixin` will now only show points **or** region mapping - not both
* Add `FeatureInfoMixin` support for 2D vector features (in Cesium only)
* `TableStyles` are now hidden from the "Display Variable" selector if the number of colors (enumColors or numberOfBins) is less than 2. As a ColorMap with a single color isn't super useful.
* Improved default `TableColumn.isSampled` - it will be false if a binary column is detected (0 or 1)
* Improved default Table charting - now a time column will be used for xAxis by default
* Added `spreadFinishTime` - which works same way as `spreadStartTime` - if `true`, finish time of feature will be "spread" so that all features are displayed at the latest time step.
* Added support for `OpenDataSoft` - only point or region based features + timeseries
* `GeoJsonMixin`-based catalog items with polygon features can be extruded if a `heightProperty` is specified.
* Bugfix to make time-based geojson work when there are multiple features with the same time property value.
* Add `czmlTemplate` to `GeoJsonTraits` - it can be used to replace GeoJSON Point features with a CZML packet.
* Made the moment points in the chart optionally clickable.

#### 8.0.0-alpha.85

- **Breaking changes**:
  - Removed `registerAnalytics.js`
  - Removed `HelpMenuPanel.jsx`

* Added analytic events related to story, share and help menu items, Also refactored events to use category and action enums.
* Remove table style `SelectableDimension` from SDMX
* `GyroscopeGuidance` can now be translated.
* Wraps tool title bar text using `...`.

#### 8.0.0-alpha.84

- Fix `ArcGisMapServerCatalogGroup` infinite loading by removing the cycle of calling `loadMembers` that was present in the `DataCatalogGroup` React component. However calling `loadMembers` is still not cached as it should for `ArcGisMapServerCatalogGroup`, and the infinite loading bug could return.
- Fix bug `selectableDimensions` bug in `Cesium3dTilesMixin` and `GltfCatalogItem`.

#### 8.0.0-alpha.83

- Add `modelDimensions` to `CatalogMemberMixin` - this can be used to apply model stratum with a `SelectableDimension` (i.e. a drop-down menu).
- `GeoJsonMixin`-based catalog items can now be styled based on to their properties through traits.
- `GeoJsonMixin`-based catalog items can now vary over time if a `timeProperty` is specified.

#### 8.0.0-alpha.82

- **Breaking changes**:
  - IndexedItemSearchProvider: (bounding) `radius` option is no longer supported in `resultsData.csv` of search indexes.

* Show a toast and spinner icon in the "Ideal zoom" button when the map is zooming.
* `zoomTo()` will return a promise that resolves when the zoom animation is complete.
* Modifies `IndexedItemSearchProvider` to reflect changes to `terriajs-indexer` file format.
* Move feature info timeseries chart funtion to `lib\Table\getChartDetailsFn.ts`
* Fix feature info timeseries chart for point (lat/long) timeseries
* Feature info chart x-values are now be sorted in acending order
* Remove merging rows by ID for `PER_ROW` data in `ApiTableCatalogItem`
* Make `ApiTableCatalogItem` more compatible with Table `Traits`
  - `keyToColumnMapping` has been removed, now columns must be defined in `columns` `TableColumnTraits` to be copied from API responses.
* Move notification state change logic from ViewState into new class `NotificationState`
* Catalog items can now show a disclaimer or message before loading through specifying `InitialMessageTraits`
* Added Leaflet hack to remove white-gaps between tiles (https://github.com/Leaflet/Leaflet/issues/3575#issuecomment-688644225)
* Disabled pedestrian mode in mobile view.
* Pedestrian mode will no longer respond to "wasd" keys when the user is typing in some input field.
* Fix references to old `viewState.notification`.
* wiring changeLanguage button to useTranslation hook so that it can be detected in client maps
* Add `canZoomTo` to `TableMixin`
* SDMX changes:
  - Add better SDMX server error messages
  - `conceptOverrides` is now `modelOverrides` - as dataflow dimension traits can now be overridden by codelist ID (which is higher priortiy than concept ID)
  - Added `regionTypeReplacements` to `modelOverride`- to manually override detected regionTypes
  - `modelOverrides` are created for SDMX common concepts `UNIT_MEASURE`, `UNIT_MULT` and `FREQ`
    - `UNIT_MEASURE` will be displayed on legends and charts
    - `UNIT_MULT` will be used to multiple the primary measure by `10^x`
    - `FREQ` will be displayed as "units" in Legends and charts (eg "Monthly")
  - Single values will now be displayed in `ShortReportSections`
  - Custom feature info template to show proper dimension names + time-series chart
  - Smarter region-mapping
  - Removed `viewMode` - not needed now due to better handling of time-series
* Fix `DimensionSelector` Select duplicate ids.
* Add Leaflet splitter support for region mapping
* Fix Leaflet splitter while zooming and panning map
* Split `TableMixin` region mapping `ImageryParts` and `ImageryProvider` to improve opacity/show performance
* Removed `useClipUpdateWorkaround` from Mapbox/Cesium TileLayers (for Leaflet) - because we no longer support IE
* Fix overwriting `previewBaseMapId` with `initBaseMapId` by multiple `initData`.
* GeoJSON Mixin based catalog items can now call an API to retrieve their data as well as fetching it from a url.
* Changes to loadJson and loadJsonBlob to POST a request body rather than always make a GET request.
* Added ApiRequestTraits, and refactor ApiTableCatalogItemTraits to use it. `apiUrl` is now `url`.

#### 8.0.0-alpha.81

- Fix invalid HTML in `DataPreviewSections`.
- Fix pluralisation of mapDataState to support other languages.
- Fix CSW `Stratum` name bug.
- Add `#configUrl` hash parameter for **dev environment only**. It can be used to overwrite Terria config URL.

#### 8.0.0-alpha.80

- Removed `Disclaimer` deny or cancel button when there is no `denyAction` associated with it.

#### 8.0.0-alpha.79

- Make `InfoSections` collapsible in `DataPreview`. This adds `show` property to `InfoSectionTraits`.
  - `WebMapServiceCatalogItem` service description and data description are now collapsed by default.
- Revert commit https://github.com/TerriaJS/terriajs/commit/668ee565004766b64184cd2941bbd53e05068ebb which added `enzyme` devDependency.
- Aliases `lodash` to `lodash-es` and use `babel-plugin-lodash` reducing bundle size by around 1.09MB.
- Fix CkanCatalogGroup filterQuery issue. [#5332](https://github.com/TerriaJS/terriajs/pull/5332)
- Add `cesiumTerrainAssetId` to config.json to allow configuring default terrain.
- Added in language toggle and first draft of french translation.json
  - This is enabled via language languageConfiguration.enabled inside config.json and relies on the language being both enumerated inside languageConfiguration.langagues and availble under {code}/translation.json
- Updated to terriajs-cesium 1.81
- Create the Checkbox component with accessibility in mind.
- Convert `FeedbackForm` to typescript.

#### 8.0.0-alpha.78

- Add `ignoreErrors` url parameter.

#### 8.0.0-alpha.77

- **Breaking changes**:
  - `terria.error.raiseEvent` and `./raiseErrorToUser.ts` have been replaced with `terria.raiseErrorToUser`.
  - `terria.error.addEventListener` has been replaced with `terria.addErrorEventListener`

* New Error handling using `Result` and `TerriaError` now applied to initial loading, `updateModelFromJson()`, `upsertModelFromJson()` and `Traits.fromJson()`. This means errors will propagate through these functions, and a stacktrace will be displayed.
  - `Result` and the new features of `TerriaError` should be considered unstable and may be extensively modified or removed in future 8.0.0-alpha.n releases
* New `terriaErrorNotification()` function, which wraps up error messages.
* `TerriaError` can now contain "child" errors - this includes a few new methods: `flatten()` and `createParentError()`. It also has a few new convenience functions: `TerriaError.from()` and `TerriaError.combine()`.
* Convert `Branding.jsx` to `.tsx`
* Added `configParams.brandBarSmallElements` to set Branding elements for small screen (also added theme props)
* Add `font` variables and `fontImports` to theme - this can be used to import CSS fonts.
* Convert `lib/Styled` `.jsx` files to `.tsx` (including Box, Icon, Text). The most significant changes to these interfaces are:
  - `Box` no longer accepts `<Box positionAbsolute/>` and this should now be passed as `<Box position="absolute"/>`.
  - `Text`'s `styledSize` has been removed. Use the `styledFontSize` prop.
  - `ButtonAsLabel` no longer accepts `dark`. A dark background is now used when `light` is false (or undefined).
* Fixes CZML catalog item so that it appears on the timeline.
* Enable `theme` config parameter. This can now be used to override theme properties.

#### 8.0.0-alpha.76

- Added support for setting custom concurrent request limits per domain through `configParameters.customRequestSchedulerLimits`.
- Added `momentChart` to region-mapped timeseries
- Add time-series chart (in FeatureInfo) for region-mapped timeseries
- Only show `TableMixin` chart if it has more than one
- Add `TableChartStyle` name trait.

#### 8.0.0-alpha.75

- Fix `NotificationWindow` bug with `message`.
- Re-add `loadInitSources` to `Terria.updateApplicationUrl()`
- Added support for `elements` object in catalogue files (aka init files).
  - Using this object you can hide/show most UI elements individually.
  - See https://github.com/TerriaJS/terriajs/pull/5131. More in-depth docs to come.

#### 8.0.0-alpha.74

- Fix JS imports of `TerriaError`

#### 8.0.0-alpha.73

- Add `title` parameter in `raiseErrorToUser` to overwrite error title.
- Added some error handling in `Terria.ts` to deal with loading init sources.
- TSify `updateApplicationOnHashChange` + remove `loadInitSources` from `Terria.updateApplicationUrl()`

#### 8.0.0-alpha.72

- **Breaking changes**:
  - Added clippingRectangle to ImageryParts.
  - Any item that produces ImageryParts in mapItems (any raster items) must now also provide a clippingRectangle.
  - This clippingRectangle should be derived from this.cesiumRectangle (a new computed property) & this.clipToRectangle as demonstrated in many raster catalog items (e.g. OpenStreetMapCatalogItem.ts).

* Adds experimental ApiTableCatalogItem.
* Fixes a bug where FeatureInfoDownload tries to serialize a circular object
* Added `removeDuplicateRows` to `TableTraits`
* `forceLoadTableData` can now return undefined - which will leave `dataColumnMajor` unchanged
* Fix sharing preview item.
* Added z-index to right button group in mobile header menu
* Added cesiumRectangle computed property to MappableMixin. This is computed from the `rectangle` Trait.
* Fixed a Cesium render crash that occured when a capabilities document specified larger bounds than the tiling scheme's supported extent (bug occured with esri-mapServer but wms was probably also affected).
* In fixing Cesium render crash above clipping rectangles are now added to Cesium ImageryLayer (or Leaflet CesiumTileLayer) rather than being included in the ImageryProvider. ImageryParts has been updated to allow passing the clipping rectangle through to Cesium.ts and Leaflet.ts where ImageryLayer/CesiumTileLayer objects are created.

#### 8.0.0-alpha.71

- Fix accidental translation string change in 8.0.0-alpha.70

#### 8.0.0-alpha.70

- **Breaking changes**:
  - Merge `Chartable` and `AsyncChartableMixin` into new **`ChartableMixin`** + `loadChartItems` has been replaced by `loadMapItems`.
  - To set base map use `terriaViewer.setBaseMap()` instead of `terriaViewer.basemap = ...`
  - Incorrect usage of `AsyncLoader` **will now throw errors**

* Add `hideInBaseMapMenu` option to `BaseMapModel`.
* Change default basemap images to relative paths.
* Add `tileWidth` and `tileHeight` traits to `WebMapServiceCatalogItem`.
* Add docs about `AsyncLoader`
* Remove interactions between AsyncLoaders (eg calling `loadMetadata` from `forceLoadMapItems`)
* ... Instead, `loadMapItems` will call `loadMetadata` before triggering its own `AsyncLoader`
* Add `isLoading` to `CatalogMemberMixin` (combines `isLoading` from all the different `AsyncLoader`)
* Move `Loader` (spinner) from `Legend` to `WorkbenchItem`.
* Merge `Chartable` and `AsyncChartableMixin` into **`ChartableMixin`** + remove `AsyncLoader` functionality from `ChartableMixin` - it is now all handled by `loadMapItems`.
* Removed `AsyncLoader` functionality from `TableMixin` - it is now handled by `loadMapItems`.
  - `TableMixin.loadRegionProviderList()` is now called in `MappableMixin.loadMapItems()`
* Added `TerriaViewer.setBaseMap()` function, this now calls `loadMapItems` on basemaps
* Fix load of persisted basemap
* Fix sharing of base map
* Added backward compatibility for `baseMapName` in `initData` (eg share links)
* Add `WebMapService` support for WGS84 tiling scheme

#### 8.0.0-alpha.69

- **Breaking changes**:
  - Basemaps are now configured through catalog JSON instead of TerriaMap - see https://github.com/TerriaJS/terriajs/blob/13362e8b6e2a573b26e1697d9cfa5bae328f7cff/doc/customizing/initialization-files.md#basemaps

* Updated terriajs-cesium to version 1.79.1
* Make base maps configurable from init files and update documentation for init files [#5140](https://github.com/TerriaJS/terriajs/pull/5140).

#### 8.0.0-alpha.68

- Remove points from rectangle `UserDrawing`
- Fix clipboard typing error.
- Ported `WebProcessingServiceCatalogGroup`.
- Add CSW Group support
- Revert "remove wmts interfaces from ows interfaces" (873aa70)
- Add `math-expression-evaluator` library and `ColumnTransformationTraits`. This allows expressions to be used to transform column values (for example `x+10` to add 10 to all values).
- Fix bug in `TableColumn.title` getter.
- Add support for TableColumn quarterly dates in the format yyyy-Qx (eg 2020-Q1).
- Fix region mapping feature highlighting.
- Update clipboard to fix clipboard typing error.
- Added direction indicator to the pedestrian mode minimap.
- Limit up/down look angle in pedestrian mode.
- Automatically disable pedestrian mode when map zooms to a different location.
- Add support for time on `ArcGisMapServerCatalogItem`
- Merge `Mappable` and `AsyncMappableMixin` into **`MappableMixin`**.
- Fixed a issue when multiple filters are set to Cesium3DTilesCatalogItem
- Async/Awaitify `Terria.ts` + fix share links loading after `loadInitSources`.
- Tsified `TerriaError` + added support for "un-rendered" `I18nTranslateString`
- Tsified `raiseErrorToUser` + added `wrapErrorMessage()` to wrap error message in something more user friendly (using `models.raiseError.errorMessage` translation string).

#### 8.0.0-alpha.67

- TSify `Loader` function.
- Added walking mode to pedestrian mode which clamps the pedestrain to a fixed height above the surface.
- Upgraded catalog-converter to fix dependency version problem and ensure that all imports are async to reduce main bundle size.

#### 8.0.0-alpha.66

- **Breaking changes**:
  - Changed merging behaviour of Trait legends (of type `LegendTraits`) in `CatalogMemberTraits`. This affects legends on all `CatalogMember` models. Legend objects in higher strata now replace values in lower strata that match by index, rather than merging properties with them.

* Add `MetadataUrlTraits` to `CatalogMemberTraits.metadataUrls`. It contains an array of metadata URLS (with optional `title` which will render a button)
* Restore `cesiumTerrainUrl` config parameter. [#5124](https://github.com/TerriaJS/terriajs/pull/5124)
* I18n-ify strings in settings panel. [#5124](https://github.com/TerriaJS/terriajs/pull/5124)
* Moved `DataCustodianTraits` into `CatalogMemberTraits` and `CatalogMemberReferenceTraits`.
* `TableMixin` styles ("Display variables") will now look for column title if style title is undefined
* Add fallback colours when Color.fromCssColorString is used.
* Allow nullable `timeColumn` in table styles. Useful for turning off auto-detection of time columns.
* Added tool for searching inside catalog items. Initial implementation works for indexed 3d tilesets.
* Added support for shapefile with `ShapefileCatalogItem`
* Added `GeoJsonMixin` for handling the loading of geojson data.
* Extended the `GeoJsonCatalogItem` to support loading of zip files.
* Fixed broken feature highlighting for raster layers.
* Show a top angle view when zooming to a small feature/building from the item search result.
* Fix `TableTimeStyleTraits.idColumns` trait type.
* Added a new `lineAndPoint` chart type
* CustomChartComponent now has a "chart-type" attribute
* Fix `ArcGisMapServerCatalogItem` layer ID and legends bug
* Re-add region mapping `applyReplacements`.
* Added `SearchParameterTraits` to item search for setting a human readable `name` or passing index specific `queryOptions` for each parameter through the catalog.
* Added `AttributionTraits` to mappable and send it as property when creating Cesium's data sources and imagery providers. [#5167](https://github.com/TerriaJS/terriajs/pull/5167)
* Fixed an issue where a TerriaMap sometimes doesn't build because of typing issues with styled-components.
* Renamed `options` to `providerOptions` in `SearchableItemTraits`.
* Fix `CkanCatalogGroup.groupBy = "none"` members
* Fix `TableMixin` region mapping feature props and make Long/Lat features use column titles (if it exists) to match v7 behaviour.
* Add support for `CkanItemReference` `wms_layer` property
* Add support for `ArcGisMapServerCatalogGroup` to use `sublayerIds`.
* Added Pedestrian mode for easily navigating the map at street level.
* Clean up `LayerOrderingTraits`, remove `WorkbenchItem` interface, fix `keepOnTop` layer insert/re-ordering.
* Remove `wordBreak="break-all"` from Box surrounding DataPreview
* Re-added merging of csv row properties and vector tile feature properties for feature info (to match v7 behaviour).
* Fixes a bug in pedestrian mode where dropping the pedestrian in northern hemisphere will position the camera underground.
* Implement highlight/hide all actions for results of item search.
* Disable pickFeatures for WMS `_nextImageryParts`.
* Fix Leaflet `ImageryLayer` feature info sorting
* Fix hard-coded colour value in Story
* Use `configParameters.cesiumIonAccessToken` in `IonImageryCatalogItem`
* Added support for skipping comments in CSV files
* Fix WMS GetLegendGraphics request `style` parameter
* Loosen Legend `mimeType` check - so now it will treat the Legend URL as an image if the `mimeType` matches **OR** the file extension matches (previously, if `mimeType` was defined, then it wouldn't look at filetype extension)
* Fix `DiffTool` date-picker label `dateComparisonB`
* Fix app crash when switching different tools.
* Create `merge` `TraitsOption` for `objectArrayTrait`
* Move `Description` `metadataUrls` above `infoSections`.
* Upgraded i18next and i18next-http-backend to fix incompatibility.
* Added support for dd/mm/yyyy, dd-mm-yyyy and mm-dd-yyyy date formats.

#### 8.0.0-alpha.65

- Fixed SDMX-group nested categories
- SDMX-group will now remove top-level groups with only 1 child

#### 8.0.0-alpha.64

- Fixed WMS style selector bug.
- `layers` trait for `ArcGisMapServerCatalogItem` can now be a comma separated string of layer IDs or names. Names will be auto-converted to IDs when making the request.

#### 8.0.0-alpha.63

- Add `v7initializationUrls` to terria config. It will convert catalogs to v8 and print warning messages to console.
- Add `shareKeys` support for Madga map-config maps (through `terria` aspect)
- Revert WMS-group item ID generation to match v7
- Add `addShareKeysToMembers` to `GroupMixin` to generate `shareKeys` for dynamic groups (eg `wms-group)
- Added `InitDataPromise` to `InitSources`
- Add reverse `modelIdShareKeysMap` map - `model.id` -> `shareKeys`
- Upgraded `catalog-converter` to 0.0.2-alpha.4
- Reverted Legend use of `object` instead of `img` - sometimes it was showing html error responses
- Legend will now hide if an error is thrown
- Update youtube urls to nocookie version
- Share link conversion (through `catalog-converter`) is now done client-side
- Fix Geoserver legend font colour bug
- Remove legend broken image icon
- Added high-DPI legends for geoserver WMS (+ font size, label margin and a few other tweaks)
- `LegendTraits` is now part of `CatalogMemberTraits`
- Add `imageScaling` to `LegendTraits`
- WMS now `isGeoserver` if "geoserver` is in the URL
- Add WMS `supportsGetLegendRequest` trait
- Improved handling of WMS default styles

#### 8.0.0-alpha.62

- Fixed an issue with not loading the base map from init file and an issue with viewerMode from init files overriding the persisted viewerMode
- Fixed issues surrounding tabbed catalog mode
- Now uses `catalog-converter` to convert terriajs json in WPS response from v7 to v8.
- Fixed a bug in `UserDrawing` which caused points to not be plotted on the map.
- Fixed app crash when switching between different types of parameter in `GeoJsonParameterEditor`.
- Fixed errors when previewing an item in a group that is open by default (`isOpen: true` in init file).
- Fixed mobx warnings when loading geojson catalog items.
- Add `multiplierDefaultDeltaStep` Trait, which tries to calculate sensible multiplier for `DistrectelyTimeVarying` datasets. By default it is set to 2, which results in a new timestep being displayed every 2 seconds (on average) if timeline is playing.
- Hide info sections with empty content in the explorer preview.
- Port `shareKeys` from version 7
- Update/re-enable `GeoJsonCatalogItemSpec` for v8.
- add `DataCustodianTraits` to `WebMapServiceCatalogGroupTraits`
- Changed behaviour of `updateModelFromJson` such that catalog groups with the same id/name from different json files will be merged into one single group.
- Fixed error when selecting an existing polygon in WPS input form.
- Upgraded `catalog-converter` to 0.0.2-alpha.3.

#### 8.0.0-alpha.61

- New `CatalogFunctionMixin` and `CatalogFunctionJobMixin`
- Tsified `FunctionParameters`
- New `YourDataYourRegions` `CatalogFunctionMixin`
- Added `inWorkbench` property
- Added `addModelToTerria` flag to `upsertModelFromJson` function
- Added `DataCustodianTraits` to `WebMapServiceCatalogItem`
- Added `disableDimensionSelectors` trait to `WebMapServiceCatalogItem`. Acheives the same effect of `disableUserChanges` in v7.
- Temporarily stopped using `papaparse` for fetching Csv urls till an upstream bug is fixed.
- Fix async bug with loading `ReferenceMixin` and then `Mappable` items in `initSources`
- Remove `addToWorkbench`, it has been replaced with `workbench.add`
- Improve handling of `ArcGisMapServerCatalogItem` when dealing with tiled layers.
- Ensure there aren't more bins than unique values for a `TableStyle`
- Add access control properties to items fetched from Esri Portal.
- Improves magda based root group mimic behaviour introdcued in 8.0.0-alpha.57 by adding `/` to `knownContainerUniqueIds` when `map-config*` is encountered
- Fixed broken chart disclaimers in shared views.
- Fixed a bug where chart disclaimers were shown even for chart items disabled in the workbench.
- Fixed a bug where charts with titles containing the text "lat" or "lon" were hidden from feature info panel.
- Fixed a bug that occurred when loading config from magda. `initializationUrls` are now applied even if `group` aspect is not set

#### 8.0.0-alpha.60

- Fix WMS legend for default styles.
- Request transparent legend from GeoServer.
- Reverted the following due to various issues with datasets:
  - Add basic routing support
  - Add better page titles when on various routes of the application
  - Add prerendering support on `/catalog/` routes (via `prerender-end` event &
    allowing TerriaMap to hit certain routes)

#### 8.0.0-alpha.59

- Update magda error message
- Add a short report section if trying to view a `3d-tiles` item in a 2d map.
- Fix bug in `Terria.interpretStartData`.
- Add `ThreddsCatalogGroup` model.
- Port `supportsColorScaleRange`, `colorScaleMinimum` and `colorScaleMaximimum` from `master` to `WebMapServiceCatalogItem` model.
- Ported MapboxVectorTileCatalogItem ("mvt").
- When expanding a chart from the feature info panel, we now place a colored dot on the map where the chart was generated from.
- Add basic routing support
- Add better page titles when on various routes of the application
- Add prerendering support on `/catalog/` routes (via `prerender-end` event &
  allowing TerriaMap to hit certain routes)
- Update `WorkbenchButton` to allow for links rather than buttons, including
  changing About Data to a link

#### 8.0.0-alpha.58

- Add `FeatureInfoTraits` to `ArcGisMapServerCatalogItem`
- Fix zooming bug for datasets with invalid bounding boxes.
- Add new model for `ArcGisTerrainCatalogItem`.
- Add 3D Tiles to 'Add web data' dropdown.
- Fix naming of item in a `CkanCatalogGroup` when using an item naming scheme other than the default.

#### 8.0.0-alpha.57

- Fix memoization of `traitsClassToModelClass`.
- Chart expanded from feature info panel will now by default show only the first chart line.
- Chart component attribtues `column-titles` and `column-units` will now accept a simpler syntax like: "Time,Speed" or "ms,kmph"
- Fix presentation of the WMS Dimension metadata.
- Magda based maps now mimic "root group uniqueId === '/'" behaviour, so that mix and matching map init approaches behave more consistently

#### 8.0.0-alpha.56

- Add `itemProperties` trait to `WebMapMapCatalogGroup`.
- Add support for `formats` traits within `featureInfoTemplate` traits.
- Fix handling of `ArcGisPortalItemReference` for when a feature layer contains multiple sublayers.
- Implemented new compass design.

#### 8.0.0-alpha.55

- Upgraded to patched terriajs-cesium v1.73.1 to avoid build error on node 12 & 14.

#### 8.0.0-alpha.54

- Add a `infoAsObject` property to the `CatalogMemberMixin` for providing simpler access to `info` entries within templating
- Add a `contentAsObject` trait to `InfoSectionTraits` where a json object is more suitable than a string.
- Add `serviceDescription` and `dataDescription` to `WebMapServiceCatalogItem` info section.
- Extend `DataPreviewSections.jsx` to support Mustache templates with context provided by the catalog item.
- Add support for `initializationUrls` when loading configuration from Magda.
- Add `:only-child` styling for `menu-bar.scss` to ensure correctly rounded corners on isolated buttons.
- Improve Branding component for mobile header
- Add support for `displayOne` configuration parameter to choose which brand element to show in mobile view
- Update Carto basemaps URL and attribution.
- Add `clipToRectangle` trait to `RasterLayerTraits` and implement on `WebMapServiceCatalogItem`, `ArcGisMapServiceCatalogItem`, `CartoMapCatalogItem`, `WebMapTileServiceCatalogItem`.
- Allow Magda backed maps to use an inline `terria-init` catalog without it getting overwritten by map-config before it can be parsed
- Deprecated `proxyableDomainsUrl` configuration parameter in favour of `serverconfig` route
- Ported a support for `GpxCatalogItem`.
- Feature info is now shareable.
- Add option `canUnsetFeaturePickingState` to `applyInitData` for unsetting feature picking state if it is missing from `initData`. Useful for showing/hiding feature info panel when switching through story slides.
- Properly render for polygons with holes in Leaflet.
- Fixes a bug that showed the chart download button when there is no downloadable source.
- Add `hideWelcomeMessage` url parameter to allow the Welcome Message to be disabled for iframe embeds or sharing scenarios.
- Ensure the `chartDisclaimer` is passed from catalog items to derived chart items.
- Don't calculate a `rectangle` on a `ArcGisPortalReferenceItem` as they appear to contain less precision than the services they point to.
- Allow an `ArcGisPortalReferenceItem` to belong to multiple `CatalogGroup`'s.
- Fix argis reference bug.
- Made possible to internationalize tour contend.
- Added TileErrorHandlerMixin for handling raster layer tile errors.
- Fixed a bug that caused the feature info chart for SOS items to not load.
- SOS & CSV charts are now shareable.

#### 8.0.0-alpha.53

- Ported an implementation of CatalogSearchProvider and set it as the default
- Notification window & SatelliteImageryTimeFilterSection now uses theme colours
- Improved look and feel of `StyledHtml` parsing
- Fix `applyAriaId` on TooltipWrapper causing prop warnings
- Make share conversion notification more pretty (moved from `Terria.ts` to `shareConvertNotification.tsx`)
- Tsxify `Collapsible`
- `ShortReportSections` now uses `Collapsible`
- Add `onToggle`, `btnRight`, `btnStyle`, `titleTextProps` and `bodyBoxProps` props in `Collapsible`
- Add `Notification.message` support for `(viewState: ViewState) => React.ReactNode`
- Added splitting support to `WebMapTileServiceCatalogItem`.

#### 8.0.0-alpha.52

- Prevent duplicate loading of GetCapabilities
- Update the `GtfsCatalogItem` to use the `AutoRefreshingMixin`.
- Add a condition to the `AutoRefreshingMixin` to prevent unnecessary polling when an item is disabled in the workbench.
- Upgraded to Cesium v1.73.
- Removed any references to `BingMapsApi` (now deprecated).
- Add support for resolving `layers` parameter from `Title` and not just `Name` in `WebMapServiceCatalogItem`.
- Change TrainerBar to show all steps even if `markdownDescription` is not provided

#### 8.0.0-alpha.51

- Add WMTS group/item support
- Create `OwsInterfaces` to reduce duplicate code across OWS servies
- Fix story prompt being permanent/un-dismissable
- Fixed a bug that caused the feature info chart for SOS items to not load.

#### 8.0.0-alpha.50

- Support for searching WFS features with WebFeatureServiceSearchProvider
- WFS-based AustralianGazetteerSearchProvider
- Fixed a bug causing users to be brought back to the Data Catalogue tab when clicking on an auto-detected user added catalogue item.
- Fixed a bug causing Data Preview to not appear under the My Data tab.
- Fix WMS style `DimensionSelector` for layers with no styles
- Add WMS legend for items with no styles
- Add warning messages if catalog/share link has been converted by `terriajs-server`.
- Update the scroll style in `HelpVideoPanel` and `SidePanel` helpful hints.
- Updated leaflet attribution to match the style of cesium credits.
- Remove `@computed` props from `WebFeatureServiceCapabilities`
- Fixed bug causing the Related Maps dropdown to be clipped.
- Add SDMX-json support for groups and items (using SDMX-csv for data queries)
- `TableMixin` now uses `ExportableMixin` and `AsyncMappableMixin`
- Move region provider loading in `TableMixin` `forceLoadTableMixin` to `loadRegionProviderList`
- Added `TableAutomaticStylesStratum.stratumName` instead of hard-coded strings
- Added `Dimension` interface for `SelectableDimension` - which can be used for Traits
- Make `SelectableDimension.options` optional

#### 8.0.0-alpha.49

- WMS GetFeatureInfo fix to ensure `style=undefined` is not sent to server
- Add support for splitting CSVs (TableMixins) that are using region mapping.
- `addUserCatalogMember` will now call `addToWorkbench` instead of `workbench.add`.
- Replaces `ShadowSection` with `ShadowMixin` using `SelectableDimensions`
- Fix Webpack Windows path issue
- Updated icons for view and edit story in the hamburger menu.
- Implemented new design for story panel.

#### 8.0.0-alpha.48

- Allow `cacheDuration` to be set on `ArcGisPortalCatalogGroup` and `ArcGisPortalItemReference`.
- Set default `ArcGisPortalCatalogGroup` item sorting by title using REST API parameter.
- Call `registerCatalogMembers` before running tests and remove manual calls to `CatalogMemberFactory.register` and `UrlMapping.register` in various tests so that tests reflect the way the library is used.
- Updated stratum definitions which used hardcoded string to use `CommonStrata` values.

#### 8.0.0-alpha.47

- Removed hard coded senaps base url.
- Added option for manual Table region mapping with `enableManualRegionMapping` TableTrait. This provides `SelectableDimensions` for the region column and region type.
- Added WMS Dimensions (using `SelectableDimensions`)
- Added WMS multi-layer style, dimension and legend support.
- Merged the `StyleSelector` and `DimensionsSelector`, and created a `SelectableDimensions` interface.
- Added `chartColor` trait for DiscretelyTimeVarying items.
- Replaced all instances of `createInfoSection` and `newInfo` with calls to `createStratumInstance` using an initialisation object.
- Added trait `leafletUpdateInterval` to RasterLayerTraits.
- Fix styling of WFS and GeoRSS.
- Fixed a bug that caused re-rendering of xAxis of charts on mouse move. Chart cursor should be somewhat faster as a result of this fix.
- Fixed a bug that caused some catalogue items to remain on the map after clicking "Remove all" on the workbench.
- Deleted old `ChartDisclaimer.jsx`
- Moved `DiscretelyTimeVaryingMixin` from `TableAutomaticStylesStratum` to `TableMixin`
- Added basic region-mapping time support
- Add short report to `ArcGisFeatureServerItem` for exceeding the feature limit.
- Added shift-drag quick zoom

#### 8.0.0-alpha.46

- Fixed i18n initialisation for magda based configurations

#### 8.0.0-alpha.45

- Upgraded to Cesium v1.71.
- Change `ExportableData` interface to `ExportableMixin` and add `disableExport` trait.
- Add basic WFS support with `WebFeatureServiceCatalogGroup` and `WebFeatureServiceCatalogItem`
- Update style of diff tool close button to match new design
- Remove sass code from the `HelpPanel` component
- Added an option for translation override from TerriaMap
- Help content, trainer bar & help terms can use translation overrides
- Accepts `backend` options under a new `terria.start()` property, `i18nOptions`
- Use `wms_api_url` for CKAN resources where it exists
- Tsxified `DateTimePicker` and refactored `objectifiedDates` (moved to `DiscretelyTimeVaryingMixin`).
- Update style of 'Change dates' button in delta to be underlined
- Fix issue with delta 'Date comparison' shifting places when querying new location
- Shows a disabled splitter button when entering diff
- Make Drag & Drop work again (tsxify `DragDropFile.tsx` and refactor `addUserFiles.ts`)
- Add `TimeVarying.is` function

#### 8.0.0-alpha.44

- Pass `format` trait on `TableColumnTraits` down to `TableAutomaticStylesStratum` for generating legends
- Add `multipleTitles` and `maxMultipleTitlesShowed` to `LegendItemTraits`
- Aggregate legend items in `createLegendItemsFromEnumColorMap` by colour, that is merge legend items with the same colour (using `multipleTitles`)
- Only generate `tableStyles` for region columns if no other styles exist
- TableAutomaticStylesStratum & CsvCatalogItem only returns unique `discreteTimes`s now
- Specified specific terriajs config for ForkTsCheckerWebpackPlugin

#### 8.0.0-alpha.43

- Replace `@gov.au/page-alerts` dependency with our own warning box component. This removes all `pancake` processes which were sometimes problematic.

#### 8.0.0-alpha.42

- Added ArcGIS catalog support via ArcGisPortalItemReference

#### 8.0.0-alpha.41

- Add `cacheDuration` and `forceProxy` to `UrlTraits` and add `cacheDuration` defaults to various catalog models.
- Tsify `proxyCatalogItemUrl`.
- Simplified SidePanel React refs by removing the double wrapping of the `withTerriaRef()` HOC
- Merged `withTerriaRef()` HOC with `useRefForTerria()` hook logic
- Breadcrumbs are always shown instead of only when doing a catalog search

#### 8.0.0-alpha.40

- Improve info section of `WebMapServiceCatalogItem` with content from GetCapabilities
- Re-implement `infoSectionOrder` as `CatalogMember` trait.
- Add `infoWithoutSources` getter to `CatalogMemberMixin` to prevent app crash when using `hideSources`
- Add support for nested WMS groups
- Added breadcrumbs when clicking on a catalogue item from a catalogue search

#### 8.0.0-alpha.39

- Development builds sped up by 3~20x - ts-loader is now optional & TypeScript being transpiled by babel-loader, keeping type check safety on a separate thread

#### 8.0.0-alpha.38

- Add `show` to `ShortReportTraits` and Tsxify `ShortReport`
- Convert `ShortReport` to styled-components, add accordian-like UI
- 3D tiles support is now implemented as a Mixin.

#### 8.0.0-alpha.37

- Add `refreshEnabled` trait and `AsyncMappableMixin` to `AutoRefreshMixin`
- Ensure `CkanCatalogGroup` doesn't keep re-requesting data when opening and closing groups.
- Add `typeName` to `CatalogMemberMixin`
- Add `header` option to `loadText`
- Add `isMixedInto` function for `AsyncMappableMixin` and `AsyncChartableMixin`
- Added file upload support for `GltfCatalogItem`. The supported extension is glb.
- Improve runtime themeing via styled components across main UI components
- Updated default welcome video defaults to a newer, slower video
- Difftool will now pick any existing marked location (like from a search result) and filter imagery for that location.
- Updated labelling & copy in Difftool to clarify workflow
- ChartCustomComponent now `abstract`, no longer specific to CSV catalog items. Implement it for custom feature info charts.
- Update date picker to use theme colours
- Removed some sass overrides on `Select` through `StyleSelectorSection`
- Update LeftRightSection to use theme colours
- Ported `GeoRssCatalogItem` to mobx, added support to skip entries without geometry.
- Update Difftool BottomPanel UI to clearer "area filter" and date pickers
- Update Difftool BottomPanel to load into Terria's BottomDock
- Rearrange MapButton layout in DOM to properly reflow with BottomDock
- Update Difftool MainPanel to not get clipped by BottomDock
- Rearrange MapDataCount to exist inside MapColumn for more correct DOM structure & behaviour
- Re-added chart disclaimer.

#### mobx-36

- Added `pointer-events` to `MapNavigation` and `MenuBar` elements, so the bar don't block mouse click outside of the button.
- Fixes "reminder pop-up" for help button being unclickable
- Use `useTranslation` instead of `withTranslation` in functional component (`MapDataCount`)
- Make welcome video url and placeholder configurable via configparameters
- Added `ExportableData` interface.
- Added `ExportData` component for data catalog.
- Added WCS "clip and ship" for WMS
- Added basic CSV export function
- Extend `UserDrawing` to handle rectangles
- Tsxify `MapInteractionMode`
- Changed default orientation for `GltfCatalogItem` to no rotation, instead of zero rotation wrt to terrain
- Added a title to welcome message video

#### mobx-35

- Add "Upload" to tour points
- Add tooltips anywhere required in UI via `parseCustomMarkdownToReactWithOptions` & customisable via `helpContentTerms`
- Add "map state" map data count to highlight state of map data
- Add a reminder "pop-up" that shows the location of the help button
- Fix bug causing story pop-up to be off screen
- Fix bug causing helpful hints to be cut off on smaller screens
- Changed the `Tool` interface, now accepting prop `getToolComponent` instead of `toolComponent`
- Added `ToolButton` for loading/unloading a tool
- Added `TransformationTraits` that can be used to change position/rotation/scale of a model.
- Merge master into mobx. This includes:
  - Upgraded to Cesium v1.68.
  - Story related enhancements:
    - Added a title to story panel with ability to close story panel.
    - Added a popup on remove all stories.
    - Added button for sharing stories.
    - Added a question popup on window close (if there are stories on the map so users don't lose their work).
- Added a new `editor` Icon
- Changed `ToolButton` to show the same icon in open/close state. Previously it showed a close icon in close state.

#### mobx-34

- Bug fix for `DatePicker` in `BottomDock` causing app crash
- Made changes to the video modals: close button has been added, pressing escape now closes the component and some basic unit tests created
- Updated the video modal for _Data Stories: Getting Started_ to use the new `VideoGuide` component
- Tweaked MyData/AddData tabs to make it possible to invoke them without using the `ExplorerWindow` component and also customize the extensions listed in the dropdown.
- Fix the timeline stack handling for when there are multiple time-enabled layers
- Ported timeseries tables.
- Extended the support for styles for ESRI ArcGis Feature Server. Line styles are supported for lines and polygon outlines in both Cesium and Leaflet viewer. #4405
- Fix polygon outline style bug.
- Add a unit test for polygon outline style.
- Add TrainerPane/TrainerBar "Terry the task trainer"
- Use `1.x.x` of `karma-sauce-launcher` to fix CI build failures
- Stop unknown icons specified in config.json from crashing UI
- Creates a `ShadowTraits` class that is shared by `GltfCatalogItem` and `Cesium3DTilesCatalogItem`.
- Fixed a bug where user added data was removed from catalogue when Remove from map button in data catalog is clicked.
- Fix leaflet zoom to work when bounding rectangle exists but doesn't have bounds defined

#### mobx-33

- Updated generic select so icon doesn't block click
- Re-added loading bar for leaflet & cesium viewers

#### mobx-32

- Made expanded SOS chart item shareable.
- Fixed a regression bug where the time filter is shown for all satellite imagery items
- Add unit tests for `WelcomeMessage` and `Disclaimer`
- Fixed minor UI errors in console
- Replaced helpful hints text with the new version
- Made the shapes of some of the workbench components rounded
- Add `clampToGround` property on to holes within polygons in `GeoJsonCatalogItem`
- Set default `clampToGround` trait to `true` for `GeoJsonCatalogItem`
- Fixed a bug where WMS items caused type errors in newer babel and typescript builds, due to mixed mixin methods on DiffableMixin & DiscretelyTimeVaryingMixin
- Fixed a bug where KmlCatalogItem did not use the proxy for any urls.
- Add support for `CkanCatalogGroup` and `CkanItemReference`.
- Added unit test to ensure getAncestors behaviour
- Hide the chart legend if there are more than four items to prevent things like FeatureInfo being pushed out of the view and the map resizing.
- Prevent addedByUser stack overflow
- Fixed a chart bug where moment points do not stick to the basis item when they are of different scale.
- Fixed a bug where the moment point selection highlight is lost when changing the satellite imagery date.
- Removed sass from Clipboard
- Updated LocationSearchResults to support multiple search providers
- Replaced lifesaver icon on the help button with a question mark button
- Fix handling of points and markers around the anti-meridian in the `LeafletVisualizer`.
- Fixed difference tool losing datepicker state by keeping it mounted
- Disabled unhelpful Help button when in `useSmallScreenInterface`
- Fixed a bug where a single incorrect catalog item in a group would prevent subsequent items from loading.
- Improved catalog parsing to include a stub (`StubCatalogItem`) when terriajs can't parse something

#### mobx-31

- Fixes broken time filter location picker when other features are present on the map.
- Fixes the feature info panel button to show imagery at the selected location.
- Added `hideSource` trait to `CatalogMemberTraits`. When set to true source URL won't be visible in the explorer window.
- Added `Title`, `ContactInformation`, `Fees` to the `CapabilitiesService` interface so they are pulled on metadata load.
- Resolved name issue of `WebMapServiceCapabilities`. Now it returns a name resolved from `capabilities` unless it is set by user.
- Added setting of `isOpenInWorkbench`, `isExperiencingIssues`, `hideLegendInWorkbench`, `hideSource` strats for `WebMapServiceCatalogItem` from `WebMapServiceCatalogGroup`.

#### mobx-30

- Ported welcome message to mobx with new designs
- Updated CI clientConfig values to include new help panel default
- Bumped explicit base typescript to 3.9.2
- Lock rollbar to 2.15.2
- Ported disclaimer to mobx with new designs
- Added diff tool for visualizing difference (delta) of images between 2 dates for services that support it.
- Updated workbench ViewingControls styles to line up with icons
- Prevent re-diff on workbench items that are already a diff
- Updated splitter to force trigger resizes so it catches up on any animation delays from the workbench
- Update workbench to trigger resize events onTransitionEnd on top of view-model-triggers
- Added satellite imagery to help panel
- Stop disclaimer clashing with welcome message by only loading WelcomeMessage after disclaimer is no longer visible
- Fixes a difftool bug where left/right items loose their split direction settings when the tool is reset
- Fixes a splitter bug where split direction is not applied to new layers.
- Re-added satellite guide prompt option via `showInAppGuides`
- Changed tour "go back 1 tour point" messaging from "previous" to "back"

#### mobx-29

- Fix handling of urls on `Cesium3DTilesCatalogItem` related to proxying and getting confused between Resource vs URL.
- Renamed `UrlReference.createUrlReferenceFromUrlReference` to `UrlReference.createCatalogMemberFromUrlReference`
- Moved url to catalog member mapping from `createUrlRefernceFromUrl.register` to `UrlToCatalogMemberMapping` (now in `UrlReference.ts` file)
- Added in-app tour framework & base tour items
- Make the help panel customisable for different maps by modifying `config.json`
- Added generic styled select
- Remove maxZoom from leaflet map.
- Run & configure prettier on terriajs lib/ json files
- Changed most of the icons for the `MapNavigation` section (on the right hand side) of the screen
- Added a close button to story panel
- Made `MapIconButton` to animate when expanding
- Remove requirement for browser to render based on make half pixel calculations for the Compass & stop it jumping around when animating

#### mobx-28

- Fix SASS exports causing some build errors in certain webpack conditions

#### mobx-1 through mobx-27

- Fixed DragDropFile and `createCatalogItemFromFileOrUrl` which wasn't enabled/working in mobx, added tests for `createCatalogItemFromFileOrUrl` and renamed `createCatalogItemFromUrl` to `createUrlRefernceFromUrl`.
- Fixed bug in StratumOrder where `sortBottomToTop` would sort strata in the wrong order.
- Allow member re-ordering via GroupMixin's `moveMemberToIndex`
- Fixed a bug where `updateModelFromJson` would ignore its `replaceStratum` parameter.
- Re-added Measure Tool support
- Re-added `CartoMapCatalogItem`
- Re-implemented `addedByUser` to fix bug where previews of user added data would appear in the wrong tab.
- Added header options for loadJson5, & allow header overrides on MagdaReference loading
- Re-added some matcher-type mappings in `registerCatalogMembers`.
- Added `UrlReference` to represent catalog items created from a url with an auto-detected type.
- Modified `upsertModelFromJson` so that when no `id` is provided, the `uniqueId` generated from `localId` or `name` is incremented if necessary to make it unique.
- Re-enable search components if SearchProvider option provided
- Modified tests to not use any real servers.
- Fixed bug causing workbench items to be shared in the wrong order.
- Fix bug where urls in the feature info panel weren't turned into hyperlinks
- Fix preview map's base map and bounding rectangle size
- Fixed positioning of the buttons at the bottom and the timeline component on mobile
- Added `hasLocalData` property to indicate when a catalog item contains local data. This property is used to determine whether the item can be shared or not.
- Fixed bug causing user added data to not be shared. Note that user added catalog item urls are now set at the user stratum rather than the definition stratum.
- Added the ability to filter location search results by an app-wide bounding box configuration parameter
- Re-introduce UI elements for search when a catalogSearchProvider is provided
- Fix bug that prevented live transport data from being hidden
- Hide opacity control for point-table catalog items.
- Fixed bug where `Catalog` would sometimes end up with an undefined `userAddedDataGroup`.
- Show About Data for all items by default.
- Fixed translation strings for the descriptive text about WMS and WFS URLs in the data catalogue.
- Fix bug that throws an error when clicking on ArcGIS Map Service features
- Fix initialisation of `terria`'s `shareDataService`.
- Support Zoom to Data on `CsvCatalogItem` when data has lat-lon columns.
- Add a trait called `showShadowUi` to `Cesium3DTilesCatalogItem` which hide shadows on workbench item UI.
- Re-added `ArcGisFeatureServerCatalogItem` and `ArcGisFeatureServerCatalogGroup`
- Prevent TerriaMap from crashing when timeline is on and changing to 2D
- Rewrite charts using `vx` svg charting library.
- Fixed bug causing `ArcGisFeatureServerCatalogItem` to throw an error when a token is included in the proxy url.
- Fix a bug for zooming to `ArcGisMapServerCatalogItem` layers
- Modified creation of catalog item from urls to set the item name to be the url at the defaults stratum rather than the definition stratum. This prevents actual item names at load strata from being overridden by a definition stratum name which is just a url.
- Fixed a bug causing highlighting of features with `_cesium3DTileFeature` to sometimes stop working. Also changed highlight colour to make it more visible.
- Fixed bug causing user added data with an auto-detected data type to not be shared properly.
- Modified `addToWorkbench` so that when a catalog item fails to load it is removed from the workbench and an error message is displayed.
- Add support for feature picking on region mapped datasets
- Revamp map buttons at top to support two menu configuration
- Viewer (2d/3d/3d-non-terrain) & basemap preferences are persisted to local storage again, and loaded back at startup
- Dramatically simplified map button styling (pre-styled-components)
- Allow DropdownPanel(InnerPanel) to show centered instead of offset toward the left
- Added AccessControlMixin for tracking access control of a given MagdaReference
- Add a legend title trait
- Show private or public dataset status on data catalog UI via AccessControlMixin
- Added `pointSizeMap` to `TableStyle` to allow point size to be scaled by value
- Added `isExperiencingIssues` to `CatalogMemberTraits`. When set to true, an alert is displayed above the catalog item description.
- Add gyroscope guidance
- Enable StyleSelectorSection workbench control for `WebMapServiceCatalogItem`
- New-new ui
- Add WIP help panes
- Added "Split Screen Mode" into workbench
- Moved excess workbench viewing controls into menu
- Updated bottom attribution styling
- Begin styled components themeing
- Make `clampToGround` default to true for `ArcGisFeatureServerCatalogItemTraits` to stop things from floating
- Add fix for `WebMapServiceCatalogItem` in `styleSelector` to prevent crash.
- Revert changes to `StyleSelectorSelection` component and refactor `WebMapServiceCatalogItem` styleSelector getter.
- Added a temporary fix for bug where a single model failing to load in `applyInitData` in `Terria` would cause other models in the same `initData` object to not load as well.
- Change gyroscope focus/hover behaviour to move buttons on hover
- Stop showing previewed item when catalog is closed
- Prevent `StoryPanel.jsx` from reloading magda references on move through story.
- Add google analytics to mobx
- Fixed google analytics on story panel
- Fixed path event name undefined labelling
- Enable zoomTo and splitter on `CartoMapCatalogItem`.
- Added name to `MapServerStratum` in `ArcGisMapServerCatalogItem`.
- Readded basic `CompositeCatalogItem`.
- Ported Augmented Reality features
- Fixed bug causing "Terrain hides underground features" checkbox to sometimes become out of sync between `SettingPanel` and `WorkbenchSplitScreen`.
- Ports the Filter by Location" feature for Satellite imagery. The property name setting is renamed to `timeFilterPropertyName` from `featureTimesProperty`.
- Made split screen window in workbench hidden when viewer is changed to 3D Smooth and 2D
- Tidy Help UI code
- Added `allowFeatureInfoRequests` property to `Terria` and prevent unnecessary feature info requests when creating `UserDrawing`s.
- Tidied up analytics port, fixed `getAncestors` & added `getPath` helper
- Updated upload icon to point upwards
- Prevent catalog item names from overflowing and pushing the collapse button off the workbench
- Stopped analytics launch event sending bad label
- Add .tsx tests for UI components
- Provide a fallback name for an `ArcGisServerCatalogItem`
- Ensure `CesiumTileLayer.getTileUrl` returns a string.
- Polished help UI to match designs
- Adds methods `removeModelReferences` to Terria & ViewState for unregistering and removing models from different parts of the UI.
- Add basic support for various error provider services, implementing support for Rollbar.
- Add trait to enabling hiding legends for a `CatalogMember` in the workbench.
- Added new help menu item on how to navigate 3d data
- Add traits to customize color blending and highlight color for `Cesium3DTilesCatalogItem`
- Reimplemented splitting using `SplitItemReference`.
- Fix bug that caused contents on the video panel of the help UI to overlay the actual video
- Overhauled location search to be a dropdown instead of list of results
- Fixed bug causing full app crash or viewer zoom refresh when using 3D view and changing settings or changing the terrain provider.
- Implements `SensorObservationServiceCatalogItem`.
- Add support for styling CSVs using a region mapped or text columns.
- Update Compass UI to include larger rotation target, remove sass from compass
- Link Compass "help" button to `navigation` HelpPanelItem (requires generalisation later down the track)
- Improve keyboard traversal through right-hand-side map icon buttons
- Link Compass Gyroscope guidance footer text to `navigation` HelpPanelItem (requires generalisation later down the track)
- Removed hardcoded workbench & Panel button colours
- Ensure CSV column names are trimmed of whitespace.
- Really stop analytics launch event sending bad & now empty & now finally the real label
- Re-added `ArcGisMapServerCatalogGroup` and `ArcGisServerGroup`.
- Tidy Compass UI animations, styles, titles
- Bumped mobx minor to 4.15.x, mobx-react major to 6.x.x
- Add `dateFormat` trait to `TimeVaryingTraits` to allowing formatting of datestrings in workbench and bottomdock.
- Tidy Gyroscope Guidance positioning
- Fixed FeatureInfoPanel using old class state
- Fixed MapIconButton & FeedbackButton proptypes being defined incorrectly
- Implement SenapsLocationsCatalogItem
- Update papaparse and improve handling for retrieveing CSVs via chunking that have no ContentLenth header

### v7.11.17

- Moved strings in DateTimeSelector and FeatureInfoPanel into i18next translation file.

### v7.11.16

- Fixed a bug where the timeline would not update properly when the timeline panel was resized.

### v7.11.15

- Fixed a bug when clicking the expand button on a chart in feature info when the clicked feature was a polygon.

### v7.11.14

- Update CARTO Basemaps CDN URL and attribution.
- Fixed issue with node 12 & 14 introduced in Cesium upgrade.

### v7.11.13

- Upgraded to Cesium v1.73.
- Removed any references to `BingMapsApi` (now deprecated).

### v7.11.12

- Fixed a crash with GeoJsonCatalogItem when you set a `stroke-opacity` in `styles`.

### v7.11.11

- If `showIEMessage` is `true` in config.json, warn IE11 users that support is ending.

### v7.11.10

- Remove caching from TerriaJsonCatalogFunction requests.
- Upgraded minimum node-sass version to one that has binaries for node v14.

### v7.11.9

- Update Geoscience Australia Topo basemap.
- Remove caching from WPS requests.
- Fix entity outline alpha value when de-selecting a feature.

### v7.11.8

- Upgraded to terriajs-cesium v1.71.3 which fixes a bug running gulp tasks on node v14.

### v7.11.7

- Add additional region mapping boundaries.

### v7.11.6

- Rework the handling of point datasets on the anti-meridian when using LeafletJS.
- Fix indices in some translation strings including strings for descriptions of WMS and WMS service.
- Upgraded to Cesium v1.71.

### v7.11.5

- Added `GeoRssCatalogItem` for displaying GeoRSS files comming from rss2 and atom feeds.
- Bug fix: Prevent geojson files from appearing twice in the workbench when dropped with the .json extension
- Story related enhancements:
  - Added a title to story panel with ability to close story panel.
  - Added a popup on remove all stories.
  - Added button for sharing stories.
  - Added a question popup on window close (if there are stories on the map so users don't lose their work).
- Pinned `html-to-react` to version 1.3.4 to avoid IE11 incompatibility with newer version of deep dependency `entities`. See https://github.com/fb55/entities/issues/209
- Added a `MapboxStyleCatalogItem` for showing Mapbox styles.
- Add a `tileErrorThresholdBeforeDisabling` parameter to `ImageryLayerCatalogItem` to allow a threshold to set for allowed number of tile failures before disabling the layer.

### v7.11.4

- Add support for `classBreaks` renderer to `ArcGisFeatureServerCatalogItem`.
- Upgraded to Cesium v1.68.
- Replace `defineProperties` and `freezeObject` to `Object.defineProperties` and `Object.freeze` respectively.
- Bumped travis build environment to node 10.
- Upgraded to `generate-terriajs-schema` to v1.5.0.

### v7.11.3

- Added babel dynamic import plugin for webpack builds.
- `ignoreUnknownTileErrors` will now also ignore HTTP 200 responses that are not proper images.

### v7.11.2

- Pass minimumLevel, in Cesium, to minNativeZoom, in Leaflet.
- Upgraded to Cesium v1.66.

### v7.11.1

- Fix for color of markers on the map associated with chart items

### v7.11.0

- Fix draggable workbench/story items with translation HOC
- Added first revision of "delta feature" for change detection of WMS catalog items which indicate `supportsDeltaComparison`
- Improve menu bar button hover/focus states when interacting with its panel contents
- Add ability to set opacity on `GeoJsonCatalogItem`
- Expanded test cases to ensure WorkbenchItem & Story have the correct order of components composed
- Fix broken catalog functions when used with translation HOC
- Fix bug with momentPoints chart type when plotting against series with null values
- Make the default `Legend` width a little smaller to account for the workbench scrollbar
- Bug fix for expanding chart - avoid creating marker where no lat lon exists.
- Add a `ChartDisclaimer` component to display an additional disclaimer above the chart panel in the bottom dock.
- Add `allowFeatureInfoRequests` property to `Terria` and prevent unnecessary feature info requests when creating `UserDrawing`s.
- Removes unsupported data that is drag and dropped from the workbench and user catalog.
- Adjusted z-index values so that the explorer panel is on top of the side panel and the notification window appears at the very top layer.
- Allow `CkanCatalogItem` names to be constructed from dataset and resource names where multiple resources are available for a single dataset
- Set the name of ArcGis MapServer CatalogGroup and CatalogItem on load
- Improve autodetecting WFS format, naming of the WFS catalog group and retaining the zoomToExtent
- Remove unnecessary nbsp; from chart download and expand buttons introduced through internationalization.
- Fix story prompt flag not being set after dismissing story, if `showFeaturePrompts` has been enabled

### v7.10.0

- Added proper basic internationalisation beginnings via i18next & react-i18next
- Fixed a bug where calling `openAddData()` or `closeCatalog()` on ViewState did not correctly apply the relevant `mobileViewOptions` for mobile views.
- Fixed filter by available dates on ImageryLayerCatalogItem not copying to the clone when the item is split.
- Fixed an error in `regionMapping.json` that causes some states to be mismatched when using Australian state codes in a column labelled "state". It is still recommended to use "ste", "ste_code" or "ste_code_2016" over "state" for column labels when matching against Australian state codes.
- Fixed bug where "User data" catalog did not have add-buttons.
- Added ability to re-add "User data" CSV items once removed from workbench.
- Changed catalog item event labels to include the full catalog item path, rather than just the catalog item name.
- Added support for `openAddData` option in config.json. If true, the "Add Data" dialog is automatically opened at startup.
- Welcome message, in-app guides & new feature prompts are now disabled by default. These can be re-enabled by setting the `showWelcomeMessage`, `showInAppGuides` & `showFeaturePrompts` options in config.json.
- Updated Welcome Message to pass its props to `WelcomeMessagePrimaryBtnClick` & `WelcomeMessageSecondaryBtnClick` overrides
- Welcome message, in-app guides & new feature prompts are now disabled by default. These can be re-enabled by setting the `showWelcomeMessage`, `showInAppGuides` & `showFeaturePrompts` options in config.json.
- Updated Welcome Message to pass its props to `WelcomeMessagePrimaryBtnClick` & `WelcomeMessageSecondaryBtnClick` overrides.
- Fixed a bug in anti-meridian handling causing excessive memory use.
- Handled coordinate conversion for GeoJson geometries with an empty `coordinates` array.
- Fixed height of My Data drag and drop box in Safari and IE.

### v7.9.0

- Upgraded to Cesium v1.63.1. This upgrade may cause more problems than usual because Cesium has switched from AMD to ES6 modules. If you run into problems, please contact us: https://terria.io/contact

### v7.8.0

- Added ability to do in-app, "static guides" through `<Guide />`s
- Added in-app Guide for time enabled WMS items
- Initial implementation of language overrides to support setting custom text throughout the application.
- Added ability to pass `leafletUpdateInterval` to an `ImageryLayerCatalogItem` to throttle the number of requests made to a server.

### v7.7.0

- Added a quality slider for the 3D map to the Map panel, allowing control of Cesium's maximumScreenSpaceError and resolutionScale properties.
- Allowed MapboxMapCatalogItems to be specified in catalog files using type `mapbox-map`.
- We now use styles derived from `drawingInfo` from Esri Feature Services.
- Chart related enhancements:
  - Added momentPoints chart type to plot points along an available line chart.
  - Added zooming and panning on the chart panel.
  - Various preventative fixes to prevent chart crashes.
- Increased the tolerance for intermittent tile failures from time-varying raster layers. More failures will now be allowed before the layer is disabled.
- Sensor Observation Service `GetFeatureOfInterest` requests no longer erroneously include `temporalFilters`. Also improved the generated request XML to be more compliant with the specification.
- Fixed a bug where differences in available dates for `ImageryLayerCatalogItem` from original list of dates vs a new list of dates, would cause an error.
- Improved support for layers rendered across the anti-meridian in 2D (Leaflet).
- Fixed a crash when splitting a layer with a `momentPoints` chart item.
- Fixed a crash when the specified Web Map Service (WMS) layer could not be found in the `GetCapabilities` document and an alternate legend was not explicitly specified.

### v7.6.11

- Added a workaround for a bug in Google Chrome v76 and v77 that caused problems with sizing of the bottom dock, such as cutting off the timeline and flickering on and off over the map.
- Set cesium rendering resolution to CSS pixel resolution. This is required because Cesium renders in native device resolution since 1.61.0.

### v7.6.10

- Fixed error when opening a URL shared from an explorer tab. #3614
- Resolve a bug with `SdmxJsonCatalogItem`'s v2.0 where they were being redrawn when dimensions we're changed. #3659
- Upgrades terriajs-cesium to 1.61.0

### v7.6.9

- Automatically set `linkedWcsCoverage` on a WebMapServiceCatalogItem.

### v7.6.8

- Added ability in TerriaJsonCatalogFunction to handle long requests via HTTP:202 Accepted.

### v7.6.7

- Fixed share disclaimer to warn only when user has added items that cannot be shared.

### v7.6.6

- Basemaps are now loaded before being enabled & showed

### v7.6.5

- Add the filename to a workbench item from a drag'n'dropped file so it isn't undisplayed as 'Unnamed item'.
- Fixed inability to share SOS items.
- Added an option to the mobile menu to allow a story to be resumed after it is closed.
- The "Introducing Data Stories" prompt now only needs to be dismissed once. Previously it would continue to appear on every load until you clicked the "Story" button.
- Fixed a crash that could occur when the feature info panel has a chart but the selected feature has no chart data.
- Fixed a bug where the feature info panel would show information on a vector tile region mapped dataset that had no match.

### v7.6.4

- Add scrollbar to dropdown boxes.
- Add support for SDMX version 2.1 to existing `SdmxJsonCatalogItem`.
- Add a warning when sharing a map describing datasets which will be missing.
- Enable the story panel to be ordered to the front.
- Disable the autocomplete on the title field when adding a new scene to a story.
- Fix SED codes for regionmapping

### v7.6.3

- Fixed a bug with picking features that cross the anti-meridian in 2D mode .
- Fixed a bug where `ArcGisMapServerCatalogItem` legends were being created during search.
- Fixed a bug where region mapping would not accurately reflect share link parameters.

### v7.6.2

- Fixed a bug that made some input boxes unreadable in some web browsers.

### v7.6.1

- Fixed a bug that prevented the "Feedback" button from working correctly.
- Fix a bug that could cause a lot of extra space to the left of a chart on the feature info panel.

### v7.6.0

- Added video intro to building a story
- Allow vector tiles for region mapping to return 404 for empty tiles.

### v7.5.2

- Upgraded to Cesium v1.58.1.
- Charts are now shared in share & story links

### v7.5.1

- Fixed a bug in Cesium that prevented the new Bing Maps "on demand" basemaps from working on `https` sites.

### v7.5.0

- Added the "Story" feature for building and sharing guided tours of maps and data.
- Added sharing within the data catalog to share a given catalog group or item
- Switched to using the new "on demand" versions of the Bing Maps aerial and roads basemaps. The previous versions are deprecated.

### v7.4.1

- Remove dangling comma in `regionMapping.json`.
- `WebMapServicCatalogItem` now includes the current `style` in generated `GetLegendGraphic` URLs.

### v7.4.0

- Upgraded to Cesium v1.57.
- Fixed a bug where all available styles were being retrieved from a `GetCapabilities` for each layer within a WMS Group resulting in memory crashes on WMSs with many layers.
- Support State Electoral Districts 2018 and 2016 (SED_Code_2018, SED_Code_2016, SED_Name_2018, SED_Name_2016)

### v7.3.0

- Added `GltfCatalogItem` for displaying [glTF](https://www.khronos.org/gltf/) models on the 3D scene.
- Fixed a bug where the Map settings '2D' button activated '3D Smooth' view when configured without support for '3D Terrain'.
- Added `clampToTerrain` property to `GeoJsonCatalogItem`.
- When clicking a polygon in 3D Terrain mode, the white outline is now correctly shown on the terrain surface. Note that Internet Explorer 11 and old GPU hardware cannot support drawing the highlight on terrain, so it will not be drawn at all in these environments.

### v7.2.1

- Removed an extra close curly brace from `regionMapping.json`.

### v7.2.0

- Added `hideLayerAfterMinScaleDenominator` property to `WebMapServiceCatalogItem`. When true, TerriaJS will show a message and display nothing rather than silently show a scaled-up version of the layer when the user zooms in past the layer's advertised `MinScaleDenominator`.
- Added `GeoJsonParameterEditor`.
- Fixed a bug that resulted in blank titles for catalog groups loaded from automatically detected (WMS) servers
- Fixed a bug that caused some chart "Expand" options to be hidden.
- Added `CED_CODE18` and `CED_NAME18` region types to `regionMapping.json`. These are now the default for CSV files that reference `ced`, `ced_code` and `ced_name` (previously the 2016 versions were used).
- Improved support for WMTS, setting a maximum level to request tiles at.

### v7.1.0

- Support displaying availability for imagery layers on charts, by adding `"showOnChart": true" or clicking a button in the UI.
- Added a `featureTimesProperty` property to all `ImageryLayerCatalogItem`s. This is useful for datasets that do not have data for all locations at all times, such as daily sensor swaths of near-real-time or historical satellite imagery. The property specifies the name of a property returned by the layer's feature information query that indicates the times when data is available at that particular location. When this property is set, TerriaJS will display an interface on the workbench to allow the user to filter the times to only those times where data is available at a particular location. It will also display a button at the bottom of the Feature Information panel allowing the user to filter for the selected location.
- Added `disablePreview` option to all catalog items. This is useful when the preview map in the catalog will be slow to load.
- When using the splitter, the feature info panel will now show only the features on the clicked side of the splitter.
- Vector polygons and polylines are now higlighted when clicked.
- Fixed a bug that prevented catalog item split state (left/right/both) from being shared for CSV layers.
- Fixed a bug where the 3D globe would not immediately refresh when toggling between the "Terrain" and "Smooth" viewer modes.
- Fixed a bug that could cause the chart panel at the bottom to flicker on and off rapidly when there is an error loading chart data.
- Fixed map tool button positioning on small-screen devices when viewing time series layers.

### v7.0.2

- Fixed a bug that prevented billboard images from working on the 2D map.
- Implemented "Zoom To" support for KML, CZML, and other vector data sources.
- Upgraded to Cesium v1.55.

### v7.0.1

- Breaking Changes:
  - TerriaJS no longer supports Internet Explorer 9 or 10.
  - An application-level polyfill suite is now highly recommended, and it is required for Internet Explorer 11 compatibility. The easiest approach is to add `<script src="https://cdn.polyfill.io/v2/polyfill.min.js"></script>` to the `<head>` element of your application's HTML page, which will deliver a polyfill suite tailored to the end-user's browser.
  - TerriaJS now requires Node.js v8.0 or later.
  - TerriaJS now requires Webpack v4.0 or later.
  - TerriaJS now uses Gulp v4.0. If you have Gulp 3 installed globally, you'll need to use `npm run gulp` to run TerriaJS gulp tasks, or upgrade your global Gulp to v4 with `npm install -g gulp@4`.
  - TerriaJS now uses Babel v7.0.
  - Removed `UrthecastCatalogItem`, `UrthecastCatalogGroup`, and `registerUrthcastCatalogItems`. The Urthecast functionality was dependent on an npm package that hadn't been updated in three years and had potential security vulnerabilities. Please [let us know](https://gitter.im/TerriaJS/terriajs) if you were using this functionality.

### v6.5.0

- Add support for rendering Mapbox Vector Tiles (MVT) layers. Currently, polygons are the only supported geometry type, and all polygons are drawn with the same outline and fill colors.
- `wwwroot/data/regionMapping.json` is now the default region mapping file (rather than a file provided by TerriaMap), and needs to be explicitly overridden by a `regionMappingDefinitionsUrl` setting in config.json.

### v6.4.0

- The Feature Info panel can now be moved by clicking and dragging it.
- The map tool buttons are now arranged horizontally instead of vertically on small-screen mobile devices.
- When using a Web Map Service (WMS) catalog item with the `linkedWcsUrl` and `linkedWcsCoverage` properties, we now pass the selected WMS style to the Web Coverage Service (WCS) so that it can optionally return different information based on the selected style.
- Added `stationIdWhitelist` and `stationIdBlacklist` properties to `SensorObservationServiceCatalogItem` to allow filtering certain monitoring stations in/out.
- Fixed a bug that caused a crash when attempting to use a `style` attribute on an `<a>` tag in Markdown+HTML strings such as feature info templates.
- Fixed a bug that displaced the chart dropdown list on mobile Safari.

### v6.3.7

- Upgraded to Cesium v1.53.

### v6.3.6

- Dragging/dropping files now displays a more subtle notification rather than opening the large Add Data / My Data panel.
- The `sendFeedback` function can now be used to send additional information if the server is configured to receive it (i.e. `devserverconfig.json`).
- Made custom feedback controls stay in the lower-right corner of the map.
- Improved the look of the toolbar icons in the top right, and added an icon for the About page.

### v6.3.5

- Changed the title text for the new button next to "Add Data" on the workbench to "Load local/web data".
- Fixed a bug that caused the area to the right of the Terria log on the 2D map to be registered as a click on the logo instead of a click on the map.
- Fixed a bug that caused the standard "Give Feedback" button to fail to open the feedback panel.
- Swapped the positions of the group expand/collapse icon and the "Remove from catalogue" icon on the My Data panel, for more consistent alignment.
- Made notifications honor the `width` and `height` properties. Previously, these values were ignored.

### v6.3.4

- Added the ability to add custom components to the feedback area (lower right) of the user interface.

### v6.3.3

- Upgraded to Cesium v1.51.

### v6.3.2

- Added "filterByProcedures" property to "sos" item (default: true). When false, the list of procedures is not passed as a filter to GetFeatureOfInterest request, which works better for BoM Water Data Online services.

### v6.3.1

- Fixed a bug that caused the compass control to be misaligned in Internet Explorer 11.

### v6.3.0

- Changed the "My Data" interface to be much more intuitive and tweaked the visual style of the catalog.
- Added `CartoMapCatalogItem` to connect to layers using the [Carto Maps API](https://carto.com/developers/maps-api/).

## v6.2.3

- Made it possible to configure the compass control's colors using CSS.

### v6.2.2

- Removed the Terria logo from the preview map and made the credit there smaller.
- Fall back to the style name in the workbench styles dropdown when no title is given for a style in WMS GetCapabilities.

### v6.2.1

- We now use Cesium Ion for the Bing Maps basemaps, unless a `bingMapsKey` is provided in [config.json](https://docs.terria.io/guide/customizing/client-side-config/#parameters). You can control this behavior with the `useCesiumIonBingImagery` property. Please note that if a `bingMapsKey` is not provided, the Bing Maps geocoder will always return no results.
- Added a Terria logo in the lower left of the map. It can be disabled by setting `"hideTerriaLogo": true` in `config.json`.
- Improved the credits display on the 2D map to be more similar to the 3D credits.
- Fixed a bug that caused some legends to be missing or incomplete in Apple Safari.

### v6.2.0

- Added a simple WCS "clip and ship" functionality for WMS layers with corresponding a WCS endpoint and coverage.
- Fixed problems canceling drag-and-drop when using some web browsers.
- Fixed a bug that created a time period where no data is shown at the end of a time-varying CSV.
- Fixed a bug that could cause endless tile requests with certain types of incorrect server responses.
- Fixed a bug that could cause endless region tile requests when loading a CSV with a time column where none of the column values could actually be interpreted as a time.
- Added automatic retry with jittered, exponential backoff for tile requests that result in a 5xx HTTP status code. This is especially useful for servers that return 503 or 504 under load. Previously, TerriaJS would frequently disable the layer and hit the user with an error message when accessing such servers.
- Updated British National Grid transform in `Proj4Definitions` to a more accurate (~2 m) 7 parameter version https://epsg.io/27700.
- Distinguished between 3D Terrain and 3D Smooth in share links and init files.
- Upgraded to Cesium v1.50.

### v6.1.4

- Fixed a bug that could cause the workbench to appear narrower than expected on some systems, and the map to be off-center when collapsing the workbench on all systems.

### v6.1.3

- When clicking a `Split` button on the workbench, the new catalog item will no longer be attached to the timeline even if the original was. This avoids a confusing situation where both catalog items would be locked to the same time.
- Added KMZ to the whitelisted formats for `MagdaCatalogItem`.
- Fixed a bug that caused a crash when switching to 2D with vector data already on the map, including when visiting a share link with vector data when the map ends up being 2D.
- The "Hide Workbench" button is now attached to the side of the Workbench, instead of on the opposite side of the screen from it.

### v6.1.2

- Fixed a bug that prevented `BingMapsSearchProviderViewModel` and other uses of `loadJsonp` from working correctly.

### v6.1.1

- Upgraded to terriajs-server v2.7.4.

### v6.1.0

- The previous default terrain provider, STK World Terrain, has been deprecated by its provider. _To continue using terrain in your deployed applications, you *must* obtain a Cesium Ion key and add it to `config.json`_. See https://cesium.com/ to create an Ion account. New options are available in `config.json` to configure terrain from Cesium Ion or from another source. See https://terria.io/Documentation/guide/customizing/client-side-config/#parameters for configuration details.
- Upgraded to Cesium v1.48.
- Added `Cesium3DTilesCatalogItem` for visualizing [Cesium 3D Tiles](https://github.com/AnalyticalGraphicsInc/3d-tiles) datasets.
- Added `IonImageryCatalogItem` for accessing imagery assets on [Cesium Ion](https://cesium.com/).
- Added support for Cesium Ion terrain assets to `CesiumTerrainProvider`. To use an asset from Ion, specify the `ionAssetId` and optionally the `ionAccessToken` and `ionServer` properties instead of specifying a `url`.
- Fixed a bug that could cause legends to be missing from `WebMapServiceCatalogItems` that had `isEnabled` set to true.

### v6.0.5

- Added `rel="noreferrer noopener"` to all `target="_blank"` links. This prevents the target page from being able to navigate the source tab to a new page.
- Fixed a bug that caused the order of items on the Workbench to change when visiting a share link.

### v6.0.4

- Changed `CesiumSelectionIndicator` to no longer use Knockout binding. This will avoid a problem in some environments, such as when a Content Security Policy (CSP) is in place.

### v6.0.3

- Fixed a bug that prevented users from being able to enter coordinates directly into catalog function point parameter fields.

### v6.0.2

- Fixed a bug that prevented interaction with the 3D map when the splitter was active.

### v6.0.1

- Added `parameters` property to `ArcGisMapServerCatalogItem`, allowing arbitrary parameters to be passed in tile and feature info requests.

### v6.0.0

- Breaking Changes:
  - An application-level polyfill suite is now required for Internet Explorer 9 and 10 compatibility. The easiest approach is to add `<script src="https://cdn.polyfill.io/v2/polyfill.min.js"></script>` to the `<head>` element of your application's HTML page.
  - In TerriaJS v7.0.0 (the _next_ major release), a polyfill suite may be required for Internet Explorer 11 as well. Adopting the approach above now will ensure you don't need to worry about it then.
- Overhauled support for printing. There is now a Print button on the Share panel that will provide a much better printable form of the map than the browser's built-in print feature. If a user uses the browser's print button instead, a message at the top will suggest using the TerriaJS Print feature and open the Share panel. Calling `window.print` (e.g. on a TerriaJS instance inside an iframe) will invoke the new TerriaJS print feature directly.
- Fixed a bug that caused `Leaflet.captureScreenshot` to show all layers on both sides even with the splitter active.
- Fixed a bug that prevented some vector features from appearing in `Leaflet.captureScreenshot`.
- Added ability to move the splitter thumb position vertically so that users can move it to prevent occlusions.
- Added `TerriaJsonCatalogFunction`. This catalog function allows an arbitrary HTTP GET to be invoked with user-provided parameters and return TerriaJS catalog JSON.
- Fixed a bug that could cause the feature info panel to sometimes be nearly transparent in Internet Explorer 11.
- Fixed a bug that caused an expanded preview chart's workbench item to erroneously show the date picker.
- Updated `MagdaCatalogItem` to match Magda project

### 5.7.0

- Added `MagdaCatalogItem` to load details of a catalog item from [Magda](https://github.com/TerriaJS/magda).
- Fixed a bug that could cause a time-dynamic WMS layer to fail to ever show up on the map if the initial time on the timeline was outside the intervals where the layer had data.
- Fixed a bug which could cause a crash during load from share link when the layer default is to not `useOwnClock` but the share link has `useOwnClock` set.
- Fixed an issue that caused a 'This data source is already shown' error in particular circumstances.

### 5.6.4

- Fixed a bug causing an error message when adding tabular data to the workbench before it was loaded.

### 5.6.3

- Display of Lat Lon changed from 3 deciml places to 5 decimal places - just over 1m precision at equator.
- Fixed a bug that caused the timeline to appear when changing the time on the workbench for a layer not attached to the timeline.
- The workbench date/time picker is now available for time varying point and region CSVs.
- Fixed a bug that caused the workbench date picker controls to disappear when the item was attached to the timeline and the timeline's current time was outside the valid range for the item.

### 5.6.2

- Renamed search marker to location marker.
- Added the clicked coordinates to the bottom of the feature info panel. Clicking the marker icon will cause the location to be indicated on the map.
- The location marker is now included in shared map views.
- Fixed a bug that could cause split WMS layers to show the incorrect layer data for the date shown in the workbench.
- Refactored current time handling for `CatalogItem` to reduce the complexity and number of duplicated current time states.
- Fixed feature info updating when the time is changed from the workbench for `TableCatalogItem`.
- Change the workbench catalog item date picker so that updating the date does not disable the timeslider.
- Fix a bug that meant that, when the current time was updated on an `ImageryCatalogItem` while the layer wasn't shown, the old time was still shown when the layer was re-enabled.
- Added `{{terria.currentTime}}` to feature info template.
- Added a way to format times within a feature info tempate. E.g. `{{#terria.formatDateTime}}{"format": "dd-mm-yyyy HH:MM:ss"}{{terria.currentTime}}{{/terria.formatDateTime}}`.
- Fixed a bug that caused the selection indicator to float strangely when visiting a share link with a selected feature.
- Fixed a bug that caused a region to be selected even when clicking on a hole in that region.
- Fixed a bug that prevented the selection indicator from following moving features on the 2D map.
- Fixed a bug that caused Leaflet to stop rendering further points in a layer and throw errors when calculating extent when one point had invalid characters in the latitude or longitude field.
- We now default to `autoPlay: false` if it's not specified in `config.json`.
- Changed search box placeholders to more precisely reflect their functionality.
- CartoDB basemaps are now always loaded over HTTPS.

### 5.6.1

- Fixed a bug that could cause the workbench UI to hang when toggling concepts, particularly for an `SdmxJsonCatalogItem`.
- Added previous and next buttons to workbench catalog item date picker.

### 5.6.0

- Upgraded to Cesium 1.41.

### 5.5.7

- Added support for using tokens to access WMS layers, particularly using the WMS interface to ArcGIS servers.

### 5.5.6

- Tweaked the sizing of the feature info panel.
- Fixed a bug that caused `ArcGisMapServerCatalogItem` to always use the server's single fused map cache, if available. Now, if the `layers` property is specified, we request individual dynamic layers and ignore the fused map cache.

### 5.5.5

- Fixed a bug that caused the feature info panel to stop working after clicking on a location search marker.
- Added support for ArcGIS tokens on the 2D map. Previously, tokens only worked reliably in 3D.
- Improved handling of tile errors, making it more consistent between 2D and 3D.
- Fixed a bug that prevented the Add Data button from working Internet Explorer 9 unless the DevTools were also open.
- Improved the sizing of the feature info panel so it is less likely to completely obscure the map.

### 5.5.4

- Fixed a serious bug that prevented opening the Data Catalog in Internet Explorer.
- Fixed some problems with the Terria Spatial Analytics `CatalogFunctions`.

### 5.5.3

- Fixed a bug in SDMX-JSON when using `cannotSum`.

### 5.5.2

- Deprecated SDMX-JSON catalog items' `cannotDisplayPercentMap` in favour of `cannotSum`.
- Updated `cannotSum` so that it does not display a total in some cases, as well as suppressing the regional-percentage checkbox. `cannotSum` can be either a mapping of concept ids to the values that prevent summing, or simply `true` to always prevent summing.
- Fixed a bug that caused an error when Splitting a layer that does not have a `clock`.

### 5.5.1

- Added `cannotDisplayPercentMap` to SDMX-JSON catalog items, to optionally turn off the "display as a percentage of regional total" checkbox when the data is not a count (eg. a rate or an average).

### 5.5.0

- Added the ability to split the screen into a left-side and right-side, and show raster and region mapped layers on only one side of the splitter.
- Added the ability to use a tabbed catalog in the explorer panel on desktop site. Setting `tabbedCatalog` parameter to `true` in `config.json` causes top-level groups in the catalog to list items in separate explorer panel tabs.
- Added the ability to use vector tile properties in feature info templates when using region mapping (data row attributes will overwrite vector tile properties with the same name)
- Properties available in feature info templates are now JSON parsed and replaced by their javascript object if they start with `[` or `{` and parse successfully
- Decreased flickering of time-varying region mapped layers by pre-rendering the next time interval.
- Fixed a bug in `WebMapServiceCatalogItem` that could cause a WMS time time dimension to be interpreted incorrectly if it was specified only using dates (not times) and with a periodicity of less than a day.

### 5.4.5

- Improved behaviour of SDMX-JSON items when no data is available.

### 5.4.4

- Added support for specifying namespaced layer names in the `WebMapServiceCatalogItem` `layers` property.
- Made TerriaJS tolerant of XML/HTML inside text elements in WMS GetCapabilities without being properly wrapped in `CDATA`.

### 5.4.3

- Fixed a build problem on case-sensitive file systems (e.g. most Linux systems).

### 5.4.2

- We no longer show the Zoom To button on the workbench when there is no rectangle to zoom to.

### 5.4.1

- Fixed a bug when sharing SDMX-JSON catalog items.
- Improved display of "Add Data" panel on small screens when Feedback and Feature Info panels are open.
- Added "search in data catalog" link to mobile search.
- Added a button to automatically copy share url into clipboard in share panel.
- Added `initFragmentPaths` property to the `parameters` section of `config.json`. It can be used to specify an array of base paths for resolving init fragments in the URL.
- Modified `CkanCatalogItem` to exclude files that advertise themselves as KML files but have the file extension .ZIP.
- Removed "View full size image" link on the share panel. Chrome 60 removed the ability to navigate to a data URI, and other browsers are expected to follow this lead.

### 5.4.0

- Breaking change: removed some old types that haven't been used since the new React-based user interface in v4.0.0, specifically `KnockoutHammerBinding`, `KnockoutMarkdownBinding`, `PopupMessageConfirmationViewModel`, `PopupMessageViewModel`, and `PopupViewModel`.
- Added the ability to use tokens from terriajs-server for layers requiring ESRI tokens.
- Catalog group items are now sorted by their in-catalog name

### 5.3.0

- Added the ability to use the analytics region picker with vector tile region mapping by specifiying a WMS server & layer for analytics only.
- Updated the client side validation to use the server-provided file size limit when drag/dropping a file requiring the conversion service.
- `zoomOnEnable` now works even for a catalog item that is initially enabled in the catalog. Previously, it only worked for catalog items enabled via the user interface or otherwise outside of the load process.
- Added `initialTimeSource` property to `CsvCatalogItem` so it is possible to specify the value of the animation timeline at start from init files.
- Added to documentation for customizing data appearance.
- Added `CatalogShortcut` for creating tool items for linking to a `CatalogItem`.
- Renamed `ViewState.viewCatalogItem()` to `viewCatalogMember` to reflect that it can be used for all `CatalogMembers`, not just `CatalogItems`.
- Fixed a bug that could cause a crash when switching to 2D when the `initialView` was just a `Rectangle` instead of a `CameraView`.
- Fixed a bug that caused multiple layers with generated, gradient legends to all show the same legend on the Workbench.

### 5.2.11

- Pinned `urijs` to v1.18.10 to work around a breaking change in v1.18.11.

### 5.2.10

- Improved the conversion of Esri polygons to GeoJSON by `featureDataToGeoJson`. It now correctly handles polygons with holes and with multiple outer rings.
- Added some fields to the dataset info page for `CkanCatalogItem`.
- Fixed a bug that could cause some layers, especially the Bing Maps basemap, to occasionally be missing from the 2D map.
- Fixed a bug that could cause the selected time to move to the end time when sharing a map with a time-dynamic layer.

### 5.2.9

- A catalog item's `cacheDuration` property now takes precedence over the cache duration specified by the code. Previously, the `cacheDuration` would only override the default duration (2 weeks).

### 5.2.8

- Added option to expand the HTML embed code and toggle URL shorting for the share link.
- The Share feature now includes the current time selected on the timeline, so that anyone visiting a share link will see the map at the intended time.

### 5.2.7

- Added the Latitude and Longitude to the filename for the Feature Information file download.
- Added the time to the timeline labels when zoomed in to a single day. Previously, the label sometimes only showed the date.

### 5.2.6

- Added the ability to disable the conversion service so that no user data is sent outside of the client by setting `conversionServiceBaseUrl` to `false` in the `parameters` section of `config.json`.
- Added the ability to disable the location button by setting `disableMyLocation` to `true` in the `parameters` section of `config.json`.
- Fixed a bug that caused the share functionality to fail (both screenshot and share link) in 2d mode.
- Fixed a bug with explicitly styled enum columns in Internet Explorer.
- Fixed a bug that caused the selected column in a csv to be the second column when a time column is present.

### 5.2.5

- Fixed a bug with `forceProxy: true` which meant that vector tiles would try, and fail, to load over the proxy.
- Added documentation for customizing data appearance, and folded in existing but orphaned documentation for creating feature info templates.
- Changed the LocateMe button so that it toggles and continuously updates the location when Augmented Reality is enabled.
- Added the ability to set SDMX-JSON region names from a region type dimension, using a Mustache template. This was required so regions can be mapped to specific years, even if not specified by the SDMX-JSON server.
- Added `viewermode` to the users persistent local storage to remember the last `ViewerMode` used.
- Added the ability to customize the preamble text on the feedback form ("We would love to hear from you!") by setting `feedbackPreamble` in the `parameters` section of `config.json`.

### 5.2.4

- Fixed a bug that prevented error messages, such as when a dataset fails to load, from being shown to the user. Instead, the errors were silently ignored.

### 5.2.3

- Fixed a bug that gave expanded Sensor Observation Service charts poor names.
- Fixed a bug that prevented some table-based datasets from loading.

### 5.2.2

- Fixed download of selected dataset (as csv) so that quotes are handled in accordance with https://tools.ietf.org/html/rfc4180. As a result, more such downloads can be directly re-loaded in Terria by dragging and dropping them.

### 5.2.1

- Changed the default opacity for points from CSV files without a value column to 1.0 (previously it was 0.6). This is a workaround for a Cesium bug (https://github.com/AnalyticalGraphicsInc/cesium/issues/5307) but really a better choice anyway.
- Fixed a bug which meant non-standard properties of some table data sources (eg. csv, SOS, SDMX-JSON) were missing in the feature info panel, because of a breaking change in Cesium 1.33.

### 5.2.0

- Fixed a bug that caused layer disclaimers to fail to appear when the layer was enabled via a share link. Since the user was unable to accept the disclaimer, the layer also failed to appear.
- Added `AugmentedVirtuality` (user facing feature name Augmented Reality) to allow users to use their mobile device's orientation to set the camera view.
- Added the `showFeaturesAtAllTimes` option to Sensor Observation Service items. This improves the user experience if the server returns
  some features starting in 1990, say, and some starting in 1995, so that the latter still appear (as grey points with no data) in 1990.
- Fixed a bug that prevented preview charts in the feature info panel from updating when the user changed the Sensor Observation Service frequency.
- Fixed a bug that allowed the user to de-select all the display choices for Sensor Observation Service items.
- Improved the appearance of charts where all the y-values are null. (It now shows "No preview available".)
- Upgraded to Leaflet 1.0.3 for the 2D and preview maps.
- Upgraded to [Cesium 1.33](https://github.com/AnalyticalGraphicsInc/cesium/blob/1.33/CHANGES.md) for the 3D view.

### 5.1.1

- Fixed a bug that caused an 'added' and a 'shown' event for "Unnamed Item" to be logged to Google Analytics when previewing an item in the catalog.
- Added a 'preview' Google Analytics event when a catalog item is shown on the preview map in the catalog.
- Fixed a bug that prevented csv files with missing dates from loading.
- Fixed a bug that could cause an error when adding a layer without previewing it first.

### 5.1.0

- Fixed a bug that prevented `WebMapServiceCatalogItem` from acting as a time-dynamic layer when the time dimension was inherited from a parent layer.
- `WebMapServiceCatalogItem` now supports WMS 1.1.1 style dimensions (with an `Extent` element) in addition to the 1.3.0 style (`Dimension` only).
- `WebMapServiceCatalogItem` now passes dates only (rather than dates and times) to the server when the TIME dimension uses the `start/stop/period` form, `start` is a date only, and `period` does not include hours, minutes, or seconds.
- `WebMapServiceCatalogItem` now supports years and months (in addition to days, hours, minutes, and seconds) in the period specified of a TIME dimension.
- `WebMapServiceCatalogItem` now ignores [leap seconds](https://en.wikipedia.org/wiki/Leap_second) when evaluating ISO8601 periods in a time dimension. As a result, 2 hours after `2016-06-30T23:00:00Z` is now `2016-07-01T01:00:00Z` instead of `2016-07-01T00:59:59Z` even though a leap second at the end of June 2016 makes that technically 2 hours and 1 second. We expect that this is more likely to align with the expectations of WMS server software.
- Added option to specify `mobileDefaultViewerMode` in the `parameters` section of `config.json` to specify the default view mode when running on a mobile platform.
- Added support for `itemProperties` to `CswCatalogGroup`.
- Added `terria.urlEncode` function for use in feature info templates.
- Fixed a layout problem that caused the coordinates on the location bar to be displayed below the bar itself in Internet Explorer 11.
- Updated syntax to remove deprecation warnings with React version 15.5.

### 5.0.1

- Breaking changes:
  - Starting with this release, TerriaJS is meant to be built with Webpack 2. The best way to upgrade your application is to merge from [TerriaMap](https://github.com/TerriaJS/TerriaMap). If you run into trouble, post a message on the [TerriaJS forum](https://groups.google.com/forum/#!forum/terriajs).
  - Removed the following previously-deprecated modules: `registerKnockoutBindings` (no replacement), `AsyncFunctionResultCatalogItem` (now `ResultPendingCatalogItem`), `PlacesLikeMeFunction` (now `PlacesLikeMeCatalogFunction`), `SpatialDetailingFunction` (now `SpatialDetailingCatalogFunction`), and `WhyAmISpecialFunction` (now `WhyAmISpecialCatalogFunction`).
  - Removed `lib/Sass/StandardUserInterface.scss`. It is no longer necessary to include this in your application.
  - Removed the previously-deprecated third pararameter, `getColorCallback`, of `DisplayVariablesConcept`. Pass it inside the `options` parameter instead.
  - Removed the following previously-deprecated properties from `TableColumn`: `indicesIntoUniqueValues` (use `uniqueValues`), `indicesOrValues` (use `values`), `indicesOrNumericalValues` (use `uniqueValues` or `numericalValues`), and `usesIndicesIntoUniqueValues` (use `isEnum`).
  - Removed the previously-deprecated `dataSetID` property from `AbsIttCatalogItem`. Use `datasetId` instead.
  - Removed the previously-deprecated `allowGroups` property from `CkanCatalogItem`. Use `allowWmsGroups` or `allowWfsGroups` instead.
  - Removed the previously-deprecated `RegionMapping.setRegionColumnType` function. Use the `setRegionColumnType` on an _instance_ of `RegionMapping` instead.
  - Removed the previously-deprecated `regionMapping.regionDetails[].column` and `.disambigColumn`. Use `.columnName` and `.disambigColumnName` instead.
  - Removed the previously-deprecated `options.regionMappingDefinitionsUrl` parameter from the `Terria` constructor. Set the `regionMappingDefinitionsUrl` inside `parameters` in `config.json` instead.
- Fixed a bug in `WebMapServiceCatalogItem` that prevented TerriaJS from correctly determining the projections supported by a WMS layer when supported projections are inherited from parent layers.
- Changed "no value" colour of region-mapped data to fully transparent, not black.
- Fixed an issue where expanding a chart from an SDMX-JSON or SOS feature twice, with different data choices selected, would overwrite the previous chart.
- Improved SDMX-JSON items to still show properly, even if the `selectedInitially` property is invalid.
- Added `Score` column to `GNAFAddressGeocoder` to indicate relative quality, which maps as default variable.

### 4.10.5

- Improved error message when accessing the user's location under http with Chrome.
- When searching locations, the button to instead search the catalog is now above the results instead of below them.
- Changed "go to full screen mode" tooltip to "Hide workbench", and "Exit Full Screen" button to "Show Workbench". The term "full screen" was misleading.
- Fixed a bug where a chartable (non-geo-spatial) CSV file with a column including the text "height" would not let the user choose the "height" column as the y-axis of a chart.
- Added support for non-default x-axes for charts via `<chart x-column="x">` and the new `tableStyle.xAxis` parameter.
- Added support for a `charSet` parameter on CSV catalog items, which overrides the server's mime-type if present.

### 4.10.4

- Added the ability for `CkanCatalogGroup` to receive results in pages, rather than all in one request. This will happen automatically when the server returns partial results.
- Improved the performance of the catalog UI by not creating React elements for the contents of a group until that group is opened.
- Close polygons used as input to a `CatalogFunction` by making the last position the same as the first one.
- Added support for a new `nameInCatalog` property on all catalog members which overrides `name` when displayed in the catalog, if present.
- Added `terria.urlEncodeComponent` function for use in feature info templates.
- `yAxisMin` and `yAxisMax` are now honored when multiple charts are active, by using the minimum `yAxisMin` and the maximum `yAxisMax` of all charts.

### 4.10.3

- Locked third-party dependency proj4 to v2.3.x because v2.4.0 breaks our build.

### 4.10.2

- New sections are now merged info `CatalogMember.info` when `updateFromJson` is called multiple times, rather than the later `info` completely replacing the earlier one. This is most useful when using `itemProperties` to override some of the info sections in a child catalog item.
- Fixed a bug where csv files with a date column would sometimes fail if a date is missing.

### 4.10.1

- Improved the SDMX-JSON catalog item to handle huge dimensions, allow a blacklist, handle bad responses better, and more.
- Fixed a bug that prevented the proxy from being used for loading legends, even in situations where it is necessary such as an `http` legend accessed from an `https` site.
- Added link to re-download local files, noting that TerriaJS may have done additional processing (eg. geocoding).

### 4.10.0

- Changed defaults:
  - `WebProcessingServiceCatalogFunction` now defaults to invoking the `Execute` service via an HTTP POST with XML encoding rather than an HTTP GET with KVP encoding. This is a more sensible default because the WPS specification requires that servers support POST/XML while GET/KVP is optional. Plus, POST/XML allows large input parameters, such as a polygon descibing all of Australia, to be successfully passed to the WPS process. To force use of GET/KVP, set the `executeWithHttpGet` property to `true`.
- Fixed problems with third-party dependencies causing `npm install` and `npm run gulp` to fail.

### 4.9.0

- Added a help overlay system. A TerriaJS application can define a set of help sequences that interactively walk the user through a task, such as adding data to the map or changing map settings. The help sequences usually appear as a drop-down Help menu in the top-right corner.
- Fixed a bug with calculating bounding rectangles in `ArcGisCatalogItem` caused by changes to `proj4` package.
- Fixed a bug preventing chart axis labels from being visible on a white background.
- Fixed a bug that caused the Feedback panel to appear below the chart panel, making it difficult to use.

### 4.8.2

- Fixed a bug that prevented a `shareUrl` specified in `config.json` from actually being used by the `ShareDataService`.
- Adding a JSON init file by dropping it on the map or selecting it from the My Data tab no longer adds an entry to the Workbench and My Data catalog.
- WPS return type can now be `application/vnd.terriajs.catalog-member+json` which allows a json catalog member to be returned in WPS along with the usual attributes to control display.
- `chartLineColor` tableStyle attribute added, allowing per column specification of chart line color.
- Fixed a bug that caused a `WebMapServiceCatalogItem` inside a `WebMapServiceCatalogGroup` to revert to defaults from GetCapabilities instead of using shared properties.
- Fix a bug that prevented drawing the marker and zooming to the point when searching for a location in 2D.
- Fixed a bug where `WebMapTileServiceCatalogItem` would incorrectly interpret a bounding box and return only the lower left corner causing Cesium to crash on render.
- Fixed a bug that caused the feedback form to be submitted when unchecking "Share my map view".

### 4.8.1

- `CkanCatalogGroup` now automatically adds the type of the resource (e.g. `(WMS)`) after the name when a dataset contains multiple resources that can be turned into catalog items and `useResourceName` is false.
- Added support for ArcGIS FeatureServers to `CkanCatalogGroup` and `CkanCatalogItem`. In order for `CkanCatalogGroup` to include FeatureServers, `includeEsriFeatureServer` must be set to true.
- Changed default URL for the share service from `/share` to `share` and made it configurable by specifying `shareUrl` in config.json. This helps with deployments in subdirectories.

### 4.8.0

- Fixed a bug that prevented downloading data from the chart panel if the map was started in 2D mode.
- Changed the default opacity of table data to 0.8 from 0.6.
- Added the ability to read dates in the format "2017-Q2".
- Improved support for SDMX-JSON, including showing values as a percent of regional totals, showing the selected conditions in a more concise format, and fixing some bugs.
- Updated `TableCatalogItem`s to show a download URL in About This Dataset, which downloads the entire dataset as csv, even if the original data was more complex (eg. from an API).
- The icon specified to the `MenuPanel` / `DropdownPanel` theme can now be either the identifier of an icon from `Icon.GLYPHS` or an actual SVG `require`'d via the `svg-sprite-loader`.
- Fixed a bug that caused time-varying points from a CSV file to leave a trail on the 2D map.
- Add `Terria.filterStartDataCallback`. This callback gives an application the opportunity to modify start (share) data supplied in a URL before TerriaJS loads it.
- Reduced the size of the initial TerriaJS JavaScript code by about 30% when starting in 2D mode.
- Upgraded to [Cesium 1.29](https://github.com/AnalyticalGraphicsInc/cesium/blob/1.29/CHANGES.md).

### 4.7.4

- Renamed `SpatialDetailingFunction`, `WhyAmISpecialFunction`, and `PlacesLikeMeFunction` to `SpatialDetailingCatalogFunction`, `WhyAmISpecialCatalogFunction`, and `PlacesLikeMeCatalogFunction`, respectively. The old names will be removed in a future release.
- Fixed incorrect tooltip text for the Share button.
- Improved the build process and content of the user guide documentation.

### 4.7.3

- Canceled pending tile requests when removing a layer from the 2D map. This should drastically improve the responsiveness when dragging the time slider of a time-dynamic layer in 2D mode.
- Added the data source and data service details to the "About this dataset" (preview) panel.
- Fixed a bug introduced in 4.7.2 which made the Feature Info panel background too pale.

### 4.7.2

- Updated GNAF API to new Lucene-based backend, which should improve performance.
- Updated custom `<chart>` tag to allow a `colors` attribute, containing comma separated css strings (one per column), allowing users to customize chart colors. The `colors` attribute in charts can also be passed through from a WPS ComplexData response.
- Updated styling of Give Feedback form.
- Improved consistency of "Search" and "Add Data" font sizes.
- Improved flexibility of Feature Info Panel styling.
- Fixed a bug that could cause an extra `/` to be added to end of URLs by `ArcGisMapServerCatalogItem`, causing some servers to reject the request.
- Added a workaround for a bug in Internet Explorer 11 on Windows 7 that could cause the user interface to hang.

### 4.7.1

- Fixed a bug where providing feedback did not properly share the map view.
- Updated to terriajs-server 2.6.2.
- Fixed a bug leading to oversized graphics being displayed from WPS calls.

### 4.7.0

- Added the ability for users to share their view of the map when providing feedback.
- Extra components can now be added to FeatureInfoSection.
- Updated "Download Data" in FeatureInfoSection to "Download Data for this Feature".
- Fixed the color of visited links in client apps with their own css variables.
- Fixed a bug that prevented the scale bar from displaying correctly.

### 4.6.1

- Added support for creating custom WPS types, and for reusing `Point`, `Polygon`, and `Region` editors in custom types.
- Fixed a bug that caused the legend to be missing for WMS catalog items where the legend came from GetCapabilities but the URL did not contain `GetLegendGraphic`.

### 4.6.0

- Changed defaults:
  - The `clipToRectangle` property of raster catalog items (`WebMapServiceCatalogItem`, `ArcGisMapServerCatalogItem`, etc.) now defaults to `true`. It was `false` in previous releases. Using `false` prevents features (especially point features) right at the edge of the layer's rectangle from being cut off when the server reports too tight a rectangle, but also causes the layer to load much more slowly in many cases. Starting in this version, we favour performance and the much more common case that the rectangle can be trusted.
- Made `WebMapServiceCatalogItem` tolerant of a `GetCapabilities` where a `LegendURL` element does not have an `OnlineResource` or a `Dimension` does not have any values.
- Added support for 'Long' type hint to CSV data for specifying longitude.
- The marker indicating the location of a search result is now placed correctly on the terrain surface.
- `CatalogFunction` region parameters are now selected on the main map rather than the preview map.
- Some regions that were previously not selectable in Analytics, except via autocomplete, are now selectable.
- Added hover text that shows the position of data catalog search results in the full catalog.
- Widened scrollbars and improve their contrast.
- Removed the default maximum number of 10 results when searching the data catalog.
- Allow users to browse for JSON configuration files when adding "Local Data".
- Made it easier to use custom fonts and colors in applications built on TerriaJS, via new SCSS variables.
- Fixed a bug that caused a `CswCatalogGroup` to fail to load if the server had a `references` element without a `protocol`.

### 4.5.1

- The order of the legend for an `ArcGisMapServerCatalogItem` now matches the order used by ArcGIS itself.
- Large legends are now scaled down to fit within the width of the workbench panel.
- Improved the styling of links inside the Feature Information panel.
- Fixed a bug that could cause the Feature Information panel's close button to initially appear in the wrong place, and then jump to the right place when moving the mouse near it.

### 4.5.0

- Added support for the Sensor Observation Service format, via the `SensorObservationServiceCatalogItem`.
- Added support for end date columns in CSV data (automatic with column names containing `end_date`, `end date`, `end_time`, `end time`; or set in json file using `isEndDate` in `tableStyle.columns`.
- Fixed calculation of end dates for moving-point CSV files, which could lead to points disappearing periodically.
- Fixed a bug that prevented fractional seconds in time-varying WMS periodicity.
- Added the ability to the workbench UI to select the `style` to use to display a Web Map Service (WMS) layer when multiple styles are available.
- Added the ability to the workbench UI to select from among the available dimensions of a Web Map Service (WMS) layer.
- Improved the error reporting and handling when specifying invalid values for the WMS COLORSCALERANGE parameter in the UI.
- Added the ability to drag existing points when creating a `UserDrawing`.
- Fixed a bug that could cause nonsensical legends for CSV columns with all null values.
- Fixed a bug that prevented the Share panel from being used at all if the URL shortening service encountered an error.
- Fixed a bug that could cause an error when adding multiple catalog items to the map quickly.
- Tweaked the z-order of the window that appears when hovering over a chart series, so that it does not appear on top of the Feature Information panel.
- Fixed a bug that could lead to incorrect colors in a legend for a CSV file with explicit `colorBins` and cut off at a minimum and maximum.
- We now show the feature info panel the first time a dataset is added, containing a suggestion to click the map to learn more about a location. Also improved the wording for the feature info panel when there is no data.
- Fixed support for time-varying feature info for vector tile based region mapping.
- `updateApplicationOnMessageFromParentWindow` now also allows messages from the `opener` window, i.e. the window that opened the page by calling `window.open`. The parent or opener may now also send a message with an `allowOrigin` property to specify an origin that should be allowed to post messages.
- Fixed a bug that prevented charts from loading http urls from https.
- The `isNcWMS` property of `WebMapServiceCatalogItem` is now set to true, and the COLORSCALERANGE controls are available in the UI, for ncWMS2 servers.
- Added the ability to prevent CSVs with time and `id` columns from appearing as moving points, by setting `idColumns` to either `null` or `[]`.
- Fixed a bug that prevented default parameters to `CatalogFunction`s from being shown in the user interface.
- Fixed a problem that made `BooleanParameter`s show up incorrectly in the user interface.
- Embedded `<chart>` elements now support two new optional attributes:
  - `title`: overrides the title that would otherwise be derived from the name of the feature.
  - `hide-buttons`: If `"true"`, the Expand and Download buttons are hidden from the chart.
- Fixed a bug in embedded `<collapsible>` elements that prevented them from being expandable.
- Improved SDMX-JSON support to make it possible to change region type in the UI.
- Deprecated `RegionMapping.setRegionColumnType` in favour of `RegionMapping.prototype.setRegionColumnType`. `regionDetails[].column` and `.disambigColumn` have also been deprecated.

### 4.4.1

- Improved feature info display of time-varying region-mapped csvs, so that chart is still shown at times with no data.
- Fix visual hierarchy of groups and items in the catalog.

### 4.4.0

- Fixed a bug that caused Cesium (3D view) to crash when plotting a CSV with non-numerical data in the depth column.
- Added automatic time-series charts of attributes to the feature info of time-varying region-mapped csvs.
- Refactored Csv, AbsItt and Sdmx-Json catalog items to depend on a common `TableCatalogItem`. Deprecated `CsvCatalogItem.setActiveTimeColumn` in favour of `tableStructure.setActiveTimeColumn`.
- Error in geocoding addresses in csv files now shows in dialog box.
- Fixed CSS styling of the timeline and added padding to the feature info panel.
- Enhanced JSON support to recognise JSON5 format for user-added files.
- Deprecated `indicesIntoUniqueValues`, `indicesOrValues`, `indicesOrNumericalValues` and `usesIndicesIntoUniqueValues` in `TableColumn` (`isEnum` replaces `usesIndicesIntoUniqueValues`).
- Added support for explicitly colouring enum columns using a `tableStyle.colorBins` array of `{"value":v, "color":c}` objects
- Improved rendering speed when changing the display variable for large lat/lon csv files.
- Default to moving feature CSVs if a time, latitude, longitude and a column named `id` are present.
- Fixed a bug so units flow through to charts of moving CSV features.
- Fixed a bug that prevented the `contextItem` of a `CatalogFunction` from showing during location selection.
- Fixed a bug that caused `&amp;` to appear in some URLs instead of simply `&`, leading to an error when visiting the link.
- Added the ability to pass a LineString to a Web Processing Service.
- Fixed a bug that prevented `tableStyle.dataVariable` = `null` from working.
- Uses a smarter default column for CSV files.
- Fixed a bug that caused an error message to appear repeatedly when there was an error downloading tiles for a base map.
- Fixed a bug that caused WMS layer names and WFS type names to not be displayed on the dataset info page.
- We now preserve the state of the feature information panel when sharing. This was lost in the transition to the new user interface in 4.0.0.
- Added a popup message when using region mapping on old browsers without an `ArrayBuffer` type (such as Internet Explorer 9). These browsers won't support vector tile based region mapping.
- Fixed bug where generic parameters such as strings were not passed through to WPS services.
- Fixed a bug where the chart panel did not update with polled data files.
- Removed the Australian Hydrography layer from `createAustraliaBaseMapOptions`, as the source is no longer available.
- Fixed a bug that caused the GetCapabilities URL of a WMS catalog item to be shown even when `hideSource` was set to true.
- Newly-added user data is now automatically selected for the preview map.
- Fixed a bug where selecting a new column on a moving point CSV file did not update the chart in the feature info panel.
- Fixed dropdowns dropping from the bounds of the screen in Safari.
- Fixed a bug that prevented the feature info panel from updating with polled lat/lon csvs.
- Improved handing of missing data in charts, so that it is ignored instead of shown as 0.

### 4.3.3

- Use react-rangeslider 1.0.4 because 1.0.5 was published incorrectly.

### 4.3.2

- Fixed css styling of shorten URL checkbox.

### 4.3.1

- Added the ability to specify the URL to the `serverConfig` service in `config.json` as `parameters.serverConfigUrl`.

### 4.3.0

- Added `Terria.batchGeocoder` property. If set, the batch geocoder is used to resolve addresses in CSV files so that they can be shown as points on the map.
- Added `GnafAddressGeocoder` to resolve Australian addresses using the GNAF API.
- Added a loading indicator for user-added files.
- Fixed a bug that prevented printing the map in the 2D mode.
- Fixed a bug when changing between x-axis units in the chart panel.
- Moved all Terria styles into CSS-modules code (except Leaflet) - `lib/Sass/StandardUserInterface.scss` no longer needs to be imported and now only includes styles for backwards compatibility.

### 4.2.1

- Fixed bug that prevented the preview map displaying on mobile devices.

### 4.2.0

- There is a known bug in this version which prevents the user from being able to choose a region for some Analytics functions.
- Added support for ArcGis FeatureServers, using the new catalog types `esri-featureServer` and `esri-featureServer-group`. Catalog type `esri-group` can load REST service, MapServer and FeatureServer endpoints. (For backwards compatibility, catalog type `esri-mapServer-group` continues to work for REST service as well as MapServer endpoints.)
- Enumeration parameter now defaults to what is shown in UI, and if parameter is optional, '' is default.
- Adds bulk geocoding capability for Australian addresses. So GnafAPI can be used with batches of addresses, if configured.
- Fixed a bug that caused the selection indicator to get small when near the right edge of the map and to overlap the side panel when past the left edge.
- Map controls and menus now become translucent while the explorer window (Data Catalog) is visible.
- Removed find-and-replace for cesium workers from the webpack build as it's done in terriajs-cesium now.
- Legend images that fail to load are now hidden entirely.
- Improved the appearance of the opacity slider and added a percentage display.
- AllowedValues for LiteralData WPS input now works even if only one value specified.
- Fixed bug in WPS polygon datatype to return valid polygon geojson.
- Fix regression: cursor changes in UserDrawing now functions in 2D as well as 3D.
- Updated to [Cesium](http://cesiumjs.org) 1.23 (from 1.20). See the [change log](https://github.com/AnalyticalGraphicsInc/cesium/blob/1.23/CHANGES.md) for details.
- Fixed a bug which prevented feature info showing for Gpx-, Ogr-, WebFeatureService-, ArcGisFeatureServer-, and WebProcessingService- CatalogItems.
- Added support for a wider range of SDMX-JSON data files, including the ability to sum over dimensions via `aggregatedDimensionIds`.
- Added support for `tableStyle.colorBins` as array of values specifying the boundaries between the color bins in the legend, eg. `[3000, 3500, 3900, 4000]`. `colorBins` can still be an integer specifying the number of bins, in which case Terria determines the boundaries.
- Made explorer panel not rendered at all when hidden and made the preview map destroy itself when unmounted - this mitigates performance issues from having Leaflet running in the background on very busy vector datasets.
- Fixed a bug which prevented time-varying CZML feature info from updating.
- Added support for moving-point csv files, via an `idColumns` array on csv catalog items. By default, feature positions, color and size are interpolated between the known time values; set `isSampled` to false to prevent this. (Color and size are never interpolated when they are drawn from a text column.)
- Added support for polling csv files with a partial update, and by using `idColumns` to identify features across updates.
- Added a time series chart to the Feature Info Panel for sampled, moving features.
- Fixed a bug which sometimes prevented feature info from appearing when two region-mapped csv files were displayed.
- Fixed the preview map extent being one item behind what was actually selected.

### 4.1.2

- Fixed a bug that prevented sharing from working in Internet Explorer.

### 4.1.1

- Stopped IE9 from setting bizarre inline dimensions on custom branding images.
- Fixed workbench reordering in browsers other than Chrome.
- URLs on the dataset info page are now auto-selected by clicked, making them easier to copy.

### 4.1.0

- Made the column title for time-based CSV exports from chart default to 'date'
- Stopped the CSV creation webworker from being run multiple times on viewing a chart.
- Removed the empty circles from non-selected base maps on the Map settings panel.
- Prevented text from being selected when dragging the compass control.
- Added the `MeasureTool` to allow users to interactively measure the distance between points.
- Worked around a problem in the Websense Web Filter that caused it to block access to some of the TerriaJS Web Workers due to a URL in the license text in a comment in a source file.

### 4.0.2

- Fixed a bug that prevented opening catalog groups on iOS.
- Fixed a CSS warning.

### 4.0.1

- Fixed a bug that caused an error message to be formatted incorrectly when displayed to the user.

### 4.0.0

- Rewrote the TerriaJS user interface using React. We believe the new interface is a drastic improvement, incorporating user feedback and the results of usability testing. Currently, it is a bit harder to customize than our old user interface, so if your application has extensive customizations, we suggest delaying upgrading to this version for a little while logner.
- Added support for non-geospatial CSV files, which display in a new chart panel.
- Added support for customisable tags in Feature Info templates.
- Implemented [`<chart>` and `<collapsible>`](https://github.com/TerriaJS/terriajs/blob/4.0.0/lib/ReactViews/Custom/registerCustomComponentTypes.js#L52-L106) tags in Feature Info templates.
- Added support for [polling](https://github.com/TerriaJS/terriajs/blob/4.0.0/lib/Models/Polling.js) for updates to CSV files.
- `CswCatalogGroup` will now include Web Processing Services from the catalog if configured with `includeWps` set to true.
- `WebMapServiceCatalogItem` will now detect ncWMS servers and set isNcWMS to true.
- New `ShareDataService` which can store and resolve data. Currently it is used as a replacement for Google URL Shortener, which can't handle long URLs.
- New `ServerConfig` object which provides configuration information about the server, including which domains can be proxied for. This changes the way CorsProxy is initialised.
- Added partial support for the SDMX-JSON format.
- `UserDrawing` added for drawing lines and polygons on the map.
- CkanCatalogGroup's `filterQuery` items can now be specified as objects instead of URL-encoded strings.

### 3.5.0

- Ungrouped items in CKAN catalog items are now grouped under an item whose title is determined by .ungroupedTitle (default: "No group").
- CKAN's default search regex for KMLs also includes KMZ.
- Add documentation of camera properties.

### 3.4.0

- Support JSON5 (http://json5.org/) use in init files and config files, so comments can be used and object keys don't need to be quoted.
- Fixed a bug that caused the `corsProxyBaseUrl` specified in `config.json` to be ignored.
- Fixed a bug preventing downloading feature info data in CSV format if it contained nulls.
- Added support for the WMS Style/MetadataURL tag in layer description.
- Long titles in locally-generated titles now word-wrap in most web browsers.
- Long auto-generated legend titles now word wrap in most web browsers.

### 3.3.0

- Support `parameters` property in WebFeatureServiceCatalogItem to allow accessing URLs that need additional parameters.
- Fixed a bug where visiting a shared link with a time-series layer would crash load.
- Added a direct way to format numbers in feature info templates, eg. `{{#terria.formatNumber}}{"useGrouping": true, "maximumFractionDigits": 3}{{value}}{{/terria.formatNumber}}`. The quotes around the keys are optional.
- When the number of unique values in a CSV column exceeds the number of color bins available, the legend now displays "XX other values" as the label for the last bucket rather than simply "Other".
- CSV columns with up to 21 unique values can now be fully displayed in the legend. Previously, the number of bins was limited to 9.
- Added `cycle` option to `tableColumnStyle.colorBinMethod` for enumeration-type CSV columns. When the number of unique values in the column exceeds the number of color bins available, this option makes TerriaJS color all values by cycling through the available colors, rather than coloring only the most common values and lumping the rest into an "Other" bucket.
- Metadata and single data files (e.g. KML, GeoJSON) are now consistently cached for one day instead of two weeks.
- `WebMapServiceCatalogItem` now uses the legend for the `style` specified in `parameters` when possible. It also now includes the `parameters` when building a `GetLegendGraphic` URL.
- Fixed a bug that prevented switching to the 3D view after starting the application in 2D mode.

### 3.2.1

- Fixed a bug on IE9 which prevented shortened URLs from loading.
- Fixed a map started with smooth terrain being unable to switch to 3D terrain.
- Fixed a bug in `CkanCatalogItem` that prevented it from using the proxy for dataset URLs.
- Fixed feature picking when displaying a point-based vector and a region mapped layer at the same time.
- Stopped generation of WMS intervals being dependent on JS dates and hence sensitive to DST time gaps.
- Fixed a bug which led to zero property values being considered time-varying in the Feature Info panel.
- Fixed a bug which prevented lat/lon injection into templates with time-varying properties.

### 3.2.0

- Deprecated in this version:
  - `CkanCatalogItem.createCatalogItemFromResource`'s `options` `allowGroups` has been replaced with `allowWmsGroups` and `allowWfsGroups`.
- Added support for WFS in CKAN items.
- Fixed bug which prevented the terria-server's `"proxyAllDomains": true` option from working.
- Added support in FeatureInfoTemplate for referencing csv columns by either their name in the csv file, or the name they are given via `TableStyle.columns...name` (if any).
- Improved CSV handling to ignore any blank lines, ie. those containing only commas.
- Fixed a bug in `CswCatalogGroup` that prevented it from working in Internet Explorer.

### 3.1.0

- Only trigger a search when the user presses enter or stops typing for 3 seconds. This will greatly reduce the number of times that searches are performed, which is important with a geocoder like Bing Maps that counts each geocode as a transaction.
- Reduced the tendency for search to lock up the web browser while it is in progress.
- Include "engines" attribute in package.json to indicate required Node and NPM version.
- For WMS catalog items that have animated data, the initial time of the timeslider can be specified with `initialTimeSource` as `start`, `end`, `present` (nearest date to present), or with an ISO8601 date.
- Added ability to remove csv columns from the Now Viewing panel, using `"type": "HIDDEN"` in `tableStyle.columns`.

### 3.0.0

- TerriaJS-based application are now best built using Webpack instead of Browserify.
- Injected clicked lat and long into templates under `{{terria.coords.latitude}}` and `{{terria.coords.longitude}}`.
- Fixed an exception being thrown when selecting a region while another region highlight was still loading.
- Added `CesiumTerrainCatalogItem` to display a 3D surface model in a supported Cesium format.
- Added support for configuration of how time is displayed on the timeline - catalog items can now specify a dateFormat hash
  in their configuration that has formats for `timelineTic` (what is displayed on the timeline itself) and `currentTime`
  (which is the current time at the top-left).
- Fixed display when `tableStyle.colorBins` is 0.
- Added `fogSettings` option to init file to customize fog settings, introduced in Cesium 1.16.
- Improved zooming to csvs, to include a small margin around the points.
- Support ArcGis MapServer extents specified in a wider range of projections, including GDA MGA zones.
- WMS legends now use a bigger font, include labels, and are anti-aliased when we can determine that the server is Geoserver and supports these options.
- Updated to [Cesium](http://cesiumjs.org) 1.20. Significant changes relevant to TerriaJS users include:
  - Fixed loading for KML `NetworkLink` to not append a `?` if there isn't a query string.
  - Fixed handling of non-standard KML `styleUrl` references within a `StyleMap`.
  - Fixed issue in KML where StyleMaps from external documents fail to load.
  - Added translucent and colored image support to KML ground overlays
  - `GeoJsonDataSource` now handles CRS `urn:ogc:def:crs:EPSG::4326`
  - Fix a race condition that would cause the terrain to continue loading and unloading or cause a crash when changing terrain providers. [#3690](https://github.com/AnalyticalGraphicsInc/cesium/issues/3690)
  - Fix issue where the `GroundPrimitive` volume was being clipped by the far plane. [#3706](https://github.com/AnalyticalGraphicsInc/cesium/issues/3706)
  - Fixed a reentrancy bug in `EntityCollection.collectionChanged`. [#3739](https://github.com/AnalyticalGraphicsInc/cesium/pull/3739)
  - Fixed a crash that would occur if you added and removed an `Entity` with a path without ever actually rendering it. [#3738](https://github.com/AnalyticalGraphicsInc/cesium/pull/3738)
  - Fixed issue causing parts of geometry and billboards/labels to be clipped. [#3748](https://github.com/AnalyticalGraphicsInc/cesium/issues/3748)
  - Fixed bug where transparent image materials were drawn black.
  - Fixed `Color.fromCssColorString` from reusing the input `result` alpha value in some cases.
- Added support for time-series data sets with gaps - these are skipped when scrubbing on the timeline or playing.

### 2.3.0

- Share links now contain details about the picked point, picked features and currently selected feature.
- Reorganised the display of disclaimers so that they're triggered by `CatalogGroup` and `CatalogItem` models, which trigger `terria.disclaimerEvent`, which is listened to by DisclaimerViewModel`. `DisclaimerViewModel` must be added by the map that's using Terria.
- Added a mechanism for hiding the source of a CatalogItem in the view info popup.
- Added the `hideSource` flag to the init json for hiding the source of a CatalogItem in the View Info popup.
- Fixed a bug where `CatalogMember.load` would return a new promise every time it was called, instead of retaining the one in progress.
- Added support for the `copyrightText` property for ArcGis layers - this now shows up in info under "Copyright Text"
- Showed a message in the catalog item info panel that informs the user that a catalog item is local and can't be shared.
- TerriaJS now obtains its list of domains that the proxy will proxy for from the `proxyableDomains/` service. The URL can be overridden by setting `parameters.proxyableDomainsUrl` in `config.json`.
- Updated to [Cesium](http://cesiumjs.org) 1.19. Significant changes relevant to TerriaJS users include:
  - Improved KML support.
    - Added support for `NetworkLink` refresh modes `onInterval`, `onExpire` and `onStop`. Includes support for `viewboundScale`, `viewFormat`, `httpQuery`.
    - Added partial support for `NetworkLinkControl` including `minRefreshPeriod`, `cookie` and `expires`.
    - Added support for local `StyleMap`. The `highlight` style is still ignored.
    - Added support for `root://` URLs.
    - Added more warnings for unsupported features.
    - Improved style processing in IE.

### 2.2.1

- Improved legend and coloring of ENUM (string) columns of CSV files, to sort first by frequency, then alphabetically.

### 2.2.0

- Warn user when the requested WMS layer doesn't exist, and try to provide a suggestion.
- Fixed the calculation of a CSV file's extent so that missing latitudes and longitudes are ignored, not treated as zero.
- Improved the user experience around uploading files in a format not directly supported by TerriaJS and optionally using the conversion service.
- Improved performance of large CSV files, especially the loading time, and the time taken to change the display variable of region-mapped files.
- Added support for CSV files with only location (lat/lon or region) columns, and no value columns, using a file-specific color. Revised GeoJSON display to draw from the same palette of colors.
- Fixed a bug that prevented GeoJSON styles from being applied correctly in some cases.
- Fixed an error when adding a CSV with one line of data.
- Fixed error when adding a CSV file with numeric column names.
- Polygons and polylines are now highlighted on click when the geometry is available.
- Improved legend and coloring of ENUM (string) columns of CSV files; only the most common values are colored differently, with the rest shown as 'Other'.
- Added support for running the automated tests on the local system (via `gulp test`), on BrowserStack (via `gulp test-browserstack`), and on Sauce Labs (via `gulp test-saucelabs`).
- Changed `tableStyle`'s `format` to only accept `useGrouping`, `maximumFractionDigits` and `styling: "percent"` options. Previously some other options may have worked in some browsers.
- Improved color palette for string (ENUM) columns of CSV files.
- Improved CSV loading to ignore any completely blank lines after the header row (ie. lines which do not even have commas).
- Added support for grouping catalog items retrieved from a CSW server according to criteria specified in the init file (via the `metadataGroups` property) or from a `domainSpecification` and a call to the `GetDomain` service on the CSW server.
- Added `UrlTemplateCatalogItem`, which can be used to access maps via a URL template.
- Improved ABS display (to hide the regions) when a concept is deselected.
- Improved readability of ArcGIS catalog items and legends by replacing underscores with spaces.
- `ArcGisMapServerCatalogItem` metadata is now cached by the proxy for only 24 hours.
- Improved the feature info panel to update the display of time-varying region-mapped CSV files for the current time.
- Updated to [Cesium](http://cesiumjs.org) 1.18. Significant changes relevant to TerriaJS users include:
  - Improved terrain performance by up to 35%. Added support for fog near the horizon, which improves performance by rendering less terrain tiles and reduces terrain tile requests. [#3154](https://github.com/AnalyticalGraphicsInc/cesium/pull/3154)
  - Reduced the amount of GPU and CPU memory used by terrain by using compression. The CPU memory was reduced by up to 40%, and approximately another 25% in Chrome.
  - Fixed an issue where the sun texture is not generated correctly on some mobile devices. [#3141](https://github.com/AnalyticalGraphicsInc/cesium/issues/3141)
  - Cesium now honors window.devicePixelRatio on browsers that support the CSS imageRendering attribute. This greatly improves performance on mobile devices and high DPI displays by rendering at the browser-recommended resolution. This also reduces bandwidth usage and increases battery life in these cases.

### 2.1.1

- Fixed sharing of time-varying czml files; the timeline was not showing on the shared link.
- Fixed sharing of user-added time-varying csv files.
- Fixed a bug in `CkanCatalogItem` that made it build URLs incorrectly when given a base URL ending in a slash.

### 2.1.0

- Moved `TableColumn`, `TableStructure`, and the classes based on `Concept` to `lib/Map`. Moved `LegendHelper` to `lib/Models`.
- Added column-specific styling to CSV files, using a new `tableStyle.columns` json parameter. This is an object whose keys are column names or indices, and whose values are objects of column-specific tableStyle parameters. See the CSV column-specific group in `wwwroot/test/init/test-tablestyle.json` for an example. [#1097](https://github.com/TerriaJS/terriajs/issues/1097)
- Added the following column-specific `tableStyle` parameters:
  - `name`: renames the column.
  - `type`: sets the column type; can be one of LON, LAT, ALT, TIME, SCALAR, or ENUM.
  - `format`: sets the column number format, using the format of the [Javascript Intl options parameter](https://developer.mozilla.org/en-US/docs/Web/JavaScript/Reference/Global_Objects/Number/toLocaleString), eg. `{"format": {"useGrouping": true, "maximumFractionDigits": 2}}` to add thousands separators to numbers and show only two decimal places. Only the `useGrouping`, `maximumFractionDigits` and `styling: "percent"` options are guaranteed to work in all browsers.
- Added column-specific formatting to the feature info panel for all file types, eg. `"featureInfoTemplate" : {"template": "{{SPEED}} m/s", "formats": {"SPEED": {"maximumFractionDigits": 2}}}`. The formatting options are the same as above.
- Changed the default number format in the Feature Info Panel to not separate thousands with commas.
- Fixed a bug that caused the content on the feature info panel to be rendered as pure HTML instead of as mixed HTML / Markdown.
- Changed the default for `tableStyle.replaceWithZeroValues` to `[]`, ie. nothing.
- Changed the default for `tableStyle.replaceWithNullValues` to `["-", "na", "NA"]`.
- Changed the default for `tableStyle.nullLabel` to '(No value)'.
- Application name and support email can now be set in config.json's "parameters" section as "appName" and "supportEmail".
- Fixed showWarnings in config json not being respected by CSV catalog items.
- Fixed hidden region mapped layers being displayed when variable selection changes.
- Fixed exporting raw data as CSV not escaping commas in the data itself.

### 2.0.1

- Fixed a bug that caused the last selected ABS concept not to appear in the feature info panel.

### 2.0.0

- The following previously-deprecated functionality was removed in this version:
  - `ArcGisMapServerCatalogGroup`
  - `CatalogItemControl`
  - `CatalogItemDownloadControl`
  - Calling `BrandBarViewModel.create` with more than one parameter.
  - `CatalogMemberControl.leftSideItemControls`
  - `CatalogMemberControl.rightSideItemControls`
  - `DataCatalogTabViewModel.getRightSideItemControls`
  - `DataCatalogTabViewModel.getLeftSideItemControls`
  - `registerCatalogItemControls`
  - `AusGlobeViewer`
- Streamlined CSV handling framework. Breaking changes include the APIs of (not including those which begin with `_`):
  - `CsvCatalogItem`: `rowProperties`, `rowPropertiesByCode`, `dynamicUpdate` have been removed.
  - `AbsIttCatalogItem`: Completely rewritten. The `dataSetID` json parameter has been deprecated in favor of `datasetId` (different capitalization).
  - For the 2011 Australian Census data, requires `sa4_code_2011` to appear as an alias in `regionMapping.json` (it was previously missing in NationalMap).
  - `TableDataSource`: Completely rewritten and moved from `Map` to `Models` directory. Handles csvs with latitude & longitude columns.
  - `RegionMapping`: Used instead of TableDataSource for region-mapped csvs.
  - `DataTable` and `DataVariable` have been replaced with new classes, `TableStructure` and `TableColumn`.
  - `RegionProvider`: `loadRegionsFromWfs`, `processRegionIds`, `applyReplacements`, `findRegionIndex` have been made internal functions.
  - `RegionProviderList`: `chooseRegionProvider` has been changed and renamed `getRegionDetails`.
  - `ColorMap`: `fromArray` and `fromString` have been removed, with the constructor taking on that functionality.
  - `LegendUrl` has been moved to the `Map` directory.
  - `TableStyle`: `loadColorMap` and `chooseColorMap` have been removed. Moved from `Map` to `Models` directory.
  - `FeatureInfoPanelSectionViewModel`: its constructor now takes a `FeatureInfoPanelViewModel` as its first argument, instead of `Terria`.
  - `Models/ModelError` has been replaced with `Core/TerriaError`.
- Removed blank feature info sections for uncoloured regions of region-mapped CSVs.
- Recognises the CSV datetime formats: YYYY, YYYY-MM and YYYY-MM-DD HH:MM(:SS).
- Introduced five new json tableStyle parameters:
  - `replaceWithZeroValues`: Defaults to `[null, "-"]`. These values are coloured as if they were zero if they appear in a list with numbers. `null` catches missing values.
  - `replaceWithNullValues`: Defaults to `["na", "NA"]`. These values are coloured as if they were null if they appear in a list with numbers.
  - `nullColor`: A css string. Defaults to black. This colour is used to display null values. It is also used to colour points when no variable is selected.
  - `nullLabel`: A string used to label null or blank values in the legend. Defaults to ''.
  - `timeColumn`: Provide the name or index (starting at 0) of a csv column, if any. Defaults to the first time column found, if any. Use `null` to explicitly disregard all time columns.
- Removed variables consisting only of html tags from the Now Viewing panel.
- Added support for the csv datetime formats: YYYY, YYYY-MM and YYYY-MM-DD HH:MM(:SS).
- Improved formatting of datetimes from csv files in the feature info panel.
- Removed variables consisting only of html tags from the Now Viewing panel.
- Improved handling of rows with missing dates in csv time columns.
- Introduced four new json tableStyle parameters:
  - `replaceWithZeroValues`: Defaults to `[null, '-']`. These values are coloured as if they were zero if they appear in a csv column with numbers. `null` catches missing values. These rows are ignored if they appear in a csv time column.
  - `replaceWithNullValues`: Defaults to `['na', 'NA']`. These values are coloured as if they were null if they appear in a csv column with numbers. These rows are ignored if they appear in a csv time column.
  - `nullColor`: A css string. Defaults to a dark blue. This colour is used to display null values (but it does not appear on the legend). It is also used to colour points when no variable is selected.
  - `timeColumn`: Provide the name or index (starting at 0) of a csv column, if any. Defaults to the first time column found, if any. Use `null` to explicitly disregard all time columns.
- Added id matching for catalog members:
- Improved formatting of datetimes from csv files in the feature info panel.
- Removed variables consisting only of HTML tags from the Now Viewing panel.
- Added ID matching for catalog members:
  - An `id` field can now be set in JSON for catalog members
  - When sharing an enabled catalog item via a share link, the share link will reference the catalog item's ID
    rather than its name as is done currently.
  - The ID of an item should be accessed via `uniqueId` - if a catalog member doesn't have an ID set, this returns a
    default value of the item's name plus the ID of its parent. This means that if all the ancestors of a catalog
    member have no ID set, its ID will be its full path in the catalog.
  - This means that if an item is renamed or moved, share links that reference it will still work.
  - A `shareKeys` property can be also be set that contains an array of all ids that should lead to this item. This means
    that a share link for an item that didn't previously have an ID set can still be used if it's moved, as long as it
    has its old default ID set in `shareKeys`
  - Old share links will still work as long as the items they lead to aren't renamed or moved.
  - Refactor of JSON serialization - now rather than passing a number of flags that determine what should and shouldn't be
    serialized, an `itemFilter` and `propertyFilter` are passed in options. These are usually composed of multiple filters,
    combined using `combineFilters`.
  - An index of all items currently in the catalog against all of that item's shareKeys is now maintained in `Catalog`
    and can be used for O(1) lookups of any item regardless of its location.
  - CatalogMembers now contain a reference to their parent CatalogGroup - this means that the catalog tree can now be
    traversed in both directions.
  - When serializing user-added items in the catalog, the children of `CatalogGroup`s with the `url` property set are
    not serialized. Settings like `opacity` for their descendants that need to be preserved are serialized separately.
- Generated legends now use SVG (vector) format, which look better on high resolution devices.
- Created new Legend class, making it easy to generate client-side legends for different kinds of data.
- Generate client-side legends for ArcGIS MapServer catalog items, by fetching JSON file, instead of just providing link to external page.
- Fix Leaflet feature selection when zoomed out enough that the world is repeated.
- Improved handling of lat/lon CSV files with missing latitude or longitude values.
- Fixed a bug that prevented `SocrataCataloGroup` from working in Internet Explorer 9.
- Added `CkanCatalogItem`, which can be used to reference a particular resource of any compatible type on a CKAN server.
- Fixed a bug that caused the Now Viewing tab to display incorrectly in Internet Explorer 11 when switching directly to it from the Data Catalogue tab.

### 1.0.54

- Fixed a bug in `AbsIttCatalogItem` that caused no legend to be displayed.

### 1.0.53

- Improved compatibility with Internet Explorer 9.
- Made `CswCatalogGroup` able to find geospatial datasets on more CSW servers.
- Allow WMS parameters to be specified in json in uppercase (eg. STYLES).

### 1.0.52

- Added `MapBoxMapCatalogItem`, which is especially useful for base maps. A valid access token must be provided.
- Added a `getContainer()` method to Terria's `currentViewer`.
- Dramatically improved the performance of region mapping.
- Introduced new quantisation (color binning) methods to dramatically improve the display of choropleths (numerical quantities displayed as colors) for CSV files, instead of always using linear. Four values for `colorBinMethod` are supported:
  - "auto" (default), usually means "ckmeans"
  - "ckmeans": use "CK means" method, an improved version of Jenks Even Breaks to form clusters of values that are as distinct as possible.
  - "quantile": use quantiles, evenly distributing values between bins
  - "none": use the previous linear color mapping method.
- The default style for CSV files is now 7 color bins with CK means method.
- Added support for color palettes from Color Brewer (colorbrewer2.org). Within `tableStyle`, use a value like `"colorPalette": "10-class BrBG"`.
- Improved the display of legends for CSV files, accordingly.
- URLs for legends are now encapsulated in a `LegendUrl` model, which accepts a mime type that will affect how the
  legend is rendered in the sidebar.
- Added support for the Socrata "new backend" with GeoJSON download to `SocrataCatalogGroup`.
- Moved URL config parameters to config.json, with sensible defaults. Specifically:
  - regionMappingDefinitionsUrl: 'data/regionMapping.json',
  - conversionServiceBaseUrl: '/convert/',
  - proj4ServiceBaseUrl: '/proj4/',
  - corsProxyBaseUrl: '/proxy/'
- Deprecated terria.regionMappingDefinitionsUrl (set it in config.json or leave it as default).

### 1.0.51

- Fixed a typo that prevented clearing the search query
- Added support for Nominatim search API hosted by OpenStreetMap (http://wiki.openstreetmap.org/wiki/Nominatim) with `NominatimSearchProviderViewModel`. This works by merging to 2 queries : one with the bounding parameter for the nearest results, and the other without the bounding parameter. The `countryCodes` property can be set to limit the result to a set of specific countries.
- Added `MapProgressBarViewModel`. When added to the user interface with `MapProgressBarViewModel.create`, it shows a bar at the top of the map window indicating tile load progress.
- We no longer show the entity's ID (which is usually a meaningless GUID) on the feature info panel when the feature does not have a name. Instead, we leave the area blank.
- Fixed a bug with time-dynamic imagery layers that caused features to be picked from the next time to be displayed, in addition to the current one.
- Replace `.` and `#` with `_` in property names meant to be used with `featureInfoTemplate`, so that these properties can be accessed by the [mustache](https://mustache.github.io/) templating engine.
- Added support for time-varying properties (e.g. from a CZML file) on the feature info panel.
- `Cesium.zoomTo` now takes the terrain height into account when zooming to a rectangle.

### 1.0.50

- Put a white background behind legend images to fix legend images with transparent background being nearly invisible.
- Search entries are no longer duplicated for catalog items that appear in multiple places in the Data Catalogue
- Fixed the layer order changing in Cesium when a CSV variable is chosen.
- Layer name is now shown in the catalog item info panel for ESRI ArcGIS MapServer layers.
- Retrieve WFS or WCS URL associated with WMS data sources using DescribeLayer if no dataUrl is present.
- Downgrade Leaflet to 0.7.3 to fix specific feature clicking problems with 2D maps.
- Use `PolylineGraphics` instead of `PolygonGraphics` for unfilled polygons with an outline width greater than 1. This works around the fact that Cesium does not support polygons with outline width great than 1 on Windows due to a WebGL limitation.
- Sorted ABS age variables numerically, not alphabetically.
- Removed extra space at the bottom of base map buttons.
- Share links now remember the currently active tab in the `ExplorerPanelViewModel`.
- Fixed a bug that prevented region mapping from working over HTTPS.
- The proxy is now used to avoid a mixed content warning when accessing an HTTP dataset from an HTTPS deployment of TerriaJS.
- Added `CameraView.fromLookAt` and `CameraView.fromPositionHeadingPitchRoll` functions. These functions can be used to position the camera in new ways.

### 1.0.49

- Fixed a bug that caused poor performance when clicking a point on the map with lots of features and then closing the feature information panel.
- Apply linkify, instead of markdown, to properties shown in the Feature Info Panel.
- Fixed a bug that prevented feature scaling by value.
- Fixed a bug that prevented the csv `displayDuration` from working.
- Fixed a bug that ignored which column of the csv file to show as the legend initially.
- `NowViewingTabViewModel` is now composed of a number of sections. Each section is given the opportunity to determine whether it applies to each catalog item. Custom sections may be added by adding them to NowViewingTabViewModel.sections`.
- `CsvCatalogItem` and `AbsIttCatalogItem` now expose a `concepts` property that can be used to adjust the display.
- Added `Terria.cesiumBaseUrl` property.
- The user interface container DOM element may now be provided to `TerriaViewer` by specifying `uiContainer` in its options. Previously it always used an element named `ui`.
- Legend URLs are now accessed via the proxy, if applicable.
- Fixed a bug that prevented feature scaling by value.
- Added support for [Urthecast](https://www.urthecast.com/) with `UrthecastCatalogGroup`.
- Fixed a bug that caused a `TypeError` on load when the share URL included enabled datasets with an order different from their order in the catalog.
- Improved the message that is shown to the user when their browser supports WebGL but it has a "major performance caveat".
- Fixed a bug that could cause an exception in some browsers (Internet Explorer, Safari) when loading a GeoJSON with embedded styles.
- Fixed a bug with Leaflet 2D map where clicks on animation controls or timeline would also register on the map underneath causing undesired feature selection and, when double clicked, zooming (also removed an old hack that disabled dragging while using the timeline slider)
- Changed Australian Topography base map server and updated the associated thumbnail.
- Added `updateApplicationOnMessageFromParentWindow` function. After an app calls this function at startup, TerriaJS can be controlled by its parent window when embedded in an `iframe` by messages sent with `window.postMessage`.

### 1.0.48

- Added the ability to disable feature picking for `ArcGisMapServerCatalogItem`.
- Disabled feature picking for the Australian Topography and Australian Hydrography base layers created by `createAustraliaBaseMapOptions`.

### 1.0.47

- Make it possible to disable CSV region mapping warnings with the `showWarnings` init parameter.
- The `name` of a feature from a CSV file is now taken from a `name` or `title` column, if it exists. Previously the name was always "Site Data".
- Fixed a bug that caused time-dynamic WMS layers with just one time to not be displayed.
- Underscores are now replaced with spaces in the feature info panel for `GeoJsonCatalogItem`.
- Added Proj4 projections to the location bar. Clicking on the bar switches between lats/longs and projected coordinates. To enable this, set `useProjection` to `true`
- Show information for all WMS features when a location is clicked.
- Fixed a bug that caused an exception when running inside an `<iframe>` and the user's browser blocked 3rd-party cookies.
- HTML and Markdown text in catalog item metadata, feature information, etc. is now formatted in a more typical way. For example, text inside `<h1>` now looks like a heading. Previously, most HTML styling was stripped out.
- Supports FeatureInfoTemplates on all catalog item types (previously only available on ImageryLayers).
- Apply markdown to properties shown in the Feature Info Panel.
- Add `includeCzml` option to CkanCatalogGroup.
- Fixed a bug that caused `WebMapServiceCatalogItem` to incorrectly populate the catalog item's metadata with data from GetCapabilities when another layer had a `Title` with the same value as the expected layer's `Name`.
- Update the default Australian topography basemap to Geoscience Australia's new worldwide layer (http://www.ga.gov.au/gisimg/rest/services/topography/National_Map_Colour_Basemap/MapServer)
- Allow color maps in CSV catalog items to be expressed as strings: colorMapString: "red-white-blue".
- Updated to [Cesium](http://cesiumjs.org) 1.15. Significant changes relevant to TerriaJS users include:
  - Added support for the [glTF 1.0](https://github.com/KhronosGroup/glTF/blob/master/specification/README.md) draft specification.
  - Added support for the glTF extensions [KHR_binary_glTF](https://github.com/KhronosGroup/glTF/tree/master/extensions/Khronos/KHR_binary_glTF) and [KHR_materials_common](https://github.com/KhronosGroup/glTF/tree/KHR_materials_common/extensions/Khronos/KHR_materials_common).
  - `ImageryLayerFeatureInfo` now has an `imageryLayer` property, indicating the layer that contains the feature.
  - Make KML invalid coordinate processing match Google Earth behavior. [#3124](https://github.com/AnalyticalGraphicsInc/cesium/pull/3124)

### 1.0.46

- Fixed an incorrect require (`URIjs` instead of `urijs`).

### 1.0.45

- Major refactor of `CsvCatalogItem`, splitting region-mapping functionality out into `RegionProvider` and `RegionProviderList`. Dozens of new test cases. In the process, fixed a number of bugs and added new features including:
  - Regions can be matched using regular expressions, enabling matching of messy fields like local government names ("Baw Baw", "Baw Baw Shire", "Baw Baw (S)", "Shire of Baw Baw" etc).
  - Regions can be matched using a second field for disambiguation (eg, "Campbelltown" + "SA")
  - Drag-and-dropped datasets with a time column behave much better: rather than a fixed time being allocated to each row, each row occupies all the time up until the next row is shown.
  - Enumerated fields are colour coded in lat-long files, consist with region-mapped files.
  - Feedback is now provided after region mapping, showing which regions failed to match, and which matched more than once.
  - Bug: Fields with names starting with 'lon', 'lat' etc were too aggressively matched.
  - Bug: Numeric codes beginning with zeros (eg, certain NT 08xx postcodes) were treated as numbers and failed to match.
  - Bug: Fields with names that could be interpreted as regions weren't available as data variables.
- Avoid mixed content warnings when using the CartoDB basemaps.
- Allow Composite catalog items
- Handle WMS time interval specifications (time/time and time/time/periodicity)
- Moved `url` property to base CatalogItem base class. Previously it was defined separately on most derived catalog items.
- Most catalog items now automatically expose a `dataUrl` that is the same as their `url`.
- Added custom definable controls to `CatalogMember`s.
  - To define a control, subclass `CatalogMemberControl` and register the control in `ViewModels/registerCatalogMemberControl` with a unique control name, control class and required property name.
  - If a `CatalogMember` has a property with the required property name either directly on the member or in its `customProperties` object, the control will appear in the catalog with the member and will fire the `activate` function when clicked.
  - Controls can be registered to appear on both the left and right side using `registerLeftSideControl` and `registerRightSideControl` respectively.
  - An example can be seen in the `CatalogMemberDownloadControl`
  - Currently top level members do not show controls.
- The `LocationBarViewModel` now shows the latitude and longitude coordinates of the mouse cursor in 2D as well as 3D.
- The `LocationBarViewModel` no longer displays a misleading elevation of 0m when in "3D Smooth" mode.
- Added `@menu-bar-right-offset` LESS parameter to control the right position of the menu bar.
- Added `forceProxy` flag to all catalog members to indicate that an individual item should use the proxy regardless of whether the domain is in the list of domains to proxy.
- Allow a single layer of an ArcGIS MapServer to be added through the "Add Data" interface.
- Added `WfsFeaturesCatalogGroup`. This group is populated with a catalog item for each feature queried from a WFS server.
- The Feature Info panel now shows all selected features in an accordion control. Previously it only showed the first one.
- Added `featureInfoTemplate` property to `CatalogItem`. It is used to provide a custom Markdown or HTML template to display when a feature in the catalog item is clicked. The template is parameterized on the properties of the feature.
- Updated to [Cesium](http://cesiumjs.org) 1.14. Significant changes relevant to TerriaJS users include:
  - Fixed issues causing the terrain and sky to disappear when the camera is near the surface. [#2415](https://github.com/AnalyticalGraphicsInc/cesium/issues/2415) and [#2271](https://github.com/AnalyticalGraphicsInc/cesium/issues/2271)
  - Fixed issues causing the terrain and sky to disappear when the camera is near the surface. [#2415](https://github.com/AnalyticalGraphicsInc/cesium/issues/2415) and [#2271](https://github.com/AnalyticalGraphicsInc/cesium/issues/2271)
  - Provided a workaround for Safari 9 where WebGL constants can't be accessed through `WebGLRenderingContext`. Now constants are hard-coded in `WebGLConstants`. [#2989](https://github.com/AnalyticalGraphicsInc/cesium/issues/2989)
  - Added a workaround for Chrome 45, where the first character in a label with a small font size would not appear. [#3011](https://github.com/AnalyticalGraphicsInc/cesium/pull/3011)
  - Fixed an issue with drill picking at low frame rates that would cause a crash. [#3010](https://github.com/AnalyticalGraphicsInc/cesium/pull/3010)

### 1.0.44

- Fixed a bug that could cause timeseries animation to "jump" when resuming play after it was paused.
- Make it possible for catalog item initialMessage to require confirmation, and to be shown every time.
- When catalog items are enabled, the checkbox now animates to indicate that loading is in progress.
- Add `mode=preview` option in the hash portion of the URL. When present, it is assumed that TerriaJS is being used as a previewer and the "small screen warning" will not be shown.
- Added `maximumLeafletZoomLevel` constructor option to `TerriaViewer`, which can be used to force Leaflet to allow zooming closer than its default of level 18.
- Added the `attribution` property to catalog items. The attribution is displayed on the map when the catalog item is enabled.
- Remove an unnecessary instance of the Cesium InfoBox class when viewing in 2D
- Fixed a bug that prevented `AbsIttCatalogGroup` from successfully loading its list of catalog items.
- Allow missing URLs on embedded data (eg. embedded czml data)
- Fixed a bug loading URLs for ArcGIS services names that start with a number.
- Updated to [Cesium](http://cesiumjs.org) 1.13. Significant changes relevant to TerriaJS users include:
  - The default `CTRL + Left Click Drag` mouse behavior is now duplicated for `CTRL + Right Click Drag` for better compatibility with Firefox on Mac OS [#2913](https://github.com/AnalyticalGraphicsInc/cesium/pull/2913).
  - Fixed an issue where non-feature nodes prevented KML documents from loading. [#2945](https://github.com/AnalyticalGraphicsInc/cesium/pull/2945)

### 1.0.43

- Fixed a bug that prevent the opened/closed state of groups from being preserved when sharing.

### 1.0.42

- Added a `cacheDuration` property to all catalog items. The new property is used to specify, using Varnish-like notation (e.g. '1d', '10000s') the default length of time to cache URLs related to the catalog item.
- Fix bug when generating share URLs containing CSV items.
- Improve wording about downloading data from non-GeoJSON-supporting WFS servers.

### 1.0.41

- Improvements to `AbsIttCatalogItem` caching from the Tools menu.

### 1.0.40

- `ArcGisMapServerCatalogItem` now shows "NoData" tiles by default even after showing the popup message saying that max zoom is exceeded. This can be disabled by setting its `showTilesAfterMessage` property to false.

### 1.0.39

- Fixed a race condition in `AbsIttCatalogItem` that could cause the legend and map to show different state than the Now Viewing UI suggested.
- Fixed a bug where an ABS concept with a comma in its name (e.g. "South Eastern Europe,nfd(c)" in Country of Birth) would cause values for concept that follow to be misappropriated to the wrong concepts.

### 1.0.38

- `AbsIttCatalogItem` now allows the region type to be set on demand rather than only at load time.
- `CsvCatalogItem` can now have no display variable selected, in which case all points are the same color.

### 1.0.37

- Added `CswCatalogGroup` for populating a catalog by querying an OGC CSW service.
- Added `CatalogMember.infoSectionOrder` property, to allow the order of info sections to be configured per catalog item when necessary.
- Fixed a bug that prevented WMTS layers with a single `TileMatrixSetLink` from working correctly.
- Added support for WMTS layers that can only provide tiles in JPEG format.
- Fixed testing and caching of ArcGis layers from tools and added More information option for imagery layers.
- TerriaJS no longer requires Google Analytics. If a global `ga` function exists, it is used just as before. Otherwise, events are, by default, logged to the console.
- The default event analytics behavior can be specified by passing an instance of `ConsoleAnalytics` or `GoogleAnalytics` to the `Terria` constructor. The API key to use with `GoogleAnalytics` can be specified explicitly to its constructor, or it can be specified in the `parameter.googleAnalyticsKey` property in `config.json`.
- Made polygons drastically faster in 2D.
- TerriaJS now shortens share URLs by default when a URL shortener is available.
- Added Google Analytics reporting of the application URL. This is useful for tracking use of share URLs.
- Added the ability to specify a specific dynamic layer of an ArcGIS Server using just a URL.

### 1.0.36

- Calculate extent of TopoJSON files so that the viewer correctly pans+zooms when a TopoJSON file is loaded.
- Fixed a bug that caused the `Terria#clock` to keep ticking (and therefore using CPU / battery) once started even after selecting a non-time-dynamic dataset.
- Fixed a bug that caused the popup message to appear twice when a dataset failed to load.
- Added layer information to the Info popup for WMS datasets.
- Added ability to filter catalog search results by:
  - type: `is:wms`, `-is:esri-mapserver`. A result must match any 'is:' and no '-is:'.
  - url: `url:vic.gov.au`, `-url:nicta.com.au`. A result must match any 'url:', and no '-url:'.
- Added ability to control the number of catalog search results: `show:20`, `show:all`

### 1.0.35

- Polygons from GeoJSON datasets are now filled.
- Left-aligned feature info table column and added some space between columns.
- Added `EarthGravityModel1996`.
- Extended `LocationBarViewModel` to show heights relative to a geoid / mean sea level model. By default, EGM96 is used.
- Added support for styling GeoJSON files, either in catalog (add .style{} object) or embedded directly in the file following the [SimpleStyle spec](https://github.com/mapbox/simplestyle-spec).
- Fixed a bug that caused the 3D view to use significant CPU time even when idle.
- Added CartoDB's Positron and Dark Matter base maps to `createGlobalBaseMapOptions`.
- Added support for subdomains to `OpenStreetMapCatalogItem`.

### 1.0.34

- Fixed a bug that prevented catalog items inside groups on the Search tab from being enabled.
- Added `PopupMessageConfirmationViewModel`. It prevents the Popup from being closed unless the confirm button is pressed. Can also optionally have a deny button with a custom action.
- Added support for discovering GeoJSON datasets from CKAN.
- Added support for zipped GeoJSON files.
- Made `KmlCatalogItem` use the proxy when required.
- Made `FeatureInfoPanelViewModel` use the white panel background in more cases.
- Significantly improved the experience on devices with small screens, such as phones.
- Fixed a bug that caused only the portion of a CKAN group name before the first comma to be used.

### 1.0.33

- Added the `legendUrls` property to allow a catalog item to optionally have multiple legend images.
- Added a popup message when zooming in to the "No Data" scales of an `ArcGisMapServerCatalogItem`.
- Added `CatalogGroup.sortFunction` property to allow custom sorting of catalog items within a group.
- Added `ImageryLayerCatalogItem.treat403AsError` property.
- Added a title text when hovering over the label of an enabled catalog item. The title text informs the user that clicking will zoom to the item.
- Added `createBingBaseMapOptions` function.
- Added an option to `KnockoutMarkdownBinding` to optionally skip HTML sanitization and therefore to allow unsafe HTML.
- Upgraded to Cesium 1.11.
- `CatalogItem.zoomTo` can now zoom to much smaller bounding box rectangles.

### 1.0.32

- Fixed CKAN resource format matching for KML, CSV, and Esri REST.

### 1.0.31

- Added support for optionally generating shorter URLs when sharing by using the Google URL shortening service.

### 1.0.30

- `WebMapServiceCatalogItem` and `ArcGisMapServerCatalogItem` now augment directly-specified metadata with metadata queried from the server.
- "Data Details" and "Service Details" on the catalog item info panel are now collapsed by default. This improves the performance of the panel and hides some overly technical details.
- `ArcGisMapServerCatalogItem.layers` can now specify layer names in addition to layer IDs. Layer names are matched in a case-insensitive manner and only if a direct ID match is not found.
- `itemProperties` are now applied through the normal JSON loading mechanism, so properties that are represented differently in code and in JSON will now work as well.
- Added support for `csv-geo-*` (e.g. csv-geo-au) to `CkanCatalogGroup`.
- The format name used in CKAN can now be specified to `CkanCatalogGroup` using the `wmsResourceFormat`, `kmlResourceFormat`, `csvResourceFormat`, and `esriMapServerResourceFormat` properties. These properties are all regular expressions. When the format of a CKAN resource returned from `package_search` matches one of these regular expressions, it is treated as that type within TerriaJS.
- `CkanCatalogGroup` now fills the `dataUrl` property of created items by pointing to the dataset's page on CKAN.
- The catalog item information panel now displays `info` sections in a consistent order. The order can be overridden by setting `CatalogItemInfoViewModel.infoSectionOrder`.
- An empty `description` or `info` section is no longer shown on the catalog item information panel. This can be used to remove sections that would otherwise be populated from dataset metadata.

### 1.0.29

- Add support for loading init files via the proxy when necessary.
- Switched to using the updated URL for STK World Terrain, `//assets.agi.com/stk-terrain/v1/tilesets/world/tiles`.

### 1.0.28

- Fixed a bug that prevented links to non-image (e.g. ArcGIS Map Server) legends from appearing on the Now Viewing panel.

### 1.0.27

- Use terriajs-cesium 1.10.7, fixing a module load problem in really old browers like IE8.

### 1.0.25

- Fixed incorrect date formatting in the timeline and animation controls on Internet Explorer 9.
- Add support for CSV files with longitude and latitude columns but no numeric value column. Such datasets are visualized as points with a default color and do not have a legend.
- The Feature Information popup is now automatically closed when the user changes the `AbsIttCatalogItem` filter.

### 1.0.24

- Deprecated:
  - Renamed `AusGlobeViewer` to `TerriaViewer`. `AusGlobeViewer` will continue to work until 2.0 but using it will print a deprecation warning to the browser console.
  - `BrandBarViewModel.create` now takes a single `options` parameter. The container element, which used to be specified as the first parameter, should now be specified as the `container` property of the `options` parameter. The old function signature will continue to work until 2.0 but using it will print a deprecation warning to the browser console.
- `WebMapServiceCatalogItem` now determines its rectangle from the GetCapabilities metadata even when configured to use multiple WMS layers.
- Added the ability to specify the terrain URL or the `TerrainProvider` to use in the 3D view when constructing `TerriaViewer`.
- `AbsIttCatalogItem` styles can now be set using the `tableStyle` property, much like `CsvCatalogItem`.
- Improved `AbsIttCatalogItem`'s tolerance of errors from the server.
- `NavigationViewModel` can now be constructed with a list of `controls` to include, instead of the standard `ZoomInNavigationControl`, `ResetViewNavigationControl`, and `ZoomOutNavigationControl`.
- Fixed a bug that caused the brand bar to slide away with the explorer panel on Internet Explorer 9.

### 1.0.23

- Fixed a bug that prevented features from being pickable from ABS datasets on the 2D map.
- Fixed a bug that caused the Explorer Panel tabs to be missing or misaligned in Firefox.

### 1.0.22

- Changed to use JPEG instead of PNG format for the Natural Earth II basemap. This makes the tile download substantially smaller.

### 1.0.21

- Added an `itemProperties` property to `AbsIttCatalogGroup`.
- Added a `nowViewingMessage` property to `CatalogItem`. This message is shown by the `NowViewingAttentionGrabberViewModel` when the item is enabled. Each unique message is shown only once.

### 1.0.20

- Added the ability to specify SVG icons on Explorer Panel tabs.
- Added an icon to the Search tab.
- Added support for accessing Australian Bureau of Statistics data via the ABS-ITT API, using `AbsIttCatalogGroup` and `AbsIttCatalogItem`.
- The Now Viewing panel now contains controls for selecting which column to show in CSV datasets.

### 1.0.19

- Added `NowViewingAttentionGrabberViewModel`. It calls attention the Now Viewing tab the first time a catalog item is enabled.
- Added `isHidden` property to catalog items and groups. Hidden items and groups do not show up in the catalog or in search results.

### 1.0.18

- Added `featureInfoFields` property to `CsvCatalogItem.tableStyle`. It allows setting which fields to show in the Feature Info popup, and the name to use for each.
- Added `OpenStreetMapCatalogItem` for connecting to tile servers using the OpenStreetMap tiling scheme.
- Added `CkanCatalogGroup.allowEntireWmsServers` property. When set and the group discovers a WMS resource without a layer parameter, it adds a catalog item for the entire server instead of ignoring the resource.
- Added `WebMapTileServiceCatalogGroup` and `WebMapTileServiceCatalogItem` for accessing WMTS servers.
- Handle the case of an `ArcGisMapServerCatalogItem` with an advertised extent that is outside the valid range.
- We now pass ArcGIS MapServer metadata, when it's available, through to Cesium's `ArcGisMapServerImageryProvider` so that it doesn't need to re-request the metadata.
- Changed the style of the Menu Bar to have visually-separate menu items.
- Added support for SVG menu item icons to `MenuBarViewModel`.
- Improved popup message box sizing.

### 1.0.17

- Upgraded to TerriajS Cesium 1.10.2.
- Added `ImageryLayerCatalogItem.isRequiredForRendering`. This is set to false by default and to true for base maps. Slow datasets with `isRequiredForRendering=false` are less likely to prevent other datasets from appearing in the 3D view.
- The "Dataset Testing" functionality (on the hidden Tools menu accessible by adding `#tools=1` to the URL) now gives up tile requests and considers them failed after two seconds. It also outputs some JSON that can be used as the `blacklist` property to blacklist all of the datasets that timed out.
- Added a feature to count the total number of datasets from the hidden Tools menu.
- Fixed a bug that caused the 2D / 3D buttons the Maps menu to get out of sync with the actual state of the map after switching automatically to 2D due to a performance problem.

### 1.0.16

- Deprecated:
  - `ArcGisMapServerCatalogGroup` has been deprecated. Please use `ArcGisCatalogGroup` instead.
- Replaced Cesium animation controller with TerriaJS animation controller.
- Replaced Cesium Viewer widget with the CesiumWidget when running Cesium.
- Added the ability to turn a complete ArcGIS Server, or individual folders within it, into a catalog group using `ArcGisCatalogGroup`.

### 1.0.15

- Fix imagery attribution on the 2D map.

### 1.0.14

- Fixed share URL generation when the application is not running at the root directory of its web server.
- Fixed a bug that caused Internet Explorer 8 users to see a blank page instead of a message saying their browser is incompatible.

### 1.0.13

- Breaking changes:
  - Added a required `@brand-bar-height` property.
- `ExplorerPanelViewModel` can now be created with `isOpen` initially set to false.
- TerriaJS now raises an error and hides the dataset when asked to show an `ImageryLayerCatalogItem` in Leaflet and that catalog item does not use the Web Mercator (EPSG:3857) projection. Previously, the dataset would silently fail to display.
- Improved error handling in `CzmlCatalogItem`, `GeoJsonCatalogItem`, and `KmlCatalogItem`.
- Made the `clipToRectangle` property available on all `ImageryProvider`-based catalog items, not just `WebMapServiceCatalogItem`.
- Added `CatalogMember.isPromoted` property. Promoted catalog groups and items are displayed above non-promoted groups and items.
- Add support for ArcGIS MapServer "Raster Layers" in addition to "Feature Layers".

### 1.0.12

- Allow Esri ArcGIS MapServers to be added via the "Add Data" panel.
- Adds `baseMapName` and `viewerMode` fields to init files and share links. `baseMapName` is any base map name in the map settings panel and `viewerMode` can be set to `'2d'` or `'3d'`.
- Added `tableStyle.legendTicks` property to `CsvCatalogItem`. When specified, the generated legend will have the specified number of equally-spaced lines with labels in its legend.

### 1.0.11

- Fixed a bug that prevented HTML feature information from showing up with a white background in Internet Explorer 9 and 10.
- Fixed a bug that prevented WMS GetCapabilities properties, such as CRS, from being properly inherited from the root layer.
- Tweaked credit / attribution styling.

### 1.0.10

- Added support for a developer attribution on the map.
- Fixed a bug that could cause results from previous async catalog searches to appear in the search results.

### 1.0.9

- Show Cesium `ImageryProvider` tile credits / attribution in Leaflet when using `CesiumTileLayer`.

### 1.0.8

- `WebMapServiceCatalogGroup` now populates the catalog using the hierarchy of layers returned by the WMS server in GetCapabilities. To keep the previous behavior, set the `flatten` property to true.
- Potentially breaking changes:
  - The `getFeatureInfoAsGeoJson` and `getFeatureInfoAsXml` properties have been removed. Use `getFeatureInfoFormats` instead.
- Added support for text/html responses from WMS GetFeatureInfo.
- Make the `FeatureInfoPanelViewModel` use a white background when displaying a complete HTML document.
- `KnockoutMarkdownBinding` no longer tries to interpret complete HTML documents (i.e. those that contain an <html> tag) as Markdown.
- The feature info popup for points loaded from CSV files now shows numeric columns with a missing value as blank instead of as 1e-34.
- `ArcGisMapServerCatalogItem` now offers metadata, used to populate the Data Details and Service Details sections of the catalog item info panel.
- `ArcGisMapServerCatalogGroup` now populates a "Service Description" and a "Data Description" info section for each catalog item from the MapServer's metadata.
- The `metadataUrl` is now populated (and shown) from the regular MapServer URL.
- Added 'keepOnTop' flag support for imageryLayers in init file to allow a layer to serve as a mask.
- Added 'keepOnTop' support to region mapping to allow arbitrary masks based on supported regions.
- Checkboxes in the Data Catalogue and Search tabs now have a larger clickable area.

### 1.0.7

- `CatalogItemNameSearchProviderViewModel` now asynchronously loads groups so items in unloaded groups can be found, too.
- Do not automatically fly to the first location when pressing Enter in the Search input box.
- Changed `ArcGisMapServerCatalogItem` to interpret a `maxScale` of 0 from an ArcGIS MapServer as "not specified".
- Added an `itemProperties` property to `ArcGisMapServerCatalogGroup`, allowing properties of auto-discovered layers to be specified explicitly.
- Added `validDropElements`, `validDropClasses`, `invalidDropElements`, and `invalidDropClasses` properties to `DragDropViewModel` for finer control over where dropping is allowed.
- Arbitrary parameters can now be specified in `config.json` by adding them to the `parameters` property.

### 1.0.6

- Added support for region mapping based on region names instead of region numbers (example in `public/test/countries.csv`).
- Added support for time-dynamic region mapping (example in `public/test/droughts.csv`).
- Added the ability to specify CSV styling in the init file (example in `public/init/test.json`).
- Improved the appearance of the legends generated with region mapping.
- Added the ability to region-map countries (example in `public/test/countries.csv`).
- Elminated distracting "jumping" of the selection indicator when picking point features while zoomed in very close to the surface.
- Fixed a bug that caused features to be picked from all layers in an Esri MapServer, instead of just the visible ones.
- Added support for the WMS MinScaleDenominator property and the Esri MapServer maxScale property, preventing layers from disappearing when zoomed in to close to the surface.
- Polygons loaded from KML files are now placed on the terrain surface.
- The 3D viewer now shows Bing Maps imagery unmodified, matching the 2D viewer. Previously, it applied a gamma correction.
- All catalog items now have an `info` property that allows arbitrary sections to be shown for the item in the info popup.
- `CkanCatalogGroup` now has a `groupBy` property to control whether catalog items are grouped by CKAN group ("group"), CKAN organization ("organization"), or not grouped at all ("none").
- `CkanCatalogGroup` now has a `useResourceName` property to control whether the name of the catalog item is derived from the resource (true), or the dataset itself (false).
- The catalog item info page now renders a much more complete set of Markdown and HTML elements.<|MERGE_RESOLUTION|>--- conflicted
+++ resolved
@@ -12,13 +12,10 @@
 - Add `aboutButtonHrefUrl` to `configParameters`. Defaults to `"about.html"`. If set to `null`, then the About button will not be shown.
 - Add `refreshIntervalTemplate` to `OpenDataSoftCatalogItemTraits` - this can be used to set `refreshInterval` using Mustache template rendered on ODS Dataset JSON object
 - Add `plugins` property to `ConfigParameters` type
-<<<<<<< HEAD
 - Fix `MapboxVectorTileCatalogItem` feature highlighting - this requires use of `idProperty` trait (also added `idProperty` to `ProtomapsImageryProvider`)
 - Add `maximumNativeZoom` to `ProtomapsImageryProvider`
 - [The next improvement]
-=======
 - Add more supported 4326 and 3857 CRS strings for WFS (eg `"urn:ogc:def:crs:EPSG::3857"` and `"urn:x-ogc:def:crs:EPSG:3857"`)
->>>>>>> d244e8f2
 
 #### 8.2.20 - 2022-10-20
 
