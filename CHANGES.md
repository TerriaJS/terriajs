--- conflicted
+++ resolved
@@ -6,11 +6,8 @@
 
 - Add NumberParameterEditor to enable WPS AllowedValues Ranges to be set and use DefaultValue
 - Feature info template has access to activeStyle of item having TableTraits.
-<<<<<<< HEAD
 - Updated a few dependencies to fix security warnings: `underscore`, `visx`, `shpjs`, `resolve-uri-loader`, `svg-sprite-loader`
-=======
 - Allow related maps UI strings to be translated. Translation support for related maps content is not included.
->>>>>>> b2209bb3
 
 #### 8.7.1 - 2024-04-16
 
