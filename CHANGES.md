--- conflicted
+++ resolved
@@ -2,10 +2,6 @@
 
 #### next release (8.5.0)
 
-<<<<<<< HEAD
-- Moved map credits to map column so it don't get hidden by chart panel.
-- Update a prompt text in DataPreview.
-=======
 - **Breaking changes:**
   - Upgrade TypeScript to 5.2
   - Switch Babel configuration to new JSX transform
@@ -14,7 +10,6 @@
 - Update `thredds-catalog-crawler` to `0.0.6`
 - `WebMapServiceCatalogItem` will drop problematic query parameters from `url` when calling `GetCapabilities` (eg `"styles","srs","crs","format"`)
 - Fixed regression causing explorer window not to display instructions when first opened.
->>>>>>> 4f24b252
 - [The next improvement]
 - Enable eslint for typescript: plugin:@typescript-eslint/eslint-recommended
 
@@ -287,6 +282,8 @@
 #### 8.2.14 - 2022-09-15
 
 - Moved map credits to map column so it don't get hidden by chart panel.
+- Update a prompt text in DataPreview.
+- [The next improvement]
 - TSified `FeatureInfo*.tsx`
   - `describeFromProperties` is now `generateCesiumInfoHTMLFromProperties`
   - `FeatureInfoSection` has been split up into `FeatureInfoSection.tsx`, `getFeatureProperties`, `mustacheExpressions` and `generateCesiumInfoHTMLFromProperties`
