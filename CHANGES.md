--- conflicted
+++ resolved
@@ -2,9 +2,7 @@
 
 #### next release (8.2.18)
 
-<<<<<<< HEAD
 - Add `mergeGroupsByName` trait to `GroupTraits` - this will merge all group members with the same name
-=======
 - Fix bug with "propagate `knownContainerUniqueIds` across references and their target" - missing `runInAction`
 - Add Carto v3 Maps API support for `table` and `query` endpoint (only GeoJSON - not MVT yet)
 - Moved `activeStyle` default from `TableMixin` to `TableAutomaticStyleStratum`. The default `activeStyle` will now not pick a `hidden` `TableStyle`.
@@ -14,7 +12,6 @@
 - Add `enabled` to `TableStyleMapTraits` - which defaults to `true`
 - Add `TableLabelStyleTraits` - this can be used to add `LabelGraphics` to point features (table or geojson)
 - Add `TableTrailStyleTraits` - this can be used to add `PathGraphics` to time-series point features (table or geojson)
->>>>>>> 99d29f58
 - [The next improvement]
 
 #### 8.2.17 - 2022-09-23
