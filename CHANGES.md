--- conflicted
+++ resolved
@@ -2,11 +2,6 @@
 
 #### next release (8.10.1)
 
-<<<<<<< HEAD
-- Warn the user when the story causes shareData size exceed the limit set on the server as `shareMaxRequestSize`. #7636
-- Fix a bug where `.pmtiles` urls with a query string at the end was not being rendered as PMTILES.
-=======
->>>>>>> d2dab742
 - [The next improvement]
 
 #### 8.10.0 - 2025-07-08
@@ -19,6 +14,7 @@
   - Update mobx-react to version 9
     - It no longer convert props automatically to observable in class components. See [MobX React v9 class components guide](https://github.com/mobxjs/mobx/blob/mobx-react%409.2.0/packages/mobx-react/README.md#class-components) for more details on how to migrate
 
+- Warn the user when the story causes shareData size exceed the limit set on the server as `shareMaxRequestSize`. #7636
 - Fix a bug where `.pmtiles` urls with a query string at the end was not being rendered as PMTILES.
 - Add `MapboxSearchProvider` for geocoding using Mapbox.
 - Upgrade yarn to 1.22.22
