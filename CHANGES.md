--- conflicted
+++ resolved
@@ -9,11 +9,8 @@
 - Fixed broken point dragging interaction for user drawing in 3D mode.
 - Fixed rectangle drawing in 2D mode.
 - Added EPSG:7855 to `Proj4Definitions`.
-<<<<<<< HEAD
 - Add optional `timeWindowDuration` and `timeUnit` traits to esri-mapServer type to support time window query.
-=======
 - Fix multi level nesting in ArcGIS Mapserver.
->>>>>>> 4f419c5f
 - [The next improvement]
 
 #### 8.3.2 - 2023-08-11
