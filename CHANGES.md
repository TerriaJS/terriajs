--- conflicted
+++ resolved
@@ -3,11 +3,8 @@
 #### next release (8.2.29)
 
 - Fix app crash when rendering feature info with a custom title.
-<<<<<<< HEAD
 - Fixed bug where sharelinks created with no visible horizon would default to homeCamera view
-=======
 - Fix `acessType` resolution for `MagdaReference` so that it uses the default terria resolution strategy when `magdaRecord` is not defined.
->>>>>>> 2faced34
 - [The next improvement]
 
 #### 8.2.28 - 2023-04-28
