# Change Log

#### next release (8.9.1)

#### 8.9.0 - 2025-03-17

- **Breaking changes:**
- Major changes to UI

  - Changed workbench and bottom dock to absolute positioned over map with transparent background
  - Generally increase padding and font sizes to improve readability
  - Generally use a darker default theme
  - Increases logo size, redesign of collapsed workbench panel
  - Update help text for empty workbench
  - Decrease border radii
  - Changed workbench and bottom dock to absolute positioned over map with transparent background
  - Generally increase padding and font sizes to improve readability
  - Generally use a darker default theme
  - Increases logo size, redesign of collapsed workbench panel
  - Update help text for empty workbench
  - Decrease border radii
  - Introduce `blur`, `dark-transparent`, `dark-alpha`, `scrollbar-color` and `scrollbar-track-color` theme variables
  - Add `keepCatalogOpen` config option
  - Add enable / disable all button to workbench

- Add tiling support to `ArcGisFeatureServerCatalogItem` - this will be enabled by default if the server supports tiling and unsupported marker/point styles aren't used. See `ArcGisFeatureServerCatalogTraits` `tileRequests`. When enabled, `pbf` tiles will be fetched and drawn using `ProtomapsImageryProvider`
  - This can be disabled by setting `tileRequests` to `false`
  - For point features, only the following `PointSymbolTraits` are available - fill, stroke, height (which sets circle radius). Custom markers (markers other than `point` or `circle`) are not supported.
- Add `request` parameter to `ArcGisImageServerImageryProvider.buildImageResource` - this enables Cesium to manage requests
- Decrease protomaps tile buffer to 32 pixels (from 64) to increase performance
- Change `ProtomapsImageryProvider` to use a "soft" minimum level, so no tiles will be created below the `minimumZoom` provided.
- Move `ProtomapsImageryProvider.pickFeatures` GeoJSON logic to inside `ProtomapsGeojsonSource.pickFeatures`.
- Fix `FeatureInfoUrlTemplateMixin` reactivity warnings
- Move `GeojsonMixin` protomaps paint/label rules to `tableStyleToProtomaps`.
  - Also create `getStyleReactiveDependencies` that can be used to track (and react to) table styling traits
- Add `dash` to `OutlineStyleTraits` (only supported by line features), and `outlineStyle` to `LegendTraits`.
- Add `MinMaxLevelMixin` to `ArcGisFeatureServerCatalogItem` - only applied when tiling requests
- Tweaked `TableStyleMap` and `TableColorMap` conditions to handle empty `TableColumns` (to support styling `ArcGisFeatureServerCatalogItem` when tiling requests)
- Fix bug with expanding "Developer Details" in the error modal
- Fix regression bug from https://github.com/TerriaJS/terriajs/pull/7144, GeoJson `MultiPolygon`, `Polygon` and `Line` features were being dropped
- Move GeoJSON helper functions (`isFeatureCollection` etc) to `lib/Core/GeoJson.ts`
- Split up `ArcGisFeatureServerCatalogItem` into `ArcGisFeatureServerStratum` and `esriStyleToTableStyle`
- Remove unused pmtiles dependency.
- Update data styling docs
- Remove unused babel/eslint-parser dependency.
- Hide 'Story' button in mobile view if story panel is active.
- Update empty workbench help text
- Remove unused `arraysAreEqual`, `autoUpdate`, `flattenNested`, `freezeInDebug`, `isPromise`, `loadJsonp`, `OrUndefined`, and `superGet` files from lib/Core.
- Update to react-virtual 2.10.4.
- Update types/file-saver to 2.0.7.
- Remove `request` dependency from CI scripts
- Fix basemaps order to follow the order given by `enabledBaseMaps` setting. #7537
- Modified DiffTool UI to use `WorkflowPanel` instead of floating side panel.
- [The next improvement]

#### 8.8.1 - 2025-02-27

- Expose the `lightColor` setting for 3D Tilesets in Cesium3dTilesCatalogItem.
- Fix GeoJSON regression bug (from 8.8.0) - multi-polygons, polygons and line features weren't being rendered through `ProtomapsImageryProvider`.
- Remove unused klaw-sync dependency.
- Remove unused hammerjs dependency.
- Remove unused turf/meta dependency.

#### 8.8.0 - 2025-02-18

- **Breaking changes:**
  - Upgrade Webpack to version 5
    - Converted remaining CJS style modules and `require()` calls to ESM and `import` statements.
    - Removed babel transformation to CJS for default build (we still use it for nodejs).
    - Removed several other babel transforms (for JS features that should now be widely supported).
    - Refactor and clean up configureWebpack.js. `configureWebpack()` now accepts a single object parameter.
    - Removed code for hot reloading
  - Upgraded `sass` to version 1.80+
    - Migrated SASS files to use `modern` API (by running the `sass-migrator` script)
    - Replaced webpack aliases `~terriajs-variables` and `~terriajs-mixins` with respective relative path. This was necessary to run the migrator. It also results in simpler webpack configuration.
- Remove `MapboxImageryProvider`, `createRegionMappedImageryProvider` now uses `ProtomapsImageryProvider`.
- Update `protomaps` to `protomaps-leaflet`. This fixes the 5400 vertex limit in a single tile.
  - The very basic support of mvt style spec is now handled by Terria in [`lib/Map/Vector/mapboxStyleJsonToProtomaps.ts`](lib/Map/Vector/mapboxStyleJsonToProtomaps.ts)
- Move `GeojsonSource` to new file `lib/Map/Vector/ProtomapsGeojsonSource.ts`.
- support URL parameters in a GetLegendGraphic request for a layer without a style configured
- Enhanced error processing for obtaining user location

#### 8.7.11 - 2024-12-18

- Explicitly set prettier tab-width
- Move release guide from README.md to RELEASE_GUIDE.md
- Add `clampToGround` to `KmlCatalogItemTraits` (defaults to `true`) - this is now passed to `KmlDataSource.load`. Terria no longer clamps polygon geometries to terrain manually. All clamping logic is now handled by Cesium.
- Add `dataSourceUri` to `KmlCatalogItemTraits` - Overrides the url to use for resolving relative links and other KML network features

#### 8.7.10 - 2024-11-29

- Add OpenStreetMap as a basemap option.
- Update to node-notifier 10.0.1 to fix security vulnerabilities.
- Remove unused ts-loader dependency.
- Remove unused class-list dependency.
- TSify `ConsoleAnalytics` module.
- Update to gulp 5.0 to fix security vulnerabilities.
  - Gulp 5 defaults to encoding copied files as utf-8, had turn off encoding by setting `encoding: false` to correctly copy binary assets from dependencies.
- Update to dompurify 2.5.7 to fix security vulnerabilities.
- Update to @mapbox/togeojson 0.16.2 to fix security vulnerabilities.
- Remove unused simple-statistics dependency.
- Update to pretty-quick 4.0.0 to fix security vulnerabilities.

#### 8.7.9 - 2024-11-22

- Add "searchBarConfig.showSearchInCatalog" to configParameters so that the link in location search results can be disabled.
- Properly initialize react ref in functional components
- Add NominatimSearchProvider.
- Removed the basemaps - positron, darkmatter and black-marble - from the default settings. The Carto ones are no longer free and requires an [Enterprise or Grantee license](https://carto.com/basemaps). If you have the appropriate license you can add them via your [initialization file](https://docs.terria.io/guide/customizing/initialization-files/#basemaps). [Example configuration](https://gist.github.com/na9da/ef7871afee7cbe3d0a95e5b6351834c9).
- Restrict mobx version to '< 6.13.0' to avoid tsc errors because mobx now uses iterator helper types introduced in TypeScript 5.6.
- Remove unused ts-node dependency.

#### 8.7.8 - 2024-11-01

- Fix the layout of the story builder and the item search tool.
- Add support for Cloud Optimised Geotiff (cog) in Cesium mode. Currently supports EPSG 4326 and 3857. There is experimental support for other projections but performance might suffer and there could be other issues.
- Fix `Workbench.collapseAll()` and `Workbench.expandAll()` for References.
- Add to the "doZoomTo" function the case of an imagery layer with imageryProvider.rectangle
<<<<<<< HEAD
- Allow to modify `lookupCookie` for i18next
- [The next improvement]
=======
- Add "leafletMaxZoom" to configParameters so that the maxZoom of the Leaflet viewer can be changed.
- Restrict `sass` version to `< 1.80`- to avoid deprecations.
>>>>>>> b1303cbb

#### 8.7.7 - 2024-10-01

- **Breaking changes:**

  - Remove RollbarErrorServiceProvder
  - Error services now instantiated externally to terriajs

- Fix remaining lint warnings
- Augment cesium types and start using import instead of require in ts files
- Update to sass 1.79.1
- Add option to import assets from Cesium ion through the Add data panel. Use map config parameter "cesiumIonOAuth2ApplicationID" to enable the feature.

#### 8.7.6 - 2024-08-22

- Add I3SCatalogItem
  - getFeaturesFromPickResult now async to handle I3SNode.loadFields()
  - extract common style logic to new Cesium3dTilesStyleMixin.ts
- Set default value for date and datetime WPS fields only when the field is marked as required.
- Fix Sass deprecation warnings (declarations after nested blocks)
- Fix legend shown for WMS difference output item
- Add `diffItemProperties` trait to override properties of WSM difference output item. Useful for customizing feature info template strings etc.
- Add Proj4 definition for EPSG:8059
- Upgrade to terriajs-cesium 8.0.1.
- Re-enable terrain splitting.
- Add support for ArcGis ImageServer - this includes
  - Support for "dynamic" `exportImage` endpoint (using `102100` wkid)
  - Support for web mercator and wgs84 precached tiles
  - Basic support for raster functions - a dropdown is rendered in the workbench for custom raster functions
  - Traits to configure `bandIds` and `renderingRule`
- Increase `maxRefreshIntervals` from 1000 to 10000 for `WebMapServiceCatalogItem` and `ArcGisMapServerCatalogItem`.
- Add `nextDiscreteJulianDate` helper computed value to `DiscretelyTimeVaryingMixin`
- Add `EPSG:7899` to `Proj4Definitions`

#### 8.7.5 - 2024-06-26

- TSify some `js` and `jsx` files and provide `.d.ts` ambient type files for a few others. This is so that running `tsc` on an external project that imports Terria code will typecheck successfully.
- Upgraded a bunch of d3 dependencies for fixing security errors.
- Show rectangle selector for WPS bounding box parameter
- Fix `store` and `status` values send in WPS Execute request.
- Add docs for `modelDimensions`

#### 8.7.4 - 2024-06-07

- Fix position of draggable point after moving.
- Fix `getFeatureProperties` (in `FeatureInfoSection`) failing due to bad JSON parsing of nested strings.
- The `TableFeatureInfoStratum` default `featureInfoTemplate` will now not show `_id_` (internal Terria feature ID) in feature info
- Fix bug in FilterSection

#### 8.7.3 - 2024-05-28

- Fix broken chart selector
- Feature info template `<chart>` definition now accepts a `y-column` attribute to set the y-column that should be rendered in the feature info panel chart.
- Upgrade `thredds-catalog-crawler` to `v0.0.7` which makes a few security upgrades.
- Fix bug with broken datetime after that Timeline has been closed once.
- Fix WPS date time widget reset bug
- Set default date for WPS date time widget on load
- Add NumberParameterEditor to enable WPS AllowedValues Ranges to be set and use DefaultValue

#### 8.7.2 - 2024-05-14

- Add NumberParameterEditor to enable WPS AllowedValues Ranges to be set and use DefaultValue
- Feature info template has access to activeStyle of item having TableTraits.
- Updated a few dependencies to fix security warnings: `underscore`, `visx`, `shpjs`, `resolve-uri-loader`, `svg-sprite-loader`
- Allow related maps UI strings to be translated. Translation support for related maps content is not included.

#### 8.7.1 - 2024-04-16

- Upgraded to TerriajS Cesium 1.115.0
- Fix `PointStyleTraits.marker` bug where URLs were not being used.
- Fixed a bug with passing a relative baseUrl to Cesium >= 1.113.0 when `document.baseURI` is different to its `location`.
- Fix node v18 compatibility by forcing `webpack-terser-plugin` version resolution and fixing new type errors
- Reduce log noise in `MagdaReference`.

#### 8.7.0 - 2024-03-22

- **Breaking changes:**
  - `generateCatalogIndex` now uses `commander` to parse arguments. Run `node ./build/generateCatalogIndex.js --help` for more information.
- Fixed exception thrown from `objectArrayTrait` when a model has 0 strata and a `MergeStrategy` of `topStratum`.
- Fix `generateCatalogIndex` after `searchProvider` changes
- Fix bug with relative URLs being ignored in `generateCatalogIndex`
- Fix bug with ArcGisMapServerImageryProvider not correctly identifying if the `tile` endpoint can be used

#### 8.6.1 - 2024-03-14

- Fix SDMX `featureInfoTemplate` `<chart>` bug not showing correct `yColumn`

#### 8.6.0 - 2024-03-12

- **Breaking changes:**
  - Add `MergeStrategy` to `objectArrayTrait` - this includes a new `topStratum` strategy - similar to `Merge.All` (the default behaviour), but only elements that exist in the top-most strata will be merged with lower strata. Elements that only exist in lower strata will be removed.
  - **Note** the only trait with `MergeStrategy` set to `topStratum` is `lines` in `TableChartStyleTraits`.
- Fix `y-column` in `FeatureInfoPanelChart` (`<chart>`)

#### 8.5.2 - 2024-03-07

- Add `usePreCachedTilesIfAvailable` to `ArcGisMapServerCatalogItemTraits`.
- Improved `ChartableMixin.isMixedInto` to ensure there are no false positive matches when testing References.
- Fixed a bug in `MagdaReference` where members of a group would not be updated/created correctly when a group is reloaded.

#### 8.5.1 - 2024-02-23

- Added highly experimental CatalogProvider, intended to encapsulate functionality related to the entire catalog, or large subtrees of it, that doesn't fit into individual catalog member models.
- `BingMapsCatalogItem` now supports Bing's `culture` parameter.
- Update a prompt text in DataPreview.

#### 8.5.0 - 2024-02-07

- **Breaking changes:**
  - Upgrade TypeScript to 5.2
  - Switch Babel configuration to new JSX transform
- Improve tsconfig files
- Remove deprecated default `relatedMaps`
- Update `thredds-catalog-crawler` to `0.0.6`
- `WebMapServiceCatalogItem` will drop problematic query parameters from `url` when calling `GetCapabilities` (eg `"styles","srs","crs","format"`)
- Fixed regression causing explorer window not to display instructions when first opened.
- Enable eslint for typescript: plugin:@typescript-eslint/eslint-recommended
- Fixed a bug where the search box was missing for small screen devices.
- Prevent user adding empty web url
- Fix bug where search results shown in `My Data` tab
- Fix bug in function createDiscreteTimesFromIsoSegments where it might create duplicate timestamps.
- Add option to enable/disable shortening share URLs via InitSourceData.
- Fix bug in ArcGisMapServerCatalogItem.
- Add examples.
- Upgraded Cesium to 1.113.0 (i.e. `terriajs-cesium@6.2.0` & `terriajs-cesium-widgets@4.4.0`).

#### 8.4.1 - 2023-12-08

- Temporary UX fixes for clipping box:
  - An option to zoom to clipping box
  - An option to re-position the clipping box
  - Trigger repositioning of clipping box when the user enables clipping box for the first time
  - Cursor and scale point handle changes (makes it much easier to grasp)
  - More robust interaction with the box
- Fix a bug where `DragPoints` was interfering with pedstrian mode mouse movements.
- Update `webpack` to `4.47.0` to support Node >= 18 without extra command line parameters.
- Add support for multiple `urls` for `GeoJsonCatalogItem`.
- Automatically explode GeoJSON `MultiPoint` features to `Point` features.
- Add new table styling traits - `scaleByDistance` and `disableDepthTestDistance`.
- Add support for `LineString` and `MultiLineString` when using `GeoJsonCatalogItem` in `CZML` mode.

#### 8.4.0 - 2023-12-01

- **Breaking change:** Replaced `node-sass` with (dart) `sass`
  - You will need to update your `TerriaMap` to use `sass` instead of `node-sass`.
- Added `apiColumns` to `ApiTableCatalogItem` - this can now be used to specify `responseDataPath` per table column.
- `ArcGisMapServerCatalogItem` will now use "pre-cached tiles" if available if no (or all) `layers` are specified.

#### 8.3.9 - 2023-11-24

- **Breaking change:** new Search Provider model
  - Added SearchProviderMixin to connect searchProviders with a model system
  - Created a simple base Mixin (`SearchProviderMixin`) to attach SearchProviders to the Model system and enable easier creation of new search providers.
  - Made SearchProviders configurable from `config.json`.
  - See [0011-configurable-search-providers ADR](./architecture/0011-configurable-search-providers.md) and [Search providers customization](./doc/customizing/search-providers.md) for more details
- Make all icons in `CatalogGroup` black by default and white when a catalog group is focused, selected or hovered over. Improve lock icon position in workbench.

#### 8.3.8 - 2023-11-15

- Fix maximum call stack size exceeded on Math.min/max when creating Charts
- Fix boolean flag in `MyDataTab` displaying number
- Remove `jsx-control-statements` dependency
- Fix WMS nested group IDs - nested groups with the same name were not being created
- WMS `isEsri` default value will now check for case-insensitive `mapserver/wmsserver` (instead of `MapServer/WMSServer`)
- Tweak ArcGis MapServer WMS `GetFeatureInfo` default behaviour
  - Add `application/geo+json` and `application/vnd.geo+json` default `GetFeatureInfo` (after `application/json` in priority list)
  - Add `application/xml` default `GetFeatureInfo`. (if `isEsri` is true, then this will be used before `text/html`)
- Added many remaining ASGS 2021 region types to region mapping (STE_2021,ILOC_2021,IARE_2021,IREG_2021,RA_2021,SAL_2021,ADD_2021,DZN_2021,LGA_2022,LGA_2023,SED_2021,SED_2022,
  CED_2021,POA_2021,TR_2021,SUA_2021,UCL_2021,SOS_2021,SOSR_2021).
  - See [ASGS 2021](https://www.abs.gov.au/statistics/standards/australian-statistical-geography-standard-asgs-edition-3/jul2021-jun2026/access-and-downloads/digital-boundary-files)
- Added [Melbourne CLUE blocks](https://data.melbourne.vic.gov.au/pages/clue/) to region mapping.
- Fix WMS `GetMap`/`GetFeatureInfo` requests not having `styles` parameter (will use empty string instead of `undefined`)
- Add CesiumIon geocoder
- `CatalogGroup` will now not show members until loaded
- Add `GetTimeseries` support to `WebMapServiceCatalogItem`. This adds a new `supportsGetTimeseries` trait, which when true will replace `GetFeatureInfo` with `GetTimeseries` requests. It will also change `info_format` to `text/csv`, and show a chart in the feature info panel. Servers which advertise `GetTimeseries` capability will have this trait set to true by default. `GetTimeseries` requests will have `time = ""`.

#### 8.3.7 - 2023-10-26

- Fix `WebMapServiceCatalogItem` `allowFeaturePicking`
- Allow translation of TableStylingWorkflow.
- Fix "Remove all" not removing selected/picked features
- Fix crash on empty GeoJSON features
- Add `tableFeatureInfoContext` support to `GeoJsonMixin.createProtomapsImageryProvider`
- Fix `GeoJsonMixin` timeline animation for lines/polygons
- Fix bug in mismatched GeoJSON Feature `_id_` and TableMixin `rowId` - this was causing incorrect styling when using `filterByProperties` or features had `null` geometry
- Fix splitter for `GeoJsonMixin` (lines and polygon features only)
- Fix share links with picked features from `ProtomapsImageryProvider`
- Added on screen attribution and Google logo for Google Photorealistic 3D Tiles.
- Add `hideDefaultDescription` to `CatalogMemberTraits` - if true, then no generic default description will be shown when `description` is empty.
- Add `hideDefaultDescription` to `CatalogMemberTraits` - if true, then no generic default description will be shown when `description` is empty.
- Add `clampPolygonsToGround` to `KmlCatalogItemTraits` (defaults to true`)
- [The next improvement]
- Added on screen attribution and Google logo for Google Photorealistic 3D Tiles.
- Add `hideDefaultDescription` to `CatalogMemberTraits` - if true, then no generic default description will be shown when `description` is empty.

#### 8.3.6 - 2023-10-03

- Fixed a bug where incorrect "Remove all" icon is shown when the trait `displayGroup` of some group types (e.g.`wms-group`) is set to `true` but the members have not been populated yet.
- Fix regression in `excludeMembers`, `id` and `name` should be lower-case for comparing.

#### 8.3.5 - 2023-09-26

- Allow a story to use iframe tag if the source is youtube, youtube-nocookie or vimeo.
- Add `includeMembersRegex` to `GroupTraits`. This can be used to filter group members by id/name using a regular expression.

#### 8.3.4 - 2023-09-15

- Add `timeWindowDuration`, `timeWindowUnit` and `isForwardTimeWindow` traits to esri-mapServer type to support time window query.
- Move map credits to map column so it don't get hidden by chart panel
- TSify `MapColumn` module and reorganize components directory structure.
- Add null check to `WebMapServiceCatalogItem` `rectangle` calculation - and now we ascend tree of WMS `Layers` until we find a rectangle.
- Fix multi level nesting in ArcGIS Mapserver.

#### 8.3.3 - 2023-09-07

- Fixed broken point dragging interaction for user drawing in 3D mode.
- Fixed rectangle drawing in 2D mode.
- Added EPSG:7855 to `Proj4Definitions`.

#### 8.3.2 - 2023-08-11

- Fixed a bug when restoring timefilter from a share link having more than one imagery item with the same base URL (but different layer names).
- Fix WPS duplicate display of analysis results when loaded through a share URL
- Upgraded babel packages.

#### 8.3.1 - 2023-06-29

- **Breaking changes:**
  - Switched GoogleAnalytics to use Google Analytics 4 properties. Google's Universal properties no longer accept data from 01/07/2023, so migration is necessary anyway.
- Fix error when adding deeply nested references in search results.
- Add new option `focusWorkbenchItems` to `initialCamera` setting to focus the camera on workbench items when the app loads.
- Fixed bug where sharelinks created with no visible horizon would default to homeCamera view
- Improved calculation of 2D view from 3D view when no horizon visible
- Improve WMS and WFS error messages when requested layer names or type names are not present in GetCapabilities.

#### 8.3.0 - 2023-05-22

- **Breaking changes:**

  - **Upgraded Mobx to version 6.7.x**
  - **Upgraded Typescript to version 4.9.x**
  - See https://github.com/TerriaJS/terriajs/discussions/6787 for how to upgrade your map

#### 8.2.29 - 2023-05-18

- Fix app crash when rendering feature info with a custom title.
- Added new `CkanCatalogGroup` traits `resourceIdTemplate` and `restrictResourceIdTemplateToOrgsWithNames` to generate custom resource IDs for CKAN resources with unstable IDs.
- Fix `acessType` resolution for `MagdaReference` so that it uses the default terria resolution strategy when `magdaRecord` is not defined.

#### 8.2.28 - 2023-04-28

- Refactored TerriaViewer to expose a promise `terriaViewer.viewerLoadPromise` for async loading of viewers.
- Fix location point ideal zoom bug in 3D mode map.
- Add `EPSG:7844` to `Proj4Definitions`.
- TSify `Proj4Definitions` and `Reproject` modules.
- Update the docs for `excludeMembers`: mention the group/item id support
- Simplified `MapToolbar` API.

#### 8.2.27 - 2023-04-05

- Change icon used for display group remove button
- Make access control UI compatible to Magda v1 and v2 with v2 overriding v1.
- Remove karma-sauce-launcher dependency
- Add method `addFileDragDropListener` for receiving callbacks when user drags-n-drops a file.
- Improve `BoxDrawing` drag interaction.
- Fix a bug where `BoxDrawing` sometimes causes the map to loose pan and zoom interactivity.
- Optimize `LocationBar` component to reduce number of renders on mouse move.
- Optimize `Compass` component to reduce renders on each frame.
- Add `children` optional property to StandardUserInterfaceProps interface
- Add support for ArcGis MapServer with `TileOnly` capability - for example layers served from ArcGis Online. This is supported through `ArcGisMapServerCatalogItem`, `ArcGisMapServerCatalogGroup` and `ArcGisCatalogGroup`.

#### 8.2.26 - 2023-03-21

- Upgraded to terriajs-server 4.0.0.
- Added new `gulp dev` task that runs terriajs-server and `gulp watch` (incremental specs build) at the same time.

#### 8.2.25 - 2023-03-20

- Export `registerUrlHandlerForCatalogMemberType` for registering new url handler for catalog types.
- BoxDrawing changes:
  - Adds a new option called disableVerticalMovement to BoxDrawing which if set to true disables up/down motion of the box when dragging the top/bottom sides of the box.
  - Keeps height (mostly) steady when moving the box laterally on the map. Previously the height of the box used to change wrt to the ellipsoid/surface.
  - Fixes a bug that caused map panning and zooming to break when interacting with multiple active BoxDrawings.
  - Removed some code that was causing too much drift between mouse cursor and model when moving the model laterally on the map.
- Replaces addRemoteUploadType and addLocalUploadType with addOrReplaceRemoteFileUploadType and addOrReplaceLocalFileUploadType.

#### 8.2.24 - 2023-03-06

- Reimplement error message and default to 3d smooth mode when Cesium Ion Access Token is invalid.
- Layers shown via a share URL are now logged as a Google Analytics event
- Show an Add All / Remove All button for catalog groups when an optional `displayGroup` trait is true
- Rename the Map Settings "Raster Map Quality" slider to be just "Map Quality" as it also affects other things than raster data.
- Dragn-n-drop should respect disableZoomTo setting
- Fixed #6702 Terrain Hides Underground Features not working
- Add className prop for MyData tab so that it can be styled externally

#### 8.2.23 - 2023-01-06

- Only add groups to `CatalogIndex` if they aren't empty
- `BoxDrawing` improvements:
  - Added option `drawNonUniformScaleGrips` to enable/disable uniform-scaling
  - Set limit on the size of scaling grips relative to the size of the box
  - Small improvement to move interaction that prevents the box from locking up when trying to move at a camera angle parallel to the ground
  - Restore modified map state to the previous setting when interaction stops
- Fix bug in Cesium and Leaflet maps that resulted in `DataSource`s getting rendered even after their parent items are removed from the workbench.
- GltfMixin changes:
  - Refactors code to use stable `DataSource` and `Entity` values instead of re-creating them everytime `mapItems` is recomputed.
  - Disable zoom to for the item when position is unknown.
- Add `UploadDataTypes` API for extending the supported local and remote upload data types.
- Add option to upload terria web data (via url to json file/service)
- Refactor `Cesium3dTileMixin`.
- Updated related maps to fit mobile screens.
- Extend `responseDataPath` trait of `ApiTableCatalogItem` with support for mapping over arrays and collecting nested object values.
- Add `MapToolbar.addToolButton()` API for adding a tool button to the map navigation menu.
- Add `ActionBar` component for showing a floating menu bar at the bottom of the map.

#### 8.2.22 - 2022-12-02

- Protomaps Polygon features now only use `PolygonSymbolizer` (instead of `PolygonSymbolizer` and `LineSymbolizer`)
- Add `horizontalOrigin` and `verticalOrigin` to `TableLabelTraits`
- `TableStylingWorkflow` improvements:
  - Add more options to advanced mode (style title, hide style, long/lat column, time properties)
  - "Style" dropdown now shows `TableStyles` instead of `TableColumns`
  - Show "Variable" in "Fill color" if color column name doesn't match style name (eg style isn't generated by `TableAutomaticStylesStratum`)
  - Add symbology dropdown to advanced mode (was only showing in basic mode)
  - Add label and trail styling
  - When creating a new `bin` or `enum` value, the `null` ("default") values will be copied across.
- Move all Table related Traits to `lib/Traits/TraitsClasses/Table/` directory
- Handle errors thrown in `Cesium._attachProviderCoordHooks`. This fixes a bug where some WMTS layers break feature picking.
- Fix `Legend` outline bug - where invalid `boxStyle` meant old legend styles may be visible
- Fix `baseMapContrastColor` reactivity in `GeojsonMixin` - mvt was not updating when the basemap changes
- Add `SelectableDimensionMultiEnum` - A enum SelectableDimension that allows multiple values to be selected
- Fix `SelectableDimensionNumeric` handling of invalid values
- `ColorStyleLegend` will use `colorColumn` title by default. It will fallback to `TableStyle.title`
- Add `children` optional property to StandardUserInterfaceProps interface
- Fix `MapboxVectorTileCatalogItem` feature highlighting - this requires use of `idProperty` trait (also added `idProperty` to `ProtomapsImageryProvider`)
- Fix `MapboxVectorTileCatalogItem` `fillColor` also applying to Line features
- Add `maximumNativeZoom` to `ProtomapsImageryProvider`
- Fix image markers (eg `marker = "data:image/png;base64,..."`)
- Fix `AssimpCatalogItem` to correctly handle zip archives that contain files inside a root folder.

#### 8.2.21 - 2022-11-10

- Add check for WFS `layer.OtherSRS` in `buildSrsNameObject`
- Add `overridesBaseUrl` to `LanguageOptions`. This can be used to set the base URL for language override namespace translation files (see [client-side-config.md#LanguageConfiguration](./doc/customizing/client-side-config.md#LanguageConfiguration))
- Add `aboutButtonHrefUrl` to `configParameters`. Defaults to `"about.html"`. If set to `null`, then the About button will not be shown.
- Add `refreshIntervalTemplate` to `OpenDataSoftCatalogItemTraits` - this can be used to set `refreshInterval` using Mustache template rendered on ODS Dataset JSON object
- Add `plugins` property to `ConfigParameters` type
- Add more supported 4326 and 3857 CRS strings for WFS (eg `"urn:ogc:def:crs:EPSG::3857"` and `"urn:x-ogc:def:crs:EPSG:3857"`)

#### 8.2.20 - 2022-10-20

- Handle errors thrown in `ImageryProviderLeafletTileLayer.pickFeatures`. This fixes a bug where some WMTS layers break feature picking (in Leaflet/2D mode)

#### 8.2.19 - 2022-10-20

- Handle errors thrown in `Cesium._attachProviderCoordHooks`. This fixes a bug where some WMTS layers break feature picking.

#### 8.2.18 - 2022-10-19

- Fix `RelatedMaps` default broken URLs
- Add `mergeGroupsByName` trait to `GroupTraits` - this will merge all group members with the same name
- Fix bug with "propagate `knownContainerUniqueIds` across references and their target" - missing `runInAction`
- Add Carto v3 Maps API support for `table` and `query` endpoint (only GeoJSON - not MVT yet)
- Moved `activeStyle` default from `TableMixin` to `TableAutomaticStyleStratum`. The default `activeStyle` will now not pick a `hidden` `TableStyle`.
- Pin `flexsearch` version to `0.7.21` - as incorrect types are shipped in version `0.7.31`
- Only preload next timestep of timeseries rasters (WMS & ArcGIS MapServer) when animating the item on the map.
- Added error message if cesium stops rendering
- Add `enabled` to `TableStyleMapTraits` - which defaults to `true`
- Add `TableLabelStyleTraits` - this can be used to add `LabelGraphics` to point features (table or geojson)
- Add `TableTrailStyleTraits` - this can be used to add `PathGraphics` to time-series point features (table or geojson)
- Added missing `proxyCatalogItemUrl` to GeoJson, Shapefile, Gltf and AssImp catalog items.
- Added support for `OpenDataSoftCatalogGroup` with more than 100 datasets.
- Added `refreshIntervalTemplate` to `OpenDataSoftCatalogItemTraits` - this can be used to set `refreshInterval` using Mustache template rendered on ODS Dataset JSON object.
- Performance optimisation for time-series `TableMixin`
- Tweak `generateCatalogIndex` to use less memory. (+ add `diffCatalogIndex.js` script to show added/removed members between two catalog index files)
- Migrated `/#tools=1` to version 8.
- Removed dummy function `Terria.getUserProperty`.
- Removed unused version 7 React components.
- Fix Cesium `stoppedRenderingMessage`

#### 8.2.17 - 2022-09-23

- Fix region mapping feature `rowIds` incorrect type.

#### 8.2.16 - 2022-09-23

- Make srsName and outputFormat for WFS requests dynamic
- Added `excludeInactiveDatasets` to `CkanCatalogGroup` (`true` by default). This will filter out CKAN Datasets which have `state` or `data_state` (data.gov.au specific) **not** set to `"active"`.
- Fix `isTerriaFeatureData` bug - not checking `isJsonObject`
- Add `.logError()` to all usage of `updateModelFromJson` where the `Result` object is ignored
- Move `RelatedMaps` to terriajs. They are now generated from `configParameters` (see [`doc/customizing/client-side-config.md`](./doc/customizing/client-side-config.md#relatedmap))

#### 8.2.15 - 2022-09-16

- Fix bug with "propagate `knownContainerUniqueIds` across references and their target" - missing `runInAction`

#### 8.2.14 - 2022-09-15

- Moved map credits to map column so it don't get hidden by chart panel.
- TSified `FeatureInfo*.tsx`
  - `describeFromProperties` is now `generateCesiumInfoHTMLFromProperties`
  - `FeatureInfoSection` has been split up into `FeatureInfoSection.tsx`, `getFeatureProperties`, `mustacheExpressions` and `generateCesiumInfoHTMLFromProperties`
- Fix `{{terria.currentTime}}` in feature info template
- Add `{{terria.rawDataTable}}` in feature info template - to show raw data HTML table
- Added `TableFeatureInfoStratum` - which adds default feature info template to `TableMixin`
- Add `FeatureInfoContext` - used to inject properties into `FeatureInfoSections` context. These properties will be accessible from `featureInfoTemplate` mustache template.
  - `tableFeatureInfoContext` adds time series chart properties using `FeatureInfoContext` (`getChartDetails` has been removed)
- Move `maximumShownFeatureInfos` from `WebMapServiceCatalogItemTraits` to `MappableTraits`
- Remove `featureInfoUrlTemplate` from `OpenDataSoftCatalogItem` - as it is incompatible with time varying datasets
- Removed `formatNumberForLocale` - we now use `Number.toLocaleString`
- Rename `Feature` to `TerriaFeature` - improve typing and usage across code-base
  - Added `data: TerriaFeatureData` - which is used to pass Terria-specific properties around (eg `rowIds`)
- Added `loadingFeatureInfoUrl` to `FeatureInfoUrlTemplateMixin`
- Move `Cesium.ts` `ImageryLayer` feature picking to `cesium.pickImageryLayerFeatures()`
- Move `lib/Core/propertyGetTimeValues.js` into `lib/ReactViews/FeatureInfo/getFeatureProperties.ts`
- Add `showFeatureInfoDownloadWithTemplate` to `FeatureInfoTraits` - Toggle to show feature info download **if** a `template` has been provided. If no `template` is provided, then download will always show.
- Fix support for `initUrls` in `startData.initSources`
- Propagate `knownContainerUniqueIds` across references and their target.
- Show scrollbar for story content in Safari iOS.
- Use `document.baseURI` for building share links instead of `window.location`.

#### 8.2.13 - 2022-09-01

- Fix pedestrian drop behaviour so that the camera heading stays unchanged even after the drop
- Fixed a bug causing incorrect loading of EPSG:4326 layers in WMS v1.3.0 by sending wrong `bbox` in GetMap requests.
- Improve the CKAN model robustness by removing leading and trailing spaces in wms layer names.
- Load all `InitSources` sequentially instead of asyncronosly
- Fix `DOMPurify.sanitize` call in `PrintView`
- Fix warning for WFS item exceeding max displayable features
- Upgrade prettier to version 2.7.1

#### 8.2.12 - 2022-08-10

- Dropped "optional" from the prompt text in file upload modal for both local and web data.
- Changed the text for the first file upload option from "Auto-detect (recommended)" to simply "File type" for local files and "File or web service type" for web urls.
- Automatically suffix supported extension list to the entries in file type dropdown to improve clarity.
- Removed IFC from upload file type (until further testing).
- Move `CkanCatalogGroup` "ungrouped" group to end of members

#### 8.2.11 - 2022-08-08

- Add ability to customise the getting started video in the StoryBuilder panel
- Set cesium base URL by default so that cesium assets are resolved correctly
- Add `cesiumBaseUrl` to `TerriaOptions` for overriding the default cesium base url setting
- Fix broken Bing map logo in attributions
- Added ability to customise the getting started video in the StoryBuilder panel.
- Fixed a bug where menu items were rendered in the wrong style if the window was resized from small to large, or large to small.
- Strongly type `item` in WorkbenchItem and remove `show` toggle for non `Mappable` items.
- Add `configParameters.regionMappingDefinitionsUrls` - to support multiple URLs for region mapping definitions - if multiple provided then the first matching region will be used (in order of URLs)
  - `configParameters.regionMappingDefinitionsUrl` still exists but is deprecated - if defined it will override `regionMappingDefinitionsUrls`
- `TableMixin.matchRegionProvider` now returns `RegionProvider` instead of `string` region type. (which exists at `regionProvider.regionType`)
- Fix `shouldShorten` property in catalog and story `ShareUrl`
- Fix `shortenShareUrls` user property
- Add `videoCoverImageOpacity` option to `HelpContentItem` so that we can fade the background of help video panels.
- Fix a bug where all `HelpVideoPanel`s were being rendered resulting in autoplayed videos playing at random.
- Add `getFeatureInfoUrl` and `getFeatureInfoParameters` to `WebMapServiceCatalogItemTraits`
- Fix `SearchBoxAndResults` Trans values
- Fix `generateCatalogIndex` for nested references
- Fix `SearchBox` handling of `searchWithDebounce` when `debounceDuration` prop changes. It now fushes instead of cancels.

#### 8.2.10 - 2022-08-02

- **Breaking changes:**
  - **Minimum NodeJS version is now 14**
- Consolidate `HasLocalData` interface
- Add `GlTf` type definition (v2)
- Add `gltfModelUrl` to `GltfMixin` - this must be implemented by Models which use `GltfMixin`
- Moved `GltfCatalogItem` to `lib/Models/Catalog/Gltf/GltfCatalogItem.ts`
- Add experimental client-side 3D file conversion using [`assimpjs`](https://github.com/kovacsv/assimpjs) ([emscripten](https://emscripten.org) interface for the [assimp](https://github.com/assimp/assimp) library)
  - This supports `zip` files and `HasLocalData` - but is not in `getDataType` as the scene editor (closed source) is required to geo-reference
  - Supports over 40 formats - including Collada, obj, Blender, DXF - [full list](https://github.com/assimp/assimp/blob/master/doc/Fileformats.md)
- Add `description` to `getDataType` - this will be displayed between Step 1 and Step 2
- Add warning message to `GltfMixin` when showing in 2D mode (Leaflet)
- Upgrade `husky` to `^8.0.1`
- Prevent looping when navigating between scenes in StoryPanel using keyboard arrows
- Fix bug where StoryPanel keyboard navigation persists after closing StoryPanel
- Fix select when clicking on multiple features in 2D (#5660)
- Implemented support for `featureInfoUrlTemplate` on 2D vector features (#5660)
- Implemented FeatureInfoMixin in GeojsonMixin (#5660)
- `GpxCatalogItem` now use `GeojsonMixin` for loading data. (#5660)
- `GeoRssCatalogItem` now use `GeojsonMixin` for loading data. (#5660)
- Upgrade i18next to `v21`
- Limit workbench item title to 2 lines and show overflow: ellipsis after.
- Add `allowFeaturePicking` trait to Cesium3dTileMixin.
- Feature Info now hidden on Cesium3dTiles items if `allowFeaturePicking` set to false. Default is true.
- Add `initFragmentPaths` support for hostnames different to `configUrl`/`applicationUrl`
- Add DOMPurify to `parseCustomHtmlToReact` (it was already present in `parseCustomMarkdownToReact`)
- Update `html-to-react` to `1.4.7`
- Add `ViewState` React context provider to `StandardUserInterface` - instead of passing `viewState` or `terria` props through components, please use
  - `useViewState` hook
  - `withViewState` HOC
- Move `GlobalTerriaStyles` from `StandardUserInterface` to separate file
- Add `ExternalLinkWithWarning` component - this will replace all URLs in story body and add a warning message when URLs are clicked on.
- Fixed a bug where adding `CesiumTerrainCatalogItem` to workbench didn't apply it when `configParameters.cesiumTerrainAssetId` or `configParameters.cesiumTerrainUrl` was set.
- `CesiumTerrainCatalogItem` will now show a status `In use` or `Not in use` in the workbench.
- Rewrote `CesiumTerrainCatalogItem` to handle and report network errors.
- Set `JulianDate.toIso8601` second precision to nanosecond - this prevents weird date strings with scientific/exponent notation (eg `2008-05-07T22:54:45.7275957614183426e-11Z`)
- Add attribution for Natural Earth II and NASA Black Marble basemaps.

#### 8.2.9 - 2022-07-13

- Pin `html-to-react` to `1.4.5` due to ESM module in dependency (`parse5`) breaking webpack
- Add step to `"Deploy TerriaMap"` action to save `yarn.lock` after `sync-dependencies` (for debug purposes)
- TSIfy `SharePanel`
- Move `includeStoryInShare` out of `ViewState` into local state
- Implement ability to navigate between scenes in StoryPanel using keyboard arrows
- Rename `FeatureInfoMixin` to `FeatureInfoUrlTemplateMixin`
- Move `featureInfoTemplate` and `showStringIfPropertyValueIsNull` from `FeatureInfoTraits` to `MappableTraits` (all mappable catalog items)
- Remove `FeatureInfoUrlTemplateTraits` from all models that don't use `FeatureInfoUrlTemplateMixin`
- Fix "Regions: xxx" short report showing for non region mapped items
- Fix `showInChartPanel` default for mappable items

#### 8.2.8 - 2022-07-04

- Improve Split/compare error handling
- Fix `itemProperties` split bug
- Table styling is disabled if `MultiPoint` are in GeoJSON
- Add `GeoJsonTraits.useOutlineColorForLineFeatures` - If enabled, `TableOutlineStyleTraits` will be used to color Line Features, otherwise `TableColorStyleTraits` will be used.
- Fix feature highliting for `Line`, `MultiLine` and `MultiPoint`
- Await Internationalisation initialisation in `Terria.start`
- `UserDrawing.messageHeader` can now also be `() => string`

#### 8.2.7 - 2022-06-30

- Fix `WorkbenchItem` title height
- Add region map info and move "No Data" message to `InfoSections` in `TableAutomaticStylesStratum`
- Fix missing `TableColorStyleTraits.legend` values in `ColorStyleLegend`
- Fix `DateTimeSelectorSection.changeDateTime()` binding.
- `RegionProvider.find*Variable` functions now try to match with and without whitespace (spaces, hyphens and underscores)
- Clean up `regionMapping.json` descriptions
- Implement Leaflet credits as a react component, so it is easier to maintain them. Leaflet view now show terria extra credits.
- Implement Cesium credits as a react component, so it is easier to maintain them.
- Implement data attribution modal for map data attributions/credits. Used by both Leaflet and Cesium viewers.
- Fixed translation of Leaflet and Cesium credits.
- TSXify `ChartPanelDownloadButton`
- `ChartPanelDownloadButton` will now only export columns which are visible in chart
- Cleanup `Mixin` and `Traits` inheritance
- Wrap the following components in `observer` - `ChartItem`, `LineChart`, (chart) `Legends`, `ChartPanelDownloadButton`
- Improve TerriaReference error logging
- Fix handling GeoJSON if features have null geometry
- Fix bug where map tools names appear as translation strings
- Allow IFC files to be added to a map from local or web data (Requires non-open source plugin)
- Rename `useTranslationIfExists` to `applyTranslationIfExists` so it doesn't look like a React hook.
- Added a required parameter i18n to `applyTranslationIfExists` to avoid having stale translated strings when the language changes.
- Fix `StoryBuilder` remove all text color
- Fix `FeatureInfoPanel` `Loader` color

#### 8.2.6 - 2022-06-17

- **Breaking changes:**
  - Changed translation resolution. Now the "translation" namespace loads only from `${terria.baseUrl}/languages/{{lng}}/translation.json` (TerriaJS assets) and "languageOverrides" loads from `languages/{{lng}}/languageOverrides.json` (a TerriaMap's assets)
- Removed EN & FR translation files from bundle. All translation files are now loaded on demand.
- Moved translation files from `lib/Language/*/translation.json` to `wwwroot/languages/*/translation.json`.
- Fixed default 3d-tiles styling to add a workaround for a Cesium bug which resulted in wrong translucency value for point clouds.
- Remove Pell dependency, now replaced with TinyMCE (WYSIWYG editor library).
- Added `beforeRestoreAppState` hook for call to `Terria.start()` which gets called before state is restored from share data.
- Made `order` optional for `ICompositeBarItem`.
- Fix `includes` path for `url-loader` rule so that it doesn't incorrectly match package names with `terriajs` as prefix.
- Add help button for bookmarking sharelinks to SharePanel (if that help item exists in config)

#### 8.2.5 - 2022-06-07

- Add Google Analytics event for drag and drop of files onto map.
- Allow users to choose whether Story is included in Share
- Fixed bug that broke Cesium when WebGL was not available. Reverts to Leaflet.
- Fixed bug where `new Terria()` constructror would try to access `document` and throw an error when running in NodeJS.
- Add WPS support for `Date` (additional to existing `DateTime`) and support for `ComplexData` `Date`/`DateTime` WPS Inputs.
- TSXified `StandardUserInterface` and some other components. If your TerriaMap imports `StandardUserInterface.jsx` remove the `.jsx` extension so webpack can find the new `.tsx` file.
- Fix use of `baseMapContrastColor` in region mapping/protomaps and remove `MAX_SELECTABLE_DIMENSION_OPTIONS`.
- `mapItems` can now return arbitrary Cesium primitives.
- Added progress of 3DTiles data source loading to Progress Bar.
- ProgressBar colour now depends on baseMapContrastColor - improves visibility on light map backgrounds.
- Update `terriajs-cesium` to `1.92.0`.
- Replace Pell WYSIWYG editor library with TinyMCE, allows richer editing of Stories in the Story Builder
- Added support for using Compare / Split Screen mode with Cesium 3D Tiles.
- Fix `BottomDock.handleClick` binding
- Use the theme base font to style story share panel.
- Fix problem with Story Prompt not showing
- Fix global body style (font and focus purple)
- Add `color:inherit` to `Button`

#### 8.2.4 - 2022-05-23

- Update protomaps to `1.19.0` - now using offical version.
- Fix Table/VectorStylingWorkflow for datasets with no columns/properties to visualise
- Improve default `activeStyle` in `TableMixin` - if no `scalar` style is found then find first style with enum, text and finally region.
- Add Mustache template support to `modelDimensions` for string properties in `option.value` (with the catalog member as context)
- Added a check for disableExport in ChartPanelDownloadButton.jsx. Prevents download button rendering.
- Fix `CatalogIndex` types
- Moved code for retrieving a model by id, share key or CatalogIndex to a new function `terria.getModelByIdShareKeyOrCatalogIndex`.
- Updated handling of `previewedItemId` to use new function `terria.getModelByIdShareKeyOrCatalogIndex`. This will now use CatalogIndex if the `previewedItemId` cannot be found in models or model share keys.
- Fixed a race condition inside ModalPopup that caused the explorer panel (data catalogue) to be stuck hidden until refresh.
- Fix bug that broke the `DiffTool` preventing it from opening.
- TSify `BottomDock` and `measureElement` components.
- Fixed a bug in `GltfMixin` which resulted in some traits missing from `GltfCatalogItem` and broke tools like the scene editor.
- Leaflet attribution can be set through `config.leafletAttributionPrefix`. Attribution HTML string to show on Leaflet maps. Will use Leaflet's default if undefined. To hide Leaflet attribution - set `leafletAttributionPrefix:""`
- Re-add missing `helpPanel.mapUserGuide` translation string
- Fix `sortMembersBy` for child `Groups` and `References`
- Add `raiseError` convenience method to `TerriaError`
- Improve `filterOutUndefined` types
- Add [Maki icons](https://labs.mapbox.com/maki-icons/) - these can be used in `TablePointStyleTraits`. For example `marker = "hospital"`
- Rename `ProtomapsImageryProvider.duplicate()` to `ProtomapsImageryProvider.clone()`.
- Add [`ts-essentials` library](https://github.com/ts-essentials/ts-essentials) - "a set of high-quality, useful TypeScript types that make writing type-safe code easier"
- `GeojsonMixin` improvements
  - `uveMvt` is now `useTableStylingAndProtomaps`
  - If `useTableStylingAndProtomaps` is true, then protomaps is used for Line and Polygon features, and `TableMixin` is used for Point features (see `createLongitudeLatitudeFeaturePerRow()`)
  - `GeoJsonTraits.style` is now only supported by Cesium primitives (if defined, then `useTableStylingAndProtomaps` will be false). Instead you can use `TableStyleTraits`
- `TableMixin` improvements
  - Add new `TableStyleMap` model, this is used to support `enum`, `bin` and `null` styles for the following:
    - `TablePointStyleTraits` - this supports markers (URLs or Maki icons) and rotation, width, height and pixelOffset.
    - Add `TableOutlineStyleTraits` - this supports color and width.
  - Legends are now handled by `TableAutomaticLegendStratum`
  - Legends will be merged across `TableStyleMaps` and `TableColorMap` - for example, marker icons will be shown in legend with correct colors. See `MergedStyleMapLegend`
  - Default `activeStyle` is now picked by finding the first column of type `scalar`, and then the first column of type `enum`, then `text` and then finally `region`.
- `ArcGisFeatureServiceCatalogItem` now uses Table styling and `protomaps`
- Adapted `BaseModel.addObject` to handle adding objects to `ArrayTraits` with `idProperty="index"` and `isRemoval`. The new object will be placed at the end of the array (across all strata).
- Add `allowCustomInput` property to `SelectableDimensionGroup` - if true then `react-select` will allow custom user input.
- `TableStylingWorkflow` improvements
  - Better handling of swapping between different color scheme types (eg enum or bin)
  - Add point, outline and point-size traits

#### 8.2.3 - 2022-04-22

- **Breaking changes:**
  - `CkanItemReference` no longer copies `default` stratum to target - please use `itemProperties` instead.
- **Revert** Use CKAN Dataset `name` property for WMS `layers` as last resort.
- Add support for `WebMapServiceCatalogGroup` to `CkanItemReference` - this will be used instead of `WebMapServiceCatalogItem` if WMS `layers` can't be identified from CKAN resource metadata.
  - Add `allowEntireWmsServers` to `CkanCatalogGroupTraits` - defaults to `true`
- Ignore WMS `Layers` with duplicate `Name` properties
- Fix selectable dimensions passing reactive objects and arrays to updateModelFromJson (which could cause problems with array detection).

#### 8.2.2 - 2022-04-19

- Fixed a whitescreen with PrintView.

#### 8.2.1 - 2022-04-13

- Fixed selectable-dimension checkbox group rendering bug where the group is hidden when it has empty children.

#### 8.2.0 - 2022-04-12

- **Breaking changes:**
  - Multiple changes to `GtfsCatalogItem`:
    - Removed `apiKey` in favour of more general `headers`
    - Removed unused `bearingDirectionProperty` & `compassDirectionProperty`
    - `image` is no longer resolved relative to the TerriaJS asset folder. This will allow using relative URLs for assets that aren't inside the TerriaJS asset folder. Prepend "build/TerriaJS/" (the value of `terria.baseUrl`) to any existing relative `image` urls.
- Added `colorModelsByProperty` to `GtfsCatalogItem` which will colour 1 model differently for different vehichles based on properties matched by regular expression. E.g. colour a vehicle model by which train line the vehicle is travelling on.
- Fixed a bug where cross-origin billboard images threw errors in Leaflet mode when trying to recolour the image.
- Changed rounding of the numbers of the countdown timer in the workbench UI for items that use polling. The timer wil now show 00:00 for at most 500ms (instead of a full second). This means that for timers that are a multiple of 1000ms the timer will now show 00:01 for the last second before polling, instead of 00:00.
- TSified `BuildShareLink`, `InitSourceData` and `ShareData`.
- Added `HasLocalData` interface - which has `hasLocalData` property to implement.
- Added `ModelJson` interface - which provides loose type hints for Model JSON.
- Added `settings` object to `InitSourceData` - provides `baseMaximumScreenSpaceError, useNativeResolution, alwaysShowTimeline, baseMapId, terrainSplitDirection, depthTestAgainstTerrainEnabled` - these properties are now saved in share links/stories.
- Moved `setAlwaysShowTimeline` logic from `SettingsPanel` to `TimelineStack.ts`.

#### 8.1.27 - 2022-04-08

- Use CKAN Dataset `name` property for WMS `layers` as last resort.
- Set CKAN Group will now set CKAN Item `name` in `definition` stratum.
- Ignore GeoJSON Features with no geometry.
- Fix feedback link styling.
- Improve `CatalogIndexReference` error messages.

#### 8.1.26 - 2022-04-05

- **Breaking changes**
  - All dynamic groups (eg `WebMapServiceCatalogGroup`) will create members and set `definition` strata (instead of `underride`)
- New `GltfMixin`, which `GltfCatalogItem` now uses.
- Hook up `beforeViewerChanged` and `afterViewerChanged` events so they are
  triggered on viewer change. They are raised only on change between 2D and 3D
  viewer mode.
- Removed references to conversion service which is no longer used in version >=8.0.0.
- Added experimental routing system - there may be breaking changes to this system in subsequent patch releases for a short time. The routes currently include:
  - `/story/:share-id` ➡ loads share JSON from a URL `${configParameters.storyRouteUrlPrefix}:share-id` (`configParameters.storyRouteUrlPrefix` must have a trailing slash)
  - `/catalog/:id` ➡ opens the data catalogue to the specified member
- Fixed a polyline position update bug in `LeafletVisualizer`. Polylines with time varying position will now correctly animate in leaflet mode.
- Change button cursor to pointer
- Add `GeoJsonTraits.filterByProperties` - this can be used to filter GeoJSON features by properties
- Add GeoJSON `czmlTemplate` support for `Polygon/MultiPolygon`
- Add custom `heightOffset` property to `czmlTemplate`
- Fixed a bug where Cesium3DTilePointFeature info is not shown when being clicked.
- Added optional `onDrawingComplete` callback to `UserDrawing` to receive drawn points or rectangle when the drawing is complete.
- Fixed a bug in `BoxDrawing` where the box can be below ground after initialization even when setting `keepBoxAboveGround` to true.
- Add `itemProperties`, `itemPropertiesByType` and `itemPropertiesByIds` to `GroupTraits` and `ReferenceTraits`.
  - Properties set `override` strata
  - Item properties will be set in the following order (highest to lowest priority) `itemPropertiesByIds`, `itemPropertiesByType`, `itemProperties`.
  - If a parent group has `itemProperties`, `itemPropertiesByType` or `itemPropertiesByIds` - then child groups will have these values copied to `underride` when the parent group is loaded
  - Similarly with references.
- Fix `viewCatalogMember` bug - where `_previewItem` was being set too late.
- Improve error message in `DataPreview` for references.
- Fix alignment of elements in story panel and move some styling from scss to styled components
- Click on the stories button opens a story builder (button on the left from story number)
- Added ASGS 2021 regions to region mapping:
  - SA1-4 (e.g. sa3_code_2021)
  - GCCSA
  - STE & AUS (aliased to existing 2011/2016 data due to no change in geometry, names & codes)
- Added LGA regions from 2019 & 2021 to region mapping - only usable by lga code
- Increase `ForkTsCheckerWebpackPlugin` memoryLimit to 4GB
- Add `renderInline` option to markdownToHtml/React + TSify files
- Organise `lib/Map` into folder structure
- When `modelDimensions` are changed, `loadMapItems()` is automatically called
- Add `featureCounts` to `GeoJsonMixin` - this tracks number of GeoJSON Features by type
- Add `polygon-stroke`, `polyline-stroke` and `marker-stroke` to GeoJSON `StyleTraits` - these are only applied to geojson-vt features (not Cesium Primitives)
- TableMixin manual region mapping dimensions are now in a `SelectableDimensionGroup`
- Fix misc font/color styles
- Create reusable `StyledTextArea` component
- `Collapsible` improvements:
  - Add `"checkbox"` `btnStyle`
  - `onToggle` can now stop event propagation
  - `title` now supports custom markdown
- Add `rightIcon` and `textLight` props to `Button`
- New `addTerriaScrollbarStyles` scss mixin
- `TableAutomaticStylesStratum` now creates `styles` for every column - but will hide columns depending on `TableColumnType`
- `TableAutomaticStylesStratum.numberFormatOptions` is now `TableStyle.numberFormatOptions`
- Implement `TableColorStyleTraits.legendTicks` - this will determine number of ticks for `ContinuousColorMap` legends
- `DiscreteColorMap` will now use `minimumValue`/`maximumValue` to calculate bins
- `SelectableDimensions` improvements
  - Add `color`, `text`, `numeric` and `button` types
  - Add `onToggle` function to `SelectableDimensionGroup`
  - `Group` and `CheckboxGroup` now share the same UI and use `Collapsible`
  - `enum` (previously `select`) now uses `react-select` component
  - `color` uses `react-color` component
  - `DimensionSelectorSection` / `DimensionSelector*` are now named the same as the model - eg `SelectableDimension`
- Create `Portal`, `PortalContainer`,`SidePanelContainer` and `WorkflowPanelContainer`. There are used by `WorkflowPanel`.
- Create `WorkflowPanel` - a basic building block for creating Workflows that sit on top of the workbench
  - It has three reusable components, `Panel`, `PanelButton`, `PanelMenu`
- Create `selectableDimensionWorkflow` - This uses `WorkflowPanel` to show `SelectableDimensions` in a separate side panel.
  - `TableStylingWorkflow` - set styling options for TableMixin models
  - `VectorStylingWorkflow` - this extends `TableStylingWorkflow` - used to set styling options for GeoJsonMixin models (for Protomaps/geojson-vt only)
- Create `viewingControls` concept. This can be used to add menu items to workbench items menu (eg "Remove", "Export", ...)
  - TSXify `ViewingControls`
- Add temporary `legendButton` property - this is used to show a "Custom" button above the Legend if custom styling has been applied
  - This uses new `TableStyle.isCustom` property
- Move workbench item controls from `WorkbenchItem.jsx` `WorkbenchItemControls.tsx`
- Add `UrlTempalteImageryCatalogItem`, rename `RasterLayerTraits` to `ImageryProviderTraits` and add some properties.
- Added `ViewingControlsMenu` for making catalog wide extensions to viewing controls options.
- Added `MapToolbar`, a simpler API for adding buttons to the map navigation menu for the most common uses cases.
- Added `BoxDrawing` creation methods `fromTransform` and `fromTranslationRotationScale`.
- Fixed a bug where `zoom` hangs for catalog items with trait named `position`.
- Moved workflows to `Models/Workflows` and added helper method `runWorkflow` to invoke a workflow.
- Change NaturalEarth II basemap to use `url-template-imagery`
- Remove Gnaf API related files as the service was terminated.

#### 8.1.25 - 2022-03-16

- Fix broken download link for feature info panel charts when no download urls are specified.
- Fixed parameter names of WPS catalog functions.
- Improve WMS 1.1.1 support
  - Added `useWmsVersion130` trait - Use WMS version 1.3.0. True by default (unless `url` has `"version=1.1.1"` or `"version=1.1.0"`), if false, then WMS version 1.1.1 will be used.
  - Added `getFeatureInfoFormat` trait - Format parameter to pass to GetFeatureInfo requests. Defaults to "application/json", "application/vnd.ogc.gml", "text/html" or "text/plain" - depending on GetCapabilities response
- Add `legendBackgroundColor` to `LegendOwnerTraits` and `backgroundColor` to `LegendTraits`
- Add `sld_version=1.1.0` to `GetLegendGraphics` requests
- Filter `"styles","version","format","srs","crs"` conflicting query parameters from WMS `url`
- WMS `styles`, `tileWidth`, `tileHeight` and `crs`/`srs` will use value in `url` if it is defined (similar to existing behavior with `layers`)
- WMS will now show warning if invalid `layers` (eg if the specified `layers` don't exist in `GetCapabilities`)
- ArcGisFeatureServerCatalogItem can now load more than the maximum feature limit set by the server by making multiple requests, and uses GeojsonMixin
- Avoid creating duplication in categories in ArcGisPortalCatalogGroup.
- Fix `CatalogMemberMixin.hasDescription` null bug
- `TableStyle` now calculates `rectangle` for point based styles
- Fixed error installing dependencies by changing dependency "pell" to use github protocol rather than unencrypted Git protocol, which is no longer supported by GitHub as of 2022-03-15.

#### 8.1.24 - 2022-03-08

- Ignores duplicate model ids in members array in `updateModelFromJson`
- Add support for `crs` property in GeoJSON `Feature`
- Add feature highlighting for Protomaps vector tiles
- Add back props `localDataTypes` and `remoteDataTypes` to the component `MyData` for customizing list of types shown in file upload modal.

#### 8.1.23 - 2022-02-28

- **Breaking changes**:
  - `IDEAL ZOOM` can be customised by providing `lookAt` or `camera` for `idealZoom` in `MappableTraits`. The `lookAt` takes precedence of `camera` if both exist. The values for `camera` can be easily obtained from property `initialCamera` by calling shared link api .

* Fixed crash caused by ArcGisMapServerCatalogItem layer missing legend.
* Refactored StoryPanel and made it be collapsible
* Added animation.ts as a utility function to handle animation end changes (instead of using timeout)
* Fixed a bug where `buildShareLink` serialised the feature highlight model & geometry. Picked features are still serialised and geometry is reloaded on accessing the share link.

#### 8.1.22 - 2022-02-18

- Added play story button in mobile view when there is an active story
- `IDEAL ZOOM` can be customised by providing `idealZoom` property in `MappableTraits`.
- Fix `AddData` options

#### 8.1.21 - 2022-02-08

- Fixed bug where WMS layer would crash terria if it had no styles, introduced in 8.1.14

#### 8.1.20 - 2022-02-04

- Fixed whitescreen on Print View in release/production builds

#### 8.1.19 - 2022-01-25

- Add WMS support for `TIME=current`
- Only show `TableMixin.legends` if we have rows in dataColumnMajor and mapItems to show
- Add `WebMapServiceCatalogGroup.perLayerLinkedWcs`, this can be used to enable `ExportWebCoverageService` for **all** WMS layers. `item.linkedWcsCoverage` will be set to the WMS layer `Name` if it is defined, layer `Title` otherwise.
- MagdaReference can use addOrOverrideAspects trait to add or override "terria" aspect of target.
- Added new print preview page that opens up in a new window
- TSXified PrintView

#### 8.1.18 - 2022-01-21

- Add missing default Legend to `TableAutomaticStylesStratum.defaultStyle`
- Fix a bug in CompositeCatalogItem that causes share URLs to become extremely long.
- Fix `OpacitySection` number precision.
- Add `sortMembersBy` to `GroupTraits`. This can be set to sort group member models - For example `sortMembersBy = "name"` will alphabetically sort members by name.
- Remove `theme.fontImports` from `GlobalTerriaStyles` - it is now handled in `TerriaMap/index.js`
- Add check to `featureDataToGeoJson.getEsriFeature` to make sure geometry exists

#### 8.1.17 - 2022-01-12

- **Breaking changes**:
  - Minimum node version is now 12 after upgrading node-sass dependency

* Automatically cast property value to number in style expressions generated for 3d tiles filter.
* Re-enable procedure and observable selectors for SOS items.
* Fix broken "Ideal zoom" for TableMixin items.
* The opacity of 3d tiles can now be changed with the opacity slider in the workbench
* RasterLayerTraits and Cesium3dTilesTraits now share the newly created OpacityTraits
* `disableOpacityControl` is now a trait and can be set in the catalog.
* TSXified OpacitySection
* Upgrade compiler target from es2018 to es2019
* Fix default table style legends
* Remove SOS defaults legend workaround
* Update NodeJS version to 14 in `npm-publish` GitHub action

#### 8.1.16 - 2021-12-23

- Added region mapping support for Commonwealth Electoral Divisions as at 2 August 2021 (AEC) as com_elb_name_2021.

#### 8.1.15 - 2021-12-22

- Fix sharelink bug, and make `isJson*` type checks more rigorous
- Remove `uniqueId` from `CatalogMemberMixin.nameInCatalog` and add it as fallback to `CatalogMemberMixin.name`
- Add `shareKeys` and `nameInCatalog` to `CatalogIndexReference`.
- Remove `description` field from `CatalogIndex`
  - The `CatalogIndex` can now be used to resolve models in sharelinks
- Add support for zipped `CatalogIndex` json files.
- Fix `SplitReferences` which use `shareKeys`
- Make `isJson*` type assertion functions more rigorous
  - Add `deep` parameter, so you can use old "shallow" type check for performance reasons if needed
- Add Shapefile to `CkanDefaultFormatsStratum`
- Fix `ArcGisMapServerCatalogItem` metadata bug
- Remove legend traits from CatalogMemberMixin, replacing them with LegendOwnerTraits, and add tests to enforce correct use of legends.
- Add better support for retreiving GeoJsonCatalogItem data through APIs, including supporting geojson nested within json objects
- Fixed `ContinuousColorMap` min/max value bug.
- `TableStyle.outlierColor` is now only used if `zFilter` is active, or `colorTraits.outlierColor` is defined
- Add `forceConvertResultsToV8` to `WebProcessingServiceCatalogFunction`. If your WPS processes are returning v7 json, you will either need to set this to `true`, or set `version: 0.0.1` in JSON output (which will then be automatically converted to v8)
- Cleanup `CatalogFunction` error handling
- Fix `SelectAPolygonParameterEditor` feature picking (tsified)
- Add `WebMapServiceCatalogItem.rectangle` support for multiple WMS layers
- Fix picked feature highlighting for ArcGis REST API features (and TSify `featureDataToGeoJson`)
- Re-enable GeoJSON simple styling - now if more than 50% of features have [simple-style-spec properties](https://github.com/mapbox/simplestyle-spec) - automatic styling will be disabled (this behaviour can be disabled by setting `forceCesiumPrimitives = false`)
- Don't show `TableMixin` `legends` or `mapItems` if no data
- Fix `GeoJsonCatalogItem.legends`
- Add `isOpen` to `TerriaReferenceTraits`

#### 8.1.14 - 2021-12-13

- **Breaking changes**:
  - `Result.throwIfUndefined()` will now only throw if `result.value` is undefined - regardless of `result.error`

* Reimplement option to zoom on item when adding it to workbench, `zoomOnAddToWorkbench` is added to `MappableTraits`.
* Update terria-js cesium to `1.81.3`
* Re-allowed models to be added to `workbench` if the are not `Mappable` or `Chartable`
* Moved `WebMapServiceCatalogItem.GetCapbilitiesStratum` to `lib\Models\Catalog\Ows\WebMapServiceCapabilitiesStratum.ts`
* Moved `WebMapServiceCatalogItem.DiffStratum` to `DiffableMixin`
* `callWebCoverageService` now uses version WCS `2.0.0`
  - All WCS export functionality is now in `ExportWebCoverageServiceMixin`
  - Added `WebCoverageServiceParameterTraits` to `WebMapServiceCatalogItemTraits.linkedWcsParameters`. It includes `outputFormat` and `outputCrs`
  - Will attempt to use native CRS and format (from `DescribeCoverage`)
  - No longer sets `width` or `height` - so export will now return native resolution
* Anonymize user IP when using google analytics.
* Fix crash when TableMixin-based catalog item had invalid date values
* Fix `WebMapServiceCatalogItem.styles` if `supportsGetLegendGraphics = false`. This means that if a WMS server doesn't support `GetLegendGraphics` requests, the first style will be set as the default style.

#### 8.1.13 - 2021-12-03

- Paramerterised the support email on the help panel to use the support email in config
- Refactored `TableColumn get type()` to move logic into `guessColumnTypeFromValues()`
- `TableMixin.activeStyle` will set `TableColumnType = hidden` for `scalar` columns with name `"id"`, `"_id_"` or `"fid"`
- Fix bug `TableColumn.type = scalar` even if there were no values.
- Table columns named `"easting"` and `"northing"` are now hidden by default from styles
- `TableColumn.type = enum` requires at least 2 unique values (including null) to be selected by default
- Tweak automatic `TableColumn.type = Enum` for wider range of values
- Exporting `TableMixin` will now add proper file extensions
- Added `TimeVaryingTraits.timeLabel` trait to change label on `DateTimeSelectorSection` (defaults to "Time:")
  - This is set to `timeColumn.title`
- `TableColumn` will try to generate prettier `title` by un-camel casing, removing underscores and capitalising words
- `TableStyle` `startDates`, `finishDates` and `timeIntervals` will only set values for valid `rowGroups` (invalid rows will be set to `null`). For example, this means that rows with invalid regions will be ignored.
- Add "Disable style" option to `TableMixin.styleDimensions` - it can be enabled with `TableTraits.showDisableStyleOption`
- Added `timeDisableDimension` to `TableMixin` - this will render a checkbox to disable time dimension if `rowGroups` only have a single time interval per group (i.e. features aren't "moving" across time) - it can be enabled with `TableTraits.showDisableTimeOption` - `TableAutomaticStylesStratum` will automatically enable this if at least 50% of rowGroups only have one unique time interval (i.e. they don't change over time)\
- Remove border from region mapping if no data
- Add `baseMapContrastColor` and `constrastColor` to `BaseMapModel`
- Fixed `TableMixin.defaultTableStyle.legends` - `defaultTableStyle` is now not observable - it is created once in the `contructor`
- Removed `Terria.configParameters.enableGeojsonMvt` - geojson-vt/Protomaps is now used by default
- `GpxCatalogItem` now uses `GeojsonMixin`
- Add an external link icon to external hyperlink when using method `parseCustomHtmlToReact`. This feature can be switched off by passing `{ disableExternalLinkIcon: true }` in `context` argument.
- Tsify `sendFeedback.ts` and improve error messages/notifications
- Removed unused overrideState from many DataCatalog React components.
- Fixed a bug where adding a timeseries dataset from the preview map's Add to map button didn't add the dataset to the `timelineStack`.
- Fixed incorrect colour for catalog item names in the explorer panel when using dynamic theming.
- Moved `CatalogIndex` loading from constructor (called in `Terria.start`) to `CatalogSearchProvider.doSearch` - this means the index will only be loaded when the user does their first search
- Add basic auth support to `generateCatalogIndex`, fix some bugs and improve performance
- Update terria-js cesium to `1.81.2`
- Add `uniqueId` as fallback to `nameInCatalog`
- Remove duplicated items from `OpenDataSoftGroup` and `SocrataGroup`

#### 8.1.12 - 2021-11-18

- Bigger zoom control icons.
- Modified "ideal zoom" to zoom closer to tilesets and datasources.
- Added `configParameters.feedbackPostamble`. Text showing at the bottom of feedback form, supports the internationalization using the translation key
- `GeoJsonMixin.style["stroke-opacity"]` will now also set `polygonStroke.alpha` and `polylineStroke.alpha`
- Reduce `GeoJsonMixin` default stroke width from `2` to `1`
- Add `TableMixin` styling to `GeoJsonMixin` - it will treat geojson feature properties as "rows" in a table - which can be styled in the same way as `TableMixin` (eg CSV). This is only enabled for geojson-vt/Protomaps (which requires `Terria.configParameters.enableGeojsonMvt = true`). For more info see `GeojsonMixin.forceLoadMapItems()`
  - This can be disabled using `GeojsonTraits.disableTableStyle`
- Opacity and splitting is enabled for Geojson (if using geojson-vt/protomaps)
- Replaced `@types/geojson` Geojson types with `@turf/helpers`
- In `GeojsonMixin` replaced with `customDataLoader`, `loadFromFile` and `loadFromUrl` with `forceLoadGeojsonData`
- `GeojsonMixin` will now convert all geojson objects to FeatureCollection
- Exporting `GeojsonMixin` will now add proper file extensions
- `WebFeatureServiceCatalogItem` now uses `GeoJsonMixin`
- Fix `ProtomapsImageryProvider` geojson feature picking over antimeridian
- Add Socrata group to "Add web data
- Added "marker-stroke-width", "polyline-stroke-width", "polygon-stroke-width" to `GeojsonStyleTraits` (Note these are not apart of [simplestyle-spec](https://github.com/mapbox/simplestyle-spec/tree/master/1.1.0) and can only be used with `geojson-vt`)
- Add a method refreshCatalogMembersFromMagda to Terria class.
- Renable `useNativeResolution` on mobile
- Store `useNativeResolution`, `baseMaximumScreenSpaceError` as local properties
- Moved CKAN default `supportedFormats` to `CkanDefaultFormatsStratum`
- Add properties to `CkanResourceFormatTraits`
  - `maxFileSize` to filter out resources with large files (default values: GeoJSON = 150MB, KML = 30MB, CZML = 50MB)
  - `removeDuplicates` (which defaults to true) so we don't get duplicate formats for a dataset (it will check `resource.name`)
    - If there are multiple matches, then the newest (from resource.created property) will be used
  - `onlyUseIfSoleResource` to give a given resource format unless that is all that exists for a dataset
- Add CKAN `useSingleResource`, if `true`, then the highest match from `supportedResourceFormats` will be used for each dataset
- ArcGis Map/Feature Service will now set CRS from `latestWkid` if it exists (over `wkid`)
- Fix CKAN ArcGisFeatureService resources
- ArcGisFeatureServer will now set `outSR=4326` so we don't need to reproject client-side

#### 8.1.11 - 2021-11-15

- Fix `SettingsPanel` type issue

#### 8.1.10 - 2021-11-15

- Fix `CswCatalogGroup` XML types
- Added `MAINCODE` aliases for all ABS Statistical Area regions that were missing them.
- Fixed `superGet` replacement in webpack builds with babel versions `7.16.0` and above.

#### 8.1.9 - 2021-11-01

- TSify workbench splitter control and fix broken styling.
- Fix app crash when opening AR tool.

#### 8.1.8 - 2021-10-29

- Tsified `SettingPanel`
- Moved `setViewerMode` function from `Terria` class to `ViewerMode`
- Refactored checkbox to use children elements for label instead of label
  property, `isDisabled`, `isChecked` and `font-size: inherit` style is passed
  to each child element (so propper styling is maintained)
- Fix an internal bug where Cesium.prototype.observeModelLayer() fails to remove 3D tilesets in certain cases.
- Rename `TerriaError._shouldRaiseToUser` to `overrideRaiseToUser`
  - Note: `userProperties.ignoreError = "1"` will take precedence over `overrideRaiseToUser = true`
- Fix `overrideRaiseToUser` bug causing `overrideRaiseToUser` to be set to `true` in `TerriaError.combine`
- Add `rollbar.warning` for `TerriaErrorSeverity.Warning`
- Disable `zFilter` by default
- Remove use of word "outlier" in zFilter dimension and legend item (we now use "Extreme values")
- Add `cursor:pointer` to `Checkbox`
- Fix `MapNavigation` getter/setter `visible` bug.
  - Replace `CompositeBarItemController` `visible` setter with `setVisible` function
- Use `yarn` in CI scripts (and upgrade node to v14)
- Fix app crash when previewing a nested reference in the catalog (eg when viewing an indexed search result where the result is a reference).
- Ported feaure from v7 to set WMS layers property from the value of `LAYERS`, `layers` or `typeName` from query string of CKAN resource URL.

#### 8.1.4 - 2021-10-15

- Make flex-search usage (for `CatalogIndex`) web-worker based
- Add `completeKnownContainerUniqueIds` to `Model` class - This will recursively travese tree of knownContainerUniqueIds models to return full list of dependencies
- Add all models from `completeKnownContainerUniqueIds` to shareData.models (even if they are empty)

#### 8.1.3 - 2021-10-14

- Reimplement map viewer url param
- Added `terriaError.importance` property. This can be set to adjust which error messages are presented to the user.
  - `terriaErrorNotification` and `WarningBox` will use the error message with highest importance to show to the user ("Developer details" remains unchanged)
- Add `terriaError.shouldRaiseToUser` override, this can be used to raise errors with `Warning` severity.
- `terriaError.raisedToError` will now check if **any** `TerriaError` has been raised to the user in the tree.
- `workbench.add()` will now keep items which only return `Warning` severity `TerriaErrors` after loading.
- Improve SDMX error messages for no results
- Fix SDMX FeatureInfoSection time-series chart to only show if data exists.
- Improve GeoJSON CRS projection error messages
- Add `Notification` `onDismiss` and `ignore` properties.
- Fix `AsyncLoader` result bug
- Remove `Terria.error` event handler
- Refactor `workbench.add` to return `Result`
- Consolidated network request / CORS error message - it is now in `t("core.terriaError.networkRequestMessage")`.
  - It can be injected into other translation strings like so: `"groupNotAvailableMessage": "$t(core.terriaError.networkRequestMessage)"`
  - Or, you can use `networkRequestError(error)` to wrap up existing `TerriaError` objects
- Fix incorrect default `configParameters.feedbackPreamble`
- Fix incorrect default `configParameters.proj4def` - it is now `"proj4def/"`
- Fix Branding component. It wasn't wrapped in `observer` so it kept getting re-rendered
- Add `FeedbackLink` and `<feedbacklink>` custom component - this can be used to add a button to open feedback dialog (or show `supportEmail` in feedback is disabled)
- Fix `ContinuousColorMap` `Legend` issue due to funky JS precision
- Fix mobx computed cycle in `CkanDatasetStratum` which was making error messages for failed loading of CKAN items worse.

#### 8.1.2 - 2021-10-01

- Removed duplicate Help icon and tooltip from the map navigation menu at the bottom as it is now shown in the top menu.
- Fixed a bug where the app shows a scrollbar in some instances.
- Wrap clean initSources with action.
- Modified `TerriaReference` to retain its name when expanded. Previously, when the reference is expanded, it will assume the name of the group or item of the target.
- Proxy `catalogIndex.url`

#### 8.1.1 - 2021-09-30

- **Breaking changes:**
  - `blacklist` has been renamed to `excludeMembers` for `ArcGisPortalCatalogGroup` and `CkanCatalogGroup`.

* Tsifyied and refactored `RegionProvider` and `RegionProviderList`, and re-enabled `loadRegionIDs`
* `TableColorMap` `minimumValue` and `maximumValue` will now take into account valid regions.
* `tableMixin.loadRegionProviderList()` is now called in `tableMixin.forceLoadMapItems()` instead of `mappableMixin.loadMapItems()`
* Add TableColumn and TableStyle `ready` computed property. Columns will only be rendered if `ready` is `true`. At the moment it is only used to wait until `loadRegionIDs` has finished.
* Moved region mapping `ImageryProvider` code to `lib/Table/createRegionMappedImageryProvider.ts`
* Fix `ChartPanel` import `Result` bug.
* Improve handling of featureInfoTemplate for composite catalog items.
* Mobile help menu will now show a link to map user guide if it is configured in `Terria.configParameters.helpItems`.
* Fixed the layout of items in mobile navigation
* Add Mapbox Vector Tile support. This is using [protomaps.js](https://github.com/protomaps/protomaps.js) in the new `ProtomapsImageryProvider`. This includes subset of MVT style specification JSON support.
* `MapboxVectorCanvasTileLayer` is now called `ImageryProviderLeafletGridLayer`
* `CesiumTileLayer` is now called `ImageryProviderLeafletTileLayer`.
* Added `geojson-vt` support to `GeoJsonMixin`, which will tile geojson into vector tiles on the fly, and use the new `ProtomapsImageryProvider`.
* Added `configParameter.enableGeojsonMvt` temporary feature flag for experimental Geojson-Mapbox vector tiles. Default is `false`.
* Added `forceCesiumPrimitives` to `GeoJsonTraits`. This can be used to render cesium primitives instead of Mapbox vector-tiles (if `configParameter.enableGeojsonMvt` is `true`)
* Add `scale` observable to `TerriaViewer`. This will give distance between two pixels at the bottom center of the screen in meters.
* Fixed `withControlledVisibility` method to inherit `propTypes` of its wrapped component.
* Added `MinMaxLevelMixin` and `MinMaxLevelTraits` to handle defining min and max scale denominator for layers.
* Extracted function `scaleToDenominator` to core - for conversion of scale to zoom level.
* Share/start data conversion will now only occur if `version` property is `0.x.x`. Previously, it was `version` property is **not** `8.x.x`
* Filter table column values by Z Score. This is controlled by the following `TableColorStyleTraits`:
  - `zScoreFilter` - Treat values outside of specifed z-score as outliers, and therefore do not include in color scale. This value is magnitude of z-score - it will apply to positive and negative z-scores. For example a value of `2` will treat all values that are 2 or more standard deviations from the mean as outliers. This must be defined to be enabled - currently it is only enabled for SDMX (with `zScoreFilter=4`).
  - `zScoreFilterEnabled - True, if z-score filter is enabled
  - `rangeFilter` - This is applied after the `zScoreFilter`. It is used to effectively 'disable' the zScoreFilter if it doesn't cut at least the specified percange of the range of values (for both minimum and maximum value). For exmaple if `rangeFilter = 0.2`, then the zScoreFilter will only be effective if it cuts at least 20% of the range of values from the minimum and maximum value
* Add `outlierColor` to `ContinuousColorMap`
* Add `placement` to `SelectableDimension`. This can be used to put `SelectableDimension` below legend using `placement = "belowLegend`
* Add `SelectableDimensionCheckbox` (and rename `SelectableDimension` to `SelectableDimensionSelect`)
* Add `outlierFilterDimension` checkbox `SelectableDimension` to workbench to enable/disable dimension
* Extend `tableStyle.rowGroups` to regions
* Fix `spreadFinishTime` bug
* Fix diverging `ContinuousColorMap` - it will now center color scale around 0.
* Refactor `SocrataMapViewCatalogItem` to use `GeoJsonMixin`
* `SocrataCatalogGroup` will not not return groups for Facets if there is only one - so it skips an unnecessary group level.
* Update protomaps.js to `1.5.0`
* SDMX will now disable the region column if less than 2 valid regions have been found
* Set `spreadStartTime` and `spreadFinishTime` to `true` for SDMX
* Add SDMX `metadataURLs` from dataflow annotations
* Improve SDMX chart titles
* `TableMixin` will now remove data if an error occurs while calling `forceLoadTableData`
* Make `regionColumn` `isNullable` - this means region column can be disabled by setting to `null`.
* Fix scalar column color map with a single value
* TableMixin will now clear data if an error occurs while calling `forceLoadTableData`
* `TableMixin` will now not return `mapItems` or `chartItems` if `isLoading`
* SDMX will now use `initialTimeSource = stop`
* Fix `duplicateModels` duplicating observables across multiple models
* Support group models in workbench -- All members will be automatically added to the map.
* Added location search button to welcome modal in mobile view.
* Add `DataUrlTraits` to `CatalogMemberTraits.dataUrls`. It contains an array of data URLS (with optional `title` which will render a button). It is handled the same as `MetadataUrls` except there is a `type` property which can be set to `wcs`, `wfs`... to show info about the URL.
* Made search location bar span full width in mobile view.
* Automatically hide mobile modal window when user is interacting with the map.
* Disabled feature search in mobile
* Disabled export (clip&ship) in mobile
* Fixed misplaced search icon in mobile safari.
* Prevents story text from covering the whole screen in mobile devices.
* Add `CatalogIndex`, `CatalogIndexReference` and `generateCatalogIndex()` script. These can be used to generate a static JSON index of a terria catalog - which can then be searched through using `flexsearch`
* Added `weakReference` flag `ReferenceMixin`, this can be used to treat References more like a shortcut (this means that `sourceReference` isn't used when models are shared/added to the workbench - the `target` is used instead)
* GroupMixin.isMixedInto and MappableMixin.isMixedInto are now more strict - and won't pass for for References with `isMappable` or `isGroup`.
* `Workbench.add` can now handle nested `References` (eg `CatalogIndexReference -> CkanReference -> WMSCatalogItem`).
* Add `description` trait to `CatalogMemberReferenceTraits`
* Added `excludeMembers` property to `GroupTraits` (this replaced the `blacklist` property in v7). It is an array of strings of excluded group and item names. A group or item name that appears in this list will not be shown to the user. This is case-insensitive and will also apply to all child/nested groups
* Fixes an app crash on load in iOS-Safari mobile which was happening when rendering help panel tooltips.
* Fixed `WebMapServiceCatalogItem` not sending additional `parameters` in `GetFeatureInfo` queries.
* Changed mobile header icons and improved styling.
* Fixed a problem with computeds and AsyncLoader when loading `mapItems` (and hence children's `mapItems`) of a CompositeCatalogItem.
* Fix `YDYRCatalogFunction` `description`
* Extend input field for search in mobile view to full width of the page.
* Automatically hide mobile modal window when user is interacting with the map (like picking a point or drawing a shape).
* Adjusted styling of x-axis labels in feature info panel to prevent its clipping.
* When expanding charts from the same catalog item, we now create a new item if the expanded chart has a different title from the previously expanded chart for the same item. This behavior matches the behavior in `v7`.
* Improve status message when feature info panel chart is loading
* Fix broken chart panel download button.
* Changed @vx/_ dependencies to @visx/_ which is the new home of the chart library
* The glyph style used for chart points can now be customized.
* Added `TerriaReference` item, useful for mounting a catalog tree from an external init file at any position in the current map's catalog tree.
* Changed @vx/_ dependencies to @visx/_ which is the new home of the chart library
* The glyph style used for chart points can now be customized.
* Chart tooltip and legend bar can now fit more legends gracefully.

#### 8.1.0 - 2021-09-08

- **Breaking changes:**
  - Overhaul of map navigation: items no longer added inside UserInterface using <Nav> jsx.

* New version of map navigation ([#5062](https://github.com/TerriaJS/terriajs/pull/5062))
  - It consists of
    - a high level api `MapNavigationModel` for managing the navigation items, which is responsible for managing the state of navigation items. It is passing commands to invidual item controller.
    - a `MapNavigationItemController` that holds and control the state of navigation item. When new navigation item is created it should extend controller and provide the definition on how it state should be updated.
  - Terria exposes instance of navigation model to the world.
  - Converted all existing navigation items to utilise new navigation model, and registered them in terria navigation model (`registerMapNavigations.tsx`).
  - Resolved issue with some navigation items not being clickable on mobile due to overlap from others.
* Fixed a bug in Difference tool where difference image was showing with zero opacity in some situations.
* Fixed `CzmlCatalogItem` to react correctly to input data changes.

#### 8.0.1 - 2021-09-06

- Added `catalog-converter` support for v7 `#start` data.
- add french Help button translation
- Enable FeatureInfoSectionSpec tests
- Add `itemProperties` to `ArcGisMapServerCatalogGroupTraits` so that `ArcGisMapServerCatalogGroup` can override relevant traits of its layers.
- Add `feature` object to `FeatureInfoSection.getTemplateData`
- Add a way to replace text in feature info templates. See [Replace text](doc/connecting-to-data/customizing-data-appearance/feature-info-template.md) for details.
- Fixed unnecessary model reloads or recomputing of `mapItems` when switching between story scenes.
- Fixed story reset button.
- Moved help button to the top menu

#### 8.0.0 - 2021-08-13

- **Breaking changes**:
  - Require `translate#` in front of translatable content id in `config.json` (i.e. `helpContent`).
  - `colorPalette` no longer supports a list of CSS colors (eg `rgb(0,0,255)-rgb(0,255,0)-rgb(255,0,0)`). Instead please use `binColors`.
  - Organise `Traits` folder into `Traits/Decorators` and `Traits/TraitsClasses`
  - Renamed all mixin instance type definitions to `XMixin.Instance`.
  - Basemaps are now defined as `baseMaps` object (see [baseMaps object docs](./doc/customizing/initialization-files.md#basemaps))
    - list of available basemaps is defined in `baseMaps.items`. This list is combined with default base maps so it's possible to override defaults
    - definition of `initBaseMapId` and `initBaseMapName` are moved to `baseMaps.defaultBaseMapId` and `baseMaps.defaultBaseMapName`
    - `previewBaseMapId` is moved to `baseMaps.previewBaseMapId`
    - implemented `baseMaps.enabledBaseMaps` array of base map ids to define a list of baseMaps available to user
    - updated docs for `baseMaps`
  - `$color-splitter` and `theme.colorSplitter` has been replaced with `$color-secondary` and `theme.colorSecondary`
  - `canZoomTo` has bee replaced with `disableZoomTo` in `MappableTraits`
  - `showsInfo` has been replaced with `disableAboutData` in `CatalogMemberTraits`
  - `AsyncLoader` loadXXX methods now return `Result` with `errors` **they no longer throw errors** - if you need errors to be thrown you can use `(await loadXX).throwIfError()`.
  - Removed `openGroup()` - it is replaced by `viewState.viewCatalogMember`
  - Renamed `ReferenceMixin.is` to `ReferenceMixin.isMixedInto`

* Fixed a bug with numeric item search where it sometimes fails to return all matching values.
* Respect order of objects from lower strata in `objectArrayTrait`.
* Fix datetime button margin with scroll in workbench.
* Fix checkbox when click happen on svg icon. (#5550)
* Added progress indicator when loading item search tool.
* Add `nullColor` to `ConstantColorMap` - used when `colorColumn` is of type `region` to hide regions where rows don't exist.
* `TableStyles` will only be created for `text` columns if there are no columns of type `scalar`, `enum` or `region`.
* Moved `TableStyle.colorMap` into `TableColorMap`
* Replaced `colorbrewer.json` with `d3-scale-chromatic` - we now support d3 color scales (in addition to color brewer) - see https://github.com/d3/d3-scale-chromatic
* Added `ContinuousColorMap` - it will now be used by default for `scalar` columns
  - To use `DiscreteColorMap` - you will need to set `numberOfBins` to something other than `0`.
* `TableColorMap` default color palette for `scalar` columns is not `Reds` instead of `RdYlOr`
* Legends for `scalar` columns will now calculate optimal `numberFormatOptions.maximumFractionDigits` and `numberFormatOptions.minimumFractionDigits`
* Fix sharing user added data of type "Auto-detect".
* #5605 tidy up format string used in `MagdaReference`
* Fix wms feature info returning only one feature
* `WebMapServiceCatalogGroup` will now create layer auto-IDs using `Name` field to avoid ID clashes.
* Added `GroupMixin` `shareKey` generation for members - if the group has `shareKeys`.
* Organise `Traits` folder into `Traits/Decorators` and `Traits/TraitsClasses
* Organise `Traits` folder into `Traits/Decorators` and `Traits/TraitsClasses`
* I18n-ify shadow options in 3DTiles and some strings in feature info panel.
* Fix `StyledIcon` css `display` clash
* Limit `SelectableDimension` options to 1000 values
* Added support for `SocrataCatalogGroup` and `SocrataMapViewCatalogGroup`
  - Notes on v7 to v8 Socrata integration:
    - Share links are not preserved
    - Added basic support for dataset resources
* Organise `Models` directory into multiple sub-directories (#5626)
  - New model related classes are moved to `Models/Definition`
  - Catalog related files are moved to `Models/Catalog`
    - ESRI, OWS, GTFS and CKAN related files are moved to their own sub-directories in `Models/Catalog/`
    - Other Catalog items related files are moved to `Models/Catalog/CatalogItems`
    - Other Catalog items related files are moved to `Models/Catalog/CatalogGroups`
    - Catalog functions related files are moved to `Models/Catalog/CatalogFunction`
  - Removed unused Models files
* Modified BadgeBar to be more tolerant to longer strings
* Added `MapboxMapCatalogItem`.
* Added `MapboxStyleCatalogItem`.
* Fix splitter thumb icon vertical position
* Renamed all mixin instance type definitions to `XMixin.Instance`.
* Clean up `ViewControl` colors
  - `$color-splitter` and `theme.colorSplitter` has been replaced with `$color-secondary` and `theme.colorSecondary`
* Clean up `SplitterTraits`
  - `SplitterTraits` is now included in `RasterLayerTraits`
  - Removed `supportsSplitter` variable
  - Added `disableSplitter` trait
* Clean up `canZoomTo`
  - Replaced with `disableZoomTo` in `MappableTraits`
* Clean up `showsInfo`
  - Replaced with `disableAboutData` in `CatalogMemberTraits`
* Add `TerriaErrorSeverity` enum, values can be `Error` or `Warning`.
  - Errors with severity `Error` are presented to the user. `Warning` will just be printed to console.
  - By default, errors will use `Error`
  - `TerriaErrorSeverity` will be copied through nested `TerriaErrors` on creation (eg if you call `TerriaError.from()` on a `Warning` then the parent error will also be `Warning`)
  - Loading models from share links or stories will use `Warning` if the model is **not in the workbench**, otherwise it will use `Error`.
* In `terriaErrorNotification` - show `error.message` (as well as `error.stack`) if `error.stack` is defined
* `AsyncLoader` now has an observable `result` property.
* `viewState.viewCatalogMember()` now handles loading catalog members, opening groups and showing "Add Data" window.
* Fix `MagdaReference` `forceLoadReference` bug.
* Clean up `CkanCatalogGroup` loading - errors are no-longer swallowed.
* Clean up `3dTilesMixin` loading - errors are no-longer swallowed.
* Fix `DataPreviewSections` info section bug.
* Move `FeedbackForm` `z-index` to same as `Notification` - this is so it will appear above Data catalog.
* Added `result.raiseError()`, `result.pushErrorTo()` and `result.clone()` helper methods - and `Result.combine()` convenience function
* Renamed `ReferenceMixin.is` to `ReferenceMixin.isMixedInto`
* Added support for logging to external error service and configuring it via config parameters. See `errorService` in [client configuration](doc/customizing/client-side-config.md).
* Fix `DiscreteColorMap` bug with `binColors` and added warning message if `colorPalette` is invalid.
* Fix `EnumColorMap` bug with `binColors`
* Moved d3-scale-chromatic code into `tableColorMap.colorScaleCategorical()` and `tableColorMap.colorScaleContinuous()`
* Disabled welcome popup for shared stories
* Add WMS support for default value of time dimension.
* Make CompositeCatalogItem sync visibility to its members.
* Add `description` and `example` static properties to `Trait`, and added `@traitClass` decorator.
* Add `parent` property to `Trait`, which contains parent `TraitClass`.
* New model-generated documentation in `generateDocs.ts`
* Refactored some `Traits` classes so they use `mixTraits` instead of extending other `Traits` classes.
* Allow translation of some components.
* Fixed a bug which prevented adding any reference catalog item while the story is playing.
* Bumped terriajs-server to ^3.3.3

#### 8.0.0-alpha.87

- Re-add basemap images to terriajs rather than requiring all TerriaMaps to have those basemap images. Default basemaps will use those images.
- Data from TableMixin always overrides other feature information (e.g. from vector tiles in region mapping) by column name and title for feature info templating (consistent with v7).
- Fixed point entity creation for TableMixin where different columns are used for point size and colour.
- Changed MappableMixin's initialMessage to show while map items are loaded. Map items could be displayed behind the disclaimer before a user accepts the disclaimer.
- Fixed a cyclic dependency between initialMessage and app spinner (globe gif greysreen) that caused the app spinner to be present forever when loading a share link.
- Removed hardcoded credit links and made it configurable via terria config parameters.
- Disable `TableMixin` time column if only one unique time interval

#### 8.0.0-alpha.86

- **Breaking changes**:
  - `EnumColorMap` will only be used for enum `TableColumns` with number of unique values <= number of bins

* Add `options` to CSV papaparsing
* `TableMixin` will now only show points **or** region mapping - not both
* Add `FeatureInfoMixin` support for 2D vector features (in Cesium only)
* `TableStyles` are now hidden from the "Display Variable" selector if the number of colors (enumColors or numberOfBins) is less than 2. As a ColorMap with a single color isn't super useful.
* Improved default `TableColumn.isSampled` - it will be false if a binary column is detected (0 or 1)
* Improved default Table charting - now a time column will be used for xAxis by default
* Added `spreadFinishTime` - which works same way as `spreadStartTime` - if `true`, finish time of feature will be "spread" so that all features are displayed at the latest time step.
* Added support for `OpenDataSoft` - only point or region based features + timeseries
* `GeoJsonMixin`-based catalog items with polygon features can be extruded if a `heightProperty` is specified.
* Bugfix to make time-based geojson work when there are multiple features with the same time property value.
* Add `czmlTemplate` to `GeoJsonTraits` - it can be used to replace GeoJSON Point features with a CZML packet.
* Made the moment points in the chart optionally clickable.

#### 8.0.0-alpha.85

- **Breaking changes**:
  - Removed `registerAnalytics.js`
  - Removed `HelpMenuPanel.jsx`

* Added analytic events related to story, share and help menu items, Also refactored events to use category and action enums.
* Remove table style `SelectableDimension` from SDMX
* `GyroscopeGuidance` can now be translated.
* Wraps tool title bar text using `...`.

#### 8.0.0-alpha.84

- Fix `ArcGisMapServerCatalogGroup` infinite loading by removing the cycle of calling `loadMembers` that was present in the `DataCatalogGroup` React component. However calling `loadMembers` is still not cached as it should for `ArcGisMapServerCatalogGroup`, and the infinite loading bug could return.
- Fix bug `selectableDimensions` bug in `Cesium3dTilesMixin` and `GltfCatalogItem`.

#### 8.0.0-alpha.83

- Add `modelDimensions` to `CatalogMemberMixin` - this can be used to apply model stratum with a `SelectableDimension` (i.e. a drop-down menu).
- `GeoJsonMixin`-based catalog items can now be styled based on to their properties through traits.
- `GeoJsonMixin`-based catalog items can now vary over time if a `timeProperty` is specified.

#### 8.0.0-alpha.82

- **Breaking changes**:
  - IndexedItemSearchProvider: (bounding) `radius` option is no longer supported in `resultsData.csv` of search indexes.

* Show a toast and spinner icon in the "Ideal zoom" button when the map is zooming.
* `zoomTo()` will return a promise that resolves when the zoom animation is complete.
* Modifies `IndexedItemSearchProvider` to reflect changes to `terriajs-indexer` file format.
* Move feature info timeseries chart funtion to `lib\Table\getChartDetailsFn.ts`
* Fix feature info timeseries chart for point (lat/long) timeseries
* Feature info chart x-values are now be sorted in acending order
* Remove merging rows by ID for `PER_ROW` data in `ApiTableCatalogItem`
* Make `ApiTableCatalogItem` more compatible with Table `Traits`
  - `keyToColumnMapping` has been removed, now columns must be defined in `columns` `TableColumnTraits` to be copied from API responses.
* Move notification state change logic from ViewState into new class `NotificationState`
* Catalog items can now show a disclaimer or message before loading through specifying `InitialMessageTraits`
* Added Leaflet hack to remove white-gaps between tiles (https://github.com/Leaflet/Leaflet/issues/3575#issuecomment-688644225)
* Disabled pedestrian mode in mobile view.
* Pedestrian mode will no longer respond to "wasd" keys when the user is typing in some input field.
* Fix references to old `viewState.notification`.
* wiring changeLanguage button to useTranslation hook so that it can be detected in client maps
* Add `canZoomTo` to `TableMixin`
* SDMX changes:
  - Add better SDMX server error messages
  - `conceptOverrides` is now `modelOverrides` - as dataflow dimension traits can now be overridden by codelist ID (which is higher priortiy than concept ID)
  - Added `regionTypeReplacements` to `modelOverride`- to manually override detected regionTypes
  - `modelOverrides` are created for SDMX common concepts `UNIT_MEASURE`, `UNIT_MULT` and `FREQ`
    - `UNIT_MEASURE` will be displayed on legends and charts
    - `UNIT_MULT` will be used to multiple the primary measure by `10^x`
    - `FREQ` will be displayed as "units" in Legends and charts (eg "Monthly")
  - Single values will now be displayed in `ShortReportSections`
  - Custom feature info template to show proper dimension names + time-series chart
  - Smarter region-mapping
  - Removed `viewMode` - not needed now due to better handling of time-series
* Fix `DimensionSelector` Select duplicate ids.
* Add Leaflet splitter support for region mapping
* Fix Leaflet splitter while zooming and panning map
* Split `TableMixin` region mapping `ImageryParts` and `ImageryProvider` to improve opacity/show performance
* Removed `useClipUpdateWorkaround` from Mapbox/Cesium TileLayers (for Leaflet) - because we no longer support IE
* Fix overwriting `previewBaseMapId` with `initBaseMapId` by multiple `initData`.
* GeoJSON Mixin based catalog items can now call an API to retrieve their data as well as fetching it from a url.
* Changes to loadJson and loadJsonBlob to POST a request body rather than always make a GET request.
* Added ApiRequestTraits, and refactor ApiTableCatalogItemTraits to use it. `apiUrl` is now `url`.

#### 8.0.0-alpha.81

- Fix invalid HTML in `DataPreviewSections`.
- Fix pluralisation of mapDataState to support other languages.
- Fix CSW `Stratum` name bug.
- Add `#configUrl` hash parameter for **dev environment only**. It can be used to overwrite Terria config URL.

#### 8.0.0-alpha.80

- Removed `Disclaimer` deny or cancel button when there is no `denyAction` associated with it.

#### 8.0.0-alpha.79

- Make `InfoSections` collapsible in `DataPreview`. This adds `show` property to `InfoSectionTraits`.
  - `WebMapServiceCatalogItem` service description and data description are now collapsed by default.
- Revert commit https://github.com/TerriaJS/terriajs/commit/668ee565004766b64184cd2941bbd53e05068ebb which added `enzyme` devDependency.
- Aliases `lodash` to `lodash-es` and use `babel-plugin-lodash` reducing bundle size by around 1.09MB.
- Fix CkanCatalogGroup filterQuery issue. [#5332](https://github.com/TerriaJS/terriajs/pull/5332)
- Add `cesiumTerrainAssetId` to config.json to allow configuring default terrain.
- Added in language toggle and first draft of french translation.json
  - This is enabled via language languageConfiguration.enabled inside config.json and relies on the language being both enumerated inside languageConfiguration.langagues and availble under {code}/translation.json
- Updated to terriajs-cesium 1.81
- Create the Checkbox component with accessibility in mind.
- Convert `FeedbackForm` to typescript.

#### 8.0.0-alpha.78

- Add `ignoreErrors` url parameter.

#### 8.0.0-alpha.77

- **Breaking changes**:
  - `terria.error.raiseEvent` and `./raiseErrorToUser.ts` have been replaced with `terria.raiseErrorToUser`.
  - `terria.error.addEventListener` has been replaced with `terria.addErrorEventListener`

* New Error handling using `Result` and `TerriaError` now applied to initial loading, `updateModelFromJson()`, `upsertModelFromJson()` and `Traits.fromJson()`. This means errors will propagate through these functions, and a stacktrace will be displayed.
  - `Result` and the new features of `TerriaError` should be considered unstable and may be extensively modified or removed in future 8.0.0-alpha.n releases
* New `terriaErrorNotification()` function, which wraps up error messages.
* `TerriaError` can now contain "child" errors - this includes a few new methods: `flatten()` and `createParentError()`. It also has a few new convenience functions: `TerriaError.from()` and `TerriaError.combine()`.
* Convert `Branding.jsx` to `.tsx`
* Added `configParams.brandBarSmallElements` to set Branding elements for small screen (also added theme props)
* Add `font` variables and `fontImports` to theme - this can be used to import CSS fonts.
* Convert `lib/Styled` `.jsx` files to `.tsx` (including Box, Icon, Text). The most significant changes to these interfaces are:
  - `Box` no longer accepts `<Box positionAbsolute/>` and this should now be passed as `<Box position="absolute"/>`.
  - `Text`'s `styledSize` has been removed. Use the `styledFontSize` prop.
  - `ButtonAsLabel` no longer accepts `dark`. A dark background is now used when `light` is false (or undefined).
* Fixes CZML catalog item so that it appears on the timeline.
* Enable `theme` config parameter. This can now be used to override theme properties.

#### 8.0.0-alpha.76

- Added support for setting custom concurrent request limits per domain through `configParameters.customRequestSchedulerLimits`.
- Added `momentChart` to region-mapped timeseries
- Add time-series chart (in FeatureInfo) for region-mapped timeseries
- Only show `TableMixin` chart if it has more than one
- Add `TableChartStyle` name trait.

#### 8.0.0-alpha.75

- Fix `NotificationWindow` bug with `message`.
- Re-add `loadInitSources` to `Terria.updateApplicationUrl()`
- Added support for `elements` object in catalogue files (aka init files).
  - Using this object you can hide/show most UI elements individually.
  - See https://github.com/TerriaJS/terriajs/pull/5131. More in-depth docs to come.

#### 8.0.0-alpha.74

- Fix JS imports of `TerriaError`

#### 8.0.0-alpha.73

- Add `title` parameter in `raiseErrorToUser` to overwrite error title.
- Added some error handling in `Terria.ts` to deal with loading init sources.
- TSify `updateApplicationOnHashChange` + remove `loadInitSources` from `Terria.updateApplicationUrl()`

#### 8.0.0-alpha.72

- **Breaking changes**:
  - Added clippingRectangle to ImageryParts.
  - Any item that produces ImageryParts in mapItems (any raster items) must now also provide a clippingRectangle.
  - This clippingRectangle should be derived from this.cesiumRectangle (a new computed property) & this.clipToRectangle as demonstrated in many raster catalog items (e.g. OpenStreetMapCatalogItem.ts).

* Adds experimental ApiTableCatalogItem.
* Fixes a bug where FeatureInfoDownload tries to serialize a circular object
* Added `removeDuplicateRows` to `TableTraits`
* `forceLoadTableData` can now return undefined - which will leave `dataColumnMajor` unchanged
* Fix sharing preview item.
* Added z-index to right button group in mobile header menu
* Added cesiumRectangle computed property to MappableMixin. This is computed from the `rectangle` Trait.
* Fixed a Cesium render crash that occured when a capabilities document specified larger bounds than the tiling scheme's supported extent (bug occured with esri-mapServer but wms was probably also affected).
* In fixing Cesium render crash above clipping rectangles are now added to Cesium ImageryLayer (or Leaflet CesiumTileLayer) rather than being included in the ImageryProvider. ImageryParts has been updated to allow passing the clipping rectangle through to Cesium.ts and Leaflet.ts where ImageryLayer/CesiumTileLayer objects are created.

#### 8.0.0-alpha.71

- Fix accidental translation string change in 8.0.0-alpha.70

#### 8.0.0-alpha.70

- **Breaking changes**:
  - Merge `Chartable` and `AsyncChartableMixin` into new **`ChartableMixin`** + `loadChartItems` has been replaced by `loadMapItems`.
  - To set base map use `terriaViewer.setBaseMap()` instead of `terriaViewer.basemap = ...`
  - Incorrect usage of `AsyncLoader` **will now throw errors**

* Add `hideInBaseMapMenu` option to `BaseMapModel`.
* Change default basemap images to relative paths.
* Add `tileWidth` and `tileHeight` traits to `WebMapServiceCatalogItem`.
* Add docs about `AsyncLoader`
* Remove interactions between AsyncLoaders (eg calling `loadMetadata` from `forceLoadMapItems`)
* ... Instead, `loadMapItems` will call `loadMetadata` before triggering its own `AsyncLoader`
* Add `isLoading` to `CatalogMemberMixin` (combines `isLoading` from all the different `AsyncLoader`)
* Move `Loader` (spinner) from `Legend` to `WorkbenchItem`.
* Merge `Chartable` and `AsyncChartableMixin` into **`ChartableMixin`** + remove `AsyncLoader` functionality from `ChartableMixin` - it is now all handled by `loadMapItems`.
* Removed `AsyncLoader` functionality from `TableMixin` - it is now handled by `loadMapItems`.
  - `TableMixin.loadRegionProviderList()` is now called in `MappableMixin.loadMapItems()`
* Added `TerriaViewer.setBaseMap()` function, this now calls `loadMapItems` on basemaps
* Fix load of persisted basemap
* Fix sharing of base map
* Added backward compatibility for `baseMapName` in `initData` (eg share links)
* Add `WebMapService` support for WGS84 tiling scheme

#### 8.0.0-alpha.69

- **Breaking changes**:
  - Basemaps are now configured through catalog JSON instead of TerriaMap - see https://github.com/TerriaJS/terriajs/blob/13362e8b6e2a573b26e1697d9cfa5bae328f7cff/doc/customizing/initialization-files.md#basemaps

* Updated terriajs-cesium to version 1.79.1
* Make base maps configurable from init files and update documentation for init files [#5140](https://github.com/TerriaJS/terriajs/pull/5140).

#### 8.0.0-alpha.68

- Remove points from rectangle `UserDrawing`
- Fix clipboard typing error.
- Ported `WebProcessingServiceCatalogGroup`.
- Add CSW Group support
- Revert "remove wmts interfaces from ows interfaces" (873aa70)
- Add `math-expression-evaluator` library and `ColumnTransformationTraits`. This allows expressions to be used to transform column values (for example `x+10` to add 10 to all values).
- Fix bug in `TableColumn.title` getter.
- Add support for TableColumn quarterly dates in the format yyyy-Qx (eg 2020-Q1).
- Fix region mapping feature highlighting.
- Update clipboard to fix clipboard typing error.
- Added direction indicator to the pedestrian mode minimap.
- Limit up/down look angle in pedestrian mode.
- Automatically disable pedestrian mode when map zooms to a different location.
- Add support for time on `ArcGisMapServerCatalogItem`
- Merge `Mappable` and `AsyncMappableMixin` into **`MappableMixin`**.
- Fixed a issue when multiple filters are set to Cesium3DTilesCatalogItem
- Async/Awaitify `Terria.ts` + fix share links loading after `loadInitSources`.
- Tsified `TerriaError` + added support for "un-rendered" `I18nTranslateString`
- Tsified `raiseErrorToUser` + added `wrapErrorMessage()` to wrap error message in something more user friendly (using `models.raiseError.errorMessage` translation string).

#### 8.0.0-alpha.67

- TSify `Loader` function.
- Added walking mode to pedestrian mode which clamps the pedestrain to a fixed height above the surface.
- Upgraded catalog-converter to fix dependency version problem and ensure that all imports are async to reduce main bundle size.

#### 8.0.0-alpha.66

- **Breaking changes**:
  - Changed merging behaviour of Trait legends (of type `LegendTraits`) in `CatalogMemberTraits`. This affects legends on all `CatalogMember` models. Legend objects in higher strata now replace values in lower strata that match by index, rather than merging properties with them.

* Add `MetadataUrlTraits` to `CatalogMemberTraits.metadataUrls`. It contains an array of metadata URLS (with optional `title` which will render a button)
* Restore `cesiumTerrainUrl` config parameter. [#5124](https://github.com/TerriaJS/terriajs/pull/5124)
* I18n-ify strings in settings panel. [#5124](https://github.com/TerriaJS/terriajs/pull/5124)
* Moved `DataCustodianTraits` into `CatalogMemberTraits` and `CatalogMemberReferenceTraits`.
* `TableMixin` styles ("Display variables") will now look for column title if style title is undefined
* Add fallback colours when Color.fromCssColorString is used.
* Allow nullable `timeColumn` in table styles. Useful for turning off auto-detection of time columns.
* Added tool for searching inside catalog items. Initial implementation works for indexed 3d tilesets.
* Added support for shapefile with `ShapefileCatalogItem`
* Added `GeoJsonMixin` for handling the loading of geojson data.
* Extended the `GeoJsonCatalogItem` to support loading of zip files.
* Fixed broken feature highlighting for raster layers.
* Show a top angle view when zooming to a small feature/building from the item search result.
* Fix `TableTimeStyleTraits.idColumns` trait type.
* Added a new `lineAndPoint` chart type
* CustomChartComponent now has a "chart-type" attribute
* Fix `ArcGisMapServerCatalogItem` layer ID and legends bug
* Re-add region mapping `applyReplacements`.
* Added `SearchParameterTraits` to item search for setting a human readable `name` or passing index specific `queryOptions` for each parameter through the catalog.
* Added `AttributionTraits` to mappable and send it as property when creating Cesium's data sources and imagery providers. [#5167](https://github.com/TerriaJS/terriajs/pull/5167)
* Fixed an issue where a TerriaMap sometimes doesn't build because of typing issues with styled-components.
* Renamed `options` to `providerOptions` in `SearchableItemTraits`.
* Fix `CkanCatalogGroup.groupBy = "none"` members
* Fix `TableMixin` region mapping feature props and make Long/Lat features use column titles (if it exists) to match v7 behaviour.
* Add support for `CkanItemReference` `wms_layer` property
* Add support for `ArcGisMapServerCatalogGroup` to use `sublayerIds`.
* Added Pedestrian mode for easily navigating the map at street level.
* Clean up `LayerOrderingTraits`, remove `WorkbenchItem` interface, fix `keepOnTop` layer insert/re-ordering.
* Remove `wordBreak="break-all"` from Box surrounding DataPreview
* Re-added merging of csv row properties and vector tile feature properties for feature info (to match v7 behaviour).
* Fixes a bug in pedestrian mode where dropping the pedestrian in northern hemisphere will position the camera underground.
* Implement highlight/hide all actions for results of item search.
* Disable pickFeatures for WMS `_nextImageryParts`.
* Fix Leaflet `ImageryLayer` feature info sorting
* Fix hard-coded colour value in Story
* Use `configParameters.cesiumIonAccessToken` in `IonImageryCatalogItem`
* Added support for skipping comments in CSV files
* Fix WMS GetLegendGraphics request `style` parameter
* Loosen Legend `mimeType` check - so now it will treat the Legend URL as an image if the `mimeType` matches **OR** the file extension matches (previously, if `mimeType` was defined, then it wouldn't look at filetype extension)
* Fix `DiffTool` date-picker label `dateComparisonB`
* Fix app crash when switching different tools.
* Create `merge` `TraitsOption` for `objectArrayTrait`
* Move `Description` `metadataUrls` above `infoSections`.
* Upgraded i18next and i18next-http-backend to fix incompatibility.
* Added support for dd/mm/yyyy, dd-mm-yyyy and mm-dd-yyyy date formats.

#### 8.0.0-alpha.65

- Fixed SDMX-group nested categories
- SDMX-group will now remove top-level groups with only 1 child

#### 8.0.0-alpha.64

- Fixed WMS style selector bug.
- `layers` trait for `ArcGisMapServerCatalogItem` can now be a comma separated string of layer IDs or names. Names will be auto-converted to IDs when making the request.

#### 8.0.0-alpha.63

- Add `v7initializationUrls` to terria config. It will convert catalogs to v8 and print warning messages to console.
- Add `shareKeys` support for Madga map-config maps (through `terria` aspect)
- Revert WMS-group item ID generation to match v7
- Add `addShareKeysToMembers` to `GroupMixin` to generate `shareKeys` for dynamic groups (eg `wms-group)
- Added `InitDataPromise` to `InitSources`
- Add reverse `modelIdShareKeysMap` map - `model.id` -> `shareKeys`
- Upgraded `catalog-converter` to 0.0.2-alpha.4
- Reverted Legend use of `object` instead of `img` - sometimes it was showing html error responses
- Legend will now hide if an error is thrown
- Update youtube urls to nocookie version
- Share link conversion (through `catalog-converter`) is now done client-side
- Fix Geoserver legend font colour bug
- Remove legend broken image icon
- Added high-DPI legends for geoserver WMS (+ font size, label margin and a few other tweaks)
- `LegendTraits` is now part of `CatalogMemberTraits`
- Add `imageScaling` to `LegendTraits`
- WMS now `isGeoserver` if "geoserver` is in the URL
- Add WMS `supportsGetLegendRequest` trait
- Improved handling of WMS default styles

#### 8.0.0-alpha.62

- Fixed an issue with not loading the base map from init file and an issue with viewerMode from init files overriding the persisted viewerMode
- Fixed issues surrounding tabbed catalog mode
- Now uses `catalog-converter` to convert terriajs json in WPS response from v7 to v8.
- Fixed a bug in `UserDrawing` which caused points to not be plotted on the map.
- Fixed app crash when switching between different types of parameter in `GeoJsonParameterEditor`.
- Fixed errors when previewing an item in a group that is open by default (`isOpen: true` in init file).
- Fixed mobx warnings when loading geojson catalog items.
- Add `multiplierDefaultDeltaStep` Trait, which tries to calculate sensible multiplier for `DistrectelyTimeVarying` datasets. By default it is set to 2, which results in a new timestep being displayed every 2 seconds (on average) if timeline is playing.
- Hide info sections with empty content in the explorer preview.
- Port `shareKeys` from version 7
- Update/re-enable `GeoJsonCatalogItemSpec` for v8.
- add `DataCustodianTraits` to `WebMapServiceCatalogGroupTraits`
- Changed behaviour of `updateModelFromJson` such that catalog groups with the same id/name from different json files will be merged into one single group.
- Fixed error when selecting an existing polygon in WPS input form.
- Upgraded `catalog-converter` to 0.0.2-alpha.3.

#### 8.0.0-alpha.61

- New `CatalogFunctionMixin` and `CatalogFunctionJobMixin`
- Tsified `FunctionParameters`
- New `YourDataYourRegions` `CatalogFunctionMixin`
- Added `inWorkbench` property
- Added `addModelToTerria` flag to `upsertModelFromJson` function
- Added `DataCustodianTraits` to `WebMapServiceCatalogItem`
- Added `disableDimensionSelectors` trait to `WebMapServiceCatalogItem`. Acheives the same effect of `disableUserChanges` in v7.
- Temporarily stopped using `papaparse` for fetching Csv urls till an upstream bug is fixed.
- Fix async bug with loading `ReferenceMixin` and then `Mappable` items in `initSources`
- Remove `addToWorkbench`, it has been replaced with `workbench.add`
- Improve handling of `ArcGisMapServerCatalogItem` when dealing with tiled layers.
- Ensure there aren't more bins than unique values for a `TableStyle`
- Add access control properties to items fetched from Esri Portal.
- Improves magda based root group mimic behaviour introdcued in 8.0.0-alpha.57 by adding `/` to `knownContainerUniqueIds` when `map-config*` is encountered
- Fixed broken chart disclaimers in shared views.
- Fixed a bug where chart disclaimers were shown even for chart items disabled in the workbench.
- Fixed a bug where charts with titles containing the text "lat" or "lon" were hidden from feature info panel.
- Fixed a bug that occurred when loading config from magda. `initializationUrls` are now applied even if `group` aspect is not set

#### 8.0.0-alpha.60

- Fix WMS legend for default styles.
- Request transparent legend from GeoServer.
- Reverted the following due to various issues with datasets:
  - Add basic routing support
  - Add better page titles when on various routes of the application
  - Add prerendering support on `/catalog/` routes (via `prerender-end` event &
    allowing TerriaMap to hit certain routes)

#### 8.0.0-alpha.59

- Update magda error message
- Add a short report section if trying to view a `3d-tiles` item in a 2d map.
- Fix bug in `Terria.interpretStartData`.
- Add `ThreddsCatalogGroup` model.
- Port `supportsColorScaleRange`, `colorScaleMinimum` and `colorScaleMaximimum` from `master` to `WebMapServiceCatalogItem` model.
- Ported MapboxVectorTileCatalogItem ("mvt").
- When expanding a chart from the feature info panel, we now place a colored dot on the map where the chart was generated from.
- Add basic routing support
- Add better page titles when on various routes of the application
- Add prerendering support on `/catalog/` routes (via `prerender-end` event &
  allowing TerriaMap to hit certain routes)
- Update `WorkbenchButton` to allow for links rather than buttons, including
  changing About Data to a link

#### 8.0.0-alpha.58

- Add `FeatureInfoTraits` to `ArcGisMapServerCatalogItem`
- Fix zooming bug for datasets with invalid bounding boxes.
- Add new model for `ArcGisTerrainCatalogItem`.
- Add 3D Tiles to 'Add web data' dropdown.
- Fix naming of item in a `CkanCatalogGroup` when using an item naming scheme other than the default.

#### 8.0.0-alpha.57

- Fix memoization of `traitsClassToModelClass`.
- Chart expanded from feature info panel will now by default show only the first chart line.
- Chart component attribtues `column-titles` and `column-units` will now accept a simpler syntax like: "Time,Speed" or "ms,kmph"
- Fix presentation of the WMS Dimension metadata.
- Magda based maps now mimic "root group uniqueId === '/'" behaviour, so that mix and matching map init approaches behave more consistently

#### 8.0.0-alpha.56

- Add `itemProperties` trait to `WebMapMapCatalogGroup`.
- Add support for `formats` traits within `featureInfoTemplate` traits.
- Fix handling of `ArcGisPortalItemReference` for when a feature layer contains multiple sublayers.
- Implemented new compass design.

#### 8.0.0-alpha.55

- Upgraded to patched terriajs-cesium v1.73.1 to avoid build error on node 12 & 14.

#### 8.0.0-alpha.54

- Add a `infoAsObject` property to the `CatalogMemberMixin` for providing simpler access to `info` entries within templating
- Add a `contentAsObject` trait to `InfoSectionTraits` where a json object is more suitable than a string.
- Add `serviceDescription` and `dataDescription` to `WebMapServiceCatalogItem` info section.
- Extend `DataPreviewSections.jsx` to support Mustache templates with context provided by the catalog item.
- Add support for `initializationUrls` when loading configuration from Magda.
- Add `:only-child` styling for `menu-bar.scss` to ensure correctly rounded corners on isolated buttons.
- Improve Branding component for mobile header
- Add support for `displayOne` configuration parameter to choose which brand element to show in mobile view
- Update Carto basemaps URL and attribution.
- Add `clipToRectangle` trait to `RasterLayerTraits` and implement on `WebMapServiceCatalogItem`, `ArcGisMapServiceCatalogItem`, `CartoMapCatalogItem`, `WebMapTileServiceCatalogItem`.
- Allow Magda backed maps to use an inline `terria-init` catalog without it getting overwritten by map-config before it can be parsed
- Deprecated `proxyableDomainsUrl` configuration parameter in favour of `serverconfig` route
- Ported a support for `GpxCatalogItem`.
- Feature info is now shareable.
- Add option `canUnsetFeaturePickingState` to `applyInitData` for unsetting feature picking state if it is missing from `initData`. Useful for showing/hiding feature info panel when switching through story slides.
- Properly render for polygons with holes in Leaflet.
- Fixes a bug that showed the chart download button when there is no downloadable source.
- Add `hideWelcomeMessage` url parameter to allow the Welcome Message to be disabled for iframe embeds or sharing scenarios.
- Ensure the `chartDisclaimer` is passed from catalog items to derived chart items.
- Don't calculate a `rectangle` on a `ArcGisPortalReferenceItem` as they appear to contain less precision than the services they point to.
- Allow an `ArcGisPortalReferenceItem` to belong to multiple `CatalogGroup`'s.
- Fix argis reference bug.
- Made possible to internationalize tour contend.
- Added TileErrorHandlerMixin for handling raster layer tile errors.
- Fixed a bug that caused the feature info chart for SOS items to not load.
- SOS & CSV charts are now shareable.

#### 8.0.0-alpha.53

- Ported an implementation of CatalogSearchProvider and set it as the default
- Notification window & SatelliteImageryTimeFilterSection now uses theme colours
- Improved look and feel of `StyledHtml` parsing
- Fix `applyAriaId` on TooltipWrapper causing prop warnings
- Make share conversion notification more pretty (moved from `Terria.ts` to `shareConvertNotification.tsx`)
- Tsxify `Collapsible`
- `ShortReportSections` now uses `Collapsible`
- Add `onToggle`, `btnRight`, `btnStyle`, `titleTextProps` and `bodyBoxProps` props in `Collapsible`
- Add `Notification.message` support for `(viewState: ViewState) => React.ReactNode`
- Added splitting support to `WebMapTileServiceCatalogItem`.

#### 8.0.0-alpha.52

- Prevent duplicate loading of GetCapabilities
- Update the `GtfsCatalogItem` to use the `AutoRefreshingMixin`.
- Add a condition to the `AutoRefreshingMixin` to prevent unnecessary polling when an item is disabled in the workbench.
- Upgraded to Cesium v1.73.
- Removed any references to `BingMapsApi` (now deprecated).
- Add support for resolving `layers` parameter from `Title` and not just `Name` in `WebMapServiceCatalogItem`.
- Change TrainerBar to show all steps even if `markdownDescription` is not provided

#### 8.0.0-alpha.51

- Add WMTS group/item support
- Create `OwsInterfaces` to reduce duplicate code across OWS servies
- Fix story prompt being permanent/un-dismissable
- Fixed a bug that caused the feature info chart for SOS items to not load.

#### 8.0.0-alpha.50

- Support for searching WFS features with WebFeatureServiceSearchProvider
- WFS-based AustralianGazetteerSearchProvider
- Fixed a bug causing users to be brought back to the Data Catalogue tab when clicking on an auto-detected user added catalogue item.
- Fixed a bug causing Data Preview to not appear under the My Data tab.
- Fix WMS style `DimensionSelector` for layers with no styles
- Add WMS legend for items with no styles
- Add warning messages if catalog/share link has been converted by `terriajs-server`.
- Update the scroll style in `HelpVideoPanel` and `SidePanel` helpful hints.
- Updated leaflet attribution to match the style of cesium credits.
- Remove `@computed` props from `WebFeatureServiceCapabilities`
- Fixed bug causing the Related Maps dropdown to be clipped.
- Add SDMX-json support for groups and items (using SDMX-csv for data queries)
- `TableMixin` now uses `ExportableMixin` and `AsyncMappableMixin`
- Move region provider loading in `TableMixin` `forceLoadTableMixin` to `loadRegionProviderList`
- Added `TableAutomaticStylesStratum.stratumName` instead of hard-coded strings
- Added `Dimension` interface for `SelectableDimension` - which can be used for Traits
- Make `SelectableDimension.options` optional

#### 8.0.0-alpha.49

- WMS GetFeatureInfo fix to ensure `style=undefined` is not sent to server
- Add support for splitting CSVs (TableMixins) that are using region mapping.
- `addUserCatalogMember` will now call `addToWorkbench` instead of `workbench.add`.
- Replaces `ShadowSection` with `ShadowMixin` using `SelectableDimensions`
- Fix Webpack Windows path issue
- Updated icons for view and edit story in the hamburger menu.
- Implemented new design for story panel.

#### 8.0.0-alpha.48

- Allow `cacheDuration` to be set on `ArcGisPortalCatalogGroup` and `ArcGisPortalItemReference`.
- Set default `ArcGisPortalCatalogGroup` item sorting by title using REST API parameter.
- Call `registerCatalogMembers` before running tests and remove manual calls to `CatalogMemberFactory.register` and `UrlMapping.register` in various tests so that tests reflect the way the library is used.
- Updated stratum definitions which used hardcoded string to use `CommonStrata` values.

#### 8.0.0-alpha.47

- Removed hard coded senaps base url.
- Added option for manual Table region mapping with `enableManualRegionMapping` TableTrait. This provides `SelectableDimensions` for the region column and region type.
- Added WMS Dimensions (using `SelectableDimensions`)
- Added WMS multi-layer style, dimension and legend support.
- Merged the `StyleSelector` and `DimensionsSelector`, and created a `SelectableDimensions` interface.
- Added `chartColor` trait for DiscretelyTimeVarying items.
- Replaced all instances of `createInfoSection` and `newInfo` with calls to `createStratumInstance` using an initialisation object.
- Added trait `leafletUpdateInterval` to RasterLayerTraits.
- Fix styling of WFS and GeoRSS.
- Fixed a bug that caused re-rendering of xAxis of charts on mouse move. Chart cursor should be somewhat faster as a result of this fix.
- Fixed a bug that caused some catalogue items to remain on the map after clicking "Remove all" on the workbench.
- Deleted old `ChartDisclaimer.jsx`
- Moved `DiscretelyTimeVaryingMixin` from `TableAutomaticStylesStratum` to `TableMixin`
- Added basic region-mapping time support
- Add short report to `ArcGisFeatureServerItem` for exceeding the feature limit.
- Added shift-drag quick zoom

#### 8.0.0-alpha.46

- Fixed i18n initialisation for magda based configurations

#### 8.0.0-alpha.45

- Upgraded to Cesium v1.71.
- Change `ExportableData` interface to `ExportableMixin` and add `disableExport` trait.
- Add basic WFS support with `WebFeatureServiceCatalogGroup` and `WebFeatureServiceCatalogItem`
- Update style of diff tool close button to match new design
- Remove sass code from the `HelpPanel` component
- Added an option for translation override from TerriaMap
- Help content, trainer bar & help terms can use translation overrides
- Accepts `backend` options under a new `terria.start()` property, `i18nOptions`
- Use `wms_api_url` for CKAN resources where it exists
- Tsxified `DateTimePicker` and refactored `objectifiedDates` (moved to `DiscretelyTimeVaryingMixin`).
- Update style of 'Change dates' button in delta to be underlined
- Fix issue with delta 'Date comparison' shifting places when querying new location
- Shows a disabled splitter button when entering diff
- Make Drag & Drop work again (tsxify `DragDropFile.tsx` and refactor `addUserFiles.ts`)
- Add `TimeVarying.is` function

#### 8.0.0-alpha.44

- Pass `format` trait on `TableColumnTraits` down to `TableAutomaticStylesStratum` for generating legends
- Add `multipleTitles` and `maxMultipleTitlesShowed` to `LegendItemTraits`
- Aggregate legend items in `createLegendItemsFromEnumColorMap` by colour, that is merge legend items with the same colour (using `multipleTitles`)
- Only generate `tableStyles` for region columns if no other styles exist
- TableAutomaticStylesStratum & CsvCatalogItem only returns unique `discreteTimes`s now
- Specified specific terriajs config for ForkTsCheckerWebpackPlugin

#### 8.0.0-alpha.43

- Replace `@gov.au/page-alerts` dependency with our own warning box component. This removes all `pancake` processes which were sometimes problematic.

#### 8.0.0-alpha.42

- Added ArcGIS catalog support via ArcGisPortalItemReference

#### 8.0.0-alpha.41

- Add `cacheDuration` and `forceProxy` to `UrlTraits` and add `cacheDuration` defaults to various catalog models.
- Tsify `proxyCatalogItemUrl`.
- Simplified SidePanel React refs by removing the double wrapping of the `withTerriaRef()` HOC
- Merged `withTerriaRef()` HOC with `useRefForTerria()` hook logic
- Breadcrumbs are always shown instead of only when doing a catalog search

#### 8.0.0-alpha.40

- Improve info section of `WebMapServiceCatalogItem` with content from GetCapabilities
- Re-implement `infoSectionOrder` as `CatalogMember` trait.
- Add `infoWithoutSources` getter to `CatalogMemberMixin` to prevent app crash when using `hideSources`
- Add support for nested WMS groups
- Added breadcrumbs when clicking on a catalogue item from a catalogue search

#### 8.0.0-alpha.39

- Development builds sped up by 3~20x - ts-loader is now optional & TypeScript being transpiled by babel-loader, keeping type check safety on a separate thread

#### 8.0.0-alpha.38

- Add `show` to `ShortReportTraits` and Tsxify `ShortReport`
- Convert `ShortReport` to styled-components, add accordian-like UI
- 3D tiles support is now implemented as a Mixin.

#### 8.0.0-alpha.37

- Add `refreshEnabled` trait and `AsyncMappableMixin` to `AutoRefreshMixin`
- Ensure `CkanCatalogGroup` doesn't keep re-requesting data when opening and closing groups.
- Add `typeName` to `CatalogMemberMixin`
- Add `header` option to `loadText`
- Add `isMixedInto` function for `AsyncMappableMixin` and `AsyncChartableMixin`
- Added file upload support for `GltfCatalogItem`. The supported extension is glb.
- Improve runtime themeing via styled components across main UI components
- Updated default welcome video defaults to a newer, slower video
- Difftool will now pick any existing marked location (like from a search result) and filter imagery for that location.
- Updated labelling & copy in Difftool to clarify workflow
- ChartCustomComponent now `abstract`, no longer specific to CSV catalog items. Implement it for custom feature info charts.
- Update date picker to use theme colours
- Removed some sass overrides on `Select` through `StyleSelectorSection`
- Update LeftRightSection to use theme colours
- Ported `GeoRssCatalogItem` to mobx, added support to skip entries without geometry.
- Update Difftool BottomPanel UI to clearer "area filter" and date pickers
- Update Difftool BottomPanel to load into Terria's BottomDock
- Rearrange MapButton layout in DOM to properly reflow with BottomDock
- Update Difftool MainPanel to not get clipped by BottomDock
- Rearrange MapDataCount to exist inside MapColumn for more correct DOM structure & behaviour
- Re-added chart disclaimer.

#### mobx-36

- Added `pointer-events` to `MapNavigation` and `MenuBar` elements, so the bar don't block mouse click outside of the button.
- Fixes "reminder pop-up" for help button being unclickable
- Use `useTranslation` instead of `withTranslation` in functional component (`MapDataCount`)
- Make welcome video url and placeholder configurable via configparameters
- Added `ExportableData` interface.
- Added `ExportData` component for data catalog.
- Added WCS "clip and ship" for WMS
- Added basic CSV export function
- Extend `UserDrawing` to handle rectangles
- Tsxify `MapInteractionMode`
- Changed default orientation for `GltfCatalogItem` to no rotation, instead of zero rotation wrt to terrain
- Added a title to welcome message video

#### mobx-35

- Add "Upload" to tour points
- Add tooltips anywhere required in UI via `parseCustomMarkdownToReactWithOptions` & customisable via `helpContentTerms`
- Add "map state" map data count to highlight state of map data
- Add a reminder "pop-up" that shows the location of the help button
- Fix bug causing story pop-up to be off screen
- Fix bug causing helpful hints to be cut off on smaller screens
- Changed the `Tool` interface, now accepting prop `getToolComponent` instead of `toolComponent`
- Added `ToolButton` for loading/unloading a tool
- Added `TransformationTraits` that can be used to change position/rotation/scale of a model.
- Merge master into mobx. This includes:
  - Upgraded to Cesium v1.68.
  - Story related enhancements:
    - Added a title to story panel with ability to close story panel.
    - Added a popup on remove all stories.
    - Added button for sharing stories.
    - Added a question popup on window close (if there are stories on the map so users don't lose their work).
- Added a new `editor` Icon
- Changed `ToolButton` to show the same icon in open/close state. Previously it showed a close icon in close state.

#### mobx-34

- Bug fix for `DatePicker` in `BottomDock` causing app crash
- Made changes to the video modals: close button has been added, pressing escape now closes the component and some basic unit tests created
- Updated the video modal for _Data Stories: Getting Started_ to use the new `VideoGuide` component
- Tweaked MyData/AddData tabs to make it possible to invoke them without using the `ExplorerWindow` component and also customize the extensions listed in the dropdown.
- Fix the timeline stack handling for when there are multiple time-enabled layers
- Ported timeseries tables.
- Extended the support for styles for ESRI ArcGis Feature Server. Line styles are supported for lines and polygon outlines in both Cesium and Leaflet viewer. #4405
- Fix polygon outline style bug.
- Add a unit test for polygon outline style.
- Add TrainerPane/TrainerBar "Terry the task trainer"
- Use `1.x.x` of `karma-sauce-launcher` to fix CI build failures
- Stop unknown icons specified in config.json from crashing UI
- Creates a `ShadowTraits` class that is shared by `GltfCatalogItem` and `Cesium3DTilesCatalogItem`.
- Fixed a bug where user added data was removed from catalogue when Remove from map button in data catalog is clicked.
- Fix leaflet zoom to work when bounding rectangle exists but doesn't have bounds defined

#### mobx-33

- Updated generic select so icon doesn't block click
- Re-added loading bar for leaflet & cesium viewers

#### mobx-32

- Made expanded SOS chart item shareable.
- Fixed a regression bug where the time filter is shown for all satellite imagery items
- Add unit tests for `WelcomeMessage` and `Disclaimer`
- Fixed minor UI errors in console
- Replaced helpful hints text with the new version
- Made the shapes of some of the workbench components rounded
- Add `clampToGround` property on to holes within polygons in `GeoJsonCatalogItem`
- Set default `clampToGround` trait to `true` for `GeoJsonCatalogItem`
- Fixed a bug where WMS items caused type errors in newer babel and typescript builds, due to mixed mixin methods on DiffableMixin & DiscretelyTimeVaryingMixin
- Fixed a bug where KmlCatalogItem did not use the proxy for any urls.
- Add support for `CkanCatalogGroup` and `CkanItemReference`.
- Added unit test to ensure getAncestors behaviour
- Hide the chart legend if there are more than four items to prevent things like FeatureInfo being pushed out of the view and the map resizing.
- Prevent addedByUser stack overflow
- Fixed a chart bug where moment points do not stick to the basis item when they are of different scale.
- Fixed a bug where the moment point selection highlight is lost when changing the satellite imagery date.
- Removed sass from Clipboard
- Updated LocationSearchResults to support multiple search providers
- Replaced lifesaver icon on the help button with a question mark button
- Fix handling of points and markers around the anti-meridian in the `LeafletVisualizer`.
- Fixed difference tool losing datepicker state by keeping it mounted
- Disabled unhelpful Help button when in `useSmallScreenInterface`
- Fixed a bug where a single incorrect catalog item in a group would prevent subsequent items from loading.
- Improved catalog parsing to include a stub (`StubCatalogItem`) when terriajs can't parse something

#### mobx-31

- Fixes broken time filter location picker when other features are present on the map.
- Fixes the feature info panel button to show imagery at the selected location.
- Added `hideSource` trait to `CatalogMemberTraits`. When set to true source URL won't be visible in the explorer window.
- Added `Title`, `ContactInformation`, `Fees` to the `CapabilitiesService` interface so they are pulled on metadata load.
- Resolved name issue of `WebMapServiceCapabilities`. Now it returns a name resolved from `capabilities` unless it is set by user.
- Added setting of `isOpenInWorkbench`, `isExperiencingIssues`, `hideLegendInWorkbench`, `hideSource` strats for `WebMapServiceCatalogItem` from `WebMapServiceCatalogGroup`.

#### mobx-30

- Ported welcome message to mobx with new designs
- Updated CI clientConfig values to include new help panel default
- Bumped explicit base typescript to 3.9.2
- Lock rollbar to 2.15.2
- Ported disclaimer to mobx with new designs
- Added diff tool for visualizing difference (delta) of images between 2 dates for services that support it.
- Updated workbench ViewingControls styles to line up with icons
- Prevent re-diff on workbench items that are already a diff
- Updated splitter to force trigger resizes so it catches up on any animation delays from the workbench
- Update workbench to trigger resize events onTransitionEnd on top of view-model-triggers
- Added satellite imagery to help panel
- Stop disclaimer clashing with welcome message by only loading WelcomeMessage after disclaimer is no longer visible
- Fixes a difftool bug where left/right items loose their split direction settings when the tool is reset
- Fixes a splitter bug where split direction is not applied to new layers.
- Re-added satellite guide prompt option via `showInAppGuides`
- Changed tour "go back 1 tour point" messaging from "previous" to "back"

#### mobx-29

- Fix handling of urls on `Cesium3DTilesCatalogItem` related to proxying and getting confused between Resource vs URL.
- Renamed `UrlReference.createUrlReferenceFromUrlReference` to `UrlReference.createCatalogMemberFromUrlReference`
- Moved url to catalog member mapping from `createUrlRefernceFromUrl.register` to `UrlToCatalogMemberMapping` (now in `UrlReference.ts` file)
- Added in-app tour framework & base tour items
- Make the help panel customisable for different maps by modifying `config.json`
- Added generic styled select
- Remove maxZoom from leaflet map.
- Run & configure prettier on terriajs lib/ json files
- Changed most of the icons for the `MapNavigation` section (on the right hand side) of the screen
- Added a close button to story panel
- Made `MapIconButton` to animate when expanding
- Remove requirement for browser to render based on make half pixel calculations for the Compass & stop it jumping around when animating

#### mobx-28

- Fix SASS exports causing some build errors in certain webpack conditions

#### mobx-1 through mobx-27

- Fixed DragDropFile and `createCatalogItemFromFileOrUrl` which wasn't enabled/working in mobx, added tests for `createCatalogItemFromFileOrUrl` and renamed `createCatalogItemFromUrl` to `createUrlRefernceFromUrl`.
- Fixed bug in StratumOrder where `sortBottomToTop` would sort strata in the wrong order.
- Allow member re-ordering via GroupMixin's `moveMemberToIndex`
- Fixed a bug where `updateModelFromJson` would ignore its `replaceStratum` parameter.
- Re-added Measure Tool support
- Re-added `CartoMapCatalogItem`
- Re-implemented `addedByUser` to fix bug where previews of user added data would appear in the wrong tab.
- Added header options for loadJson5, & allow header overrides on MagdaReference loading
- Re-added some matcher-type mappings in `registerCatalogMembers`.
- Added `UrlReference` to represent catalog items created from a url with an auto-detected type.
- Modified `upsertModelFromJson` so that when no `id` is provided, the `uniqueId` generated from `localId` or `name` is incremented if necessary to make it unique.
- Re-enable search components if SearchProvider option provided
- Modified tests to not use any real servers.
- Fixed bug causing workbench items to be shared in the wrong order.
- Fix bug where urls in the feature info panel weren't turned into hyperlinks
- Fix preview map's base map and bounding rectangle size
- Fixed positioning of the buttons at the bottom and the timeline component on mobile
- Added `hasLocalData` property to indicate when a catalog item contains local data. This property is used to determine whether the item can be shared or not.
- Fixed bug causing user added data to not be shared. Note that user added catalog item urls are now set at the user stratum rather than the definition stratum.
- Added the ability to filter location search results by an app-wide bounding box configuration parameter
- Re-introduce UI elements for search when a catalogSearchProvider is provided
- Fix bug that prevented live transport data from being hidden
- Hide opacity control for point-table catalog items.
- Fixed bug where `Catalog` would sometimes end up with an undefined `userAddedDataGroup`.
- Show About Data for all items by default.
- Fixed translation strings for the descriptive text about WMS and WFS URLs in the data catalogue.
- Fix bug that throws an error when clicking on ArcGIS Map Service features
- Fix initialisation of `terria`'s `shareDataService`.
- Support Zoom to Data on `CsvCatalogItem` when data has lat-lon columns.
- Add a trait called `showShadowUi` to `Cesium3DTilesCatalogItem` which hide shadows on workbench item UI.
- Re-added `ArcGisFeatureServerCatalogItem` and `ArcGisFeatureServerCatalogGroup`
- Prevent TerriaMap from crashing when timeline is on and changing to 2D
- Rewrite charts using `vx` svg charting library.
- Fixed bug causing `ArcGisFeatureServerCatalogItem` to throw an error when a token is included in the proxy url.
- Fix a bug for zooming to `ArcGisMapServerCatalogItem` layers
- Modified creation of catalog item from urls to set the item name to be the url at the defaults stratum rather than the definition stratum. This prevents actual item names at load strata from being overridden by a definition stratum name which is just a url.
- Fixed a bug causing highlighting of features with `_cesium3DTileFeature` to sometimes stop working. Also changed highlight colour to make it more visible.
- Fixed bug causing user added data with an auto-detected data type to not be shared properly.
- Modified `addToWorkbench` so that when a catalog item fails to load it is removed from the workbench and an error message is displayed.
- Add support for feature picking on region mapped datasets
- Revamp map buttons at top to support two menu configuration
- Viewer (2d/3d/3d-non-terrain) & basemap preferences are persisted to local storage again, and loaded back at startup
- Dramatically simplified map button styling (pre-styled-components)
- Allow DropdownPanel(InnerPanel) to show centered instead of offset toward the left
- Added AccessControlMixin for tracking access control of a given MagdaReference
- Add a legend title trait
- Show private or public dataset status on data catalog UI via AccessControlMixin
- Added `pointSizeMap` to `TableStyle` to allow point size to be scaled by value
- Added `isExperiencingIssues` to `CatalogMemberTraits`. When set to true, an alert is displayed above the catalog item description.
- Add gyroscope guidance
- Enable StyleSelectorSection workbench control for `WebMapServiceCatalogItem`
- New-new ui
- Add WIP help panes
- Added "Split Screen Mode" into workbench
- Moved excess workbench viewing controls into menu
- Updated bottom attribution styling
- Begin styled components themeing
- Make `clampToGround` default to true for `ArcGisFeatureServerCatalogItemTraits` to stop things from floating
- Add fix for `WebMapServiceCatalogItem` in `styleSelector` to prevent crash.
- Revert changes to `StyleSelectorSelection` component and refactor `WebMapServiceCatalogItem` styleSelector getter.
- Added a temporary fix for bug where a single model failing to load in `applyInitData` in `Terria` would cause other models in the same `initData` object to not load as well.
- Change gyroscope focus/hover behaviour to move buttons on hover
- Stop showing previewed item when catalog is closed
- Prevent `StoryPanel.jsx` from reloading magda references on move through story.
- Add google analytics to mobx
- Fixed google analytics on story panel
- Fixed path event name undefined labelling
- Enable zoomTo and splitter on `CartoMapCatalogItem`.
- Added name to `MapServerStratum` in `ArcGisMapServerCatalogItem`.
- Readded basic `CompositeCatalogItem`.
- Ported Augmented Reality features
- Fixed bug causing "Terrain hides underground features" checkbox to sometimes become out of sync between `SettingPanel` and `WorkbenchSplitScreen`.
- Ports the Filter by Location" feature for Satellite imagery. The property name setting is renamed to `timeFilterPropertyName` from `featureTimesProperty`.
- Made split screen window in workbench hidden when viewer is changed to 3D Smooth and 2D
- Tidy Help UI code
- Added `allowFeatureInfoRequests` property to `Terria` and prevent unnecessary feature info requests when creating `UserDrawing`s.
- Tidied up analytics port, fixed `getAncestors` & added `getPath` helper
- Updated upload icon to point upwards
- Prevent catalog item names from overflowing and pushing the collapse button off the workbench
- Stopped analytics launch event sending bad label
- Add .tsx tests for UI components
- Provide a fallback name for an `ArcGisServerCatalogItem`
- Ensure `CesiumTileLayer.getTileUrl` returns a string.
- Polished help UI to match designs
- Adds methods `removeModelReferences` to Terria & ViewState for unregistering and removing models from different parts of the UI.
- Add basic support for various error provider services, implementing support for Rollbar.
- Add trait to enabling hiding legends for a `CatalogMember` in the workbench.
- Added new help menu item on how to navigate 3d data
- Add traits to customize color blending and highlight color for `Cesium3DTilesCatalogItem`
- Reimplemented splitting using `SplitItemReference`.
- Fix bug that caused contents on the video panel of the help UI to overlay the actual video
- Overhauled location search to be a dropdown instead of list of results
- Fixed bug causing full app crash or viewer zoom refresh when using 3D view and changing settings or changing the terrain provider.
- Implements `SensorObservationServiceCatalogItem`.
- Add support for styling CSVs using a region mapped or text columns.
- Update Compass UI to include larger rotation target, remove sass from compass
- Link Compass "help" button to `navigation` HelpPanelItem (requires generalisation later down the track)
- Improve keyboard traversal through right-hand-side map icon buttons
- Link Compass Gyroscope guidance footer text to `navigation` HelpPanelItem (requires generalisation later down the track)
- Removed hardcoded workbench & Panel button colours
- Ensure CSV column names are trimmed of whitespace.
- Really stop analytics launch event sending bad & now empty & now finally the real label
- Re-added `ArcGisMapServerCatalogGroup` and `ArcGisServerGroup`.
- Tidy Compass UI animations, styles, titles
- Bumped mobx minor to 4.15.x, mobx-react major to 6.x.x
- Add `dateFormat` trait to `TimeVaryingTraits` to allowing formatting of datestrings in workbench and bottomdock.
- Tidy Gyroscope Guidance positioning
- Fixed FeatureInfoPanel using old class state
- Fixed MapIconButton & FeedbackButton proptypes being defined incorrectly
- Implement SenapsLocationsCatalogItem
- Update papaparse and improve handling for retrieveing CSVs via chunking that have no ContentLenth header

### v7.11.17

- Moved strings in DateTimeSelector and FeatureInfoPanel into i18next translation file.

### v7.11.16

- Fixed a bug where the timeline would not update properly when the timeline panel was resized.

### v7.11.15

- Fixed a bug when clicking the expand button on a chart in feature info when the clicked feature was a polygon.

### v7.11.14

- Update CARTO Basemaps CDN URL and attribution.
- Fixed issue with node 12 & 14 introduced in Cesium upgrade.

### v7.11.13

- Upgraded to Cesium v1.73.
- Removed any references to `BingMapsApi` (now deprecated).

### v7.11.12

- Fixed a crash with GeoJsonCatalogItem when you set a `stroke-opacity` in `styles`.

### v7.11.11

- If `showIEMessage` is `true` in config.json, warn IE11 users that support is ending.

### v7.11.10

- Remove caching from TerriaJsonCatalogFunction requests.
- Upgraded minimum node-sass version to one that has binaries for node v14.

### v7.11.9

- Update Geoscience Australia Topo basemap.
- Remove caching from WPS requests.
- Fix entity outline alpha value when de-selecting a feature.

### v7.11.8

- Upgraded to terriajs-cesium v1.71.3 which fixes a bug running gulp tasks on node v14.

### v7.11.7

- Add additional region mapping boundaries.

### v7.11.6

- Rework the handling of point datasets on the anti-meridian when using LeafletJS.
- Fix indices in some translation strings including strings for descriptions of WMS and WMS service.
- Upgraded to Cesium v1.71.

### v7.11.5

- Added `GeoRssCatalogItem` for displaying GeoRSS files comming from rss2 and atom feeds.
- Bug fix: Prevent geojson files from appearing twice in the workbench when dropped with the .json extension
- Story related enhancements:
  - Added a title to story panel with ability to close story panel.
  - Added a popup on remove all stories.
  - Added button for sharing stories.
  - Added a question popup on window close (if there are stories on the map so users don't lose their work).
- Pinned `html-to-react` to version 1.3.4 to avoid IE11 incompatibility with newer version of deep dependency `entities`. See https://github.com/fb55/entities/issues/209
- Added a `MapboxStyleCatalogItem` for showing Mapbox styles.
- Add a `tileErrorThresholdBeforeDisabling` parameter to `ImageryLayerCatalogItem` to allow a threshold to set for allowed number of tile failures before disabling the layer.

### v7.11.4

- Add support for `classBreaks` renderer to `ArcGisFeatureServerCatalogItem`.
- Upgraded to Cesium v1.68.
- Replace `defineProperties` and `freezeObject` to `Object.defineProperties` and `Object.freeze` respectively.
- Bumped travis build environment to node 10.
- Upgraded to `generate-terriajs-schema` to v1.5.0.

### v7.11.3

- Added babel dynamic import plugin for webpack builds.
- `ignoreUnknownTileErrors` will now also ignore HTTP 200 responses that are not proper images.

### v7.11.2

- Pass minimumLevel, in Cesium, to minNativeZoom, in Leaflet.
- Upgraded to Cesium v1.66.

### v7.11.1

- Fix for color of markers on the map associated with chart items

### v7.11.0

- Fix draggable workbench/story items with translation HOC
- Added first revision of "delta feature" for change detection of WMS catalog items which indicate `supportsDeltaComparison`
- Improve menu bar button hover/focus states when interacting with its panel contents
- Add ability to set opacity on `GeoJsonCatalogItem`
- Expanded test cases to ensure WorkbenchItem & Story have the correct order of components composed
- Fix broken catalog functions when used with translation HOC
- Fix bug with momentPoints chart type when plotting against series with null values
- Make the default `Legend` width a little smaller to account for the workbench scrollbar
- Bug fix for expanding chart - avoid creating marker where no lat lon exists.
- Add a `ChartDisclaimer` component to display an additional disclaimer above the chart panel in the bottom dock.
- Add `allowFeatureInfoRequests` property to `Terria` and prevent unnecessary feature info requests when creating `UserDrawing`s.
- Removes unsupported data that is drag and dropped from the workbench and user catalog.
- Adjusted z-index values so that the explorer panel is on top of the side panel and the notification window appears at the very top layer.
- Allow `CkanCatalogItem` names to be constructed from dataset and resource names where multiple resources are available for a single dataset
- Set the name of ArcGis MapServer CatalogGroup and CatalogItem on load
- Improve autodetecting WFS format, naming of the WFS catalog group and retaining the zoomToExtent
- Remove unnecessary nbsp; from chart download and expand buttons introduced through internationalization.
- Fix story prompt flag not being set after dismissing story, if `showFeaturePrompts` has been enabled

### v7.10.0

- Added proper basic internationalisation beginnings via i18next & react-i18next
- Fixed a bug where calling `openAddData()` or `closeCatalog()` on ViewState did not correctly apply the relevant `mobileViewOptions` for mobile views.
- Fixed filter by available dates on ImageryLayerCatalogItem not copying to the clone when the item is split.
- Fixed an error in `regionMapping.json` that causes some states to be mismatched when using Australian state codes in a column labelled "state". It is still recommended to use "ste", "ste_code" or "ste_code_2016" over "state" for column labels when matching against Australian state codes.
- Fixed bug where "User data" catalog did not have add-buttons.
- Added ability to re-add "User data" CSV items once removed from workbench.
- Changed catalog item event labels to include the full catalog item path, rather than just the catalog item name.
- Added support for `openAddData` option in config.json. If true, the "Add Data" dialog is automatically opened at startup.
- Welcome message, in-app guides & new feature prompts are now disabled by default. These can be re-enabled by setting the `showWelcomeMessage`, `showInAppGuides` & `showFeaturePrompts` options in config.json.
- Updated Welcome Message to pass its props to `WelcomeMessagePrimaryBtnClick` & `WelcomeMessageSecondaryBtnClick` overrides
- Welcome message, in-app guides & new feature prompts are now disabled by default. These can be re-enabled by setting the `showWelcomeMessage`, `showInAppGuides` & `showFeaturePrompts` options in config.json.
- Updated Welcome Message to pass its props to `WelcomeMessagePrimaryBtnClick` & `WelcomeMessageSecondaryBtnClick` overrides.
- Fixed a bug in anti-meridian handling causing excessive memory use.
- Handled coordinate conversion for GeoJson geometries with an empty `coordinates` array.
- Fixed height of My Data drag and drop box in Safari and IE.

### v7.9.0

- Upgraded to Cesium v1.63.1. This upgrade may cause more problems than usual because Cesium has switched from AMD to ES6 modules. If you run into problems, please contact us: https://terria.io/contact

### v7.8.0

- Added ability to do in-app, "static guides" through `<Guide />`s
- Added in-app Guide for time enabled WMS items
- Initial implementation of language overrides to support setting custom text throughout the application.
- Added ability to pass `leafletUpdateInterval` to an `ImageryLayerCatalogItem` to throttle the number of requests made to a server.

### v7.7.0

- Added a quality slider for the 3D map to the Map panel, allowing control of Cesium's maximumScreenSpaceError and resolutionScale properties.
- Allowed MapboxMapCatalogItems to be specified in catalog files using type `mapbox-map`.
- We now use styles derived from `drawingInfo` from Esri Feature Services.
- Chart related enhancements:
  - Added momentPoints chart type to plot points along an available line chart.
  - Added zooming and panning on the chart panel.
  - Various preventative fixes to prevent chart crashes.
- Increased the tolerance for intermittent tile failures from time-varying raster layers. More failures will now be allowed before the layer is disabled.
- Sensor Observation Service `GetFeatureOfInterest` requests no longer erroneously include `temporalFilters`. Also improved the generated request XML to be more compliant with the specification.
- Fixed a bug where differences in available dates for `ImageryLayerCatalogItem` from original list of dates vs a new list of dates, would cause an error.
- Improved support for layers rendered across the anti-meridian in 2D (Leaflet).
- Fixed a crash when splitting a layer with a `momentPoints` chart item.
- Fixed a crash when the specified Web Map Service (WMS) layer could not be found in the `GetCapabilities` document and an alternate legend was not explicitly specified.

### v7.6.11

- Added a workaround for a bug in Google Chrome v76 and v77 that caused problems with sizing of the bottom dock, such as cutting off the timeline and flickering on and off over the map.
- Set cesium rendering resolution to CSS pixel resolution. This is required because Cesium renders in native device resolution since 1.61.0.

### v7.6.10

- Fixed error when opening a URL shared from an explorer tab. #3614
- Resolve a bug with `SdmxJsonCatalogItem`'s v2.0 where they were being redrawn when dimensions we're changed. #3659
- Upgrades terriajs-cesium to 1.61.0

### v7.6.9

- Automatically set `linkedWcsCoverage` on a WebMapServiceCatalogItem.

### v7.6.8

- Added ability in TerriaJsonCatalogFunction to handle long requests via HTTP:202 Accepted.

### v7.6.7

- Fixed share disclaimer to warn only when user has added items that cannot be shared.

### v7.6.6

- Basemaps are now loaded before being enabled & showed

### v7.6.5

- Add the filename to a workbench item from a drag'n'dropped file so it isn't undisplayed as 'Unnamed item'.
- Fixed inability to share SOS items.
- Added an option to the mobile menu to allow a story to be resumed after it is closed.
- The "Introducing Data Stories" prompt now only needs to be dismissed once. Previously it would continue to appear on every load until you clicked the "Story" button.
- Fixed a crash that could occur when the feature info panel has a chart but the selected feature has no chart data.
- Fixed a bug where the feature info panel would show information on a vector tile region mapped dataset that had no match.

### v7.6.4

- Add scrollbar to dropdown boxes.
- Add support for SDMX version 2.1 to existing `SdmxJsonCatalogItem`.
- Add a warning when sharing a map describing datasets which will be missing.
- Enable the story panel to be ordered to the front.
- Disable the autocomplete on the title field when adding a new scene to a story.
- Fix SED codes for regionmapping

### v7.6.3

- Fixed a bug with picking features that cross the anti-meridian in 2D mode .
- Fixed a bug where `ArcGisMapServerCatalogItem` legends were being created during search.
- Fixed a bug where region mapping would not accurately reflect share link parameters.

### v7.6.2

- Fixed a bug that made some input boxes unreadable in some web browsers.

### v7.6.1

- Fixed a bug that prevented the "Feedback" button from working correctly.
- Fix a bug that could cause a lot of extra space to the left of a chart on the feature info panel.

### v7.6.0

- Added video intro to building a story
- Allow vector tiles for region mapping to return 404 for empty tiles.

### v7.5.2

- Upgraded to Cesium v1.58.1.
- Charts are now shared in share & story links

### v7.5.1

- Fixed a bug in Cesium that prevented the new Bing Maps "on demand" basemaps from working on `https` sites.

### v7.5.0

- Added the "Story" feature for building and sharing guided tours of maps and data.
- Added sharing within the data catalog to share a given catalog group or item
- Switched to using the new "on demand" versions of the Bing Maps aerial and roads basemaps. The previous versions are deprecated.

### v7.4.1

- Remove dangling comma in `regionMapping.json`.
- `WebMapServicCatalogItem` now includes the current `style` in generated `GetLegendGraphic` URLs.

### v7.4.0

- Upgraded to Cesium v1.57.
- Fixed a bug where all available styles were being retrieved from a `GetCapabilities` for each layer within a WMS Group resulting in memory crashes on WMSs with many layers.
- Support State Electoral Districts 2018 and 2016 (SED_Code_2018, SED_Code_2016, SED_Name_2018, SED_Name_2016)

### v7.3.0

- Added `GltfCatalogItem` for displaying [glTF](https://www.khronos.org/gltf/) models on the 3D scene.
- Fixed a bug where the Map settings '2D' button activated '3D Smooth' view when configured without support for '3D Terrain'.
- Added `clampToTerrain` property to `GeoJsonCatalogItem`.
- When clicking a polygon in 3D Terrain mode, the white outline is now correctly shown on the terrain surface. Note that Internet Explorer 11 and old GPU hardware cannot support drawing the highlight on terrain, so it will not be drawn at all in these environments.

### v7.2.1

- Removed an extra close curly brace from `regionMapping.json`.

### v7.2.0

- Added `hideLayerAfterMinScaleDenominator` property to `WebMapServiceCatalogItem`. When true, TerriaJS will show a message and display nothing rather than silently show a scaled-up version of the layer when the user zooms in past the layer's advertised `MinScaleDenominator`.
- Added `GeoJsonParameterEditor`.
- Fixed a bug that resulted in blank titles for catalog groups loaded from automatically detected (WMS) servers
- Fixed a bug that caused some chart "Expand" options to be hidden.
- Added `CED_CODE18` and `CED_NAME18` region types to `regionMapping.json`. These are now the default for CSV files that reference `ced`, `ced_code` and `ced_name` (previously the 2016 versions were used).
- Improved support for WMTS, setting a maximum level to request tiles at.

### v7.1.0

- Support displaying availability for imagery layers on charts, by adding `"showOnChart": true" or clicking a button in the UI.
- Added a `featureTimesProperty` property to all `ImageryLayerCatalogItem`s. This is useful for datasets that do not have data for all locations at all times, such as daily sensor swaths of near-real-time or historical satellite imagery. The property specifies the name of a property returned by the layer's feature information query that indicates the times when data is available at that particular location. When this property is set, TerriaJS will display an interface on the workbench to allow the user to filter the times to only those times where data is available at a particular location. It will also display a button at the bottom of the Feature Information panel allowing the user to filter for the selected location.
- Added `disablePreview` option to all catalog items. This is useful when the preview map in the catalog will be slow to load.
- When using the splitter, the feature info panel will now show only the features on the clicked side of the splitter.
- Vector polygons and polylines are now higlighted when clicked.
- Fixed a bug that prevented catalog item split state (left/right/both) from being shared for CSV layers.
- Fixed a bug where the 3D globe would not immediately refresh when toggling between the "Terrain" and "Smooth" viewer modes.
- Fixed a bug that could cause the chart panel at the bottom to flicker on and off rapidly when there is an error loading chart data.
- Fixed map tool button positioning on small-screen devices when viewing time series layers.

### v7.0.2

- Fixed a bug that prevented billboard images from working on the 2D map.
- Implemented "Zoom To" support for KML, CZML, and other vector data sources.
- Upgraded to Cesium v1.55.

### v7.0.1

- Breaking Changes:
  - TerriaJS no longer supports Internet Explorer 9 or 10.
  - An application-level polyfill suite is now highly recommended, and it is required for Internet Explorer 11 compatibility. The easiest approach is to add `<script src="https://cdn.polyfill.io/v2/polyfill.min.js"></script>` to the `<head>` element of your application's HTML page, which will deliver a polyfill suite tailored to the end-user's browser.
  - TerriaJS now requires Node.js v8.0 or later.
  - TerriaJS now requires Webpack v4.0 or later.
  - TerriaJS now uses Gulp v4.0. If you have Gulp 3 installed globally, you'll need to use `npm run gulp` to run TerriaJS gulp tasks, or upgrade your global Gulp to v4 with `npm install -g gulp@4`.
  - TerriaJS now uses Babel v7.0.
  - Removed `UrthecastCatalogItem`, `UrthecastCatalogGroup`, and `registerUrthcastCatalogItems`. The Urthecast functionality was dependent on an npm package that hadn't been updated in three years and had potential security vulnerabilities. Please [let us know](https://gitter.im/TerriaJS/terriajs) if you were using this functionality.

### v6.5.0

- Add support for rendering Mapbox Vector Tiles (MVT) layers. Currently, polygons are the only supported geometry type, and all polygons are drawn with the same outline and fill colors.
- `wwwroot/data/regionMapping.json` is now the default region mapping file (rather than a file provided by TerriaMap), and needs to be explicitly overridden by a `regionMappingDefinitionsUrl` setting in config.json.

### v6.4.0

- The Feature Info panel can now be moved by clicking and dragging it.
- The map tool buttons are now arranged horizontally instead of vertically on small-screen mobile devices.
- When using a Web Map Service (WMS) catalog item with the `linkedWcsUrl` and `linkedWcsCoverage` properties, we now pass the selected WMS style to the Web Coverage Service (WCS) so that it can optionally return different information based on the selected style.
- Added `stationIdWhitelist` and `stationIdBlacklist` properties to `SensorObservationServiceCatalogItem` to allow filtering certain monitoring stations in/out.
- Fixed a bug that caused a crash when attempting to use a `style` attribute on an `<a>` tag in Markdown+HTML strings such as feature info templates.
- Fixed a bug that displaced the chart dropdown list on mobile Safari.

### v6.3.7

- Upgraded to Cesium v1.53.

### v6.3.6

- Dragging/dropping files now displays a more subtle notification rather than opening the large Add Data / My Data panel.
- The `sendFeedback` function can now be used to send additional information if the server is configured to receive it (i.e. `devserverconfig.json`).
- Made custom feedback controls stay in the lower-right corner of the map.
- Improved the look of the toolbar icons in the top right, and added an icon for the About page.

### v6.3.5

- Changed the title text for the new button next to "Add Data" on the workbench to "Load local/web data".
- Fixed a bug that caused the area to the right of the Terria log on the 2D map to be registered as a click on the logo instead of a click on the map.
- Fixed a bug that caused the standard "Give Feedback" button to fail to open the feedback panel.
- Swapped the positions of the group expand/collapse icon and the "Remove from catalogue" icon on the My Data panel, for more consistent alignment.
- Made notifications honor the `width` and `height` properties. Previously, these values were ignored.

### v6.3.4

- Added the ability to add custom components to the feedback area (lower right) of the user interface.

### v6.3.3

- Upgraded to Cesium v1.51.

### v6.3.2

- Added "filterByProcedures" property to "sos" item (default: true). When false, the list of procedures is not passed as a filter to GetFeatureOfInterest request, which works better for BoM Water Data Online services.

### v6.3.1

- Fixed a bug that caused the compass control to be misaligned in Internet Explorer 11.

### v6.3.0

- Changed the "My Data" interface to be much more intuitive and tweaked the visual style of the catalog.
- Added `CartoMapCatalogItem` to connect to layers using the [Carto Maps API](https://carto.com/developers/maps-api/).

## v6.2.3

- Made it possible to configure the compass control's colors using CSS.

### v6.2.2

- Removed the Terria logo from the preview map and made the credit there smaller.
- Fall back to the style name in the workbench styles dropdown when no title is given for a style in WMS GetCapabilities.

### v6.2.1

- We now use Cesium Ion for the Bing Maps basemaps, unless a `bingMapsKey` is provided in [config.json](https://docs.terria.io/guide/customizing/client-side-config/#parameters). You can control this behavior with the `useCesiumIonBingImagery` property. Please note that if a `bingMapsKey` is not provided, the Bing Maps geocoder will always return no results.
- Added a Terria logo in the lower left of the map. It can be disabled by setting `"hideTerriaLogo": true` in `config.json`.
- Improved the credits display on the 2D map to be more similar to the 3D credits.
- Fixed a bug that caused some legends to be missing or incomplete in Apple Safari.

### v6.2.0

- Added a simple WCS "clip and ship" functionality for WMS layers with corresponding a WCS endpoint and coverage.
- Fixed problems canceling drag-and-drop when using some web browsers.
- Fixed a bug that created a time period where no data is shown at the end of a time-varying CSV.
- Fixed a bug that could cause endless tile requests with certain types of incorrect server responses.
- Fixed a bug that could cause endless region tile requests when loading a CSV with a time column where none of the column values could actually be interpreted as a time.
- Added automatic retry with jittered, exponential backoff for tile requests that result in a 5xx HTTP status code. This is especially useful for servers that return 503 or 504 under load. Previously, TerriaJS would frequently disable the layer and hit the user with an error message when accessing such servers.
- Updated British National Grid transform in `Proj4Definitions` to a more accurate (~2 m) 7 parameter version https://epsg.io/27700.
- Distinguished between 3D Terrain and 3D Smooth in share links and init files.
- Upgraded to Cesium v1.50.

### v6.1.4

- Fixed a bug that could cause the workbench to appear narrower than expected on some systems, and the map to be off-center when collapsing the workbench on all systems.

### v6.1.3

- When clicking a `Split` button on the workbench, the new catalog item will no longer be attached to the timeline even if the original was. This avoids a confusing situation where both catalog items would be locked to the same time.
- Added KMZ to the whitelisted formats for `MagdaCatalogItem`.
- Fixed a bug that caused a crash when switching to 2D with vector data already on the map, including when visiting a share link with vector data when the map ends up being 2D.
- The "Hide Workbench" button is now attached to the side of the Workbench, instead of on the opposite side of the screen from it.

### v6.1.2

- Fixed a bug that prevented `BingMapsSearchProviderViewModel` and other uses of `loadJsonp` from working correctly.

### v6.1.1

- Upgraded to terriajs-server v2.7.4.

### v6.1.0

- The previous default terrain provider, STK World Terrain, has been deprecated by its provider. _To continue using terrain in your deployed applications, you *must* obtain a Cesium Ion key and add it to `config.json`_. See https://cesium.com/ to create an Ion account. New options are available in `config.json` to configure terrain from Cesium Ion or from another source. See https://terria.io/Documentation/guide/customizing/client-side-config/#parameters for configuration details.
- Upgraded to Cesium v1.48.
- Added `Cesium3DTilesCatalogItem` for visualizing [Cesium 3D Tiles](https://github.com/AnalyticalGraphicsInc/3d-tiles) datasets.
- Added `IonImageryCatalogItem` for accessing imagery assets on [Cesium Ion](https://cesium.com/).
- Added support for Cesium Ion terrain assets to `CesiumTerrainProvider`. To use an asset from Ion, specify the `ionAssetId` and optionally the `ionAccessToken` and `ionServer` properties instead of specifying a `url`.
- Fixed a bug that could cause legends to be missing from `WebMapServiceCatalogItems` that had `isEnabled` set to true.

### v6.0.5

- Added `rel="noreferrer noopener"` to all `target="_blank"` links. This prevents the target page from being able to navigate the source tab to a new page.
- Fixed a bug that caused the order of items on the Workbench to change when visiting a share link.

### v6.0.4

- Changed `CesiumSelectionIndicator` to no longer use Knockout binding. This will avoid a problem in some environments, such as when a Content Security Policy (CSP) is in place.

### v6.0.3

- Fixed a bug that prevented users from being able to enter coordinates directly into catalog function point parameter fields.

### v6.0.2

- Fixed a bug that prevented interaction with the 3D map when the splitter was active.

### v6.0.1

- Added `parameters` property to `ArcGisMapServerCatalogItem`, allowing arbitrary parameters to be passed in tile and feature info requests.

### v6.0.0

- Breaking Changes:
  - An application-level polyfill suite is now required for Internet Explorer 9 and 10 compatibility. The easiest approach is to add `<script src="https://cdn.polyfill.io/v2/polyfill.min.js"></script>` to the `<head>` element of your application's HTML page.
  - In TerriaJS v7.0.0 (the _next_ major release), a polyfill suite may be required for Internet Explorer 11 as well. Adopting the approach above now will ensure you don't need to worry about it then.
- Overhauled support for printing. There is now a Print button on the Share panel that will provide a much better printable form of the map than the browser's built-in print feature. If a user uses the browser's print button instead, a message at the top will suggest using the TerriaJS Print feature and open the Share panel. Calling `window.print` (e.g. on a TerriaJS instance inside an iframe) will invoke the new TerriaJS print feature directly.
- Fixed a bug that caused `Leaflet.captureScreenshot` to show all layers on both sides even with the splitter active.
- Fixed a bug that prevented some vector features from appearing in `Leaflet.captureScreenshot`.
- Added ability to move the splitter thumb position vertically so that users can move it to prevent occlusions.
- Added `TerriaJsonCatalogFunction`. This catalog function allows an arbitrary HTTP GET to be invoked with user-provided parameters and return TerriaJS catalog JSON.
- Fixed a bug that could cause the feature info panel to sometimes be nearly transparent in Internet Explorer 11.
- Fixed a bug that caused an expanded preview chart's workbench item to erroneously show the date picker.
- Updated `MagdaCatalogItem` to match Magda project

### 5.7.0

- Added `MagdaCatalogItem` to load details of a catalog item from [Magda](https://github.com/TerriaJS/magda).
- Fixed a bug that could cause a time-dynamic WMS layer to fail to ever show up on the map if the initial time on the timeline was outside the intervals where the layer had data.
- Fixed a bug which could cause a crash during load from share link when the layer default is to not `useOwnClock` but the share link has `useOwnClock` set.
- Fixed an issue that caused a 'This data source is already shown' error in particular circumstances.

### 5.6.4

- Fixed a bug causing an error message when adding tabular data to the workbench before it was loaded.

### 5.6.3

- Display of Lat Lon changed from 3 deciml places to 5 decimal places - just over 1m precision at equator.
- Fixed a bug that caused the timeline to appear when changing the time on the workbench for a layer not attached to the timeline.
- The workbench date/time picker is now available for time varying point and region CSVs.
- Fixed a bug that caused the workbench date picker controls to disappear when the item was attached to the timeline and the timeline's current time was outside the valid range for the item.

### 5.6.2

- Renamed search marker to location marker.
- Added the clicked coordinates to the bottom of the feature info panel. Clicking the marker icon will cause the location to be indicated on the map.
- The location marker is now included in shared map views.
- Fixed a bug that could cause split WMS layers to show the incorrect layer data for the date shown in the workbench.
- Refactored current time handling for `CatalogItem` to reduce the complexity and number of duplicated current time states.
- Fixed feature info updating when the time is changed from the workbench for `TableCatalogItem`.
- Change the workbench catalog item date picker so that updating the date does not disable the timeslider.
- Fix a bug that meant that, when the current time was updated on an `ImageryCatalogItem` while the layer wasn't shown, the old time was still shown when the layer was re-enabled.
- Added `{{terria.currentTime}}` to feature info template.
- Added a way to format times within a feature info tempate. E.g. `{{#terria.formatDateTime}}{"format": "dd-mm-yyyy HH:MM:ss"}{{terria.currentTime}}{{/terria.formatDateTime}}`.
- Fixed a bug that caused the selection indicator to float strangely when visiting a share link with a selected feature.
- Fixed a bug that caused a region to be selected even when clicking on a hole in that region.
- Fixed a bug that prevented the selection indicator from following moving features on the 2D map.
- Fixed a bug that caused Leaflet to stop rendering further points in a layer and throw errors when calculating extent when one point had invalid characters in the latitude or longitude field.
- We now default to `autoPlay: false` if it's not specified in `config.json`.
- Changed search box placeholders to more precisely reflect their functionality.
- CartoDB basemaps are now always loaded over HTTPS.

### 5.6.1

- Fixed a bug that could cause the workbench UI to hang when toggling concepts, particularly for an `SdmxJsonCatalogItem`.
- Added previous and next buttons to workbench catalog item date picker.

### 5.6.0

- Upgraded to Cesium 1.41.

### 5.5.7

- Added support for using tokens to access WMS layers, particularly using the WMS interface to ArcGIS servers.

### 5.5.6

- Tweaked the sizing of the feature info panel.
- Fixed a bug that caused `ArcGisMapServerCatalogItem` to always use the server's single fused map cache, if available. Now, if the `layers` property is specified, we request individual dynamic layers and ignore the fused map cache.

### 5.5.5

- Fixed a bug that caused the feature info panel to stop working after clicking on a location search marker.
- Added support for ArcGIS tokens on the 2D map. Previously, tokens only worked reliably in 3D.
- Improved handling of tile errors, making it more consistent between 2D and 3D.
- Fixed a bug that prevented the Add Data button from working Internet Explorer 9 unless the DevTools were also open.
- Improved the sizing of the feature info panel so it is less likely to completely obscure the map.

### 5.5.4

- Fixed a serious bug that prevented opening the Data Catalog in Internet Explorer.
- Fixed some problems with the Terria Spatial Analytics `CatalogFunctions`.

### 5.5.3

- Fixed a bug in SDMX-JSON when using `cannotSum`.

### 5.5.2

- Deprecated SDMX-JSON catalog items' `cannotDisplayPercentMap` in favour of `cannotSum`.
- Updated `cannotSum` so that it does not display a total in some cases, as well as suppressing the regional-percentage checkbox. `cannotSum` can be either a mapping of concept ids to the values that prevent summing, or simply `true` to always prevent summing.
- Fixed a bug that caused an error when Splitting a layer that does not have a `clock`.

### 5.5.1

- Added `cannotDisplayPercentMap` to SDMX-JSON catalog items, to optionally turn off the "display as a percentage of regional total" checkbox when the data is not a count (eg. a rate or an average).

### 5.5.0

- Added the ability to split the screen into a left-side and right-side, and show raster and region mapped layers on only one side of the splitter.
- Added the ability to use a tabbed catalog in the explorer panel on desktop site. Setting `tabbedCatalog` parameter to `true` in `config.json` causes top-level groups in the catalog to list items in separate explorer panel tabs.
- Added the ability to use vector tile properties in feature info templates when using region mapping (data row attributes will overwrite vector tile properties with the same name)
- Properties available in feature info templates are now JSON parsed and replaced by their javascript object if they start with `[` or `{` and parse successfully
- Decreased flickering of time-varying region mapped layers by pre-rendering the next time interval.
- Fixed a bug in `WebMapServiceCatalogItem` that could cause a WMS time time dimension to be interpreted incorrectly if it was specified only using dates (not times) and with a periodicity of less than a day.

### 5.4.5

- Improved behaviour of SDMX-JSON items when no data is available.

### 5.4.4

- Added support for specifying namespaced layer names in the `WebMapServiceCatalogItem` `layers` property.
- Made TerriaJS tolerant of XML/HTML inside text elements in WMS GetCapabilities without being properly wrapped in `CDATA`.

### 5.4.3

- Fixed a build problem on case-sensitive file systems (e.g. most Linux systems).

### 5.4.2

- We no longer show the Zoom To button on the workbench when there is no rectangle to zoom to.

### 5.4.1

- Fixed a bug when sharing SDMX-JSON catalog items.
- Improved display of "Add Data" panel on small screens when Feedback and Feature Info panels are open.
- Added "search in data catalog" link to mobile search.
- Added a button to automatically copy share url into clipboard in share panel.
- Added `initFragmentPaths` property to the `parameters` section of `config.json`. It can be used to specify an array of base paths for resolving init fragments in the URL.
- Modified `CkanCatalogItem` to exclude files that advertise themselves as KML files but have the file extension .ZIP.
- Removed "View full size image" link on the share panel. Chrome 60 removed the ability to navigate to a data URI, and other browsers are expected to follow this lead.

### 5.4.0

- Breaking change: removed some old types that haven't been used since the new React-based user interface in v4.0.0, specifically `KnockoutHammerBinding`, `KnockoutMarkdownBinding`, `PopupMessageConfirmationViewModel`, `PopupMessageViewModel`, and `PopupViewModel`.
- Added the ability to use tokens from terriajs-server for layers requiring ESRI tokens.
- Catalog group items are now sorted by their in-catalog name

### 5.3.0

- Added the ability to use the analytics region picker with vector tile region mapping by specifiying a WMS server & layer for analytics only.
- Updated the client side validation to use the server-provided file size limit when drag/dropping a file requiring the conversion service.
- `zoomOnEnable` now works even for a catalog item that is initially enabled in the catalog. Previously, it only worked for catalog items enabled via the user interface or otherwise outside of the load process.
- Added `initialTimeSource` property to `CsvCatalogItem` so it is possible to specify the value of the animation timeline at start from init files.
- Added to documentation for customizing data appearance.
- Added `CatalogShortcut` for creating tool items for linking to a `CatalogItem`.
- Renamed `ViewState.viewCatalogItem()` to `viewCatalogMember` to reflect that it can be used for all `CatalogMembers`, not just `CatalogItems`.
- Fixed a bug that could cause a crash when switching to 2D when the `initialView` was just a `Rectangle` instead of a `CameraView`.
- Fixed a bug that caused multiple layers with generated, gradient legends to all show the same legend on the Workbench.

### 5.2.11

- Pinned `urijs` to v1.18.10 to work around a breaking change in v1.18.11.

### 5.2.10

- Improved the conversion of Esri polygons to GeoJSON by `featureDataToGeoJson`. It now correctly handles polygons with holes and with multiple outer rings.
- Added some fields to the dataset info page for `CkanCatalogItem`.
- Fixed a bug that could cause some layers, especially the Bing Maps basemap, to occasionally be missing from the 2D map.
- Fixed a bug that could cause the selected time to move to the end time when sharing a map with a time-dynamic layer.

### 5.2.9

- A catalog item's `cacheDuration` property now takes precedence over the cache duration specified by the code. Previously, the `cacheDuration` would only override the default duration (2 weeks).

### 5.2.8

- Added option to expand the HTML embed code and toggle URL shorting for the share link.
- The Share feature now includes the current time selected on the timeline, so that anyone visiting a share link will see the map at the intended time.

### 5.2.7

- Added the Latitude and Longitude to the filename for the Feature Information file download.
- Added the time to the timeline labels when zoomed in to a single day. Previously, the label sometimes only showed the date.

### 5.2.6

- Added the ability to disable the conversion service so that no user data is sent outside of the client by setting `conversionServiceBaseUrl` to `false` in the `parameters` section of `config.json`.
- Added the ability to disable the location button by setting `disableMyLocation` to `true` in the `parameters` section of `config.json`.
- Fixed a bug that caused the share functionality to fail (both screenshot and share link) in 2d mode.
- Fixed a bug with explicitly styled enum columns in Internet Explorer.
- Fixed a bug that caused the selected column in a csv to be the second column when a time column is present.

### 5.2.5

- Fixed a bug with `forceProxy: true` which meant that vector tiles would try, and fail, to load over the proxy.
- Added documentation for customizing data appearance, and folded in existing but orphaned documentation for creating feature info templates.
- Changed the LocateMe button so that it toggles and continuously updates the location when Augmented Reality is enabled.
- Added the ability to set SDMX-JSON region names from a region type dimension, using a Mustache template. This was required so regions can be mapped to specific years, even if not specified by the SDMX-JSON server.
- Added `viewermode` to the users persistent local storage to remember the last `ViewerMode` used.
- Added the ability to customize the preamble text on the feedback form ("We would love to hear from you!") by setting `feedbackPreamble` in the `parameters` section of `config.json`.

### 5.2.4

- Fixed a bug that prevented error messages, such as when a dataset fails to load, from being shown to the user. Instead, the errors were silently ignored.

### 5.2.3

- Fixed a bug that gave expanded Sensor Observation Service charts poor names.
- Fixed a bug that prevented some table-based datasets from loading.

### 5.2.2

- Fixed download of selected dataset (as csv) so that quotes are handled in accordance with https://tools.ietf.org/html/rfc4180. As a result, more such downloads can be directly re-loaded in Terria by dragging and dropping them.

### 5.2.1

- Changed the default opacity for points from CSV files without a value column to 1.0 (previously it was 0.6). This is a workaround for a Cesium bug (https://github.com/AnalyticalGraphicsInc/cesium/issues/5307) but really a better choice anyway.
- Fixed a bug which meant non-standard properties of some table data sources (eg. csv, SOS, SDMX-JSON) were missing in the feature info panel, because of a breaking change in Cesium 1.33.

### 5.2.0

- Fixed a bug that caused layer disclaimers to fail to appear when the layer was enabled via a share link. Since the user was unable to accept the disclaimer, the layer also failed to appear.
- Added `AugmentedVirtuality` (user facing feature name Augmented Reality) to allow users to use their mobile device's orientation to set the camera view.
- Added the `showFeaturesAtAllTimes` option to Sensor Observation Service items. This improves the user experience if the server returns
  some features starting in 1990, say, and some starting in 1995, so that the latter still appear (as grey points with no data) in 1990.
- Fixed a bug that prevented preview charts in the feature info panel from updating when the user changed the Sensor Observation Service frequency.
- Fixed a bug that allowed the user to de-select all the display choices for Sensor Observation Service items.
- Improved the appearance of charts where all the y-values are null. (It now shows "No preview available".)
- Upgraded to Leaflet 1.0.3 for the 2D and preview maps.
- Upgraded to [Cesium 1.33](https://github.com/AnalyticalGraphicsInc/cesium/blob/1.33/CHANGES.md) for the 3D view.

### 5.1.1

- Fixed a bug that caused an 'added' and a 'shown' event for "Unnamed Item" to be logged to Google Analytics when previewing an item in the catalog.
- Added a 'preview' Google Analytics event when a catalog item is shown on the preview map in the catalog.
- Fixed a bug that prevented csv files with missing dates from loading.
- Fixed a bug that could cause an error when adding a layer without previewing it first.

### 5.1.0

- Fixed a bug that prevented `WebMapServiceCatalogItem` from acting as a time-dynamic layer when the time dimension was inherited from a parent layer.
- `WebMapServiceCatalogItem` now supports WMS 1.1.1 style dimensions (with an `Extent` element) in addition to the 1.3.0 style (`Dimension` only).
- `WebMapServiceCatalogItem` now passes dates only (rather than dates and times) to the server when the TIME dimension uses the `start/stop/period` form, `start` is a date only, and `period` does not include hours, minutes, or seconds.
- `WebMapServiceCatalogItem` now supports years and months (in addition to days, hours, minutes, and seconds) in the period specified of a TIME dimension.
- `WebMapServiceCatalogItem` now ignores [leap seconds](https://en.wikipedia.org/wiki/Leap_second) when evaluating ISO8601 periods in a time dimension. As a result, 2 hours after `2016-06-30T23:00:00Z` is now `2016-07-01T01:00:00Z` instead of `2016-07-01T00:59:59Z` even though a leap second at the end of June 2016 makes that technically 2 hours and 1 second. We expect that this is more likely to align with the expectations of WMS server software.
- Added option to specify `mobileDefaultViewerMode` in the `parameters` section of `config.json` to specify the default view mode when running on a mobile platform.
- Added support for `itemProperties` to `CswCatalogGroup`.
- Added `terria.urlEncode` function for use in feature info templates.
- Fixed a layout problem that caused the coordinates on the location bar to be displayed below the bar itself in Internet Explorer 11.
- Updated syntax to remove deprecation warnings with React version 15.5.

### 5.0.1

- Breaking changes:
  - Starting with this release, TerriaJS is meant to be built with Webpack 2. The best way to upgrade your application is to merge from [TerriaMap](https://github.com/TerriaJS/TerriaMap). If you run into trouble, post a message on the [TerriaJS forum](https://groups.google.com/forum/#!forum/terriajs).
  - Removed the following previously-deprecated modules: `registerKnockoutBindings` (no replacement), `AsyncFunctionResultCatalogItem` (now `ResultPendingCatalogItem`), `PlacesLikeMeFunction` (now `PlacesLikeMeCatalogFunction`), `SpatialDetailingFunction` (now `SpatialDetailingCatalogFunction`), and `WhyAmISpecialFunction` (now `WhyAmISpecialCatalogFunction`).
  - Removed `lib/Sass/StandardUserInterface.scss`. It is no longer necessary to include this in your application.
  - Removed the previously-deprecated third pararameter, `getColorCallback`, of `DisplayVariablesConcept`. Pass it inside the `options` parameter instead.
  - Removed the following previously-deprecated properties from `TableColumn`: `indicesIntoUniqueValues` (use `uniqueValues`), `indicesOrValues` (use `values`), `indicesOrNumericalValues` (use `uniqueValues` or `numericalValues`), and `usesIndicesIntoUniqueValues` (use `isEnum`).
  - Removed the previously-deprecated `dataSetID` property from `AbsIttCatalogItem`. Use `datasetId` instead.
  - Removed the previously-deprecated `allowGroups` property from `CkanCatalogItem`. Use `allowWmsGroups` or `allowWfsGroups` instead.
  - Removed the previously-deprecated `RegionMapping.setRegionColumnType` function. Use the `setRegionColumnType` on an _instance_ of `RegionMapping` instead.
  - Removed the previously-deprecated `regionMapping.regionDetails[].column` and `.disambigColumn`. Use `.columnName` and `.disambigColumnName` instead.
  - Removed the previously-deprecated `options.regionMappingDefinitionsUrl` parameter from the `Terria` constructor. Set the `regionMappingDefinitionsUrl` inside `parameters` in `config.json` instead.
- Fixed a bug in `WebMapServiceCatalogItem` that prevented TerriaJS from correctly determining the projections supported by a WMS layer when supported projections are inherited from parent layers.
- Changed "no value" colour of region-mapped data to fully transparent, not black.
- Fixed an issue where expanding a chart from an SDMX-JSON or SOS feature twice, with different data choices selected, would overwrite the previous chart.
- Improved SDMX-JSON items to still show properly, even if the `selectedInitially` property is invalid.
- Added `Score` column to `GNAFAddressGeocoder` to indicate relative quality, which maps as default variable.

### 4.10.5

- Improved error message when accessing the user's location under http with Chrome.
- When searching locations, the button to instead search the catalog is now above the results instead of below them.
- Changed "go to full screen mode" tooltip to "Hide workbench", and "Exit Full Screen" button to "Show Workbench". The term "full screen" was misleading.
- Fixed a bug where a chartable (non-geo-spatial) CSV file with a column including the text "height" would not let the user choose the "height" column as the y-axis of a chart.
- Added support for non-default x-axes for charts via `<chart x-column="x">` and the new `tableStyle.xAxis` parameter.
- Added support for a `charSet` parameter on CSV catalog items, which overrides the server's mime-type if present.

### 4.10.4

- Added the ability for `CkanCatalogGroup` to receive results in pages, rather than all in one request. This will happen automatically when the server returns partial results.
- Improved the performance of the catalog UI by not creating React elements for the contents of a group until that group is opened.
- Close polygons used as input to a `CatalogFunction` by making the last position the same as the first one.
- Added support for a new `nameInCatalog` property on all catalog members which overrides `name` when displayed in the catalog, if present.
- Added `terria.urlEncodeComponent` function for use in feature info templates.
- `yAxisMin` and `yAxisMax` are now honored when multiple charts are active, by using the minimum `yAxisMin` and the maximum `yAxisMax` of all charts.

### 4.10.3

- Locked third-party dependency proj4 to v2.3.x because v2.4.0 breaks our build.

### 4.10.2

- New sections are now merged info `CatalogMember.info` when `updateFromJson` is called multiple times, rather than the later `info` completely replacing the earlier one. This is most useful when using `itemProperties` to override some of the info sections in a child catalog item.
- Fixed a bug where csv files with a date column would sometimes fail if a date is missing.

### 4.10.1

- Improved the SDMX-JSON catalog item to handle huge dimensions, allow a blacklist, handle bad responses better, and more.
- Fixed a bug that prevented the proxy from being used for loading legends, even in situations where it is necessary such as an `http` legend accessed from an `https` site.
- Added link to re-download local files, noting that TerriaJS may have done additional processing (eg. geocoding).

### 4.10.0

- Changed defaults:
  - `WebProcessingServiceCatalogFunction` now defaults to invoking the `Execute` service via an HTTP POST with XML encoding rather than an HTTP GET with KVP encoding. This is a more sensible default because the WPS specification requires that servers support POST/XML while GET/KVP is optional. Plus, POST/XML allows large input parameters, such as a polygon descibing all of Australia, to be successfully passed to the WPS process. To force use of GET/KVP, set the `executeWithHttpGet` property to `true`.
- Fixed problems with third-party dependencies causing `npm install` and `npm run gulp` to fail.

### 4.9.0

- Added a help overlay system. A TerriaJS application can define a set of help sequences that interactively walk the user through a task, such as adding data to the map or changing map settings. The help sequences usually appear as a drop-down Help menu in the top-right corner.
- Fixed a bug with calculating bounding rectangles in `ArcGisCatalogItem` caused by changes to `proj4` package.
- Fixed a bug preventing chart axis labels from being visible on a white background.
- Fixed a bug that caused the Feedback panel to appear below the chart panel, making it difficult to use.

### 4.8.2

- Fixed a bug that prevented a `shareUrl` specified in `config.json` from actually being used by the `ShareDataService`.
- Adding a JSON init file by dropping it on the map or selecting it from the My Data tab no longer adds an entry to the Workbench and My Data catalog.
- WPS return type can now be `application/vnd.terriajs.catalog-member+json` which allows a json catalog member to be returned in WPS along with the usual attributes to control display.
- `chartLineColor` tableStyle attribute added, allowing per column specification of chart line color.
- Fixed a bug that caused a `WebMapServiceCatalogItem` inside a `WebMapServiceCatalogGroup` to revert to defaults from GetCapabilities instead of using shared properties.
- Fix a bug that prevented drawing the marker and zooming to the point when searching for a location in 2D.
- Fixed a bug where `WebMapTileServiceCatalogItem` would incorrectly interpret a bounding box and return only the lower left corner causing Cesium to crash on render.
- Fixed a bug that caused the feedback form to be submitted when unchecking "Share my map view".

### 4.8.1

- `CkanCatalogGroup` now automatically adds the type of the resource (e.g. `(WMS)`) after the name when a dataset contains multiple resources that can be turned into catalog items and `useResourceName` is false.
- Added support for ArcGIS FeatureServers to `CkanCatalogGroup` and `CkanCatalogItem`. In order for `CkanCatalogGroup` to include FeatureServers, `includeEsriFeatureServer` must be set to true.
- Changed default URL for the share service from `/share` to `share` and made it configurable by specifying `shareUrl` in config.json. This helps with deployments in subdirectories.

### 4.8.0

- Fixed a bug that prevented downloading data from the chart panel if the map was started in 2D mode.
- Changed the default opacity of table data to 0.8 from 0.6.
- Added the ability to read dates in the format "2017-Q2".
- Improved support for SDMX-JSON, including showing values as a percent of regional totals, showing the selected conditions in a more concise format, and fixing some bugs.
- Updated `TableCatalogItem`s to show a download URL in About This Dataset, which downloads the entire dataset as csv, even if the original data was more complex (eg. from an API).
- The icon specified to the `MenuPanel` / `DropdownPanel` theme can now be either the identifier of an icon from `Icon.GLYPHS` or an actual SVG `require`'d via the `svg-sprite-loader`.
- Fixed a bug that caused time-varying points from a CSV file to leave a trail on the 2D map.
- Add `Terria.filterStartDataCallback`. This callback gives an application the opportunity to modify start (share) data supplied in a URL before TerriaJS loads it.
- Reduced the size of the initial TerriaJS JavaScript code by about 30% when starting in 2D mode.
- Upgraded to [Cesium 1.29](https://github.com/AnalyticalGraphicsInc/cesium/blob/1.29/CHANGES.md).

### 4.7.4

- Renamed `SpatialDetailingFunction`, `WhyAmISpecialFunction`, and `PlacesLikeMeFunction` to `SpatialDetailingCatalogFunction`, `WhyAmISpecialCatalogFunction`, and `PlacesLikeMeCatalogFunction`, respectively. The old names will be removed in a future release.
- Fixed incorrect tooltip text for the Share button.
- Improved the build process and content of the user guide documentation.

### 4.7.3

- Canceled pending tile requests when removing a layer from the 2D map. This should drastically improve the responsiveness when dragging the time slider of a time-dynamic layer in 2D mode.
- Added the data source and data service details to the "About this dataset" (preview) panel.
- Fixed a bug introduced in 4.7.2 which made the Feature Info panel background too pale.

### 4.7.2

- Updated GNAF API to new Lucene-based backend, which should improve performance.
- Updated custom `<chart>` tag to allow a `colors` attribute, containing comma separated css strings (one per column), allowing users to customize chart colors. The `colors` attribute in charts can also be passed through from a WPS ComplexData response.
- Updated styling of Give Feedback form.
- Improved consistency of "Search" and "Add Data" font sizes.
- Improved flexibility of Feature Info Panel styling.
- Fixed a bug that could cause an extra `/` to be added to end of URLs by `ArcGisMapServerCatalogItem`, causing some servers to reject the request.
- Added a workaround for a bug in Internet Explorer 11 on Windows 7 that could cause the user interface to hang.

### 4.7.1

- Fixed a bug where providing feedback did not properly share the map view.
- Updated to terriajs-server 2.6.2.
- Fixed a bug leading to oversized graphics being displayed from WPS calls.

### 4.7.0

- Added the ability for users to share their view of the map when providing feedback.
- Extra components can now be added to FeatureInfoSection.
- Updated "Download Data" in FeatureInfoSection to "Download Data for this Feature".
- Fixed the color of visited links in client apps with their own css variables.
- Fixed a bug that prevented the scale bar from displaying correctly.

### 4.6.1

- Added support for creating custom WPS types, and for reusing `Point`, `Polygon`, and `Region` editors in custom types.
- Fixed a bug that caused the legend to be missing for WMS catalog items where the legend came from GetCapabilities but the URL did not contain `GetLegendGraphic`.

### 4.6.0

- Changed defaults:
  - The `clipToRectangle` property of raster catalog items (`WebMapServiceCatalogItem`, `ArcGisMapServerCatalogItem`, etc.) now defaults to `true`. It was `false` in previous releases. Using `false` prevents features (especially point features) right at the edge of the layer's rectangle from being cut off when the server reports too tight a rectangle, but also causes the layer to load much more slowly in many cases. Starting in this version, we favour performance and the much more common case that the rectangle can be trusted.
- Made `WebMapServiceCatalogItem` tolerant of a `GetCapabilities` where a `LegendURL` element does not have an `OnlineResource` or a `Dimension` does not have any values.
- Added support for 'Long' type hint to CSV data for specifying longitude.
- The marker indicating the location of a search result is now placed correctly on the terrain surface.
- `CatalogFunction` region parameters are now selected on the main map rather than the preview map.
- Some regions that were previously not selectable in Analytics, except via autocomplete, are now selectable.
- Added hover text that shows the position of data catalog search results in the full catalog.
- Widened scrollbars and improve their contrast.
- Removed the default maximum number of 10 results when searching the data catalog.
- Allow users to browse for JSON configuration files when adding "Local Data".
- Made it easier to use custom fonts and colors in applications built on TerriaJS, via new SCSS variables.
- Fixed a bug that caused a `CswCatalogGroup` to fail to load if the server had a `references` element without a `protocol`.

### 4.5.1

- The order of the legend for an `ArcGisMapServerCatalogItem` now matches the order used by ArcGIS itself.
- Large legends are now scaled down to fit within the width of the workbench panel.
- Improved the styling of links inside the Feature Information panel.
- Fixed a bug that could cause the Feature Information panel's close button to initially appear in the wrong place, and then jump to the right place when moving the mouse near it.

### 4.5.0

- Added support for the Sensor Observation Service format, via the `SensorObservationServiceCatalogItem`.
- Added support for end date columns in CSV data (automatic with column names containing `end_date`, `end date`, `end_time`, `end time`; or set in json file using `isEndDate` in `tableStyle.columns`.
- Fixed calculation of end dates for moving-point CSV files, which could lead to points disappearing periodically.
- Fixed a bug that prevented fractional seconds in time-varying WMS periodicity.
- Added the ability to the workbench UI to select the `style` to use to display a Web Map Service (WMS) layer when multiple styles are available.
- Added the ability to the workbench UI to select from among the available dimensions of a Web Map Service (WMS) layer.
- Improved the error reporting and handling when specifying invalid values for the WMS COLORSCALERANGE parameter in the UI.
- Added the ability to drag existing points when creating a `UserDrawing`.
- Fixed a bug that could cause nonsensical legends for CSV columns with all null values.
- Fixed a bug that prevented the Share panel from being used at all if the URL shortening service encountered an error.
- Fixed a bug that could cause an error when adding multiple catalog items to the map quickly.
- Tweaked the z-order of the window that appears when hovering over a chart series, so that it does not appear on top of the Feature Information panel.
- Fixed a bug that could lead to incorrect colors in a legend for a CSV file with explicit `colorBins` and cut off at a minimum and maximum.
- We now show the feature info panel the first time a dataset is added, containing a suggestion to click the map to learn more about a location. Also improved the wording for the feature info panel when there is no data.
- Fixed support for time-varying feature info for vector tile based region mapping.
- `updateApplicationOnMessageFromParentWindow` now also allows messages from the `opener` window, i.e. the window that opened the page by calling `window.open`. The parent or opener may now also send a message with an `allowOrigin` property to specify an origin that should be allowed to post messages.
- Fixed a bug that prevented charts from loading http urls from https.
- The `isNcWMS` property of `WebMapServiceCatalogItem` is now set to true, and the COLORSCALERANGE controls are available in the UI, for ncWMS2 servers.
- Added the ability to prevent CSVs with time and `id` columns from appearing as moving points, by setting `idColumns` to either `null` or `[]`.
- Fixed a bug that prevented default parameters to `CatalogFunction`s from being shown in the user interface.
- Fixed a problem that made `BooleanParameter`s show up incorrectly in the user interface.
- Embedded `<chart>` elements now support two new optional attributes:
  - `title`: overrides the title that would otherwise be derived from the name of the feature.
  - `hide-buttons`: If `"true"`, the Expand and Download buttons are hidden from the chart.
- Fixed a bug in embedded `<collapsible>` elements that prevented them from being expandable.
- Improved SDMX-JSON support to make it possible to change region type in the UI.
- Deprecated `RegionMapping.setRegionColumnType` in favour of `RegionMapping.prototype.setRegionColumnType`. `regionDetails[].column` and `.disambigColumn` have also been deprecated.

### 4.4.1

- Improved feature info display of time-varying region-mapped csvs, so that chart is still shown at times with no data.
- Fix visual hierarchy of groups and items in the catalog.

### 4.4.0

- Fixed a bug that caused Cesium (3D view) to crash when plotting a CSV with non-numerical data in the depth column.
- Added automatic time-series charts of attributes to the feature info of time-varying region-mapped csvs.
- Refactored Csv, AbsItt and Sdmx-Json catalog items to depend on a common `TableCatalogItem`. Deprecated `CsvCatalogItem.setActiveTimeColumn` in favour of `tableStructure.setActiveTimeColumn`.
- Error in geocoding addresses in csv files now shows in dialog box.
- Fixed CSS styling of the timeline and added padding to the feature info panel.
- Enhanced JSON support to recognise JSON5 format for user-added files.
- Deprecated `indicesIntoUniqueValues`, `indicesOrValues`, `indicesOrNumericalValues` and `usesIndicesIntoUniqueValues` in `TableColumn` (`isEnum` replaces `usesIndicesIntoUniqueValues`).
- Added support for explicitly colouring enum columns using a `tableStyle.colorBins` array of `{"value":v, "color":c}` objects
- Improved rendering speed when changing the display variable for large lat/lon csv files.
- Default to moving feature CSVs if a time, latitude, longitude and a column named `id` are present.
- Fixed a bug so units flow through to charts of moving CSV features.
- Fixed a bug that prevented the `contextItem` of a `CatalogFunction` from showing during location selection.
- Fixed a bug that caused `&amp;` to appear in some URLs instead of simply `&`, leading to an error when visiting the link.
- Added the ability to pass a LineString to a Web Processing Service.
- Fixed a bug that prevented `tableStyle.dataVariable` = `null` from working.
- Uses a smarter default column for CSV files.
- Fixed a bug that caused an error message to appear repeatedly when there was an error downloading tiles for a base map.
- Fixed a bug that caused WMS layer names and WFS type names to not be displayed on the dataset info page.
- We now preserve the state of the feature information panel when sharing. This was lost in the transition to the new user interface in 4.0.0.
- Added a popup message when using region mapping on old browsers without an `ArrayBuffer` type (such as Internet Explorer 9). These browsers won't support vector tile based region mapping.
- Fixed bug where generic parameters such as strings were not passed through to WPS services.
- Fixed a bug where the chart panel did not update with polled data files.
- Removed the Australian Hydrography layer from `createAustraliaBaseMapOptions`, as the source is no longer available.
- Fixed a bug that caused the GetCapabilities URL of a WMS catalog item to be shown even when `hideSource` was set to true.
- Newly-added user data is now automatically selected for the preview map.
- Fixed a bug where selecting a new column on a moving point CSV file did not update the chart in the feature info panel.
- Fixed dropdowns dropping from the bounds of the screen in Safari.
- Fixed a bug that prevented the feature info panel from updating with polled lat/lon csvs.
- Improved handing of missing data in charts, so that it is ignored instead of shown as 0.

### 4.3.3

- Use react-rangeslider 1.0.4 because 1.0.5 was published incorrectly.

### 4.3.2

- Fixed css styling of shorten URL checkbox.

### 4.3.1

- Added the ability to specify the URL to the `serverConfig` service in `config.json` as `parameters.serverConfigUrl`.

### 4.3.0

- Added `Terria.batchGeocoder` property. If set, the batch geocoder is used to resolve addresses in CSV files so that they can be shown as points on the map.
- Added `GnafAddressGeocoder` to resolve Australian addresses using the GNAF API.
- Added a loading indicator for user-added files.
- Fixed a bug that prevented printing the map in the 2D mode.
- Fixed a bug when changing between x-axis units in the chart panel.
- Moved all Terria styles into CSS-modules code (except Leaflet) - `lib/Sass/StandardUserInterface.scss` no longer needs to be imported and now only includes styles for backwards compatibility.

### 4.2.1

- Fixed bug that prevented the preview map displaying on mobile devices.

### 4.2.0

- There is a known bug in this version which prevents the user from being able to choose a region for some Analytics functions.
- Added support for ArcGis FeatureServers, using the new catalog types `esri-featureServer` and `esri-featureServer-group`. Catalog type `esri-group` can load REST service, MapServer and FeatureServer endpoints. (For backwards compatibility, catalog type `esri-mapServer-group` continues to work for REST service as well as MapServer endpoints.)
- Enumeration parameter now defaults to what is shown in UI, and if parameter is optional, '' is default.
- Adds bulk geocoding capability for Australian addresses. So GnafAPI can be used with batches of addresses, if configured.
- Fixed a bug that caused the selection indicator to get small when near the right edge of the map and to overlap the side panel when past the left edge.
- Map controls and menus now become translucent while the explorer window (Data Catalog) is visible.
- Removed find-and-replace for cesium workers from the webpack build as it's done in terriajs-cesium now.
- Legend images that fail to load are now hidden entirely.
- Improved the appearance of the opacity slider and added a percentage display.
- AllowedValues for LiteralData WPS input now works even if only one value specified.
- Fixed bug in WPS polygon datatype to return valid polygon geojson.
- Fix regression: cursor changes in UserDrawing now functions in 2D as well as 3D.
- Updated to [Cesium](http://cesiumjs.org) 1.23 (from 1.20). See the [change log](https://github.com/AnalyticalGraphicsInc/cesium/blob/1.23/CHANGES.md) for details.
- Fixed a bug which prevented feature info showing for Gpx-, Ogr-, WebFeatureService-, ArcGisFeatureServer-, and WebProcessingService- CatalogItems.
- Added support for a wider range of SDMX-JSON data files, including the ability to sum over dimensions via `aggregatedDimensionIds`.
- Added support for `tableStyle.colorBins` as array of values specifying the boundaries between the color bins in the legend, eg. `[3000, 3500, 3900, 4000]`. `colorBins` can still be an integer specifying the number of bins, in which case Terria determines the boundaries.
- Made explorer panel not rendered at all when hidden and made the preview map destroy itself when unmounted - this mitigates performance issues from having Leaflet running in the background on very busy vector datasets.
- Fixed a bug which prevented time-varying CZML feature info from updating.
- Added support for moving-point csv files, via an `idColumns` array on csv catalog items. By default, feature positions, color and size are interpolated between the known time values; set `isSampled` to false to prevent this. (Color and size are never interpolated when they are drawn from a text column.)
- Added support for polling csv files with a partial update, and by using `idColumns` to identify features across updates.
- Added a time series chart to the Feature Info Panel for sampled, moving features.
- Fixed a bug which sometimes prevented feature info from appearing when two region-mapped csv files were displayed.
- Fixed the preview map extent being one item behind what was actually selected.

### 4.1.2

- Fixed a bug that prevented sharing from working in Internet Explorer.

### 4.1.1

- Stopped IE9 from setting bizarre inline dimensions on custom branding images.
- Fixed workbench reordering in browsers other than Chrome.
- URLs on the dataset info page are now auto-selected by clicked, making them easier to copy.

### 4.1.0

- Made the column title for time-based CSV exports from chart default to 'date'
- Stopped the CSV creation webworker from being run multiple times on viewing a chart.
- Removed the empty circles from non-selected base maps on the Map settings panel.
- Prevented text from being selected when dragging the compass control.
- Added the `MeasureTool` to allow users to interactively measure the distance between points.
- Worked around a problem in the Websense Web Filter that caused it to block access to some of the TerriaJS Web Workers due to a URL in the license text in a comment in a source file.

### 4.0.2

- Fixed a bug that prevented opening catalog groups on iOS.
- Fixed a CSS warning.

### 4.0.1

- Fixed a bug that caused an error message to be formatted incorrectly when displayed to the user.

### 4.0.0

- Rewrote the TerriaJS user interface using React. We believe the new interface is a drastic improvement, incorporating user feedback and the results of usability testing. Currently, it is a bit harder to customize than our old user interface, so if your application has extensive customizations, we suggest delaying upgrading to this version for a little while logner.
- Added support for non-geospatial CSV files, which display in a new chart panel.
- Added support for customisable tags in Feature Info templates.
- Implemented [`<chart>` and `<collapsible>`](https://github.com/TerriaJS/terriajs/blob/4.0.0/lib/ReactViews/Custom/registerCustomComponentTypes.js#L52-L106) tags in Feature Info templates.
- Added support for [polling](https://github.com/TerriaJS/terriajs/blob/4.0.0/lib/Models/Polling.js) for updates to CSV files.
- `CswCatalogGroup` will now include Web Processing Services from the catalog if configured with `includeWps` set to true.
- `WebMapServiceCatalogItem` will now detect ncWMS servers and set isNcWMS to true.
- New `ShareDataService` which can store and resolve data. Currently it is used as a replacement for Google URL Shortener, which can't handle long URLs.
- New `ServerConfig` object which provides configuration information about the server, including which domains can be proxied for. This changes the way CorsProxy is initialised.
- Added partial support for the SDMX-JSON format.
- `UserDrawing` added for drawing lines and polygons on the map.
- CkanCatalogGroup's `filterQuery` items can now be specified as objects instead of URL-encoded strings.

### 3.5.0

- Ungrouped items in CKAN catalog items are now grouped under an item whose title is determined by .ungroupedTitle (default: "No group").
- CKAN's default search regex for KMLs also includes KMZ.
- Add documentation of camera properties.

### 3.4.0

- Support JSON5 (http://json5.org/) use in init files and config files, so comments can be used and object keys don't need to be quoted.
- Fixed a bug that caused the `corsProxyBaseUrl` specified in `config.json` to be ignored.
- Fixed a bug preventing downloading feature info data in CSV format if it contained nulls.
- Added support for the WMS Style/MetadataURL tag in layer description.
- Long titles in locally-generated titles now word-wrap in most web browsers.
- Long auto-generated legend titles now word wrap in most web browsers.

### 3.3.0

- Support `parameters` property in WebFeatureServiceCatalogItem to allow accessing URLs that need additional parameters.
- Fixed a bug where visiting a shared link with a time-series layer would crash load.
- Added a direct way to format numbers in feature info templates, eg. `{{#terria.formatNumber}}{"useGrouping": true, "maximumFractionDigits": 3}{{value}}{{/terria.formatNumber}}`. The quotes around the keys are optional.
- When the number of unique values in a CSV column exceeds the number of color bins available, the legend now displays "XX other values" as the label for the last bucket rather than simply "Other".
- CSV columns with up to 21 unique values can now be fully displayed in the legend. Previously, the number of bins was limited to 9.
- Added `cycle` option to `tableColumnStyle.colorBinMethod` for enumeration-type CSV columns. When the number of unique values in the column exceeds the number of color bins available, this option makes TerriaJS color all values by cycling through the available colors, rather than coloring only the most common values and lumping the rest into an "Other" bucket.
- Metadata and single data files (e.g. KML, GeoJSON) are now consistently cached for one day instead of two weeks.
- `WebMapServiceCatalogItem` now uses the legend for the `style` specified in `parameters` when possible. It also now includes the `parameters` when building a `GetLegendGraphic` URL.
- Fixed a bug that prevented switching to the 3D view after starting the application in 2D mode.

### 3.2.1

- Fixed a bug on IE9 which prevented shortened URLs from loading.
- Fixed a map started with smooth terrain being unable to switch to 3D terrain.
- Fixed a bug in `CkanCatalogItem` that prevented it from using the proxy for dataset URLs.
- Fixed feature picking when displaying a point-based vector and a region mapped layer at the same time.
- Stopped generation of WMS intervals being dependent on JS dates and hence sensitive to DST time gaps.
- Fixed a bug which led to zero property values being considered time-varying in the Feature Info panel.
- Fixed a bug which prevented lat/lon injection into templates with time-varying properties.

### 3.2.0

- Deprecated in this version:
  - `CkanCatalogItem.createCatalogItemFromResource`'s `options` `allowGroups` has been replaced with `allowWmsGroups` and `allowWfsGroups`.
- Added support for WFS in CKAN items.
- Fixed bug which prevented the terria-server's `"proxyAllDomains": true` option from working.
- Added support in FeatureInfoTemplate for referencing csv columns by either their name in the csv file, or the name they are given via `TableStyle.columns...name` (if any).
- Improved CSV handling to ignore any blank lines, ie. those containing only commas.
- Fixed a bug in `CswCatalogGroup` that prevented it from working in Internet Explorer.

### 3.1.0

- Only trigger a search when the user presses enter or stops typing for 3 seconds. This will greatly reduce the number of times that searches are performed, which is important with a geocoder like Bing Maps that counts each geocode as a transaction.
- Reduced the tendency for search to lock up the web browser while it is in progress.
- Include "engines" attribute in package.json to indicate required Node and NPM version.
- For WMS catalog items that have animated data, the initial time of the timeslider can be specified with `initialTimeSource` as `start`, `end`, `present` (nearest date to present), or with an ISO8601 date.
- Added ability to remove csv columns from the Now Viewing panel, using `"type": "HIDDEN"` in `tableStyle.columns`.

### 3.0.0

- TerriaJS-based application are now best built using Webpack instead of Browserify.
- Injected clicked lat and long into templates under `{{terria.coords.latitude}}` and `{{terria.coords.longitude}}`.
- Fixed an exception being thrown when selecting a region while another region highlight was still loading.
- Added `CesiumTerrainCatalogItem` to display a 3D surface model in a supported Cesium format.
- Added support for configuration of how time is displayed on the timeline - catalog items can now specify a dateFormat hash
  in their configuration that has formats for `timelineTic` (what is displayed on the timeline itself) and `currentTime`
  (which is the current time at the top-left).
- Fixed display when `tableStyle.colorBins` is 0.
- Added `fogSettings` option to init file to customize fog settings, introduced in Cesium 1.16.
- Improved zooming to csvs, to include a small margin around the points.
- Support ArcGis MapServer extents specified in a wider range of projections, including GDA MGA zones.
- WMS legends now use a bigger font, include labels, and are anti-aliased when we can determine that the server is Geoserver and supports these options.
- Updated to [Cesium](http://cesiumjs.org) 1.20. Significant changes relevant to TerriaJS users include:
  - Fixed loading for KML `NetworkLink` to not append a `?` if there isn't a query string.
  - Fixed handling of non-standard KML `styleUrl` references within a `StyleMap`.
  - Fixed issue in KML where StyleMaps from external documents fail to load.
  - Added translucent and colored image support to KML ground overlays
  - `GeoJsonDataSource` now handles CRS `urn:ogc:def:crs:EPSG::4326`
  - Fix a race condition that would cause the terrain to continue loading and unloading or cause a crash when changing terrain providers. [#3690](https://github.com/AnalyticalGraphicsInc/cesium/issues/3690)
  - Fix issue where the `GroundPrimitive` volume was being clipped by the far plane. [#3706](https://github.com/AnalyticalGraphicsInc/cesium/issues/3706)
  - Fixed a reentrancy bug in `EntityCollection.collectionChanged`. [#3739](https://github.com/AnalyticalGraphicsInc/cesium/pull/3739)
  - Fixed a crash that would occur if you added and removed an `Entity` with a path without ever actually rendering it. [#3738](https://github.com/AnalyticalGraphicsInc/cesium/pull/3738)
  - Fixed issue causing parts of geometry and billboards/labels to be clipped. [#3748](https://github.com/AnalyticalGraphicsInc/cesium/issues/3748)
  - Fixed bug where transparent image materials were drawn black.
  - Fixed `Color.fromCssColorString` from reusing the input `result` alpha value in some cases.
- Added support for time-series data sets with gaps - these are skipped when scrubbing on the timeline or playing.

### 2.3.0

- Share links now contain details about the picked point, picked features and currently selected feature.
- Reorganised the display of disclaimers so that they're triggered by `CatalogGroup` and `CatalogItem` models, which trigger `terria.disclaimerEvent`, which is listened to by DisclaimerViewModel`. `DisclaimerViewModel` must be added by the map that's using Terria.
- Added a mechanism for hiding the source of a CatalogItem in the view info popup.
- Added the `hideSource` flag to the init json for hiding the source of a CatalogItem in the View Info popup.
- Fixed a bug where `CatalogMember.load` would return a new promise every time it was called, instead of retaining the one in progress.
- Added support for the `copyrightText` property for ArcGis layers - this now shows up in info under "Copyright Text"
- Showed a message in the catalog item info panel that informs the user that a catalog item is local and can't be shared.
- TerriaJS now obtains its list of domains that the proxy will proxy for from the `proxyableDomains/` service. The URL can be overridden by setting `parameters.proxyableDomainsUrl` in `config.json`.
- Updated to [Cesium](http://cesiumjs.org) 1.19. Significant changes relevant to TerriaJS users include:
  - Improved KML support.
    - Added support for `NetworkLink` refresh modes `onInterval`, `onExpire` and `onStop`. Includes support for `viewboundScale`, `viewFormat`, `httpQuery`.
    - Added partial support for `NetworkLinkControl` including `minRefreshPeriod`, `cookie` and `expires`.
    - Added support for local `StyleMap`. The `highlight` style is still ignored.
    - Added support for `root://` URLs.
    - Added more warnings for unsupported features.
    - Improved style processing in IE.

### 2.2.1

- Improved legend and coloring of ENUM (string) columns of CSV files, to sort first by frequency, then alphabetically.

### 2.2.0

- Warn user when the requested WMS layer doesn't exist, and try to provide a suggestion.
- Fixed the calculation of a CSV file's extent so that missing latitudes and longitudes are ignored, not treated as zero.
- Improved the user experience around uploading files in a format not directly supported by TerriaJS and optionally using the conversion service.
- Improved performance of large CSV files, especially the loading time, and the time taken to change the display variable of region-mapped files.
- Added support for CSV files with only location (lat/lon or region) columns, and no value columns, using a file-specific color. Revised GeoJSON display to draw from the same palette of colors.
- Fixed a bug that prevented GeoJSON styles from being applied correctly in some cases.
- Fixed an error when adding a CSV with one line of data.
- Fixed error when adding a CSV file with numeric column names.
- Polygons and polylines are now highlighted on click when the geometry is available.
- Improved legend and coloring of ENUM (string) columns of CSV files; only the most common values are colored differently, with the rest shown as 'Other'.
- Added support for running the automated tests on the local system (via `gulp test`), on BrowserStack (via `gulp test-browserstack`), and on Sauce Labs (via `gulp test-saucelabs`).
- Changed `tableStyle`'s `format` to only accept `useGrouping`, `maximumFractionDigits` and `styling: "percent"` options. Previously some other options may have worked in some browsers.
- Improved color palette for string (ENUM) columns of CSV files.
- Improved CSV loading to ignore any completely blank lines after the header row (ie. lines which do not even have commas).
- Added support for grouping catalog items retrieved from a CSW server according to criteria specified in the init file (via the `metadataGroups` property) or from a `domainSpecification` and a call to the `GetDomain` service on the CSW server.
- Added `UrlTemplateCatalogItem`, which can be used to access maps via a URL template.
- Improved ABS display (to hide the regions) when a concept is deselected.
- Improved readability of ArcGIS catalog items and legends by replacing underscores with spaces.
- `ArcGisMapServerCatalogItem` metadata is now cached by the proxy for only 24 hours.
- Improved the feature info panel to update the display of time-varying region-mapped CSV files for the current time.
- Updated to [Cesium](http://cesiumjs.org) 1.18. Significant changes relevant to TerriaJS users include:
  - Improved terrain performance by up to 35%. Added support for fog near the horizon, which improves performance by rendering less terrain tiles and reduces terrain tile requests. [#3154](https://github.com/AnalyticalGraphicsInc/cesium/pull/3154)
  - Reduced the amount of GPU and CPU memory used by terrain by using compression. The CPU memory was reduced by up to 40%, and approximately another 25% in Chrome.
  - Fixed an issue where the sun texture is not generated correctly on some mobile devices. [#3141](https://github.com/AnalyticalGraphicsInc/cesium/issues/3141)
  - Cesium now honors window.devicePixelRatio on browsers that support the CSS imageRendering attribute. This greatly improves performance on mobile devices and high DPI displays by rendering at the browser-recommended resolution. This also reduces bandwidth usage and increases battery life in these cases.

### 2.1.1

- Fixed sharing of time-varying czml files; the timeline was not showing on the shared link.
- Fixed sharing of user-added time-varying csv files.
- Fixed a bug in `CkanCatalogItem` that made it build URLs incorrectly when given a base URL ending in a slash.

### 2.1.0

- Moved `TableColumn`, `TableStructure`, and the classes based on `Concept` to `lib/Map`. Moved `LegendHelper` to `lib/Models`.
- Added column-specific styling to CSV files, using a new `tableStyle.columns` json parameter. This is an object whose keys are column names or indices, and whose values are objects of column-specific tableStyle parameters. See the CSV column-specific group in `wwwroot/test/init/test-tablestyle.json` for an example. [#1097](https://github.com/TerriaJS/terriajs/issues/1097)
- Added the following column-specific `tableStyle` parameters:
  - `name`: renames the column.
  - `type`: sets the column type; can be one of LON, LAT, ALT, TIME, SCALAR, or ENUM.
  - `format`: sets the column number format, using the format of the [Javascript Intl options parameter](https://developer.mozilla.org/en-US/docs/Web/JavaScript/Reference/Global_Objects/Number/toLocaleString), eg. `{"format": {"useGrouping": true, "maximumFractionDigits": 2}}` to add thousands separators to numbers and show only two decimal places. Only the `useGrouping`, `maximumFractionDigits` and `styling: "percent"` options are guaranteed to work in all browsers.
- Added column-specific formatting to the feature info panel for all file types, eg. `"featureInfoTemplate" : {"template": "{{SPEED}} m/s", "formats": {"SPEED": {"maximumFractionDigits": 2}}}`. The formatting options are the same as above.
- Changed the default number format in the Feature Info Panel to not separate thousands with commas.
- Fixed a bug that caused the content on the feature info panel to be rendered as pure HTML instead of as mixed HTML / Markdown.
- Changed the default for `tableStyle.replaceWithZeroValues` to `[]`, ie. nothing.
- Changed the default for `tableStyle.replaceWithNullValues` to `["-", "na", "NA"]`.
- Changed the default for `tableStyle.nullLabel` to '(No value)'.
- Application name and support email can now be set in config.json's "parameters" section as "appName" and "supportEmail".
- Fixed showWarnings in config json not being respected by CSV catalog items.
- Fixed hidden region mapped layers being displayed when variable selection changes.
- Fixed exporting raw data as CSV not escaping commas in the data itself.

### 2.0.1

- Fixed a bug that caused the last selected ABS concept not to appear in the feature info panel.

### 2.0.0

- The following previously-deprecated functionality was removed in this version:
  - `ArcGisMapServerCatalogGroup`
  - `CatalogItemControl`
  - `CatalogItemDownloadControl`
  - Calling `BrandBarViewModel.create` with more than one parameter.
  - `CatalogMemberControl.leftSideItemControls`
  - `CatalogMemberControl.rightSideItemControls`
  - `DataCatalogTabViewModel.getRightSideItemControls`
  - `DataCatalogTabViewModel.getLeftSideItemControls`
  - `registerCatalogItemControls`
  - `AusGlobeViewer`
- Streamlined CSV handling framework. Breaking changes include the APIs of (not including those which begin with `_`):
  - `CsvCatalogItem`: `rowProperties`, `rowPropertiesByCode`, `dynamicUpdate` have been removed.
  - `AbsIttCatalogItem`: Completely rewritten. The `dataSetID` json parameter has been deprecated in favor of `datasetId` (different capitalization).
  - For the 2011 Australian Census data, requires `sa4_code_2011` to appear as an alias in `regionMapping.json` (it was previously missing in NationalMap).
  - `TableDataSource`: Completely rewritten and moved from `Map` to `Models` directory. Handles csvs with latitude & longitude columns.
  - `RegionMapping`: Used instead of TableDataSource for region-mapped csvs.
  - `DataTable` and `DataVariable` have been replaced with new classes, `TableStructure` and `TableColumn`.
  - `RegionProvider`: `loadRegionsFromWfs`, `processRegionIds`, `applyReplacements`, `findRegionIndex` have been made internal functions.
  - `RegionProviderList`: `chooseRegionProvider` has been changed and renamed `getRegionDetails`.
  - `ColorMap`: `fromArray` and `fromString` have been removed, with the constructor taking on that functionality.
  - `LegendUrl` has been moved to the `Map` directory.
  - `TableStyle`: `loadColorMap` and `chooseColorMap` have been removed. Moved from `Map` to `Models` directory.
  - `FeatureInfoPanelSectionViewModel`: its constructor now takes a `FeatureInfoPanelViewModel` as its first argument, instead of `Terria`.
  - `Models/ModelError` has been replaced with `Core/TerriaError`.
- Removed blank feature info sections for uncoloured regions of region-mapped CSVs.
- Recognises the CSV datetime formats: YYYY, YYYY-MM and YYYY-MM-DD HH:MM(:SS).
- Introduced five new json tableStyle parameters:
  - `replaceWithZeroValues`: Defaults to `[null, "-"]`. These values are coloured as if they were zero if they appear in a list with numbers. `null` catches missing values.
  - `replaceWithNullValues`: Defaults to `["na", "NA"]`. These values are coloured as if they were null if they appear in a list with numbers.
  - `nullColor`: A css string. Defaults to black. This colour is used to display null values. It is also used to colour points when no variable is selected.
  - `nullLabel`: A string used to label null or blank values in the legend. Defaults to ''.
  - `timeColumn`: Provide the name or index (starting at 0) of a csv column, if any. Defaults to the first time column found, if any. Use `null` to explicitly disregard all time columns.
- Removed variables consisting only of html tags from the Now Viewing panel.
- Added support for the csv datetime formats: YYYY, YYYY-MM and YYYY-MM-DD HH:MM(:SS).
- Improved formatting of datetimes from csv files in the feature info panel.
- Removed variables consisting only of html tags from the Now Viewing panel.
- Improved handling of rows with missing dates in csv time columns.
- Introduced four new json tableStyle parameters:
  - `replaceWithZeroValues`: Defaults to `[null, '-']`. These values are coloured as if they were zero if they appear in a csv column with numbers. `null` catches missing values. These rows are ignored if they appear in a csv time column.
  - `replaceWithNullValues`: Defaults to `['na', 'NA']`. These values are coloured as if they were null if they appear in a csv column with numbers. These rows are ignored if they appear in a csv time column.
  - `nullColor`: A css string. Defaults to a dark blue. This colour is used to display null values (but it does not appear on the legend). It is also used to colour points when no variable is selected.
  - `timeColumn`: Provide the name or index (starting at 0) of a csv column, if any. Defaults to the first time column found, if any. Use `null` to explicitly disregard all time columns.
- Added id matching for catalog members:
- Improved formatting of datetimes from csv files in the feature info panel.
- Removed variables consisting only of HTML tags from the Now Viewing panel.
- Added ID matching for catalog members:
  - An `id` field can now be set in JSON for catalog members
  - When sharing an enabled catalog item via a share link, the share link will reference the catalog item's ID
    rather than its name as is done currently.
  - The ID of an item should be accessed via `uniqueId` - if a catalog member doesn't have an ID set, this returns a
    default value of the item's name plus the ID of its parent. This means that if all the ancestors of a catalog
    member have no ID set, its ID will be its full path in the catalog.
  - This means that if an item is renamed or moved, share links that reference it will still work.
  - A `shareKeys` property can be also be set that contains an array of all ids that should lead to this item. This means
    that a share link for an item that didn't previously have an ID set can still be used if it's moved, as long as it
    has its old default ID set in `shareKeys`
  - Old share links will still work as long as the items they lead to aren't renamed or moved.
  - Refactor of JSON serialization - now rather than passing a number of flags that determine what should and shouldn't be
    serialized, an `itemFilter` and `propertyFilter` are passed in options. These are usually composed of multiple filters,
    combined using `combineFilters`.
  - An index of all items currently in the catalog against all of that item's shareKeys is now maintained in `Catalog`
    and can be used for O(1) lookups of any item regardless of its location.
  - CatalogMembers now contain a reference to their parent CatalogGroup - this means that the catalog tree can now be
    traversed in both directions.
  - When serializing user-added items in the catalog, the children of `CatalogGroup`s with the `url` property set are
    not serialized. Settings like `opacity` for their descendants that need to be preserved are serialized separately.
- Generated legends now use SVG (vector) format, which look better on high resolution devices.
- Created new Legend class, making it easy to generate client-side legends for different kinds of data.
- Generate client-side legends for ArcGIS MapServer catalog items, by fetching JSON file, instead of just providing link to external page.
- Fix Leaflet feature selection when zoomed out enough that the world is repeated.
- Improved handling of lat/lon CSV files with missing latitude or longitude values.
- Fixed a bug that prevented `SocrataCataloGroup` from working in Internet Explorer 9.
- Added `CkanCatalogItem`, which can be used to reference a particular resource of any compatible type on a CKAN server.
- Fixed a bug that caused the Now Viewing tab to display incorrectly in Internet Explorer 11 when switching directly to it from the Data Catalogue tab.

### 1.0.54

- Fixed a bug in `AbsIttCatalogItem` that caused no legend to be displayed.

### 1.0.53

- Improved compatibility with Internet Explorer 9.
- Made `CswCatalogGroup` able to find geospatial datasets on more CSW servers.
- Allow WMS parameters to be specified in json in uppercase (eg. STYLES).

### 1.0.52

- Added `MapBoxMapCatalogItem`, which is especially useful for base maps. A valid access token must be provided.
- Added a `getContainer()` method to Terria's `currentViewer`.
- Dramatically improved the performance of region mapping.
- Introduced new quantisation (color binning) methods to dramatically improve the display of choropleths (numerical quantities displayed as colors) for CSV files, instead of always using linear. Four values for `colorBinMethod` are supported:
  - "auto" (default), usually means "ckmeans"
  - "ckmeans": use "CK means" method, an improved version of Jenks Even Breaks to form clusters of values that are as distinct as possible.
  - "quantile": use quantiles, evenly distributing values between bins
  - "none": use the previous linear color mapping method.
- The default style for CSV files is now 7 color bins with CK means method.
- Added support for color palettes from Color Brewer (colorbrewer2.org). Within `tableStyle`, use a value like `"colorPalette": "10-class BrBG"`.
- Improved the display of legends for CSV files, accordingly.
- URLs for legends are now encapsulated in a `LegendUrl` model, which accepts a mime type that will affect how the
  legend is rendered in the sidebar.
- Added support for the Socrata "new backend" with GeoJSON download to `SocrataCatalogGroup`.
- Moved URL config parameters to config.json, with sensible defaults. Specifically:
  - regionMappingDefinitionsUrl: 'data/regionMapping.json',
  - conversionServiceBaseUrl: '/convert/',
  - proj4ServiceBaseUrl: '/proj4/',
  - corsProxyBaseUrl: '/proxy/'
- Deprecated terria.regionMappingDefinitionsUrl (set it in config.json or leave it as default).

### 1.0.51

- Fixed a typo that prevented clearing the search query
- Added support for Nominatim search API hosted by OpenStreetMap (http://wiki.openstreetmap.org/wiki/Nominatim) with `NominatimSearchProviderViewModel`. This works by merging to 2 queries : one with the bounding parameter for the nearest results, and the other without the bounding parameter. The `countryCodes` property can be set to limit the result to a set of specific countries.
- Added `MapProgressBarViewModel`. When added to the user interface with `MapProgressBarViewModel.create`, it shows a bar at the top of the map window indicating tile load progress.
- We no longer show the entity's ID (which is usually a meaningless GUID) on the feature info panel when the feature does not have a name. Instead, we leave the area blank.
- Fixed a bug with time-dynamic imagery layers that caused features to be picked from the next time to be displayed, in addition to the current one.
- Replace `.` and `#` with `_` in property names meant to be used with `featureInfoTemplate`, so that these properties can be accessed by the [mustache](https://mustache.github.io/) templating engine.
- Added support for time-varying properties (e.g. from a CZML file) on the feature info panel.
- `Cesium.zoomTo` now takes the terrain height into account when zooming to a rectangle.

### 1.0.50

- Put a white background behind legend images to fix legend images with transparent background being nearly invisible.
- Search entries are no longer duplicated for catalog items that appear in multiple places in the Data Catalogue
- Fixed the layer order changing in Cesium when a CSV variable is chosen.
- Layer name is now shown in the catalog item info panel for ESRI ArcGIS MapServer layers.
- Retrieve WFS or WCS URL associated with WMS data sources using DescribeLayer if no dataUrl is present.
- Downgrade Leaflet to 0.7.3 to fix specific feature clicking problems with 2D maps.
- Use `PolylineGraphics` instead of `PolygonGraphics` for unfilled polygons with an outline width greater than 1. This works around the fact that Cesium does not support polygons with outline width great than 1 on Windows due to a WebGL limitation.
- Sorted ABS age variables numerically, not alphabetically.
- Removed extra space at the bottom of base map buttons.
- Share links now remember the currently active tab in the `ExplorerPanelViewModel`.
- Fixed a bug that prevented region mapping from working over HTTPS.
- The proxy is now used to avoid a mixed content warning when accessing an HTTP dataset from an HTTPS deployment of TerriaJS.
- Added `CameraView.fromLookAt` and `CameraView.fromPositionHeadingPitchRoll` functions. These functions can be used to position the camera in new ways.

### 1.0.49

- Fixed a bug that caused poor performance when clicking a point on the map with lots of features and then closing the feature information panel.
- Apply linkify, instead of markdown, to properties shown in the Feature Info Panel.
- Fixed a bug that prevented feature scaling by value.
- Fixed a bug that prevented the csv `displayDuration` from working.
- Fixed a bug that ignored which column of the csv file to show as the legend initially.
- `NowViewingTabViewModel` is now composed of a number of sections. Each section is given the opportunity to determine whether it applies to each catalog item. Custom sections may be added by adding them to NowViewingTabViewModel.sections`.
- `CsvCatalogItem` and `AbsIttCatalogItem` now expose a `concepts` property that can be used to adjust the display.
- Added `Terria.cesiumBaseUrl` property.
- The user interface container DOM element may now be provided to `TerriaViewer` by specifying `uiContainer` in its options. Previously it always used an element named `ui`.
- Legend URLs are now accessed via the proxy, if applicable.
- Fixed a bug that prevented feature scaling by value.
- Added support for [Urthecast](https://www.urthecast.com/) with `UrthecastCatalogGroup`.
- Fixed a bug that caused a `TypeError` on load when the share URL included enabled datasets with an order different from their order in the catalog.
- Improved the message that is shown to the user when their browser supports WebGL but it has a "major performance caveat".
- Fixed a bug that could cause an exception in some browsers (Internet Explorer, Safari) when loading a GeoJSON with embedded styles.
- Fixed a bug with Leaflet 2D map where clicks on animation controls or timeline would also register on the map underneath causing undesired feature selection and, when double clicked, zooming (also removed an old hack that disabled dragging while using the timeline slider)
- Changed Australian Topography base map server and updated the associated thumbnail.
- Added `updateApplicationOnMessageFromParentWindow` function. After an app calls this function at startup, TerriaJS can be controlled by its parent window when embedded in an `iframe` by messages sent with `window.postMessage`.

### 1.0.48

- Added the ability to disable feature picking for `ArcGisMapServerCatalogItem`.
- Disabled feature picking for the Australian Topography and Australian Hydrography base layers created by `createAustraliaBaseMapOptions`.

### 1.0.47

- Make it possible to disable CSV region mapping warnings with the `showWarnings` init parameter.
- The `name` of a feature from a CSV file is now taken from a `name` or `title` column, if it exists. Previously the name was always "Site Data".
- Fixed a bug that caused time-dynamic WMS layers with just one time to not be displayed.
- Underscores are now replaced with spaces in the feature info panel for `GeoJsonCatalogItem`.
- Added Proj4 projections to the location bar. Clicking on the bar switches between lats/longs and projected coordinates. To enable this, set `useProjection` to `true`
- Show information for all WMS features when a location is clicked.
- Fixed a bug that caused an exception when running inside an `<iframe>` and the user's browser blocked 3rd-party cookies.
- HTML and Markdown text in catalog item metadata, feature information, etc. is now formatted in a more typical way. For example, text inside `<h1>` now looks like a heading. Previously, most HTML styling was stripped out.
- Supports FeatureInfoTemplates on all catalog item types (previously only available on ImageryLayers).
- Apply markdown to properties shown in the Feature Info Panel.
- Add `includeCzml` option to CkanCatalogGroup.
- Fixed a bug that caused `WebMapServiceCatalogItem` to incorrectly populate the catalog item's metadata with data from GetCapabilities when another layer had a `Title` with the same value as the expected layer's `Name`.
- Update the default Australian topography basemap to Geoscience Australia's new worldwide layer (http://www.ga.gov.au/gisimg/rest/services/topography/National_Map_Colour_Basemap/MapServer)
- Allow color maps in CSV catalog items to be expressed as strings: colorMapString: "red-white-blue".
- Updated to [Cesium](http://cesiumjs.org) 1.15. Significant changes relevant to TerriaJS users include:
  - Added support for the [glTF 1.0](https://github.com/KhronosGroup/glTF/blob/master/specification/README.md) draft specification.
  - Added support for the glTF extensions [KHR_binary_glTF](https://github.com/KhronosGroup/glTF/tree/master/extensions/Khronos/KHR_binary_glTF) and [KHR_materials_common](https://github.com/KhronosGroup/glTF/tree/KHR_materials_common/extensions/Khronos/KHR_materials_common).
  - `ImageryLayerFeatureInfo` now has an `imageryLayer` property, indicating the layer that contains the feature.
  - Make KML invalid coordinate processing match Google Earth behavior. [#3124](https://github.com/AnalyticalGraphicsInc/cesium/pull/3124)

### 1.0.46

- Fixed an incorrect require (`URIjs` instead of `urijs`).

### 1.0.45

- Major refactor of `CsvCatalogItem`, splitting region-mapping functionality out into `RegionProvider` and `RegionProviderList`. Dozens of new test cases. In the process, fixed a number of bugs and added new features including:
  - Regions can be matched using regular expressions, enabling matching of messy fields like local government names ("Baw Baw", "Baw Baw Shire", "Baw Baw (S)", "Shire of Baw Baw" etc).
  - Regions can be matched using a second field for disambiguation (eg, "Campbelltown" + "SA")
  - Drag-and-dropped datasets with a time column behave much better: rather than a fixed time being allocated to each row, each row occupies all the time up until the next row is shown.
  - Enumerated fields are colour coded in lat-long files, consist with region-mapped files.
  - Feedback is now provided after region mapping, showing which regions failed to match, and which matched more than once.
  - Bug: Fields with names starting with 'lon', 'lat' etc were too aggressively matched.
  - Bug: Numeric codes beginning with zeros (eg, certain NT 08xx postcodes) were treated as numbers and failed to match.
  - Bug: Fields with names that could be interpreted as regions weren't available as data variables.
- Avoid mixed content warnings when using the CartoDB basemaps.
- Allow Composite catalog items
- Handle WMS time interval specifications (time/time and time/time/periodicity)
- Moved `url` property to base CatalogItem base class. Previously it was defined separately on most derived catalog items.
- Most catalog items now automatically expose a `dataUrl` that is the same as their `url`.
- Added custom definable controls to `CatalogMember`s.
  - To define a control, subclass `CatalogMemberControl` and register the control in `ViewModels/registerCatalogMemberControl` with a unique control name, control class and required property name.
  - If a `CatalogMember` has a property with the required property name either directly on the member or in its `customProperties` object, the control will appear in the catalog with the member and will fire the `activate` function when clicked.
  - Controls can be registered to appear on both the left and right side using `registerLeftSideControl` and `registerRightSideControl` respectively.
  - An example can be seen in the `CatalogMemberDownloadControl`
  - Currently top level members do not show controls.
- The `LocationBarViewModel` now shows the latitude and longitude coordinates of the mouse cursor in 2D as well as 3D.
- The `LocationBarViewModel` no longer displays a misleading elevation of 0m when in "3D Smooth" mode.
- Added `@menu-bar-right-offset` LESS parameter to control the right position of the menu bar.
- Added `forceProxy` flag to all catalog members to indicate that an individual item should use the proxy regardless of whether the domain is in the list of domains to proxy.
- Allow a single layer of an ArcGIS MapServer to be added through the "Add Data" interface.
- Added `WfsFeaturesCatalogGroup`. This group is populated with a catalog item for each feature queried from a WFS server.
- The Feature Info panel now shows all selected features in an accordion control. Previously it only showed the first one.
- Added `featureInfoTemplate` property to `CatalogItem`. It is used to provide a custom Markdown or HTML template to display when a feature in the catalog item is clicked. The template is parameterized on the properties of the feature.
- Updated to [Cesium](http://cesiumjs.org) 1.14. Significant changes relevant to TerriaJS users include:
  - Fixed issues causing the terrain and sky to disappear when the camera is near the surface. [#2415](https://github.com/AnalyticalGraphicsInc/cesium/issues/2415) and [#2271](https://github.com/AnalyticalGraphicsInc/cesium/issues/2271)
  - Fixed issues causing the terrain and sky to disappear when the camera is near the surface. [#2415](https://github.com/AnalyticalGraphicsInc/cesium/issues/2415) and [#2271](https://github.com/AnalyticalGraphicsInc/cesium/issues/2271)
  - Provided a workaround for Safari 9 where WebGL constants can't be accessed through `WebGLRenderingContext`. Now constants are hard-coded in `WebGLConstants`. [#2989](https://github.com/AnalyticalGraphicsInc/cesium/issues/2989)
  - Added a workaround for Chrome 45, where the first character in a label with a small font size would not appear. [#3011](https://github.com/AnalyticalGraphicsInc/cesium/pull/3011)
  - Fixed an issue with drill picking at low frame rates that would cause a crash. [#3010](https://github.com/AnalyticalGraphicsInc/cesium/pull/3010)

### 1.0.44

- Fixed a bug that could cause timeseries animation to "jump" when resuming play after it was paused.
- Make it possible for catalog item initialMessage to require confirmation, and to be shown every time.
- When catalog items are enabled, the checkbox now animates to indicate that loading is in progress.
- Add `mode=preview` option in the hash portion of the URL. When present, it is assumed that TerriaJS is being used as a previewer and the "small screen warning" will not be shown.
- Added `maximumLeafletZoomLevel` constructor option to `TerriaViewer`, which can be used to force Leaflet to allow zooming closer than its default of level 18.
- Added the `attribution` property to catalog items. The attribution is displayed on the map when the catalog item is enabled.
- Remove an unnecessary instance of the Cesium InfoBox class when viewing in 2D
- Fixed a bug that prevented `AbsIttCatalogGroup` from successfully loading its list of catalog items.
- Allow missing URLs on embedded data (eg. embedded czml data)
- Fixed a bug loading URLs for ArcGIS services names that start with a number.
- Updated to [Cesium](http://cesiumjs.org) 1.13. Significant changes relevant to TerriaJS users include:
  - The default `CTRL + Left Click Drag` mouse behavior is now duplicated for `CTRL + Right Click Drag` for better compatibility with Firefox on Mac OS [#2913](https://github.com/AnalyticalGraphicsInc/cesium/pull/2913).
  - Fixed an issue where non-feature nodes prevented KML documents from loading. [#2945](https://github.com/AnalyticalGraphicsInc/cesium/pull/2945)

### 1.0.43

- Fixed a bug that prevent the opened/closed state of groups from being preserved when sharing.

### 1.0.42

- Added a `cacheDuration` property to all catalog items. The new property is used to specify, using Varnish-like notation (e.g. '1d', '10000s') the default length of time to cache URLs related to the catalog item.
- Fix bug when generating share URLs containing CSV items.
- Improve wording about downloading data from non-GeoJSON-supporting WFS servers.

### 1.0.41

- Improvements to `AbsIttCatalogItem` caching from the Tools menu.

### 1.0.40

- `ArcGisMapServerCatalogItem` now shows "NoData" tiles by default even after showing the popup message saying that max zoom is exceeded. This can be disabled by setting its `showTilesAfterMessage` property to false.

### 1.0.39

- Fixed a race condition in `AbsIttCatalogItem` that could cause the legend and map to show different state than the Now Viewing UI suggested.
- Fixed a bug where an ABS concept with a comma in its name (e.g. "South Eastern Europe,nfd(c)" in Country of Birth) would cause values for concept that follow to be misappropriated to the wrong concepts.

### 1.0.38

- `AbsIttCatalogItem` now allows the region type to be set on demand rather than only at load time.
- `CsvCatalogItem` can now have no display variable selected, in which case all points are the same color.

### 1.0.37

- Added `CswCatalogGroup` for populating a catalog by querying an OGC CSW service.
- Added `CatalogMember.infoSectionOrder` property, to allow the order of info sections to be configured per catalog item when necessary.
- Fixed a bug that prevented WMTS layers with a single `TileMatrixSetLink` from working correctly.
- Added support for WMTS layers that can only provide tiles in JPEG format.
- Fixed testing and caching of ArcGis layers from tools and added More information option for imagery layers.
- TerriaJS no longer requires Google Analytics. If a global `ga` function exists, it is used just as before. Otherwise, events are, by default, logged to the console.
- The default event analytics behavior can be specified by passing an instance of `ConsoleAnalytics` or `GoogleAnalytics` to the `Terria` constructor. The API key to use with `GoogleAnalytics` can be specified explicitly to its constructor, or it can be specified in the `parameter.googleAnalyticsKey` property in `config.json`.
- Made polygons drastically faster in 2D.
- TerriaJS now shortens share URLs by default when a URL shortener is available.
- Added Google Analytics reporting of the application URL. This is useful for tracking use of share URLs.
- Added the ability to specify a specific dynamic layer of an ArcGIS Server using just a URL.

### 1.0.36

- Calculate extent of TopoJSON files so that the viewer correctly pans+zooms when a TopoJSON file is loaded.
- Fixed a bug that caused the `Terria#clock` to keep ticking (and therefore using CPU / battery) once started even after selecting a non-time-dynamic dataset.
- Fixed a bug that caused the popup message to appear twice when a dataset failed to load.
- Added layer information to the Info popup for WMS datasets.
- Added ability to filter catalog search results by:
  - type: `is:wms`, `-is:esri-mapserver`. A result must match any 'is:' and no '-is:'.
  - url: `url:vic.gov.au`, `-url:nicta.com.au`. A result must match any 'url:', and no '-url:'.
- Added ability to control the number of catalog search results: `show:20`, `show:all`

### 1.0.35

- Polygons from GeoJSON datasets are now filled.
- Left-aligned feature info table column and added some space between columns.
- Added `EarthGravityModel1996`.
- Extended `LocationBarViewModel` to show heights relative to a geoid / mean sea level model. By default, EGM96 is used.
- Added support for styling GeoJSON files, either in catalog (add .style{} object) or embedded directly in the file following the [SimpleStyle spec](https://github.com/mapbox/simplestyle-spec).
- Fixed a bug that caused the 3D view to use significant CPU time even when idle.
- Added CartoDB's Positron and Dark Matter base maps to `createGlobalBaseMapOptions`.
- Added support for subdomains to `OpenStreetMapCatalogItem`.

### 1.0.34

- Fixed a bug that prevented catalog items inside groups on the Search tab from being enabled.
- Added `PopupMessageConfirmationViewModel`. It prevents the Popup from being closed unless the confirm button is pressed. Can also optionally have a deny button with a custom action.
- Added support for discovering GeoJSON datasets from CKAN.
- Added support for zipped GeoJSON files.
- Made `KmlCatalogItem` use the proxy when required.
- Made `FeatureInfoPanelViewModel` use the white panel background in more cases.
- Significantly improved the experience on devices with small screens, such as phones.
- Fixed a bug that caused only the portion of a CKAN group name before the first comma to be used.

### 1.0.33

- Added the `legendUrls` property to allow a catalog item to optionally have multiple legend images.
- Added a popup message when zooming in to the "No Data" scales of an `ArcGisMapServerCatalogItem`.
- Added `CatalogGroup.sortFunction` property to allow custom sorting of catalog items within a group.
- Added `ImageryLayerCatalogItem.treat403AsError` property.
- Added a title text when hovering over the label of an enabled catalog item. The title text informs the user that clicking will zoom to the item.
- Added `createBingBaseMapOptions` function.
- Added an option to `KnockoutMarkdownBinding` to optionally skip HTML sanitization and therefore to allow unsafe HTML.
- Upgraded to Cesium 1.11.
- `CatalogItem.zoomTo` can now zoom to much smaller bounding box rectangles.

### 1.0.32

- Fixed CKAN resource format matching for KML, CSV, and Esri REST.

### 1.0.31

- Added support for optionally generating shorter URLs when sharing by using the Google URL shortening service.

### 1.0.30

- `WebMapServiceCatalogItem` and `ArcGisMapServerCatalogItem` now augment directly-specified metadata with metadata queried from the server.
- "Data Details" and "Service Details" on the catalog item info panel are now collapsed by default. This improves the performance of the panel and hides some overly technical details.
- `ArcGisMapServerCatalogItem.layers` can now specify layer names in addition to layer IDs. Layer names are matched in a case-insensitive manner and only if a direct ID match is not found.
- `itemProperties` are now applied through the normal JSON loading mechanism, so properties that are represented differently in code and in JSON will now work as well.
- Added support for `csv-geo-*` (e.g. csv-geo-au) to `CkanCatalogGroup`.
- The format name used in CKAN can now be specified to `CkanCatalogGroup` using the `wmsResourceFormat`, `kmlResourceFormat`, `csvResourceFormat`, and `esriMapServerResourceFormat` properties. These properties are all regular expressions. When the format of a CKAN resource returned from `package_search` matches one of these regular expressions, it is treated as that type within TerriaJS.
- `CkanCatalogGroup` now fills the `dataUrl` property of created items by pointing to the dataset's page on CKAN.
- The catalog item information panel now displays `info` sections in a consistent order. The order can be overridden by setting `CatalogItemInfoViewModel.infoSectionOrder`.
- An empty `description` or `info` section is no longer shown on the catalog item information panel. This can be used to remove sections that would otherwise be populated from dataset metadata.

### 1.0.29

- Add support for loading init files via the proxy when necessary.
- Switched to using the updated URL for STK World Terrain, `//assets.agi.com/stk-terrain/v1/tilesets/world/tiles`.

### 1.0.28

- Fixed a bug that prevented links to non-image (e.g. ArcGIS Map Server) legends from appearing on the Now Viewing panel.

### 1.0.27

- Use terriajs-cesium 1.10.7, fixing a module load problem in really old browers like IE8.

### 1.0.25

- Fixed incorrect date formatting in the timeline and animation controls on Internet Explorer 9.
- Add support for CSV files with longitude and latitude columns but no numeric value column. Such datasets are visualized as points with a default color and do not have a legend.
- The Feature Information popup is now automatically closed when the user changes the `AbsIttCatalogItem` filter.

### 1.0.24

- Deprecated:
  - Renamed `AusGlobeViewer` to `TerriaViewer`. `AusGlobeViewer` will continue to work until 2.0 but using it will print a deprecation warning to the browser console.
  - `BrandBarViewModel.create` now takes a single `options` parameter. The container element, which used to be specified as the first parameter, should now be specified as the `container` property of the `options` parameter. The old function signature will continue to work until 2.0 but using it will print a deprecation warning to the browser console.
- `WebMapServiceCatalogItem` now determines its rectangle from the GetCapabilities metadata even when configured to use multiple WMS layers.
- Added the ability to specify the terrain URL or the `TerrainProvider` to use in the 3D view when constructing `TerriaViewer`.
- `AbsIttCatalogItem` styles can now be set using the `tableStyle` property, much like `CsvCatalogItem`.
- Improved `AbsIttCatalogItem`'s tolerance of errors from the server.
- `NavigationViewModel` can now be constructed with a list of `controls` to include, instead of the standard `ZoomInNavigationControl`, `ResetViewNavigationControl`, and `ZoomOutNavigationControl`.
- Fixed a bug that caused the brand bar to slide away with the explorer panel on Internet Explorer 9.

### 1.0.23

- Fixed a bug that prevented features from being pickable from ABS datasets on the 2D map.
- Fixed a bug that caused the Explorer Panel tabs to be missing or misaligned in Firefox.

### 1.0.22

- Changed to use JPEG instead of PNG format for the Natural Earth II basemap. This makes the tile download substantially smaller.

### 1.0.21

- Added an `itemProperties` property to `AbsIttCatalogGroup`.
- Added a `nowViewingMessage` property to `CatalogItem`. This message is shown by the `NowViewingAttentionGrabberViewModel` when the item is enabled. Each unique message is shown only once.

### 1.0.20

- Added the ability to specify SVG icons on Explorer Panel tabs.
- Added an icon to the Search tab.
- Added support for accessing Australian Bureau of Statistics data via the ABS-ITT API, using `AbsIttCatalogGroup` and `AbsIttCatalogItem`.
- The Now Viewing panel now contains controls for selecting which column to show in CSV datasets.

### 1.0.19

- Added `NowViewingAttentionGrabberViewModel`. It calls attention the Now Viewing tab the first time a catalog item is enabled.
- Added `isHidden` property to catalog items and groups. Hidden items and groups do not show up in the catalog or in search results.

### 1.0.18

- Added `featureInfoFields` property to `CsvCatalogItem.tableStyle`. It allows setting which fields to show in the Feature Info popup, and the name to use for each.
- Added `OpenStreetMapCatalogItem` for connecting to tile servers using the OpenStreetMap tiling scheme.
- Added `CkanCatalogGroup.allowEntireWmsServers` property. When set and the group discovers a WMS resource without a layer parameter, it adds a catalog item for the entire server instead of ignoring the resource.
- Added `WebMapTileServiceCatalogGroup` and `WebMapTileServiceCatalogItem` for accessing WMTS servers.
- Handle the case of an `ArcGisMapServerCatalogItem` with an advertised extent that is outside the valid range.
- We now pass ArcGIS MapServer metadata, when it's available, through to Cesium's `ArcGisMapServerImageryProvider` so that it doesn't need to re-request the metadata.
- Changed the style of the Menu Bar to have visually-separate menu items.
- Added support for SVG menu item icons to `MenuBarViewModel`.
- Improved popup message box sizing.

### 1.0.17

- Upgraded to TerriajS Cesium 1.10.2.
- Added `ImageryLayerCatalogItem.isRequiredForRendering`. This is set to false by default and to true for base maps. Slow datasets with `isRequiredForRendering=false` are less likely to prevent other datasets from appearing in the 3D view.
- The "Dataset Testing" functionality (on the hidden Tools menu accessible by adding `#tools=1` to the URL) now gives up tile requests and considers them failed after two seconds. It also outputs some JSON that can be used as the `blacklist` property to blacklist all of the datasets that timed out.
- Added a feature to count the total number of datasets from the hidden Tools menu.
- Fixed a bug that caused the 2D / 3D buttons the Maps menu to get out of sync with the actual state of the map after switching automatically to 2D due to a performance problem.

### 1.0.16

- Deprecated:
  - `ArcGisMapServerCatalogGroup` has been deprecated. Please use `ArcGisCatalogGroup` instead.
- Replaced Cesium animation controller with TerriaJS animation controller.
- Replaced Cesium Viewer widget with the CesiumWidget when running Cesium.
- Added the ability to turn a complete ArcGIS Server, or individual folders within it, into a catalog group using `ArcGisCatalogGroup`.

### 1.0.15

- Fix imagery attribution on the 2D map.

### 1.0.14

- Fixed share URL generation when the application is not running at the root directory of its web server.
- Fixed a bug that caused Internet Explorer 8 users to see a blank page instead of a message saying their browser is incompatible.

### 1.0.13

- Breaking changes:
  - Added a required `@brand-bar-height` property.
- `ExplorerPanelViewModel` can now be created with `isOpen` initially set to false.
- TerriaJS now raises an error and hides the dataset when asked to show an `ImageryLayerCatalogItem` in Leaflet and that catalog item does not use the Web Mercator (EPSG:3857) projection. Previously, the dataset would silently fail to display.
- Improved error handling in `CzmlCatalogItem`, `GeoJsonCatalogItem`, and `KmlCatalogItem`.
- Made the `clipToRectangle` property available on all `ImageryProvider`-based catalog items, not just `WebMapServiceCatalogItem`.
- Added `CatalogMember.isPromoted` property. Promoted catalog groups and items are displayed above non-promoted groups and items.
- Add support for ArcGIS MapServer "Raster Layers" in addition to "Feature Layers".

### 1.0.12

- Allow Esri ArcGIS MapServers to be added via the "Add Data" panel.
- Adds `baseMapName` and `viewerMode` fields to init files and share links. `baseMapName` is any base map name in the map settings panel and `viewerMode` can be set to `'2d'` or `'3d'`.
- Added `tableStyle.legendTicks` property to `CsvCatalogItem`. When specified, the generated legend will have the specified number of equally-spaced lines with labels in its legend.

### 1.0.11

- Fixed a bug that prevented HTML feature information from showing up with a white background in Internet Explorer 9 and 10.
- Fixed a bug that prevented WMS GetCapabilities properties, such as CRS, from being properly inherited from the root layer.
- Tweaked credit / attribution styling.

### 1.0.10

- Added support for a developer attribution on the map.
- Fixed a bug that could cause results from previous async catalog searches to appear in the search results.

### 1.0.9

- Show Cesium `ImageryProvider` tile credits / attribution in Leaflet when using `CesiumTileLayer`.

### 1.0.8

- `WebMapServiceCatalogGroup` now populates the catalog using the hierarchy of layers returned by the WMS server in GetCapabilities. To keep the previous behavior, set the `flatten` property to true.
- Potentially breaking changes:
  - The `getFeatureInfoAsGeoJson` and `getFeatureInfoAsXml` properties have been removed. Use `getFeatureInfoFormats` instead.
- Added support for text/html responses from WMS GetFeatureInfo.
- Make the `FeatureInfoPanelViewModel` use a white background when displaying a complete HTML document.
- `KnockoutMarkdownBinding` no longer tries to interpret complete HTML documents (i.e. those that contain an <html> tag) as Markdown.
- The feature info popup for points loaded from CSV files now shows numeric columns with a missing value as blank instead of as 1e-34.
- `ArcGisMapServerCatalogItem` now offers metadata, used to populate the Data Details and Service Details sections of the catalog item info panel.
- `ArcGisMapServerCatalogGroup` now populates a "Service Description" and a "Data Description" info section for each catalog item from the MapServer's metadata.
- The `metadataUrl` is now populated (and shown) from the regular MapServer URL.
- Added 'keepOnTop' flag support for imageryLayers in init file to allow a layer to serve as a mask.
- Added 'keepOnTop' support to region mapping to allow arbitrary masks based on supported regions.
- Checkboxes in the Data Catalogue and Search tabs now have a larger clickable area.

### 1.0.7

- `CatalogItemNameSearchProviderViewModel` now asynchronously loads groups so items in unloaded groups can be found, too.
- Do not automatically fly to the first location when pressing Enter in the Search input box.
- Changed `ArcGisMapServerCatalogItem` to interpret a `maxScale` of 0 from an ArcGIS MapServer as "not specified".
- Added an `itemProperties` property to `ArcGisMapServerCatalogGroup`, allowing properties of auto-discovered layers to be specified explicitly.
- Added `validDropElements`, `validDropClasses`, `invalidDropElements`, and `invalidDropClasses` properties to `DragDropViewModel` for finer control over where dropping is allowed.
- Arbitrary parameters can now be specified in `config.json` by adding them to the `parameters` property.

### 1.0.6

- Added support for region mapping based on region names instead of region numbers (example in `public/test/countries.csv`).
- Added support for time-dynamic region mapping (example in `public/test/droughts.csv`).
- Added the ability to specify CSV styling in the init file (example in `public/init/test.json`).
- Improved the appearance of the legends generated with region mapping.
- Added the ability to region-map countries (example in `public/test/countries.csv`).
- Elminated distracting "jumping" of the selection indicator when picking point features while zoomed in very close to the surface.
- Fixed a bug that caused features to be picked from all layers in an Esri MapServer, instead of just the visible ones.
- Added support for the WMS MinScaleDenominator property and the Esri MapServer maxScale property, preventing layers from disappearing when zoomed in to close to the surface.
- Polygons loaded from KML files are now placed on the terrain surface.
- The 3D viewer now shows Bing Maps imagery unmodified, matching the 2D viewer. Previously, it applied a gamma correction.
- All catalog items now have an `info` property that allows arbitrary sections to be shown for the item in the info popup.
- `CkanCatalogGroup` now has a `groupBy` property to control whether catalog items are grouped by CKAN group ("group"), CKAN organization ("organization"), or not grouped at all ("none").
- `CkanCatalogGroup` now has a `useResourceName` property to control whether the name of the catalog item is derived from the resource (true), or the dataset itself (false).
- The catalog item info page now renders a much more complete set of Markdown and HTML elements.<|MERGE_RESOLUTION|>--- conflicted
+++ resolved
@@ -116,13 +116,10 @@
 - Add support for Cloud Optimised Geotiff (cog) in Cesium mode. Currently supports EPSG 4326 and 3857. There is experimental support for other projections but performance might suffer and there could be other issues.
 - Fix `Workbench.collapseAll()` and `Workbench.expandAll()` for References.
 - Add to the "doZoomTo" function the case of an imagery layer with imageryProvider.rectangle
-<<<<<<< HEAD
 - Allow to modify `lookupCookie` for i18next
 - [The next improvement]
-=======
 - Add "leafletMaxZoom" to configParameters so that the maxZoom of the Leaflet viewer can be changed.
 - Restrict `sass` version to `< 1.80`- to avoid deprecations.
->>>>>>> b1303cbb
 
 #### 8.7.7 - 2024-10-01
 
