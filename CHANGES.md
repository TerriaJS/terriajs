# Change Log

#### next release (8.2.21)

- [The next improvement]

#### 8.2.20 - 2022-10-20

- Handle errors thrown in `ImageryProviderLeafletTileLayer.pickFeatures`. This fixes a bug where some WMTS layers break feature picking (in Leaflet/2D mode)

#### 8.2.19 - 2022-10-20

- Handle errors thrown in `Cesium._attachProviderCoordHooks`. This fixes a bug where some WMTS layers break feature picking.

#### 8.2.18 - 2022-10-19

- Fix `RelatedMaps` default broken URLs
- Add `mergeGroupsByName` trait to `GroupTraits` - this will merge all group members with the same name
- Fix bug with "propagate `knownContainerUniqueIds` across references and their target" - missing `runInAction`
- Add Carto v3 Maps API support for `table` and `query` endpoint (only GeoJSON - not MVT yet)
- Moved `activeStyle` default from `TableMixin` to `TableAutomaticStyleStratum`. The default `activeStyle` will now not pick a `hidden` `TableStyle`.
- Pin `flexsearch` version to `0.7.21` - as incorrect types are shipped in version `0.7.31`
- Only preload next timestep of timeseries rasters (WMS & ArcGIS MapServer) when animating the item on the map.
- Added error message if cesium stops rendering
- Add `enabled` to `TableStyleMapTraits` - which defaults to `true`
- Add `TableLabelStyleTraits` - this can be used to add `LabelGraphics` to point features (table or geojson)
- Add `TableTrailStyleTraits` - this can be used to add `PathGraphics` to time-series point features (table or geojson)
- Added missing `proxyCatalogItemUrl` to GeoJson, Shapefile, Gltf and AssImp catalog items.
- Added support for `OpenDataSoftCatalogGroup` with more than 100 datasets.
- Added `refreshIntervalTemplate` to `OpenDataSoftCatalogItemTraits` - this can be used to set `refreshInterval` using Mustache template rendered on ODS Dataset JSON object.
- Performance optimisation for time-series `TableMixin`
- Tweak `generateCatalogIndex` to use less memory. (+ add `diffCatalogIndex.js` script to show added/removed members between two catalog index files)
- Migrated `/#tools=1` to version 8.
- Removed dummy function `Terria.getUserProperty`.
- Removed unused version 7 React components.
- Fix Cesium `stoppedRenderingMessage`

#### 8.2.17 - 2022-09-23

- Fix region mapping feature `rowIds` incorrect type.

#### 8.2.16 - 2022-09-23

- Make srsName and outputFormat for WFS requests dynamic
- Added `excludeInactiveDatasets` to `CkanCatalogGroup` (`true` by default). This will filter out CKAN Datasets which have `state` or `data_state` (data.gov.au specific) **not** set to `"active"`.
- Fix `isTerriaFeatureData` bug - not checking `isJsonObject`
- Add `.logError()` to all usage of `updateModelFromJson` where the `Result` object is ignored
- Move `RelatedMaps` to terriajs. They are now generated from `configParameters` (see [`doc/customizing/client-side-config.md`](./doc/customizing/client-side-config.md#relatedmap))

#### 8.2.15 - 2022-09-16

- Fix bug with "propagate `knownContainerUniqueIds` across references and their target" - missing `runInAction`

#### 8.2.14 - 2022-09-15

- Moved map credits to map column so it don't get hidden by chart panel.
- TSified `FeatureInfo*.tsx`
  - `describeFromProperties` is now `generateCesiumInfoHTMLFromProperties`
  - `FeatureInfoSection` has been split up into `FeatureInfoSection.tsx`, `getFeatureProperties`, `mustacheExpressions` and `generateCesiumInfoHTMLFromProperties`
- Fix `{{terria.currentTime}}` in feature info template
- Add `{{terria.rawDataTable}}` in feature info template - to show raw data HTML table
- Added `TableFeatureInfoStratum` - which adds default feature info template to `TableMixin`
- Add `FeatureInfoContext` - used to inject properties into `FeatureInfoSections` context. These properties will be accessible from `featureInfoTemplate` mustache template.
  - `tableFeatureInfoContext` adds time series chart properties using `FeatureInfoContext` (`getChartDetails` has been removed)
- Move `maximumShownFeatureInfos` from `WebMapServiceCatalogItemTraits` to `MappableTraits`
- Remove `featureInfoUrlTemplate` from `OpenDataSoftCatalogItem` - as it is incompatible with time varying datasets
- Removed `formatNumberForLocale` - we now use `Number.toLocaleString`
- Rename `Feature` to `TerriaFeature` - improve typing and usage across code-base
  - Added `data: TerriaFeatureData` - which is used to pass Terria-specific properties around (eg `rowIds`)
- Added `loadingFeatureInfoUrl` to `FeatureInfoUrlTemplateMixin`
- Move `Cesium.ts` `ImageryLayer` feature picking to `cesium.pickImageryLayerFeatures()`
- Move `lib/Core/propertyGetTimeValues.js` into `lib/ReactViews/FeatureInfo/getFeatureProperties.ts`
- Add `showFeatureInfoDownloadWithTemplate` to `FeatureInfoTraits` - Toggle to show feature info download **if** a `template` has been provided. If no `template` is provided, then download will always show.
- Fix support for `initUrls` in `startData.initSources`
- Propagate `knownContainerUniqueIds` across references and their target.
- Show scrollbar for story content in Safari iOS.
- Use `document.baseURI` for building share links instead of `window.location`.

#### 8.2.13 - 2022-09-01

- Fix pedestrian drop behaviour so that the camera heading stays unchanged even after the drop
- Fixed a bug causing incorrect loading of EPSG:4326 layers in WMS v1.3.0 by sending wrong `bbox` in GetMap requests.
- Improve the CKAN model robustness by removing leading and trailing spaces in wms layer names.
- Load all `InitSources` sequentially instead of asyncronosly
- Fix `DOMPurify.sanitize` call in `PrintView`
- Fix warning for WFS item exceeding max displayable features
- Upgrade prettier to version 2.7.1

#### 8.2.12 - 2022-08-10

- Dropped "optional" from the prompt text in file upload modal for both local and web data.
- Changed the text for the first file upload option from "Auto-detect (recommended)" to simply "File type" for local files and "File or web service type" for web urls.
- Automatically suffix supported extension list to the entries in file type dropdown to improve clarity.
- Removed IFC from upload file type (until further testing).
- Move `CkanCatalogGroup` "ungrouped" group to end of members

#### 8.2.11 - 2022-08-08

- Add ability to customise the getting started video in the StoryBuilder panel
- Set cesium base URL by default so that cesium assets are resolved correctly
- Add `cesiumBaseUrl` to `TerriaOptions` for overriding the default cesium base url setting
- Fix broken Bing map logo in attributions
- Added ability to customise the getting started video in the StoryBuilder panel.
- Fixed a bug where menu items were rendered in the wrong style if the window was resized from small to large, or large to small.
- Strongly type `item` in WorkbenchItem and remove `show` toggle for non `Mappable` items.
- Add `configParameters.regionMappingDefinitionsUrls` - to support multiple URLs for region mapping definitions - if multiple provided then the first matching region will be used (in order of URLs)
  - `configParameters.regionMappingDefinitionsUrl` still exists but is deprecated - if defined it will override `regionMappingDefinitionsUrls`
- `TableMixin.matchRegionProvider` now returns `RegionProvider` instead of `string` region type. (which exists at `regionProvider.regionType`)
- Fix `shouldShorten` property in catalog and story `ShareUrl`
- Fix `shortenShareUrls` user property
- Add `videoCoverImageOpacity` option to `HelpContentItem` so that we can fade the background of help video panels.
- Fix a bug where all `HelpVideoPanel`s were being rendered resulting in autoplayed videos playing at random.
- Add `getFeatureInfoUrl` and `getFeatureInfoParameters` to `WebMapServiceCatalogItemTraits`
- Fix `SearchBoxAndResults` Trans values
- Fix `generateCatalogIndex` for nested references
- Fix `SearchBox` handling of `searchWithDebounce` when `debounceDuration` prop changes. It now fushes instead of cancels.

#### 8.2.10 - 2022-08-02

- **Breaking changes:**
  - **Minimum NodeJS version is now 14**
- Consolidate `HasLocalData` interface
- Add `GlTf` type definition (v2)
- Add `gltfModelUrl` to `GltfMixin` - this must be implemented by Models which use `GltfMixin`
- Moved `GltfCatalogItem` to `lib/Models/Catalog/Gltf/GltfCatalogItem.ts`
- Add experimental client-side 3D file conversion using [`assimpjs`](https://github.com/kovacsv/assimpjs) ([emscripten](https://emscripten.org) interface for the [assimp](https://github.com/assimp/assimp) library)
  - This supports `zip` files and `HasLocalData` - but is not in `getDataType` as the scene editor (closed source) is required to geo-reference
  - Supports over 40 formats - including Collada, obj, Blender, DXF - [full list](https://github.com/assimp/assimp/blob/master/doc/Fileformats.md)
- Add `description` to `getDataType` - this will be displayed between Step 1 and Step 2
- Add warning message to `GltfMixin` when showing in 2D mode (Leaflet)
- Upgrade `husky` to `^8.0.1`
- Prevent looping when navigating between scenes in StoryPanel using keyboard arrows
- Fix bug where StoryPanel keyboard navigation persists after closing StoryPanel
- Fix select when clicking on multiple features in 2D (#5660)
- Implemented support for `featureInfoUrlTemplate` on 2D vector features (#5660)
- Implemented FeatureInfoMixin in GeojsonMixin (#5660)
- `GpxCatalogItem` now use `GeojsonMixin` for loading data. (#5660)
- `GeoRssCatalogItem` now use `GeojsonMixin` for loading data. (#5660)
- Upgrade i18next to `v21`
- Limit workbench item title to 2 lines and show overflow: ellipsis after.
- Add `allowFeaturePicking` trait to Cesium3dTileMixin.
- Feature Info now hidden on Cesium3dTiles items if `allowFeaturePicking` set to false. Default is true.
- Add `initFragmentPaths` support for hostnames different to `configUrl`/`applicationUrl`
- Add DOMPurify to `parseCustomHtmlToReact` (it was already present in `parseCustomMarkdownToReact`)
- Update `html-to-react` to `1.4.7`
- Add `ViewState` React context provider to `StandardUserInterface` - instead of passing `viewState` or `terria` props through components, please use
  - `useViewState` hook
  - `withViewState` HOC
- Move `GlobalTerriaStyles` from `StandardUserInterface` to separate file
- Add `ExternalLinkWithWarning` component - this will replace all URLs in story body and add a warning message when URLs are clicked on.
- Fixed a bug where adding `CesiumTerrainCatalogItem` to workbench didn't apply it when `configParameters.cesiumTerrainAssetId` or `configParameters.cesiumTerrainUrl` was set.
- `CesiumTerrainCatalogItem` will now show a status `In use` or `Not in use` in the workbench.
- Rewrote `CesiumTerrainCatalogItem` to handle and report network errors.
- Set `JulianDate.toIso8601` second precision to nanosecond - this prevents weird date strings with scientific/exponent notation (eg `2008-05-07T22:54:45.7275957614183426e-11Z`)
- Add attribution for Natural Earth II and NASA Black Marble basemaps.

#### 8.2.9 - 2022-07-13

- Pin `html-to-react` to `1.4.5` due to ESM module in dependency (`parse5`) breaking webpack
- Add step to `"Deploy TerriaMap"` action to save `yarn.lock` after `sync-dependencies` (for debug purposes)
- TSIfy `SharePanel`
- Move `includeStoryInShare` out of `ViewState` into local state
- Implement ability to navigate between scenes in StoryPanel using keyboard arrows
- Rename `FeatureInfoMixin` to `FeatureInfoUrlTemplateMixin`
- Move `featureInfoTemplate` and `showStringIfPropertyValueIsNull` from `FeatureInfoTraits` to `MappableTraits` (all mappable catalog items)
- Remove `FeatureInfoUrlTemplateTraits` from all models that don't use `FeatureInfoUrlTemplateMixin`
- Fix "Regions: xxx" short report showing for non region mapped items
- Fix `showInChartPanel` default for mappable items

#### 8.2.8 - 2022-07-04

- Improve Split/compare error handling
- Fix `itemProperties` split bug
- Table styling is disabled if `MultiPoint` are in GeoJSON
- Add `GeoJsonTraits.useOutlineColorForLineFeatures` - If enabled, `TableOutlineStyleTraits` will be used to color Line Features, otherwise `TableColorStyleTraits` will be used.
- Fix feature highliting for `Line`, `MultiLine` and `MultiPoint`
- Await Internationalisation initialisation in `Terria.start`
- `UserDrawing.messageHeader` can now also be `() => string`

#### 8.2.7 - 2022-06-30

- Fix `WorkbenchItem` title height
- Add region map info and move "No Data" message to `InfoSections` in `TableAutomaticStylesStratum`
- Fix missing `TableColorStyleTraits.legend` values in `ColorStyleLegend`
- Fix `DateTimeSelectorSection.changeDateTime()` binding.
- `RegionProvider.find*Variable` functions now try to match with and without whitespace (spaces, hyphens and underscores)
- Clean up `regionMapping.json` descriptions
- Implement Leaflet credits as a react component, so it is easier to maintain them. Leaflet view now show terria extra credits.
- Implement Cesium credits as a react component, so it is easier to maintain them.
- Implement data attribution modal for map data attributions/credits. Used by both Leaflet and Cesium viewers.
- Fixed translation of Leaflet and Cesium credits.
- TSXify `ChartPanelDownloadButton`
- `ChartPanelDownloadButton` will now only export columns which are visible in chart
- Cleanup `Mixin` and `Traits` inheritance
- Wrap the following components in `observer` - `ChartItem`, `LineChart`, (chart) `Legends`, `ChartPanelDownloadButton`
- Improve TerriaReference error logging
- Fix handling GeoJSON if features have null geometry
- Fix bug where map tools names appear as translation strings
- Allow IFC files to be added to a map from local or web data (Requires non-open source plugin)
- Rename `useTranslationIfExists` to `applyTranslationIfExists` so it doesn't look like a React hook.
- Added a required parameter i18n to `applyTranslationIfExists` to avoid having stale translated strings when the language changes.
- Fix `StoryBuilder` remove all text color
- Fix `FeatureInfoPanel` `Loader` color

#### 8.2.6 - 2022-06-17

<<<<<<< HEAD
* Add `czmlTemplate` support for `[Multi]LineString` GeoJSON features.
* [The next improvement]
=======
- **Breaking changes:**
  - Changed translation resolution. Now the "translation" namespace loads only from `${terria.baseUrl}/languages/{{lng}}/translation.json` (TerriaJS assets) and "languageOverrides" loads from `languages/{{lng}}/languageOverrides.json` (a TerriaMap's assets)
- Removed EN & FR translation files from bundle. All translation files are now loaded on demand.
- Moved translation files from `lib/Language/*/translation.json` to `wwwroot/languages/*/translation.json`.
- Fixed default 3d-tiles styling to add a workaround for a Cesium bug which resulted in wrong translucency value for point clouds.
- Remove Pell dependency, now replaced with TinyMCE (WYSIWYG editor library).
- Added `beforeRestoreAppState` hook for call to `Terria.start()` which gets called before state is restored from share data.
- Made `order` optional for `ICompositeBarItem`.
- Fix `includes` path for `url-loader` rule so that it doesn't incorrectly match package names with `terriajs` as prefix.
- Add help button for bookmarking sharelinks to SharePanel (if that help item exists in config)

#### 8.2.5 - 2022-06-07

- Add Google Analytics event for drag and drop of files onto map.
- Allow users to choose whether Story is included in Share
- Fixed bug that broke Cesium when WebGL was not available. Reverts to Leaflet.
- Fixed bug where `new Terria()` constructror would try to access `document` and throw an error when running in NodeJS.
- Add WPS support for `Date` (additional to existing `DateTime`) and support for `ComplexData` `Date`/`DateTime` WPS Inputs.
- TSXified `StandardUserInterface` and some other components. If your TerriaMap imports `StandardUserInterface.jsx` remove the `.jsx` extension so webpack can find the new `.tsx` file.
- Fix use of `baseMapContrastColor` in region mapping/protomaps and remove `MAX_SELECTABLE_DIMENSION_OPTIONS`.
- `mapItems` can now return arbitrary Cesium primitives.
- Added progress of 3DTiles data source loading to Progress Bar.
- ProgressBar colour now depends on baseMapContrastColor - improves visibility on light map backgrounds.
- Update `terriajs-cesium` to `1.92.0`.
- Replace Pell WYSIWYG editor library with TinyMCE, allows richer editing of Stories in the Story Builder
- Added support for using Compare / Split Screen mode with Cesium 3D Tiles.
- Fix `BottomDock.handleClick` binding
- Use the theme base font to style story share panel.
- Fix problem with Story Prompt not showing
- Fix global body style (font and focus purple)
- Add `color:inherit` to `Button`

#### 8.2.4 - 2022-05-23

- Update protomaps to `1.19.0` - now using offical version.
- Fix Table/VectorStylingWorkflow for datasets with no columns/properties to visualise
- Improve default `activeStyle` in `TableMixin` - if no `scalar` style is found then find first style with enum, text and finally region.
- Add Mustache template support to `modelDimensions` for string properties in `option.value` (with the catalog member as context)
- Added a check for disableExport in ChartPanelDownloadButton.jsx. Prevents download button rendering.
- Fix `CatalogIndex` types
- Moved code for retrieving a model by id, share key or CatalogIndex to a new function `terria.getModelByIdShareKeyOrCatalogIndex`.
- Updated handling of `previewedItemId` to use new function `terria.getModelByIdShareKeyOrCatalogIndex`. This will now use CatalogIndex if the `previewedItemId` cannot be found in models or model share keys.
- Fixed a race condition inside ModalPopup that caused the explorer panel (data catalogue) to be stuck hidden until refresh.
- Fix bug that broke the `DiffTool` preventing it from opening.
- TSify `BottomDock` and `measureElement` components.
- Fixed a bug in `GltfMixin` which resulted in some traits missing from `GltfCatalogItem` and broke tools like the scene editor.
- Leaflet attribution can be set through `config.leafletAttributionPrefix`. Attribution HTML string to show on Leaflet maps. Will use Leaflet's default if undefined. To hide Leaflet attribution - set `leafletAttributionPrefix:""`
- Re-add missing `helpPanel.mapUserGuide` translation string
- Fix `sortMembersBy` for child `Groups` and `References`
- Add `raiseError` convenience method to `TerriaError`
- Improve `filterOutUndefined` types
- Add [Maki icons](https://labs.mapbox.com/maki-icons/) - these can be used in `TablePointStyleTraits`. For example `marker = "hospital"`
- Rename `ProtomapsImageryProvider.duplicate()` to `ProtomapsImageryProvider.clone()`.
- Add [`ts-essentials` library](https://github.com/ts-essentials/ts-essentials) - "a set of high-quality, useful TypeScript types that make writing type-safe code easier"
- `GeojsonMixin` improvements
  - `uveMvt` is now `useTableStylingAndProtomaps`
  - If `useTableStylingAndProtomaps` is true, then protomaps is used for Line and Polygon features, and `TableMixin` is used for Point features (see `createLongitudeLatitudeFeaturePerRow()`)
  - `GeoJsonTraits.style` is now only supported by Cesium primitives (if defined, then `useTableStylingAndProtomaps` will be false). Instead you can use `TableStyleTraits`
- `TableMixin` improvements
  - Add new `TableStyleMap` model, this is used to support `enum`, `bin` and `null` styles for the following:
    - `TablePointStyleTraits` - this supports markers (URLs or Maki icons) and rotation, width, height and pixelOffset.
    - Add `TableOutlineStyleTraits` - this supports color and width.
  - Legends are now handled by `TableAutomaticLegendStratum`
  - Legends will be merged across `TableStyleMaps` and `TableColorMap` - for example, marker icons will be shown in legend with correct colors. See `MergedStyleMapLegend`
  - Default `activeStyle` is now picked by finding the first column of type `scalar`, and then the first column of type `enum`, then `text` and then finally `region`.
- `ArcGisFeatureServiceCatalogItem` now uses Table styling and `protomaps`
- Adapted `BaseModel.addObject` to handle adding objects to `ArrayTraits` with `idProperty="index"` and `isRemoval`. The new object will be placed at the end of the array (across all strata).
- Add `allowCustomInput` property to `SelectableDimensionGroup` - if true then `react-select` will allow custom user input.
- `TableStylingWorkflow` improvements
  - Better handling of swapping between different color scheme types (eg enum or bin)
  - Add point, outline and point-size traits
>>>>>>> 8b7367a9

#### 8.2.3 - 2022-04-22

- **Breaking changes:**
  - `CkanItemReference` no longer copies `default` stratum to target - please use `itemProperties` instead.
- **Revert** Use CKAN Dataset `name` property for WMS `layers` as last resort.
- Add support for `WebMapServiceCatalogGroup` to `CkanItemReference` - this will be used instead of `WebMapServiceCatalogItem` if WMS `layers` can't be identified from CKAN resource metadata.
  - Add `allowEntireWmsServers` to `CkanCatalogGroupTraits` - defaults to `true`
- Ignore WMS `Layers` with duplicate `Name` properties
- Fix selectable dimensions passing reactive objects and arrays to updateModelFromJson (which could cause problems with array detection).

#### 8.2.2 - 2022-04-19

- Fixed a whitescreen with PrintView.

#### 8.2.1 - 2022-04-13

- Fixed selectable-dimension checkbox group rendering bug where the group is hidden when it has empty children.

#### 8.2.0 - 2022-04-12

- **Breaking changes:**
  - Multiple changes to `GtfsCatalogItem`:
    - Removed `apiKey` in favour of more general `headers`
    - Removed unused `bearingDirectionProperty` & `compassDirectionProperty`
    - `image` is no longer resolved relative to the TerriaJS asset folder. This will allow using relative URLs for assets that aren't inside the TerriaJS asset folder. Any relative `image` urls should now have "build/TerriaJS/" prepended (the value of `terria.baseUrl`).
- Added `colorModelsByProperty` to `GtfsCatalogItem` which will colour 1 model differently for different vehichles based on properties matched by regular expression. E.g. colour a vehicle model by which train line the vehicle is travelling on.
- Fixed a bug where cross-origin billboard images threw errors in Leaflet mode when trying to recolour the image.
- Changed rounding of the numbers of the countdown timer in the workbench UI for items that use polling. The timer wil now show 00:00 for at most 500ms (instead of a full second). This means that for timers that are a multiple of 1000ms the timer will now show 00:01 for the last second before polling, instead of 00:00.
- TSified `BuildShareLink`, `InitSourceData` and `ShareData`.
- Added `HasLocalData` interface - which has `hasLocalData` property to implement.
- Added `ModelJson` interface - which provides loose type hints for Model JSON.
- Added `settings` object to `InitSourceData` - provides `baseMaximumScreenSpaceError, useNativeResolution, alwaysShowTimeline, baseMapId, terrainSplitDirection, depthTestAgainstTerrainEnabled` - these properties are now saved in share links/stories.
- Moved `setAlwaysShowTimeline` logic from `SettingsPanel` to `TimelineStack.ts`.

#### 8.1.27 - 2022-04-08

- Use CKAN Dataset `name` property for WMS `layers` as last resort.
- Set CKAN Group will now set CKAN Item `name` in `definition` stratum.
- Ignore GeoJSON Features with no geometry.
- Fix feedback link styling.
- Improve `CatalogIndexReference` error messages.

#### 8.1.26 - 2022-04-05

- **Breaking changes**
  - All dynamic groups (eg `WebMapServiceCatalogGroup`) will create members and set `definition` strata (instead of `underride`)
- New `GltfMixin`, which `GltfCatalogItem` now uses.
- Hook up `beforeViewerChanged` and `afterViewerChanged` events so they are
  triggered on viewer change. They are raised only on change between 2D and 3D
  viewer mode.
- Removed references to conversion service which is no longer used in version >=8.0.0.
- Added experimental routing system - there may be breaking changes to this system in subsequent patch releases for a short time. The routes currently include:
  - `/story/:share-id` ➡ loads share JSON from a URL `${configParameters.storyRouteUrlPrefix}:share-id` (`configParameters.storyRouteUrlPrefix` must have a trailing slash)
  - `/catalog/:id` ➡ opens the data catalogue to the specified member
- Fixed a polyline position update bug in `LeafletVisualizer`. Polylines with time varying position will now correctly animate in leaflet mode.
- Change button cursor to pointer
- Add `GeoJsonTraits.filterByProperties` - this can be used to filter GeoJSON features by properties
- Add GeoJSON `czmlTemplate` support for `Polygon/MultiPolygon`
- Add custom `heightOffset` property to `czmlTemplate`
- Fixed a bug where Cesium3DTilePointFeature info is not shown when being clicked.
- Added optional `onDrawingComplete` callback to `UserDrawing` to receive drawn points or rectangle when the drawing is complete.
- Fixed a bug in `BoxDrawing` where the box can be below ground after initialization even when setting `keepBoxAboveGround` to true.
- Add `itemProperties`, `itemPropertiesByType` and `itemPropertiesByIds` to `GroupTraits` and `ReferenceTraits`.
  - Properties set `override` strata
  - Item properties will be set in the following order (highest to lowest priority) `itemPropertiesByIds`, `itemPropertiesByType`, `itemProperties`.
  - If a parent group has `itemProperties`, `itemPropertiesByType` or `itemPropertiesByIds` - then child groups will have these values copied to `underride` when the parent group is loaded
  - Similarly with references.
- Fix `viewCatalogMember` bug - where `_previewItem` was being set too late.
- Improve error message in `DataPreview` for references.
- Fix alignment of elements in story panel and move some styling from scss to styled components
- Click on the stories button opens a story builder (button on the left from story number)
- Added ASGS 2021 regions to region mapping:
  - SA1-4 (e.g. sa3_code_2021)
  - GCCSA
  - STE & AUS (aliased to existing 2011/2016 data due to no change in geometry, names & codes)
- Added LGA regions from 2019 & 2021 to region mapping - only usable by lga code
- Increase `ForkTsCheckerWebpackPlugin` memoryLimit to 4GB
- Add `renderInline` option to markdownToHtml/React + TSify files
- Organise `lib/Map` into folder structure
- When `modelDimensions` are changed, `loadMapItems()` is automatically called
- Add `featureCounts` to `GeoJsonMixin` - this tracks number of GeoJSON Features by type
- Add `polygon-stroke`, `polyline-stroke` and `marker-stroke` to GeoJSON `StyleTraits` - these are only applied to geojson-vt features (not Cesium Primitives)
- TableMixin manual region mapping dimensions are now in a `SelectableDimensionGroup`
- Fix misc font/color styles
- Create reusable `StyledTextArea` component
- `Collapsible` improvements:
  - Add `"checkbox"` `btnStyle`
  - `onToggle` can now stop event propagation
  - `title` now supports custom markdown
- Add `rightIcon` and `textLight` props to `Button`
- New `addTerriaScrollbarStyles` scss mixin
- `TableAutomaticStylesStratum` now creates `styles` for every column - but will hide columns depending on `TableColumnType`
- `TableAutomaticStylesStratum.numberFormatOptions` is now `TableStyle.numberFormatOptions`
- Implement `TableColorStyleTraits.legendTicks` - this will determine number of ticks for `ContinuousColorMap` legends
- `DiscreteColorMap` will now use `minimumValue`/`maximumValue` to calculate bins
- `SelectableDimensions` improvements
  - Add `color`, `text`, `numeric` and `button` types
  - Add `onToggle` function to `SelectableDimensionGroup`
  - `Group` and `CheckboxGroup` now share the same UI and use `Collapsible`
  - `enum` (previously `select`) now uses `react-select` component
  - `color` uses `react-color` component
  - `DimensionSelectorSection` / `DimensionSelector*` are now named the same as the model - eg `SelectableDimension`
- Create `Portal`, `PortalContainer`,`SidePanelContainer` and `WorkflowPanelContainer`. There are used by `WorkflowPanel`.
- Create `WorkflowPanel` - a basic building block for creating Workflows that sit on top of the workbench
  - It has three reusable components, `Panel`, `PanelButton`, `PanelMenu`
- Create `selectableDimensionWorkflow` - This uses `WorkflowPanel` to show `SelectableDimensions` in a separate side panel.
  - `TableStylingWorkflow` - set styling options for TableMixin models
  - `VectorStylingWorkflow` - this extends `TableStylingWorkflow` - used to set styling options for GeoJsonMixin models (for Protomaps/geojson-vt only)
- Create `viewingControls` concept. This can be used to add menu items to workbench items menu (eg "Remove", "Export", ...)
  - TSXify `ViewingControls`
- Add temporary `legendButton` property - this is used to show a "Custom" button above the Legend if custom styling has been applied
  - This uses new `TableStyle.isCustom` property
- Move workbench item controls from `WorkbenchItem.jsx` `WorkbenchItemControls.tsx`
- Add `UrlTempalteImageryCatalogItem`, rename `RasterLayerTraits` to `ImageryProviderTraits` and add some properties.
- Added `ViewingControlsMenu` for making catalog wide extensions to viewing controls options.
- Added `MapToolbar`, a simpler API for adding buttons to the map navigation menu for the most common uses cases.
- Added `BoxDrawing` creation methods `fromTransform` and `fromTranslationRotationScale`.
- Fixed a bug where `zoom` hangs for catalog items with trait named `position`.
- Moved workflows to `Models/Workflows` and added helper method `runWorkflow` to invoke a workflow.
- Change NaturalEarth II basemap to use `url-template-imagery`
- Remove Gnaf API related files as the service was terminated.

#### 8.1.25 - 2022-03-16

- Fix broken download link for feature info panel charts when no download urls are specified.
- Fixed parameter names of WPS catalog functions.
- Improve WMS 1.1.1 support
  - Added `useWmsVersion130` trait - Use WMS version 1.3.0. True by default (unless `url` has `"version=1.1.1"` or `"version=1.1.0"`), if false, then WMS version 1.1.1 will be used.
  - Added `getFeatureInfoFormat` trait - Format parameter to pass to GetFeatureInfo requests. Defaults to "application/json", "application/vnd.ogc.gml", "text/html" or "text/plain" - depending on GetCapabilities response
- Add `legendBackgroundColor` to `LegendOwnerTraits` and `backgroundColor` to `LegendTraits`
- Add `sld_version=1.1.0` to `GetLegendGraphics` requests
- Filter `"styles","version","format","srs","crs"` conflicting query parameters from WMS `url`
- WMS `styles`, `tileWidth`, `tileHeight` and `crs`/`srs` will use value in `url` if it is defined (similar to existing behavior with `layers`)
- WMS will now show warning if invalid `layers` (eg if the specified `layers` don't exist in `GetCapabilities`)
- ArcGisFeatureServerCatalogItem can now load more than the maximum feature limit set by the server by making multiple requests, and uses GeojsonMixin
- Avoid creating duplication in categories in ArcGisPortalCatalogGroup.
- Fix `CatalogMemberMixin.hasDescription` null bug
- `TableStyle` now calculates `rectangle` for point based styles
- Fixed error installing dependencies by changing dependency "pell" to use github protocol rather than unencrypted Git protocol, which is no longer supported by GitHub as of 2022-03-15.

#### 8.1.24 - 2022-03-08

- Ignores duplicate model ids in members array in `updateModelFromJson`
- Add support for `crs` property in GeoJSON `Feature`
- Add feature highlighting for Protomaps vector tiles
- Add back props `localDataTypes` and `remoteDataTypes` to the component `MyData` for customizing list of types shown in file upload modal.

#### 8.1.23 - 2022-02-28

- **Breaking changes**:
  - `IDEAL ZOOM` can be customised by providing `lookAt` or `camera` for `idealZoom` in `MappableTraits`. The `lookAt` takes precedence of `camera` if both exist. The values for `camera` can be easily obtained from property `initialCamera` by calling shared link api .

* Fixed crash caused by ArcGisMapServerCatalogItem layer missing legend.
* Refactored StoryPanel and made it be collapsible
* Added animation.ts as a utility function to handle animation end changes (instead of using timeout)
* Fixed a bug where `buildShareLink` serialised the feature highlight model & geometry. Picked features are still serialised and geometry is reloaded on accessing the share link.

#### 8.1.22 - 2022-02-18

- Added play story button in mobile view when there is an active story
- `IDEAL ZOOM` can be customised by providing `idealZoom` property in `MappableTraits`.
- Fix `AddData` options

#### 8.1.21 - 2022-02-08

- Fixed bug where WMS layer would crash terria if it had no styles, introduced in 8.1.14

#### 8.1.20 - 2022-02-04

- Fixed whitescreen on Print View in release/production builds

#### 8.1.19 - 2022-01-25

- Add WMS support for `TIME=current`
- Only show `TableMixin.legends` if we have rows in dataColumnMajor and mapItems to show
- Add `WebMapServiceCatalogGroup.perLayerLinkedWcs`, this can be used to enable `ExportWebCoverageService` for **all** WMS layers. `item.linkedWcsCoverage` will be set to the WMS layer `Name` if it is defined, layer `Title` otherwise.
- MagdaReference can use addOrOverrideAspects trait to add or override "terria" aspect of target.
- Added new print preview page that opens up in a new window
- TSXified PrintView

#### 8.1.18 - 2022-01-21

- Add missing default Legend to `TableAutomaticStylesStratum.defaultStyle`
- Fix a bug in CompositeCatalogItem that causes share URLs to become extremely long.
- Fix `OpacitySection` number precision.
- Add `sortMembersBy` to `GroupTraits`. This can be set to sort group member models - For example `sortMembersBy = "name"` will alphabetically sort members by name.
- Remove `theme.fontImports` from `GlobalTerriaStyles` - it is now handled in `TerriaMap/index.js`
- Add check to `featureDataToGeoJson.getEsriFeature` to make sure geometry exists

#### 8.1.17 - 2022-01-12

- **Breaking changes**:
  - Minimum node version is now 12 after upgrading node-sass dependency

* Automatically cast property value to number in style expressions generated for 3d tiles filter.
* Re-enable procedure and observable selectors for SOS items.
* Fix broken "Ideal zoom" for TableMixin items.
* The opacity of 3d tiles can now be changed with the opacity slider in the workbench
* RasterLayerTraits and Cesium3dTilesTraits now share the newly created OpacityTraits
* `disableOpacityControl` is now a trait and can be set in the catalog.
* TSXified OpacitySection
* Upgrade compiler target from es2018 to es2019
* Fix default table style legends
* Remove SOS defaults legend workaround
* Update NodeJS version to 14 in `npm-publish` GitHub action

#### 8.1.16 - 2021-12-23

- Added region mapping support for Commonwealth Electoral Divisions as at 2 August 2021 (AEC) as com_elb_name_2021.

#### 8.1.15 - 2021-12-22

- Fix sharelink bug, and make `isJson*` type checks more rigorous
- Remove `uniqueId` from `CatalogMemberMixin.nameInCatalog` and add it as fallback to `CatalogMemberMixin.name`
- Add `shareKeys` and `nameInCatalog` to `CatalogIndexReference`.
- Remove `description` field from `CatalogIndex`
  - The `CatalogIndex` can now be used to resolve models in sharelinks
- Add support for zipped `CatalogIndex` json files.
- Fix `SplitReferences` which use `shareKeys`
- Make `isJson*` type assertion functions more rigorous
  - Add `deep` parameter, so you can use old "shallow" type check for performance reasons if needed
- Add Shapefile to `CkanDefaultFormatsStratum`
- Fix `ArcGisMapServerCatalogItem` metadata bug
- Remove legend traits from CatalogMemberMixin, replacing them with LegendOwnerTraits, and add tests to enforce correct use of legends.
- Add better support for retreiving GeoJsonCatalogItem data through APIs, including supporting geojson nested within json objects
- Fixed `ContinuousColorMap` min/max value bug.
- `TableStyle.outlierColor` is now only used if `zFilter` is active, or `colorTraits.outlierColor` is defined
- Add `forceConvertResultsToV8` to `WebProcessingServiceCatalogFunction`. If your WPS processes are returning v7 json, you will either need to set this to `true`, or set `version: 0.0.1` in JSON output (which will then be automatically converted to v8)
- Cleanup `CatalogFunction` error handling
- Fix `SelectAPolygonParameterEditor` feature picking (tsified)
- Add `WebMapServiceCatalogItem.rectangle` support for multiple WMS layers
- Fix picked feature highlighting for ArcGis REST API features (and TSify `featureDataToGeoJson`)
- Re-enable GeoJSON simple styling - now if more than 50% of features have [simple-style-spec properties](https://github.com/mapbox/simplestyle-spec) - automatic styling will be disabled (this behaviour can be disabled by setting `forceCesiumPrimitives = false`)
- Don't show `TableMixin` `legends` or `mapItems` if no data
- Fix `GeoJsonCatalogItem.legends`
- Add `isOpen` to `TerriaReferenceTraits`

#### 8.1.14 - 2021-12-13

- **Breaking changes**:
  - `Result.throwIfUndefined()` will now only throw if `result.value` is undefined - regardless of `result.error`

* Reimplement option to zoom on item when adding it to workbench, `zoomOnAddToWorkbench` is added to `MappableTraits`.
* Update terria-js cesium to `1.81.3`
* Re-allowed models to be added to `workbench` if the are not `Mappable` or `Chartable`
* Moved `WebMapServiceCatalogItem.GetCapbilitiesStratum` to `lib\Models\Catalog\Ows\WebMapServiceCapabilitiesStratum.ts`
* Moved `WebMapServiceCatalogItem.DiffStratum` to `DiffableMixin`
* `callWebCoverageService` now uses version WCS `2.0.0`
  - All WCS export functionality is now in `ExportWebCoverageServiceMixin`
  - Added `WebCoverageServiceParameterTraits` to `WebMapServiceCatalogItemTraits.linkedWcsParameters`. It includes `outputFormat` and `outputCrs`
  - Will attempt to use native CRS and format (from `DescribeCoverage`)
  - No longer sets `width` or `height` - so export will now return native resolution
* Anonymize user IP when using google analytics.
* Fix crash when TableMixin-based catalog item had invalid date values
* Fix `WebMapServiceCatalogItem.styles` if `supportsGetLegendGraphics = false`. This means that if a WMS server doesn't support `GetLegendGraphics` requests, the first style will be set as the default style.

#### 8.1.13 - 2021-12-03

- Paramerterised the support email on the help panel to use the support email in config
- Refactored `TableColumn get type()` to move logic into `guessColumnTypeFromValues()`
- `TableMixin.activeStyle` will set `TableColumnType = hidden` for `scalar` columns with name `"id"`, `"_id_"` or `"fid"`
- Fix bug `TableColumn.type = scalar` even if there were no values.
- Table columns named `"easting"` and `"northing"` are now hidden by default from styles
- `TableColumn.type = enum` requires at least 2 unique values (including null) to be selected by default
- Tweak automatic `TableColumn.type = Enum` for wider range of values
- Exporting `TableMixin` will now add proper file extensions
- Added `TimeVaryingTraits.timeLabel` trait to change label on `DateTimeSelectorSection` (defaults to "Time:")
  - This is set to `timeColumn.title`
- `TableColumn` will try to generate prettier `title` by un-camel casing, removing underscores and capitalising words
- `TableStyle` `startDates`, `finishDates` and `timeIntervals` will only set values for valid `rowGroups` (invalid rows will be set to `null`). For example, this means that rows with invalid regions will be ignored.
- Add "Disable style" option to `TableMixin.styleDimensions` - it can be enabled with `TableTraits.showDisableStyleOption`
- Added `timeDisableDimension` to `TableMixin` - this will render a checkbox to disable time dimension if `rowGroups` only have a single time interval per group (i.e. features aren't "moving" across time) - it can be enabled with `TableTraits.showDisableTimeOption` - `TableAutomaticStylesStratum` will automatically enable this if at least 50% of rowGroups only have one unique time interval (i.e. they don't change over time)\
- Remove border from region mapping if no data
- Add `baseMapContrastColor` and `constrastColor` to `BaseMapModel`
- Fixed `TableMixin.defaultTableStyle.legends` - `defaultTableStyle` is now not observable - it is created once in the `contructor`
- Removed `Terria.configParameters.enableGeojsonMvt` - geojson-vt/Protomaps is now used by default
- `GpxCatalogItem` now uses `GeojsonMixin`
- Add an external link icon to external hyperlink when using method `parseCustomHtmlToReact`. This feature can be switched off by passing `{ disableExternalLinkIcon: true }` in `context` argument.
- Tsify `sendFeedback.ts` and improve error messages/notifications
- Removed unused overrideState from many DataCatalog React components.
- Fixed a bug where adding a timeseries dataset from the preview map's Add to map button didn't add the dataset to the `timelineStack`.
- Fixed incorrect colour for catalog item names in the explorer panel when using dynamic theming.
- Moved `CatalogIndex` loading from constructor (called in `Terria.start`) to `CatalogSearchProvider.doSearch` - this means the index will only be loaded when the user does their first search
- Add basic auth support to `generateCatalogIndex`, fix some bugs and improve performance
- Update terria-js cesium to `1.81.2`
- Add `uniqueId` as fallback to `nameInCatalog`
- Remove duplicated items from `OpenDataSoftGroup` and `SocrataGroup`

#### 8.1.12 - 2021-11-18

- Bigger zoom control icons.
- Modified "ideal zoom" to zoom closer to tilesets and datasources.
- Added `configParameters.feedbackPostamble`. Text showing at the bottom of feedback form, supports the internationalization using the translation key
- `GeoJsonMixin.style["stroke-opacity"]` will now also set `polygonStroke.alpha` and `polylineStroke.alpha`
- Reduce `GeoJsonMixin` default stroke width from `2` to `1`
- Add `TableMixin` styling to `GeoJsonMixin` - it will treat geojson feature properties as "rows" in a table - which can be styled in the same way as `TableMixin` (eg CSV). This is only enabled for geojson-vt/Protomaps (which requires `Terria.configParameters.enableGeojsonMvt = true`). For more info see `GeojsonMixin.forceLoadMapItems()`
  - This can be disabled using `GeojsonTraits.disableTableStyle`
- Opacity and splitting is enabled for Geojson (if using geojson-vt/protomaps)
- Replaced `@types/geojson` Geojson types with `@turf/helpers`
- In `GeojsonMixin` replaced with `customDataLoader`, `loadFromFile` and `loadFromUrl` with `forceLoadGeojsonData`
- `GeojsonMixin` will now convert all geojson objects to FeatureCollection
- Exporting `GeojsonMixin` will now add proper file extensions
- `WebFeatureServiceCatalogItem` now uses `GeoJsonMixin`
- Fix `ProtomapsImageryProvider` geojson feature picking over antimeridian
- Add Socrata group to "Add web data
- Added "marker-stroke-width", "polyline-stroke-width", "polygon-stroke-width" to `GeojsonStyleTraits` (Note these are not apart of [simplestyle-spec](https://github.com/mapbox/simplestyle-spec/tree/master/1.1.0) and can only be used with `geojson-vt`)
- Add a method refreshCatalogMembersFromMagda to Terria class.
- Renable `useNativeResolution` on mobile
- Store `useNativeResolution`, `baseMaximumScreenSpaceError` as local properties
- Moved CKAN default `supportedFormats` to `CkanDefaultFormatsStratum`
- Add properties to `CkanResourceFormatTraits`
  - `maxFileSize` to filter out resources with large files (default values: GeoJSON = 150MB, KML = 30MB, CZML = 50MB)
  - `removeDuplicates` (which defaults to true) so we don't get duplicate formats for a dataset (it will check `resource.name`)
    - If there are multiple matches, then the newest (from resource.created property) will be used
  - `onlyUseIfSoleResource` to give a given resource format unless that is all that exists for a dataset
- Add CKAN `useSingleResource`, if `true`, then the highest match from `supportedResourceFormats` will be used for each dataset
- ArcGis Map/Feature Service will now set CRS from `latestWkid` if it exists (over `wkid`)
- Fix CKAN ArcGisFeatureService resources
- ArcGisFeatureServer will now set `outSR=4326` so we don't need to reproject client-side

#### 8.1.11 - 2021-11-15

- Fix `SettingsPanel` type issue

#### 8.1.10 - 2021-11-15

- Fix `CswCatalogGroup` XML types
- Added `MAINCODE` aliases for all ABS Statistical Area regions that were missing them.
- Fixed `superGet` replacement in webpack builds with babel versions `7.16.0` and above.

#### 8.1.9 - 2021-11-01

- TSify workbench splitter control and fix broken styling.
- Fix app crash when opening AR tool.

#### 8.1.8 - 2021-10-29

- Tsified `SettingPanel`
- Moved `setViewerMode` function from `Terria` class to `ViewerMode`
- Refactored checkbox to use children elements for label instead of label
  property, `isDisabled`, `isChecked` and `font-size: inherit` style is passed
  to each child element (so propper styling is maintained)
- Fix an internal bug where Cesium.prototype.observeModelLayer() fails to remove 3D tilesets in certain cases.
- Rename `TerriaError._shouldRaiseToUser` to `overrideRaiseToUser`
  - Note: `userProperties.ignoreError = "1"` will take precedence over `overrideRaiseToUser = true`
- Fix `overrideRaiseToUser` bug causing `overrideRaiseToUser` to be set to `true` in `TerriaError.combine`
- Add `rollbar.warning` for `TerriaErrorSeverity.Warning`
- Disable `zFilter` by default
- Remove use of word "outlier" in zFilter dimension and legend item (we now use "Extreme values")
- Add `cursor:pointer` to `Checkbox`
- Fix `MapNavigation` getter/setter `visible` bug.
  - Replace `CompositeBarItemController` `visible` setter with `setVisible` function
- Use `yarn` in CI scripts (and upgrade node to v14)
- Fix app crash when previewing a nested reference in the catalog (eg when viewing an indexed search result where the result is a reference).
- Ported feaure from v7 to set WMS layers property from the value of `LAYERS`, `layers` or `typeName` from query string of CKAN resource URL.

#### 8.1.4 - 2021-10-15

- Make flex-search usage (for `CatalogIndex`) web-worker based
- Add `completeKnownContainerUniqueIds` to `Model` class - This will recursively travese tree of knownContainerUniqueIds models to return full list of dependencies
- Add all models from `completeKnownContainerUniqueIds` to shareData.models (even if they are empty)

#### 8.1.3 - 2021-10-14

- Reimplement map viewer url param
- Added `terriaError.importance` property. This can be set to adjust which error messages are presented to the user.
  - `terriaErrorNotification` and `WarningBox` will use the error message with highest importance to show to the user ("Developer details" remains unchanged)
- Add `terriaError.shouldRaiseToUser` override, this can be used to raise errors with `Warning` severity.
- `terriaError.raisedToError` will now check if **any** `TerriaError` has been raised to the user in the tree.
- `workbench.add()` will now keep items which only return `Warning` severity `TerriaErrors` after loading.
- Improve SDMX error messages for no results
- Fix SDMX FeatureInfoSection time-series chart to only show if data exists.
- Improve GeoJSON CRS projection error messages
- Add `Notification` `onDismiss` and `ignore` properties.
- Fix `AsyncLoader` result bug
- Remove `Terria.error` event handler
- Refactor `workbench.add` to return `Result`
- Consolidated network request / CORS error message - it is now in `t("core.terriaError.networkRequestMessage")`.
  - It can be injected into other translation strings like so: `"groupNotAvailableMessage": "$t(core.terriaError.networkRequestMessage)"`
  - Or, you can use `networkRequestError(error)` to wrap up existing `TerriaError` objects
- Fix incorrect default `configParameters.feedbackPreamble`
- Fix incorrect default `configParameters.proj4def` - it is now `"proj4def/"`
- Fix Branding component. It wasn't wrapped in `observer` so it kept getting re-rendered
- Add `FeedbackLink` and `<feedbacklink>` custom component - this can be used to add a button to open feedback dialog (or show `supportEmail` in feedback is disabled)
- Fix `ContinuousColorMap` `Legend` issue due to funky JS precision
- Fix mobx computed cycle in `CkanDatasetStratum` which was making error messages for failed loading of CKAN items worse.

#### 8.1.2 - 2021-10-01

- Removed duplicate Help icon and tooltip from the map navigation menu at the bottom as it is now shown in the top menu.
- Fixed a bug where the app shows a scrollbar in some instances.
- Wrap clean initSources with action.
- Modified `TerriaReference` to retain its name when expanded. Previously, when the reference is expanded, it will assume the name of the group or item of the target.
- Proxy `catalogIndex.url`

#### 8.1.1 - 2021-09-30

- **Breaking changes:**
  - `blacklist` has been renamed to `excludeMembers` for `ArcGisPortalCatalogGroup` and `CkanCatalogGroup`.

* Tsifyied and refactored `RegionProvider` and `RegionProviderList`, and re-enabled `loadRegionIDs`
* `TableColorMap` `minimumValue` and `maximumValue` will now take into account valid regions.
* `tableMixin.loadRegionProviderList()` is now called in `tableMixin.forceLoadMapItems()` instead of `mappableMixin.loadMapItems()`
* Add TableColumn and TableStyle `ready` computed property. Columns will only be rendered if `ready` is `true`. At the moment it is only used to wait until `loadRegionIDs` has finished.
* Moved region mapping `ImageryProvider` code to `lib/Table/createRegionMappedImageryProvider.ts`
* Fix `ChartPanel` import `Result` bug.
* Improve handling of featureInfoTemplate for composite catalog items.
* Mobile help menu will now show a link to map user guide if it is configured in `Terria.configParameters.helpItems`.
* Fixed the layout of items in mobile navigation
* Add Mapbox Vector Tile support. This is using [protomaps.js](https://github.com/protomaps/protomaps.js) in the new `ProtomapsImageryProvider`. This includes subset of MVT style specification JSON support.
* `MapboxVectorCanvasTileLayer` is now called `ImageryProviderLeafletGridLayer`
* `CesiumTileLayer` is now called `ImageryProviderLeafletTileLayer`.
* Added `geojson-vt` support to `GeoJsonMixin`, which will tile geojson into vector tiles on the fly, and use the new `ProtomapsImageryProvider`.
* Added `configParameter.enableGeojsonMvt` temporary feature flag for experimental Geojson-Mapbox vector tiles. Default is `false`.
* Added `forceCesiumPrimitives` to `GeoJsonTraits`. This can be used to render cesium primitives instead of Mapbox vector-tiles (if `configParameter.enableGeojsonMvt` is `true`)
* Add `scale` observable to `TerriaViewer`. This will give distance between two pixels at the bottom center of the screen in meters.
* Fixed `withControlledVisibility` method to inherit `propTypes` of its wrapped component.
* Added `MinMaxLevelMixin` and `MinMaxLevelTraits` to handle defining min and max scale denominator for layers.
* Extracted function `scaleToDenominator` to core - for conversion of scale to zoom level.
* Share/start data conversion will now only occur if `version` property is `0.x.x`. Previously, it was `version` property is **not** `8.x.x`
* Filter table column values by Z Score. This is controlled by the following `TableColorStyleTraits`:
  - `zScoreFilter` - Treat values outside of specifed z-score as outliers, and therefore do not include in color scale. This value is magnitude of z-score - it will apply to positive and negative z-scores. For example a value of `2` will treat all values that are 2 or more standard deviations from the mean as outliers. This must be defined to be enabled - currently it is only enabled for SDMX (with `zScoreFilter=4`).
  - `zScoreFilterEnabled - True, if z-score filter is enabled
  - `rangeFilter` - This is applied after the `zScoreFilter`. It is used to effectively 'disable' the zScoreFilter if it doesn't cut at least the specified percange of the range of values (for both minimum and maximum value). For exmaple if `rangeFilter = 0.2`, then the zScoreFilter will only be effective if it cuts at least 20% of the range of values from the minimum and maximum value
* Add `outlierColor` to `ContinuousColorMap`
* Add `placement` to `SelectableDimension`. This can be used to put `SelectableDimension` below legend using `placement = "belowLegend`
* Add `SelectableDimensionCheckbox` (and rename `SelectableDimension` to `SelectableDimensionSelect`)
* Add `outlierFilterDimension` checkbox `SelectableDimension` to workbench to enable/disable dimension
* Extend `tableStyle.rowGroups` to regions
* Fix `spreadFinishTime` bug
* Fix diverging `ContinuousColorMap` - it will now center color scale around 0.
* Refactor `SocrataMapViewCatalogItem` to use `GeoJsonMixin`
* `SocrataCatalogGroup` will not not return groups for Facets if there is only one - so it skips an unnecessary group level.
* Update protomaps.js to `1.5.0`
* SDMX will now disable the region column if less than 2 valid regions have been found
* Set `spreadStartTime` and `spreadFinishTime` to `true` for SDMX
* Add SDMX `metadataURLs` from dataflow annotations
* Improve SDMX chart titles
* `TableMixin` will now remove data if an error occurs while calling `forceLoadTableData`
* Make `regionColumn` `isNullable` - this means region column can be disabled by setting to `null`.
* Fix scalar column color map with a single value
* TableMixin will now clear data if an error occurs while calling `forceLoadTableData`
* `TableMixin` will now not return `mapItems` or `chartItems` if `isLoading`
* SDMX will now use `initialTimeSource = stop`
* Fix `duplicateModels` duplicating observables across multiple models
* Support group models in workbench -- All members will be automatically added to the map.
* Added location search button to welcome modal in mobile view.
* Add `DataUrlTraits` to `CatalogMemberTraits.dataUrls`. It contains an array of data URLS (with optional `title` which will render a button). It is handled the same as `MetadataUrls` except there is a `type` property which can be set to `wcs`, `wfs`... to show info about the URL.
* Made search location bar span full width in mobile view.
* Automatically hide mobile modal window when user is interacting with the map.
* Disabled feature search in mobile
* Disabled export (clip&ship) in mobile
* Fixed misplaced search icon in mobile safari.
* Prevents story text from covering the whole screen in mobile devices.
* Add `CatalogIndex`, `CatalogIndexReference` and `generateCatalogIndex()` script. These can be used to generate a static JSON index of a terria catalog - which can then be searched through using `flexsearch`
* Added `weakReference` flag `ReferenceMixin`, this can be used to treat References more like a shortcut (this means that `sourceReference` isn't used when models are shared/added to the workbench - the `target` is used instead)
* GroupMixin.isMixedInto and MappableMixin.isMixedInto are now more strict - and won't pass for for References with `isMappable` or `isGroup`.
* `Workbench.add` can now handle nested `References` (eg `CatalogIndexReference -> CkanReference -> WMSCatalogItem`).
* Add `description` trait to `CatalogMemberReferenceTraits`
* Added `excludeMembers` property to `GroupTraits` (this replaced the `blacklist` property in v7). It is an array of strings of excluded group and item names. A group or item name that appears in this list will not be shown to the user. This is case-insensitive and will also apply to all child/nested groups
* Fixes an app crash on load in iOS-Safari mobile which was happening when rendering help panel tooltips.
* Fixed `WebMapServiceCatalogItem` not sending additional `parameters` in `GetFeatureInfo` queries.
* Changed mobile header icons and improved styling.
* Fixed a problem with computeds and AsyncLoader when loading `mapItems` (and hence children's `mapItems`) of a CompositeCatalogItem.
* Fix `YDYRCatalogFunction` `description`
* Extend input field for search in mobile view to full width of the page.
* Automatically hide mobile modal window when user is interacting with the map (like picking a point or drawing a shape).
* Adjusted styling of x-axis labels in feature info panel to prevent its clipping.
* When expanding charts from the same catalog item, we now create a new item if the expanded chart has a different title from the previously expanded chart for the same item. This behavior matches the behavior in `v7`.
* Improve status message when feature info panel chart is loading
* Fix broken chart panel download button.
* Changed @vx/_ dependencies to @visx/_ which is the new home of the chart library
* The glyph style used for chart points can now be customized.
* Added `TerriaReference` item, useful for mounting a catalog tree from an external init file at any position in the current map's catalog tree.
* Changed @vx/_ dependencies to @visx/_ which is the new home of the chart library
* The glyph style used for chart points can now be customized.
* Chart tooltip and legend bar can now fit more legends gracefully.

#### 8.1.0 - 2021-09-08

- **Breaking changes:**
  - Overhaul of map navigation: items no longer added inside UserInterface using <Nav> jsx.

* New version of map navigation ([#5062](https://github.com/TerriaJS/terriajs/pull/5062))
  - It consists of
    - a high level api `MapNavigationModel` for managing the navigation items, which is responsible for managing the state of navigation items. It is passing commands to invidual item controller.
    - a `MapNavigationItemController` that holds and control the state of navigation item. When new navigation item is created it should extend controller and provide the definition on how it state should be updated.
  - Terria exposes instance of navigation model to the world.
  - Converted all existing navigation items to utilise new navigation model, and registered them in terria navigation model (`registerMapNavigations.tsx`).
  - Resolved issue with some navigation items not being clickable on mobile due to overlap from others.
* Fixed a bug in Difference tool where difference image was showing with zero opacity in some situations.
* Fixed `CzmlCatalogItem` to react correctly to input data changes.

#### 8.0.1 - 2021-09-06

- Added `catalog-converter` support for v7 `#start` data.
- add french Help button translation
- Enable FeatureInfoSectionSpec tests
- Add `itemProperties` to `ArcGisMapServerCatalogGroupTraits` so that `ArcGisMapServerCatalogGroup` can override relevant traits of its layers.
- Add `feature` object to `FeatureInfoSection.getTemplateData`
- Add a way to replace text in feature info templates. See [Replace text](doc/connecting-to-data/customizing-data-appearance/feature-info-template.md) for details.
- Fixed unnecessary model reloads or recomputing of `mapItems` when switching between story scenes.
- Fixed story reset button.
- Moved help button to the top menu

#### 8.0.0 - 2021-08-13

- **Breaking changes**:
  - Require `translate#` in front of translatable content id in `config.json` (i.e. `helpContent`).
  - `colorPalette` no longer supports a list of CSS colors (eg `rgb(0,0,255)-rgb(0,255,0)-rgb(255,0,0)`). Instead please use `binColors`.
  - Organise `Traits` folder into `Traits/Decorators` and `Traits/TraitsClasses`
  - Renamed all mixin instance type definitions to `XMixin.Instance`.
  - Basemaps are now defined as `baseMaps` object (see [baseMaps object docs](./doc/customizing/initialization-files.md#basemaps))
    - list of available basemaps is defined in `baseMaps.items`. This list is combined with default base maps so it's possible to override defaults
    - definition of `initBaseMapId` and `initBaseMapName` are moved to `baseMaps.defaultBaseMapId` and `baseMaps.defaultBaseMapName`
    - `previewBaseMapId` is moved to `baseMaps.previewBaseMapId`
    - implemented `baseMaps.enabledBaseMaps` array of base map ids to define a list of baseMaps available to user
    - updated docs for `baseMaps`
  - `$color-splitter` and `theme.colorSplitter` has been replaced with `$color-secondary` and `theme.colorSecondary`
  - `canZoomTo` has bee replaced with `disableZoomTo` in `MappableTraits`
  - `showsInfo` has been replaced with `disableAboutData` in `CatalogMemberTraits`
  - `AsyncLoader` loadXXX methods now return `Result` with `errors` **they no longer throw errors** - if you need errors to be thrown you can use `(await loadXX).throwIfError()`.
  - Removed `openGroup()` - it is replaced by `viewState.viewCatalogMember`
  - Renamed `ReferenceMixin.is` to `ReferenceMixin.isMixedInto`

* Fixed a bug with numeric item search where it sometimes fails to return all matching values.
* Respect order of objects from lower strata in `objectArrayTrait`.
* Fix datetime button margin with scroll in workbench.
* Fix checkbox when click happen on svg icon. (#5550)
* Added progress indicator when loading item search tool.
* Add `nullColor` to `ConstantColorMap` - used when `colorColumn` is of type `region` to hide regions where rows don't exist.
* `TableStyles` will only be created for `text` columns if there are no columns of type `scalar`, `enum` or `region`.
* Moved `TableStyle.colorMap` into `TableColorMap`
* Replaced `colorbrewer.json` with `d3-scale-chromatic` - we now support d3 color scales (in addition to color brewer) - see https://github.com/d3/d3-scale-chromatic
* Added `ContinuousColorMap` - it will now be used by default for `scalar` columns
  - To use `DiscreteColorMap` - you will need to set `numberOfBins` to something other than `0`.
* `TableColorMap` default color palette for `scalar` columns is not `Reds` instead of `RdYlOr`
* Legends for `scalar` columns will now calculate optimal `numberFormatOptions.maximumFractionDigits` and `numberFormatOptions.minimumFractionDigits`
* Fix sharing user added data of type "Auto-detect".
* #5605 tidy up format string used in `MagdaReference`
* Fix wms feature info returning only one feature
* `WebMapServiceCatalogGroup` will now create layer auto-IDs using `Name` field to avoid ID clashes.
* Added `GroupMixin` `shareKey` generation for members - if the group has `shareKeys`.
* Organise `Traits` folder into `Traits/Decorators` and `Traits/TraitsClasses
* Organise `Traits` folder into `Traits/Decorators` and `Traits/TraitsClasses`
* I18n-ify shadow options in 3DTiles and some strings in feature info panel.
* Fix `StyledIcon` css `display` clash
* Limit `SelectableDimension` options to 1000 values
* Added support for `SocrataCatalogGroup` and `SocrataMapViewCatalogGroup`
  - Notes on v7 to v8 Socrata integration:
    - Share links are not preserved
    - Added basic support for dataset resources
* Organise `Models` directory into multiple sub-directories (#5626)
  - New model related classes are moved to `Models/Definition`
  - Catalog related files are moved to `Models/Catalog`
    - ESRI, OWS, GTFS and CKAN related files are moved to their own sub-directories in `Models/Catalog/`
    - Other Catalog items related files are moved to `Models/Catalog/CatalogItems`
    - Other Catalog items related files are moved to `Models/Catalog/CatalogGroups`
    - Catalog functions related files are moved to `Models/Catalog/CatalogFunction`
  - Removed unused Models files
* Modified BadgeBar to be more tolerant to longer strings
* Added `MapboxMapCatalogItem`.
* Added `MapboxStyleCatalogItem`.
* Fix splitter thumb icon vertical position
* Renamed all mixin instance type definitions to `XMixin.Instance`.
* Clean up `ViewControl` colors
  - `$color-splitter` and `theme.colorSplitter` has been replaced with `$color-secondary` and `theme.colorSecondary`
* Clean up `SplitterTraits`
  - `SplitterTraits` is now included in `RasterLayerTraits`
  - Removed `supportsSplitter` variable
  - Added `disableSplitter` trait
* Clean up `canZoomTo`
  - Replaced with `disableZoomTo` in `MappableTraits`
* Clean up `showsInfo`
  - Replaced with `disableAboutData` in `CatalogMemberTraits`
* Add `TerriaErrorSeverity` enum, values can be `Error` or `Warning`.
  - Errors with severity `Error` are presented to the user. `Warning` will just be printed to console.
  - By default, errors will use `Error`
  - `TerriaErrorSeverity` will be copied through nested `TerriaErrors` on creation (eg if you call `TerriaError.from()` on a `Warning` then the parent error will also be `Warning`)
  - Loading models from share links or stories will use `Warning` if the model is **not in the workbench**, otherwise it will use `Error`.
* In `terriaErrorNotification` - show `error.message` (as well as `error.stack`) if `error.stack` is defined
* `AsyncLoader` now has an observable `result` property.
* `viewState.viewCatalogMember()` now handles loading catalog members, opening groups and showing "Add Data" window.
* Fix `MagdaReference` `forceLoadReference` bug.
* Clean up `CkanCatalogGroup` loading - errors are no-longer swallowed.
* Clean up `3dTilesMixin` loading - errors are no-longer swallowed.
* Fix `DataPreviewSections` info section bug.
* Move `FeedbackForm` `z-index` to same as `Notification` - this is so it will appear above Data catalog.
* Added `result.raiseError()`, `result.pushErrorTo()` and `result.clone()` helper methods - and `Result.combine()` convenience function
* Renamed `ReferenceMixin.is` to `ReferenceMixin.isMixedInto`
* Added support for logging to external error service and configuring it via config parameters. See `errorService` in [client configuration](doc/customizing/client-side-config.md).
* Fix `DiscreteColorMap` bug with `binColors` and added warning message if `colorPalette` is invalid.
* Fix `EnumColorMap` bug with `binColors`
* Moved d3-scale-chromatic code into `tableColorMap.colorScaleCategorical()` and `tableColorMap.colorScaleContinuous()`
* Disabled welcome popup for shared stories
* Add WMS support for default value of time dimension.
* Make CompositeCatalogItem sync visibility to its members.
* Add `description` and `example` static properties to `Trait`, and added `@traitClass` decorator.
* Add `parent` property to `Trait`, which contains parent `TraitClass`.
* New model-generated documentation in `generateDocs.ts`
* Refactored some `Traits` classes so they use `mixTraits` instead of extending other `Traits` classes.
* Allow translation of some components.
* Fixed a bug which prevented adding any reference catalog item while the story is playing.
* Bumped terriajs-server to ^3.3.3

#### 8.0.0-alpha.87

- Re-add basemap images to terriajs rather than requiring all TerriaMaps to have those basemap images. Default basemaps will use those images.
- Data from TableMixin always overrides other feature information (e.g. from vector tiles in region mapping) by column name and title for feature info templating (consistent with v7).
- Fixed point entity creation for TableMixin where different columns are used for point size and colour.
- Changed MappableMixin's initialMessage to show while map items are loaded. Map items could be displayed behind the disclaimer before a user accepts the disclaimer.
- Fixed a cyclic dependency between initialMessage and app spinner (globe gif greysreen) that caused the app spinner to be present forever when loading a share link.
- Removed hardcoded credit links and made it configurable via terria config parameters.
- Disable `TableMixin` time column if only one unique time interval

#### 8.0.0-alpha.86

- **Breaking changes**:
  - `EnumColorMap` will only be used for enum `TableColumns` with number of unique values <= number of bins

* Add `options` to CSV papaparsing
* `TableMixin` will now only show points **or** region mapping - not both
* Add `FeatureInfoMixin` support for 2D vector features (in Cesium only)
* `TableStyles` are now hidden from the "Display Variable" selector if the number of colors (enumColors or numberOfBins) is less than 2. As a ColorMap with a single color isn't super useful.
* Improved default `TableColumn.isSampled` - it will be false if a binary column is detected (0 or 1)
* Improved default Table charting - now a time column will be used for xAxis by default
* Added `spreadFinishTime` - which works same way as `spreadStartTime` - if `true`, finish time of feature will be "spread" so that all features are displayed at the latest time step.
* Added support for `OpenDataSoft` - only point or region based features + timeseries
* `GeoJsonMixin`-based catalog items with polygon features can be extruded if a `heightProperty` is specified.
* Bugfix to make time-based geojson work when there are multiple features with the same time property value.
* Add `czmlTemplate` to `GeoJsonTraits` - it can be used to replace GeoJSON Point features with a CZML packet.
* Made the moment points in the chart optionally clickable.

#### 8.0.0-alpha.85

- **Breaking changes**:
  - Removed `registerAnalytics.js`
  - Removed `HelpMenuPanel.jsx`

* Added analytic events related to story, share and help menu items, Also refactored events to use category and action enums.
* Remove table style `SelectableDimension` from SDMX
* `GyroscopeGuidance` can now be translated.
* Wraps tool title bar text using `...`.

#### 8.0.0-alpha.84

- Fix `ArcGisMapServerCatalogGroup` infinite loading by removing the cycle of calling `loadMembers` that was present in the `DataCatalogGroup` React component. However calling `loadMembers` is still not cached as it should for `ArcGisMapServerCatalogGroup`, and the infinite loading bug could return.
- Fix bug `selectableDimensions` bug in `Cesium3dTilesMixin` and `GltfCatalogItem`.

#### 8.0.0-alpha.83

- Add `modelDimensions` to `CatalogMemberMixin` - this can be used to apply model stratum with a `SelectableDimension` (i.e. a drop-down menu).
- `GeoJsonMixin`-based catalog items can now be styled based on to their properties through traits.
- `GeoJsonMixin`-based catalog items can now vary over time if a `timeProperty` is specified.

#### 8.0.0-alpha.82

- **Breaking changes**:
  - IndexedItemSearchProvider: (bounding) `radius` option is no longer supported in `resultsData.csv` of search indexes.

* Show a toast and spinner icon in the "Ideal zoom" button when the map is zooming.
* `zoomTo()` will return a promise that resolves when the zoom animation is complete.
* Modifies `IndexedItemSearchProvider` to reflect changes to `terriajs-indexer` file format.
* Move feature info timeseries chart funtion to `lib\Table\getChartDetailsFn.ts`
* Fix feature info timeseries chart for point (lat/long) timeseries
* Feature info chart x-values are now be sorted in acending order
* Remove merging rows by ID for `PER_ROW` data in `ApiTableCatalogItem`
* Make `ApiTableCatalogItem` more compatible with Table `Traits`
  - `keyToColumnMapping` has been removed, now columns must be defined in `columns` `TableColumnTraits` to be copied from API responses.
* Move notification state change logic from ViewState into new class `NotificationState`
* Catalog items can now show a disclaimer or message before loading through specifying `InitialMessageTraits`
* Added Leaflet hack to remove white-gaps between tiles (https://github.com/Leaflet/Leaflet/issues/3575#issuecomment-688644225)
* Disabled pedestrian mode in mobile view.
* Pedestrian mode will no longer respond to "wasd" keys when the user is typing in some input field.
* Fix references to old `viewState.notification`.
* wiring changeLanguage button to useTranslation hook so that it can be detected in client maps
* Add `canZoomTo` to `TableMixin`
* SDMX changes:
  - Add better SDMX server error messages
  - `conceptOverrides` is now `modelOverrides` - as dataflow dimension traits can now be overridden by codelist ID (which is higher priortiy than concept ID)
  - Added `regionTypeReplacements` to `modelOverride`- to manually override detected regionTypes
  - `modelOverrides` are created for SDMX common concepts `UNIT_MEASURE`, `UNIT_MULT` and `FREQ`
    - `UNIT_MEASURE` will be displayed on legends and charts
    - `UNIT_MULT` will be used to multiple the primary measure by `10^x`
    - `FREQ` will be displayed as "units" in Legends and charts (eg "Monthly")
  - Single values will now be displayed in `ShortReportSections`
  - Custom feature info template to show proper dimension names + time-series chart
  - Smarter region-mapping
  - Removed `viewMode` - not needed now due to better handling of time-series
* Fix `DimensionSelector` Select duplicate ids.
* Add Leaflet splitter support for region mapping
* Fix Leaflet splitter while zooming and panning map
* Split `TableMixin` region mapping `ImageryParts` and `ImageryProvider` to improve opacity/show performance
* Removed `useClipUpdateWorkaround` from Mapbox/Cesium TileLayers (for Leaflet) - because we no longer support IE
* Fix overwriting `previewBaseMapId` with `initBaseMapId` by multiple `initData`.
* GeoJSON Mixin based catalog items can now call an API to retrieve their data as well as fetching it from a url.
* Changes to loadJson and loadJsonBlob to POST a request body rather than always make a GET request.
* Added ApiRequestTraits, and refactor ApiTableCatalogItemTraits to use it. `apiUrl` is now `url`.

#### 8.0.0-alpha.81

- Fix invalid HTML in `DataPreviewSections`.
- Fix pluralisation of mapDataState to support other languages.
- Fix CSW `Stratum` name bug.
- Add `#configUrl` hash parameter for **dev environment only**. It can be used to overwrite Terria config URL.

#### 8.0.0-alpha.80

- Removed `Disclaimer` deny or cancel button when there is no `denyAction` associated with it.

#### 8.0.0-alpha.79

- Make `InfoSections` collapsible in `DataPreview`. This adds `show` property to `InfoSectionTraits`.
  - `WebMapServiceCatalogItem` service description and data description are now collapsed by default.
- Revert commit https://github.com/TerriaJS/terriajs/commit/668ee565004766b64184cd2941bbd53e05068ebb which added `enzyme` devDependency.
- Aliases `lodash` to `lodash-es` and use `babel-plugin-lodash` reducing bundle size by around 1.09MB.
- Fix CkanCatalogGroup filterQuery issue. [#5332](https://github.com/TerriaJS/terriajs/pull/5332)
- Add `cesiumTerrainAssetId` to config.json to allow configuring default terrain.
- Added in language toggle and first draft of french translation.json
  - This is enabled via language languageConfiguration.enabled inside config.json and relies on the language being both enumerated inside languageConfiguration.langagues and availble under {code}/translation.json
- Updated to terriajs-cesium 1.81
- Create the Checkbox component with accessibility in mind.
- Convert `FeedbackForm` to typescript.

#### 8.0.0-alpha.78

- Add `ignoreErrors` url parameter.

#### 8.0.0-alpha.77

- **Breaking changes**:
  - `terria.error.raiseEvent` and `./raiseErrorToUser.ts` have been replaced with `terria.raiseErrorToUser`.
  - `terria.error.addEventListener` has been replaced with `terria.addErrorEventListener`

* New Error handling using `Result` and `TerriaError` now applied to initial loading, `updateModelFromJson()`, `upsertModelFromJson()` and `Traits.fromJson()`. This means errors will propagate through these functions, and a stacktrace will be displayed.
  - `Result` and the new features of `TerriaError` should be considered unstable and may be extensively modified or removed in future 8.0.0-alpha.n releases
* New `terriaErrorNotification()` function, which wraps up error messages.
* `TerriaError` can now contain "child" errors - this includes a few new methods: `flatten()` and `createParentError()`. It also has a few new convenience functions: `TerriaError.from()` and `TerriaError.combine()`.
* Convert `Branding.jsx` to `.tsx`
* Added `configParams.brandBarSmallElements` to set Branding elements for small screen (also added theme props)
* Add `font` variables and `fontImports` to theme - this can be used to import CSS fonts.
* Convert `lib/Styled` `.jsx` files to `.tsx` (including Box, Icon, Text). The most significant changes to these interfaces are:
  - `Box` no longer accepts `<Box positionAbsolute/>` and this should now be passed as `<Box position="absolute"/>`.
  - `Text`'s `styledSize` has been removed. Use the `styledFontSize` prop.
  - `ButtonAsLabel` no longer accepts `dark`. A dark background is now used when `light` is false (or undefined).
* Fixes CZML catalog item so that it appears on the timeline.
* Enable `theme` config parameter. This can now be used to override theme properties.

#### 8.0.0-alpha.76

- Added support for setting custom concurrent request limits per domain through `configParameters.customRequestSchedulerLimits`.
- Added `momentChart` to region-mapped timeseries
- Add time-series chart (in FeatureInfo) for region-mapped timeseries
- Only show `TableMixin` chart if it has more than one
- Add `TableChartStyle` name trait.

#### 8.0.0-alpha.75

- Fix `NotificationWindow` bug with `message`.
- Re-add `loadInitSources` to `Terria.updateApplicationUrl()`
- Added support for `elements` object in catalogue files (aka init files).
  - Using this object you can hide/show most UI elements individually.
  - See https://github.com/TerriaJS/terriajs/pull/5131. More in-depth docs to come.

#### 8.0.0-alpha.74

- Fix JS imports of `TerriaError`

#### 8.0.0-alpha.73

- Add `title` parameter in `raiseErrorToUser` to overwrite error title.
- Added some error handling in `Terria.ts` to deal with loading init sources.
- TSify `updateApplicationOnHashChange` + remove `loadInitSources` from `Terria.updateApplicationUrl()`

#### 8.0.0-alpha.72

- **Breaking changes**:
  - Added clippingRectangle to ImageryParts.
  - Any item that produces ImageryParts in mapItems (any raster items) must now also provide a clippingRectangle.
  - This clippingRectangle should be derived from this.cesiumRectangle (a new computed property) & this.clipToRectangle as demonstrated in many raster catalog items (e.g. OpenStreetMapCatalogItem.ts).

* Adds experimental ApiTableCatalogItem.
* Fixes a bug where FeatureInfoDownload tries to serialize a circular object
* Added `removeDuplicateRows` to `TableTraits`
* `forceLoadTableData` can now return undefined - which will leave `dataColumnMajor` unchanged
* Fix sharing preview item.
* Added z-index to right button group in mobile header menu
* Added cesiumRectangle computed property to MappableMixin. This is computed from the `rectangle` Trait.
* Fixed a Cesium render crash that occured when a capabilities document specified larger bounds than the tiling scheme's supported extent (bug occured with esri-mapServer but wms was probably also affected).
* In fixing Cesium render crash above clipping rectangles are now added to Cesium ImageryLayer (or Leaflet CesiumTileLayer) rather than being included in the ImageryProvider. ImageryParts has been updated to allow passing the clipping rectangle through to Cesium.ts and Leaflet.ts where ImageryLayer/CesiumTileLayer objects are created.

#### 8.0.0-alpha.71

- Fix accidental translation string change in 8.0.0-alpha.70

#### 8.0.0-alpha.70

- **Breaking changes**:
  - Merge `Chartable` and `AsyncChartableMixin` into new **`ChartableMixin`** + `loadChartItems` has been replaced by `loadMapItems`.
  - To set base map use `terriaViewer.setBaseMap()` instead of `terriaViewer.basemap = ...`
  - Incorrect usage of `AsyncLoader` **will now throw errors**

* Add `hideInBaseMapMenu` option to `BaseMapModel`.
* Change default basemap images to relative paths.
* Add `tileWidth` and `tileHeight` traits to `WebMapServiceCatalogItem`.
* Add docs about `AsyncLoader`
* Remove interactions between AsyncLoaders (eg calling `loadMetadata` from `forceLoadMapItems`)
* ... Instead, `loadMapItems` will call `loadMetadata` before triggering its own `AsyncLoader`
* Add `isLoading` to `CatalogMemberMixin` (combines `isLoading` from all the different `AsyncLoader`)
* Move `Loader` (spinner) from `Legend` to `WorkbenchItem`.
* Merge `Chartable` and `AsyncChartableMixin` into **`ChartableMixin`** + remove `AsyncLoader` functionality from `ChartableMixin` - it is now all handled by `loadMapItems`.
* Removed `AsyncLoader` functionality from `TableMixin` - it is now handled by `loadMapItems`.
  - `TableMixin.loadRegionProviderList()` is now called in `MappableMixin.loadMapItems()`
* Added `TerriaViewer.setBaseMap()` function, this now calls `loadMapItems` on basemaps
* Fix load of persisted basemap
* Fix sharing of base map
* Added backward compatibility for `baseMapName` in `initData` (eg share links)
* Add `WebMapService` support for WGS84 tiling scheme

#### 8.0.0-alpha.69

- **Breaking changes**:
  - Basemaps are now configured through catalog JSON instead of TerriaMap - see https://github.com/TerriaJS/terriajs/blob/13362e8b6e2a573b26e1697d9cfa5bae328f7cff/doc/customizing/initialization-files.md#basemaps

* Updated terriajs-cesium to version 1.79.1
* Make base maps configurable from init files and update documentation for init files [#5140](https://github.com/TerriaJS/terriajs/pull/5140).

#### 8.0.0-alpha.68

- Remove points from rectangle `UserDrawing`
- Fix clipboard typing error.
- Ported `WebProcessingServiceCatalogGroup`.
- Add CSW Group support
- Revert "remove wmts interfaces from ows interfaces" (873aa70)
- Add `math-expression-evaluator` library and `ColumnTransformationTraits`. This allows expressions to be used to transform column values (for example `x+10` to add 10 to all values).
- Fix bug in `TableColumn.title` getter.
- Add support for TableColumn quarterly dates in the format yyyy-Qx (eg 2020-Q1).
- Fix region mapping feature highlighting.
- Update clipboard to fix clipboard typing error.
- Added direction indicator to the pedestrian mode minimap.
- Limit up/down look angle in pedestrian mode.
- Automatically disable pedestrian mode when map zooms to a different location.
- Add support for time on `ArcGisMapServerCatalogItem`
- Merge `Mappable` and `AsyncMappableMixin` into **`MappableMixin`**.
- Fixed a issue when multiple filters are set to Cesium3DTilesCatalogItem
- Async/Awaitify `Terria.ts` + fix share links loading after `loadInitSources`.
- Tsified `TerriaError` + added support for "un-rendered" `I18nTranslateString`
- Tsified `raiseErrorToUser` + added `wrapErrorMessage()` to wrap error message in something more user friendly (using `models.raiseError.errorMessage` translation string).

#### 8.0.0-alpha.67

- TSify `Loader` function.
- Added walking mode to pedestrian mode which clamps the pedestrain to a fixed height above the surface.
- Upgraded catalog-converter to fix dependency version problem and ensure that all imports are async to reduce main bundle size.

#### 8.0.0-alpha.66

- **Breaking changes**:
  - Changed merging behaviour of Trait legends (of type `LegendTraits`) in `CatalogMemberTraits`. This affects legends on all `CatalogMember` models. Legend objects in higher strata now replace values in lower strata that match by index, rather than merging properties with them.

* Add `MetadataUrlTraits` to `CatalogMemberTraits.metadataUrls`. It contains an array of metadata URLS (with optional `title` which will render a button)
* Restore `cesiumTerrainUrl` config parameter. [#5124](https://github.com/TerriaJS/terriajs/pull/5124)
* I18n-ify strings in settings panel. [#5124](https://github.com/TerriaJS/terriajs/pull/5124)
* Moved `DataCustodianTraits` into `CatalogMemberTraits` and `CatalogMemberReferenceTraits`.
* `TableMixin` styles ("Display variables") will now look for column title if style title is undefined
* Add fallback colours when Color.fromCssColorString is used.
* Allow nullable `timeColumn` in table styles. Useful for turning off auto-detection of time columns.
* Added tool for searching inside catalog items. Initial implementation works for indexed 3d tilesets.
* Added support for shapefile with `ShapefileCatalogItem`
* Added `GeoJsonMixin` for handling the loading of geojson data.
* Extended the `GeoJsonCatalogItem` to support loading of zip files.
* Fixed broken feature highlighting for raster layers.
* Show a top angle view when zooming to a small feature/building from the item search result.
* Fix `TableTimeStyleTraits.idColumns` trait type.
* Added a new `lineAndPoint` chart type
* CustomChartComponent now has a "chart-type" attribute
* Fix `ArcGisMapServerCatalogItem` layer ID and legends bug
* Re-add region mapping `applyReplacements`.
* Added `SearchParameterTraits` to item search for setting a human readable `name` or passing index specific `queryOptions` for each parameter through the catalog.
* Added `AttributionTraits` to mappable and send it as property when creating Cesium's data sources and imagery providers. [#5167](https://github.com/TerriaJS/terriajs/pull/5167)
* Fixed an issue where a TerriaMap sometimes doesn't build because of typing issues with styled-components.
* Renamed `options` to `providerOptions` in `SearchableItemTraits`.
* Fix `CkanCatalogGroup.groupBy = "none"` members
* Fix `TableMixin` region mapping feature props and make Long/Lat features use column titles (if it exists) to match v7 behaviour.
* Add support for `CkanItemReference` `wms_layer` property
* Add support for `ArcGisMapServerCatalogGroup` to use `sublayerIds`.
* Added Pedestrian mode for easily navigating the map at street level.
* Clean up `LayerOrderingTraits`, remove `WorkbenchItem` interface, fix `keepOnTop` layer insert/re-ordering.
* Remove `wordBreak="break-all"` from Box surrounding DataPreview
* Re-added merging of csv row properties and vector tile feature properties for feature info (to match v7 behaviour).
* Fixes a bug in pedestrian mode where dropping the pedestrian in northern hemisphere will position the camera underground.
* Implement highlight/hide all actions for results of item search.
* Disable pickFeatures for WMS `_nextImageryParts`.
* Fix Leaflet `ImageryLayer` feature info sorting
* Fix hard-coded colour value in Story
* Use `configParameters.cesiumIonAccessToken` in `IonImageryCatalogItem`
* Added support for skipping comments in CSV files
* Fix WMS GetLegendGraphics request `style` parameter
* Loosen Legend `mimeType` check - so now it will treat the Legend URL as an image if the `mimeType` matches **OR** the file extension matches (previously, if `mimeType` was defined, then it wouldn't look at filetype extension)
* Fix `DiffTool` date-picker label `dateComparisonB`
* Fix app crash when switching different tools.
* Create `merge` `TraitsOption` for `objectArrayTrait`
* Move `Description` `metadataUrls` above `infoSections`.
* Upgraded i18next and i18next-http-backend to fix incompatibility.
* Added support for dd/mm/yyyy, dd-mm-yyyy and mm-dd-yyyy date formats.

#### 8.0.0-alpha.65

- Fixed SDMX-group nested categories
- SDMX-group will now remove top-level groups with only 1 child

#### 8.0.0-alpha.64

- Fixed WMS style selector bug.
- `layers` trait for `ArcGisMapServerCatalogItem` can now be a comma separated string of layer IDs or names. Names will be auto-converted to IDs when making the request.

#### 8.0.0-alpha.63

- Add `v7initializationUrls` to terria config. It will convert catalogs to v8 and print warning messages to console.
- Add `shareKeys` support for Madga map-config maps (through `terria` aspect)
- Revert WMS-group item ID generation to match v7
- Add `addShareKeysToMembers` to `GroupMixin` to generate `shareKeys` for dynamic groups (eg `wms-group)
- Added `InitDataPromise` to `InitSources`
- Add reverse `modelIdShareKeysMap` map - `model.id` -> `shareKeys`
- Upgraded `catalog-converter` to 0.0.2-alpha.4
- Reverted Legend use of `object` instead of `img` - sometimes it was showing html error responses
- Legend will now hide if an error is thrown
- Update youtube urls to nocookie version
- Share link conversion (through `catalog-converter`) is now done client-side
- Fix Geoserver legend font colour bug
- Remove legend broken image icon
- Added high-DPI legends for geoserver WMS (+ font size, label margin and a few other tweaks)
- `LegendTraits` is now part of `CatalogMemberTraits`
- Add `imageScaling` to `LegendTraits`
- WMS now `isGeoserver` if "geoserver` is in the URL
- Add WMS `supportsGetLegendRequest` trait
- Improved handling of WMS default styles

#### 8.0.0-alpha.62

- Fixed an issue with not loading the base map from init file and an issue with viewerMode from init files overriding the persisted viewerMode
- Fixed issues surrounding tabbed catalog mode
- Now uses `catalog-converter` to convert terriajs json in WPS response from v7 to v8.
- Fixed a bug in `UserDrawing` which caused points to not be plotted on the map.
- Fixed app crash when switching between different types of parameter in `GeoJsonParameterEditor`.
- Fixed errors when previewing an item in a group that is open by default (`isOpen: true` in init file).
- Fixed mobx warnings when loading geojson catalog items.
- Add `multiplierDefaultDeltaStep` Trait, which tries to calculate sensible multiplier for `DistrectelyTimeVarying` datasets. By default it is set to 2, which results in a new timestep being displayed every 2 seconds (on average) if timeline is playing.
- Hide info sections with empty content in the explorer preview.
- Port `shareKeys` from version 7
- Update/re-enable `GeoJsonCatalogItemSpec` for v8.
- add `DataCustodianTraits` to `WebMapServiceCatalogGroupTraits`
- Changed behaviour of `updateModelFromJson` such that catalog groups with the same id/name from different json files will be merged into one single group.
- Fixed error when selecting an existing polygon in WPS input form.
- Upgraded `catalog-converter` to 0.0.2-alpha.3.

#### 8.0.0-alpha.61

- New `CatalogFunctionMixin` and `CatalogFunctionJobMixin`
- Tsified `FunctionParameters`
- New `YourDataYourRegions` `CatalogFunctionMixin`
- Added `inWorkbench` property
- Added `addModelToTerria` flag to `upsertModelFromJson` function
- Added `DataCustodianTraits` to `WebMapServiceCatalogItem`
- Added `disableDimensionSelectors` trait to `WebMapServiceCatalogItem`. Acheives the same effect of `disableUserChanges` in v7.
- Temporarily stopped using `papaparse` for fetching Csv urls till an upstream bug is fixed.
- Fix async bug with loading `ReferenceMixin` and then `Mappable` items in `initSources`
- Remove `addToWorkbench`, it has been replaced with `workbench.add`
- Improve handling of `ArcGisMapServerCatalogItem` when dealing with tiled layers.
- Ensure there aren't more bins than unique values for a `TableStyle`
- Add access control properties to items fetched from Esri Portal.
- Improves magda based root group mimic behaviour introdcued in 8.0.0-alpha.57 by adding `/` to `knownContainerUniqueIds` when `map-config*` is encountered
- Fixed broken chart disclaimers in shared views.
- Fixed a bug where chart disclaimers were shown even for chart items disabled in the workbench.
- Fixed a bug where charts with titles containing the text "lat" or "lon" were hidden from feature info panel.
- Fixed a bug that occurred when loading config from magda. `initializationUrls` are now applied even if `group` aspect is not set

#### 8.0.0-alpha.60

- Fix WMS legend for default styles.
- Request transparent legend from GeoServer.
- Reverted the following due to various issues with datasets:
  - Add basic routing support
  - Add better page titles when on various routes of the application
  - Add prerendering support on `/catalog/` routes (via `prerender-end` event &
    allowing TerriaMap to hit certain routes)

#### 8.0.0-alpha.59

- Update magda error message
- Add a short report section if trying to view a `3d-tiles` item in a 2d map.
- Fix bug in `Terria.interpretStartData`.
- Add `ThreddsCatalogGroup` model.
- Port `supportsColorScaleRange`, `colorScaleMinimum` and `colorScaleMaximimum` from `master` to `WebMapServiceCatalogItem` model.
- Ported MapboxVectorTileCatalogItem ("mvt").
- When expanding a chart from the feature info panel, we now place a colored dot on the map where the chart was generated from.
- Add basic routing support
- Add better page titles when on various routes of the application
- Add prerendering support on `/catalog/` routes (via `prerender-end` event &
  allowing TerriaMap to hit certain routes)
- Update `WorkbenchButton` to allow for links rather than buttons, including
  changing About Data to a link

#### 8.0.0-alpha.58

- Add `FeatureInfoTraits` to `ArcGisMapServerCatalogItem`
- Fix zooming bug for datasets with invalid bounding boxes.
- Add new model for `ArcGisTerrainCatalogItem`.
- Add 3D Tiles to 'Add web data' dropdown.
- Fix naming of item in a `CkanCatalogGroup` when using an item naming scheme other than the default.

#### 8.0.0-alpha.57

- Fix memoization of `traitsClassToModelClass`.
- Chart expanded from feature info panel will now by default show only the first chart line.
- Chart component attribtues `column-titles` and `column-units` will now accept a simpler syntax like: "Time,Speed" or "ms,kmph"
- Fix presentation of the WMS Dimension metadata.
- Magda based maps now mimic "root group uniqueId === '/'" behaviour, so that mix and matching map init approaches behave more consistently

#### 8.0.0-alpha.56

- Add `itemProperties` trait to `WebMapMapCatalogGroup`.
- Add support for `formats` traits within `featureInfoTemplate` traits.
- Fix handling of `ArcGisPortalItemReference` for when a feature layer contains multiple sublayers.
- Implemented new compass design.

#### 8.0.0-alpha.55

- Upgraded to patched terriajs-cesium v1.73.1 to avoid build error on node 12 & 14.

#### 8.0.0-alpha.54

- Add a `infoAsObject` property to the `CatalogMemberMixin` for providing simpler access to `info` entries within templating
- Add a `contentAsObject` trait to `InfoSectionTraits` where a json object is more suitable than a string.
- Add `serviceDescription` and `dataDescription` to `WebMapServiceCatalogItem` info section.
- Extend `DataPreviewSections.jsx` to support Mustache templates with context provided by the catalog item.
- Add support for `initializationUrls` when loading configuration from Magda.
- Add `:only-child` styling for `menu-bar.scss` to ensure correctly rounded corners on isolated buttons.
- Improve Branding component for mobile header
- Add support for `displayOne` configuration parameter to choose which brand element to show in mobile view
- Update Carto basemaps URL and attribution.
- Add `clipToRectangle` trait to `RasterLayerTraits` and implement on `WebMapServiceCatalogItem`, `ArcGisMapServiceCatalogItem`, `CartoMapCatalogItem`, `WebMapTileServiceCatalogItem`.
- Allow Magda backed maps to use an inline `terria-init` catalog without it getting overwritten by map-config before it can be parsed
- Deprecated `proxyableDomainsUrl` configuration parameter in favour of `serverconfig` route
- Ported a support for `GpxCatalogItem`.
- Feature info is now shareable.
- Add option `canUnsetFeaturePickingState` to `applyInitData` for unsetting feature picking state if it is missing from `initData`. Useful for showing/hiding feature info panel when switching through story slides.
- Properly render for polygons with holes in Leaflet.
- Fixes a bug that showed the chart download button when there is no downloadable source.
- Add `hideWelcomeMessage` url parameter to allow the Welcome Message to be disabled for iframe embeds or sharing scenarios.
- Ensure the `chartDisclaimer` is passed from catalog items to derived chart items.
- Don't calculate a `rectangle` on a `ArcGisPortalReferenceItem` as they appear to contain less precision than the services they point to.
- Allow an `ArcGisPortalReferenceItem` to belong to multiple `CatalogGroup`'s.
- Fix argis reference bug.
- Made possible to internationalize tour contend.
- Added TileErrorHandlerMixin for handling raster layer tile errors.
- Fixed a bug that caused the feature info chart for SOS items to not load.
- SOS & CSV charts are now shareable.

#### 8.0.0-alpha.53

- Ported an implementation of CatalogSearchProvider and set it as the default
- Notification window & SatelliteImageryTimeFilterSection now uses theme colours
- Improved look and feel of `StyledHtml` parsing
- Fix `applyAriaId` on TooltipWrapper causing prop warnings
- Make share conversion notification more pretty (moved from `Terria.ts` to `shareConvertNotification.tsx`)
- Tsxify `Collapsible`
- `ShortReportSections` now uses `Collapsible`
- Add `onToggle`, `btnRight`, `btnStyle`, `titleTextProps` and `bodyBoxProps` props in `Collapsible`
- Add `Notification.message` support for `(viewState: ViewState) => React.ReactNode`
- Added splitting support to `WebMapTileServiceCatalogItem`.

#### 8.0.0-alpha.52

- Prevent duplicate loading of GetCapabilities
- Update the `GtfsCatalogItem` to use the `AutoRefreshingMixin`.
- Add a condition to the `AutoRefreshingMixin` to prevent unnecessary polling when an item is disabled in the workbench.
- Upgraded to Cesium v1.73.
- Removed any references to `BingMapsApi` (now deprecated).
- Add support for resolving `layers` parameter from `Title` and not just `Name` in `WebMapServiceCatalogItem`.
- Change TrainerBar to show all steps even if `markdownDescription` is not provided

#### 8.0.0-alpha.51

- Add WMTS group/item support
- Create `OwsInterfaces` to reduce duplicate code across OWS servies
- Fix story prompt being permanent/un-dismissable
- Fixed a bug that caused the feature info chart for SOS items to not load.

#### 8.0.0-alpha.50

- Support for searching WFS features with WebFeatureServiceSearchProvider
- WFS-based AustralianGazetteerSearchProvider
- Fixed a bug causing users to be brought back to the Data Catalogue tab when clicking on an auto-detected user added catalogue item.
- Fixed a bug causing Data Preview to not appear under the My Data tab.
- Fix WMS style `DimensionSelector` for layers with no styles
- Add WMS legend for items with no styles
- Add warning messages if catalog/share link has been converted by `terriajs-server`.
- Update the scroll style in `HelpVideoPanel` and `SidePanel` helpful hints.
- Updated leaflet attribution to match the style of cesium credits.
- Remove `@computed` props from `WebFeatureServiceCapabilities`
- Fixed bug causing the Related Maps dropdown to be clipped.
- Add SDMX-json support for groups and items (using SDMX-csv for data queries)
- `TableMixin` now uses `ExportableMixin` and `AsyncMappableMixin`
- Move region provider loading in `TableMixin` `forceLoadTableMixin` to `loadRegionProviderList`
- Added `TableAutomaticStylesStratum.stratumName` instead of hard-coded strings
- Added `Dimension` interface for `SelectableDimension` - which can be used for Traits
- Make `SelectableDimension.options` optional

#### 8.0.0-alpha.49

- WMS GetFeatureInfo fix to ensure `style=undefined` is not sent to server
- Add support for splitting CSVs (TableMixins) that are using region mapping.
- `addUserCatalogMember` will now call `addToWorkbench` instead of `workbench.add`.
- Replaces `ShadowSection` with `ShadowMixin` using `SelectableDimensions`
- Fix Webpack Windows path issue
- Updated icons for view and edit story in the hamburger menu.
- Implemented new design for story panel.

#### 8.0.0-alpha.48

- Allow `cacheDuration` to be set on `ArcGisPortalCatalogGroup` and `ArcGisPortalItemReference`.
- Set default `ArcGisPortalCatalogGroup` item sorting by title using REST API parameter.
- Call `registerCatalogMembers` before running tests and remove manual calls to `CatalogMemberFactory.register` and `UrlMapping.register` in various tests so that tests reflect the way the library is used.
- Updated stratum definitions which used hardcoded string to use `CommonStrata` values.

#### 8.0.0-alpha.47

- Removed hard coded senaps base url.
- Added option for manual Table region mapping with `enableManualRegionMapping` TableTrait. This provides `SelectableDimensions` for the region column and region type.
- Added WMS Dimensions (using `SelectableDimensions`)
- Added WMS multi-layer style, dimension and legend support.
- Merged the `StyleSelector` and `DimensionsSelector`, and created a `SelectableDimensions` interface.
- Added `chartColor` trait for DiscretelyTimeVarying items.
- Replaced all instances of `createInfoSection` and `newInfo` with calls to `createStratumInstance` using an initialisation object.
- Added trait `leafletUpdateInterval` to RasterLayerTraits.
- Fix styling of WFS and GeoRSS.
- Fixed a bug that caused re-rendering of xAxis of charts on mouse move. Chart cursor should be somewhat faster as a result of this fix.
- Fixed a bug that caused some catalogue items to remain on the map after clicking "Remove all" on the workbench.
- Deleted old `ChartDisclaimer.jsx`
- Moved `DiscretelyTimeVaryingMixin` from `TableAutomaticStylesStratum` to `TableMixin`
- Added basic region-mapping time support
- Add short report to `ArcGisFeatureServerItem` for exceeding the feature limit.
- Added shift-drag quick zoom

#### 8.0.0-alpha.46

- Fixed i18n initialisation for magda based configurations

#### 8.0.0-alpha.45

- Upgraded to Cesium v1.71.
- Change `ExportableData` interface to `ExportableMixin` and add `disableExport` trait.
- Add basic WFS support with `WebFeatureServiceCatalogGroup` and `WebFeatureServiceCatalogItem`
- Update style of diff tool close button to match new design
- Remove sass code from the `HelpPanel` component
- Added an option for translation override from TerriaMap
- Help content, trainer bar & help terms can use translation overrides
- Accepts `backend` options under a new `terria.start()` property, `i18nOptions`
- Use `wms_api_url` for CKAN resources where it exists
- Tsxified `DateTimePicker` and refactored `objectifiedDates` (moved to `DiscretelyTimeVaryingMixin`).
- Update style of 'Change dates' button in delta to be underlined
- Fix issue with delta 'Date comparison' shifting places when querying new location
- Shows a disabled splitter button when entering diff
- Make Drag & Drop work again (tsxify `DragDropFile.tsx` and refactor `addUserFiles.ts`)
- Add `TimeVarying.is` function

#### 8.0.0-alpha.44

- Pass `format` trait on `TableColumnTraits` down to `TableAutomaticStylesStratum` for generating legends
- Add `multipleTitles` and `maxMultipleTitlesShowed` to `LegendItemTraits`
- Aggregate legend items in `createLegendItemsFromEnumColorMap` by colour, that is merge legend items with the same colour (using `multipleTitles`)
- Only generate `tableStyles` for region columns if no other styles exist
- TableAutomaticStylesStratum & CsvCatalogItem only returns unique `discreteTimes`s now
- Specified specific terriajs config for ForkTsCheckerWebpackPlugin

#### 8.0.0-alpha.43

- Replace `@gov.au/page-alerts` dependency with our own warning box component. This removes all `pancake` processes which were sometimes problematic.

#### 8.0.0-alpha.42

- Added ArcGIS catalog support via ArcGisPortalItemReference

#### 8.0.0-alpha.41

- Add `cacheDuration` and `forceProxy` to `UrlTraits` and add `cacheDuration` defaults to various catalog models.
- Tsify `proxyCatalogItemUrl`.
- Simplified SidePanel React refs by removing the double wrapping of the `withTerriaRef()` HOC
- Merged `withTerriaRef()` HOC with `useRefForTerria()` hook logic
- Breadcrumbs are always shown instead of only when doing a catalog search

#### 8.0.0-alpha.40

- Improve info section of `WebMapServiceCatalogItem` with content from GetCapabilities
- Re-implement `infoSectionOrder` as `CatalogMember` trait.
- Add `infoWithoutSources` getter to `CatalogMemberMixin` to prevent app crash when using `hideSources`
- Add support for nested WMS groups
- Added breadcrumbs when clicking on a catalogue item from a catalogue search

#### 8.0.0-alpha.39

- Development builds sped up by 3~20x - ts-loader is now optional & TypeScript being transpiled by babel-loader, keeping type check safety on a separate thread

#### 8.0.0-alpha.38

- Add `show` to `ShortReportTraits` and Tsxify `ShortReport`
- Convert `ShortReport` to styled-components, add accordian-like UI
- 3D tiles support is now implemented as a Mixin.

#### 8.0.0-alpha.37

- Add `refreshEnabled` trait and `AsyncMappableMixin` to `AutoRefreshMixin`
- Ensure `CkanCatalogGroup` doesn't keep re-requesting data when opening and closing groups.
- Add `typeName` to `CatalogMemberMixin`
- Add `header` option to `loadText`
- Add `isMixedInto` function for `AsyncMappableMixin` and `AsyncChartableMixin`
- Added file upload support for `GltfCatalogItem`. The supported extension is glb.
- Improve runtime themeing via styled components across main UI components
- Updated default welcome video defaults to a newer, slower video
- Difftool will now pick any existing marked location (like from a search result) and filter imagery for that location.
- Updated labelling & copy in Difftool to clarify workflow
- ChartCustomComponent now `abstract`, no longer specific to CSV catalog items. Implement it for custom feature info charts.
- Update date picker to use theme colours
- Removed some sass overrides on `Select` through `StyleSelectorSection`
- Update LeftRightSection to use theme colours
- Ported `GeoRssCatalogItem` to mobx, added support to skip entries without geometry.
- Update Difftool BottomPanel UI to clearer "area filter" and date pickers
- Update Difftool BottomPanel to load into Terria's BottomDock
- Rearrange MapButton layout in DOM to properly reflow with BottomDock
- Update Difftool MainPanel to not get clipped by BottomDock
- Rearrange MapDataCount to exist inside MapColumn for more correct DOM structure & behaviour
- Re-added chart disclaimer.

#### mobx-36

- Added `pointer-events` to `MapNavigation` and `MenuBar` elements, so the bar don't block mouse click outside of the button.
- Fixes "reminder pop-up" for help button being unclickable
- Use `useTranslation` instead of `withTranslation` in functional component (`MapDataCount`)
- Make welcome video url and placeholder configurable via configparameters
- Added `ExportableData` interface.
- Added `ExportData` component for data catalog.
- Added WCS "clip and ship" for WMS
- Added basic CSV export function
- Extend `UserDrawing` to handle rectangles
- Tsxify `MapInteractionMode`
- Changed default orientation for `GltfCatalogItem` to no rotation, instead of zero rotation wrt to terrain
- Added a title to welcome message video

#### mobx-35

- Add "Upload" to tour points
- Add tooltips anywhere required in UI via `parseCustomMarkdownToReactWithOptions` & customisable via `helpContentTerms`
- Add "map state" map data count to highlight state of map data
- Add a reminder "pop-up" that shows the location of the help button
- Fix bug causing story pop-up to be off screen
- Fix bug causing helpful hints to be cut off on smaller screens
- Changed the `Tool` interface, now accepting prop `getToolComponent` instead of `toolComponent`
- Added `ToolButton` for loading/unloading a tool
- Added `TransformationTraits` that can be used to change position/rotation/scale of a model.
- Merge master into mobx. This includes:
  - Upgraded to Cesium v1.68.
  - Story related enhancements:
    - Added a title to story panel with ability to close story panel.
    - Added a popup on remove all stories.
    - Added button for sharing stories.
    - Added a question popup on window close (if there are stories on the map so users don't lose their work).
- Added a new `editor` Icon
- Changed `ToolButton` to show the same icon in open/close state. Previously it showed a close icon in close state.

#### mobx-34

- Bug fix for `DatePicker` in `BottomDock` causing app crash
- Made changes to the video modals: close button has been added, pressing escape now closes the component and some basic unit tests created
- Updated the video modal for _Data Stories: Getting Started_ to use the new `VideoGuide` component
- Tweaked MyData/AddData tabs to make it possible to invoke them without using the `ExplorerWindow` component and also customize the extensions listed in the dropdown.
- Fix the timeline stack handling for when there are multiple time-enabled layers
- Ported timeseries tables.
- Extended the support for styles for ESRI ArcGis Feature Server. Line styles are supported for lines and polygon outlines in both Cesium and Leaflet viewer. #4405
- Fix polygon outline style bug.
- Add a unit test for polygon outline style.
- Add TrainerPane/TrainerBar "Terry the task trainer"
- Use `1.x.x` of `karma-sauce-launcher` to fix CI build failures
- Stop unknown icons specified in config.json from crashing UI
- Creates a `ShadowTraits` class that is shared by `GltfCatalogItem` and `Cesium3DTilesCatalogItem`.
- Fixed a bug where user added data was removed from catalogue when Remove from map button in data catalog is clicked.
- Fix leaflet zoom to work when bounding rectangle exists but doesn't have bounds defined

#### mobx-33

- Updated generic select so icon doesn't block click
- Re-added loading bar for leaflet & cesium viewers

#### mobx-32

- Made expanded SOS chart item shareable.
- Fixed a regression bug where the time filter is shown for all satellite imagery items
- Add unit tests for `WelcomeMessage` and `Disclaimer`
- Fixed minor UI errors in console
- Replaced helpful hints text with the new version
- Made the shapes of some of the workbench components rounded
- Add `clampToGround` property on to holes within polygons in `GeoJsonCatalogItem`
- Set default `clampToGround` trait to `true` for `GeoJsonCatalogItem`
- Fixed a bug where WMS items caused type errors in newer babel and typescript builds, due to mixed mixin methods on DiffableMixin & DiscretelyTimeVaryingMixin
- Fixed a bug where KmlCatalogItem did not use the proxy for any urls.
- Add support for `CkanCatalogGroup` and `CkanItemReference`.
- Added unit test to ensure getAncestors behaviour
- Hide the chart legend if there are more than four items to prevent things like FeatureInfo being pushed out of the view and the map resizing.
- Prevent addedByUser stack overflow
- Fixed a chart bug where moment points do not stick to the basis item when they are of different scale.
- Fixed a bug where the moment point selection highlight is lost when changing the satellite imagery date.
- Removed sass from Clipboard
- Updated LocationSearchResults to support multiple search providers
- Replaced lifesaver icon on the help button with a question mark button
- Fix handling of points and markers around the anti-meridian in the `LeafletVisualizer`.
- Fixed difference tool losing datepicker state by keeping it mounted
- Disabled unhelpful Help button when in `useSmallScreenInterface`
- Fixed a bug where a single incorrect catalog item in a group would prevent subsequent items from loading.
- Improved catalog parsing to include a stub (`StubCatalogItem`) when terriajs can't parse something

#### mobx-31

- Fixes broken time filter location picker when other features are present on the map.
- Fixes the feature info panel button to show imagery at the selected location.
- Added `hideSource` trait to `CatalogMemberTraits`. When set to true source URL won't be visible in the explorer window.
- Added `Title`, `ContactInformation`, `Fees` to the `CapabilitiesService` interface so they are pulled on metadata load.
- Resolved name issue of `WebMapServiceCapabilities`. Now it returns a name resolved from `capabilities` unless it is set by user.
- Added setting of `isOpenInWorkbench`, `isExperiencingIssues`, `hideLegendInWorkbench`, `hideSource` strats for `WebMapServiceCatalogItem` from `WebMapServiceCatalogGroup`.

#### mobx-30

- Ported welcome message to mobx with new designs
- Updated CI clientConfig values to include new help panel default
- Bumped explicit base typescript to 3.9.2
- Lock rollbar to 2.15.2
- Ported disclaimer to mobx with new designs
- Added diff tool for visualizing difference (delta) of images between 2 dates for services that support it.
- Updated workbench ViewingControls styles to line up with icons
- Prevent re-diff on workbench items that are already a diff
- Updated splitter to force trigger resizes so it catches up on any animation delays from the workbench
- Update workbench to trigger resize events onTransitionEnd on top of view-model-triggers
- Added satellite imagery to help panel
- Stop disclaimer clashing with welcome message by only loading WelcomeMessage after disclaimer is no longer visible
- Fixes a difftool bug where left/right items loose their split direction settings when the tool is reset
- Fixes a splitter bug where split direction is not applied to new layers.
- Re-added satellite guide prompt option via `showInAppGuides`
- Changed tour "go back 1 tour point" messaging from "previous" to "back"

#### mobx-29

- Fix handling of urls on `Cesium3DTilesCatalogItem` related to proxying and getting confused between Resource vs URL.
- Renamed `UrlReference.createUrlReferenceFromUrlReference` to `UrlReference.createCatalogMemberFromUrlReference`
- Moved url to catalog member mapping from `createUrlRefernceFromUrl.register` to `UrlToCatalogMemberMapping` (now in `UrlReference.ts` file)
- Added in-app tour framework & base tour items
- Make the help panel customisable for different maps by modifying `config.json`
- Added generic styled select
- Remove maxZoom from leaflet map.
- Run & configure prettier on terriajs lib/ json files
- Changed most of the icons for the `MapNavigation` section (on the right hand side) of the screen
- Added a close button to story panel
- Made `MapIconButton` to animate when expanding
- Remove requirement for browser to render based on make half pixel calculations for the Compass & stop it jumping around when animating

#### mobx-28

- Fix SASS exports causing some build errors in certain webpack conditions

#### mobx-1 through mobx-27

- Fixed DragDropFile and `createCatalogItemFromFileOrUrl` which wasn't enabled/working in mobx, added tests for `createCatalogItemFromFileOrUrl` and renamed `createCatalogItemFromUrl` to `createUrlRefernceFromUrl`.
- Fixed bug in StratumOrder where `sortBottomToTop` would sort strata in the wrong order.
- Allow member re-ordering via GroupMixin's `moveMemberToIndex`
- Fixed a bug where `updateModelFromJson` would ignore its `replaceStratum` parameter.
- Re-added Measure Tool support
- Re-added `CartoMapCatalogItem`
- Re-implemented `addedByUser` to fix bug where previews of user added data would appear in the wrong tab.
- Added header options for loadJson5, & allow header overrides on MagdaReference loading
- Re-added some matcher-type mappings in `registerCatalogMembers`.
- Added `UrlReference` to represent catalog items created from a url with an auto-detected type.
- Modified `upsertModelFromJson` so that when no `id` is provided, the `uniqueId` generated from `localId` or `name` is incremented if necessary to make it unique.
- Re-enable search components if SearchProvider option provided
- Modified tests to not use any real servers.
- Fixed bug causing workbench items to be shared in the wrong order.
- Fix bug where urls in the feature info panel weren't turned into hyperlinks
- Fix preview map's base map and bounding rectangle size
- Fixed positioning of the buttons at the bottom and the timeline component on mobile
- Added `hasLocalData` property to indicate when a catalog item contains local data. This property is used to determine whether the item can be shared or not.
- Fixed bug causing user added data to not be shared. Note that user added catalog item urls are now set at the user stratum rather than the definition stratum.
- Added the ability to filter location search results by an app-wide bounding box configuration parameter
- Re-introduce UI elements for search when a catalogSearchProvider is provided
- Fix bug that prevented live transport data from being hidden
- Hide opacity control for point-table catalog items.
- Fixed bug where `Catalog` would sometimes end up with an undefined `userAddedDataGroup`.
- Show About Data for all items by default.
- Fixed translation strings for the descriptive text about WMS and WFS URLs in the data catalogue.
- Fix bug that throws an error when clicking on ArcGIS Map Service features
- Fix initialisation of `terria`'s `shareDataService`.
- Support Zoom to Data on `CsvCatalogItem` when data has lat-lon columns.
- Add a trait called `showShadowUi` to `Cesium3DTilesCatalogItem` which hide shadows on workbench item UI.
- Re-added `ArcGisFeatureServerCatalogItem` and `ArcGisFeatureServerCatalogGroup`
- Prevent TerriaMap from crashing when timeline is on and changing to 2D
- Rewrite charts using `vx` svg charting library.
- Fixed bug causing `ArcGisFeatureServerCatalogItem` to throw an error when a token is included in the proxy url.
- Fix a bug for zooming to `ArcGisMapServerCatalogItem` layers
- Modified creation of catalog item from urls to set the item name to be the url at the defaults stratum rather than the definition stratum. This prevents actual item names at load strata from being overridden by a definition stratum name which is just a url.
- Fixed a bug causing highlighting of features with `_cesium3DTileFeature` to sometimes stop working. Also changed highlight colour to make it more visible.
- Fixed bug causing user added data with an auto-detected data type to not be shared properly.
- Modified `addToWorkbench` so that when a catalog item fails to load it is removed from the workbench and an error message is displayed.
- Add support for feature picking on region mapped datasets
- Revamp map buttons at top to support two menu configuration
- Viewer (2d/3d/3d-non-terrain) & basemap preferences are persisted to local storage again, and loaded back at startup
- Dramatically simplified map button styling (pre-styled-components)
- Allow DropdownPanel(InnerPanel) to show centered instead of offset toward the left
- Added AccessControlMixin for tracking access control of a given MagdaReference
- Add a legend title trait
- Show private or public dataset status on data catalog UI via AccessControlMixin
- Added `pointSizeMap` to `TableStyle` to allow point size to be scaled by value
- Added `isExperiencingIssues` to `CatalogMemberTraits`. When set to true, an alert is displayed above the catalog item description.
- Add gyroscope guidance
- Enable StyleSelectorSection workbench control for `WebMapServiceCatalogItem`
- New-new ui
- Add WIP help panes
- Added "Split Screen Mode" into workbench
- Moved excess workbench viewing controls into menu
- Updated bottom attribution styling
- Begin styled components themeing
- Make `clampToGround` default to true for `ArcGisFeatureServerCatalogItemTraits` to stop things from floating
- Add fix for `WebMapServiceCatalogItem` in `styleSelector` to prevent crash.
- Revert changes to `StyleSelectorSelection` component and refactor `WebMapServiceCatalogItem` styleSelector getter.
- Added a temporary fix for bug where a single model failing to load in `applyInitData` in `Terria` would cause other models in the same `initData` object to not load as well.
- Change gyroscope focus/hover behaviour to move buttons on hover
- Stop showing previewed item when catalog is closed
- Prevent `StoryPanel.jsx` from reloading magda references on move through story.
- Add google analytics to mobx
- Fixed google analytics on story panel
- Fixed path event name undefined labelling
- Enable zoomTo and splitter on `CartoMapCatalogItem`.
- Added name to `MapServerStratum` in `ArcGisMapServerCatalogItem`.
- Readded basic `CompositeCatalogItem`.
- Ported Augmented Reality features
- Fixed bug causing "Terrain hides underground features" checkbox to sometimes become out of sync between `SettingPanel` and `WorkbenchSplitScreen`.
- Ports the Filter by Location" feature for Satellite imagery. The property name setting is renamed to `timeFilterPropertyName` from `featureTimesProperty`.
- Made split screen window in workbench hidden when viewer is changed to 3D Smooth and 2D
- Tidy Help UI code
- Added `allowFeatureInfoRequests` property to `Terria` and prevent unnecessary feature info requests when creating `UserDrawing`s.
- Tidied up analytics port, fixed `getAncestors` & added `getPath` helper
- Updated upload icon to point upwards
- Prevent catalog item names from overflowing and pushing the collapse button off the workbench
- Stopped analytics launch event sending bad label
- Add .tsx tests for UI components
- Provide a fallback name for an `ArcGisServerCatalogItem`
- Ensure `CesiumTileLayer.getTileUrl` returns a string.
- Polished help UI to match designs
- Adds methods `removeModelReferences` to Terria & ViewState for unregistering and removing models from different parts of the UI.
- Add basic support for various error provider services, implementing support for Rollbar.
- Add trait to enabling hiding legends for a `CatalogMember` in the workbench.
- Added new help menu item on how to navigate 3d data
- Add traits to customize color blending and highlight color for `Cesium3DTilesCatalogItem`
- Reimplemented splitting using `SplitItemReference`.
- Fix bug that caused contents on the video panel of the help UI to overlay the actual video
- Overhauled location search to be a dropdown instead of list of results
- Fixed bug causing full app crash or viewer zoom refresh when using 3D view and changing settings or changing the terrain provider.
- Implements `SensorObservationServiceCatalogItem`.
- Add support for styling CSVs using a region mapped or text columns.
- Update Compass UI to include larger rotation target, remove sass from compass
- Link Compass "help" button to `navigation` HelpPanelItem (requires generalisation later down the track)
- Improve keyboard traversal through right-hand-side map icon buttons
- Link Compass Gyroscope guidance footer text to `navigation` HelpPanelItem (requires generalisation later down the track)
- Removed hardcoded workbench & Panel button colours
- Ensure CSV column names are trimmed of whitespace.
- Really stop analytics launch event sending bad & now empty & now finally the real label
- Re-added `ArcGisMapServerCatalogGroup` and `ArcGisServerGroup`.
- Tidy Compass UI animations, styles, titles
- Bumped mobx minor to 4.15.x, mobx-react major to 6.x.x
- Add `dateFormat` trait to `TimeVaryingTraits` to allowing formatting of datestrings in workbench and bottomdock.
- Tidy Gyroscope Guidance positioning
- Fixed FeatureInfoPanel using old class state
- Fixed MapIconButton & FeedbackButton proptypes being defined incorrectly
- Implement SenapsLocationsCatalogItem
- Update papaparse and improve handling for retrieveing CSVs via chunking that have no ContentLenth header

### v7.11.17

- Moved strings in DateTimeSelector and FeatureInfoPanel into i18next translation file.

### v7.11.16

- Fixed a bug where the timeline would not update properly when the timeline panel was resized.

### v7.11.15

- Fixed a bug when clicking the expand button on a chart in feature info when the clicked feature was a polygon.

### v7.11.14

- Update CARTO Basemaps CDN URL and attribution.
- Fixed issue with node 12 & 14 introduced in Cesium upgrade.

### v7.11.13

- Upgraded to Cesium v1.73.
- Removed any references to `BingMapsApi` (now deprecated).

### v7.11.12

- Fixed a crash with GeoJsonCatalogItem when you set a `stroke-opacity` in `styles`.

### v7.11.11

- If `showIEMessage` is `true` in config.json, warn IE11 users that support is ending.

### v7.11.10

- Remove caching from TerriaJsonCatalogFunction requests.
- Upgraded minimum node-sass version to one that has binaries for node v14.

### v7.11.9

- Update Geoscience Australia Topo basemap.
- Remove caching from WPS requests.
- Fix entity outline alpha value when de-selecting a feature.

### v7.11.8

- Upgraded to terriajs-cesium v1.71.3 which fixes a bug running gulp tasks on node v14.

### v7.11.7

- Add additional region mapping boundaries.

### v7.11.6

- Rework the handling of point datasets on the anti-meridian when using LeafletJS.
- Fix indices in some translation strings including strings for descriptions of WMS and WMS service.
- Upgraded to Cesium v1.71.

### v7.11.5

- Added `GeoRssCatalogItem` for displaying GeoRSS files comming from rss2 and atom feeds.
- Bug fix: Prevent geojson files from appearing twice in the workbench when dropped with the .json extension
- Story related enhancements:
  - Added a title to story panel with ability to close story panel.
  - Added a popup on remove all stories.
  - Added button for sharing stories.
  - Added a question popup on window close (if there are stories on the map so users don't lose their work).
- Pinned `html-to-react` to version 1.3.4 to avoid IE11 incompatibility with newer version of deep dependency `entities`. See https://github.com/fb55/entities/issues/209
- Added a `MapboxStyleCatalogItem` for showing Mapbox styles.
- Add a `tileErrorThresholdBeforeDisabling` parameter to `ImageryLayerCatalogItem` to allow a threshold to set for allowed number of tile failures before disabling the layer.

### v7.11.4

- Add support for `classBreaks` renderer to `ArcGisFeatureServerCatalogItem`.
- Upgraded to Cesium v1.68.
- Replace `defineProperties` and `freezeObject` to `Object.defineProperties` and `Object.freeze` respectively.
- Bumped travis build environment to node 10.
- Upgraded to `generate-terriajs-schema` to v1.5.0.

### v7.11.3

- Added babel dynamic import plugin for webpack builds.
- `ignoreUnknownTileErrors` will now also ignore HTTP 200 responses that are not proper images.

### v7.11.2

- Pass minimumLevel, in Cesium, to minNativeZoom, in Leaflet.
- Upgraded to Cesium v1.66.

### v7.11.1

- Fix for color of markers on the map associated with chart items

### v7.11.0

- Fix draggable workbench/story items with translation HOC
- Added first revision of "delta feature" for change detection of WMS catalog items which indicate `supportsDeltaComparison`
- Improve menu bar button hover/focus states when interacting with its panel contents
- Add ability to set opacity on `GeoJsonCatalogItem`
- Expanded test cases to ensure WorkbenchItem & Story have the correct order of components composed
- Fix broken catalog functions when used with translation HOC
- Fix bug with momentPoints chart type when plotting against series with null values
- Make the default `Legend` width a little smaller to account for the workbench scrollbar
- Bug fix for expanding chart - avoid creating marker where no lat lon exists.
- Add a `ChartDisclaimer` component to display an additional disclaimer above the chart panel in the bottom dock.
- Add `allowFeatureInfoRequests` property to `Terria` and prevent unnecessary feature info requests when creating `UserDrawing`s.
- Removes unsupported data that is drag and dropped from the workbench and user catalog.
- Adjusted z-index values so that the explorer panel is on top of the side panel and the notification window appears at the very top layer.
- Allow `CkanCatalogItem` names to be constructed from dataset and resource names where multiple resources are available for a single dataset
- Set the name of ArcGis MapServer CatalogGroup and CatalogItem on load
- Improve autodetecting WFS format, naming of the WFS catalog group and retaining the zoomToExtent
- Remove unnecessary nbsp; from chart download and expand buttons introduced through internationalization.
- Fix story prompt flag not being set after dismissing story, if `showFeaturePrompts` has been enabled

### v7.10.0

- Added proper basic internationalisation beginnings via i18next & react-i18next
- Fixed a bug where calling `openAddData()` or `closeCatalog()` on ViewState did not correctly apply the relevant `mobileViewOptions` for mobile views.
- Fixed filter by available dates on ImageryLayerCatalogItem not copying to the clone when the item is split.
- Fixed an error in `regionMapping.json` that causes some states to be mismatched when using Australian state codes in a column labelled "state". It is still recommended to use "ste", "ste_code" or "ste_code_2016" over "state" for column labels when matching against Australian state codes.
- Fixed bug where "User data" catalog did not have add-buttons.
- Added ability to re-add "User data" CSV items once removed from workbench.
- Changed catalog item event labels to include the full catalog item path, rather than just the catalog item name.
- Added support for `openAddData` option in config.json. If true, the "Add Data" dialog is automatically opened at startup.
- Welcome message, in-app guides & new feature prompts are now disabled by default. These can be re-enabled by setting the `showWelcomeMessage`, `showInAppGuides` & `showFeaturePrompts` options in config.json.
- Updated Welcome Message to pass its props to `WelcomeMessagePrimaryBtnClick` & `WelcomeMessageSecondaryBtnClick` overrides
- Welcome message, in-app guides & new feature prompts are now disabled by default. These can be re-enabled by setting the `showWelcomeMessage`, `showInAppGuides` & `showFeaturePrompts` options in config.json.
- Updated Welcome Message to pass its props to `WelcomeMessagePrimaryBtnClick` & `WelcomeMessageSecondaryBtnClick` overrides.
- Fixed a bug in anti-meridian handling causing excessive memory use.
- Handled coordinate conversion for GeoJson geometries with an empty `coordinates` array.
- Fixed height of My Data drag and drop box in Safari and IE.

### v7.9.0

- Upgraded to Cesium v1.63.1. This upgrade may cause more problems than usual because Cesium has switched from AMD to ES6 modules. If you run into problems, please contact us: https://terria.io/contact

### v7.8.0

- Added ability to do in-app, "static guides" through `<Guide />`s
- Added in-app Guide for time enabled WMS items
- Initial implementation of language overrides to support setting custom text throughout the application.
- Added ability to pass `leafletUpdateInterval` to an `ImageryLayerCatalogItem` to throttle the number of requests made to a server.

### v7.7.0

- Added a quality slider for the 3D map to the Map panel, allowing control of Cesium's maximumScreenSpaceError and resolutionScale properties.
- Allowed MapboxMapCatalogItems to be specified in catalog files using type `mapbox-map`.
- We now use styles derived from `drawingInfo` from Esri Feature Services.
- Chart related enhancements:
  - Added momentPoints chart type to plot points along an available line chart.
  - Added zooming and panning on the chart panel.
  - Various preventative fixes to prevent chart crashes.
- Increased the tolerance for intermittent tile failures from time-varying raster layers. More failures will now be allowed before the layer is disabled.
- Sensor Observation Service `GetFeatureOfInterest` requests no longer erroneously include `temporalFilters`. Also improved the generated request XML to be more compliant with the specification.
- Fixed a bug where differences in available dates for `ImageryLayerCatalogItem` from original list of dates vs a new list of dates, would cause an error.
- Improved support for layers rendered across the anti-meridian in 2D (Leaflet).
- Fixed a crash when splitting a layer with a `momentPoints` chart item.
- Fixed a crash when the specified Web Map Service (WMS) layer could not be found in the `GetCapabilities` document and an alternate legend was not explicitly specified.

### v7.6.11

- Added a workaround for a bug in Google Chrome v76 and v77 that caused problems with sizing of the bottom dock, such as cutting off the timeline and flickering on and off over the map.
- Set cesium rendering resolution to CSS pixel resolution. This is required because Cesium renders in native device resolution since 1.61.0.

### v7.6.10

- Fixed error when opening a URL shared from an explorer tab. #3614
- Resolve a bug with `SdmxJsonCatalogItem`'s v2.0 where they were being redrawn when dimensions we're changed. #3659
- Upgrades terriajs-cesium to 1.61.0

### v7.6.9

- Automatically set `linkedWcsCoverage` on a WebMapServiceCatalogItem.

### v7.6.8

- Added ability in TerriaJsonCatalogFunction to handle long requests via HTTP:202 Accepted.

### v7.6.7

- Fixed share disclaimer to warn only when user has added items that cannot be shared.

### v7.6.6

- Basemaps are now loaded before being enabled & showed

### v7.6.5

- Add the filename to a workbench item from a drag'n'dropped file so it isn't undisplayed as 'Unnamed item'.
- Fixed inability to share SOS items.
- Added an option to the mobile menu to allow a story to be resumed after it is closed.
- The "Introducing Data Stories" prompt now only needs to be dismissed once. Previously it would continue to appear on every load until you clicked the "Story" button.
- Fixed a crash that could occur when the feature info panel has a chart but the selected feature has no chart data.
- Fixed a bug where the feature info panel would show information on a vector tile region mapped dataset that had no match.

### v7.6.4

- Add scrollbar to dropdown boxes.
- Add support for SDMX version 2.1 to existing `SdmxJsonCatalogItem`.
- Add a warning when sharing a map describing datasets which will be missing.
- Enable the story panel to be ordered to the front.
- Disable the autocomplete on the title field when adding a new scene to a story.
- Fix SED codes for regionmapping

### v7.6.3

- Fixed a bug with picking features that cross the anti-meridian in 2D mode .
- Fixed a bug where `ArcGisMapServerCatalogItem` legends were being created during search.
- Fixed a bug where region mapping would not accurately reflect share link parameters.

### v7.6.2

- Fixed a bug that made some input boxes unreadable in some web browsers.

### v7.6.1

- Fixed a bug that prevented the "Feedback" button from working correctly.
- Fix a bug that could cause a lot of extra space to the left of a chart on the feature info panel.

### v7.6.0

- Added video intro to building a story
- Allow vector tiles for region mapping to return 404 for empty tiles.

### v7.5.2

- Upgraded to Cesium v1.58.1.
- Charts are now shared in share & story links

### v7.5.1

- Fixed a bug in Cesium that prevented the new Bing Maps "on demand" basemaps from working on `https` sites.

### v7.5.0

- Added the "Story" feature for building and sharing guided tours of maps and data.
- Added sharing within the data catalog to share a given catalog group or item
- Switched to using the new "on demand" versions of the Bing Maps aerial and roads basemaps. The previous versions are deprecated.

### v7.4.1

- Remove dangling comma in `regionMapping.json`.
- `WebMapServicCatalogItem` now includes the current `style` in generated `GetLegendGraphic` URLs.

### v7.4.0

- Upgraded to Cesium v1.57.
- Fixed a bug where all available styles were being retrieved from a `GetCapabilities` for each layer within a WMS Group resulting in memory crashes on WMSs with many layers.
- Support State Electoral Districts 2018 and 2016 (SED_Code_2018, SED_Code_2016, SED_Name_2018, SED_Name_2016)

### v7.3.0

- Added `GltfCatalogItem` for displaying [glTF](https://www.khronos.org/gltf/) models on the 3D scene.
- Fixed a bug where the Map settings '2D' button activated '3D Smooth' view when configured without support for '3D Terrain'.
- Added `clampToTerrain` property to `GeoJsonCatalogItem`.
- When clicking a polygon in 3D Terrain mode, the white outline is now correctly shown on the terrain surface. Note that Internet Explorer 11 and old GPU hardware cannot support drawing the highlight on terrain, so it will not be drawn at all in these environments.

### v7.2.1

- Removed an extra close curly brace from `regionMapping.json`.

### v7.2.0

- Added `hideLayerAfterMinScaleDenominator` property to `WebMapServiceCatalogItem`. When true, TerriaJS will show a message and display nothing rather than silently show a scaled-up version of the layer when the user zooms in past the layer's advertised `MinScaleDenominator`.
- Added `GeoJsonParameterEditor`.
- Fixed a bug that resulted in blank titles for catalog groups loaded from automatically detected (WMS) servers
- Fixed a bug that caused some chart "Expand" options to be hidden.
- Added `CED_CODE18` and `CED_NAME18` region types to `regionMapping.json`. These are now the default for CSV files that reference `ced`, `ced_code` and `ced_name` (previously the 2016 versions were used).
- Improved support for WMTS, setting a maximum level to request tiles at.

### v7.1.0

- Support displaying availability for imagery layers on charts, by adding `"showOnChart": true" or clicking a button in the UI.
- Added a `featureTimesProperty` property to all `ImageryLayerCatalogItem`s. This is useful for datasets that do not have data for all locations at all times, such as daily sensor swaths of near-real-time or historical satellite imagery. The property specifies the name of a property returned by the layer's feature information query that indicates the times when data is available at that particular location. When this property is set, TerriaJS will display an interface on the workbench to allow the user to filter the times to only those times where data is available at a particular location. It will also display a button at the bottom of the Feature Information panel allowing the user to filter for the selected location.
- Added `disablePreview` option to all catalog items. This is useful when the preview map in the catalog will be slow to load.
- When using the splitter, the feature info panel will now show only the features on the clicked side of the splitter.
- Vector polygons and polylines are now higlighted when clicked.
- Fixed a bug that prevented catalog item split state (left/right/both) from being shared for CSV layers.
- Fixed a bug where the 3D globe would not immediately refresh when toggling between the "Terrain" and "Smooth" viewer modes.
- Fixed a bug that could cause the chart panel at the bottom to flicker on and off rapidly when there is an error loading chart data.
- Fixed map tool button positioning on small-screen devices when viewing time series layers.

### v7.0.2

- Fixed a bug that prevented billboard images from working on the 2D map.
- Implemented "Zoom To" support for KML, CZML, and other vector data sources.
- Upgraded to Cesium v1.55.

### v7.0.1

- Breaking Changes:
  - TerriaJS no longer supports Internet Explorer 9 or 10.
  - An application-level polyfill suite is now highly recommended, and it is required for Internet Explorer 11 compatibility. The easiest approach is to add `<script src="https://cdn.polyfill.io/v2/polyfill.min.js"></script>` to the `<head>` element of your application's HTML page, which will deliver a polyfill suite tailored to the end-user's browser.
  - TerriaJS now requires Node.js v8.0 or later.
  - TerriaJS now requires Webpack v4.0 or later.
  - TerriaJS now uses Gulp v4.0. If you have Gulp 3 installed globally, you'll need to use `npm run gulp` to run TerriaJS gulp tasks, or upgrade your global Gulp to v4 with `npm install -g gulp@4`.
  - TerriaJS now uses Babel v7.0.
  - Removed `UrthecastCatalogItem`, `UrthecastCatalogGroup`, and `registerUrthcastCatalogItems`. The Urthecast functionality was dependent on an npm package that hadn't been updated in three years and had potential security vulnerabilities. Please [let us know](https://gitter.im/TerriaJS/terriajs) if you were using this functionality.

### v6.5.0

- Add support for rendering Mapbox Vector Tiles (MVT) layers. Currently, polygons are the only supported geometry type, and all polygons are drawn with the same outline and fill colors.
- `wwwroot/data/regionMapping.json` is now the default region mapping file (rather than a file provided by TerriaMap), and needs to be explicitly overridden by a `regionMappingDefinitionsUrl` setting in config.json.

### v6.4.0

- The Feature Info panel can now be moved by clicking and dragging it.
- The map tool buttons are now arranged horizontally instead of vertically on small-screen mobile devices.
- When using a Web Map Service (WMS) catalog item with the `linkedWcsUrl` and `linkedWcsCoverage` properties, we now pass the selected WMS style to the Web Coverage Service (WCS) so that it can optionally return different information based on the selected style.
- Added `stationIdWhitelist` and `stationIdBlacklist` properties to `SensorObservationServiceCatalogItem` to allow filtering certain monitoring stations in/out.
- Fixed a bug that caused a crash when attempting to use a `style` attribute on an `<a>` tag in Markdown+HTML strings such as feature info templates.
- Fixed a bug that displaced the chart dropdown list on mobile Safari.

### v6.3.7

- Upgraded to Cesium v1.53.

### v6.3.6

- Dragging/dropping files now displays a more subtle notification rather than opening the large Add Data / My Data panel.
- The `sendFeedback` function can now be used to send additional information if the server is configured to receive it (i.e. `devserverconfig.json`).
- Made custom feedback controls stay in the lower-right corner of the map.
- Improved the look of the toolbar icons in the top right, and added an icon for the About page.

### v6.3.5

- Changed the title text for the new button next to "Add Data" on the workbench to "Load local/web data".
- Fixed a bug that caused the area to the right of the Terria log on the 2D map to be registered as a click on the logo instead of a click on the map.
- Fixed a bug that caused the standard "Give Feedback" button to fail to open the feedback panel.
- Swapped the positions of the group expand/collapse icon and the "Remove from catalogue" icon on the My Data panel, for more consistent alignment.
- Made notifications honor the `width` and `height` properties. Previously, these values were ignored.

### v6.3.4

- Added the ability to add custom components to the feedback area (lower right) of the user interface.

### v6.3.3

- Upgraded to Cesium v1.51.

### v6.3.2

- Added "filterByProcedures" property to "sos" item (default: true). When false, the list of procedures is not passed as a filter to GetFeatureOfInterest request, which works better for BoM Water Data Online services.

### v6.3.1

- Fixed a bug that caused the compass control to be misaligned in Internet Explorer 11.

### v6.3.0

- Changed the "My Data" interface to be much more intuitive and tweaked the visual style of the catalog.
- Added `CartoMapCatalogItem` to connect to layers using the [Carto Maps API](https://carto.com/developers/maps-api/).

## v6.2.3

- Made it possible to configure the compass control's colors using CSS.

### v6.2.2

- Removed the Terria logo from the preview map and made the credit there smaller.
- Fall back to the style name in the workbench styles dropdown when no title is given for a style in WMS GetCapabilities.

### v6.2.1

- We now use Cesium Ion for the Bing Maps basemaps, unless a `bingMapsKey` is provided in [config.json](https://docs.terria.io/guide/customizing/client-side-config/#parameters). You can control this behavior with the `useCesiumIonBingImagery` property. Please note that if a `bingMapsKey` is not provided, the Bing Maps geocoder will always return no results.
- Added a Terria logo in the lower left of the map. It can be disabled by setting `"hideTerriaLogo": true` in `config.json`.
- Improved the credits display on the 2D map to be more similar to the 3D credits.
- Fixed a bug that caused some legends to be missing or incomplete in Apple Safari.

### v6.2.0

- Added a simple WCS "clip and ship" functionality for WMS layers with corresponding a WCS endpoint and coverage.
- Fixed problems canceling drag-and-drop when using some web browsers.
- Fixed a bug that created a time period where no data is shown at the end of a time-varying CSV.
- Fixed a bug that could cause endless tile requests with certain types of incorrect server responses.
- Fixed a bug that could cause endless region tile requests when loading a CSV with a time column where none of the column values could actually be interpreted as a time.
- Added automatic retry with jittered, exponential backoff for tile requests that result in a 5xx HTTP status code. This is especially useful for servers that return 503 or 504 under load. Previously, TerriaJS would frequently disable the layer and hit the user with an error message when accessing such servers.
- Updated British National Grid transform in `Proj4Definitions` to a more accurate (~2 m) 7 parameter version https://epsg.io/27700.
- Distinguished between 3D Terrain and 3D Smooth in share links and init files.
- Upgraded to Cesium v1.50.

### v6.1.4

- Fixed a bug that could cause the workbench to appear narrower than expected on some systems, and the map to be off-center when collapsing the workbench on all systems.

### v6.1.3

- When clicking a `Split` button on the workbench, the new catalog item will no longer be attached to the timeline even if the original was. This avoids a confusing situation where both catalog items would be locked to the same time.
- Added KMZ to the whitelisted formats for `MagdaCatalogItem`.
- Fixed a bug that caused a crash when switching to 2D with vector data already on the map, including when visiting a share link with vector data when the map ends up being 2D.
- The "Hide Workbench" button is now attached to the side of the Workbench, instead of on the opposite side of the screen from it.

### v6.1.2

- Fixed a bug that prevented `BingMapsSearchProviderViewModel` and other uses of `loadJsonp` from working correctly.

### v6.1.1

- Upgraded to terriajs-server v2.7.4.

### v6.1.0

- The previous default terrain provider, STK World Terrain, has been deprecated by its provider. _To continue using terrain in your deployed applications, you *must* obtain a Cesium Ion key and add it to `config.json`_. See https://cesium.com/ to create an Ion account. New options are available in `config.json` to configure terrain from Cesium Ion or from another source. See https://terria.io/Documentation/guide/customizing/client-side-config/#parameters for configuration details.
- Upgraded to Cesium v1.48.
- Added `Cesium3DTilesCatalogItem` for visualizing [Cesium 3D Tiles](https://github.com/AnalyticalGraphicsInc/3d-tiles) datasets.
- Added `IonImageryCatalogItem` for accessing imagery assets on [Cesium Ion](https://cesium.com/).
- Added support for Cesium Ion terrain assets to `CesiumTerrainProvider`. To use an asset from Ion, specify the `ionAssetId` and optionally the `ionAccessToken` and `ionServer` properties instead of specifying a `url`.
- Fixed a bug that could cause legends to be missing from `WebMapServiceCatalogItems` that had `isEnabled` set to true.

### v6.0.5

- Added `rel="noreferrer noopener"` to all `target="_blank"` links. This prevents the target page from being able to navigate the source tab to a new page.
- Fixed a bug that caused the order of items on the Workbench to change when visiting a share link.

### v6.0.4

- Changed `CesiumSelectionIndicator` to no longer use Knockout binding. This will avoid a problem in some environments, such as when a Content Security Policy (CSP) is in place.

### v6.0.3

- Fixed a bug that prevented users from being able to enter coordinates directly into catalog function point parameter fields.

### v6.0.2

- Fixed a bug that prevented interaction with the 3D map when the splitter was active.

### v6.0.1

- Added `parameters` property to `ArcGisMapServerCatalogItem`, allowing arbitrary parameters to be passed in tile and feature info requests.

### v6.0.0

- Breaking Changes:
  - An application-level polyfill suite is now required for Internet Explorer 9 and 10 compatibility. The easiest approach is to add `<script src="https://cdn.polyfill.io/v2/polyfill.min.js"></script>` to the `<head>` element of your application's HTML page.
  - In TerriaJS v7.0.0 (the _next_ major release), a polyfill suite may be required for Internet Explorer 11 as well. Adopting the approach above now will ensure you don't need to worry about it then.
- Overhauled support for printing. There is now a Print button on the Share panel that will provide a much better printable form of the map than the browser's built-in print feature. If a user uses the browser's print button instead, a message at the top will suggest using the TerriaJS Print feature and open the Share panel. Calling `window.print` (e.g. on a TerriaJS instance inside an iframe) will invoke the new TerriaJS print feature directly.
- Fixed a bug that caused `Leaflet.captureScreenshot` to show all layers on both sides even with the splitter active.
- Fixed a bug that prevented some vector features from appearing in `Leaflet.captureScreenshot`.
- Added ability to move the splitter thumb position vertically so that users can move it to prevent occlusions.
- Added `TerriaJsonCatalogFunction`. This catalog function allows an arbitrary HTTP GET to be invoked with user-provided parameters and return TerriaJS catalog JSON.
- Fixed a bug that could cause the feature info panel to sometimes be nearly transparent in Internet Explorer 11.
- Fixed a bug that caused an expanded preview chart's workbench item to erroneously show the date picker.
- Updated `MagdaCatalogItem` to match Magda project

### 5.7.0

- Added `MagdaCatalogItem` to load details of a catalog item from [Magda](https://github.com/TerriaJS/magda).
- Fixed a bug that could cause a time-dynamic WMS layer to fail to ever show up on the map if the initial time on the timeline was outside the intervals where the layer had data.
- Fixed a bug which could cause a crash during load from share link when the layer default is to not `useOwnClock` but the share link has `useOwnClock` set.
- Fixed an issue that caused a 'This data source is already shown' error in particular circumstances.

### 5.6.4

- Fixed a bug causing an error message when adding tabular data to the workbench before it was loaded.

### 5.6.3

- Display of Lat Lon changed from 3 deciml places to 5 decimal places - just over 1m precision at equator.
- Fixed a bug that caused the timeline to appear when changing the time on the workbench for a layer not attached to the timeline.
- The workbench date/time picker is now available for time varying point and region CSVs.
- Fixed a bug that caused the workbench date picker controls to disappear when the item was attached to the timeline and the timeline's current time was outside the valid range for the item.

### 5.6.2

- Renamed search marker to location marker.
- Added the clicked coordinates to the bottom of the feature info panel. Clicking the marker icon will cause the location to be indicated on the map.
- The location marker is now included in shared map views.
- Fixed a bug that could cause split WMS layers to show the incorrect layer data for the date shown in the workbench.
- Refactored current time handling for `CatalogItem` to reduce the complexity and number of duplicated current time states.
- Fixed feature info updating when the time is changed from the workbench for `TableCatalogItem`.
- Change the workbench catalog item date picker so that updating the date does not disable the timeslider.
- Fix a bug that meant that, when the current time was updated on an `ImageryCatalogItem` while the layer wasn't shown, the old time was still shown when the layer was re-enabled.
- Added `{{terria.currentTime}}` to feature info template.
- Added a way to format times within a feature info tempate. E.g. `{{#terria.formatDateTime}}{"format": "dd-mm-yyyy HH:MM:ss"}{{terria.currentTime}}{{/terria.formatDateTime}}`.
- Fixed a bug that caused the selection indicator to float strangely when visiting a share link with a selected feature.
- Fixed a bug that caused a region to be selected even when clicking on a hole in that region.
- Fixed a bug that prevented the selection indicator from following moving features on the 2D map.
- Fixed a bug that caused Leaflet to stop rendering further points in a layer and throw errors when calculating extent when one point had invalid characters in the latitude or longitude field.
- We now default to `autoPlay: false` if it's not specified in `config.json`.
- Changed search box placeholders to more precisely reflect their functionality.
- CartoDB basemaps are now always loaded over HTTPS.

### 5.6.1

- Fixed a bug that could cause the workbench UI to hang when toggling concepts, particularly for an `SdmxJsonCatalogItem`.
- Added previous and next buttons to workbench catalog item date picker.

### 5.6.0

- Upgraded to Cesium 1.41.

### 5.5.7

- Added support for using tokens to access WMS layers, particularly using the WMS interface to ArcGIS servers.

### 5.5.6

- Tweaked the sizing of the feature info panel.
- Fixed a bug that caused `ArcGisMapServerCatalogItem` to always use the server's single fused map cache, if available. Now, if the `layers` property is specified, we request individual dynamic layers and ignore the fused map cache.

### 5.5.5

- Fixed a bug that caused the feature info panel to stop working after clicking on a location search marker.
- Added support for ArcGIS tokens on the 2D map. Previously, tokens only worked reliably in 3D.
- Improved handling of tile errors, making it more consistent between 2D and 3D.
- Fixed a bug that prevented the Add Data button from working Internet Explorer 9 unless the DevTools were also open.
- Improved the sizing of the feature info panel so it is less likely to completely obscure the map.

### 5.5.4

- Fixed a serious bug that prevented opening the Data Catalog in Internet Explorer.
- Fixed some problems with the Terria Spatial Analytics `CatalogFunctions`.

### 5.5.3

- Fixed a bug in SDMX-JSON when using `cannotSum`.

### 5.5.2

- Deprecated SDMX-JSON catalog items' `cannotDisplayPercentMap` in favour of `cannotSum`.
- Updated `cannotSum` so that it does not display a total in some cases, as well as suppressing the regional-percentage checkbox. `cannotSum` can be either a mapping of concept ids to the values that prevent summing, or simply `true` to always prevent summing.
- Fixed a bug that caused an error when Splitting a layer that does not have a `clock`.

### 5.5.1

- Added `cannotDisplayPercentMap` to SDMX-JSON catalog items, to optionally turn off the "display as a percentage of regional total" checkbox when the data is not a count (eg. a rate or an average).

### 5.5.0

- Added the ability to split the screen into a left-side and right-side, and show raster and region mapped layers on only one side of the splitter.
- Added the ability to use a tabbed catalog in the explorer panel on desktop site. Setting `tabbedCatalog` parameter to `true` in `config.json` causes top-level groups in the catalog to list items in separate explorer panel tabs.
- Added the ability to use vector tile properties in feature info templates when using region mapping (data row attributes will overwrite vector tile properties with the same name)
- Properties available in feature info templates are now JSON parsed and replaced by their javascript object if they start with `[` or `{` and parse successfully
- Decreased flickering of time-varying region mapped layers by pre-rendering the next time interval.
- Fixed a bug in `WebMapServiceCatalogItem` that could cause a WMS time time dimension to be interpreted incorrectly if it was specified only using dates (not times) and with a periodicity of less than a day.

### 5.4.5

- Improved behaviour of SDMX-JSON items when no data is available.

### 5.4.4

- Added support for specifying namespaced layer names in the `WebMapServiceCatalogItem` `layers` property.
- Made TerriaJS tolerant of XML/HTML inside text elements in WMS GetCapabilities without being properly wrapped in `CDATA`.

### 5.4.3

- Fixed a build problem on case-sensitive file systems (e.g. most Linux systems).

### 5.4.2

- We no longer show the Zoom To button on the workbench when there is no rectangle to zoom to.

### 5.4.1

- Fixed a bug when sharing SDMX-JSON catalog items.
- Improved display of "Add Data" panel on small screens when Feedback and Feature Info panels are open.
- Added "search in data catalog" link to mobile search.
- Added a button to automatically copy share url into clipboard in share panel.
- Added `initFragmentPaths` property to the `parameters` section of `config.json`. It can be used to specify an array of base paths for resolving init fragments in the URL.
- Modified `CkanCatalogItem` to exclude files that advertise themselves as KML files but have the file extension .ZIP.
- Removed "View full size image" link on the share panel. Chrome 60 removed the ability to navigate to a data URI, and other browsers are expected to follow this lead.

### 5.4.0

- Breaking change: removed some old types that haven't been used since the new React-based user interface in v4.0.0, specifically `KnockoutHammerBinding`, `KnockoutMarkdownBinding`, `PopupMessageConfirmationViewModel`, `PopupMessageViewModel`, and `PopupViewModel`.
- Added the ability to use tokens from terriajs-server for layers requiring ESRI tokens.
- Catalog group items are now sorted by their in-catalog name

### 5.3.0

- Added the ability to use the analytics region picker with vector tile region mapping by specifiying a WMS server & layer for analytics only.
- Updated the client side validation to use the server-provided file size limit when drag/dropping a file requiring the conversion service.
- `zoomOnEnable` now works even for a catalog item that is initially enabled in the catalog. Previously, it only worked for catalog items enabled via the user interface or otherwise outside of the load process.
- Added `initialTimeSource` property to `CsvCatalogItem` so it is possible to specify the value of the animation timeline at start from init files.
- Added to documentation for customizing data appearance.
- Added `CatalogShortcut` for creating tool items for linking to a `CatalogItem`.
- Renamed `ViewState.viewCatalogItem()` to `viewCatalogMember` to reflect that it can be used for all `CatalogMembers`, not just `CatalogItems`.
- Fixed a bug that could cause a crash when switching to 2D when the `initialView` was just a `Rectangle` instead of a `CameraView`.
- Fixed a bug that caused multiple layers with generated, gradient legends to all show the same legend on the Workbench.

### 5.2.11

- Pinned `urijs` to v1.18.10 to work around a breaking change in v1.18.11.

### 5.2.10

- Improved the conversion of Esri polygons to GeoJSON by `featureDataToGeoJson`. It now correctly handles polygons with holes and with multiple outer rings.
- Added some fields to the dataset info page for `CkanCatalogItem`.
- Fixed a bug that could cause some layers, especially the Bing Maps basemap, to occasionally be missing from the 2D map.
- Fixed a bug that could cause the selected time to move to the end time when sharing a map with a time-dynamic layer.

### 5.2.9

- A catalog item's `cacheDuration` property now takes precedence over the cache duration specified by the code. Previously, the `cacheDuration` would only override the default duration (2 weeks).

### 5.2.8

- Added option to expand the HTML embed code and toggle URL shorting for the share link.
- The Share feature now includes the current time selected on the timeline, so that anyone visiting a share link will see the map at the intended time.

### 5.2.7

- Added the Latitude and Longitude to the filename for the Feature Information file download.
- Added the time to the timeline labels when zoomed in to a single day. Previously, the label sometimes only showed the date.

### 5.2.6

- Added the ability to disable the conversion service so that no user data is sent outside of the client by setting `conversionServiceBaseUrl` to `false` in the `parameters` section of `config.json`.
- Added the ability to disable the location button by setting `disableMyLocation` to `true` in the `parameters` section of `config.json`.
- Fixed a bug that caused the share functionality to fail (both screenshot and share link) in 2d mode.
- Fixed a bug with explicitly styled enum columns in Internet Explorer.
- Fixed a bug that caused the selected column in a csv to be the second column when a time column is present.

### 5.2.5

- Fixed a bug with `forceProxy: true` which meant that vector tiles would try, and fail, to load over the proxy.
- Added documentation for customizing data appearance, and folded in existing but orphaned documentation for creating feature info templates.
- Changed the LocateMe button so that it toggles and continuously updates the location when Augmented Reality is enabled.
- Added the ability to set SDMX-JSON region names from a region type dimension, using a Mustache template. This was required so regions can be mapped to specific years, even if not specified by the SDMX-JSON server.
- Added `viewermode` to the users persistent local storage to remember the last `ViewerMode` used.
- Added the ability to customize the preamble text on the feedback form ("We would love to hear from you!") by setting `feedbackPreamble` in the `parameters` section of `config.json`.

### 5.2.4

- Fixed a bug that prevented error messages, such as when a dataset fails to load, from being shown to the user. Instead, the errors were silently ignored.

### 5.2.3

- Fixed a bug that gave expanded Sensor Observation Service charts poor names.
- Fixed a bug that prevented some table-based datasets from loading.

### 5.2.2

- Fixed download of selected dataset (as csv) so that quotes are handled in accordance with https://tools.ietf.org/html/rfc4180. As a result, more such downloads can be directly re-loaded in Terria by dragging and dropping them.

### 5.2.1

- Changed the default opacity for points from CSV files without a value column to 1.0 (previously it was 0.6). This is a workaround for a Cesium bug (https://github.com/AnalyticalGraphicsInc/cesium/issues/5307) but really a better choice anyway.
- Fixed a bug which meant non-standard properties of some table data sources (eg. csv, SOS, SDMX-JSON) were missing in the feature info panel, because of a breaking change in Cesium 1.33.

### 5.2.0

- Fixed a bug that caused layer disclaimers to fail to appear when the layer was enabled via a share link. Since the user was unable to accept the disclaimer, the layer also failed to appear.
- Added `AugmentedVirtuality` (user facing feature name Augmented Reality) to allow users to use their mobile device's orientation to set the camera view.
- Added the `showFeaturesAtAllTimes` option to Sensor Observation Service items. This improves the user experience if the server returns
  some features starting in 1990, say, and some starting in 1995, so that the latter still appear (as grey points with no data) in 1990.
- Fixed a bug that prevented preview charts in the feature info panel from updating when the user changed the Sensor Observation Service frequency.
- Fixed a bug that allowed the user to de-select all the display choices for Sensor Observation Service items.
- Improved the appearance of charts where all the y-values are null. (It now shows "No preview available".)
- Upgraded to Leaflet 1.0.3 for the 2D and preview maps.
- Upgraded to [Cesium 1.33](https://github.com/AnalyticalGraphicsInc/cesium/blob/1.33/CHANGES.md) for the 3D view.

### 5.1.1

- Fixed a bug that caused an 'added' and a 'shown' event for "Unnamed Item" to be logged to Google Analytics when previewing an item in the catalog.
- Added a 'preview' Google Analytics event when a catalog item is shown on the preview map in the catalog.
- Fixed a bug that prevented csv files with missing dates from loading.
- Fixed a bug that could cause an error when adding a layer without previewing it first.

### 5.1.0

- Fixed a bug that prevented `WebMapServiceCatalogItem` from acting as a time-dynamic layer when the time dimension was inherited from a parent layer.
- `WebMapServiceCatalogItem` now supports WMS 1.1.1 style dimensions (with an `Extent` element) in addition to the 1.3.0 style (`Dimension` only).
- `WebMapServiceCatalogItem` now passes dates only (rather than dates and times) to the server when the TIME dimension uses the `start/stop/period` form, `start` is a date only, and `period` does not include hours, minutes, or seconds.
- `WebMapServiceCatalogItem` now supports years and months (in addition to days, hours, minutes, and seconds) in the period specified of a TIME dimension.
- `WebMapServiceCatalogItem` now ignores [leap seconds](https://en.wikipedia.org/wiki/Leap_second) when evaluating ISO8601 periods in a time dimension. As a result, 2 hours after `2016-06-30T23:00:00Z` is now `2016-07-01T01:00:00Z` instead of `2016-07-01T00:59:59Z` even though a leap second at the end of June 2016 makes that technically 2 hours and 1 second. We expect that this is more likely to align with the expectations of WMS server software.
- Added option to specify `mobileDefaultViewerMode` in the `parameters` section of `config.json` to specify the default view mode when running on a mobile platform.
- Added support for `itemProperties` to `CswCatalogGroup`.
- Added `terria.urlEncode` function for use in feature info templates.
- Fixed a layout problem that caused the coordinates on the location bar to be displayed below the bar itself in Internet Explorer 11.
- Updated syntax to remove deprecation warnings with React version 15.5.

### 5.0.1

- Breaking changes:
  - Starting with this release, TerriaJS is meant to be built with Webpack 2. The best way to upgrade your application is to merge from [TerriaMap](https://github.com/TerriaJS/TerriaMap). If you run into trouble, post a message on the [TerriaJS forum](https://groups.google.com/forum/#!forum/terriajs).
  - Removed the following previously-deprecated modules: `registerKnockoutBindings` (no replacement), `AsyncFunctionResultCatalogItem` (now `ResultPendingCatalogItem`), `PlacesLikeMeFunction` (now `PlacesLikeMeCatalogFunction`), `SpatialDetailingFunction` (now `SpatialDetailingCatalogFunction`), and `WhyAmISpecialFunction` (now `WhyAmISpecialCatalogFunction`).
  - Removed `lib/Sass/StandardUserInterface.scss`. It is no longer necessary to include this in your application.
  - Removed the previously-deprecated third pararameter, `getColorCallback`, of `DisplayVariablesConcept`. Pass it inside the `options` parameter instead.
  - Removed the following previously-deprecated properties from `TableColumn`: `indicesIntoUniqueValues` (use `uniqueValues`), `indicesOrValues` (use `values`), `indicesOrNumericalValues` (use `uniqueValues` or `numericalValues`), and `usesIndicesIntoUniqueValues` (use `isEnum`).
  - Removed the previously-deprecated `dataSetID` property from `AbsIttCatalogItem`. Use `datasetId` instead.
  - Removed the previously-deprecated `allowGroups` property from `CkanCatalogItem`. Use `allowWmsGroups` or `allowWfsGroups` instead.
  - Removed the previously-deprecated `RegionMapping.setRegionColumnType` function. Use the `setRegionColumnType` on an _instance_ of `RegionMapping` instead.
  - Removed the previously-deprecated `regionMapping.regionDetails[].column` and `.disambigColumn`. Use `.columnName` and `.disambigColumnName` instead.
  - Removed the previously-deprecated `options.regionMappingDefinitionsUrl` parameter from the `Terria` constructor. Set the `regionMappingDefinitionsUrl` inside `parameters` in `config.json` instead.
- Fixed a bug in `WebMapServiceCatalogItem` that prevented TerriaJS from correctly determining the projections supported by a WMS layer when supported projections are inherited from parent layers.
- Changed "no value" colour of region-mapped data to fully transparent, not black.
- Fixed an issue where expanding a chart from an SDMX-JSON or SOS feature twice, with different data choices selected, would overwrite the previous chart.
- Improved SDMX-JSON items to still show properly, even if the `selectedInitially` property is invalid.
- Added `Score` column to `GNAFAddressGeocoder` to indicate relative quality, which maps as default variable.

### 4.10.5

- Improved error message when accessing the user's location under http with Chrome.
- When searching locations, the button to instead search the catalog is now above the results instead of below them.
- Changed "go to full screen mode" tooltip to "Hide workbench", and "Exit Full Screen" button to "Show Workbench". The term "full screen" was misleading.
- Fixed a bug where a chartable (non-geo-spatial) CSV file with a column including the text "height" would not let the user choose the "height" column as the y-axis of a chart.
- Added support for non-default x-axes for charts via `<chart x-column="x">` and the new `tableStyle.xAxis` parameter.
- Added support for a `charSet` parameter on CSV catalog items, which overrides the server's mime-type if present.

### 4.10.4

- Added the ability for `CkanCatalogGroup` to receive results in pages, rather than all in one request. This will happen automatically when the server returns partial results.
- Improved the performance of the catalog UI by not creating React elements for the contents of a group until that group is opened.
- Close polygons used as input to a `CatalogFunction` by making the last position the same as the first one.
- Added support for a new `nameInCatalog` property on all catalog members which overrides `name` when displayed in the catalog, if present.
- Added `terria.urlEncodeComponent` function for use in feature info templates.
- `yAxisMin` and `yAxisMax` are now honored when multiple charts are active, by using the minimum `yAxisMin` and the maximum `yAxisMax` of all charts.

### 4.10.3

- Locked third-party dependency proj4 to v2.3.x because v2.4.0 breaks our build.

### 4.10.2

- New sections are now merged info `CatalogMember.info` when `updateFromJson` is called multiple times, rather than the later `info` completely replacing the earlier one. This is most useful when using `itemProperties` to override some of the info sections in a child catalog item.
- Fixed a bug where csv files with a date column would sometimes fail if a date is missing.

### 4.10.1

- Improved the SDMX-JSON catalog item to handle huge dimensions, allow a blacklist, handle bad responses better, and more.
- Fixed a bug that prevented the proxy from being used for loading legends, even in situations where it is necessary such as an `http` legend accessed from an `https` site.
- Added link to re-download local files, noting that TerriaJS may have done additional processing (eg. geocoding).

### 4.10.0

- Changed defaults:
  - `WebProcessingServiceCatalogFunction` now defaults to invoking the `Execute` service via an HTTP POST with XML encoding rather than an HTTP GET with KVP encoding. This is a more sensible default because the WPS specification requires that servers support POST/XML while GET/KVP is optional. Plus, POST/XML allows large input parameters, such as a polygon descibing all of Australia, to be successfully passed to the WPS process. To force use of GET/KVP, set the `executeWithHttpGet` property to `true`.
- Fixed problems with third-party dependencies causing `npm install` and `npm run gulp` to fail.

### 4.9.0

- Added a help overlay system. A TerriaJS application can define a set of help sequences that interactively walk the user through a task, such as adding data to the map or changing map settings. The help sequences usually appear as a drop-down Help menu in the top-right corner.
- Fixed a bug with calculating bounding rectangles in `ArcGisCatalogItem` caused by changes to `proj4` package.
- Fixed a bug preventing chart axis labels from being visible on a white background.
- Fixed a bug that caused the Feedback panel to appear below the chart panel, making it difficult to use.

### 4.8.2

- Fixed a bug that prevented a `shareUrl` specified in `config.json` from actually being used by the `ShareDataService`.
- Adding a JSON init file by dropping it on the map or selecting it from the My Data tab no longer adds an entry to the Workbench and My Data catalog.
- WPS return type can now be `application/vnd.terriajs.catalog-member+json` which allows a json catalog member to be returned in WPS along with the usual attributes to control display.
- `chartLineColor` tableStyle attribute added, allowing per column specification of chart line color.
- Fixed a bug that caused a `WebMapServiceCatalogItem` inside a `WebMapServiceCatalogGroup` to revert to defaults from GetCapabilities instead of using shared properties.
- Fix a bug that prevented drawing the marker and zooming to the point when searching for a location in 2D.
- Fixed a bug where `WebMapTileServiceCatalogItem` would incorrectly interpret a bounding box and return only the lower left corner causing Cesium to crash on render.
- Fixed a bug that caused the feedback form to be submitted when unchecking "Share my map view".

### 4.8.1

- `CkanCatalogGroup` now automatically adds the type of the resource (e.g. `(WMS)`) after the name when a dataset contains multiple resources that can be turned into catalog items and `useResourceName` is false.
- Added support for ArcGIS FeatureServers to `CkanCatalogGroup` and `CkanCatalogItem`. In order for `CkanCatalogGroup` to include FeatureServers, `includeEsriFeatureServer` must be set to true.
- Changed default URL for the share service from `/share` to `share` and made it configurable by specifying `shareUrl` in config.json. This helps with deployments in subdirectories.

### 4.8.0

- Fixed a bug that prevented downloading data from the chart panel if the map was started in 2D mode.
- Changed the default opacity of table data to 0.8 from 0.6.
- Added the ability to read dates in the format "2017-Q2".
- Improved support for SDMX-JSON, including showing values as a percent of regional totals, showing the selected conditions in a more concise format, and fixing some bugs.
- Updated `TableCatalogItem`s to show a download URL in About This Dataset, which downloads the entire dataset as csv, even if the original data was more complex (eg. from an API).
- The icon specified to the `MenuPanel` / `DropdownPanel` theme can now be either the identifier of an icon from `Icon.GLYPHS` or an actual SVG `require`'d via the `svg-sprite-loader`.
- Fixed a bug that caused time-varying points from a CSV file to leave a trail on the 2D map.
- Add `Terria.filterStartDataCallback`. This callback gives an application the opportunity to modify start (share) data supplied in a URL before TerriaJS loads it.
- Reduced the size of the initial TerriaJS JavaScript code by about 30% when starting in 2D mode.
- Upgraded to [Cesium 1.29](https://github.com/AnalyticalGraphicsInc/cesium/blob/1.29/CHANGES.md).

### 4.7.4

- Renamed `SpatialDetailingFunction`, `WhyAmISpecialFunction`, and `PlacesLikeMeFunction` to `SpatialDetailingCatalogFunction`, `WhyAmISpecialCatalogFunction`, and `PlacesLikeMeCatalogFunction`, respectively. The old names will be removed in a future release.
- Fixed incorrect tooltip text for the Share button.
- Improved the build process and content of the user guide documentation.

### 4.7.3

- Canceled pending tile requests when removing a layer from the 2D map. This should drastically improve the responsiveness when dragging the time slider of a time-dynamic layer in 2D mode.
- Added the data source and data service details to the "About this dataset" (preview) panel.
- Fixed a bug introduced in 4.7.2 which made the Feature Info panel background too pale.

### 4.7.2

- Updated GNAF API to new Lucene-based backend, which should improve performance.
- Updated custom `<chart>` tag to allow a `colors` attribute, containing comma separated css strings (one per column), allowing users to customize chart colors. The `colors` attribute in charts can also be passed through from a WPS ComplexData response.
- Updated styling of Give Feedback form.
- Improved consistency of "Search" and "Add Data" font sizes.
- Improved flexibility of Feature Info Panel styling.
- Fixed a bug that could cause an extra `/` to be added to end of URLs by `ArcGisMapServerCatalogItem`, causing some servers to reject the request.
- Added a workaround for a bug in Internet Explorer 11 on Windows 7 that could cause the user interface to hang.

### 4.7.1

- Fixed a bug where providing feedback did not properly share the map view.
- Updated to terriajs-server 2.6.2.
- Fixed a bug leading to oversized graphics being displayed from WPS calls.

### 4.7.0

- Added the ability for users to share their view of the map when providing feedback.
- Extra components can now be added to FeatureInfoSection.
- Updated "Download Data" in FeatureInfoSection to "Download Data for this Feature".
- Fixed the color of visited links in client apps with their own css variables.
- Fixed a bug that prevented the scale bar from displaying correctly.

### 4.6.1

- Added support for creating custom WPS types, and for reusing `Point`, `Polygon`, and `Region` editors in custom types.
- Fixed a bug that caused the legend to be missing for WMS catalog items where the legend came from GetCapabilities but the URL did not contain `GetLegendGraphic`.

### 4.6.0

- Changed defaults:
  - The `clipToRectangle` property of raster catalog items (`WebMapServiceCatalogItem`, `ArcGisMapServerCatalogItem`, etc.) now defaults to `true`. It was `false` in previous releases. Using `false` prevents features (especially point features) right at the edge of the layer's rectangle from being cut off when the server reports too tight a rectangle, but also causes the layer to load much more slowly in many cases. Starting in this version, we favour performance and the much more common case that the rectangle can be trusted.
- Made `WebMapServiceCatalogItem` tolerant of a `GetCapabilities` where a `LegendURL` element does not have an `OnlineResource` or a `Dimension` does not have any values.
- Added support for 'Long' type hint to CSV data for specifying longitude.
- The marker indicating the location of a search result is now placed correctly on the terrain surface.
- `CatalogFunction` region parameters are now selected on the main map rather than the preview map.
- Some regions that were previously not selectable in Analytics, except via autocomplete, are now selectable.
- Added hover text that shows the position of data catalog search results in the full catalog.
- Widened scrollbars and improve their contrast.
- Removed the default maximum number of 10 results when searching the data catalog.
- Allow users to browse for JSON configuration files when adding "Local Data".
- Made it easier to use custom fonts and colors in applications built on TerriaJS, via new SCSS variables.
- Fixed a bug that caused a `CswCatalogGroup` to fail to load if the server had a `references` element without a `protocol`.

### 4.5.1

- The order of the legend for an `ArcGisMapServerCatalogItem` now matches the order used by ArcGIS itself.
- Large legends are now scaled down to fit within the width of the workbench panel.
- Improved the styling of links inside the Feature Information panel.
- Fixed a bug that could cause the Feature Information panel's close button to initially appear in the wrong place, and then jump to the right place when moving the mouse near it.

### 4.5.0

- Added support for the Sensor Observation Service format, via the `SensorObservationServiceCatalogItem`.
- Added support for end date columns in CSV data (automatic with column names containing `end_date`, `end date`, `end_time`, `end time`; or set in json file using `isEndDate` in `tableStyle.columns`.
- Fixed calculation of end dates for moving-point CSV files, which could lead to points disappearing periodically.
- Fixed a bug that prevented fractional seconds in time-varying WMS periodicity.
- Added the ability to the workbench UI to select the `style` to use to display a Web Map Service (WMS) layer when multiple styles are available.
- Added the ability to the workbench UI to select from among the available dimensions of a Web Map Service (WMS) layer.
- Improved the error reporting and handling when specifying invalid values for the WMS COLORSCALERANGE parameter in the UI.
- Added the ability to drag existing points when creating a `UserDrawing`.
- Fixed a bug that could cause nonsensical legends for CSV columns with all null values.
- Fixed a bug that prevented the Share panel from being used at all if the URL shortening service encountered an error.
- Fixed a bug that could cause an error when adding multiple catalog items to the map quickly.
- Tweaked the z-order of the window that appears when hovering over a chart series, so that it does not appear on top of the Feature Information panel.
- Fixed a bug that could lead to incorrect colors in a legend for a CSV file with explicit `colorBins` and cut off at a minimum and maximum.
- We now show the feature info panel the first time a dataset is added, containing a suggestion to click the map to learn more about a location. Also improved the wording for the feature info panel when there is no data.
- Fixed support for time-varying feature info for vector tile based region mapping.
- `updateApplicationOnMessageFromParentWindow` now also allows messages from the `opener` window, i.e. the window that opened the page by calling `window.open`. The parent or opener may now also send a message with an `allowOrigin` property to specify an origin that should be allowed to post messages.
- Fixed a bug that prevented charts from loading http urls from https.
- The `isNcWMS` property of `WebMapServiceCatalogItem` is now set to true, and the COLORSCALERANGE controls are available in the UI, for ncWMS2 servers.
- Added the ability to prevent CSVs with time and `id` columns from appearing as moving points, by setting `idColumns` to either `null` or `[]`.
- Fixed a bug that prevented default parameters to `CatalogFunction`s from being shown in the user interface.
- Fixed a problem that made `BooleanParameter`s show up incorrectly in the user interface.
- Embedded `<chart>` elements now support two new optional attributes:
  - `title`: overrides the title that would otherwise be derived from the name of the feature.
  - `hide-buttons`: If `"true"`, the Expand and Download buttons are hidden from the chart.
- Fixed a bug in embedded `<collapsible>` elements that prevented them from being expandable.
- Improved SDMX-JSON support to make it possible to change region type in the UI.
- Deprecated `RegionMapping.setRegionColumnType` in favour of `RegionMapping.prototype.setRegionColumnType`. `regionDetails[].column` and `.disambigColumn` have also been deprecated.

### 4.4.1

- Improved feature info display of time-varying region-mapped csvs, so that chart is still shown at times with no data.
- Fix visual hierarchy of groups and items in the catalog.

### 4.4.0

- Fixed a bug that caused Cesium (3D view) to crash when plotting a CSV with non-numerical data in the depth column.
- Added automatic time-series charts of attributes to the feature info of time-varying region-mapped csvs.
- Refactored Csv, AbsItt and Sdmx-Json catalog items to depend on a common `TableCatalogItem`. Deprecated `CsvCatalogItem.setActiveTimeColumn` in favour of `tableStructure.setActiveTimeColumn`.
- Error in geocoding addresses in csv files now shows in dialog box.
- Fixed CSS styling of the timeline and added padding to the feature info panel.
- Enhanced JSON support to recognise JSON5 format for user-added files.
- Deprecated `indicesIntoUniqueValues`, `indicesOrValues`, `indicesOrNumericalValues` and `usesIndicesIntoUniqueValues` in `TableColumn` (`isEnum` replaces `usesIndicesIntoUniqueValues`).
- Added support for explicitly colouring enum columns using a `tableStyle.colorBins` array of `{"value":v, "color":c}` objects
- Improved rendering speed when changing the display variable for large lat/lon csv files.
- Default to moving feature CSVs if a time, latitude, longitude and a column named `id` are present.
- Fixed a bug so units flow through to charts of moving CSV features.
- Fixed a bug that prevented the `contextItem` of a `CatalogFunction` from showing during location selection.
- Fixed a bug that caused `&amp;` to appear in some URLs instead of simply `&`, leading to an error when visiting the link.
- Added the ability to pass a LineString to a Web Processing Service.
- Fixed a bug that prevented `tableStyle.dataVariable` = `null` from working.
- Uses a smarter default column for CSV files.
- Fixed a bug that caused an error message to appear repeatedly when there was an error downloading tiles for a base map.
- Fixed a bug that caused WMS layer names and WFS type names to not be displayed on the dataset info page.
- We now preserve the state of the feature information panel when sharing. This was lost in the transition to the new user interface in 4.0.0.
- Added a popup message when using region mapping on old browsers without an `ArrayBuffer` type (such as Internet Explorer 9). These browsers won't support vector tile based region mapping.
- Fixed bug where generic parameters such as strings were not passed through to WPS services.
- Fixed a bug where the chart panel did not update with polled data files.
- Removed the Australian Hydrography layer from `createAustraliaBaseMapOptions`, as the source is no longer available.
- Fixed a bug that caused the GetCapabilities URL of a WMS catalog item to be shown even when `hideSource` was set to true.
- Newly-added user data is now automatically selected for the preview map.
- Fixed a bug where selecting a new column on a moving point CSV file did not update the chart in the feature info panel.
- Fixed dropdowns dropping from the bounds of the screen in Safari.
- Fixed a bug that prevented the feature info panel from updating with polled lat/lon csvs.
- Improved handing of missing data in charts, so that it is ignored instead of shown as 0.

### 4.3.3

- Use react-rangeslider 1.0.4 because 1.0.5 was published incorrectly.

### 4.3.2

- Fixed css styling of shorten URL checkbox.

### 4.3.1

- Added the ability to specify the URL to the `serverConfig` service in `config.json` as `parameters.serverConfigUrl`.

### 4.3.0

- Added `Terria.batchGeocoder` property. If set, the batch geocoder is used to resolve addresses in CSV files so that they can be shown as points on the map.
- Added `GnafAddressGeocoder` to resolve Australian addresses using the GNAF API.
- Added a loading indicator for user-added files.
- Fixed a bug that prevented printing the map in the 2D mode.
- Fixed a bug when changing between x-axis units in the chart panel.
- Moved all Terria styles into CSS-modules code (except Leaflet) - `lib/Sass/StandardUserInterface.scss` no longer needs to be imported and now only includes styles for backwards compatibility.

### 4.2.1

- Fixed bug that prevented the preview map displaying on mobile devices.

### 4.2.0

- There is a known bug in this version which prevents the user from being able to choose a region for some Analytics functions.
- Added support for ArcGis FeatureServers, using the new catalog types `esri-featureServer` and `esri-featureServer-group`. Catalog type `esri-group` can load REST service, MapServer and FeatureServer endpoints. (For backwards compatibility, catalog type `esri-mapServer-group` continues to work for REST service as well as MapServer endpoints.)
- Enumeration parameter now defaults to what is shown in UI, and if parameter is optional, '' is default.
- Adds bulk geocoding capability for Australian addresses. So GnafAPI can be used with batches of addresses, if configured.
- Fixed a bug that caused the selection indicator to get small when near the right edge of the map and to overlap the side panel when past the left edge.
- Map controls and menus now become translucent while the explorer window (Data Catalog) is visible.
- Removed find-and-replace for cesium workers from the webpack build as it's done in terriajs-cesium now.
- Legend images that fail to load are now hidden entirely.
- Improved the appearance of the opacity slider and added a percentage display.
- AllowedValues for LiteralData WPS input now works even if only one value specified.
- Fixed bug in WPS polygon datatype to return valid polygon geojson.
- Fix regression: cursor changes in UserDrawing now functions in 2D as well as 3D.
- Updated to [Cesium](http://cesiumjs.org) 1.23 (from 1.20). See the [change log](https://github.com/AnalyticalGraphicsInc/cesium/blob/1.23/CHANGES.md) for details.
- Fixed a bug which prevented feature info showing for Gpx-, Ogr-, WebFeatureService-, ArcGisFeatureServer-, and WebProcessingService- CatalogItems.
- Added support for a wider range of SDMX-JSON data files, including the ability to sum over dimensions via `aggregatedDimensionIds`.
- Added support for `tableStyle.colorBins` as array of values specifying the boundaries between the color bins in the legend, eg. `[3000, 3500, 3900, 4000]`. `colorBins` can still be an integer specifying the number of bins, in which case Terria determines the boundaries.
- Made explorer panel not rendered at all when hidden and made the preview map destroy itself when unmounted - this mitigates performance issues from having Leaflet running in the background on very busy vector datasets.
- Fixed a bug which prevented time-varying CZML feature info from updating.
- Added support for moving-point csv files, via an `idColumns` array on csv catalog items. By default, feature positions, color and size are interpolated between the known time values; set `isSampled` to false to prevent this. (Color and size are never interpolated when they are drawn from a text column.)
- Added support for polling csv files with a partial update, and by using `idColumns` to identify features across updates.
- Added a time series chart to the Feature Info Panel for sampled, moving features.
- Fixed a bug which sometimes prevented feature info from appearing when two region-mapped csv files were displayed.
- Fixed the preview map extent being one item behind what was actually selected.

### 4.1.2

- Fixed a bug that prevented sharing from working in Internet Explorer.

### 4.1.1

- Stopped IE9 from setting bizarre inline dimensions on custom branding images.
- Fixed workbench reordering in browsers other than Chrome.
- URLs on the dataset info page are now auto-selected by clicked, making them easier to copy.

### 4.1.0

- Made the column title for time-based CSV exports from chart default to 'date'
- Stopped the CSV creation webworker from being run multiple times on viewing a chart.
- Removed the empty circles from non-selected base maps on the Map settings panel.
- Prevented text from being selected when dragging the compass control.
- Added the `MeasureTool` to allow users to interactively measure the distance between points.
- Worked around a problem in the Websense Web Filter that caused it to block access to some of the TerriaJS Web Workers due to a URL in the license text in a comment in a source file.

### 4.0.2

- Fixed a bug that prevented opening catalog groups on iOS.
- Fixed a CSS warning.

### 4.0.1

- Fixed a bug that caused an error message to be formatted incorrectly when displayed to the user.

### 4.0.0

- Rewrote the TerriaJS user interface using React. We believe the new interface is a drastic improvement, incorporating user feedback and the results of usability testing. Currently, it is a bit harder to customize than our old user interface, so if your application has extensive customizations, we suggest delaying upgrading to this version for a little while logner.
- Added support for non-geospatial CSV files, which display in a new chart panel.
- Added support for customisable tags in Feature Info templates.
- Implemented [`<chart>` and `<collapsible>`](https://github.com/TerriaJS/terriajs/blob/4.0.0/lib/ReactViews/Custom/registerCustomComponentTypes.js#L52-L106) tags in Feature Info templates.
- Added support for [polling](https://github.com/TerriaJS/terriajs/blob/4.0.0/lib/Models/Polling.js) for updates to CSV files.
- `CswCatalogGroup` will now include Web Processing Services from the catalog if configured with `includeWps` set to true.
- `WebMapServiceCatalogItem` will now detect ncWMS servers and set isNcWMS to true.
- New `ShareDataService` which can store and resolve data. Currently it is used as a replacement for Google URL Shortener, which can't handle long URLs.
- New `ServerConfig` object which provides configuration information about the server, including which domains can be proxied for. This changes the way CorsProxy is initialised.
- Added partial support for the SDMX-JSON format.
- `UserDrawing` added for drawing lines and polygons on the map.
- CkanCatalogGroup's `filterQuery` items can now be specified as objects instead of URL-encoded strings.

### 3.5.0

- Ungrouped items in CKAN catalog items are now grouped under an item whose title is determined by .ungroupedTitle (default: "No group").
- CKAN's default search regex for KMLs also includes KMZ.
- Add documentation of camera properties.

### 3.4.0

- Support JSON5 (http://json5.org/) use in init files and config files, so comments can be used and object keys don't need to be quoted.
- Fixed a bug that caused the `corsProxyBaseUrl` specified in `config.json` to be ignored.
- Fixed a bug preventing downloading feature info data in CSV format if it contained nulls.
- Added support for the WMS Style/MetadataURL tag in layer description.
- Long titles in locally-generated titles now word-wrap in most web browsers.
- Long auto-generated legend titles now word wrap in most web browsers.

### 3.3.0

- Support `parameters` property in WebFeatureServiceCatalogItem to allow accessing URLs that need additional parameters.
- Fixed a bug where visiting a shared link with a time-series layer would crash load.
- Added a direct way to format numbers in feature info templates, eg. `{{#terria.formatNumber}}{"useGrouping": true, "maximumFractionDigits": 3}{{value}}{{/terria.formatNumber}}`. The quotes around the keys are optional.
- When the number of unique values in a CSV column exceeds the number of color bins available, the legend now displays "XX other values" as the label for the last bucket rather than simply "Other".
- CSV columns with up to 21 unique values can now be fully displayed in the legend. Previously, the number of bins was limited to 9.
- Added `cycle` option to `tableColumnStyle.colorBinMethod` for enumeration-type CSV columns. When the number of unique values in the column exceeds the number of color bins available, this option makes TerriaJS color all values by cycling through the available colors, rather than coloring only the most common values and lumping the rest into an "Other" bucket.
- Metadata and single data files (e.g. KML, GeoJSON) are now consistently cached for one day instead of two weeks.
- `WebMapServiceCatalogItem` now uses the legend for the `style` specified in `parameters` when possible. It also now includes the `parameters` when building a `GetLegendGraphic` URL.
- Fixed a bug that prevented switching to the 3D view after starting the application in 2D mode.

### 3.2.1

- Fixed a bug on IE9 which prevented shortened URLs from loading.
- Fixed a map started with smooth terrain being unable to switch to 3D terrain.
- Fixed a bug in `CkanCatalogItem` that prevented it from using the proxy for dataset URLs.
- Fixed feature picking when displaying a point-based vector and a region mapped layer at the same time.
- Stopped generation of WMS intervals being dependent on JS dates and hence sensitive to DST time gaps.
- Fixed a bug which led to zero property values being considered time-varying in the Feature Info panel.
- Fixed a bug which prevented lat/lon injection into templates with time-varying properties.

### 3.2.0

- Deprecated in this version:
  - `CkanCatalogItem.createCatalogItemFromResource`'s `options` `allowGroups` has been replaced with `allowWmsGroups` and `allowWfsGroups`.
- Added support for WFS in CKAN items.
- Fixed bug which prevented the terria-server's `"proxyAllDomains": true` option from working.
- Added support in FeatureInfoTemplate for referencing csv columns by either their name in the csv file, or the name they are given via `TableStyle.columns...name` (if any).
- Improved CSV handling to ignore any blank lines, ie. those containing only commas.
- Fixed a bug in `CswCatalogGroup` that prevented it from working in Internet Explorer.

### 3.1.0

- Only trigger a search when the user presses enter or stops typing for 3 seconds. This will greatly reduce the number of times that searches are performed, which is important with a geocoder like Bing Maps that counts each geocode as a transaction.
- Reduced the tendency for search to lock up the web browser while it is in progress.
- Include "engines" attribute in package.json to indicate required Node and NPM version.
- For WMS catalog items that have animated data, the initial time of the timeslider can be specified with `initialTimeSource` as `start`, `end`, `present` (nearest date to present), or with an ISO8601 date.
- Added ability to remove csv columns from the Now Viewing panel, using `"type": "HIDDEN"` in `tableStyle.columns`.

### 3.0.0

- TerriaJS-based application are now best built using Webpack instead of Browserify.
- Injected clicked lat and long into templates under `{{terria.coords.latitude}}` and `{{terria.coords.longitude}}`.
- Fixed an exception being thrown when selecting a region while another region highlight was still loading.
- Added `CesiumTerrainCatalogItem` to display a 3D surface model in a supported Cesium format.
- Added support for configuration of how time is displayed on the timeline - catalog items can now specify a dateFormat hash
  in their configuration that has formats for `timelineTic` (what is displayed on the timeline itself) and `currentTime`
  (which is the current time at the top-left).
- Fixed display when `tableStyle.colorBins` is 0.
- Added `fogSettings` option to init file to customize fog settings, introduced in Cesium 1.16.
- Improved zooming to csvs, to include a small margin around the points.
- Support ArcGis MapServer extents specified in a wider range of projections, including GDA MGA zones.
- WMS legends now use a bigger font, include labels, and are anti-aliased when we can determine that the server is Geoserver and supports these options.
- Updated to [Cesium](http://cesiumjs.org) 1.20. Significant changes relevant to TerriaJS users include:
  - Fixed loading for KML `NetworkLink` to not append a `?` if there isn't a query string.
  - Fixed handling of non-standard KML `styleUrl` references within a `StyleMap`.
  - Fixed issue in KML where StyleMaps from external documents fail to load.
  - Added translucent and colored image support to KML ground overlays
  - `GeoJsonDataSource` now handles CRS `urn:ogc:def:crs:EPSG::4326`
  - Fix a race condition that would cause the terrain to continue loading and unloading or cause a crash when changing terrain providers. [#3690](https://github.com/AnalyticalGraphicsInc/cesium/issues/3690)
  - Fix issue where the `GroundPrimitive` volume was being clipped by the far plane. [#3706](https://github.com/AnalyticalGraphicsInc/cesium/issues/3706)
  - Fixed a reentrancy bug in `EntityCollection.collectionChanged`. [#3739](https://github.com/AnalyticalGraphicsInc/cesium/pull/3739)
  - Fixed a crash that would occur if you added and removed an `Entity` with a path without ever actually rendering it. [#3738](https://github.com/AnalyticalGraphicsInc/cesium/pull/3738)
  - Fixed issue causing parts of geometry and billboards/labels to be clipped. [#3748](https://github.com/AnalyticalGraphicsInc/cesium/issues/3748)
  - Fixed bug where transparent image materials were drawn black.
  - Fixed `Color.fromCssColorString` from reusing the input `result` alpha value in some cases.
- Added support for time-series data sets with gaps - these are skipped when scrubbing on the timeline or playing.

### 2.3.0

- Share links now contain details about the picked point, picked features and currently selected feature.
- Reorganised the display of disclaimers so that they're triggered by `CatalogGroup` and `CatalogItem` models, which trigger `terria.disclaimerEvent`, which is listened to by DisclaimerViewModel`. `DisclaimerViewModel` must be added by the map that's using Terria.
- Added a mechanism for hiding the source of a CatalogItem in the view info popup.
- Added the `hideSource` flag to the init json for hiding the source of a CatalogItem in the View Info popup.
- Fixed a bug where `CatalogMember.load` would return a new promise every time it was called, instead of retaining the one in progress.
- Added support for the `copyrightText` property for ArcGis layers - this now shows up in info under "Copyright Text"
- Showed a message in the catalog item info panel that informs the user that a catalog item is local and can't be shared.
- TerriaJS now obtains its list of domains that the proxy will proxy for from the `proxyableDomains/` service. The URL can be overridden by setting `parameters.proxyableDomainsUrl` in `config.json`.
- Updated to [Cesium](http://cesiumjs.org) 1.19. Significant changes relevant to TerriaJS users include:
  - Improved KML support.
    - Added support for `NetworkLink` refresh modes `onInterval`, `onExpire` and `onStop`. Includes support for `viewboundScale`, `viewFormat`, `httpQuery`.
    - Added partial support for `NetworkLinkControl` including `minRefreshPeriod`, `cookie` and `expires`.
    - Added support for local `StyleMap`. The `highlight` style is still ignored.
    - Added support for `root://` URLs.
    - Added more warnings for unsupported features.
    - Improved style processing in IE.

### 2.2.1

- Improved legend and coloring of ENUM (string) columns of CSV files, to sort first by frequency, then alphabetically.

### 2.2.0

- Warn user when the requested WMS layer doesn't exist, and try to provide a suggestion.
- Fixed the calculation of a CSV file's extent so that missing latitudes and longitudes are ignored, not treated as zero.
- Improved the user experience around uploading files in a format not directly supported by TerriaJS and optionally using the conversion service.
- Improved performance of large CSV files, especially the loading time, and the time taken to change the display variable of region-mapped files.
- Added support for CSV files with only location (lat/lon or region) columns, and no value columns, using a file-specific color. Revised GeoJSON display to draw from the same palette of colors.
- Fixed a bug that prevented GeoJSON styles from being applied correctly in some cases.
- Fixed an error when adding a CSV with one line of data.
- Fixed error when adding a CSV file with numeric column names.
- Polygons and polylines are now highlighted on click when the geometry is available.
- Improved legend and coloring of ENUM (string) columns of CSV files; only the most common values are colored differently, with the rest shown as 'Other'.
- Added support for running the automated tests on the local system (via `gulp test`), on BrowserStack (via `gulp test-browserstack`), and on Sauce Labs (via `gulp test-saucelabs`).
- Changed `tableStyle`'s `format` to only accept `useGrouping`, `maximumFractionDigits` and `styling: "percent"` options. Previously some other options may have worked in some browsers.
- Improved color palette for string (ENUM) columns of CSV files.
- Improved CSV loading to ignore any completely blank lines after the header row (ie. lines which do not even have commas).
- Added support for grouping catalog items retrieved from a CSW server according to criteria specified in the init file (via the `metadataGroups` property) or from a `domainSpecification` and a call to the `GetDomain` service on the CSW server.
- Added `UrlTemplateCatalogItem`, which can be used to access maps via a URL template.
- Improved ABS display (to hide the regions) when a concept is deselected.
- Improved readability of ArcGIS catalog items and legends by replacing underscores with spaces.
- `ArcGisMapServerCatalogItem` metadata is now cached by the proxy for only 24 hours.
- Improved the feature info panel to update the display of time-varying region-mapped CSV files for the current time.
- Updated to [Cesium](http://cesiumjs.org) 1.18. Significant changes relevant to TerriaJS users include:
  - Improved terrain performance by up to 35%. Added support for fog near the horizon, which improves performance by rendering less terrain tiles and reduces terrain tile requests. [#3154](https://github.com/AnalyticalGraphicsInc/cesium/pull/3154)
  - Reduced the amount of GPU and CPU memory used by terrain by using compression. The CPU memory was reduced by up to 40%, and approximately another 25% in Chrome.
  - Fixed an issue where the sun texture is not generated correctly on some mobile devices. [#3141](https://github.com/AnalyticalGraphicsInc/cesium/issues/3141)
  - Cesium now honors window.devicePixelRatio on browsers that support the CSS imageRendering attribute. This greatly improves performance on mobile devices and high DPI displays by rendering at the browser-recommended resolution. This also reduces bandwidth usage and increases battery life in these cases.

### 2.1.1

- Fixed sharing of time-varying czml files; the timeline was not showing on the shared link.
- Fixed sharing of user-added time-varying csv files.
- Fixed a bug in `CkanCatalogItem` that made it build URLs incorrectly when given a base URL ending in a slash.

### 2.1.0

- Moved `TableColumn`, `TableStructure`, and the classes based on `Concept` to `lib/Map`. Moved `LegendHelper` to `lib/Models`.
- Added column-specific styling to CSV files, using a new `tableStyle.columns` json parameter. This is an object whose keys are column names or indices, and whose values are objects of column-specific tableStyle parameters. See the CSV column-specific group in `wwwroot/test/init/test-tablestyle.json` for an example. [#1097](https://github.com/TerriaJS/terriajs/issues/1097)
- Added the following column-specific `tableStyle` parameters:
  - `name`: renames the column.
  - `type`: sets the column type; can be one of LON, LAT, ALT, TIME, SCALAR, or ENUM.
  - `format`: sets the column number format, using the format of the [Javascript Intl options parameter](https://developer.mozilla.org/en-US/docs/Web/JavaScript/Reference/Global_Objects/Number/toLocaleString), eg. `{"format": {"useGrouping": true, "maximumFractionDigits": 2}}` to add thousands separators to numbers and show only two decimal places. Only the `useGrouping`, `maximumFractionDigits` and `styling: "percent"` options are guaranteed to work in all browsers.
- Added column-specific formatting to the feature info panel for all file types, eg. `"featureInfoTemplate" : {"template": "{{SPEED}} m/s", "formats": {"SPEED": {"maximumFractionDigits": 2}}}`. The formatting options are the same as above.
- Changed the default number format in the Feature Info Panel to not separate thousands with commas.
- Fixed a bug that caused the content on the feature info panel to be rendered as pure HTML instead of as mixed HTML / Markdown.
- Changed the default for `tableStyle.replaceWithZeroValues` to `[]`, ie. nothing.
- Changed the default for `tableStyle.replaceWithNullValues` to `["-", "na", "NA"]`.
- Changed the default for `tableStyle.nullLabel` to '(No value)'.
- Application name and support email can now be set in config.json's "parameters" section as "appName" and "supportEmail".
- Fixed showWarnings in config json not being respected by CSV catalog items.
- Fixed hidden region mapped layers being displayed when variable selection changes.
- Fixed exporting raw data as CSV not escaping commas in the data itself.

### 2.0.1

- Fixed a bug that caused the last selected ABS concept not to appear in the feature info panel.

### 2.0.0

- The following previously-deprecated functionality was removed in this version:
  - `ArcGisMapServerCatalogGroup`
  - `CatalogItemControl`
  - `CatalogItemDownloadControl`
  - Calling `BrandBarViewModel.create` with more than one parameter.
  - `CatalogMemberControl.leftSideItemControls`
  - `CatalogMemberControl.rightSideItemControls`
  - `DataCatalogTabViewModel.getRightSideItemControls`
  - `DataCatalogTabViewModel.getLeftSideItemControls`
  - `registerCatalogItemControls`
  - `AusGlobeViewer`
- Streamlined CSV handling framework. Breaking changes include the APIs of (not including those which begin with `_`):
  - `CsvCatalogItem`: `rowProperties`, `rowPropertiesByCode`, `dynamicUpdate` have been removed.
  - `AbsIttCatalogItem`: Completely rewritten. The `dataSetID` json parameter has been deprecated in favor of `datasetId` (different capitalization).
  - For the 2011 Australian Census data, requires `sa4_code_2011` to appear as an alias in `regionMapping.json` (it was previously missing in NationalMap).
  - `TableDataSource`: Completely rewritten and moved from `Map` to `Models` directory. Handles csvs with latitude & longitude columns.
  - `RegionMapping`: Used instead of TableDataSource for region-mapped csvs.
  - `DataTable` and `DataVariable` have been replaced with new classes, `TableStructure` and `TableColumn`.
  - `RegionProvider`: `loadRegionsFromWfs`, `processRegionIds`, `applyReplacements`, `findRegionIndex` have been made internal functions.
  - `RegionProviderList`: `chooseRegionProvider` has been changed and renamed `getRegionDetails`.
  - `ColorMap`: `fromArray` and `fromString` have been removed, with the constructor taking on that functionality.
  - `LegendUrl` has been moved to the `Map` directory.
  - `TableStyle`: `loadColorMap` and `chooseColorMap` have been removed. Moved from `Map` to `Models` directory.
  - `FeatureInfoPanelSectionViewModel`: its constructor now takes a `FeatureInfoPanelViewModel` as its first argument, instead of `Terria`.
  - `Models/ModelError` has been replaced with `Core/TerriaError`.
- Removed blank feature info sections for uncoloured regions of region-mapped CSVs.
- Recognises the CSV datetime formats: YYYY, YYYY-MM and YYYY-MM-DD HH:MM(:SS).
- Introduced five new json tableStyle parameters:
  - `replaceWithZeroValues`: Defaults to `[null, "-"]`. These values are coloured as if they were zero if they appear in a list with numbers. `null` catches missing values.
  - `replaceWithNullValues`: Defaults to `["na", "NA"]`. These values are coloured as if they were null if they appear in a list with numbers.
  - `nullColor`: A css string. Defaults to black. This colour is used to display null values. It is also used to colour points when no variable is selected.
  - `nullLabel`: A string used to label null or blank values in the legend. Defaults to ''.
  - `timeColumn`: Provide the name or index (starting at 0) of a csv column, if any. Defaults to the first time column found, if any. Use `null` to explicitly disregard all time columns.
- Removed variables consisting only of html tags from the Now Viewing panel.
- Added support for the csv datetime formats: YYYY, YYYY-MM and YYYY-MM-DD HH:MM(:SS).
- Improved formatting of datetimes from csv files in the feature info panel.
- Removed variables consisting only of html tags from the Now Viewing panel.
- Improved handling of rows with missing dates in csv time columns.
- Introduced four new json tableStyle parameters:
  - `replaceWithZeroValues`: Defaults to `[null, '-']`. These values are coloured as if they were zero if they appear in a csv column with numbers. `null` catches missing values. These rows are ignored if they appear in a csv time column.
  - `replaceWithNullValues`: Defaults to `['na', 'NA']`. These values are coloured as if they were null if they appear in a csv column with numbers. These rows are ignored if they appear in a csv time column.
  - `nullColor`: A css string. Defaults to a dark blue. This colour is used to display null values (but it does not appear on the legend). It is also used to colour points when no variable is selected.
  - `timeColumn`: Provide the name or index (starting at 0) of a csv column, if any. Defaults to the first time column found, if any. Use `null` to explicitly disregard all time columns.
- Added id matching for catalog members:
- Improved formatting of datetimes from csv files in the feature info panel.
- Removed variables consisting only of HTML tags from the Now Viewing panel.
- Added ID matching for catalog members:
  - An `id` field can now be set in JSON for catalog members
  - When sharing an enabled catalog item via a share link, the share link will reference the catalog item's ID
    rather than its name as is done currently.
  - The ID of an item should be accessed via `uniqueId` - if a catalog member doesn't have an ID set, this returns a
    default value of the item's name plus the ID of its parent. This means that if all the ancestors of a catalog
    member have no ID set, its ID will be its full path in the catalog.
  - This means that if an item is renamed or moved, share links that reference it will still work.
  - A `shareKeys` property can be also be set that contains an array of all ids that should lead to this item. This means
    that a share link for an item that didn't previously have an ID set can still be used if it's moved, as long as it
    has its old default ID set in `shareKeys`
  - Old share links will still work as long as the items they lead to aren't renamed or moved.
  - Refactor of JSON serialization - now rather than passing a number of flags that determine what should and shouldn't be
    serialized, an `itemFilter` and `propertyFilter` are passed in options. These are usually composed of multiple filters,
    combined using `combineFilters`.
  - An index of all items currently in the catalog against all of that item's shareKeys is now maintained in `Catalog`
    and can be used for O(1) lookups of any item regardless of its location.
  - CatalogMembers now contain a reference to their parent CatalogGroup - this means that the catalog tree can now be
    traversed in both directions.
  - When serializing user-added items in the catalog, the children of `CatalogGroup`s with the `url` property set are
    not serialized. Settings like `opacity` for their descendants that need to be preserved are serialized separately.
- Generated legends now use SVG (vector) format, which look better on high resolution devices.
- Created new Legend class, making it easy to generate client-side legends for different kinds of data.
- Generate client-side legends for ArcGIS MapServer catalog items, by fetching JSON file, instead of just providing link to external page.
- Fix Leaflet feature selection when zoomed out enough that the world is repeated.
- Improved handling of lat/lon CSV files with missing latitude or longitude values.
- Fixed a bug that prevented `SocrataCataloGroup` from working in Internet Explorer 9.
- Added `CkanCatalogItem`, which can be used to reference a particular resource of any compatible type on a CKAN server.
- Fixed a bug that caused the Now Viewing tab to display incorrectly in Internet Explorer 11 when switching directly to it from the Data Catalogue tab.

### 1.0.54

- Fixed a bug in `AbsIttCatalogItem` that caused no legend to be displayed.

### 1.0.53

- Improved compatibility with Internet Explorer 9.
- Made `CswCatalogGroup` able to find geospatial datasets on more CSW servers.
- Allow WMS parameters to be specified in json in uppercase (eg. STYLES).

### 1.0.52

- Added `MapBoxMapCatalogItem`, which is especially useful for base maps. A valid access token must be provided.
- Added a `getContainer()` method to Terria's `currentViewer`.
- Dramatically improved the performance of region mapping.
- Introduced new quantisation (color binning) methods to dramatically improve the display of choropleths (numerical quantities displayed as colors) for CSV files, instead of always using linear. Four values for `colorBinMethod` are supported:
  - "auto" (default), usually means "ckmeans"
  - "ckmeans": use "CK means" method, an improved version of Jenks Even Breaks to form clusters of values that are as distinct as possible.
  - "quantile": use quantiles, evenly distributing values between bins
  - "none": use the previous linear color mapping method.
- The default style for CSV files is now 7 color bins with CK means method.
- Added support for color palettes from Color Brewer (colorbrewer2.org). Within `tableStyle`, use a value like `"colorPalette": "10-class BrBG"`.
- Improved the display of legends for CSV files, accordingly.
- URLs for legends are now encapsulated in a `LegendUrl` model, which accepts a mime type that will affect how the
  legend is rendered in the sidebar.
- Added support for the Socrata "new backend" with GeoJSON download to `SocrataCatalogGroup`.
- Moved URL config parameters to config.json, with sensible defaults. Specifically:
  - regionMappingDefinitionsUrl: 'data/regionMapping.json',
  - conversionServiceBaseUrl: '/convert/',
  - proj4ServiceBaseUrl: '/proj4/',
  - corsProxyBaseUrl: '/proxy/'
- Deprecated terria.regionMappingDefinitionsUrl (set it in config.json or leave it as default).

### 1.0.51

- Fixed a typo that prevented clearing the search query
- Added support for Nominatim search API hosted by OpenStreetMap (http://wiki.openstreetmap.org/wiki/Nominatim) with `NominatimSearchProviderViewModel`. This works by merging to 2 queries : one with the bounding parameter for the nearest results, and the other without the bounding parameter. The `countryCodes` property can be set to limit the result to a set of specific countries.
- Added `MapProgressBarViewModel`. When added to the user interface with `MapProgressBarViewModel.create`, it shows a bar at the top of the map window indicating tile load progress.
- We no longer show the entity's ID (which is usually a meaningless GUID) on the feature info panel when the feature does not have a name. Instead, we leave the area blank.
- Fixed a bug with time-dynamic imagery layers that caused features to be picked from the next time to be displayed, in addition to the current one.
- Replace `.` and `#` with `_` in property names meant to be used with `featureInfoTemplate`, so that these properties can be accessed by the [mustache](https://mustache.github.io/) templating engine.
- Added support for time-varying properties (e.g. from a CZML file) on the feature info panel.
- `Cesium.zoomTo` now takes the terrain height into account when zooming to a rectangle.

### 1.0.50

- Put a white background behind legend images to fix legend images with transparent background being nearly invisible.
- Search entries are no longer duplicated for catalog items that appear in multiple places in the Data Catalogue
- Fixed the layer order changing in Cesium when a CSV variable is chosen.
- Layer name is now shown in the catalog item info panel for ESRI ArcGIS MapServer layers.
- Retrieve WFS or WCS URL associated with WMS data sources using DescribeLayer if no dataUrl is present.
- Downgrade Leaflet to 0.7.3 to fix specific feature clicking problems with 2D maps.
- Use `PolylineGraphics` instead of `PolygonGraphics` for unfilled polygons with an outline width greater than 1. This works around the fact that Cesium does not support polygons with outline width great than 1 on Windows due to a WebGL limitation.
- Sorted ABS age variables numerically, not alphabetically.
- Removed extra space at the bottom of base map buttons.
- Share links now remember the currently active tab in the `ExplorerPanelViewModel`.
- Fixed a bug that prevented region mapping from working over HTTPS.
- The proxy is now used to avoid a mixed content warning when accessing an HTTP dataset from an HTTPS deployment of TerriaJS.
- Added `CameraView.fromLookAt` and `CameraView.fromPositionHeadingPitchRoll` functions. These functions can be used to position the camera in new ways.

### 1.0.49

- Fixed a bug that caused poor performance when clicking a point on the map with lots of features and then closing the feature information panel.
- Apply linkify, instead of markdown, to properties shown in the Feature Info Panel.
- Fixed a bug that prevented feature scaling by value.
- Fixed a bug that prevented the csv `displayDuration` from working.
- Fixed a bug that ignored which column of the csv file to show as the legend initially.
- `NowViewingTabViewModel` is now composed of a number of sections. Each section is given the opportunity to determine whether it applies to each catalog item. Custom sections may be added by adding them to NowViewingTabViewModel.sections`.
- `CsvCatalogItem` and `AbsIttCatalogItem` now expose a `concepts` property that can be used to adjust the display.
- Added `Terria.cesiumBaseUrl` property.
- The user interface container DOM element may now be provided to `TerriaViewer` by specifying `uiContainer` in its options. Previously it always used an element named `ui`.
- Legend URLs are now accessed via the proxy, if applicable.
- Fixed a bug that prevented feature scaling by value.
- Added support for [Urthecast](https://www.urthecast.com/) with `UrthecastCatalogGroup`.
- Fixed a bug that caused a `TypeError` on load when the share URL included enabled datasets with an order different from their order in the catalog.
- Improved the message that is shown to the user when their browser supports WebGL but it has a "major performance caveat".
- Fixed a bug that could cause an exception in some browsers (Internet Explorer, Safari) when loading a GeoJSON with embedded styles.
- Fixed a bug with Leaflet 2D map where clicks on animation controls or timeline would also register on the map underneath causing undesired feature selection and, when double clicked, zooming (also removed an old hack that disabled dragging while using the timeline slider)
- Changed Australian Topography base map server and updated the associated thumbnail.
- Added `updateApplicationOnMessageFromParentWindow` function. After an app calls this function at startup, TerriaJS can be controlled by its parent window when embedded in an `iframe` by messages sent with `window.postMessage`.

### 1.0.48

- Added the ability to disable feature picking for `ArcGisMapServerCatalogItem`.
- Disabled feature picking for the Australian Topography and Australian Hydrography base layers created by `createAustraliaBaseMapOptions`.

### 1.0.47

- Make it possible to disable CSV region mapping warnings with the `showWarnings` init parameter.
- The `name` of a feature from a CSV file is now taken from a `name` or `title` column, if it exists. Previously the name was always "Site Data".
- Fixed a bug that caused time-dynamic WMS layers with just one time to not be displayed.
- Underscores are now replaced with spaces in the feature info panel for `GeoJsonCatalogItem`.
- Added Proj4 projections to the location bar. Clicking on the bar switches between lats/longs and projected coordinates. To enable this, set `useProjection` to `true`
- Show information for all WMS features when a location is clicked.
- Fixed a bug that caused an exception when running inside an `<iframe>` and the user's browser blocked 3rd-party cookies.
- HTML and Markdown text in catalog item metadata, feature information, etc. is now formatted in a more typical way. For example, text inside `<h1>` now looks like a heading. Previously, most HTML styling was stripped out.
- Supports FeatureInfoTemplates on all catalog item types (previously only available on ImageryLayers).
- Apply markdown to properties shown in the Feature Info Panel.
- Add `includeCzml` option to CkanCatalogGroup.
- Fixed a bug that caused `WebMapServiceCatalogItem` to incorrectly populate the catalog item's metadata with data from GetCapabilities when another layer had a `Title` with the same value as the expected layer's `Name`.
- Update the default Australian topography basemap to Geoscience Australia's new worldwide layer (http://www.ga.gov.au/gisimg/rest/services/topography/National_Map_Colour_Basemap/MapServer)
- Allow color maps in CSV catalog items to be expressed as strings: colorMapString: "red-white-blue".
- Updated to [Cesium](http://cesiumjs.org) 1.15. Significant changes relevant to TerriaJS users include:
  - Added support for the [glTF 1.0](https://github.com/KhronosGroup/glTF/blob/master/specification/README.md) draft specification.
  - Added support for the glTF extensions [KHR_binary_glTF](https://github.com/KhronosGroup/glTF/tree/master/extensions/Khronos/KHR_binary_glTF) and [KHR_materials_common](https://github.com/KhronosGroup/glTF/tree/KHR_materials_common/extensions/Khronos/KHR_materials_common).
  - `ImageryLayerFeatureInfo` now has an `imageryLayer` property, indicating the layer that contains the feature.
  - Make KML invalid coordinate processing match Google Earth behavior. [#3124](https://github.com/AnalyticalGraphicsInc/cesium/pull/3124)

### 1.0.46

- Fixed an incorrect require (`URIjs` instead of `urijs`).

### 1.0.45

- Major refactor of `CsvCatalogItem`, splitting region-mapping functionality out into `RegionProvider` and `RegionProviderList`. Dozens of new test cases. In the process, fixed a number of bugs and added new features including:
  - Regions can be matched using regular expressions, enabling matching of messy fields like local government names ("Baw Baw", "Baw Baw Shire", "Baw Baw (S)", "Shire of Baw Baw" etc).
  - Regions can be matched using a second field for disambiguation (eg, "Campbelltown" + "SA")
  - Drag-and-dropped datasets with a time column behave much better: rather than a fixed time being allocated to each row, each row occupies all the time up until the next row is shown.
  - Enumerated fields are colour coded in lat-long files, consist with region-mapped files.
  - Feedback is now provided after region mapping, showing which regions failed to match, and which matched more than once.
  - Bug: Fields with names starting with 'lon', 'lat' etc were too aggressively matched.
  - Bug: Numeric codes beginning with zeros (eg, certain NT 08xx postcodes) were treated as numbers and failed to match.
  - Bug: Fields with names that could be interpreted as regions weren't available as data variables.
- Avoid mixed content warnings when using the CartoDB basemaps.
- Allow Composite catalog items
- Handle WMS time interval specifications (time/time and time/time/periodicity)
- Moved `url` property to base CatalogItem base class. Previously it was defined separately on most derived catalog items.
- Most catalog items now automatically expose a `dataUrl` that is the same as their `url`.
- Added custom definable controls to `CatalogMember`s.
  - To define a control, subclass `CatalogMemberControl` and register the control in `ViewModels/registerCatalogMemberControl` with a unique control name, control class and required property name.
  - If a `CatalogMember` has a property with the required property name either directly on the member or in its `customProperties` object, the control will appear in the catalog with the member and will fire the `activate` function when clicked.
  - Controls can be registered to appear on both the left and right side using `registerLeftSideControl` and `registerRightSideControl` respectively.
  - An example can be seen in the `CatalogMemberDownloadControl`
  - Currently top level members do not show controls.
- The `LocationBarViewModel` now shows the latitude and longitude coordinates of the mouse cursor in 2D as well as 3D.
- The `LocationBarViewModel` no longer displays a misleading elevation of 0m when in "3D Smooth" mode.
- Added `@menu-bar-right-offset` LESS parameter to control the right position of the menu bar.
- Added `forceProxy` flag to all catalog members to indicate that an individual item should use the proxy regardless of whether the domain is in the list of domains to proxy.
- Allow a single layer of an ArcGIS MapServer to be added through the "Add Data" interface.
- Added `WfsFeaturesCatalogGroup`. This group is populated with a catalog item for each feature queried from a WFS server.
- The Feature Info panel now shows all selected features in an accordion control. Previously it only showed the first one.
- Added `featureInfoTemplate` property to `CatalogItem`. It is used to provide a custom Markdown or HTML template to display when a feature in the catalog item is clicked. The template is parameterized on the properties of the feature.
- Updated to [Cesium](http://cesiumjs.org) 1.14. Significant changes relevant to TerriaJS users include:
  - Fixed issues causing the terrain and sky to disappear when the camera is near the surface. [#2415](https://github.com/AnalyticalGraphicsInc/cesium/issues/2415) and [#2271](https://github.com/AnalyticalGraphicsInc/cesium/issues/2271)
  - Fixed issues causing the terrain and sky to disappear when the camera is near the surface. [#2415](https://github.com/AnalyticalGraphicsInc/cesium/issues/2415) and [#2271](https://github.com/AnalyticalGraphicsInc/cesium/issues/2271)
  - Provided a workaround for Safari 9 where WebGL constants can't be accessed through `WebGLRenderingContext`. Now constants are hard-coded in `WebGLConstants`. [#2989](https://github.com/AnalyticalGraphicsInc/cesium/issues/2989)
  - Added a workaround for Chrome 45, where the first character in a label with a small font size would not appear. [#3011](https://github.com/AnalyticalGraphicsInc/cesium/pull/3011)
  - Fixed an issue with drill picking at low frame rates that would cause a crash. [#3010](https://github.com/AnalyticalGraphicsInc/cesium/pull/3010)

### 1.0.44

- Fixed a bug that could cause timeseries animation to "jump" when resuming play after it was paused.
- Make it possible for catalog item initialMessage to require confirmation, and to be shown every time.
- When catalog items are enabled, the checkbox now animates to indicate that loading is in progress.
- Add `mode=preview` option in the hash portion of the URL. When present, it is assumed that TerriaJS is being used as a previewer and the "small screen warning" will not be shown.
- Added `maximumLeafletZoomLevel` constructor option to `TerriaViewer`, which can be used to force Leaflet to allow zooming closer than its default of level 18.
- Added the `attribution` property to catalog items. The attribution is displayed on the map when the catalog item is enabled.
- Remove an unnecessary instance of the Cesium InfoBox class when viewing in 2D
- Fixed a bug that prevented `AbsIttCatalogGroup` from successfully loading its list of catalog items.
- Allow missing URLs on embedded data (eg. embedded czml data)
- Fixed a bug loading URLs for ArcGIS services names that start with a number.
- Updated to [Cesium](http://cesiumjs.org) 1.13. Significant changes relevant to TerriaJS users include:
  - The default `CTRL + Left Click Drag` mouse behavior is now duplicated for `CTRL + Right Click Drag` for better compatibility with Firefox on Mac OS [#2913](https://github.com/AnalyticalGraphicsInc/cesium/pull/2913).
  - Fixed an issue where non-feature nodes prevented KML documents from loading. [#2945](https://github.com/AnalyticalGraphicsInc/cesium/pull/2945)

### 1.0.43

- Fixed a bug that prevent the opened/closed state of groups from being preserved when sharing.

### 1.0.42

- Added a `cacheDuration` property to all catalog items. The new property is used to specify, using Varnish-like notation (e.g. '1d', '10000s') the default length of time to cache URLs related to the catalog item.
- Fix bug when generating share URLs containing CSV items.
- Improve wording about downloading data from non-GeoJSON-supporting WFS servers.

### 1.0.41

- Improvements to `AbsIttCatalogItem` caching from the Tools menu.

### 1.0.40

- `ArcGisMapServerCatalogItem` now shows "NoData" tiles by default even after showing the popup message saying that max zoom is exceeded. This can be disabled by setting its `showTilesAfterMessage` property to false.

### 1.0.39

- Fixed a race condition in `AbsIttCatalogItem` that could cause the legend and map to show different state than the Now Viewing UI suggested.
- Fixed a bug where an ABS concept with a comma in its name (e.g. "South Eastern Europe,nfd(c)" in Country of Birth) would cause values for concept that follow to be misappropriated to the wrong concepts.

### 1.0.38

- `AbsIttCatalogItem` now allows the region type to be set on demand rather than only at load time.
- `CsvCatalogItem` can now have no display variable selected, in which case all points are the same color.

### 1.0.37

- Added `CswCatalogGroup` for populating a catalog by querying an OGC CSW service.
- Added `CatalogMember.infoSectionOrder` property, to allow the order of info sections to be configured per catalog item when necessary.
- Fixed a bug that prevented WMTS layers with a single `TileMatrixSetLink` from working correctly.
- Added support for WMTS layers that can only provide tiles in JPEG format.
- Fixed testing and caching of ArcGis layers from tools and added More information option for imagery layers.
- TerriaJS no longer requires Google Analytics. If a global `ga` function exists, it is used just as before. Otherwise, events are, by default, logged to the console.
- The default event analytics behavior can be specified by passing an instance of `ConsoleAnalytics` or `GoogleAnalytics` to the `Terria` constructor. The API key to use with `GoogleAnalytics` can be specified explicitly to its constructor, or it can be specified in the `parameter.googleAnalyticsKey` property in `config.json`.
- Made polygons drastically faster in 2D.
- TerriaJS now shortens share URLs by default when a URL shortener is available.
- Added Google Analytics reporting of the application URL. This is useful for tracking use of share URLs.
- Added the ability to specify a specific dynamic layer of an ArcGIS Server using just a URL.

### 1.0.36

- Calculate extent of TopoJSON files so that the viewer correctly pans+zooms when a TopoJSON file is loaded.
- Fixed a bug that caused the `Terria#clock` to keep ticking (and therefore using CPU / battery) once started even after selecting a non-time-dynamic dataset.
- Fixed a bug that caused the popup message to appear twice when a dataset failed to load.
- Added layer information to the Info popup for WMS datasets.
- Added ability to filter catalog search results by:
  - type: `is:wms`, `-is:esri-mapserver`. A result must match any 'is:' and no '-is:'.
  - url: `url:vic.gov.au`, `-url:nicta.com.au`. A result must match any 'url:', and no '-url:'.
- Added ability to control the number of catalog search results: `show:20`, `show:all`

### 1.0.35

- Polygons from GeoJSON datasets are now filled.
- Left-aligned feature info table column and added some space between columns.
- Added `EarthGravityModel1996`.
- Extended `LocationBarViewModel` to show heights relative to a geoid / mean sea level model. By default, EGM96 is used.
- Added support for styling GeoJSON files, either in catalog (add .style{} object) or embedded directly in the file following the [SimpleStyle spec](https://github.com/mapbox/simplestyle-spec).
- Fixed a bug that caused the 3D view to use significant CPU time even when idle.
- Added CartoDB's Positron and Dark Matter base maps to `createGlobalBaseMapOptions`.
- Added support for subdomains to `OpenStreetMapCatalogItem`.

### 1.0.34

- Fixed a bug that prevented catalog items inside groups on the Search tab from being enabled.
- Added `PopupMessageConfirmationViewModel`. It prevents the Popup from being closed unless the confirm button is pressed. Can also optionally have a deny button with a custom action.
- Added support for discovering GeoJSON datasets from CKAN.
- Added support for zipped GeoJSON files.
- Made `KmlCatalogItem` use the proxy when required.
- Made `FeatureInfoPanelViewModel` use the white panel background in more cases.
- Significantly improved the experience on devices with small screens, such as phones.
- Fixed a bug that caused only the portion of a CKAN group name before the first comma to be used.

### 1.0.33

- Added the `legendUrls` property to allow a catalog item to optionally have multiple legend images.
- Added a popup message when zooming in to the "No Data" scales of an `ArcGisMapServerCatalogItem`.
- Added `CatalogGroup.sortFunction` property to allow custom sorting of catalog items within a group.
- Added `ImageryLayerCatalogItem.treat403AsError` property.
- Added a title text when hovering over the label of an enabled catalog item. The title text informs the user that clicking will zoom to the item.
- Added `createBingBaseMapOptions` function.
- Added an option to `KnockoutMarkdownBinding` to optionally skip HTML sanitization and therefore to allow unsafe HTML.
- Upgraded to Cesium 1.11.
- `CatalogItem.zoomTo` can now zoom to much smaller bounding box rectangles.

### 1.0.32

- Fixed CKAN resource format matching for KML, CSV, and Esri REST.

### 1.0.31

- Added support for optionally generating shorter URLs when sharing by using the Google URL shortening service.

### 1.0.30

- `WebMapServiceCatalogItem` and `ArcGisMapServerCatalogItem` now augment directly-specified metadata with metadata queried from the server.
- "Data Details" and "Service Details" on the catalog item info panel are now collapsed by default. This improves the performance of the panel and hides some overly technical details.
- `ArcGisMapServerCatalogItem.layers` can now specify layer names in addition to layer IDs. Layer names are matched in a case-insensitive manner and only if a direct ID match is not found.
- `itemProperties` are now applied through the normal JSON loading mechanism, so properties that are represented differently in code and in JSON will now work as well.
- Added support for `csv-geo-*` (e.g. csv-geo-au) to `CkanCatalogGroup`.
- The format name used in CKAN can now be specified to `CkanCatalogGroup` using the `wmsResourceFormat`, `kmlResourceFormat`, `csvResourceFormat`, and `esriMapServerResourceFormat` properties. These properties are all regular expressions. When the format of a CKAN resource returned from `package_search` matches one of these regular expressions, it is treated as that type within TerriaJS.
- `CkanCatalogGroup` now fills the `dataUrl` property of created items by pointing to the dataset's page on CKAN.
- The catalog item information panel now displays `info` sections in a consistent order. The order can be overridden by setting `CatalogItemInfoViewModel.infoSectionOrder`.
- An empty `description` or `info` section is no longer shown on the catalog item information panel. This can be used to remove sections that would otherwise be populated from dataset metadata.

### 1.0.29

- Add support for loading init files via the proxy when necessary.
- Switched to using the updated URL for STK World Terrain, `//assets.agi.com/stk-terrain/v1/tilesets/world/tiles`.

### 1.0.28

- Fixed a bug that prevented links to non-image (e.g. ArcGIS Map Server) legends from appearing on the Now Viewing panel.

### 1.0.27

- Use terriajs-cesium 1.10.7, fixing a module load problem in really old browers like IE8.

### 1.0.25

- Fixed incorrect date formatting in the timeline and animation controls on Internet Explorer 9.
- Add support for CSV files with longitude and latitude columns but no numeric value column. Such datasets are visualized as points with a default color and do not have a legend.
- The Feature Information popup is now automatically closed when the user changes the `AbsIttCatalogItem` filter.

### 1.0.24

- Deprecated:
  - Renamed `AusGlobeViewer` to `TerriaViewer`. `AusGlobeViewer` will continue to work until 2.0 but using it will print a deprecation warning to the browser console.
  - `BrandBarViewModel.create` now takes a single `options` parameter. The container element, which used to be specified as the first parameter, should now be specified as the `container` property of the `options` parameter. The old function signature will continue to work until 2.0 but using it will print a deprecation warning to the browser console.
- `WebMapServiceCatalogItem` now determines its rectangle from the GetCapabilities metadata even when configured to use multiple WMS layers.
- Added the ability to specify the terrain URL or the `TerrainProvider` to use in the 3D view when constructing `TerriaViewer`.
- `AbsIttCatalogItem` styles can now be set using the `tableStyle` property, much like `CsvCatalogItem`.
- Improved `AbsIttCatalogItem`'s tolerance of errors from the server.
- `NavigationViewModel` can now be constructed with a list of `controls` to include, instead of the standard `ZoomInNavigationControl`, `ResetViewNavigationControl`, and `ZoomOutNavigationControl`.
- Fixed a bug that caused the brand bar to slide away with the explorer panel on Internet Explorer 9.

### 1.0.23

- Fixed a bug that prevented features from being pickable from ABS datasets on the 2D map.
- Fixed a bug that caused the Explorer Panel tabs to be missing or misaligned in Firefox.

### 1.0.22

- Changed to use JPEG instead of PNG format for the Natural Earth II basemap. This makes the tile download substantially smaller.

### 1.0.21

- Added an `itemProperties` property to `AbsIttCatalogGroup`.
- Added a `nowViewingMessage` property to `CatalogItem`. This message is shown by the `NowViewingAttentionGrabberViewModel` when the item is enabled. Each unique message is shown only once.

### 1.0.20

- Added the ability to specify SVG icons on Explorer Panel tabs.
- Added an icon to the Search tab.
- Added support for accessing Australian Bureau of Statistics data via the ABS-ITT API, using `AbsIttCatalogGroup` and `AbsIttCatalogItem`.
- The Now Viewing panel now contains controls for selecting which column to show in CSV datasets.

### 1.0.19

- Added `NowViewingAttentionGrabberViewModel`. It calls attention the Now Viewing tab the first time a catalog item is enabled.
- Added `isHidden` property to catalog items and groups. Hidden items and groups do not show up in the catalog or in search results.

### 1.0.18

- Added `featureInfoFields` property to `CsvCatalogItem.tableStyle`. It allows setting which fields to show in the Feature Info popup, and the name to use for each.
- Added `OpenStreetMapCatalogItem` for connecting to tile servers using the OpenStreetMap tiling scheme.
- Added `CkanCatalogGroup.allowEntireWmsServers` property. When set and the group discovers a WMS resource without a layer parameter, it adds a catalog item for the entire server instead of ignoring the resource.
- Added `WebMapTileServiceCatalogGroup` and `WebMapTileServiceCatalogItem` for accessing WMTS servers.
- Handle the case of an `ArcGisMapServerCatalogItem` with an advertised extent that is outside the valid range.
- We now pass ArcGIS MapServer metadata, when it's available, through to Cesium's `ArcGisMapServerImageryProvider` so that it doesn't need to re-request the metadata.
- Changed the style of the Menu Bar to have visually-separate menu items.
- Added support for SVG menu item icons to `MenuBarViewModel`.
- Improved popup message box sizing.

### 1.0.17

- Upgraded to TerriajS Cesium 1.10.2.
- Added `ImageryLayerCatalogItem.isRequiredForRendering`. This is set to false by default and to true for base maps. Slow datasets with `isRequiredForRendering=false` are less likely to prevent other datasets from appearing in the 3D view.
- The "Dataset Testing" functionality (on the hidden Tools menu accessible by adding `#tools=1` to the URL) now gives up tile requests and considers them failed after two seconds. It also outputs some JSON that can be used as the `blacklist` property to blacklist all of the datasets that timed out.
- Added a feature to count the total number of datasets from the hidden Tools menu.
- Fixed a bug that caused the 2D / 3D buttons the Maps menu to get out of sync with the actual state of the map after switching automatically to 2D due to a performance problem.

### 1.0.16

- Deprecated:
  - `ArcGisMapServerCatalogGroup` has been deprecated. Please use `ArcGisCatalogGroup` instead.
- Replaced Cesium animation controller with TerriaJS animation controller.
- Replaced Cesium Viewer widget with the CesiumWidget when running Cesium.
- Added the ability to turn a complete ArcGIS Server, or individual folders within it, into a catalog group using `ArcGisCatalogGroup`.

### 1.0.15

- Fix imagery attribution on the 2D map.

### 1.0.14

- Fixed share URL generation when the application is not running at the root directory of its web server.
- Fixed a bug that caused Internet Explorer 8 users to see a blank page instead of a message saying their browser is incompatible.

### 1.0.13

- Breaking changes:
  - Added a required `@brand-bar-height` property.
- `ExplorerPanelViewModel` can now be created with `isOpen` initially set to false.
- TerriaJS now raises an error and hides the dataset when asked to show an `ImageryLayerCatalogItem` in Leaflet and that catalog item does not use the Web Mercator (EPSG:3857) projection. Previously, the dataset would silently fail to display.
- Improved error handling in `CzmlCatalogItem`, `GeoJsonCatalogItem`, and `KmlCatalogItem`.
- Made the `clipToRectangle` property available on all `ImageryProvider`-based catalog items, not just `WebMapServiceCatalogItem`.
- Added `CatalogMember.isPromoted` property. Promoted catalog groups and items are displayed above non-promoted groups and items.
- Add support for ArcGIS MapServer "Raster Layers" in addition to "Feature Layers".

### 1.0.12

- Allow Esri ArcGIS MapServers to be added via the "Add Data" panel.
- Adds `baseMapName` and `viewerMode` fields to init files and share links. `baseMapName` is any base map name in the map settings panel and `viewerMode` can be set to `'2d'` or `'3d'`.
- Added `tableStyle.legendTicks` property to `CsvCatalogItem`. When specified, the generated legend will have the specified number of equally-spaced lines with labels in its legend.

### 1.0.11

- Fixed a bug that prevented HTML feature information from showing up with a white background in Internet Explorer 9 and 10.
- Fixed a bug that prevented WMS GetCapabilities properties, such as CRS, from being properly inherited from the root layer.
- Tweaked credit / attribution styling.

### 1.0.10

- Added support for a developer attribution on the map.
- Fixed a bug that could cause results from previous async catalog searches to appear in the search results.

### 1.0.9

- Show Cesium `ImageryProvider` tile credits / attribution in Leaflet when using `CesiumTileLayer`.

### 1.0.8

- `WebMapServiceCatalogGroup` now populates the catalog using the hierarchy of layers returned by the WMS server in GetCapabilities. To keep the previous behavior, set the `flatten` property to true.
- Potentially breaking changes:
  - The `getFeatureInfoAsGeoJson` and `getFeatureInfoAsXml` properties have been removed. Use `getFeatureInfoFormats` instead.
- Added support for text/html responses from WMS GetFeatureInfo.
- Make the `FeatureInfoPanelViewModel` use a white background when displaying a complete HTML document.
- `KnockoutMarkdownBinding` no longer tries to interpret complete HTML documents (i.e. those that contain an <html> tag) as Markdown.
- The feature info popup for points loaded from CSV files now shows numeric columns with a missing value as blank instead of as 1e-34.
- `ArcGisMapServerCatalogItem` now offers metadata, used to populate the Data Details and Service Details sections of the catalog item info panel.
- `ArcGisMapServerCatalogGroup` now populates a "Service Description" and a "Data Description" info section for each catalog item from the MapServer's metadata.
- The `metadataUrl` is now populated (and shown) from the regular MapServer URL.
- Added 'keepOnTop' flag support for imageryLayers in init file to allow a layer to serve as a mask.
- Added 'keepOnTop' support to region mapping to allow arbitrary masks based on supported regions.
- Checkboxes in the Data Catalogue and Search tabs now have a larger clickable area.

### 1.0.7

- `CatalogItemNameSearchProviderViewModel` now asynchronously loads groups so items in unloaded groups can be found, too.
- Do not automatically fly to the first location when pressing Enter in the Search input box.
- Changed `ArcGisMapServerCatalogItem` to interpret a `maxScale` of 0 from an ArcGIS MapServer as "not specified".
- Added an `itemProperties` property to `ArcGisMapServerCatalogGroup`, allowing properties of auto-discovered layers to be specified explicitly.
- Added `validDropElements`, `validDropClasses`, `invalidDropElements`, and `invalidDropClasses` properties to `DragDropViewModel` for finer control over where dropping is allowed.
- Arbitrary parameters can now be specified in `config.json` by adding them to the `parameters` property.

### 1.0.6

- Added support for region mapping based on region names instead of region numbers (example in `public/test/countries.csv`).
- Added support for time-dynamic region mapping (example in `public/test/droughts.csv`).
- Added the ability to specify CSV styling in the init file (example in `public/init/test.json`).
- Improved the appearance of the legends generated with region mapping.
- Added the ability to region-map countries (example in `public/test/countries.csv`).
- Elminated distracting "jumping" of the selection indicator when picking point features while zoomed in very close to the surface.
- Fixed a bug that caused features to be picked from all layers in an Esri MapServer, instead of just the visible ones.
- Added support for the WMS MinScaleDenominator property and the Esri MapServer maxScale property, preventing layers from disappearing when zoomed in to close to the surface.
- Polygons loaded from KML files are now placed on the terrain surface.
- The 3D viewer now shows Bing Maps imagery unmodified, matching the 2D viewer. Previously, it applied a gamma correction.
- All catalog items now have an `info` property that allows arbitrary sections to be shown for the item in the info popup.
- `CkanCatalogGroup` now has a `groupBy` property to control whether catalog items are grouped by CKAN group ("group"), CKAN organization ("organization"), or not grouped at all ("none").
- `CkanCatalogGroup` now has a `useResourceName` property to control whether the name of the catalog item is derived from the resource (true), or the dataset itself (false).
- The catalog item info page now renders a much more complete set of Markdown and HTML elements.<|MERGE_RESOLUTION|>--- conflicted
+++ resolved
@@ -204,10 +204,8 @@
 
 #### 8.2.6 - 2022-06-17
 
-<<<<<<< HEAD
 * Add `czmlTemplate` support for `[Multi]LineString` GeoJSON features.
 * [The next improvement]
-=======
 - **Breaking changes:**
   - Changed translation resolution. Now the "translation" namespace loads only from `${terria.baseUrl}/languages/{{lng}}/translation.json` (TerriaJS assets) and "languageOverrides" loads from `languages/{{lng}}/languageOverrides.json` (a TerriaMap's assets)
 - Removed EN & FR translation files from bundle. All translation files are now loaded on demand.
@@ -279,7 +277,6 @@
 - `TableStylingWorkflow` improvements
   - Better handling of swapping between different color scheme types (eg enum or bin)
   - Add point, outline and point-size traits
->>>>>>> 8b7367a9
 
 #### 8.2.3 - 2022-04-22
 
