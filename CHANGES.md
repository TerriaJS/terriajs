--- conflicted
+++ resolved
@@ -2,11 +2,8 @@
 
 #### next release (8.7.11)
 
-<<<<<<< HEAD
 - Explicitly set prettier tab-width
-=======
 - Move release guide from README.md to RELEASE_GUIDE.md
->>>>>>> 35542b6b
 - [The next improvement]
 
 #### 8.7.10 - 2024-11-29
