--- conflicted
+++ resolved
@@ -14,15 +14,12 @@
 - Fix translations key typo "zoomCotrol".
 - Update docs for Client-side config: change `searchBar` parameter to `searchBarConfig`
 - Fix to show preview map when used outside the explorer panel.
-<<<<<<< HEAD
 - Add `workbenchControlFlags` trait to all catalog members for enabling or disabling workbench controls.
 - [The next improvement]
-=======
 - Update `csv-geo-au` support to include the latest Australian Government regions.
 - Add `backgroundColor` trait to base maps for changing the map container background in 2D/Leaflet mode ([7718](https://github.com/TerriaJS/terriajs/pull/7718))
 - Keep camera steady when switching between viewer modes.
 - Fix a bug where some georeferenced tiles where incorrectly positioned in Terria.
->>>>>>> fcc0faaf
 
 #### 8.11.0 - 2025-10-09
 
