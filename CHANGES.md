# Change Log

#### next release (8.9.6)

- [The next improvement]

#### 8.9.5 - 2025-06-03

- Upgrade terriajs-server to version 4.0.2

#### 8.9.4 - 2025-06-03

- Remove regenerator-runtime polyfill as generators are now widely supported. #7615
- Remove direct usage of core-js polyfills. #7615
- TSify `ChartPanel` and convert to a functional component #7581
- Convert `Chart` component of `FeatureInfoPanelChart` to functional component. #7598
- TSify `DataCatalogGroup` and convert to a functional component. #7575
- TSify `BottomDockChart`, `ChartPanel`, `LineAndPointChart`, `LineChart`, `MomentLinesChart`, `MomentPointsChart`, `Chart Tooltip` to typescript and convert to functional components. #7617
- Upgrade mkdocs to 1.6.1
- Refactor the `DateTimePicker` component and split it into multiple components. #7585
- Update data-attribution and terms of conditions links to point to terria.io. #7627
- Hide the related maps button. #7627
- Change `BingMapSearchProvider` to correctly logs bing search action. #7601
<<<<<<< HEAD
- Warn the user when the story causes shareData size exceed the limit set on the server as `shareMaxRequestSize` #7636
- [The next improvement]
=======
- fix `MapboxStyleCatalogItem` scaleFactor bug where tiles are always scaled-up in Cesium. #7639
>>>>>>> fd95934b

#### 8.9.3 - 2025-04-24

- Remove unused d3-array dependency.
- Update to plugin-error 2.0.1
- TSify `MenuButton` and convert it to functional component. #7576
- Convert `WorkbenchItem` to functional component #7564
- Remove BrowserStack and SauceLabs gulp tasks.
- Remove `test-travis` gulp task.
- Allow to modify `lookupCookie` for i18next
- TSify dropdown and convert it to a functional component. #7577
- Convert SettingPanel to a functional component. #7589
- Update html-to-react to 1.7.0
- Pass explicit refs to css transition component to avoid findDomNode usage. #7590
- TSify FadeIn component. #7590
- Convert `ViewingControls` to a functional component. #7574
- DOMPurify updated to 3.2.5 to fix CVE-2025-26791.
- Fix pmtiles rendering issue. #7607
- Remove unused types/rbush dependency.

#### 8.9.2 - 2025-03-31

- Replace clipboardjs with native browser clipboard
- Update react-swipeable to v7. #7542
- Use theme.dark for bottomBar background
- Remove interactjs dependency #7544
- Rewrite drag-wrapper to use terriajs dragging implementation #7544
- TSify `SearchBoxAndResults` and convert to a functional component #7477
- Convert `DragDropFile` to functional component and styled-components. #7563
- Remove `viewState.lastUploadedFiles` and replace with `DragDropFile` local state. #7563
- TSify `DragDropNotification` and convert to functional component and styled-components. #7563
- TSify `DataCatalogTab` and convert it to functional component #7476
- Update to shpjs 6.1.0.
- Enable `noUncheckedSideEffectImports` in `tsconfig.json` to get errors from tsc when non-existent modules are imported for side effects.
- Return lat/lon as numbers from `geoJsonGeometryFromGeoRssSimpleGeometry` and `geoJsonGeometryFromW3cGeometry`.
- Remove unused babel/parser dependency.

#### 8.9.1 - 2025-03-24

- Tweak `ArcGisFeatureServerCatalogItem.imageryProvider` to return undefined until metadata has finished loading
- Fix scss theming regression by restoring webpack alias

#### 8.9.0 - 2025-03-17

- **Breaking changes:**
- Major changes to UI

  - Changed workbench and bottom dock to absolute positioned over map with transparent background
  - Generally increase padding and font sizes to improve readability
  - Generally use a darker default theme
  - Increases logo size, redesign of collapsed workbench panel
  - Update help text for empty workbench
  - Decrease border radii
  - Changed workbench and bottom dock to absolute positioned over map with transparent background
  - Generally increase padding and font sizes to improve readability
  - Generally use a darker default theme
  - Increases logo size, redesign of collapsed workbench panel
  - Update help text for empty workbench
  - Decrease border radii
  - Introduce `blur`, `dark-transparent`, `dark-alpha`, `scrollbar-color` and `scrollbar-track-color` theme variables
  - Add `keepCatalogOpen` config option
  - Add enable / disable all button to workbench

- Add tiling support to `ArcGisFeatureServerCatalogItem` - this will be enabled by default if the server supports tiling and unsupported marker/point styles aren't used. See `ArcGisFeatureServerCatalogTraits` `tileRequests`. When enabled, `pbf` tiles will be fetched and drawn using `ProtomapsImageryProvider`
  - This can be disabled by setting `tileRequests` to `false`
  - For point features, only the following `PointSymbolTraits` are available - fill, stroke, height (which sets circle radius). Custom markers (markers other than `point` or `circle`) are not supported.
- Add `request` parameter to `ArcGisImageServerImageryProvider.buildImageResource` - this enables Cesium to manage requests
- Decrease protomaps tile buffer to 32 pixels (from 64) to increase performance
- Change `ProtomapsImageryProvider` to use a "soft" minimum level, so no tiles will be created below the `minimumZoom` provided.
- Move `ProtomapsImageryProvider.pickFeatures` GeoJSON logic to inside `ProtomapsGeojsonSource.pickFeatures`.
- Fix `FeatureInfoUrlTemplateMixin` reactivity warnings
- Move `GeojsonMixin` protomaps paint/label rules to `tableStyleToProtomaps`.
  - Also create `getStyleReactiveDependencies` that can be used to track (and react to) table styling traits
- Add `dash` to `OutlineStyleTraits` (only supported by line features), and `outlineStyle` to `LegendTraits`.
- Add `MinMaxLevelMixin` to `ArcGisFeatureServerCatalogItem` - only applied when tiling requests
- Tweaked `TableStyleMap` and `TableColorMap` conditions to handle empty `TableColumns` (to support styling `ArcGisFeatureServerCatalogItem` when tiling requests)
- Fix bug with expanding "Developer Details" in the error modal
- Fix regression bug from https://github.com/TerriaJS/terriajs/pull/7144, GeoJson `MultiPolygon`, `Polygon` and `Line` features were being dropped
- Move GeoJSON helper functions (`isFeatureCollection` etc) to `lib/Core/GeoJson.ts`
- Split up `ArcGisFeatureServerCatalogItem` into `ArcGisFeatureServerStratum` and `esriStyleToTableStyle`
- Remove unused pmtiles dependency.
- Update data styling docs
- Remove unused babel/eslint-parser dependency.
- Hide 'Story' button in mobile view if story panel is active.
- Update empty workbench help text
- Remove unused `arraysAreEqual`, `autoUpdate`, `flattenNested`, `freezeInDebug`, `isPromise`, `loadJsonp`, `OrUndefined`, and `superGet` files from lib/Core.
- Update to react-virtual 2.10.4.
- Update types/file-saver to 2.0.7.
- Remove `request` dependency from CI scripts
- Fix basemaps order to follow the order given by `enabledBaseMaps` setting. #7537
- Modified DiffTool UI to use `WorkflowPanel` instead of floating side panel.

#### 8.8.1 - 2025-02-27

- Expose the `lightColor` setting for 3D Tilesets in Cesium3dTilesCatalogItem.
- Fix GeoJSON regression bug (from 8.8.0) - multi-polygons, polygons and line features weren't being rendered through `ProtomapsImageryProvider`.
- Remove unused klaw-sync dependency.
- Remove unused hammerjs dependency.
- Remove unused turf/meta dependency.

#### 8.8.0 - 2025-02-18

- **Breaking changes:**
  - Upgrade Webpack to version 5
    - Converted remaining CJS style modules and `require()` calls to ESM and `import` statements.
    - Removed babel transformation to CJS for default build (we still use it for nodejs).
    - Removed several other babel transforms (for JS features that should now be widely supported).
    - Refactor and clean up configureWebpack.js. `configureWebpack()` now accepts a single object parameter.
    - Removed code for hot reloading
  - Upgraded `sass` to version 1.80+
    - Migrated SASS files to use `modern` API (by running the `sass-migrator` script)
    - Replaced webpack aliases `~terriajs-variables` and `~terriajs-mixins` with respective relative path. This was necessary to run the migrator. It also results in simpler webpack configuration.
- Remove `MapboxImageryProvider`, `createRegionMappedImageryProvider` now uses `ProtomapsImageryProvider`.
- Update `protomaps` to `protomaps-leaflet`. This fixes the 5400 vertex limit in a single tile.
  - The very basic support of mvt style spec is now handled by Terria in [`lib/Map/Vector/mapboxStyleJsonToProtomaps.ts`](lib/Map/Vector/mapboxStyleJsonToProtomaps.ts)
- Move `GeojsonSource` to new file `lib/Map/Vector/ProtomapsGeojsonSource.ts`.
- support URL parameters in a GetLegendGraphic request for a layer without a style configured
- Enhanced error processing for obtaining user location

#### 8.7.11 - 2024-12-18

- Explicitly set prettier tab-width
- Move release guide from README.md to RELEASE_GUIDE.md
- Add `clampToGround` to `KmlCatalogItemTraits` (defaults to `true`) - this is now passed to `KmlDataSource.load`. Terria no longer clamps polygon geometries to terrain manually. All clamping logic is now handled by Cesium.
- Add `dataSourceUri` to `KmlCatalogItemTraits` - Overrides the url to use for resolving relative links and other KML network features

#### 8.7.10 - 2024-11-29

- Add OpenStreetMap as a basemap option.
- Update to node-notifier 10.0.1 to fix security vulnerabilities.
- Remove unused ts-loader dependency.
- Remove unused class-list dependency.
- TSify `ConsoleAnalytics` module.
- Update to gulp 5.0 to fix security vulnerabilities.
  - Gulp 5 defaults to encoding copied files as utf-8, had turn off encoding by setting `encoding: false` to correctly copy binary assets from dependencies.
- Update to dompurify 2.5.7 to fix security vulnerabilities.
- Update to @mapbox/togeojson 0.16.2 to fix security vulnerabilities.
- Remove unused simple-statistics dependency.
- Update to pretty-quick 4.0.0 to fix security vulnerabilities.

#### 8.7.9 - 2024-11-22

- Add "searchBarConfig.showSearchInCatalog" to configParameters so that the link in location search results can be disabled.
- Properly initialize react ref in functional components
- Add NominatimSearchProvider.
- Removed the basemaps - positron, darkmatter and black-marble - from the default settings. The Carto ones are no longer free and requires an [Enterprise or Grantee license](https://carto.com/basemaps). If you have the appropriate license you can add them via your [initialization file](https://docs.terria.io/guide/customizing/initialization-files/#basemaps). [Example configuration](https://gist.github.com/na9da/ef7871afee7cbe3d0a95e5b6351834c9).
- Restrict mobx version to '< 6.13.0' to avoid tsc errors because mobx now uses iterator helper types introduced in TypeScript 5.6.
- Remove unused ts-node dependency.

#### 8.7.8 - 2024-11-01

- Fix the layout of the story builder and the item search tool.
- Add support for Cloud Optimised Geotiff (cog) in Cesium mode. Currently supports EPSG 4326 and 3857. There is experimental support for other projections but performance might suffer and there could be other issues.
- Fix `Workbench.collapseAll()` and `Workbench.expandAll()` for References.
- Add to the "doZoomTo" function the case of an imagery layer with imageryProvider.rectangle
- Add "leafletMaxZoom" to configParameters so that the maxZoom of the Leaflet viewer can be changed.
- Restrict `sass` version to `< 1.80`- to avoid deprecations.

#### 8.7.7 - 2024-10-01

- **Breaking changes:**

  - Remove RollbarErrorServiceProvder
  - Error services now instantiated externally to terriajs

- Fix remaining lint warnings
- Augment cesium types and start using import instead of require in ts files
- Update to sass 1.79.1
- Add option to import assets from Cesium ion through the Add data panel. Use map config parameter "cesiumIonOAuth2ApplicationID" to enable the feature.

#### 8.7.6 - 2024-08-22

- Add I3SCatalogItem
  - getFeaturesFromPickResult now async to handle I3SNode.loadFields()
  - extract common style logic to new Cesium3dTilesStyleMixin.ts
- Set default value for date and datetime WPS fields only when the field is marked as required.
- Fix Sass deprecation warnings (declarations after nested blocks)
- Fix legend shown for WMS difference output item
- Add `diffItemProperties` trait to override properties of WSM difference output item. Useful for customizing feature info template strings etc.
- Add Proj4 definition for EPSG:8059
- Upgrade to terriajs-cesium 8.0.1.
- Re-enable terrain splitting.
- Add support for ArcGis ImageServer - this includes
  - Support for "dynamic" `exportImage` endpoint (using `102100` wkid)
  - Support for web mercator and wgs84 precached tiles
  - Basic support for raster functions - a dropdown is rendered in the workbench for custom raster functions
  - Traits to configure `bandIds` and `renderingRule`
- Increase `maxRefreshIntervals` from 1000 to 10000 for `WebMapServiceCatalogItem` and `ArcGisMapServerCatalogItem`.
- Add `nextDiscreteJulianDate` helper computed value to `DiscretelyTimeVaryingMixin`
- Add `EPSG:7899` to `Proj4Definitions`

#### 8.7.5 - 2024-06-26

- TSify some `js` and `jsx` files and provide `.d.ts` ambient type files for a few others. This is so that running `tsc` on an external project that imports Terria code will typecheck successfully.
- Upgraded a bunch of d3 dependencies for fixing security errors.
- Show rectangle selector for WPS bounding box parameter
- Fix `store` and `status` values send in WPS Execute request.
- Add docs for `modelDimensions`

#### 8.7.4 - 2024-06-07

- Fix position of draggable point after moving.
- Fix `getFeatureProperties` (in `FeatureInfoSection`) failing due to bad JSON parsing of nested strings.
- The `TableFeatureInfoStratum` default `featureInfoTemplate` will now not show `_id_` (internal Terria feature ID) in feature info
- Fix bug in FilterSection

#### 8.7.3 - 2024-05-28

- Fix broken chart selector
- Feature info template `<chart>` definition now accepts a `y-column` attribute to set the y-column that should be rendered in the feature info panel chart.
- Upgrade `thredds-catalog-crawler` to `v0.0.7` which makes a few security upgrades.
- Fix bug with broken datetime after that Timeline has been closed once.
- Fix WPS date time widget reset bug
- Set default date for WPS date time widget on load
- Add NumberParameterEditor to enable WPS AllowedValues Ranges to be set and use DefaultValue

#### 8.7.2 - 2024-05-14

- Add NumberParameterEditor to enable WPS AllowedValues Ranges to be set and use DefaultValue
- Feature info template has access to activeStyle of item having TableTraits.
- Updated a few dependencies to fix security warnings: `underscore`, `visx`, `shpjs`, `resolve-uri-loader`, `svg-sprite-loader`
- Allow related maps UI strings to be translated. Translation support for related maps content is not included.

#### 8.7.1 - 2024-04-16

- Upgraded to TerriajS Cesium 1.115.0
- Fix `PointStyleTraits.marker` bug where URLs were not being used.
- Fixed a bug with passing a relative baseUrl to Cesium >= 1.113.0 when `document.baseURI` is different to its `location`.
- Fix node v18 compatibility by forcing `webpack-terser-plugin` version resolution and fixing new type errors
- Reduce log noise in `MagdaReference`.

#### 8.7.0 - 2024-03-22

- **Breaking changes:**
  - `generateCatalogIndex` now uses `commander` to parse arguments. Run `node ./build/generateCatalogIndex.js --help` for more information.
- Fixed exception thrown from `objectArrayTrait` when a model has 0 strata and a `MergeStrategy` of `topStratum`.
- Fix `generateCatalogIndex` after `searchProvider` changes
- Fix bug with relative URLs being ignored in `generateCatalogIndex`
- Fix bug with ArcGisMapServerImageryProvider not correctly identifying if the `tile` endpoint can be used

#### 8.6.1 - 2024-03-14

- Fix SDMX `featureInfoTemplate` `<chart>` bug not showing correct `yColumn`

#### 8.6.0 - 2024-03-12

- **Breaking changes:**
  - Add `MergeStrategy` to `objectArrayTrait` - this includes a new `topStratum` strategy - similar to `Merge.All` (the default behaviour), but only elements that exist in the top-most strata will be merged with lower strata. Elements that only exist in lower strata will be removed.
  - **Note** the only trait with `MergeStrategy` set to `topStratum` is `lines` in `TableChartStyleTraits`.
- Fix `y-column` in `FeatureInfoPanelChart` (`<chart>`)

#### 8.5.2 - 2024-03-07

- Add `usePreCachedTilesIfAvailable` to `ArcGisMapServerCatalogItemTraits`.
- Improved `ChartableMixin.isMixedInto` to ensure there are no false positive matches when testing References.
- Fixed a bug in `MagdaReference` where members of a group would not be updated/created correctly when a group is reloaded.

#### 8.5.1 - 2024-02-23

- Added highly experimental CatalogProvider, intended to encapsulate functionality related to the entire catalog, or large subtrees of it, that doesn't fit into individual catalog member models.
- `BingMapsCatalogItem` now supports Bing's `culture` parameter.
- Update a prompt text in DataPreview.

#### 8.5.0 - 2024-02-07

- **Breaking changes:**
  - Upgrade TypeScript to 5.2
  - Switch Babel configuration to new JSX transform
- Improve tsconfig files
- Remove deprecated default `relatedMaps`
- Update `thredds-catalog-crawler` to `0.0.6`
- `WebMapServiceCatalogItem` will drop problematic query parameters from `url` when calling `GetCapabilities` (eg `"styles","srs","crs","format"`)
- Fixed regression causing explorer window not to display instructions when first opened.
- Enable eslint for typescript: plugin:@typescript-eslint/eslint-recommended
- Fixed a bug where the search box was missing for small screen devices.
- Prevent user adding empty web url
- Fix bug where search results shown in `My Data` tab
- Fix bug in function createDiscreteTimesFromIsoSegments where it might create duplicate timestamps.
- Add option to enable/disable shortening share URLs via InitSourceData.
- Fix bug in ArcGisMapServerCatalogItem.
- Add examples.
- Upgraded Cesium to 1.113.0 (i.e. `terriajs-cesium@6.2.0` & `terriajs-cesium-widgets@4.4.0`).

#### 8.4.1 - 2023-12-08

- Temporary UX fixes for clipping box:
  - An option to zoom to clipping box
  - An option to re-position the clipping box
  - Trigger repositioning of clipping box when the user enables clipping box for the first time
  - Cursor and scale point handle changes (makes it much easier to grasp)
  - More robust interaction with the box
- Fix a bug where `DragPoints` was interfering with pedstrian mode mouse movements.
- Update `webpack` to `4.47.0` to support Node >= 18 without extra command line parameters.
- Add support for multiple `urls` for `GeoJsonCatalogItem`.
- Automatically explode GeoJSON `MultiPoint` features to `Point` features.
- Add new table styling traits - `scaleByDistance` and `disableDepthTestDistance`.
- Add support for `LineString` and `MultiLineString` when using `GeoJsonCatalogItem` in `CZML` mode.

#### 8.4.0 - 2023-12-01

- **Breaking change:** Replaced `node-sass` with (dart) `sass`
  - You will need to update your `TerriaMap` to use `sass` instead of `node-sass`.
- Added `apiColumns` to `ApiTableCatalogItem` - this can now be used to specify `responseDataPath` per table column.
- `ArcGisMapServerCatalogItem` will now use "pre-cached tiles" if available if no (or all) `layers` are specified.

#### 8.3.9 - 2023-11-24

- **Breaking change:** new Search Provider model
  - Added SearchProviderMixin to connect searchProviders with a model system
  - Created a simple base Mixin (`SearchProviderMixin`) to attach SearchProviders to the Model system and enable easier creation of new search providers.
  - Made SearchProviders configurable from `config.json`.
  - See [0011-configurable-search-providers ADR](./architecture/0011-configurable-search-providers.md) and [Search providers customization](./doc/customizing/search-providers.md) for more details
- Make all icons in `CatalogGroup` black by default and white when a catalog group is focused, selected or hovered over. Improve lock icon position in workbench.

#### 8.3.8 - 2023-11-15

- Fix maximum call stack size exceeded on Math.min/max when creating Charts
- Fix boolean flag in `MyDataTab` displaying number
- Remove `jsx-control-statements` dependency
- Fix WMS nested group IDs - nested groups with the same name were not being created
- WMS `isEsri` default value will now check for case-insensitive `mapserver/wmsserver` (instead of `MapServer/WMSServer`)
- Tweak ArcGis MapServer WMS `GetFeatureInfo` default behaviour
  - Add `application/geo+json` and `application/vnd.geo+json` default `GetFeatureInfo` (after `application/json` in priority list)
  - Add `application/xml` default `GetFeatureInfo`. (if `isEsri` is true, then this will be used before `text/html`)
- Added many remaining ASGS 2021 region types to region mapping (STE_2021,ILOC_2021,IARE_2021,IREG_2021,RA_2021,SAL_2021,ADD_2021,DZN_2021,LGA_2022,LGA_2023,SED_2021,SED_2022,
  CED_2021,POA_2021,TR_2021,SUA_2021,UCL_2021,SOS_2021,SOSR_2021).
  - See [ASGS 2021](https://www.abs.gov.au/statistics/standards/australian-statistical-geography-standard-asgs-edition-3/jul2021-jun2026/access-and-downloads/digital-boundary-files)
- Added [Melbourne CLUE blocks](https://data.melbourne.vic.gov.au/pages/clue/) to region mapping.
- Fix WMS `GetMap`/`GetFeatureInfo` requests not having `styles` parameter (will use empty string instead of `undefined`)
- Add CesiumIon geocoder
- `CatalogGroup` will now not show members until loaded
- Add `GetTimeseries` support to `WebMapServiceCatalogItem`. This adds a new `supportsGetTimeseries` trait, which when true will replace `GetFeatureInfo` with `GetTimeseries` requests. It will also change `info_format` to `text/csv`, and show a chart in the feature info panel. Servers which advertise `GetTimeseries` capability will have this trait set to true by default. `GetTimeseries` requests will have `time = ""`.

#### 8.3.7 - 2023-10-26

- Fix `WebMapServiceCatalogItem` `allowFeaturePicking`
- Allow translation of TableStylingWorkflow.
- Fix "Remove all" not removing selected/picked features
- Fix crash on empty GeoJSON features
- Add `tableFeatureInfoContext` support to `GeoJsonMixin.createProtomapsImageryProvider`
- Fix `GeoJsonMixin` timeline animation for lines/polygons
- Fix bug in mismatched GeoJSON Feature `_id_` and TableMixin `rowId` - this was causing incorrect styling when using `filterByProperties` or features had `null` geometry
- Fix splitter for `GeoJsonMixin` (lines and polygon features only)
- Fix share links with picked features from `ProtomapsImageryProvider`
- Added on screen attribution and Google logo for Google Photorealistic 3D Tiles.
- Add `hideDefaultDescription` to `CatalogMemberTraits` - if true, then no generic default description will be shown when `description` is empty.
- Add `hideDefaultDescription` to `CatalogMemberTraits` - if true, then no generic default description will be shown when `description` is empty.
- Add `clampPolygonsToGround` to `KmlCatalogItemTraits` (defaults to true`)
- Added on screen attribution and Google logo for Google Photorealistic 3D Tiles.
- Add `hideDefaultDescription` to `CatalogMemberTraits` - if true, then no generic default description will be shown when `description` is empty.

#### 8.3.6 - 2023-10-03

- Fixed a bug where incorrect "Remove all" icon is shown when the trait `displayGroup` of some group types (e.g.`wms-group`) is set to `true` but the members have not been populated yet.
- Fix regression in `excludeMembers`, `id` and `name` should be lower-case for comparing.

#### 8.3.5 - 2023-09-26

- Allow a story to use iframe tag if the source is youtube, youtube-nocookie or vimeo.
- Add `includeMembersRegex` to `GroupTraits`. This can be used to filter group members by id/name using a regular expression.

#### 8.3.4 - 2023-09-15

- Add `timeWindowDuration`, `timeWindowUnit` and `isForwardTimeWindow` traits to esri-mapServer type to support time window query.
- Move map credits to map column so it don't get hidden by chart panel
- TSify `MapColumn` module and reorganize components directory structure.
- Add null check to `WebMapServiceCatalogItem` `rectangle` calculation - and now we ascend tree of WMS `Layers` until we find a rectangle.
- Fix multi level nesting in ArcGIS Mapserver.

#### 8.3.3 - 2023-09-07

- Fixed broken point dragging interaction for user drawing in 3D mode.
- Fixed rectangle drawing in 2D mode.
- Added EPSG:7855 to `Proj4Definitions`.

#### 8.3.2 - 2023-08-11

- Fixed a bug when restoring timefilter from a share link having more than one imagery item with the same base URL (but different layer names).
- Fix WPS duplicate display of analysis results when loaded through a share URL
- Upgraded babel packages.

#### 8.3.1 - 2023-06-29

- **Breaking changes:**
  - Switched GoogleAnalytics to use Google Analytics 4 properties. Google's Universal properties no longer accept data from 01/07/2023, so migration is necessary anyway.
- Fix error when adding deeply nested references in search results.
- Add new option `focusWorkbenchItems` to `initialCamera` setting to focus the camera on workbench items when the app loads.
- Fixed bug where sharelinks created with no visible horizon would default to homeCamera view
- Improved calculation of 2D view from 3D view when no horizon visible
- Improve WMS and WFS error messages when requested layer names or type names are not present in GetCapabilities.

#### 8.3.0 - 2023-05-22

- **Breaking changes:**

  - **Upgraded Mobx to version 6.7.x**
  - **Upgraded Typescript to version 4.9.x**
  - See https://github.com/TerriaJS/terriajs/discussions/6787 for how to upgrade your map

#### 8.2.29 - 2023-05-18

- Fix app crash when rendering feature info with a custom title.
- Added new `CkanCatalogGroup` traits `resourceIdTemplate` and `restrictResourceIdTemplateToOrgsWithNames` to generate custom resource IDs for CKAN resources with unstable IDs.
- Fix `acessType` resolution for `MagdaReference` so that it uses the default terria resolution strategy when `magdaRecord` is not defined.

#### 8.2.28 - 2023-04-28

- Refactored TerriaViewer to expose a promise `terriaViewer.viewerLoadPromise` for async loading of viewers.
- Fix location point ideal zoom bug in 3D mode map.
- Add `EPSG:7844` to `Proj4Definitions`.
- TSify `Proj4Definitions` and `Reproject` modules.
- Update the docs for `excludeMembers`: mention the group/item id support
- Simplified `MapToolbar` API.

#### 8.2.27 - 2023-04-05

- Change icon used for display group remove button
- Make access control UI compatible to Magda v1 and v2 with v2 overriding v1.
- Remove karma-sauce-launcher dependency
- Add method `addFileDragDropListener` for receiving callbacks when user drags-n-drops a file.
- Improve `BoxDrawing` drag interaction.
- Fix a bug where `BoxDrawing` sometimes causes the map to loose pan and zoom interactivity.
- Optimize `LocationBar` component to reduce number of renders on mouse move.
- Optimize `Compass` component to reduce renders on each frame.
- Add `children` optional property to StandardUserInterfaceProps interface
- Add support for ArcGis MapServer with `TileOnly` capability - for example layers served from ArcGis Online. This is supported through `ArcGisMapServerCatalogItem`, `ArcGisMapServerCatalogGroup` and `ArcGisCatalogGroup`.

#### 8.2.26 - 2023-03-21

- Upgraded to terriajs-server 4.0.0.
- Added new `gulp dev` task that runs terriajs-server and `gulp watch` (incremental specs build) at the same time.

#### 8.2.25 - 2023-03-20

- Export `registerUrlHandlerForCatalogMemberType` for registering new url handler for catalog types.
- BoxDrawing changes:
  - Adds a new option called disableVerticalMovement to BoxDrawing which if set to true disables up/down motion of the box when dragging the top/bottom sides of the box.
  - Keeps height (mostly) steady when moving the box laterally on the map. Previously the height of the box used to change wrt to the ellipsoid/surface.
  - Fixes a bug that caused map panning and zooming to break when interacting with multiple active BoxDrawings.
  - Removed some code that was causing too much drift between mouse cursor and model when moving the model laterally on the map.
- Replaces addRemoteUploadType and addLocalUploadType with addOrReplaceRemoteFileUploadType and addOrReplaceLocalFileUploadType.

#### 8.2.24 - 2023-03-06

- Reimplement error message and default to 3d smooth mode when Cesium Ion Access Token is invalid.
- Layers shown via a share URL are now logged as a Google Analytics event
- Show an Add All / Remove All button for catalog groups when an optional `displayGroup` trait is true
- Rename the Map Settings "Raster Map Quality" slider to be just "Map Quality" as it also affects other things than raster data.
- Dragn-n-drop should respect disableZoomTo setting
- Fixed #6702 Terrain Hides Underground Features not working
- Add className prop for MyData tab so that it can be styled externally

#### 8.2.23 - 2023-01-06

- Only add groups to `CatalogIndex` if they aren't empty
- `BoxDrawing` improvements:
  - Added option `drawNonUniformScaleGrips` to enable/disable uniform-scaling
  - Set limit on the size of scaling grips relative to the size of the box
  - Small improvement to move interaction that prevents the box from locking up when trying to move at a camera angle parallel to the ground
  - Restore modified map state to the previous setting when interaction stops
- Fix bug in Cesium and Leaflet maps that resulted in `DataSource`s getting rendered even after their parent items are removed from the workbench.
- GltfMixin changes:
  - Refactors code to use stable `DataSource` and `Entity` values instead of re-creating them everytime `mapItems` is recomputed.
  - Disable zoom to for the item when position is unknown.
- Add `UploadDataTypes` API for extending the supported local and remote upload data types.
- Add option to upload terria web data (via url to json file/service)
- Refactor `Cesium3dTileMixin`.
- Updated related maps to fit mobile screens.
- Extend `responseDataPath` trait of `ApiTableCatalogItem` with support for mapping over arrays and collecting nested object values.
- Add `MapToolbar.addToolButton()` API for adding a tool button to the map navigation menu.
- Add `ActionBar` component for showing a floating menu bar at the bottom of the map.

#### 8.2.22 - 2022-12-02

- Protomaps Polygon features now only use `PolygonSymbolizer` (instead of `PolygonSymbolizer` and `LineSymbolizer`)
- Add `horizontalOrigin` and `verticalOrigin` to `TableLabelTraits`
- `TableStylingWorkflow` improvements:
  - Add more options to advanced mode (style title, hide style, long/lat column, time properties)
  - "Style" dropdown now shows `TableStyles` instead of `TableColumns`
  - Show "Variable" in "Fill color" if color column name doesn't match style name (eg style isn't generated by `TableAutomaticStylesStratum`)
  - Add symbology dropdown to advanced mode (was only showing in basic mode)
  - Add label and trail styling
  - When creating a new `bin` or `enum` value, the `null` ("default") values will be copied across.
- Move all Table related Traits to `lib/Traits/TraitsClasses/Table/` directory
- Handle errors thrown in `Cesium._attachProviderCoordHooks`. This fixes a bug where some WMTS layers break feature picking.
- Fix `Legend` outline bug - where invalid `boxStyle` meant old legend styles may be visible
- Fix `baseMapContrastColor` reactivity in `GeojsonMixin` - mvt was not updating when the basemap changes
- Add `SelectableDimensionMultiEnum` - A enum SelectableDimension that allows multiple values to be selected
- Fix `SelectableDimensionNumeric` handling of invalid values
- `ColorStyleLegend` will use `colorColumn` title by default. It will fallback to `TableStyle.title`
- Add `children` optional property to StandardUserInterfaceProps interface
- Fix `MapboxVectorTileCatalogItem` feature highlighting - this requires use of `idProperty` trait (also added `idProperty` to `ProtomapsImageryProvider`)
- Fix `MapboxVectorTileCatalogItem` `fillColor` also applying to Line features
- Add `maximumNativeZoom` to `ProtomapsImageryProvider`
- Fix image markers (eg `marker = "data:image/png;base64,..."`)
- Fix `AssimpCatalogItem` to correctly handle zip archives that contain files inside a root folder.

#### 8.2.21 - 2022-11-10

- Add check for WFS `layer.OtherSRS` in `buildSrsNameObject`
- Add `overridesBaseUrl` to `LanguageOptions`. This can be used to set the base URL for language override namespace translation files (see [client-side-config.md#LanguageConfiguration](./doc/customizing/client-side-config.md#LanguageConfiguration))
- Add `aboutButtonHrefUrl` to `configParameters`. Defaults to `"about.html"`. If set to `null`, then the About button will not be shown.
- Add `refreshIntervalTemplate` to `OpenDataSoftCatalogItemTraits` - this can be used to set `refreshInterval` using Mustache template rendered on ODS Dataset JSON object
- Add `plugins` property to `ConfigParameters` type
- Add more supported 4326 and 3857 CRS strings for WFS (eg `"urn:ogc:def:crs:EPSG::3857"` and `"urn:x-ogc:def:crs:EPSG:3857"`)

#### 8.2.20 - 2022-10-20

- Handle errors thrown in `ImageryProviderLeafletTileLayer.pickFeatures`. This fixes a bug where some WMTS layers break feature picking (in Leaflet/2D mode)

#### 8.2.19 - 2022-10-20

- Handle errors thrown in `Cesium._attachProviderCoordHooks`. This fixes a bug where some WMTS layers break feature picking.

#### 8.2.18 - 2022-10-19

- Fix `RelatedMaps` default broken URLs
- Add `mergeGroupsByName` trait to `GroupTraits` - this will merge all group members with the same name
- Fix bug with "propagate `knownContainerUniqueIds` across references and their target" - missing `runInAction`
- Add Carto v3 Maps API support for `table` and `query` endpoint (only GeoJSON - not MVT yet)
- Moved `activeStyle` default from `TableMixin` to `TableAutomaticStyleStratum`. The default `activeStyle` will now not pick a `hidden` `TableStyle`.
- Pin `flexsearch` version to `0.7.21` - as incorrect types are shipped in version `0.7.31`
- Only preload next timestep of timeseries rasters (WMS & ArcGIS MapServer) when animating the item on the map.
- Added error message if cesium stops rendering
- Add `enabled` to `TableStyleMapTraits` - which defaults to `true`
- Add `TableLabelStyleTraits` - this can be used to add `LabelGraphics` to point features (table or geojson)
- Add `TableTrailStyleTraits` - this can be used to add `PathGraphics` to time-series point features (table or geojson)
- Added missing `proxyCatalogItemUrl` to GeoJson, Shapefile, Gltf and AssImp catalog items.
- Added support for `OpenDataSoftCatalogGroup` with more than 100 datasets.
- Added `refreshIntervalTemplate` to `OpenDataSoftCatalogItemTraits` - this can be used to set `refreshInterval` using Mustache template rendered on ODS Dataset JSON object.
- Performance optimisation for time-series `TableMixin`
- Tweak `generateCatalogIndex` to use less memory. (+ add `diffCatalogIndex.js` script to show added/removed members between two catalog index files)
- Migrated `/#tools=1` to version 8.
- Removed dummy function `Terria.getUserProperty`.
- Removed unused version 7 React components.
- Fix Cesium `stoppedRenderingMessage`

#### 8.2.17 - 2022-09-23

- Fix region mapping feature `rowIds` incorrect type.

#### 8.2.16 - 2022-09-23

- Make srsName and outputFormat for WFS requests dynamic
- Added `excludeInactiveDatasets` to `CkanCatalogGroup` (`true` by default). This will filter out CKAN Datasets which have `state` or `data_state` (data.gov.au specific) **not** set to `"active"`.
- Fix `isTerriaFeatureData` bug - not checking `isJsonObject`
- Add `.logError()` to all usage of `updateModelFromJson` where the `Result` object is ignored
- Move `RelatedMaps` to terriajs. They are now generated from `configParameters` (see [`doc/customizing/client-side-config.md`](./doc/customizing/client-side-config.md#relatedmap))

#### 8.2.15 - 2022-09-16

- Fix bug with "propagate `knownContainerUniqueIds` across references and their target" - missing `runInAction`

#### 8.2.14 - 2022-09-15

- Moved map credits to map column so it don't get hidden by chart panel.
- TSified `FeatureInfo*.tsx`
  - `describeFromProperties` is now `generateCesiumInfoHTMLFromProperties`
  - `FeatureInfoSection` has been split up into `FeatureInfoSection.tsx`, `getFeatureProperties`, `mustacheExpressions` and `generateCesiumInfoHTMLFromProperties`
- Fix `{{terria.currentTime}}` in feature info template
- Add `{{terria.rawDataTable}}` in feature info template - to show raw data HTML table
- Added `TableFeatureInfoStratum` - which adds default feature info template to `TableMixin`
- Add `FeatureInfoContext` - used to inject properties into `FeatureInfoSections` context. These properties will be accessible from `featureInfoTemplate` mustache template.
  - `tableFeatureInfoContext` adds time series chart properties using `FeatureInfoContext` (`getChartDetails` has been removed)
- Move `maximumShownFeatureInfos` from `WebMapServiceCatalogItemTraits` to `MappableTraits`
- Remove `featureInfoUrlTemplate` from `OpenDataSoftCatalogItem` - as it is incompatible with time varying datasets
- Removed `formatNumberForLocale` - we now use `Number.toLocaleString`
- Rename `Feature` to `TerriaFeature` - improve typing and usage across code-base
  - Added `data: TerriaFeatureData` - which is used to pass Terria-specific properties around (eg `rowIds`)
- Added `loadingFeatureInfoUrl` to `FeatureInfoUrlTemplateMixin`
- Move `Cesium.ts` `ImageryLayer` feature picking to `cesium.pickImageryLayerFeatures()`
- Move `lib/Core/propertyGetTimeValues.js` into `lib/ReactViews/FeatureInfo/getFeatureProperties.ts`
- Add `showFeatureInfoDownloadWithTemplate` to `FeatureInfoTraits` - Toggle to show feature info download **if** a `template` has been provided. If no `template` is provided, then download will always show.
- Fix support for `initUrls` in `startData.initSources`
- Propagate `knownContainerUniqueIds` across references and their target.
- Show scrollbar for story content in Safari iOS.
- Use `document.baseURI` for building share links instead of `window.location`.

#### 8.2.13 - 2022-09-01

- Fix pedestrian drop behaviour so that the camera heading stays unchanged even after the drop
- Fixed a bug causing incorrect loading of EPSG:4326 layers in WMS v1.3.0 by sending wrong `bbox` in GetMap requests.
- Improve the CKAN model robustness by removing leading and trailing spaces in wms layer names.
- Load all `InitSources` sequentially instead of asyncronosly
- Fix `DOMPurify.sanitize` call in `PrintView`
- Fix warning for WFS item exceeding max displayable features
- Upgrade prettier to version 2.7.1

#### 8.2.12 - 2022-08-10

- Dropped "optional" from the prompt text in file upload modal for both local and web data.
- Changed the text for the first file upload option from "Auto-detect (recommended)" to simply "File type" for local files and "File or web service type" for web urls.
- Automatically suffix supported extension list to the entries in file type dropdown to improve clarity.
- Removed IFC from upload file type (until further testing).
- Move `CkanCatalogGroup` "ungrouped" group to end of members

#### 8.2.11 - 2022-08-08

- Add ability to customise the getting started video in the StoryBuilder panel
- Set cesium base URL by default so that cesium assets are resolved correctly
- Add `cesiumBaseUrl` to `TerriaOptions` for overriding the default cesium base url setting
- Fix broken Bing map logo in attributions
- Added ability to customise the getting started video in the StoryBuilder panel.
- Fixed a bug where menu items were rendered in the wrong style if the window was resized from small to large, or large to small.
- Strongly type `item` in WorkbenchItem and remove `show` toggle for non `Mappable` items.
- Add `configParameters.regionMappingDefinitionsUrls` - to support multiple URLs for region mapping definitions - if multiple provided then the first matching region will be used (in order of URLs)
  - `configParameters.regionMappingDefinitionsUrl` still exists but is deprecated - if defined it will override `regionMappingDefinitionsUrls`
- `TableMixin.matchRegionProvider` now returns `RegionProvider` instead of `string` region type. (which exists at `regionProvider.regionType`)
- Fix `shouldShorten` property in catalog and story `ShareUrl`
- Fix `shortenShareUrls` user property
- Add `videoCoverImageOpacity` option to `HelpContentItem` so that we can fade the background of help video panels.
- Fix a bug where all `HelpVideoPanel`s were being rendered resulting in autoplayed videos playing at random.
- Add `getFeatureInfoUrl` and `getFeatureInfoParameters` to `WebMapServiceCatalogItemTraits`
- Fix `SearchBoxAndResults` Trans values
- Fix `generateCatalogIndex` for nested references
- Fix `SearchBox` handling of `searchWithDebounce` when `debounceDuration` prop changes. It now fushes instead of cancels.

#### 8.2.10 - 2022-08-02

- **Breaking changes:**
  - **Minimum NodeJS version is now 14**
- Consolidate `HasLocalData` interface
- Add `GlTf` type definition (v2)
- Add `gltfModelUrl` to `GltfMixin` - this must be implemented by Models which use `GltfMixin`
- Moved `GltfCatalogItem` to `lib/Models/Catalog/Gltf/GltfCatalogItem.ts`
- Add experimental client-side 3D file conversion using [`assimpjs`](https://github.com/kovacsv/assimpjs) ([emscripten](https://emscripten.org) interface for the [assimp](https://github.com/assimp/assimp) library)
  - This supports `zip` files and `HasLocalData` - but is not in `getDataType` as the scene editor (closed source) is required to geo-reference
  - Supports over 40 formats - including Collada, obj, Blender, DXF - [full list](https://github.com/assimp/assimp/blob/master/doc/Fileformats.md)
- Add `description` to `getDataType` - this will be displayed between Step 1 and Step 2
- Add warning message to `GltfMixin` when showing in 2D mode (Leaflet)
- Upgrade `husky` to `^8.0.1`
- Prevent looping when navigating between scenes in StoryPanel using keyboard arrows
- Fix bug where StoryPanel keyboard navigation persists after closing StoryPanel
- Fix select when clicking on multiple features in 2D (#5660)
- Implemented support for `featureInfoUrlTemplate` on 2D vector features (#5660)
- Implemented FeatureInfoMixin in GeojsonMixin (#5660)
- `GpxCatalogItem` now use `GeojsonMixin` for loading data. (#5660)
- `GeoRssCatalogItem` now use `GeojsonMixin` for loading data. (#5660)
- Upgrade i18next to `v21`
- Limit workbench item title to 2 lines and show overflow: ellipsis after.
- Add `allowFeaturePicking` trait to Cesium3dTileMixin.
- Feature Info now hidden on Cesium3dTiles items if `allowFeaturePicking` set to false. Default is true.
- Add `initFragmentPaths` support for hostnames different to `configUrl`/`applicationUrl`
- Add DOMPurify to `parseCustomHtmlToReact` (it was already present in `parseCustomMarkdownToReact`)
- Update `html-to-react` to `1.4.7`
- Add `ViewState` React context provider to `StandardUserInterface` - instead of passing `viewState` or `terria` props through components, please use
  - `useViewState` hook
  - `withViewState` HOC
- Move `GlobalTerriaStyles` from `StandardUserInterface` to separate file
- Add `ExternalLinkWithWarning` component - this will replace all URLs in story body and add a warning message when URLs are clicked on.
- Fixed a bug where adding `CesiumTerrainCatalogItem` to workbench didn't apply it when `configParameters.cesiumTerrainAssetId` or `configParameters.cesiumTerrainUrl` was set.
- `CesiumTerrainCatalogItem` will now show a status `In use` or `Not in use` in the workbench.
- Rewrote `CesiumTerrainCatalogItem` to handle and report network errors.
- Set `JulianDate.toIso8601` second precision to nanosecond - this prevents weird date strings with scientific/exponent notation (eg `2008-05-07T22:54:45.7275957614183426e-11Z`)
- Add attribution for Natural Earth II and NASA Black Marble basemaps.

#### 8.2.9 - 2022-07-13

- Pin `html-to-react` to `1.4.5` due to ESM module in dependency (`parse5`) breaking webpack
- Add step to `"Deploy TerriaMap"` action to save `yarn.lock` after `sync-dependencies` (for debug purposes)
- TSIfy `SharePanel`
- Move `includeStoryInShare` out of `ViewState` into local state
- Implement ability to navigate between scenes in StoryPanel using keyboard arrows
- Rename `FeatureInfoMixin` to `FeatureInfoUrlTemplateMixin`
- Move `featureInfoTemplate` and `showStringIfPropertyValueIsNull` from `FeatureInfoTraits` to `MappableTraits` (all mappable catalog items)
- Remove `FeatureInfoUrlTemplateTraits` from all models that don't use `FeatureInfoUrlTemplateMixin`
- Fix "Regions: xxx" short report showing for non region mapped items
- Fix `showInChartPanel` default for mappable items

#### 8.2.8 - 2022-07-04

- Improve Split/compare error handling
- Fix `itemProperties` split bug
- Table styling is disabled if `MultiPoint` are in GeoJSON
- Add `GeoJsonTraits.useOutlineColorForLineFeatures` - If enabled, `TableOutlineStyleTraits` will be used to color Line Features, otherwise `TableColorStyleTraits` will be used.
- Fix feature highliting for `Line`, `MultiLine` and `MultiPoint`
- Await Internationalisation initialisation in `Terria.start`
- `UserDrawing.messageHeader` can now also be `() => string`

#### 8.2.7 - 2022-06-30

- Fix `WorkbenchItem` title height
- Add region map info and move "No Data" message to `InfoSections` in `TableAutomaticStylesStratum`
- Fix missing `TableColorStyleTraits.legend` values in `ColorStyleLegend`
- Fix `DateTimeSelectorSection.changeDateTime()` binding.
- `RegionProvider.find*Variable` functions now try to match with and without whitespace (spaces, hyphens and underscores)
- Clean up `regionMapping.json` descriptions
- Implement Leaflet credits as a react component, so it is easier to maintain them. Leaflet view now show terria extra credits.
- Implement Cesium credits as a react component, so it is easier to maintain them.
- Implement data attribution modal for map data attributions/credits. Used by both Leaflet and Cesium viewers.
- Fixed translation of Leaflet and Cesium credits.
- TSXify `ChartPanelDownloadButton`
- `ChartPanelDownloadButton` will now only export columns which are visible in chart
- Cleanup `Mixin` and `Traits` inheritance
- Wrap the following components in `observer` - `ChartItem`, `LineChart`, (chart) `Legends`, `ChartPanelDownloadButton`
- Improve TerriaReference error logging
- Fix handling GeoJSON if features have null geometry
- Fix bug where map tools names appear as translation strings
- Allow IFC files to be added to a map from local or web data (Requires non-open source plugin)
- Rename `useTranslationIfExists` to `applyTranslationIfExists` so it doesn't look like a React hook.
- Added a required parameter i18n to `applyTranslationIfExists` to avoid having stale translated strings when the language changes.
- Fix `StoryBuilder` remove all text color
- Fix `FeatureInfoPanel` `Loader` color

#### 8.2.6 - 2022-06-17

- **Breaking changes:**
  - Changed translation resolution. Now the "translation" namespace loads only from `${terria.baseUrl}/languages/{{lng}}/translation.json` (TerriaJS assets) and "languageOverrides" loads from `languages/{{lng}}/languageOverrides.json` (a TerriaMap's assets)
- Removed EN & FR translation files from bundle. All translation files are now loaded on demand.
- Moved translation files from `lib/Language/*/translation.json` to `wwwroot/languages/*/translation.json`.
- Fixed default 3d-tiles styling to add a workaround for a Cesium bug which resulted in wrong translucency value for point clouds.
- Remove Pell dependency, now replaced with TinyMCE (WYSIWYG editor library).
- Added `beforeRestoreAppState` hook for call to `Terria.start()` which gets called before state is restored from share data.
- Made `order` optional for `ICompositeBarItem`.
- Fix `includes` path for `url-loader` rule so that it doesn't incorrectly match package names with `terriajs` as prefix.
- Add help button for bookmarking sharelinks to SharePanel (if that help item exists in config)

#### 8.2.5 - 2022-06-07

- Add Google Analytics event for drag and drop of files onto map.
- Allow users to choose whether Story is included in Share
- Fixed bug that broke Cesium when WebGL was not available. Reverts to Leaflet.
- Fixed bug where `new Terria()` constructror would try to access `document` and throw an error when running in NodeJS.
- Add WPS support for `Date` (additional to existing `DateTime`) and support for `ComplexData` `Date`/`DateTime` WPS Inputs.
- TSXified `StandardUserInterface` and some other components. If your TerriaMap imports `StandardUserInterface.jsx` remove the `.jsx` extension so webpack can find the new `.tsx` file.
- Fix use of `baseMapContrastColor` in region mapping/protomaps and remove `MAX_SELECTABLE_DIMENSION_OPTIONS`.
- `mapItems` can now return arbitrary Cesium primitives.
- Added progress of 3DTiles data source loading to Progress Bar.
- ProgressBar colour now depends on baseMapContrastColor - improves visibility on light map backgrounds.
- Update `terriajs-cesium` to `1.92.0`.
- Replace Pell WYSIWYG editor library with TinyMCE, allows richer editing of Stories in the Story Builder
- Added support for using Compare / Split Screen mode with Cesium 3D Tiles.
- Fix `BottomDock.handleClick` binding
- Use the theme base font to style story share panel.
- Fix problem with Story Prompt not showing
- Fix global body style (font and focus purple)
- Add `color:inherit` to `Button`

#### 8.2.4 - 2022-05-23

- Update protomaps to `1.19.0` - now using offical version.
- Fix Table/VectorStylingWorkflow for datasets with no columns/properties to visualise
- Improve default `activeStyle` in `TableMixin` - if no `scalar` style is found then find first style with enum, text and finally region.
- Add Mustache template support to `modelDimensions` for string properties in `option.value` (with the catalog member as context)
- Added a check for disableExport in ChartPanelDownloadButton.jsx. Prevents download button rendering.
- Fix `CatalogIndex` types
- Moved code for retrieving a model by id, share key or CatalogIndex to a new function `terria.getModelByIdShareKeyOrCatalogIndex`.
- Updated handling of `previewedItemId` to use new function `terria.getModelByIdShareKeyOrCatalogIndex`. This will now use CatalogIndex if the `previewedItemId` cannot be found in models or model share keys.
- Fixed a race condition inside ModalPopup that caused the explorer panel (data catalogue) to be stuck hidden until refresh.
- Fix bug that broke the `DiffTool` preventing it from opening.
- TSify `BottomDock` and `measureElement` components.
- Fixed a bug in `GltfMixin` which resulted in some traits missing from `GltfCatalogItem` and broke tools like the scene editor.
- Leaflet attribution can be set through `config.leafletAttributionPrefix`. Attribution HTML string to show on Leaflet maps. Will use Leaflet's default if undefined. To hide Leaflet attribution - set `leafletAttributionPrefix:""`
- Re-add missing `helpPanel.mapUserGuide` translation string
- Fix `sortMembersBy` for child `Groups` and `References`
- Add `raiseError` convenience method to `TerriaError`
- Improve `filterOutUndefined` types
- Add [Maki icons](https://labs.mapbox.com/maki-icons/) - these can be used in `TablePointStyleTraits`. For example `marker = "hospital"`
- Rename `ProtomapsImageryProvider.duplicate()` to `ProtomapsImageryProvider.clone()`.
- Add [`ts-essentials` library](https://github.com/ts-essentials/ts-essentials) - "a set of high-quality, useful TypeScript types that make writing type-safe code easier"
- `GeojsonMixin` improvements
  - `uveMvt` is now `useTableStylingAndProtomaps`
  - If `useTableStylingAndProtomaps` is true, then protomaps is used for Line and Polygon features, and `TableMixin` is used for Point features (see `createLongitudeLatitudeFeaturePerRow()`)
  - `GeoJsonTraits.style` is now only supported by Cesium primitives (if defined, then `useTableStylingAndProtomaps` will be false). Instead you can use `TableStyleTraits`
- `TableMixin` improvements
  - Add new `TableStyleMap` model, this is used to support `enum`, `bin` and `null` styles for the following:
    - `TablePointStyleTraits` - this supports markers (URLs or Maki icons) and rotation, width, height and pixelOffset.
    - Add `TableOutlineStyleTraits` - this supports color and width.
  - Legends are now handled by `TableAutomaticLegendStratum`
  - Legends will be merged across `TableStyleMaps` and `TableColorMap` - for example, marker icons will be shown in legend with correct colors. See `MergedStyleMapLegend`
  - Default `activeStyle` is now picked by finding the first column of type `scalar`, and then the first column of type `enum`, then `text` and then finally `region`.
- `ArcGisFeatureServiceCatalogItem` now uses Table styling and `protomaps`
- Adapted `BaseModel.addObject` to handle adding objects to `ArrayTraits` with `idProperty="index"` and `isRemoval`. The new object will be placed at the end of the array (across all strata).
- Add `allowCustomInput` property to `SelectableDimensionGroup` - if true then `react-select` will allow custom user input.
- `TableStylingWorkflow` improvements
  - Better handling of swapping between different color scheme types (eg enum or bin)
  - Add point, outline and point-size traits

#### 8.2.3 - 2022-04-22

- **Breaking changes:**
  - `CkanItemReference` no longer copies `default` stratum to target - please use `itemProperties` instead.
- **Revert** Use CKAN Dataset `name` property for WMS `layers` as last resort.
- Add support for `WebMapServiceCatalogGroup` to `CkanItemReference` - this will be used instead of `WebMapServiceCatalogItem` if WMS `layers` can't be identified from CKAN resource metadata.
  - Add `allowEntireWmsServers` to `CkanCatalogGroupTraits` - defaults to `true`
- Ignore WMS `Layers` with duplicate `Name` properties
- Fix selectable dimensions passing reactive objects and arrays to updateModelFromJson (which could cause problems with array detection).

#### 8.2.2 - 2022-04-19

- Fixed a whitescreen with PrintView.

#### 8.2.1 - 2022-04-13

- Fixed selectable-dimension checkbox group rendering bug where the group is hidden when it has empty children.

#### 8.2.0 - 2022-04-12

- **Breaking changes:**
  - Multiple changes to `GtfsCatalogItem`:
    - Removed `apiKey` in favour of more general `headers`
    - Removed unused `bearingDirectionProperty` & `compassDirectionProperty`
    - `image` is no longer resolved relative to the TerriaJS asset folder. This will allow using relative URLs for assets that aren't inside the TerriaJS asset folder. Prepend "build/TerriaJS/" (the value of `terria.baseUrl`) to any existing relative `image` urls.
- Added `colorModelsByProperty` to `GtfsCatalogItem` which will colour 1 model differently for different vehichles based on properties matched by regular expression. E.g. colour a vehicle model by which train line the vehicle is travelling on.
- Fixed a bug where cross-origin billboard images threw errors in Leaflet mode when trying to recolour the image.
- Changed rounding of the numbers of the countdown timer in the workbench UI for items that use polling. The timer wil now show 00:00 for at most 500ms (instead of a full second). This means that for timers that are a multiple of 1000ms the timer will now show 00:01 for the last second before polling, instead of 00:00.
- TSified `BuildShareLink`, `InitSourceData` and `ShareData`.
- Added `HasLocalData` interface - which has `hasLocalData` property to implement.
- Added `ModelJson` interface - which provides loose type hints for Model JSON.
- Added `settings` object to `InitSourceData` - provides `baseMaximumScreenSpaceError, useNativeResolution, alwaysShowTimeline, baseMapId, terrainSplitDirection, depthTestAgainstTerrainEnabled` - these properties are now saved in share links/stories.
- Moved `setAlwaysShowTimeline` logic from `SettingsPanel` to `TimelineStack.ts`.

#### 8.1.27 - 2022-04-08

- Use CKAN Dataset `name` property for WMS `layers` as last resort.
- Set CKAN Group will now set CKAN Item `name` in `definition` stratum.
- Ignore GeoJSON Features with no geometry.
- Fix feedback link styling.
- Improve `CatalogIndexReference` error messages.

#### 8.1.26 - 2022-04-05

- **Breaking changes**
  - All dynamic groups (eg `WebMapServiceCatalogGroup`) will create members and set `definition` strata (instead of `underride`)
- New `GltfMixin`, which `GltfCatalogItem` now uses.
- Hook up `beforeViewerChanged` and `afterViewerChanged` events so they are
  triggered on viewer change. They are raised only on change between 2D and 3D
  viewer mode.
- Removed references to conversion service which is no longer used in version >=8.0.0.
- Added experimental routing system - there may be breaking changes to this system in subsequent patch releases for a short time. The routes currently include:
  - `/story/:share-id` ➡ loads share JSON from a URL `${configParameters.storyRouteUrlPrefix}:share-id` (`configParameters.storyRouteUrlPrefix` must have a trailing slash)
  - `/catalog/:id` ➡ opens the data catalogue to the specified member
- Fixed a polyline position update bug in `LeafletVisualizer`. Polylines with time varying position will now correctly animate in leaflet mode.
- Change button cursor to pointer
- Add `GeoJsonTraits.filterByProperties` - this can be used to filter GeoJSON features by properties
- Add GeoJSON `czmlTemplate` support for `Polygon/MultiPolygon`
- Add custom `heightOffset` property to `czmlTemplate`
- Fixed a bug where Cesium3DTilePointFeature info is not shown when being clicked.
- Added optional `onDrawingComplete` callback to `UserDrawing` to receive drawn points or rectangle when the drawing is complete.
- Fixed a bug in `BoxDrawing` where the box can be below ground after initialization even when setting `keepBoxAboveGround` to true.
- Add `itemProperties`, `itemPropertiesByType` and `itemPropertiesByIds` to `GroupTraits` and `ReferenceTraits`.
  - Properties set `override` strata
  - Item properties will be set in the following order (highest to lowest priority) `itemPropertiesByIds`, `itemPropertiesByType`, `itemProperties`.
  - If a parent group has `itemProperties`, `itemPropertiesByType` or `itemPropertiesByIds` - then child groups will have these values copied to `underride` when the parent group is loaded
  - Similarly with references.
- Fix `viewCatalogMember` bug - where `_previewItem` was being set too late.
- Improve error message in `DataPreview` for references.
- Fix alignment of elements in story panel and move some styling from scss to styled components
- Click on the stories button opens a story builder (button on the left from story number)
- Added ASGS 2021 regions to region mapping:
  - SA1-4 (e.g. sa3_code_2021)
  - GCCSA
  - STE & AUS (aliased to existing 2011/2016 data due to no change in geometry, names & codes)
- Added LGA regions from 2019 & 2021 to region mapping - only usable by lga code
- Increase `ForkTsCheckerWebpackPlugin` memoryLimit to 4GB
- Add `renderInline` option to markdownToHtml/React + TSify files
- Organise `lib/Map` into folder structure
- When `modelDimensions` are changed, `loadMapItems()` is automatically called
- Add `featureCounts` to `GeoJsonMixin` - this tracks number of GeoJSON Features by type
- Add `polygon-stroke`, `polyline-stroke` and `marker-stroke` to GeoJSON `StyleTraits` - these are only applied to geojson-vt features (not Cesium Primitives)
- TableMixin manual region mapping dimensions are now in a `SelectableDimensionGroup`
- Fix misc font/color styles
- Create reusable `StyledTextArea` component
- `Collapsible` improvements:
  - Add `"checkbox"` `btnStyle`
  - `onToggle` can now stop event propagation
  - `title` now supports custom markdown
- Add `rightIcon` and `textLight` props to `Button`
- New `addTerriaScrollbarStyles` scss mixin
- `TableAutomaticStylesStratum` now creates `styles` for every column - but will hide columns depending on `TableColumnType`
- `TableAutomaticStylesStratum.numberFormatOptions` is now `TableStyle.numberFormatOptions`
- Implement `TableColorStyleTraits.legendTicks` - this will determine number of ticks for `ContinuousColorMap` legends
- `DiscreteColorMap` will now use `minimumValue`/`maximumValue` to calculate bins
- `SelectableDimensions` improvements
  - Add `color`, `text`, `numeric` and `button` types
  - Add `onToggle` function to `SelectableDimensionGroup`
  - `Group` and `CheckboxGroup` now share the same UI and use `Collapsible`
  - `enum` (previously `select`) now uses `react-select` component
  - `color` uses `react-color` component
  - `DimensionSelectorSection` / `DimensionSelector*` are now named the same as the model - eg `SelectableDimension`
- Create `Portal`, `PortalContainer`,`SidePanelContainer` and `WorkflowPanelContainer`. There are used by `WorkflowPanel`.
- Create `WorkflowPanel` - a basic building block for creating Workflows that sit on top of the workbench
  - It has three reusable components, `Panel`, `PanelButton`, `PanelMenu`
- Create `selectableDimensionWorkflow` - This uses `WorkflowPanel` to show `SelectableDimensions` in a separate side panel.
  - `TableStylingWorkflow` - set styling options for TableMixin models
  - `VectorStylingWorkflow` - this extends `TableStylingWorkflow` - used to set styling options for GeoJsonMixin models (for Protomaps/geojson-vt only)
- Create `viewingControls` concept. This can be used to add menu items to workbench items menu (eg "Remove", "Export", ...)
  - TSXify `ViewingControls`
- Add temporary `legendButton` property - this is used to show a "Custom" button above the Legend if custom styling has been applied
  - This uses new `TableStyle.isCustom` property
- Move workbench item controls from `WorkbenchItem.jsx` `WorkbenchItemControls.tsx`
- Add `UrlTempalteImageryCatalogItem`, rename `RasterLayerTraits` to `ImageryProviderTraits` and add some properties.
- Added `ViewingControlsMenu` for making catalog wide extensions to viewing controls options.
- Added `MapToolbar`, a simpler API for adding buttons to the map navigation menu for the most common uses cases.
- Added `BoxDrawing` creation methods `fromTransform` and `fromTranslationRotationScale`.
- Fixed a bug where `zoom` hangs for catalog items with trait named `position`.
- Moved workflows to `Models/Workflows` and added helper method `runWorkflow` to invoke a workflow.
- Change NaturalEarth II basemap to use `url-template-imagery`
- Remove Gnaf API related files as the service was terminated.

#### 8.1.25 - 2022-03-16

- Fix broken download link for feature info panel charts when no download urls are specified.
- Fixed parameter names of WPS catalog functions.
- Improve WMS 1.1.1 support
  - Added `useWmsVersion130` trait - Use WMS version 1.3.0. True by default (unless `url` has `"version=1.1.1"` or `"version=1.1.0"`), if false, then WMS version 1.1.1 will be used.
  - Added `getFeatureInfoFormat` trait - Format parameter to pass to GetFeatureInfo requests. Defaults to "application/json", "application/vnd.ogc.gml", "text/html" or "text/plain" - depending on GetCapabilities response
- Add `legendBackgroundColor` to `LegendOwnerTraits` and `backgroundColor` to `LegendTraits`
- Add `sld_version=1.1.0` to `GetLegendGraphics` requests
- Filter `"styles","version","format","srs","crs"` conflicting query parameters from WMS `url`
- WMS `styles`, `tileWidth`, `tileHeight` and `crs`/`srs` will use value in `url` if it is defined (similar to existing behavior with `layers`)
- WMS will now show warning if invalid `layers` (eg if the specified `layers` don't exist in `GetCapabilities`)
- ArcGisFeatureServerCatalogItem can now load more than the maximum feature limit set by the server by making multiple requests, and uses GeojsonMixin
- Avoid creating duplication in categories in ArcGisPortalCatalogGroup.
- Fix `CatalogMemberMixin.hasDescription` null bug
- `TableStyle` now calculates `rectangle` for point based styles
- Fixed error installing dependencies by changing dependency "pell" to use github protocol rather than unencrypted Git protocol, which is no longer supported by GitHub as of 2022-03-15.

#### 8.1.24 - 2022-03-08

- Ignores duplicate model ids in members array in `updateModelFromJson`
- Add support for `crs` property in GeoJSON `Feature`
- Add feature highlighting for Protomaps vector tiles
- Add back props `localDataTypes` and `remoteDataTypes` to the component `MyData` for customizing list of types shown in file upload modal.

#### 8.1.23 - 2022-02-28

- **Breaking changes**:
  - `IDEAL ZOOM` can be customised by providing `lookAt` or `camera` for `idealZoom` in `MappableTraits`. The `lookAt` takes precedence of `camera` if both exist. The values for `camera` can be easily obtained from property `initialCamera` by calling shared link api .

* Fixed crash caused by ArcGisMapServerCatalogItem layer missing legend.
* Refactored StoryPanel and made it be collapsible
* Added animation.ts as a utility function to handle animation end changes (instead of using timeout)
* Fixed a bug where `buildShareLink` serialised the feature highlight model & geometry. Picked features are still serialised and geometry is reloaded on accessing the share link.

#### 8.1.22 - 2022-02-18

- Added play story button in mobile view when there is an active story
- `IDEAL ZOOM` can be customised by providing `idealZoom` property in `MappableTraits`.
- Fix `AddData` options

#### 8.1.21 - 2022-02-08

- Fixed bug where WMS layer would crash terria if it had no styles, introduced in 8.1.14

#### 8.1.20 - 2022-02-04

- Fixed whitescreen on Print View in release/production builds

#### 8.1.19 - 2022-01-25

- Add WMS support for `TIME=current`
- Only show `TableMixin.legends` if we have rows in dataColumnMajor and mapItems to show
- Add `WebMapServiceCatalogGroup.perLayerLinkedWcs`, this can be used to enable `ExportWebCoverageService` for **all** WMS layers. `item.linkedWcsCoverage` will be set to the WMS layer `Name` if it is defined, layer `Title` otherwise.
- MagdaReference can use addOrOverrideAspects trait to add or override "terria" aspect of target.
- Added new print preview page that opens up in a new window
- TSXified PrintView

#### 8.1.18 - 2022-01-21

- Add missing default Legend to `TableAutomaticStylesStratum.defaultStyle`
- Fix a bug in CompositeCatalogItem that causes share URLs to become extremely long.
- Fix `OpacitySection` number precision.
- Add `sortMembersBy` to `GroupTraits`. This can be set to sort group member models - For example `sortMembersBy = "name"` will alphabetically sort members by name.
- Remove `theme.fontImports` from `GlobalTerriaStyles` - it is now handled in `TerriaMap/index.js`
- Add check to `featureDataToGeoJson.getEsriFeature` to make sure geometry exists

#### 8.1.17 - 2022-01-12

- **Breaking changes**:
  - Minimum node version is now 12 after upgrading node-sass dependency

* Automatically cast property value to number in style expressions generated for 3d tiles filter.
* Re-enable procedure and observable selectors for SOS items.
* Fix broken "Ideal zoom" for TableMixin items.
* The opacity of 3d tiles can now be changed with the opacity slider in the workbench
* RasterLayerTraits and Cesium3dTilesTraits now share the newly created OpacityTraits
* `disableOpacityControl` is now a trait and can be set in the catalog.
* TSXified OpacitySection
* Upgrade compiler target from es2018 to es2019
* Fix default table style legends
* Remove SOS defaults legend workaround
* Update NodeJS version to 14 in `npm-publish` GitHub action

#### 8.1.16 - 2021-12-23

- Added region mapping support for Commonwealth Electoral Divisions as at 2 August 2021 (AEC) as com_elb_name_2021.

#### 8.1.15 - 2021-12-22

- Fix sharelink bug, and make `isJson*` type checks more rigorous
- Remove `uniqueId` from `CatalogMemberMixin.nameInCatalog` and add it as fallback to `CatalogMemberMixin.name`
- Add `shareKeys` and `nameInCatalog` to `CatalogIndexReference`.
- Remove `description` field from `CatalogIndex`
  - The `CatalogIndex` can now be used to resolve models in sharelinks
- Add support for zipped `CatalogIndex` json files.
- Fix `SplitReferences` which use `shareKeys`
- Make `isJson*` type assertion functions more rigorous
  - Add `deep` parameter, so you can use old "shallow" type check for performance reasons if needed
- Add Shapefile to `CkanDefaultFormatsStratum`
- Fix `ArcGisMapServerCatalogItem` metadata bug
- Remove legend traits from CatalogMemberMixin, replacing them with LegendOwnerTraits, and add tests to enforce correct use of legends.
- Add better support for retreiving GeoJsonCatalogItem data through APIs, including supporting geojson nested within json objects
- Fixed `ContinuousColorMap` min/max value bug.
- `TableStyle.outlierColor` is now only used if `zFilter` is active, or `colorTraits.outlierColor` is defined
- Add `forceConvertResultsToV8` to `WebProcessingServiceCatalogFunction`. If your WPS processes are returning v7 json, you will either need to set this to `true`, or set `version: 0.0.1` in JSON output (which will then be automatically converted to v8)
- Cleanup `CatalogFunction` error handling
- Fix `SelectAPolygonParameterEditor` feature picking (tsified)
- Add `WebMapServiceCatalogItem.rectangle` support for multiple WMS layers
- Fix picked feature highlighting for ArcGis REST API features (and TSify `featureDataToGeoJson`)
- Re-enable GeoJSON simple styling - now if more than 50% of features have [simple-style-spec properties](https://github.com/mapbox/simplestyle-spec) - automatic styling will be disabled (this behaviour can be disabled by setting `forceCesiumPrimitives = false`)
- Don't show `TableMixin` `legends` or `mapItems` if no data
- Fix `GeoJsonCatalogItem.legends`
- Add `isOpen` to `TerriaReferenceTraits`

#### 8.1.14 - 2021-12-13

- **Breaking changes**:
  - `Result.throwIfUndefined()` will now only throw if `result.value` is undefined - regardless of `result.error`

* Reimplement option to zoom on item when adding it to workbench, `zoomOnAddToWorkbench` is added to `MappableTraits`.
* Update terria-js cesium to `1.81.3`
* Re-allowed models to be added to `workbench` if the are not `Mappable` or `Chartable`
* Moved `WebMapServiceCatalogItem.GetCapbilitiesStratum` to `lib\Models\Catalog\Ows\WebMapServiceCapabilitiesStratum.ts`
* Moved `WebMapServiceCatalogItem.DiffStratum` to `DiffableMixin`
* `callWebCoverageService` now uses version WCS `2.0.0`
  - All WCS export functionality is now in `ExportWebCoverageServiceMixin`
  - Added `WebCoverageServiceParameterTraits` to `WebMapServiceCatalogItemTraits.linkedWcsParameters`. It includes `outputFormat` and `outputCrs`
  - Will attempt to use native CRS and format (from `DescribeCoverage`)
  - No longer sets `width` or `height` - so export will now return native resolution
* Anonymize user IP when using google analytics.
* Fix crash when TableMixin-based catalog item had invalid date values
* Fix `WebMapServiceCatalogItem.styles` if `supportsGetLegendGraphics = false`. This means that if a WMS server doesn't support `GetLegendGraphics` requests, the first style will be set as the default style.

#### 8.1.13 - 2021-12-03

- Paramerterised the support email on the help panel to use the support email in config
- Refactored `TableColumn get type()` to move logic into `guessColumnTypeFromValues()`
- `TableMixin.activeStyle` will set `TableColumnType = hidden` for `scalar` columns with name `"id"`, `"_id_"` or `"fid"`
- Fix bug `TableColumn.type = scalar` even if there were no values.
- Table columns named `"easting"` and `"northing"` are now hidden by default from styles
- `TableColumn.type = enum` requires at least 2 unique values (including null) to be selected by default
- Tweak automatic `TableColumn.type = Enum` for wider range of values
- Exporting `TableMixin` will now add proper file extensions
- Added `TimeVaryingTraits.timeLabel` trait to change label on `DateTimeSelectorSection` (defaults to "Time:")
  - This is set to `timeColumn.title`
- `TableColumn` will try to generate prettier `title` by un-camel casing, removing underscores and capitalising words
- `TableStyle` `startDates`, `finishDates` and `timeIntervals` will only set values for valid `rowGroups` (invalid rows will be set to `null`). For example, this means that rows with invalid regions will be ignored.
- Add "Disable style" option to `TableMixin.styleDimensions` - it can be enabled with `TableTraits.showDisableStyleOption`
- Added `timeDisableDimension` to `TableMixin` - this will render a checkbox to disable time dimension if `rowGroups` only have a single time interval per group (i.e. features aren't "moving" across time) - it can be enabled with `TableTraits.showDisableTimeOption` - `TableAutomaticStylesStratum` will automatically enable this if at least 50% of rowGroups only have one unique time interval (i.e. they don't change over time)\
- Remove border from region mapping if no data
- Add `baseMapContrastColor` and `constrastColor` to `BaseMapModel`
- Fixed `TableMixin.defaultTableStyle.legends` - `defaultTableStyle` is now not observable - it is created once in the `contructor`
- Removed `Terria.configParameters.enableGeojsonMvt` - geojson-vt/Protomaps is now used by default
- `GpxCatalogItem` now uses `GeojsonMixin`
- Add an external link icon to external hyperlink when using method `parseCustomHtmlToReact`. This feature can be switched off by passing `{ disableExternalLinkIcon: true }` in `context` argument.
- Tsify `sendFeedback.ts` and improve error messages/notifications
- Removed unused overrideState from many DataCatalog React components.
- Fixed a bug where adding a timeseries dataset from the preview map's Add to map button didn't add the dataset to the `timelineStack`.
- Fixed incorrect colour for catalog item names in the explorer panel when using dynamic theming.
- Moved `CatalogIndex` loading from constructor (called in `Terria.start`) to `CatalogSearchProvider.doSearch` - this means the index will only be loaded when the user does their first search
- Add basic auth support to `generateCatalogIndex`, fix some bugs and improve performance
- Update terria-js cesium to `1.81.2`
- Add `uniqueId` as fallback to `nameInCatalog`
- Remove duplicated items from `OpenDataSoftGroup` and `SocrataGroup`

#### 8.1.12 - 2021-11-18

- Bigger zoom control icons.
- Modified "ideal zoom" to zoom closer to tilesets and datasources.
- Added `configParameters.feedbackPostamble`. Text showing at the bottom of feedback form, supports the internationalization using the translation key
- `GeoJsonMixin.style["stroke-opacity"]` will now also set `polygonStroke.alpha` and `polylineStroke.alpha`
- Reduce `GeoJsonMixin` default stroke width from `2` to `1`
- Add `TableMixin` styling to `GeoJsonMixin` - it will treat geojson feature properties as "rows" in a table - which can be styled in the same way as `TableMixin` (eg CSV). This is only enabled for geojson-vt/Protomaps (which requires `Terria.configParameters.enableGeojsonMvt = true`). For more info see `GeojsonMixin.forceLoadMapItems()`
  - This can be disabled using `GeojsonTraits.disableTableStyle`
- Opacity and splitting is enabled for Geojson (if using geojson-vt/protomaps)
- Replaced `@types/geojson` Geojson types with `@turf/helpers`
- In `GeojsonMixin` replaced with `customDataLoader`, `loadFromFile` and `loadFromUrl` with `forceLoadGeojsonData`
- `GeojsonMixin` will now convert all geojson objects to FeatureCollection
- Exporting `GeojsonMixin` will now add proper file extensions
- `WebFeatureServiceCatalogItem` now uses `GeoJsonMixin`
- Fix `ProtomapsImageryProvider` geojson feature picking over antimeridian
- Add Socrata group to "Add web data
- Added "marker-stroke-width", "polyline-stroke-width", "polygon-stroke-width" to `GeojsonStyleTraits` (Note these are not apart of [simplestyle-spec](https://github.com/mapbox/simplestyle-spec/tree/master/1.1.0) and can only be used with `geojson-vt`)
- Add a method refreshCatalogMembersFromMagda to Terria class.
- Renable `useNativeResolution` on mobile
- Store `useNativeResolution`, `baseMaximumScreenSpaceError` as local properties
- Moved CKAN default `supportedFormats` to `CkanDefaultFormatsStratum`
- Add properties to `CkanResourceFormatTraits`
  - `maxFileSize` to filter out resources with large files (default values: GeoJSON = 150MB, KML = 30MB, CZML = 50MB)
  - `removeDuplicates` (which defaults to true) so we don't get duplicate formats for a dataset (it will check `resource.name`)
    - If there are multiple matches, then the newest (from resource.created property) will be used
  - `onlyUseIfSoleResource` to give a given resource format unless that is all that exists for a dataset
- Add CKAN `useSingleResource`, if `true`, then the highest match from `supportedResourceFormats` will be used for each dataset
- ArcGis Map/Feature Service will now set CRS from `latestWkid` if it exists (over `wkid`)
- Fix CKAN ArcGisFeatureService resources
- ArcGisFeatureServer will now set `outSR=4326` so we don't need to reproject client-side

#### 8.1.11 - 2021-11-15

- Fix `SettingsPanel` type issue

#### 8.1.10 - 2021-11-15

- Fix `CswCatalogGroup` XML types
- Added `MAINCODE` aliases for all ABS Statistical Area regions that were missing them.
- Fixed `superGet` replacement in webpack builds with babel versions `7.16.0` and above.

#### 8.1.9 - 2021-11-01

- TSify workbench splitter control and fix broken styling.
- Fix app crash when opening AR tool.

#### 8.1.8 - 2021-10-29

- Tsified `SettingPanel`
- Moved `setViewerMode` function from `Terria` class to `ViewerMode`
- Refactored checkbox to use children elements for label instead of label
  property, `isDisabled`, `isChecked` and `font-size: inherit` style is passed
  to each child element (so propper styling is maintained)
- Fix an internal bug where Cesium.prototype.observeModelLayer() fails to remove 3D tilesets in certain cases.
- Rename `TerriaError._shouldRaiseToUser` to `overrideRaiseToUser`
  - Note: `userProperties.ignoreError = "1"` will take precedence over `overrideRaiseToUser = true`
- Fix `overrideRaiseToUser` bug causing `overrideRaiseToUser` to be set to `true` in `TerriaError.combine`
- Add `rollbar.warning` for `TerriaErrorSeverity.Warning`
- Disable `zFilter` by default
- Remove use of word "outlier" in zFilter dimension and legend item (we now use "Extreme values")
- Add `cursor:pointer` to `Checkbox`
- Fix `MapNavigation` getter/setter `visible` bug.
  - Replace `CompositeBarItemController` `visible` setter with `setVisible` function
- Use `yarn` in CI scripts (and upgrade node to v14)
- Fix app crash when previewing a nested reference in the catalog (eg when viewing an indexed search result where the result is a reference).
- Ported feaure from v7 to set WMS layers property from the value of `LAYERS`, `layers` or `typeName` from query string of CKAN resource URL.

#### 8.1.4 - 2021-10-15

- Make flex-search usage (for `CatalogIndex`) web-worker based
- Add `completeKnownContainerUniqueIds` to `Model` class - This will recursively travese tree of knownContainerUniqueIds models to return full list of dependencies
- Add all models from `completeKnownContainerUniqueIds` to shareData.models (even if they are empty)

#### 8.1.3 - 2021-10-14

- Reimplement map viewer url param
- Added `terriaError.importance` property. This can be set to adjust which error messages are presented to the user.
  - `terriaErrorNotification` and `WarningBox` will use the error message with highest importance to show to the user ("Developer details" remains unchanged)
- Add `terriaError.shouldRaiseToUser` override, this can be used to raise errors with `Warning` severity.
- `terriaError.raisedToError` will now check if **any** `TerriaError` has been raised to the user in the tree.
- `workbench.add()` will now keep items which only return `Warning` severity `TerriaErrors` after loading.
- Improve SDMX error messages for no results
- Fix SDMX FeatureInfoSection time-series chart to only show if data exists.
- Improve GeoJSON CRS projection error messages
- Add `Notification` `onDismiss` and `ignore` properties.
- Fix `AsyncLoader` result bug
- Remove `Terria.error` event handler
- Refactor `workbench.add` to return `Result`
- Consolidated network request / CORS error message - it is now in `t("core.terriaError.networkRequestMessage")`.
  - It can be injected into other translation strings like so: `"groupNotAvailableMessage": "$t(core.terriaError.networkRequestMessage)"`
  - Or, you can use `networkRequestError(error)` to wrap up existing `TerriaError` objects
- Fix incorrect default `configParameters.feedbackPreamble`
- Fix incorrect default `configParameters.proj4def` - it is now `"proj4def/"`
- Fix Branding component. It wasn't wrapped in `observer` so it kept getting re-rendered
- Add `FeedbackLink` and `<feedbacklink>` custom component - this can be used to add a button to open feedback dialog (or show `supportEmail` in feedback is disabled)
- Fix `ContinuousColorMap` `Legend` issue due to funky JS precision
- Fix mobx computed cycle in `CkanDatasetStratum` which was making error messages for failed loading of CKAN items worse.

#### 8.1.2 - 2021-10-01

- Removed duplicate Help icon and tooltip from the map navigation menu at the bottom as it is now shown in the top menu.
- Fixed a bug where the app shows a scrollbar in some instances.
- Wrap clean initSources with action.
- Modified `TerriaReference` to retain its name when expanded. Previously, when the reference is expanded, it will assume the name of the group or item of the target.
- Proxy `catalogIndex.url`

#### 8.1.1 - 2021-09-30

- **Breaking changes:**
  - `blacklist` has been renamed to `excludeMembers` for `ArcGisPortalCatalogGroup` and `CkanCatalogGroup`.

* Tsifyied and refactored `RegionProvider` and `RegionProviderList`, and re-enabled `loadRegionIDs`
* `TableColorMap` `minimumValue` and `maximumValue` will now take into account valid regions.
* `tableMixin.loadRegionProviderList()` is now called in `tableMixin.forceLoadMapItems()` instead of `mappableMixin.loadMapItems()`
* Add TableColumn and TableStyle `ready` computed property. Columns will only be rendered if `ready` is `true`. At the moment it is only used to wait until `loadRegionIDs` has finished.
* Moved region mapping `ImageryProvider` code to `lib/Table/createRegionMappedImageryProvider.ts`
* Fix `ChartPanel` import `Result` bug.
* Improve handling of featureInfoTemplate for composite catalog items.
* Mobile help menu will now show a link to map user guide if it is configured in `Terria.configParameters.helpItems`.
* Fixed the layout of items in mobile navigation
* Add Mapbox Vector Tile support. This is using [protomaps.js](https://github.com/protomaps/protomaps.js) in the new `ProtomapsImageryProvider`. This includes subset of MVT style specification JSON support.
* `MapboxVectorCanvasTileLayer` is now called `ImageryProviderLeafletGridLayer`
* `CesiumTileLayer` is now called `ImageryProviderLeafletTileLayer`.
* Added `geojson-vt` support to `GeoJsonMixin`, which will tile geojson into vector tiles on the fly, and use the new `ProtomapsImageryProvider`.
* Added `configParameter.enableGeojsonMvt` temporary feature flag for experimental Geojson-Mapbox vector tiles. Default is `false`.
* Added `forceCesiumPrimitives` to `GeoJsonTraits`. This can be used to render cesium primitives instead of Mapbox vector-tiles (if `configParameter.enableGeojsonMvt` is `true`)
* Add `scale` observable to `TerriaViewer`. This will give distance between two pixels at the bottom center of the screen in meters.
* Fixed `withControlledVisibility` method to inherit `propTypes` of its wrapped component.
* Added `MinMaxLevelMixin` and `MinMaxLevelTraits` to handle defining min and max scale denominator for layers.
* Extracted function `scaleToDenominator` to core - for conversion of scale to zoom level.
* Share/start data conversion will now only occur if `version` property is `0.x.x`. Previously, it was `version` property is **not** `8.x.x`
* Filter table column values by Z Score. This is controlled by the following `TableColorStyleTraits`:
  - `zScoreFilter` - Treat values outside of specifed z-score as outliers, and therefore do not include in color scale. This value is magnitude of z-score - it will apply to positive and negative z-scores. For example a value of `2` will treat all values that are 2 or more standard deviations from the mean as outliers. This must be defined to be enabled - currently it is only enabled for SDMX (with `zScoreFilter=4`).
  - `zScoreFilterEnabled - True, if z-score filter is enabled
  - `rangeFilter` - This is applied after the `zScoreFilter`. It is used to effectively 'disable' the zScoreFilter if it doesn't cut at least the specified percange of the range of values (for both minimum and maximum value). For exmaple if `rangeFilter = 0.2`, then the zScoreFilter will only be effective if it cuts at least 20% of the range of values from the minimum and maximum value
* Add `outlierColor` to `ContinuousColorMap`
* Add `placement` to `SelectableDimension`. This can be used to put `SelectableDimension` below legend using `placement = "belowLegend`
* Add `SelectableDimensionCheckbox` (and rename `SelectableDimension` to `SelectableDimensionSelect`)
* Add `outlierFilterDimension` checkbox `SelectableDimension` to workbench to enable/disable dimension
* Extend `tableStyle.rowGroups` to regions
* Fix `spreadFinishTime` bug
* Fix diverging `ContinuousColorMap` - it will now center color scale around 0.
* Refactor `SocrataMapViewCatalogItem` to use `GeoJsonMixin`
* `SocrataCatalogGroup` will not not return groups for Facets if there is only one - so it skips an unnecessary group level.
* Update protomaps.js to `1.5.0`
* SDMX will now disable the region column if less than 2 valid regions have been found
* Set `spreadStartTime` and `spreadFinishTime` to `true` for SDMX
* Add SDMX `metadataURLs` from dataflow annotations
* Improve SDMX chart titles
* `TableMixin` will now remove data if an error occurs while calling `forceLoadTableData`
* Make `regionColumn` `isNullable` - this means region column can be disabled by setting to `null`.
* Fix scalar column color map with a single value
* TableMixin will now clear data if an error occurs while calling `forceLoadTableData`
* `TableMixin` will now not return `mapItems` or `chartItems` if `isLoading`
* SDMX will now use `initialTimeSource = stop`
* Fix `duplicateModels` duplicating observables across multiple models
* Support group models in workbench -- All members will be automatically added to the map.
* Added location search button to welcome modal in mobile view.
* Add `DataUrlTraits` to `CatalogMemberTraits.dataUrls`. It contains an array of data URLS (with optional `title` which will render a button). It is handled the same as `MetadataUrls` except there is a `type` property which can be set to `wcs`, `wfs`... to show info about the URL.
* Made search location bar span full width in mobile view.
* Automatically hide mobile modal window when user is interacting with the map.
* Disabled feature search in mobile
* Disabled export (clip&ship) in mobile
* Fixed misplaced search icon in mobile safari.
* Prevents story text from covering the whole screen in mobile devices.
* Add `CatalogIndex`, `CatalogIndexReference` and `generateCatalogIndex()` script. These can be used to generate a static JSON index of a terria catalog - which can then be searched through using `flexsearch`
* Added `weakReference` flag `ReferenceMixin`, this can be used to treat References more like a shortcut (this means that `sourceReference` isn't used when models are shared/added to the workbench - the `target` is used instead)
* GroupMixin.isMixedInto and MappableMixin.isMixedInto are now more strict - and won't pass for for References with `isMappable` or `isGroup`.
* `Workbench.add` can now handle nested `References` (eg `CatalogIndexReference -> CkanReference -> WMSCatalogItem`).
* Add `description` trait to `CatalogMemberReferenceTraits`
* Added `excludeMembers` property to `GroupTraits` (this replaced the `blacklist` property in v7). It is an array of strings of excluded group and item names. A group or item name that appears in this list will not be shown to the user. This is case-insensitive and will also apply to all child/nested groups
* Fixes an app crash on load in iOS-Safari mobile which was happening when rendering help panel tooltips.
* Fixed `WebMapServiceCatalogItem` not sending additional `parameters` in `GetFeatureInfo` queries.
* Changed mobile header icons and improved styling.
* Fixed a problem with computeds and AsyncLoader when loading `mapItems` (and hence children's `mapItems`) of a CompositeCatalogItem.
* Fix `YDYRCatalogFunction` `description`
* Extend input field for search in mobile view to full width of the page.
* Automatically hide mobile modal window when user is interacting with the map (like picking a point or drawing a shape).
* Adjusted styling of x-axis labels in feature info panel to prevent its clipping.
* When expanding charts from the same catalog item, we now create a new item if the expanded chart has a different title from the previously expanded chart for the same item. This behavior matches the behavior in `v7`.
* Improve status message when feature info panel chart is loading
* Fix broken chart panel download button.
* Changed @vx/_ dependencies to @visx/_ which is the new home of the chart library
* The glyph style used for chart points can now be customized.
* Added `TerriaReference` item, useful for mounting a catalog tree from an external init file at any position in the current map's catalog tree.
* Changed @vx/_ dependencies to @visx/_ which is the new home of the chart library
* The glyph style used for chart points can now be customized.
* Chart tooltip and legend bar can now fit more legends gracefully.

#### 8.1.0 - 2021-09-08

- **Breaking changes:**
  - Overhaul of map navigation: items no longer added inside UserInterface using <Nav> jsx.

* New version of map navigation ([#5062](https://github.com/TerriaJS/terriajs/pull/5062))
  - It consists of
    - a high level api `MapNavigationModel` for managing the navigation items, which is responsible for managing the state of navigation items. It is passing commands to invidual item controller.
    - a `MapNavigationItemController` that holds and control the state of navigation item. When new navigation item is created it should extend controller and provide the definition on how it state should be updated.
  - Terria exposes instance of navigation model to the world.
  - Converted all existing navigation items to utilise new navigation model, and registered them in terria navigation model (`registerMapNavigations.tsx`).
  - Resolved issue with some navigation items not being clickable on mobile due to overlap from others.
* Fixed a bug in Difference tool where difference image was showing with zero opacity in some situations.
* Fixed `CzmlCatalogItem` to react correctly to input data changes.

#### 8.0.1 - 2021-09-06

- Added `catalog-converter` support for v7 `#start` data.
- add french Help button translation
- Enable FeatureInfoSectionSpec tests
- Add `itemProperties` to `ArcGisMapServerCatalogGroupTraits` so that `ArcGisMapServerCatalogGroup` can override relevant traits of its layers.
- Add `feature` object to `FeatureInfoSection.getTemplateData`
- Add a way to replace text in feature info templates. See [Replace text](doc/connecting-to-data/customizing-data-appearance/feature-info-template.md) for details.
- Fixed unnecessary model reloads or recomputing of `mapItems` when switching between story scenes.
- Fixed story reset button.
- Moved help button to the top menu

#### 8.0.0 - 2021-08-13

- **Breaking changes**:
  - Require `translate#` in front of translatable content id in `config.json` (i.e. `helpContent`).
  - `colorPalette` no longer supports a list of CSS colors (eg `rgb(0,0,255)-rgb(0,255,0)-rgb(255,0,0)`). Instead please use `binColors`.
  - Organise `Traits` folder into `Traits/Decorators` and `Traits/TraitsClasses`
  - Renamed all mixin instance type definitions to `XMixin.Instance`.
  - Basemaps are now defined as `baseMaps` object (see [baseMaps object docs](./doc/customizing/initialization-files.md#basemaps))
    - list of available basemaps is defined in `baseMaps.items`. This list is combined with default base maps so it's possible to override defaults
    - definition of `initBaseMapId` and `initBaseMapName` are moved to `baseMaps.defaultBaseMapId` and `baseMaps.defaultBaseMapName`
    - `previewBaseMapId` is moved to `baseMaps.previewBaseMapId`
    - implemented `baseMaps.enabledBaseMaps` array of base map ids to define a list of baseMaps available to user
    - updated docs for `baseMaps`
  - `$color-splitter` and `theme.colorSplitter` has been replaced with `$color-secondary` and `theme.colorSecondary`
  - `canZoomTo` has bee replaced with `disableZoomTo` in `MappableTraits`
  - `showsInfo` has been replaced with `disableAboutData` in `CatalogMemberTraits`
  - `AsyncLoader` loadXXX methods now return `Result` with `errors` **they no longer throw errors** - if you need errors to be thrown you can use `(await loadXX).throwIfError()`.
  - Removed `openGroup()` - it is replaced by `viewState.viewCatalogMember`
  - Renamed `ReferenceMixin.is` to `ReferenceMixin.isMixedInto`

* Fixed a bug with numeric item search where it sometimes fails to return all matching values.
* Respect order of objects from lower strata in `objectArrayTrait`.
* Fix datetime button margin with scroll in workbench.
* Fix checkbox when click happen on svg icon. (#5550)
* Added progress indicator when loading item search tool.
* Add `nullColor` to `ConstantColorMap` - used when `colorColumn` is of type `region` to hide regions where rows don't exist.
* `TableStyles` will only be created for `text` columns if there are no columns of type `scalar`, `enum` or `region`.
* Moved `TableStyle.colorMap` into `TableColorMap`
* Replaced `colorbrewer.json` with `d3-scale-chromatic` - we now support d3 color scales (in addition to color brewer) - see https://github.com/d3/d3-scale-chromatic
* Added `ContinuousColorMap` - it will now be used by default for `scalar` columns
  - To use `DiscreteColorMap` - you will need to set `numberOfBins` to something other than `0`.
* `TableColorMap` default color palette for `scalar` columns is not `Reds` instead of `RdYlOr`
* Legends for `scalar` columns will now calculate optimal `numberFormatOptions.maximumFractionDigits` and `numberFormatOptions.minimumFractionDigits`
* Fix sharing user added data of type "Auto-detect".
* #5605 tidy up format string used in `MagdaReference`
* Fix wms feature info returning only one feature
* `WebMapServiceCatalogGroup` will now create layer auto-IDs using `Name` field to avoid ID clashes.
* Added `GroupMixin` `shareKey` generation for members - if the group has `shareKeys`.
* Organise `Traits` folder into `Traits/Decorators` and `Traits/TraitsClasses
* Organise `Traits` folder into `Traits/Decorators` and `Traits/TraitsClasses`
* I18n-ify shadow options in 3DTiles and some strings in feature info panel.
* Fix `StyledIcon` css `display` clash
* Limit `SelectableDimension` options to 1000 values
* Added support for `SocrataCatalogGroup` and `SocrataMapViewCatalogGroup`
  - Notes on v7 to v8 Socrata integration:
    - Share links are not preserved
    - Added basic support for dataset resources
* Organise `Models` directory into multiple sub-directories (#5626)
  - New model related classes are moved to `Models/Definition`
  - Catalog related files are moved to `Models/Catalog`
    - ESRI, OWS, GTFS and CKAN related files are moved to their own sub-directories in `Models/Catalog/`
    - Other Catalog items related files are moved to `Models/Catalog/CatalogItems`
    - Other Catalog items related files are moved to `Models/Catalog/CatalogGroups`
    - Catalog functions related files are moved to `Models/Catalog/CatalogFunction`
  - Removed unused Models files
* Modified BadgeBar to be more tolerant to longer strings
* Added `MapboxMapCatalogItem`.
* Added `MapboxStyleCatalogItem`.
* Fix splitter thumb icon vertical position
* Renamed all mixin instance type definitions to `XMixin.Instance`.
* Clean up `ViewControl` colors
  - `$color-splitter` and `theme.colorSplitter` has been replaced with `$color-secondary` and `theme.colorSecondary`
* Clean up `SplitterTraits`
  - `SplitterTraits` is now included in `RasterLayerTraits`
  - Removed `supportsSplitter` variable
  - Added `disableSplitter` trait
* Clean up `canZoomTo`
  - Replaced with `disableZoomTo` in `MappableTraits`
* Clean up `showsInfo`
  - Replaced with `disableAboutData` in `CatalogMemberTraits`
* Add `TerriaErrorSeverity` enum, values can be `Error` or `Warning`.
  - Errors with severity `Error` are presented to the user. `Warning` will just be printed to console.
  - By default, errors will use `Error`
  - `TerriaErrorSeverity` will be copied through nested `TerriaErrors` on creation (eg if you call `TerriaError.from()` on a `Warning` then the parent error will also be `Warning`)
  - Loading models from share links or stories will use `Warning` if the model is **not in the workbench**, otherwise it will use `Error`.
* In `terriaErrorNotification` - show `error.message` (as well as `error.stack`) if `error.stack` is defined
* `AsyncLoader` now has an observable `result` property.
* `viewState.viewCatalogMember()` now handles loading catalog members, opening groups and showing "Add Data" window.
* Fix `MagdaReference` `forceLoadReference` bug.
* Clean up `CkanCatalogGroup` loading - errors are no-longer swallowed.
* Clean up `3dTilesMixin` loading - errors are no-longer swallowed.
* Fix `DataPreviewSections` info section bug.
* Move `FeedbackForm` `z-index` to same as `Notification` - this is so it will appear above Data catalog.
* Added `result.raiseError()`, `result.pushErrorTo()` and `result.clone()` helper methods - and `Result.combine()` convenience function
* Renamed `ReferenceMixin.is` to `ReferenceMixin.isMixedInto`
* Added support for logging to external error service and configuring it via config parameters. See `errorService` in [client configuration](doc/customizing/client-side-config.md).
* Fix `DiscreteColorMap` bug with `binColors` and added warning message if `colorPalette` is invalid.
* Fix `EnumColorMap` bug with `binColors`
* Moved d3-scale-chromatic code into `tableColorMap.colorScaleCategorical()` and `tableColorMap.colorScaleContinuous()`
* Disabled welcome popup for shared stories
* Add WMS support for default value of time dimension.
* Make CompositeCatalogItem sync visibility to its members.
* Add `description` and `example` static properties to `Trait`, and added `@traitClass` decorator.
* Add `parent` property to `Trait`, which contains parent `TraitClass`.
* New model-generated documentation in `generateDocs.ts`
* Refactored some `Traits` classes so they use `mixTraits` instead of extending other `Traits` classes.
* Allow translation of some components.
* Fixed a bug which prevented adding any reference catalog item while the story is playing.
* Bumped terriajs-server to ^3.3.3

#### 8.0.0-alpha.87

- Re-add basemap images to terriajs rather than requiring all TerriaMaps to have those basemap images. Default basemaps will use those images.
- Data from TableMixin always overrides other feature information (e.g. from vector tiles in region mapping) by column name and title for feature info templating (consistent with v7).
- Fixed point entity creation for TableMixin where different columns are used for point size and colour.
- Changed MappableMixin's initialMessage to show while map items are loaded. Map items could be displayed behind the disclaimer before a user accepts the disclaimer.
- Fixed a cyclic dependency between initialMessage and app spinner (globe gif greysreen) that caused the app spinner to be present forever when loading a share link.
- Removed hardcoded credit links and made it configurable via terria config parameters.
- Disable `TableMixin` time column if only one unique time interval

#### 8.0.0-alpha.86

- **Breaking changes**:
  - `EnumColorMap` will only be used for enum `TableColumns` with number of unique values <= number of bins

* Add `options` to CSV papaparsing
* `TableMixin` will now only show points **or** region mapping - not both
* Add `FeatureInfoMixin` support for 2D vector features (in Cesium only)
* `TableStyles` are now hidden from the "Display Variable" selector if the number of colors (enumColors or numberOfBins) is less than 2. As a ColorMap with a single color isn't super useful.
* Improved default `TableColumn.isSampled` - it will be false if a binary column is detected (0 or 1)
* Improved default Table charting - now a time column will be used for xAxis by default
* Added `spreadFinishTime` - which works same way as `spreadStartTime` - if `true`, finish time of feature will be "spread" so that all features are displayed at the latest time step.
* Added support for `OpenDataSoft` - only point or region based features + timeseries
* `GeoJsonMixin`-based catalog items with polygon features can be extruded if a `heightProperty` is specified.
* Bugfix to make time-based geojson work when there are multiple features with the same time property value.
* Add `czmlTemplate` to `GeoJsonTraits` - it can be used to replace GeoJSON Point features with a CZML packet.
* Made the moment points in the chart optionally clickable.

#### 8.0.0-alpha.85

- **Breaking changes**:
  - Removed `registerAnalytics.js`
  - Removed `HelpMenuPanel.jsx`

* Added analytic events related to story, share and help menu items, Also refactored events to use category and action enums.
* Remove table style `SelectableDimension` from SDMX
* `GyroscopeGuidance` can now be translated.
* Wraps tool title bar text using `...`.

#### 8.0.0-alpha.84

- Fix `ArcGisMapServerCatalogGroup` infinite loading by removing the cycle of calling `loadMembers` that was present in the `DataCatalogGroup` React component. However calling `loadMembers` is still not cached as it should for `ArcGisMapServerCatalogGroup`, and the infinite loading bug could return.
- Fix bug `selectableDimensions` bug in `Cesium3dTilesMixin` and `GltfCatalogItem`.

#### 8.0.0-alpha.83

- Add `modelDimensions` to `CatalogMemberMixin` - this can be used to apply model stratum with a `SelectableDimension` (i.e. a drop-down menu).
- `GeoJsonMixin`-based catalog items can now be styled based on to their properties through traits.
- `GeoJsonMixin`-based catalog items can now vary over time if a `timeProperty` is specified.

#### 8.0.0-alpha.82

- **Breaking changes**:
  - IndexedItemSearchProvider: (bounding) `radius` option is no longer supported in `resultsData.csv` of search indexes.

* Show a toast and spinner icon in the "Ideal zoom" button when the map is zooming.
* `zoomTo()` will return a promise that resolves when the zoom animation is complete.
* Modifies `IndexedItemSearchProvider` to reflect changes to `terriajs-indexer` file format.
* Move feature info timeseries chart funtion to `lib\Table\getChartDetailsFn.ts`
* Fix feature info timeseries chart for point (lat/long) timeseries
* Feature info chart x-values are now be sorted in acending order
* Remove merging rows by ID for `PER_ROW` data in `ApiTableCatalogItem`
* Make `ApiTableCatalogItem` more compatible with Table `Traits`
  - `keyToColumnMapping` has been removed, now columns must be defined in `columns` `TableColumnTraits` to be copied from API responses.
* Move notification state change logic from ViewState into new class `NotificationState`
* Catalog items can now show a disclaimer or message before loading through specifying `InitialMessageTraits`
* Added Leaflet hack to remove white-gaps between tiles (https://github.com/Leaflet/Leaflet/issues/3575#issuecomment-688644225)
* Disabled pedestrian mode in mobile view.
* Pedestrian mode will no longer respond to "wasd" keys when the user is typing in some input field.
* Fix references to old `viewState.notification`.
* wiring changeLanguage button to useTranslation hook so that it can be detected in client maps
* Add `canZoomTo` to `TableMixin`
* SDMX changes:
  - Add better SDMX server error messages
  - `conceptOverrides` is now `modelOverrides` - as dataflow dimension traits can now be overridden by codelist ID (which is higher priortiy than concept ID)
  - Added `regionTypeReplacements` to `modelOverride`- to manually override detected regionTypes
  - `modelOverrides` are created for SDMX common concepts `UNIT_MEASURE`, `UNIT_MULT` and `FREQ`
    - `UNIT_MEASURE` will be displayed on legends and charts
    - `UNIT_MULT` will be used to multiple the primary measure by `10^x`
    - `FREQ` will be displayed as "units" in Legends and charts (eg "Monthly")
  - Single values will now be displayed in `ShortReportSections`
  - Custom feature info template to show proper dimension names + time-series chart
  - Smarter region-mapping
  - Removed `viewMode` - not needed now due to better handling of time-series
* Fix `DimensionSelector` Select duplicate ids.
* Add Leaflet splitter support for region mapping
* Fix Leaflet splitter while zooming and panning map
* Split `TableMixin` region mapping `ImageryParts` and `ImageryProvider` to improve opacity/show performance
* Removed `useClipUpdateWorkaround` from Mapbox/Cesium TileLayers (for Leaflet) - because we no longer support IE
* Fix overwriting `previewBaseMapId` with `initBaseMapId` by multiple `initData`.
* GeoJSON Mixin based catalog items can now call an API to retrieve their data as well as fetching it from a url.
* Changes to loadJson and loadJsonBlob to POST a request body rather than always make a GET request.
* Added ApiRequestTraits, and refactor ApiTableCatalogItemTraits to use it. `apiUrl` is now `url`.

#### 8.0.0-alpha.81

- Fix invalid HTML in `DataPreviewSections`.
- Fix pluralisation of mapDataState to support other languages.
- Fix CSW `Stratum` name bug.
- Add `#configUrl` hash parameter for **dev environment only**. It can be used to overwrite Terria config URL.

#### 8.0.0-alpha.80

- Removed `Disclaimer` deny or cancel button when there is no `denyAction` associated with it.

#### 8.0.0-alpha.79

- Make `InfoSections` collapsible in `DataPreview`. This adds `show` property to `InfoSectionTraits`.
  - `WebMapServiceCatalogItem` service description and data description are now collapsed by default.
- Revert commit https://github.com/TerriaJS/terriajs/commit/668ee565004766b64184cd2941bbd53e05068ebb which added `enzyme` devDependency.
- Aliases `lodash` to `lodash-es` and use `babel-plugin-lodash` reducing bundle size by around 1.09MB.
- Fix CkanCatalogGroup filterQuery issue. [#5332](https://github.com/TerriaJS/terriajs/pull/5332)
- Add `cesiumTerrainAssetId` to config.json to allow configuring default terrain.
- Added in language toggle and first draft of french translation.json
  - This is enabled via language languageConfiguration.enabled inside config.json and relies on the language being both enumerated inside languageConfiguration.langagues and availble under {code}/translation.json
- Updated to terriajs-cesium 1.81
- Create the Checkbox component with accessibility in mind.
- Convert `FeedbackForm` to typescript.

#### 8.0.0-alpha.78

- Add `ignoreErrors` url parameter.

#### 8.0.0-alpha.77

- **Breaking changes**:
  - `terria.error.raiseEvent` and `./raiseErrorToUser.ts` have been replaced with `terria.raiseErrorToUser`.
  - `terria.error.addEventListener` has been replaced with `terria.addErrorEventListener`

* New Error handling using `Result` and `TerriaError` now applied to initial loading, `updateModelFromJson()`, `upsertModelFromJson()` and `Traits.fromJson()`. This means errors will propagate through these functions, and a stacktrace will be displayed.
  - `Result` and the new features of `TerriaError` should be considered unstable and may be extensively modified or removed in future 8.0.0-alpha.n releases
* New `terriaErrorNotification()` function, which wraps up error messages.
* `TerriaError` can now contain "child" errors - this includes a few new methods: `flatten()` and `createParentError()`. It also has a few new convenience functions: `TerriaError.from()` and `TerriaError.combine()`.
* Convert `Branding.jsx` to `.tsx`
* Added `configParams.brandBarSmallElements` to set Branding elements for small screen (also added theme props)
* Add `font` variables and `fontImports` to theme - this can be used to import CSS fonts.
* Convert `lib/Styled` `.jsx` files to `.tsx` (including Box, Icon, Text). The most significant changes to these interfaces are:
  - `Box` no longer accepts `<Box positionAbsolute/>` and this should now be passed as `<Box position="absolute"/>`.
  - `Text`'s `styledSize` has been removed. Use the `styledFontSize` prop.
  - `ButtonAsLabel` no longer accepts `dark`. A dark background is now used when `light` is false (or undefined).
* Fixes CZML catalog item so that it appears on the timeline.
* Enable `theme` config parameter. This can now be used to override theme properties.

#### 8.0.0-alpha.76

- Added support for setting custom concurrent request limits per domain through `configParameters.customRequestSchedulerLimits`.
- Added `momentChart` to region-mapped timeseries
- Add time-series chart (in FeatureInfo) for region-mapped timeseries
- Only show `TableMixin` chart if it has more than one
- Add `TableChartStyle` name trait.

#### 8.0.0-alpha.75

- Fix `NotificationWindow` bug with `message`.
- Re-add `loadInitSources` to `Terria.updateApplicationUrl()`
- Added support for `elements` object in catalogue files (aka init files).
  - Using this object you can hide/show most UI elements individually.
  - See https://github.com/TerriaJS/terriajs/pull/5131. More in-depth docs to come.

#### 8.0.0-alpha.74

- Fix JS imports of `TerriaError`

#### 8.0.0-alpha.73

- Add `title` parameter in `raiseErrorToUser` to overwrite error title.
- Added some error handling in `Terria.ts` to deal with loading init sources.
- TSify `updateApplicationOnHashChange` + remove `loadInitSources` from `Terria.updateApplicationUrl()`

#### 8.0.0-alpha.72

- **Breaking changes**:
  - Added clippingRectangle to ImageryParts.
  - Any item that produces ImageryParts in mapItems (any raster items) must now also provide a clippingRectangle.
  - This clippingRectangle should be derived from this.cesiumRectangle (a new computed property) & this.clipToRectangle as demonstrated in many raster catalog items (e.g. OpenStreetMapCatalogItem.ts).

* Adds experimental ApiTableCatalogItem.
* Fixes a bug where FeatureInfoDownload tries to serialize a circular object
* Added `removeDuplicateRows` to `TableTraits`
* `forceLoadTableData` can now return undefined - which will leave `dataColumnMajor` unchanged
* Fix sharing preview item.
* Added z-index to right button group in mobile header menu
* Added cesiumRectangle computed property to MappableMixin. This is computed from the `rectangle` Trait.
* Fixed a Cesium render crash that occured when a capabilities document specified larger bounds than the tiling scheme's supported extent (bug occured with esri-mapServer but wms was probably also affected).
* In fixing Cesium render crash above clipping rectangles are now added to Cesium ImageryLayer (or Leaflet CesiumTileLayer) rather than being included in the ImageryProvider. ImageryParts has been updated to allow passing the clipping rectangle through to Cesium.ts and Leaflet.ts where ImageryLayer/CesiumTileLayer objects are created.

#### 8.0.0-alpha.71

- Fix accidental translation string change in 8.0.0-alpha.70

#### 8.0.0-alpha.70

- **Breaking changes**:
  - Merge `Chartable` and `AsyncChartableMixin` into new **`ChartableMixin`** + `loadChartItems` has been replaced by `loadMapItems`.
  - To set base map use `terriaViewer.setBaseMap()` instead of `terriaViewer.basemap = ...`
  - Incorrect usage of `AsyncLoader` **will now throw errors**

* Add `hideInBaseMapMenu` option to `BaseMapModel`.
* Change default basemap images to relative paths.
* Add `tileWidth` and `tileHeight` traits to `WebMapServiceCatalogItem`.
* Add docs about `AsyncLoader`
* Remove interactions between AsyncLoaders (eg calling `loadMetadata` from `forceLoadMapItems`)
* ... Instead, `loadMapItems` will call `loadMetadata` before triggering its own `AsyncLoader`
* Add `isLoading` to `CatalogMemberMixin` (combines `isLoading` from all the different `AsyncLoader`)
* Move `Loader` (spinner) from `Legend` to `WorkbenchItem`.
* Merge `Chartable` and `AsyncChartableMixin` into **`ChartableMixin`** + remove `AsyncLoader` functionality from `ChartableMixin` - it is now all handled by `loadMapItems`.
* Removed `AsyncLoader` functionality from `TableMixin` - it is now handled by `loadMapItems`.
  - `TableMixin.loadRegionProviderList()` is now called in `MappableMixin.loadMapItems()`
* Added `TerriaViewer.setBaseMap()` function, this now calls `loadMapItems` on basemaps
* Fix load of persisted basemap
* Fix sharing of base map
* Added backward compatibility for `baseMapName` in `initData` (eg share links)
* Add `WebMapService` support for WGS84 tiling scheme

#### 8.0.0-alpha.69

- **Breaking changes**:
  - Basemaps are now configured through catalog JSON instead of TerriaMap - see https://github.com/TerriaJS/terriajs/blob/13362e8b6e2a573b26e1697d9cfa5bae328f7cff/doc/customizing/initialization-files.md#basemaps

* Updated terriajs-cesium to version 1.79.1
* Make base maps configurable from init files and update documentation for init files [#5140](https://github.com/TerriaJS/terriajs/pull/5140).

#### 8.0.0-alpha.68

- Remove points from rectangle `UserDrawing`
- Fix clipboard typing error.
- Ported `WebProcessingServiceCatalogGroup`.
- Add CSW Group support
- Revert "remove wmts interfaces from ows interfaces" (873aa70)
- Add `math-expression-evaluator` library and `ColumnTransformationTraits`. This allows expressions to be used to transform column values (for example `x+10` to add 10 to all values).
- Fix bug in `TableColumn.title` getter.
- Add support for TableColumn quarterly dates in the format yyyy-Qx (eg 2020-Q1).
- Fix region mapping feature highlighting.
- Update clipboard to fix clipboard typing error.
- Added direction indicator to the pedestrian mode minimap.
- Limit up/down look angle in pedestrian mode.
- Automatically disable pedestrian mode when map zooms to a different location.
- Add support for time on `ArcGisMapServerCatalogItem`
- Merge `Mappable` and `AsyncMappableMixin` into **`MappableMixin`**.
- Fixed a issue when multiple filters are set to Cesium3DTilesCatalogItem
- Async/Awaitify `Terria.ts` + fix share links loading after `loadInitSources`.
- Tsified `TerriaError` + added support for "un-rendered" `I18nTranslateString`
- Tsified `raiseErrorToUser` + added `wrapErrorMessage()` to wrap error message in something more user friendly (using `models.raiseError.errorMessage` translation string).

#### 8.0.0-alpha.67

- TSify `Loader` function.
- Added walking mode to pedestrian mode which clamps the pedestrain to a fixed height above the surface.
- Upgraded catalog-converter to fix dependency version problem and ensure that all imports are async to reduce main bundle size.

#### 8.0.0-alpha.66

- **Breaking changes**:
  - Changed merging behaviour of Trait legends (of type `LegendTraits`) in `CatalogMemberTraits`. This affects legends on all `CatalogMember` models. Legend objects in higher strata now replace values in lower strata that match by index, rather than merging properties with them.

* Add `MetadataUrlTraits` to `CatalogMemberTraits.metadataUrls`. It contains an array of metadata URLS (with optional `title` which will render a button)
* Restore `cesiumTerrainUrl` config parameter. [#5124](https://github.com/TerriaJS/terriajs/pull/5124)
* I18n-ify strings in settings panel. [#5124](https://github.com/TerriaJS/terriajs/pull/5124)
* Moved `DataCustodianTraits` into `CatalogMemberTraits` and `CatalogMemberReferenceTraits`.
* `TableMixin` styles ("Display variables") will now look for column title if style title is undefined
* Add fallback colours when Color.fromCssColorString is used.
* Allow nullable `timeColumn` in table styles. Useful for turning off auto-detection of time columns.
* Added tool for searching inside catalog items. Initial implementation works for indexed 3d tilesets.
* Added support for shapefile with `ShapefileCatalogItem`
* Added `GeoJsonMixin` for handling the loading of geojson data.
* Extended the `GeoJsonCatalogItem` to support loading of zip files.
* Fixed broken feature highlighting for raster layers.
* Show a top angle view when zooming to a small feature/building from the item search result.
* Fix `TableTimeStyleTraits.idColumns` trait type.
* Added a new `lineAndPoint` chart type
* CustomChartComponent now has a "chart-type" attribute
* Fix `ArcGisMapServerCatalogItem` layer ID and legends bug
* Re-add region mapping `applyReplacements`.
* Added `SearchParameterTraits` to item search for setting a human readable `name` or passing index specific `queryOptions` for each parameter through the catalog.
* Added `AttributionTraits` to mappable and send it as property when creating Cesium's data sources and imagery providers. [#5167](https://github.com/TerriaJS/terriajs/pull/5167)
* Fixed an issue where a TerriaMap sometimes doesn't build because of typing issues with styled-components.
* Renamed `options` to `providerOptions` in `SearchableItemTraits`.
* Fix `CkanCatalogGroup.groupBy = "none"` members
* Fix `TableMixin` region mapping feature props and make Long/Lat features use column titles (if it exists) to match v7 behaviour.
* Add support for `CkanItemReference` `wms_layer` property
* Add support for `ArcGisMapServerCatalogGroup` to use `sublayerIds`.
* Added Pedestrian mode for easily navigating the map at street level.
* Clean up `LayerOrderingTraits`, remove `WorkbenchItem` interface, fix `keepOnTop` layer insert/re-ordering.
* Remove `wordBreak="break-all"` from Box surrounding DataPreview
* Re-added merging of csv row properties and vector tile feature properties for feature info (to match v7 behaviour).
* Fixes a bug in pedestrian mode where dropping the pedestrian in northern hemisphere will position the camera underground.
* Implement highlight/hide all actions for results of item search.
* Disable pickFeatures for WMS `_nextImageryParts`.
* Fix Leaflet `ImageryLayer` feature info sorting
* Fix hard-coded colour value in Story
* Use `configParameters.cesiumIonAccessToken` in `IonImageryCatalogItem`
* Added support for skipping comments in CSV files
* Fix WMS GetLegendGraphics request `style` parameter
* Loosen Legend `mimeType` check - so now it will treat the Legend URL as an image if the `mimeType` matches **OR** the file extension matches (previously, if `mimeType` was defined, then it wouldn't look at filetype extension)
* Fix `DiffTool` date-picker label `dateComparisonB`
* Fix app crash when switching different tools.
* Create `merge` `TraitsOption` for `objectArrayTrait`
* Move `Description` `metadataUrls` above `infoSections`.
* Upgraded i18next and i18next-http-backend to fix incompatibility.
* Added support for dd/mm/yyyy, dd-mm-yyyy and mm-dd-yyyy date formats.

#### 8.0.0-alpha.65

- Fixed SDMX-group nested categories
- SDMX-group will now remove top-level groups with only 1 child

#### 8.0.0-alpha.64

- Fixed WMS style selector bug.
- `layers` trait for `ArcGisMapServerCatalogItem` can now be a comma separated string of layer IDs or names. Names will be auto-converted to IDs when making the request.

#### 8.0.0-alpha.63

- Add `v7initializationUrls` to terria config. It will convert catalogs to v8 and print warning messages to console.
- Add `shareKeys` support for Madga map-config maps (through `terria` aspect)
- Revert WMS-group item ID generation to match v7
- Add `addShareKeysToMembers` to `GroupMixin` to generate `shareKeys` for dynamic groups (eg `wms-group)
- Added `InitDataPromise` to `InitSources`
- Add reverse `modelIdShareKeysMap` map - `model.id` -> `shareKeys`
- Upgraded `catalog-converter` to 0.0.2-alpha.4
- Reverted Legend use of `object` instead of `img` - sometimes it was showing html error responses
- Legend will now hide if an error is thrown
- Update youtube urls to nocookie version
- Share link conversion (through `catalog-converter`) is now done client-side
- Fix Geoserver legend font colour bug
- Remove legend broken image icon
- Added high-DPI legends for geoserver WMS (+ font size, label margin and a few other tweaks)
- `LegendTraits` is now part of `CatalogMemberTraits`
- Add `imageScaling` to `LegendTraits`
- WMS now `isGeoserver` if "geoserver` is in the URL
- Add WMS `supportsGetLegendRequest` trait
- Improved handling of WMS default styles

#### 8.0.0-alpha.62

- Fixed an issue with not loading the base map from init file and an issue with viewerMode from init files overriding the persisted viewerMode
- Fixed issues surrounding tabbed catalog mode
- Now uses `catalog-converter` to convert terriajs json in WPS response from v7 to v8.
- Fixed a bug in `UserDrawing` which caused points to not be plotted on the map.
- Fixed app crash when switching between different types of parameter in `GeoJsonParameterEditor`.
- Fixed errors when previewing an item in a group that is open by default (`isOpen: true` in init file).
- Fixed mobx warnings when loading geojson catalog items.
- Add `multiplierDefaultDeltaStep` Trait, which tries to calculate sensible multiplier for `DistrectelyTimeVarying` datasets. By default it is set to 2, which results in a new timestep being displayed every 2 seconds (on average) if timeline is playing.
- Hide info sections with empty content in the explorer preview.
- Port `shareKeys` from version 7
- Update/re-enable `GeoJsonCatalogItemSpec` for v8.
- add `DataCustodianTraits` to `WebMapServiceCatalogGroupTraits`
- Changed behaviour of `updateModelFromJson` such that catalog groups with the same id/name from different json files will be merged into one single group.
- Fixed error when selecting an existing polygon in WPS input form.
- Upgraded `catalog-converter` to 0.0.2-alpha.3.

#### 8.0.0-alpha.61

- New `CatalogFunctionMixin` and `CatalogFunctionJobMixin`
- Tsified `FunctionParameters`
- New `YourDataYourRegions` `CatalogFunctionMixin`
- Added `inWorkbench` property
- Added `addModelToTerria` flag to `upsertModelFromJson` function
- Added `DataCustodianTraits` to `WebMapServiceCatalogItem`
- Added `disableDimensionSelectors` trait to `WebMapServiceCatalogItem`. Acheives the same effect of `disableUserChanges` in v7.
- Temporarily stopped using `papaparse` for fetching Csv urls till an upstream bug is fixed.
- Fix async bug with loading `ReferenceMixin` and then `Mappable` items in `initSources`
- Remove `addToWorkbench`, it has been replaced with `workbench.add`
- Improve handling of `ArcGisMapServerCatalogItem` when dealing with tiled layers.
- Ensure there aren't more bins than unique values for a `TableStyle`
- Add access control properties to items fetched from Esri Portal.
- Improves magda based root group mimic behaviour introdcued in 8.0.0-alpha.57 by adding `/` to `knownContainerUniqueIds` when `map-config*` is encountered
- Fixed broken chart disclaimers in shared views.
- Fixed a bug where chart disclaimers were shown even for chart items disabled in the workbench.
- Fixed a bug where charts with titles containing the text "lat" or "lon" were hidden from feature info panel.
- Fixed a bug that occurred when loading config from magda. `initializationUrls` are now applied even if `group` aspect is not set

#### 8.0.0-alpha.60

- Fix WMS legend for default styles.
- Request transparent legend from GeoServer.
- Reverted the following due to various issues with datasets:
  - Add basic routing support
  - Add better page titles when on various routes of the application
  - Add prerendering support on `/catalog/` routes (via `prerender-end` event &
    allowing TerriaMap to hit certain routes)

#### 8.0.0-alpha.59

- Update magda error message
- Add a short report section if trying to view a `3d-tiles` item in a 2d map.
- Fix bug in `Terria.interpretStartData`.
- Add `ThreddsCatalogGroup` model.
- Port `supportsColorScaleRange`, `colorScaleMinimum` and `colorScaleMaximimum` from `master` to `WebMapServiceCatalogItem` model.
- Ported MapboxVectorTileCatalogItem ("mvt").
- When expanding a chart from the feature info panel, we now place a colored dot on the map where the chart was generated from.
- Add basic routing support
- Add better page titles when on various routes of the application
- Add prerendering support on `/catalog/` routes (via `prerender-end` event &
  allowing TerriaMap to hit certain routes)
- Update `WorkbenchButton` to allow for links rather than buttons, including
  changing About Data to a link

#### 8.0.0-alpha.58

- Add `FeatureInfoTraits` to `ArcGisMapServerCatalogItem`
- Fix zooming bug for datasets with invalid bounding boxes.
- Add new model for `ArcGisTerrainCatalogItem`.
- Add 3D Tiles to 'Add web data' dropdown.
- Fix naming of item in a `CkanCatalogGroup` when using an item naming scheme other than the default.

#### 8.0.0-alpha.57

- Fix memoization of `traitsClassToModelClass`.
- Chart expanded from feature info panel will now by default show only the first chart line.
- Chart component attribtues `column-titles` and `column-units` will now accept a simpler syntax like: "Time,Speed" or "ms,kmph"
- Fix presentation of the WMS Dimension metadata.
- Magda based maps now mimic "root group uniqueId === '/'" behaviour, so that mix and matching map init approaches behave more consistently

#### 8.0.0-alpha.56

- Add `itemProperties` trait to `WebMapMapCatalogGroup`.
- Add support for `formats` traits within `featureInfoTemplate` traits.
- Fix handling of `ArcGisPortalItemReference` for when a feature layer contains multiple sublayers.
- Implemented new compass design.

#### 8.0.0-alpha.55

- Upgraded to patched terriajs-cesium v1.73.1 to avoid build error on node 12 & 14.

#### 8.0.0-alpha.54

- Add a `infoAsObject` property to the `CatalogMemberMixin` for providing simpler access to `info` entries within templating
- Add a `contentAsObject` trait to `InfoSectionTraits` where a json object is more suitable than a string.
- Add `serviceDescription` and `dataDescription` to `WebMapServiceCatalogItem` info section.
- Extend `DataPreviewSections.jsx` to support Mustache templates with context provided by the catalog item.
- Add support for `initializationUrls` when loading configuration from Magda.
- Add `:only-child` styling for `menu-bar.scss` to ensure correctly rounded corners on isolated buttons.
- Improve Branding component for mobile header
- Add support for `displayOne` configuration parameter to choose which brand element to show in mobile view
- Update Carto basemaps URL and attribution.
- Add `clipToRectangle` trait to `RasterLayerTraits` and implement on `WebMapServiceCatalogItem`, `ArcGisMapServiceCatalogItem`, `CartoMapCatalogItem`, `WebMapTileServiceCatalogItem`.
- Allow Magda backed maps to use an inline `terria-init` catalog without it getting overwritten by map-config before it can be parsed
- Deprecated `proxyableDomainsUrl` configuration parameter in favour of `serverconfig` route
- Ported a support for `GpxCatalogItem`.
- Feature info is now shareable.
- Add option `canUnsetFeaturePickingState` to `applyInitData` for unsetting feature picking state if it is missing from `initData`. Useful for showing/hiding feature info panel when switching through story slides.
- Properly render for polygons with holes in Leaflet.
- Fixes a bug that showed the chart download button when there is no downloadable source.
- Add `hideWelcomeMessage` url parameter to allow the Welcome Message to be disabled for iframe embeds or sharing scenarios.
- Ensure the `chartDisclaimer` is passed from catalog items to derived chart items.
- Don't calculate a `rectangle` on a `ArcGisPortalReferenceItem` as they appear to contain less precision than the services they point to.
- Allow an `ArcGisPortalReferenceItem` to belong to multiple `CatalogGroup`'s.
- Fix argis reference bug.
- Made possible to internationalize tour contend.
- Added TileErrorHandlerMixin for handling raster layer tile errors.
- Fixed a bug that caused the feature info chart for SOS items to not load.
- SOS & CSV charts are now shareable.

#### 8.0.0-alpha.53

- Ported an implementation of CatalogSearchProvider and set it as the default
- Notification window & SatelliteImageryTimeFilterSection now uses theme colours
- Improved look and feel of `StyledHtml` parsing
- Fix `applyAriaId` on TooltipWrapper causing prop warnings
- Make share conversion notification more pretty (moved from `Terria.ts` to `shareConvertNotification.tsx`)
- Tsxify `Collapsible`
- `ShortReportSections` now uses `Collapsible`
- Add `onToggle`, `btnRight`, `btnStyle`, `titleTextProps` and `bodyBoxProps` props in `Collapsible`
- Add `Notification.message` support for `(viewState: ViewState) => React.ReactNode`
- Added splitting support to `WebMapTileServiceCatalogItem`.

#### 8.0.0-alpha.52

- Prevent duplicate loading of GetCapabilities
- Update the `GtfsCatalogItem` to use the `AutoRefreshingMixin`.
- Add a condition to the `AutoRefreshingMixin` to prevent unnecessary polling when an item is disabled in the workbench.
- Upgraded to Cesium v1.73.
- Removed any references to `BingMapsApi` (now deprecated).
- Add support for resolving `layers` parameter from `Title` and not just `Name` in `WebMapServiceCatalogItem`.
- Change TrainerBar to show all steps even if `markdownDescription` is not provided

#### 8.0.0-alpha.51

- Add WMTS group/item support
- Create `OwsInterfaces` to reduce duplicate code across OWS servies
- Fix story prompt being permanent/un-dismissable
- Fixed a bug that caused the feature info chart for SOS items to not load.

#### 8.0.0-alpha.50

- Support for searching WFS features with WebFeatureServiceSearchProvider
- WFS-based AustralianGazetteerSearchProvider
- Fixed a bug causing users to be brought back to the Data Catalogue tab when clicking on an auto-detected user added catalogue item.
- Fixed a bug causing Data Preview to not appear under the My Data tab.
- Fix WMS style `DimensionSelector` for layers with no styles
- Add WMS legend for items with no styles
- Add warning messages if catalog/share link has been converted by `terriajs-server`.
- Update the scroll style in `HelpVideoPanel` and `SidePanel` helpful hints.
- Updated leaflet attribution to match the style of cesium credits.
- Remove `@computed` props from `WebFeatureServiceCapabilities`
- Fixed bug causing the Related Maps dropdown to be clipped.
- Add SDMX-json support for groups and items (using SDMX-csv for data queries)
- `TableMixin` now uses `ExportableMixin` and `AsyncMappableMixin`
- Move region provider loading in `TableMixin` `forceLoadTableMixin` to `loadRegionProviderList`
- Added `TableAutomaticStylesStratum.stratumName` instead of hard-coded strings
- Added `Dimension` interface for `SelectableDimension` - which can be used for Traits
- Make `SelectableDimension.options` optional

#### 8.0.0-alpha.49

- WMS GetFeatureInfo fix to ensure `style=undefined` is not sent to server
- Add support for splitting CSVs (TableMixins) that are using region mapping.
- `addUserCatalogMember` will now call `addToWorkbench` instead of `workbench.add`.
- Replaces `ShadowSection` with `ShadowMixin` using `SelectableDimensions`
- Fix Webpack Windows path issue
- Updated icons for view and edit story in the hamburger menu.
- Implemented new design for story panel.

#### 8.0.0-alpha.48

- Allow `cacheDuration` to be set on `ArcGisPortalCatalogGroup` and `ArcGisPortalItemReference`.
- Set default `ArcGisPortalCatalogGroup` item sorting by title using REST API parameter.
- Call `registerCatalogMembers` before running tests and remove manual calls to `CatalogMemberFactory.register` and `UrlMapping.register` in various tests so that tests reflect the way the library is used.
- Updated stratum definitions which used hardcoded string to use `CommonStrata` values.

#### 8.0.0-alpha.47

- Removed hard coded senaps base url.
- Added option for manual Table region mapping with `enableManualRegionMapping` TableTrait. This provides `SelectableDimensions` for the region column and region type.
- Added WMS Dimensions (using `SelectableDimensions`)
- Added WMS multi-layer style, dimension and legend support.
- Merged the `StyleSelector` and `DimensionsSelector`, and created a `SelectableDimensions` interface.
- Added `chartColor` trait for DiscretelyTimeVarying items.
- Replaced all instances of `createInfoSection` and `newInfo` with calls to `createStratumInstance` using an initialisation object.
- Added trait `leafletUpdateInterval` to RasterLayerTraits.
- Fix styling of WFS and GeoRSS.
- Fixed a bug that caused re-rendering of xAxis of charts on mouse move. Chart cursor should be somewhat faster as a result of this fix.
- Fixed a bug that caused some catalogue items to remain on the map after clicking "Remove all" on the workbench.
- Deleted old `ChartDisclaimer.jsx`
- Moved `DiscretelyTimeVaryingMixin` from `TableAutomaticStylesStratum` to `TableMixin`
- Added basic region-mapping time support
- Add short report to `ArcGisFeatureServerItem` for exceeding the feature limit.
- Added shift-drag quick zoom

#### 8.0.0-alpha.46

- Fixed i18n initialisation for magda based configurations

#### 8.0.0-alpha.45

- Upgraded to Cesium v1.71.
- Change `ExportableData` interface to `ExportableMixin` and add `disableExport` trait.
- Add basic WFS support with `WebFeatureServiceCatalogGroup` and `WebFeatureServiceCatalogItem`
- Update style of diff tool close button to match new design
- Remove sass code from the `HelpPanel` component
- Added an option for translation override from TerriaMap
- Help content, trainer bar & help terms can use translation overrides
- Accepts `backend` options under a new `terria.start()` property, `i18nOptions`
- Use `wms_api_url` for CKAN resources where it exists
- Tsxified `DateTimePicker` and refactored `objectifiedDates` (moved to `DiscretelyTimeVaryingMixin`).
- Update style of 'Change dates' button in delta to be underlined
- Fix issue with delta 'Date comparison' shifting places when querying new location
- Shows a disabled splitter button when entering diff
- Make Drag & Drop work again (tsxify `DragDropFile.tsx` and refactor `addUserFiles.ts`)
- Add `TimeVarying.is` function

#### 8.0.0-alpha.44

- Pass `format` trait on `TableColumnTraits` down to `TableAutomaticStylesStratum` for generating legends
- Add `multipleTitles` and `maxMultipleTitlesShowed` to `LegendItemTraits`
- Aggregate legend items in `createLegendItemsFromEnumColorMap` by colour, that is merge legend items with the same colour (using `multipleTitles`)
- Only generate `tableStyles` for region columns if no other styles exist
- TableAutomaticStylesStratum & CsvCatalogItem only returns unique `discreteTimes`s now
- Specified specific terriajs config for ForkTsCheckerWebpackPlugin

#### 8.0.0-alpha.43

- Replace `@gov.au/page-alerts` dependency with our own warning box component. This removes all `pancake` processes which were sometimes problematic.

#### 8.0.0-alpha.42

- Added ArcGIS catalog support via ArcGisPortalItemReference

#### 8.0.0-alpha.41

- Add `cacheDuration` and `forceProxy` to `UrlTraits` and add `cacheDuration` defaults to various catalog models.
- Tsify `proxyCatalogItemUrl`.
- Simplified SidePanel React refs by removing the double wrapping of the `withTerriaRef()` HOC
- Merged `withTerriaRef()` HOC with `useRefForTerria()` hook logic
- Breadcrumbs are always shown instead of only when doing a catalog search

#### 8.0.0-alpha.40

- Improve info section of `WebMapServiceCatalogItem` with content from GetCapabilities
- Re-implement `infoSectionOrder` as `CatalogMember` trait.
- Add `infoWithoutSources` getter to `CatalogMemberMixin` to prevent app crash when using `hideSources`
- Add support for nested WMS groups
- Added breadcrumbs when clicking on a catalogue item from a catalogue search

#### 8.0.0-alpha.39

- Development builds sped up by 3~20x - ts-loader is now optional & TypeScript being transpiled by babel-loader, keeping type check safety on a separate thread

#### 8.0.0-alpha.38

- Add `show` to `ShortReportTraits` and Tsxify `ShortReport`
- Convert `ShortReport` to styled-components, add accordian-like UI
- 3D tiles support is now implemented as a Mixin.

#### 8.0.0-alpha.37

- Add `refreshEnabled` trait and `AsyncMappableMixin` to `AutoRefreshMixin`
- Ensure `CkanCatalogGroup` doesn't keep re-requesting data when opening and closing groups.
- Add `typeName` to `CatalogMemberMixin`
- Add `header` option to `loadText`
- Add `isMixedInto` function for `AsyncMappableMixin` and `AsyncChartableMixin`
- Added file upload support for `GltfCatalogItem`. The supported extension is glb.
- Improve runtime themeing via styled components across main UI components
- Updated default welcome video defaults to a newer, slower video
- Difftool will now pick any existing marked location (like from a search result) and filter imagery for that location.
- Updated labelling & copy in Difftool to clarify workflow
- ChartCustomComponent now `abstract`, no longer specific to CSV catalog items. Implement it for custom feature info charts.
- Update date picker to use theme colours
- Removed some sass overrides on `Select` through `StyleSelectorSection`
- Update LeftRightSection to use theme colours
- Ported `GeoRssCatalogItem` to mobx, added support to skip entries without geometry.
- Update Difftool BottomPanel UI to clearer "area filter" and date pickers
- Update Difftool BottomPanel to load into Terria's BottomDock
- Rearrange MapButton layout in DOM to properly reflow with BottomDock
- Update Difftool MainPanel to not get clipped by BottomDock
- Rearrange MapDataCount to exist inside MapColumn for more correct DOM structure & behaviour
- Re-added chart disclaimer.

#### mobx-36

- Added `pointer-events` to `MapNavigation` and `MenuBar` elements, so the bar don't block mouse click outside of the button.
- Fixes "reminder pop-up" for help button being unclickable
- Use `useTranslation` instead of `withTranslation` in functional component (`MapDataCount`)
- Make welcome video url and placeholder configurable via configparameters
- Added `ExportableData` interface.
- Added `ExportData` component for data catalog.
- Added WCS "clip and ship" for WMS
- Added basic CSV export function
- Extend `UserDrawing` to handle rectangles
- Tsxify `MapInteractionMode`
- Changed default orientation for `GltfCatalogItem` to no rotation, instead of zero rotation wrt to terrain
- Added a title to welcome message video

#### mobx-35

- Add "Upload" to tour points
- Add tooltips anywhere required in UI via `parseCustomMarkdownToReactWithOptions` & customisable via `helpContentTerms`
- Add "map state" map data count to highlight state of map data
- Add a reminder "pop-up" that shows the location of the help button
- Fix bug causing story pop-up to be off screen
- Fix bug causing helpful hints to be cut off on smaller screens
- Changed the `Tool` interface, now accepting prop `getToolComponent` instead of `toolComponent`
- Added `ToolButton` for loading/unloading a tool
- Added `TransformationTraits` that can be used to change position/rotation/scale of a model.
- Merge master into mobx. This includes:
  - Upgraded to Cesium v1.68.
  - Story related enhancements:
    - Added a title to story panel with ability to close story panel.
    - Added a popup on remove all stories.
    - Added button for sharing stories.
    - Added a question popup on window close (if there are stories on the map so users don't lose their work).
- Added a new `editor` Icon
- Changed `ToolButton` to show the same icon in open/close state. Previously it showed a close icon in close state.

#### mobx-34

- Bug fix for `DatePicker` in `BottomDock` causing app crash
- Made changes to the video modals: close button has been added, pressing escape now closes the component and some basic unit tests created
- Updated the video modal for _Data Stories: Getting Started_ to use the new `VideoGuide` component
- Tweaked MyData/AddData tabs to make it possible to invoke them without using the `ExplorerWindow` component and also customize the extensions listed in the dropdown.
- Fix the timeline stack handling for when there are multiple time-enabled layers
- Ported timeseries tables.
- Extended the support for styles for ESRI ArcGis Feature Server. Line styles are supported for lines and polygon outlines in both Cesium and Leaflet viewer. #4405
- Fix polygon outline style bug.
- Add a unit test for polygon outline style.
- Add TrainerPane/TrainerBar "Terry the task trainer"
- Use `1.x.x` of `karma-sauce-launcher` to fix CI build failures
- Stop unknown icons specified in config.json from crashing UI
- Creates a `ShadowTraits` class that is shared by `GltfCatalogItem` and `Cesium3DTilesCatalogItem`.
- Fixed a bug where user added data was removed from catalogue when Remove from map button in data catalog is clicked.
- Fix leaflet zoom to work when bounding rectangle exists but doesn't have bounds defined

#### mobx-33

- Updated generic select so icon doesn't block click
- Re-added loading bar for leaflet & cesium viewers

#### mobx-32

- Made expanded SOS chart item shareable.
- Fixed a regression bug where the time filter is shown for all satellite imagery items
- Add unit tests for `WelcomeMessage` and `Disclaimer`
- Fixed minor UI errors in console
- Replaced helpful hints text with the new version
- Made the shapes of some of the workbench components rounded
- Add `clampToGround` property on to holes within polygons in `GeoJsonCatalogItem`
- Set default `clampToGround` trait to `true` for `GeoJsonCatalogItem`
- Fixed a bug where WMS items caused type errors in newer babel and typescript builds, due to mixed mixin methods on DiffableMixin & DiscretelyTimeVaryingMixin
- Fixed a bug where KmlCatalogItem did not use the proxy for any urls.
- Add support for `CkanCatalogGroup` and `CkanItemReference`.
- Added unit test to ensure getAncestors behaviour
- Hide the chart legend if there are more than four items to prevent things like FeatureInfo being pushed out of the view and the map resizing.
- Prevent addedByUser stack overflow
- Fixed a chart bug where moment points do not stick to the basis item when they are of different scale.
- Fixed a bug where the moment point selection highlight is lost when changing the satellite imagery date.
- Removed sass from Clipboard
- Updated LocationSearchResults to support multiple search providers
- Replaced lifesaver icon on the help button with a question mark button
- Fix handling of points and markers around the anti-meridian in the `LeafletVisualizer`.
- Fixed difference tool losing datepicker state by keeping it mounted
- Disabled unhelpful Help button when in `useSmallScreenInterface`
- Fixed a bug where a single incorrect catalog item in a group would prevent subsequent items from loading.
- Improved catalog parsing to include a stub (`StubCatalogItem`) when terriajs can't parse something

#### mobx-31

- Fixes broken time filter location picker when other features are present on the map.
- Fixes the feature info panel button to show imagery at the selected location.
- Added `hideSource` trait to `CatalogMemberTraits`. When set to true source URL won't be visible in the explorer window.
- Added `Title`, `ContactInformation`, `Fees` to the `CapabilitiesService` interface so they are pulled on metadata load.
- Resolved name issue of `WebMapServiceCapabilities`. Now it returns a name resolved from `capabilities` unless it is set by user.
- Added setting of `isOpenInWorkbench`, `isExperiencingIssues`, `hideLegendInWorkbench`, `hideSource` strats for `WebMapServiceCatalogItem` from `WebMapServiceCatalogGroup`.

#### mobx-30

- Ported welcome message to mobx with new designs
- Updated CI clientConfig values to include new help panel default
- Bumped explicit base typescript to 3.9.2
- Lock rollbar to 2.15.2
- Ported disclaimer to mobx with new designs
- Added diff tool for visualizing difference (delta) of images between 2 dates for services that support it.
- Updated workbench ViewingControls styles to line up with icons
- Prevent re-diff on workbench items that are already a diff
- Updated splitter to force trigger resizes so it catches up on any animation delays from the workbench
- Update workbench to trigger resize events onTransitionEnd on top of view-model-triggers
- Added satellite imagery to help panel
- Stop disclaimer clashing with welcome message by only loading WelcomeMessage after disclaimer is no longer visible
- Fixes a difftool bug where left/right items loose their split direction settings when the tool is reset
- Fixes a splitter bug where split direction is not applied to new layers.
- Re-added satellite guide prompt option via `showInAppGuides`
- Changed tour "go back 1 tour point" messaging from "previous" to "back"

#### mobx-29

- Fix handling of urls on `Cesium3DTilesCatalogItem` related to proxying and getting confused between Resource vs URL.
- Renamed `UrlReference.createUrlReferenceFromUrlReference` to `UrlReference.createCatalogMemberFromUrlReference`
- Moved url to catalog member mapping from `createUrlRefernceFromUrl.register` to `UrlToCatalogMemberMapping` (now in `UrlReference.ts` file)
- Added in-app tour framework & base tour items
- Make the help panel customisable for different maps by modifying `config.json`
- Added generic styled select
- Remove maxZoom from leaflet map.
- Run & configure prettier on terriajs lib/ json files
- Changed most of the icons for the `MapNavigation` section (on the right hand side) of the screen
- Added a close button to story panel
- Made `MapIconButton` to animate when expanding
- Remove requirement for browser to render based on make half pixel calculations for the Compass & stop it jumping around when animating

#### mobx-28

- Fix SASS exports causing some build errors in certain webpack conditions

#### mobx-1 through mobx-27

- Fixed DragDropFile and `createCatalogItemFromFileOrUrl` which wasn't enabled/working in mobx, added tests for `createCatalogItemFromFileOrUrl` and renamed `createCatalogItemFromUrl` to `createUrlRefernceFromUrl`.
- Fixed bug in StratumOrder where `sortBottomToTop` would sort strata in the wrong order.
- Allow member re-ordering via GroupMixin's `moveMemberToIndex`
- Fixed a bug where `updateModelFromJson` would ignore its `replaceStratum` parameter.
- Re-added Measure Tool support
- Re-added `CartoMapCatalogItem`
- Re-implemented `addedByUser` to fix bug where previews of user added data would appear in the wrong tab.
- Added header options for loadJson5, & allow header overrides on MagdaReference loading
- Re-added some matcher-type mappings in `registerCatalogMembers`.
- Added `UrlReference` to represent catalog items created from a url with an auto-detected type.
- Modified `upsertModelFromJson` so that when no `id` is provided, the `uniqueId` generated from `localId` or `name` is incremented if necessary to make it unique.
- Re-enable search components if SearchProvider option provided
- Modified tests to not use any real servers.
- Fixed bug causing workbench items to be shared in the wrong order.
- Fix bug where urls in the feature info panel weren't turned into hyperlinks
- Fix preview map's base map and bounding rectangle size
- Fixed positioning of the buttons at the bottom and the timeline component on mobile
- Added `hasLocalData` property to indicate when a catalog item contains local data. This property is used to determine whether the item can be shared or not.
- Fixed bug causing user added data to not be shared. Note that user added catalog item urls are now set at the user stratum rather than the definition stratum.
- Added the ability to filter location search results by an app-wide bounding box configuration parameter
- Re-introduce UI elements for search when a catalogSearchProvider is provided
- Fix bug that prevented live transport data from being hidden
- Hide opacity control for point-table catalog items.
- Fixed bug where `Catalog` would sometimes end up with an undefined `userAddedDataGroup`.
- Show About Data for all items by default.
- Fixed translation strings for the descriptive text about WMS and WFS URLs in the data catalogue.
- Fix bug that throws an error when clicking on ArcGIS Map Service features
- Fix initialisation of `terria`'s `shareDataService`.
- Support Zoom to Data on `CsvCatalogItem` when data has lat-lon columns.
- Add a trait called `showShadowUi` to `Cesium3DTilesCatalogItem` which hide shadows on workbench item UI.
- Re-added `ArcGisFeatureServerCatalogItem` and `ArcGisFeatureServerCatalogGroup`
- Prevent TerriaMap from crashing when timeline is on and changing to 2D
- Rewrite charts using `vx` svg charting library.
- Fixed bug causing `ArcGisFeatureServerCatalogItem` to throw an error when a token is included in the proxy url.
- Fix a bug for zooming to `ArcGisMapServerCatalogItem` layers
- Modified creation of catalog item from urls to set the item name to be the url at the defaults stratum rather than the definition stratum. This prevents actual item names at load strata from being overridden by a definition stratum name which is just a url.
- Fixed a bug causing highlighting of features with `_cesium3DTileFeature` to sometimes stop working. Also changed highlight colour to make it more visible.
- Fixed bug causing user added data with an auto-detected data type to not be shared properly.
- Modified `addToWorkbench` so that when a catalog item fails to load it is removed from the workbench and an error message is displayed.
- Add support for feature picking on region mapped datasets
- Revamp map buttons at top to support two menu configuration
- Viewer (2d/3d/3d-non-terrain) & basemap preferences are persisted to local storage again, and loaded back at startup
- Dramatically simplified map button styling (pre-styled-components)
- Allow DropdownPanel(InnerPanel) to show centered instead of offset toward the left
- Added AccessControlMixin for tracking access control of a given MagdaReference
- Add a legend title trait
- Show private or public dataset status on data catalog UI via AccessControlMixin
- Added `pointSizeMap` to `TableStyle` to allow point size to be scaled by value
- Added `isExperiencingIssues` to `CatalogMemberTraits`. When set to true, an alert is displayed above the catalog item description.
- Add gyroscope guidance
- Enable StyleSelectorSection workbench control for `WebMapServiceCatalogItem`
- New-new ui
- Add WIP help panes
- Added "Split Screen Mode" into workbench
- Moved excess workbench viewing controls into menu
- Updated bottom attribution styling
- Begin styled components themeing
- Make `clampToGround` default to true for `ArcGisFeatureServerCatalogItemTraits` to stop things from floating
- Add fix for `WebMapServiceCatalogItem` in `styleSelector` to prevent crash.
- Revert changes to `StyleSelectorSelection` component and refactor `WebMapServiceCatalogItem` styleSelector getter.
- Added a temporary fix for bug where a single model failing to load in `applyInitData` in `Terria` would cause other models in the same `initData` object to not load as well.
- Change gyroscope focus/hover behaviour to move buttons on hover
- Stop showing previewed item when catalog is closed
- Prevent `StoryPanel.jsx` from reloading magda references on move through story.
- Add google analytics to mobx
- Fixed google analytics on story panel
- Fixed path event name undefined labelling
- Enable zoomTo and splitter on `CartoMapCatalogItem`.
- Added name to `MapServerStratum` in `ArcGisMapServerCatalogItem`.
- Readded basic `CompositeCatalogItem`.
- Ported Augmented Reality features
- Fixed bug causing "Terrain hides underground features" checkbox to sometimes become out of sync between `SettingPanel` and `WorkbenchSplitScreen`.
- Ports the Filter by Location" feature for Satellite imagery. The property name setting is renamed to `timeFilterPropertyName` from `featureTimesProperty`.
- Made split screen window in workbench hidden when viewer is changed to 3D Smooth and 2D
- Tidy Help UI code
- Added `allowFeatureInfoRequests` property to `Terria` and prevent unnecessary feature info requests when creating `UserDrawing`s.
- Tidied up analytics port, fixed `getAncestors` & added `getPath` helper
- Updated upload icon to point upwards
- Prevent catalog item names from overflowing and pushing the collapse button off the workbench
- Stopped analytics launch event sending bad label
- Add .tsx tests for UI components
- Provide a fallback name for an `ArcGisServerCatalogItem`
- Ensure `CesiumTileLayer.getTileUrl` returns a string.
- Polished help UI to match designs
- Adds methods `removeModelReferences` to Terria & ViewState for unregistering and removing models from different parts of the UI.
- Add basic support for various error provider services, implementing support for Rollbar.
- Add trait to enabling hiding legends for a `CatalogMember` in the workbench.
- Added new help menu item on how to navigate 3d data
- Add traits to customize color blending and highlight color for `Cesium3DTilesCatalogItem`
- Reimplemented splitting using `SplitItemReference`.
- Fix bug that caused contents on the video panel of the help UI to overlay the actual video
- Overhauled location search to be a dropdown instead of list of results
- Fixed bug causing full app crash or viewer zoom refresh when using 3D view and changing settings or changing the terrain provider.
- Implements `SensorObservationServiceCatalogItem`.
- Add support for styling CSVs using a region mapped or text columns.
- Update Compass UI to include larger rotation target, remove sass from compass
- Link Compass "help" button to `navigation` HelpPanelItem (requires generalisation later down the track)
- Improve keyboard traversal through right-hand-side map icon buttons
- Link Compass Gyroscope guidance footer text to `navigation` HelpPanelItem (requires generalisation later down the track)
- Removed hardcoded workbench & Panel button colours
- Ensure CSV column names are trimmed of whitespace.
- Really stop analytics launch event sending bad & now empty & now finally the real label
- Re-added `ArcGisMapServerCatalogGroup` and `ArcGisServerGroup`.
- Tidy Compass UI animations, styles, titles
- Bumped mobx minor to 4.15.x, mobx-react major to 6.x.x
- Add `dateFormat` trait to `TimeVaryingTraits` to allowing formatting of datestrings in workbench and bottomdock.
- Tidy Gyroscope Guidance positioning
- Fixed FeatureInfoPanel using old class state
- Fixed MapIconButton & FeedbackButton proptypes being defined incorrectly
- Implement SenapsLocationsCatalogItem
- Update papaparse and improve handling for retrieveing CSVs via chunking that have no ContentLenth header

### v7.11.17

- Moved strings in DateTimeSelector and FeatureInfoPanel into i18next translation file.

### v7.11.16

- Fixed a bug where the timeline would not update properly when the timeline panel was resized.

### v7.11.15

- Fixed a bug when clicking the expand button on a chart in feature info when the clicked feature was a polygon.

### v7.11.14

- Update CARTO Basemaps CDN URL and attribution.
- Fixed issue with node 12 & 14 introduced in Cesium upgrade.

### v7.11.13

- Upgraded to Cesium v1.73.
- Removed any references to `BingMapsApi` (now deprecated).

### v7.11.12

- Fixed a crash with GeoJsonCatalogItem when you set a `stroke-opacity` in `styles`.

### v7.11.11

- If `showIEMessage` is `true` in config.json, warn IE11 users that support is ending.

### v7.11.10

- Remove caching from TerriaJsonCatalogFunction requests.
- Upgraded minimum node-sass version to one that has binaries for node v14.

### v7.11.9

- Update Geoscience Australia Topo basemap.
- Remove caching from WPS requests.
- Fix entity outline alpha value when de-selecting a feature.

### v7.11.8

- Upgraded to terriajs-cesium v1.71.3 which fixes a bug running gulp tasks on node v14.

### v7.11.7

- Add additional region mapping boundaries.

### v7.11.6

- Rework the handling of point datasets on the anti-meridian when using LeafletJS.
- Fix indices in some translation strings including strings for descriptions of WMS and WMS service.
- Upgraded to Cesium v1.71.

### v7.11.5

- Added `GeoRssCatalogItem` for displaying GeoRSS files comming from rss2 and atom feeds.
- Bug fix: Prevent geojson files from appearing twice in the workbench when dropped with the .json extension
- Story related enhancements:
  - Added a title to story panel with ability to close story panel.
  - Added a popup on remove all stories.
  - Added button for sharing stories.
  - Added a question popup on window close (if there are stories on the map so users don't lose their work).
- Pinned `html-to-react` to version 1.3.4 to avoid IE11 incompatibility with newer version of deep dependency `entities`. See https://github.com/fb55/entities/issues/209
- Added a `MapboxStyleCatalogItem` for showing Mapbox styles.
- Add a `tileErrorThresholdBeforeDisabling` parameter to `ImageryLayerCatalogItem` to allow a threshold to set for allowed number of tile failures before disabling the layer.

### v7.11.4

- Add support for `classBreaks` renderer to `ArcGisFeatureServerCatalogItem`.
- Upgraded to Cesium v1.68.
- Replace `defineProperties` and `freezeObject` to `Object.defineProperties` and `Object.freeze` respectively.
- Bumped travis build environment to node 10.
- Upgraded to `generate-terriajs-schema` to v1.5.0.

### v7.11.3

- Added babel dynamic import plugin for webpack builds.
- `ignoreUnknownTileErrors` will now also ignore HTTP 200 responses that are not proper images.

### v7.11.2

- Pass minimumLevel, in Cesium, to minNativeZoom, in Leaflet.
- Upgraded to Cesium v1.66.

### v7.11.1

- Fix for color of markers on the map associated with chart items

### v7.11.0

- Fix draggable workbench/story items with translation HOC
- Added first revision of "delta feature" for change detection of WMS catalog items which indicate `supportsDeltaComparison`
- Improve menu bar button hover/focus states when interacting with its panel contents
- Add ability to set opacity on `GeoJsonCatalogItem`
- Expanded test cases to ensure WorkbenchItem & Story have the correct order of components composed
- Fix broken catalog functions when used with translation HOC
- Fix bug with momentPoints chart type when plotting against series with null values
- Make the default `Legend` width a little smaller to account for the workbench scrollbar
- Bug fix for expanding chart - avoid creating marker where no lat lon exists.
- Add a `ChartDisclaimer` component to display an additional disclaimer above the chart panel in the bottom dock.
- Add `allowFeatureInfoRequests` property to `Terria` and prevent unnecessary feature info requests when creating `UserDrawing`s.
- Removes unsupported data that is drag and dropped from the workbench and user catalog.
- Adjusted z-index values so that the explorer panel is on top of the side panel and the notification window appears at the very top layer.
- Allow `CkanCatalogItem` names to be constructed from dataset and resource names where multiple resources are available for a single dataset
- Set the name of ArcGis MapServer CatalogGroup and CatalogItem on load
- Improve autodetecting WFS format, naming of the WFS catalog group and retaining the zoomToExtent
- Remove unnecessary nbsp; from chart download and expand buttons introduced through internationalization.
- Fix story prompt flag not being set after dismissing story, if `showFeaturePrompts` has been enabled

### v7.10.0

- Added proper basic internationalisation beginnings via i18next & react-i18next
- Fixed a bug where calling `openAddData()` or `closeCatalog()` on ViewState did not correctly apply the relevant `mobileViewOptions` for mobile views.
- Fixed filter by available dates on ImageryLayerCatalogItem not copying to the clone when the item is split.
- Fixed an error in `regionMapping.json` that causes some states to be mismatched when using Australian state codes in a column labelled "state". It is still recommended to use "ste", "ste_code" or "ste_code_2016" over "state" for column labels when matching against Australian state codes.
- Fixed bug where "User data" catalog did not have add-buttons.
- Added ability to re-add "User data" CSV items once removed from workbench.
- Changed catalog item event labels to include the full catalog item path, rather than just the catalog item name.
- Added support for `openAddData` option in config.json. If true, the "Add Data" dialog is automatically opened at startup.
- Welcome message, in-app guides & new feature prompts are now disabled by default. These can be re-enabled by setting the `showWelcomeMessage`, `showInAppGuides` & `showFeaturePrompts` options in config.json.
- Updated Welcome Message to pass its props to `WelcomeMessagePrimaryBtnClick` & `WelcomeMessageSecondaryBtnClick` overrides
- Welcome message, in-app guides & new feature prompts are now disabled by default. These can be re-enabled by setting the `showWelcomeMessage`, `showInAppGuides` & `showFeaturePrompts` options in config.json.
- Updated Welcome Message to pass its props to `WelcomeMessagePrimaryBtnClick` & `WelcomeMessageSecondaryBtnClick` overrides.
- Fixed a bug in anti-meridian handling causing excessive memory use.
- Handled coordinate conversion for GeoJson geometries with an empty `coordinates` array.
- Fixed height of My Data drag and drop box in Safari and IE.

### v7.9.0

- Upgraded to Cesium v1.63.1. This upgrade may cause more problems than usual because Cesium has switched from AMD to ES6 modules. If you run into problems, please contact us: https://terria.io/contact

### v7.8.0

- Added ability to do in-app, "static guides" through `<Guide />`s
- Added in-app Guide for time enabled WMS items
- Initial implementation of language overrides to support setting custom text throughout the application.
- Added ability to pass `leafletUpdateInterval` to an `ImageryLayerCatalogItem` to throttle the number of requests made to a server.

### v7.7.0

- Added a quality slider for the 3D map to the Map panel, allowing control of Cesium's maximumScreenSpaceError and resolutionScale properties.
- Allowed MapboxMapCatalogItems to be specified in catalog files using type `mapbox-map`.
- We now use styles derived from `drawingInfo` from Esri Feature Services.
- Chart related enhancements:
  - Added momentPoints chart type to plot points along an available line chart.
  - Added zooming and panning on the chart panel.
  - Various preventative fixes to prevent chart crashes.
- Increased the tolerance for intermittent tile failures from time-varying raster layers. More failures will now be allowed before the layer is disabled.
- Sensor Observation Service `GetFeatureOfInterest` requests no longer erroneously include `temporalFilters`. Also improved the generated request XML to be more compliant with the specification.
- Fixed a bug where differences in available dates for `ImageryLayerCatalogItem` from original list of dates vs a new list of dates, would cause an error.
- Improved support for layers rendered across the anti-meridian in 2D (Leaflet).
- Fixed a crash when splitting a layer with a `momentPoints` chart item.
- Fixed a crash when the specified Web Map Service (WMS) layer could not be found in the `GetCapabilities` document and an alternate legend was not explicitly specified.

### v7.6.11

- Added a workaround for a bug in Google Chrome v76 and v77 that caused problems with sizing of the bottom dock, such as cutting off the timeline and flickering on and off over the map.
- Set cesium rendering resolution to CSS pixel resolution. This is required because Cesium renders in native device resolution since 1.61.0.

### v7.6.10

- Fixed error when opening a URL shared from an explorer tab. #3614
- Resolve a bug with `SdmxJsonCatalogItem`'s v2.0 where they were being redrawn when dimensions we're changed. #3659
- Upgrades terriajs-cesium to 1.61.0

### v7.6.9

- Automatically set `linkedWcsCoverage` on a WebMapServiceCatalogItem.

### v7.6.8

- Added ability in TerriaJsonCatalogFunction to handle long requests via HTTP:202 Accepted.

### v7.6.7

- Fixed share disclaimer to warn only when user has added items that cannot be shared.

### v7.6.6

- Basemaps are now loaded before being enabled & showed

### v7.6.5

- Add the filename to a workbench item from a drag'n'dropped file so it isn't undisplayed as 'Unnamed item'.
- Fixed inability to share SOS items.
- Added an option to the mobile menu to allow a story to be resumed after it is closed.
- The "Introducing Data Stories" prompt now only needs to be dismissed once. Previously it would continue to appear on every load until you clicked the "Story" button.
- Fixed a crash that could occur when the feature info panel has a chart but the selected feature has no chart data.
- Fixed a bug where the feature info panel would show information on a vector tile region mapped dataset that had no match.

### v7.6.4

- Add scrollbar to dropdown boxes.
- Add support for SDMX version 2.1 to existing `SdmxJsonCatalogItem`.
- Add a warning when sharing a map describing datasets which will be missing.
- Enable the story panel to be ordered to the front.
- Disable the autocomplete on the title field when adding a new scene to a story.
- Fix SED codes for regionmapping

### v7.6.3

- Fixed a bug with picking features that cross the anti-meridian in 2D mode .
- Fixed a bug where `ArcGisMapServerCatalogItem` legends were being created during search.
- Fixed a bug where region mapping would not accurately reflect share link parameters.

### v7.6.2

- Fixed a bug that made some input boxes unreadable in some web browsers.

### v7.6.1

- Fixed a bug that prevented the "Feedback" button from working correctly.
- Fix a bug that could cause a lot of extra space to the left of a chart on the feature info panel.

### v7.6.0

- Added video intro to building a story
- Allow vector tiles for region mapping to return 404 for empty tiles.

### v7.5.2

- Upgraded to Cesium v1.58.1.
- Charts are now shared in share & story links

### v7.5.1

- Fixed a bug in Cesium that prevented the new Bing Maps "on demand" basemaps from working on `https` sites.

### v7.5.0

- Added the "Story" feature for building and sharing guided tours of maps and data.
- Added sharing within the data catalog to share a given catalog group or item
- Switched to using the new "on demand" versions of the Bing Maps aerial and roads basemaps. The previous versions are deprecated.

### v7.4.1

- Remove dangling comma in `regionMapping.json`.
- `WebMapServicCatalogItem` now includes the current `style` in generated `GetLegendGraphic` URLs.

### v7.4.0

- Upgraded to Cesium v1.57.
- Fixed a bug where all available styles were being retrieved from a `GetCapabilities` for each layer within a WMS Group resulting in memory crashes on WMSs with many layers.
- Support State Electoral Districts 2018 and 2016 (SED_Code_2018, SED_Code_2016, SED_Name_2018, SED_Name_2016)

### v7.3.0

- Added `GltfCatalogItem` for displaying [glTF](https://www.khronos.org/gltf/) models on the 3D scene.
- Fixed a bug where the Map settings '2D' button activated '3D Smooth' view when configured without support for '3D Terrain'.
- Added `clampToTerrain` property to `GeoJsonCatalogItem`.
- When clicking a polygon in 3D Terrain mode, the white outline is now correctly shown on the terrain surface. Note that Internet Explorer 11 and old GPU hardware cannot support drawing the highlight on terrain, so it will not be drawn at all in these environments.

### v7.2.1

- Removed an extra close curly brace from `regionMapping.json`.

### v7.2.0

- Added `hideLayerAfterMinScaleDenominator` property to `WebMapServiceCatalogItem`. When true, TerriaJS will show a message and display nothing rather than silently show a scaled-up version of the layer when the user zooms in past the layer's advertised `MinScaleDenominator`.
- Added `GeoJsonParameterEditor`.
- Fixed a bug that resulted in blank titles for catalog groups loaded from automatically detected (WMS) servers
- Fixed a bug that caused some chart "Expand" options to be hidden.
- Added `CED_CODE18` and `CED_NAME18` region types to `regionMapping.json`. These are now the default for CSV files that reference `ced`, `ced_code` and `ced_name` (previously the 2016 versions were used).
- Improved support for WMTS, setting a maximum level to request tiles at.

### v7.1.0

- Support displaying availability for imagery layers on charts, by adding `"showOnChart": true" or clicking a button in the UI.
- Added a `featureTimesProperty` property to all `ImageryLayerCatalogItem`s. This is useful for datasets that do not have data for all locations at all times, such as daily sensor swaths of near-real-time or historical satellite imagery. The property specifies the name of a property returned by the layer's feature information query that indicates the times when data is available at that particular location. When this property is set, TerriaJS will display an interface on the workbench to allow the user to filter the times to only those times where data is available at a particular location. It will also display a button at the bottom of the Feature Information panel allowing the user to filter for the selected location.
- Added `disablePreview` option to all catalog items. This is useful when the preview map in the catalog will be slow to load.
- When using the splitter, the feature info panel will now show only the features on the clicked side of the splitter.
- Vector polygons and polylines are now higlighted when clicked.
- Fixed a bug that prevented catalog item split state (left/right/both) from being shared for CSV layers.
- Fixed a bug where the 3D globe would not immediately refresh when toggling between the "Terrain" and "Smooth" viewer modes.
- Fixed a bug that could cause the chart panel at the bottom to flicker on and off rapidly when there is an error loading chart data.
- Fixed map tool button positioning on small-screen devices when viewing time series layers.

### v7.0.2

- Fixed a bug that prevented billboard images from working on the 2D map.
- Implemented "Zoom To" support for KML, CZML, and other vector data sources.
- Upgraded to Cesium v1.55.

### v7.0.1

- Breaking Changes:
  - TerriaJS no longer supports Internet Explorer 9 or 10.
  - An application-level polyfill suite is now highly recommended, and it is required for Internet Explorer 11 compatibility. The easiest approach is to add `<script src="https://cdn.polyfill.io/v2/polyfill.min.js"></script>` to the `<head>` element of your application's HTML page, which will deliver a polyfill suite tailored to the end-user's browser.
  - TerriaJS now requires Node.js v8.0 or later.
  - TerriaJS now requires Webpack v4.0 or later.
  - TerriaJS now uses Gulp v4.0. If you have Gulp 3 installed globally, you'll need to use `npm run gulp` to run TerriaJS gulp tasks, or upgrade your global Gulp to v4 with `npm install -g gulp@4`.
  - TerriaJS now uses Babel v7.0.
  - Removed `UrthecastCatalogItem`, `UrthecastCatalogGroup`, and `registerUrthcastCatalogItems`. The Urthecast functionality was dependent on an npm package that hadn't been updated in three years and had potential security vulnerabilities. Please [let us know](https://gitter.im/TerriaJS/terriajs) if you were using this functionality.

### v6.5.0

- Add support for rendering Mapbox Vector Tiles (MVT) layers. Currently, polygons are the only supported geometry type, and all polygons are drawn with the same outline and fill colors.
- `wwwroot/data/regionMapping.json` is now the default region mapping file (rather than a file provided by TerriaMap), and needs to be explicitly overridden by a `regionMappingDefinitionsUrl` setting in config.json.

### v6.4.0

- The Feature Info panel can now be moved by clicking and dragging it.
- The map tool buttons are now arranged horizontally instead of vertically on small-screen mobile devices.
- When using a Web Map Service (WMS) catalog item with the `linkedWcsUrl` and `linkedWcsCoverage` properties, we now pass the selected WMS style to the Web Coverage Service (WCS) so that it can optionally return different information based on the selected style.
- Added `stationIdWhitelist` and `stationIdBlacklist` properties to `SensorObservationServiceCatalogItem` to allow filtering certain monitoring stations in/out.
- Fixed a bug that caused a crash when attempting to use a `style` attribute on an `<a>` tag in Markdown+HTML strings such as feature info templates.
- Fixed a bug that displaced the chart dropdown list on mobile Safari.

### v6.3.7

- Upgraded to Cesium v1.53.

### v6.3.6

- Dragging/dropping files now displays a more subtle notification rather than opening the large Add Data / My Data panel.
- The `sendFeedback` function can now be used to send additional information if the server is configured to receive it (i.e. `devserverconfig.json`).
- Made custom feedback controls stay in the lower-right corner of the map.
- Improved the look of the toolbar icons in the top right, and added an icon for the About page.

### v6.3.5

- Changed the title text for the new button next to "Add Data" on the workbench to "Load local/web data".
- Fixed a bug that caused the area to the right of the Terria log on the 2D map to be registered as a click on the logo instead of a click on the map.
- Fixed a bug that caused the standard "Give Feedback" button to fail to open the feedback panel.
- Swapped the positions of the group expand/collapse icon and the "Remove from catalogue" icon on the My Data panel, for more consistent alignment.
- Made notifications honor the `width` and `height` properties. Previously, these values were ignored.

### v6.3.4

- Added the ability to add custom components to the feedback area (lower right) of the user interface.

### v6.3.3

- Upgraded to Cesium v1.51.

### v6.3.2

- Added "filterByProcedures" property to "sos" item (default: true). When false, the list of procedures is not passed as a filter to GetFeatureOfInterest request, which works better for BoM Water Data Online services.

### v6.3.1

- Fixed a bug that caused the compass control to be misaligned in Internet Explorer 11.

### v6.3.0

- Changed the "My Data" interface to be much more intuitive and tweaked the visual style of the catalog.
- Added `CartoMapCatalogItem` to connect to layers using the [Carto Maps API](https://carto.com/developers/maps-api/).

## v6.2.3

- Made it possible to configure the compass control's colors using CSS.

### v6.2.2

- Removed the Terria logo from the preview map and made the credit there smaller.
- Fall back to the style name in the workbench styles dropdown when no title is given for a style in WMS GetCapabilities.

### v6.2.1

- We now use Cesium Ion for the Bing Maps basemaps, unless a `bingMapsKey` is provided in [config.json](https://docs.terria.io/guide/customizing/client-side-config/#parameters). You can control this behavior with the `useCesiumIonBingImagery` property. Please note that if a `bingMapsKey` is not provided, the Bing Maps geocoder will always return no results.
- Added a Terria logo in the lower left of the map. It can be disabled by setting `"hideTerriaLogo": true` in `config.json`.
- Improved the credits display on the 2D map to be more similar to the 3D credits.
- Fixed a bug that caused some legends to be missing or incomplete in Apple Safari.

### v6.2.0

- Added a simple WCS "clip and ship" functionality for WMS layers with corresponding a WCS endpoint and coverage.
- Fixed problems canceling drag-and-drop when using some web browsers.
- Fixed a bug that created a time period where no data is shown at the end of a time-varying CSV.
- Fixed a bug that could cause endless tile requests with certain types of incorrect server responses.
- Fixed a bug that could cause endless region tile requests when loading a CSV with a time column where none of the column values could actually be interpreted as a time.
- Added automatic retry with jittered, exponential backoff for tile requests that result in a 5xx HTTP status code. This is especially useful for servers that return 503 or 504 under load. Previously, TerriaJS would frequently disable the layer and hit the user with an error message when accessing such servers.
- Updated British National Grid transform in `Proj4Definitions` to a more accurate (~2 m) 7 parameter version https://epsg.io/27700.
- Distinguished between 3D Terrain and 3D Smooth in share links and init files.
- Upgraded to Cesium v1.50.

### v6.1.4

- Fixed a bug that could cause the workbench to appear narrower than expected on some systems, and the map to be off-center when collapsing the workbench on all systems.

### v6.1.3

- When clicking a `Split` button on the workbench, the new catalog item will no longer be attached to the timeline even if the original was. This avoids a confusing situation where both catalog items would be locked to the same time.
- Added KMZ to the whitelisted formats for `MagdaCatalogItem`.
- Fixed a bug that caused a crash when switching to 2D with vector data already on the map, including when visiting a share link with vector data when the map ends up being 2D.
- The "Hide Workbench" button is now attached to the side of the Workbench, instead of on the opposite side of the screen from it.

### v6.1.2

- Fixed a bug that prevented `BingMapsSearchProviderViewModel` and other uses of `loadJsonp` from working correctly.

### v6.1.1

- Upgraded to terriajs-server v2.7.4.

### v6.1.0

- The previous default terrain provider, STK World Terrain, has been deprecated by its provider. _To continue using terrain in your deployed applications, you *must* obtain a Cesium Ion key and add it to `config.json`_. See https://cesium.com/ to create an Ion account. New options are available in `config.json` to configure terrain from Cesium Ion or from another source. See https://terria.io/Documentation/guide/customizing/client-side-config/#parameters for configuration details.
- Upgraded to Cesium v1.48.
- Added `Cesium3DTilesCatalogItem` for visualizing [Cesium 3D Tiles](https://github.com/AnalyticalGraphicsInc/3d-tiles) datasets.
- Added `IonImageryCatalogItem` for accessing imagery assets on [Cesium Ion](https://cesium.com/).
- Added support for Cesium Ion terrain assets to `CesiumTerrainProvider`. To use an asset from Ion, specify the `ionAssetId` and optionally the `ionAccessToken` and `ionServer` properties instead of specifying a `url`.
- Fixed a bug that could cause legends to be missing from `WebMapServiceCatalogItems` that had `isEnabled` set to true.

### v6.0.5

- Added `rel="noreferrer noopener"` to all `target="_blank"` links. This prevents the target page from being able to navigate the source tab to a new page.
- Fixed a bug that caused the order of items on the Workbench to change when visiting a share link.

### v6.0.4

- Changed `CesiumSelectionIndicator` to no longer use Knockout binding. This will avoid a problem in some environments, such as when a Content Security Policy (CSP) is in place.

### v6.0.3

- Fixed a bug that prevented users from being able to enter coordinates directly into catalog function point parameter fields.

### v6.0.2

- Fixed a bug that prevented interaction with the 3D map when the splitter was active.

### v6.0.1

- Added `parameters` property to `ArcGisMapServerCatalogItem`, allowing arbitrary parameters to be passed in tile and feature info requests.

### v6.0.0

- Breaking Changes:
  - An application-level polyfill suite is now required for Internet Explorer 9 and 10 compatibility. The easiest approach is to add `<script src="https://cdn.polyfill.io/v2/polyfill.min.js"></script>` to the `<head>` element of your application's HTML page.
  - In TerriaJS v7.0.0 (the _next_ major release), a polyfill suite may be required for Internet Explorer 11 as well. Adopting the approach above now will ensure you don't need to worry about it then.
- Overhauled support for printing. There is now a Print button on the Share panel that will provide a much better printable form of the map than the browser's built-in print feature. If a user uses the browser's print button instead, a message at the top will suggest using the TerriaJS Print feature and open the Share panel. Calling `window.print` (e.g. on a TerriaJS instance inside an iframe) will invoke the new TerriaJS print feature directly.
- Fixed a bug that caused `Leaflet.captureScreenshot` to show all layers on both sides even with the splitter active.
- Fixed a bug that prevented some vector features from appearing in `Leaflet.captureScreenshot`.
- Added ability to move the splitter thumb position vertically so that users can move it to prevent occlusions.
- Added `TerriaJsonCatalogFunction`. This catalog function allows an arbitrary HTTP GET to be invoked with user-provided parameters and return TerriaJS catalog JSON.
- Fixed a bug that could cause the feature info panel to sometimes be nearly transparent in Internet Explorer 11.
- Fixed a bug that caused an expanded preview chart's workbench item to erroneously show the date picker.
- Updated `MagdaCatalogItem` to match Magda project

### 5.7.0

- Added `MagdaCatalogItem` to load details of a catalog item from [Magda](https://github.com/TerriaJS/magda).
- Fixed a bug that could cause a time-dynamic WMS layer to fail to ever show up on the map if the initial time on the timeline was outside the intervals where the layer had data.
- Fixed a bug which could cause a crash during load from share link when the layer default is to not `useOwnClock` but the share link has `useOwnClock` set.
- Fixed an issue that caused a 'This data source is already shown' error in particular circumstances.

### 5.6.4

- Fixed a bug causing an error message when adding tabular data to the workbench before it was loaded.

### 5.6.3

- Display of Lat Lon changed from 3 deciml places to 5 decimal places - just over 1m precision at equator.
- Fixed a bug that caused the timeline to appear when changing the time on the workbench for a layer not attached to the timeline.
- The workbench date/time picker is now available for time varying point and region CSVs.
- Fixed a bug that caused the workbench date picker controls to disappear when the item was attached to the timeline and the timeline's current time was outside the valid range for the item.

### 5.6.2

- Renamed search marker to location marker.
- Added the clicked coordinates to the bottom of the feature info panel. Clicking the marker icon will cause the location to be indicated on the map.
- The location marker is now included in shared map views.
- Fixed a bug that could cause split WMS layers to show the incorrect layer data for the date shown in the workbench.
- Refactored current time handling for `CatalogItem` to reduce the complexity and number of duplicated current time states.
- Fixed feature info updating when the time is changed from the workbench for `TableCatalogItem`.
- Change the workbench catalog item date picker so that updating the date does not disable the timeslider.
- Fix a bug that meant that, when the current time was updated on an `ImageryCatalogItem` while the layer wasn't shown, the old time was still shown when the layer was re-enabled.
- Added `{{terria.currentTime}}` to feature info template.
- Added a way to format times within a feature info tempate. E.g. `{{#terria.formatDateTime}}{"format": "dd-mm-yyyy HH:MM:ss"}{{terria.currentTime}}{{/terria.formatDateTime}}`.
- Fixed a bug that caused the selection indicator to float strangely when visiting a share link with a selected feature.
- Fixed a bug that caused a region to be selected even when clicking on a hole in that region.
- Fixed a bug that prevented the selection indicator from following moving features on the 2D map.
- Fixed a bug that caused Leaflet to stop rendering further points in a layer and throw errors when calculating extent when one point had invalid characters in the latitude or longitude field.
- We now default to `autoPlay: false` if it's not specified in `config.json`.
- Changed search box placeholders to more precisely reflect their functionality.
- CartoDB basemaps are now always loaded over HTTPS.

### 5.6.1

- Fixed a bug that could cause the workbench UI to hang when toggling concepts, particularly for an `SdmxJsonCatalogItem`.
- Added previous and next buttons to workbench catalog item date picker.

### 5.6.0

- Upgraded to Cesium 1.41.

### 5.5.7

- Added support for using tokens to access WMS layers, particularly using the WMS interface to ArcGIS servers.

### 5.5.6

- Tweaked the sizing of the feature info panel.
- Fixed a bug that caused `ArcGisMapServerCatalogItem` to always use the server's single fused map cache, if available. Now, if the `layers` property is specified, we request individual dynamic layers and ignore the fused map cache.

### 5.5.5

- Fixed a bug that caused the feature info panel to stop working after clicking on a location search marker.
- Added support for ArcGIS tokens on the 2D map. Previously, tokens only worked reliably in 3D.
- Improved handling of tile errors, making it more consistent between 2D and 3D.
- Fixed a bug that prevented the Add Data button from working Internet Explorer 9 unless the DevTools were also open.
- Improved the sizing of the feature info panel so it is less likely to completely obscure the map.

### 5.5.4

- Fixed a serious bug that prevented opening the Data Catalog in Internet Explorer.
- Fixed some problems with the Terria Spatial Analytics `CatalogFunctions`.

### 5.5.3

- Fixed a bug in SDMX-JSON when using `cannotSum`.

### 5.5.2

- Deprecated SDMX-JSON catalog items' `cannotDisplayPercentMap` in favour of `cannotSum`.
- Updated `cannotSum` so that it does not display a total in some cases, as well as suppressing the regional-percentage checkbox. `cannotSum` can be either a mapping of concept ids to the values that prevent summing, or simply `true` to always prevent summing.
- Fixed a bug that caused an error when Splitting a layer that does not have a `clock`.

### 5.5.1

- Added `cannotDisplayPercentMap` to SDMX-JSON catalog items, to optionally turn off the "display as a percentage of regional total" checkbox when the data is not a count (eg. a rate or an average).

### 5.5.0

- Added the ability to split the screen into a left-side and right-side, and show raster and region mapped layers on only one side of the splitter.
- Added the ability to use a tabbed catalog in the explorer panel on desktop site. Setting `tabbedCatalog` parameter to `true` in `config.json` causes top-level groups in the catalog to list items in separate explorer panel tabs.
- Added the ability to use vector tile properties in feature info templates when using region mapping (data row attributes will overwrite vector tile properties with the same name)
- Properties available in feature info templates are now JSON parsed and replaced by their javascript object if they start with `[` or `{` and parse successfully
- Decreased flickering of time-varying region mapped layers by pre-rendering the next time interval.
- Fixed a bug in `WebMapServiceCatalogItem` that could cause a WMS time time dimension to be interpreted incorrectly if it was specified only using dates (not times) and with a periodicity of less than a day.

### 5.4.5

- Improved behaviour of SDMX-JSON items when no data is available.

### 5.4.4

- Added support for specifying namespaced layer names in the `WebMapServiceCatalogItem` `layers` property.
- Made TerriaJS tolerant of XML/HTML inside text elements in WMS GetCapabilities without being properly wrapped in `CDATA`.

### 5.4.3

- Fixed a build problem on case-sensitive file systems (e.g. most Linux systems).

### 5.4.2

- We no longer show the Zoom To button on the workbench when there is no rectangle to zoom to.

### 5.4.1

- Fixed a bug when sharing SDMX-JSON catalog items.
- Improved display of "Add Data" panel on small screens when Feedback and Feature Info panels are open.
- Added "search in data catalog" link to mobile search.
- Added a button to automatically copy share url into clipboard in share panel.
- Added `initFragmentPaths` property to the `parameters` section of `config.json`. It can be used to specify an array of base paths for resolving init fragments in the URL.
- Modified `CkanCatalogItem` to exclude files that advertise themselves as KML files but have the file extension .ZIP.
- Removed "View full size image" link on the share panel. Chrome 60 removed the ability to navigate to a data URI, and other browsers are expected to follow this lead.

### 5.4.0

- Breaking change: removed some old types that haven't been used since the new React-based user interface in v4.0.0, specifically `KnockoutHammerBinding`, `KnockoutMarkdownBinding`, `PopupMessageConfirmationViewModel`, `PopupMessageViewModel`, and `PopupViewModel`.
- Added the ability to use tokens from terriajs-server for layers requiring ESRI tokens.
- Catalog group items are now sorted by their in-catalog name

### 5.3.0

- Added the ability to use the analytics region picker with vector tile region mapping by specifiying a WMS server & layer for analytics only.
- Updated the client side validation to use the server-provided file size limit when drag/dropping a file requiring the conversion service.
- `zoomOnEnable` now works even for a catalog item that is initially enabled in the catalog. Previously, it only worked for catalog items enabled via the user interface or otherwise outside of the load process.
- Added `initialTimeSource` property to `CsvCatalogItem` so it is possible to specify the value of the animation timeline at start from init files.
- Added to documentation for customizing data appearance.
- Added `CatalogShortcut` for creating tool items for linking to a `CatalogItem`.
- Renamed `ViewState.viewCatalogItem()` to `viewCatalogMember` to reflect that it can be used for all `CatalogMembers`, not just `CatalogItems`.
- Fixed a bug that could cause a crash when switching to 2D when the `initialView` was just a `Rectangle` instead of a `CameraView`.
- Fixed a bug that caused multiple layers with generated, gradient legends to all show the same legend on the Workbench.

### 5.2.11

- Pinned `urijs` to v1.18.10 to work around a breaking change in v1.18.11.

### 5.2.10

- Improved the conversion of Esri polygons to GeoJSON by `featureDataToGeoJson`. It now correctly handles polygons with holes and with multiple outer rings.
- Added some fields to the dataset info page for `CkanCatalogItem`.
- Fixed a bug that could cause some layers, especially the Bing Maps basemap, to occasionally be missing from the 2D map.
- Fixed a bug that could cause the selected time to move to the end time when sharing a map with a time-dynamic layer.

### 5.2.9

- A catalog item's `cacheDuration` property now takes precedence over the cache duration specified by the code. Previously, the `cacheDuration` would only override the default duration (2 weeks).

### 5.2.8

- Added option to expand the HTML embed code and toggle URL shorting for the share link.
- The Share feature now includes the current time selected on the timeline, so that anyone visiting a share link will see the map at the intended time.

### 5.2.7

- Added the Latitude and Longitude to the filename for the Feature Information file download.
- Added the time to the timeline labels when zoomed in to a single day. Previously, the label sometimes only showed the date.

### 5.2.6

- Added the ability to disable the conversion service so that no user data is sent outside of the client by setting `conversionServiceBaseUrl` to `false` in the `parameters` section of `config.json`.
- Added the ability to disable the location button by setting `disableMyLocation` to `true` in the `parameters` section of `config.json`.
- Fixed a bug that caused the share functionality to fail (both screenshot and share link) in 2d mode.
- Fixed a bug with explicitly styled enum columns in Internet Explorer.
- Fixed a bug that caused the selected column in a csv to be the second column when a time column is present.

### 5.2.5

- Fixed a bug with `forceProxy: true` which meant that vector tiles would try, and fail, to load over the proxy.
- Added documentation for customizing data appearance, and folded in existing but orphaned documentation for creating feature info templates.
- Changed the LocateMe button so that it toggles and continuously updates the location when Augmented Reality is enabled.
- Added the ability to set SDMX-JSON region names from a region type dimension, using a Mustache template. This was required so regions can be mapped to specific years, even if not specified by the SDMX-JSON server.
- Added `viewermode` to the users persistent local storage to remember the last `ViewerMode` used.
- Added the ability to customize the preamble text on the feedback form ("We would love to hear from you!") by setting `feedbackPreamble` in the `parameters` section of `config.json`.

### 5.2.4

- Fixed a bug that prevented error messages, such as when a dataset fails to load, from being shown to the user. Instead, the errors were silently ignored.

### 5.2.3

- Fixed a bug that gave expanded Sensor Observation Service charts poor names.
- Fixed a bug that prevented some table-based datasets from loading.

### 5.2.2

- Fixed download of selected dataset (as csv) so that quotes are handled in accordance with https://tools.ietf.org/html/rfc4180. As a result, more such downloads can be directly re-loaded in Terria by dragging and dropping them.

### 5.2.1

- Changed the default opacity for points from CSV files without a value column to 1.0 (previously it was 0.6). This is a workaround for a Cesium bug (https://github.com/AnalyticalGraphicsInc/cesium/issues/5307) but really a better choice anyway.
- Fixed a bug which meant non-standard properties of some table data sources (eg. csv, SOS, SDMX-JSON) were missing in the feature info panel, because of a breaking change in Cesium 1.33.

### 5.2.0

- Fixed a bug that caused layer disclaimers to fail to appear when the layer was enabled via a share link. Since the user was unable to accept the disclaimer, the layer also failed to appear.
- Added `AugmentedVirtuality` (user facing feature name Augmented Reality) to allow users to use their mobile device's orientation to set the camera view.
- Added the `showFeaturesAtAllTimes` option to Sensor Observation Service items. This improves the user experience if the server returns
  some features starting in 1990, say, and some starting in 1995, so that the latter still appear (as grey points with no data) in 1990.
- Fixed a bug that prevented preview charts in the feature info panel from updating when the user changed the Sensor Observation Service frequency.
- Fixed a bug that allowed the user to de-select all the display choices for Sensor Observation Service items.
- Improved the appearance of charts where all the y-values are null. (It now shows "No preview available".)
- Upgraded to Leaflet 1.0.3 for the 2D and preview maps.
- Upgraded to [Cesium 1.33](https://github.com/AnalyticalGraphicsInc/cesium/blob/1.33/CHANGES.md) for the 3D view.

### 5.1.1

- Fixed a bug that caused an 'added' and a 'shown' event for "Unnamed Item" to be logged to Google Analytics when previewing an item in the catalog.
- Added a 'preview' Google Analytics event when a catalog item is shown on the preview map in the catalog.
- Fixed a bug that prevented csv files with missing dates from loading.
- Fixed a bug that could cause an error when adding a layer without previewing it first.

### 5.1.0

- Fixed a bug that prevented `WebMapServiceCatalogItem` from acting as a time-dynamic layer when the time dimension was inherited from a parent layer.
- `WebMapServiceCatalogItem` now supports WMS 1.1.1 style dimensions (with an `Extent` element) in addition to the 1.3.0 style (`Dimension` only).
- `WebMapServiceCatalogItem` now passes dates only (rather than dates and times) to the server when the TIME dimension uses the `start/stop/period` form, `start` is a date only, and `period` does not include hours, minutes, or seconds.
- `WebMapServiceCatalogItem` now supports years and months (in addition to days, hours, minutes, and seconds) in the period specified of a TIME dimension.
- `WebMapServiceCatalogItem` now ignores [leap seconds](https://en.wikipedia.org/wiki/Leap_second) when evaluating ISO8601 periods in a time dimension. As a result, 2 hours after `2016-06-30T23:00:00Z` is now `2016-07-01T01:00:00Z` instead of `2016-07-01T00:59:59Z` even though a leap second at the end of June 2016 makes that technically 2 hours and 1 second. We expect that this is more likely to align with the expectations of WMS server software.
- Added option to specify `mobileDefaultViewerMode` in the `parameters` section of `config.json` to specify the default view mode when running on a mobile platform.
- Added support for `itemProperties` to `CswCatalogGroup`.
- Added `terria.urlEncode` function for use in feature info templates.
- Fixed a layout problem that caused the coordinates on the location bar to be displayed below the bar itself in Internet Explorer 11.
- Updated syntax to remove deprecation warnings with React version 15.5.

### 5.0.1

- Breaking changes:
  - Starting with this release, TerriaJS is meant to be built with Webpack 2. The best way to upgrade your application is to merge from [TerriaMap](https://github.com/TerriaJS/TerriaMap). If you run into trouble, post a message on the [TerriaJS forum](https://groups.google.com/forum/#!forum/terriajs).
  - Removed the following previously-deprecated modules: `registerKnockoutBindings` (no replacement), `AsyncFunctionResultCatalogItem` (now `ResultPendingCatalogItem`), `PlacesLikeMeFunction` (now `PlacesLikeMeCatalogFunction`), `SpatialDetailingFunction` (now `SpatialDetailingCatalogFunction`), and `WhyAmISpecialFunction` (now `WhyAmISpecialCatalogFunction`).
  - Removed `lib/Sass/StandardUserInterface.scss`. It is no longer necessary to include this in your application.
  - Removed the previously-deprecated third pararameter, `getColorCallback`, of `DisplayVariablesConcept`. Pass it inside the `options` parameter instead.
  - Removed the following previously-deprecated properties from `TableColumn`: `indicesIntoUniqueValues` (use `uniqueValues`), `indicesOrValues` (use `values`), `indicesOrNumericalValues` (use `uniqueValues` or `numericalValues`), and `usesIndicesIntoUniqueValues` (use `isEnum`).
  - Removed the previously-deprecated `dataSetID` property from `AbsIttCatalogItem`. Use `datasetId` instead.
  - Removed the previously-deprecated `allowGroups` property from `CkanCatalogItem`. Use `allowWmsGroups` or `allowWfsGroups` instead.
  - Removed the previously-deprecated `RegionMapping.setRegionColumnType` function. Use the `setRegionColumnType` on an _instance_ of `RegionMapping` instead.
  - Removed the previously-deprecated `regionMapping.regionDetails[].column` and `.disambigColumn`. Use `.columnName` and `.disambigColumnName` instead.
  - Removed the previously-deprecated `options.regionMappingDefinitionsUrl` parameter from the `Terria` constructor. Set the `regionMappingDefinitionsUrl` inside `parameters` in `config.json` instead.
- Fixed a bug in `WebMapServiceCatalogItem` that prevented TerriaJS from correctly determining the projections supported by a WMS layer when supported projections are inherited from parent layers.
- Changed "no value" colour of region-mapped data to fully transparent, not black.
- Fixed an issue where expanding a chart from an SDMX-JSON or SOS feature twice, with different data choices selected, would overwrite the previous chart.
- Improved SDMX-JSON items to still show properly, even if the `selectedInitially` property is invalid.
- Added `Score` column to `GNAFAddressGeocoder` to indicate relative quality, which maps as default variable.

### 4.10.5

- Improved error message when accessing the user's location under http with Chrome.
- When searching locations, the button to instead search the catalog is now above the results instead of below them.
- Changed "go to full screen mode" tooltip to "Hide workbench", and "Exit Full Screen" button to "Show Workbench". The term "full screen" was misleading.
- Fixed a bug where a chartable (non-geo-spatial) CSV file with a column including the text "height" would not let the user choose the "height" column as the y-axis of a chart.
- Added support for non-default x-axes for charts via `<chart x-column="x">` and the new `tableStyle.xAxis` parameter.
- Added support for a `charSet` parameter on CSV catalog items, which overrides the server's mime-type if present.

### 4.10.4

- Added the ability for `CkanCatalogGroup` to receive results in pages, rather than all in one request. This will happen automatically when the server returns partial results.
- Improved the performance of the catalog UI by not creating React elements for the contents of a group until that group is opened.
- Close polygons used as input to a `CatalogFunction` by making the last position the same as the first one.
- Added support for a new `nameInCatalog` property on all catalog members which overrides `name` when displayed in the catalog, if present.
- Added `terria.urlEncodeComponent` function for use in feature info templates.
- `yAxisMin` and `yAxisMax` are now honored when multiple charts are active, by using the minimum `yAxisMin` and the maximum `yAxisMax` of all charts.

### 4.10.3

- Locked third-party dependency proj4 to v2.3.x because v2.4.0 breaks our build.

### 4.10.2

- New sections are now merged info `CatalogMember.info` when `updateFromJson` is called multiple times, rather than the later `info` completely replacing the earlier one. This is most useful when using `itemProperties` to override some of the info sections in a child catalog item.
- Fixed a bug where csv files with a date column would sometimes fail if a date is missing.

### 4.10.1

- Improved the SDMX-JSON catalog item to handle huge dimensions, allow a blacklist, handle bad responses better, and more.
- Fixed a bug that prevented the proxy from being used for loading legends, even in situations where it is necessary such as an `http` legend accessed from an `https` site.
- Added link to re-download local files, noting that TerriaJS may have done additional processing (eg. geocoding).

### 4.10.0

- Changed defaults:
  - `WebProcessingServiceCatalogFunction` now defaults to invoking the `Execute` service via an HTTP POST with XML encoding rather than an HTTP GET with KVP encoding. This is a more sensible default because the WPS specification requires that servers support POST/XML while GET/KVP is optional. Plus, POST/XML allows large input parameters, such as a polygon descibing all of Australia, to be successfully passed to the WPS process. To force use of GET/KVP, set the `executeWithHttpGet` property to `true`.
- Fixed problems with third-party dependencies causing `npm install` and `npm run gulp` to fail.

### 4.9.0

- Added a help overlay system. A TerriaJS application can define a set of help sequences that interactively walk the user through a task, such as adding data to the map or changing map settings. The help sequences usually appear as a drop-down Help menu in the top-right corner.
- Fixed a bug with calculating bounding rectangles in `ArcGisCatalogItem` caused by changes to `proj4` package.
- Fixed a bug preventing chart axis labels from being visible on a white background.
- Fixed a bug that caused the Feedback panel to appear below the chart panel, making it difficult to use.

### 4.8.2

- Fixed a bug that prevented a `shareUrl` specified in `config.json` from actually being used by the `ShareDataService`.
- Adding a JSON init file by dropping it on the map or selecting it from the My Data tab no longer adds an entry to the Workbench and My Data catalog.
- WPS return type can now be `application/vnd.terriajs.catalog-member+json` which allows a json catalog member to be returned in WPS along with the usual attributes to control display.
- `chartLineColor` tableStyle attribute added, allowing per column specification of chart line color.
- Fixed a bug that caused a `WebMapServiceCatalogItem` inside a `WebMapServiceCatalogGroup` to revert to defaults from GetCapabilities instead of using shared properties.
- Fix a bug that prevented drawing the marker and zooming to the point when searching for a location in 2D.
- Fixed a bug where `WebMapTileServiceCatalogItem` would incorrectly interpret a bounding box and return only the lower left corner causing Cesium to crash on render.
- Fixed a bug that caused the feedback form to be submitted when unchecking "Share my map view".

### 4.8.1

- `CkanCatalogGroup` now automatically adds the type of the resource (e.g. `(WMS)`) after the name when a dataset contains multiple resources that can be turned into catalog items and `useResourceName` is false.
- Added support for ArcGIS FeatureServers to `CkanCatalogGroup` and `CkanCatalogItem`. In order for `CkanCatalogGroup` to include FeatureServers, `includeEsriFeatureServer` must be set to true.
- Changed default URL for the share service from `/share` to `share` and made it configurable by specifying `shareUrl` in config.json. This helps with deployments in subdirectories.

### 4.8.0

- Fixed a bug that prevented downloading data from the chart panel if the map was started in 2D mode.
- Changed the default opacity of table data to 0.8 from 0.6.
- Added the ability to read dates in the format "2017-Q2".
- Improved support for SDMX-JSON, including showing values as a percent of regional totals, showing the selected conditions in a more concise format, and fixing some bugs.
- Updated `TableCatalogItem`s to show a download URL in About This Dataset, which downloads the entire dataset as csv, even if the original data was more complex (eg. from an API).
- The icon specified to the `MenuPanel` / `DropdownPanel` theme can now be either the identifier of an icon from `Icon.GLYPHS` or an actual SVG `require`'d via the `svg-sprite-loader`.
- Fixed a bug that caused time-varying points from a CSV file to leave a trail on the 2D map.
- Add `Terria.filterStartDataCallback`. This callback gives an application the opportunity to modify start (share) data supplied in a URL before TerriaJS loads it.
- Reduced the size of the initial TerriaJS JavaScript code by about 30% when starting in 2D mode.
- Upgraded to [Cesium 1.29](https://github.com/AnalyticalGraphicsInc/cesium/blob/1.29/CHANGES.md).

### 4.7.4

- Renamed `SpatialDetailingFunction`, `WhyAmISpecialFunction`, and `PlacesLikeMeFunction` to `SpatialDetailingCatalogFunction`, `WhyAmISpecialCatalogFunction`, and `PlacesLikeMeCatalogFunction`, respectively. The old names will be removed in a future release.
- Fixed incorrect tooltip text for the Share button.
- Improved the build process and content of the user guide documentation.

### 4.7.3

- Canceled pending tile requests when removing a layer from the 2D map. This should drastically improve the responsiveness when dragging the time slider of a time-dynamic layer in 2D mode.
- Added the data source and data service details to the "About this dataset" (preview) panel.
- Fixed a bug introduced in 4.7.2 which made the Feature Info panel background too pale.

### 4.7.2

- Updated GNAF API to new Lucene-based backend, which should improve performance.
- Updated custom `<chart>` tag to allow a `colors` attribute, containing comma separated css strings (one per column), allowing users to customize chart colors. The `colors` attribute in charts can also be passed through from a WPS ComplexData response.
- Updated styling of Give Feedback form.
- Improved consistency of "Search" and "Add Data" font sizes.
- Improved flexibility of Feature Info Panel styling.
- Fixed a bug that could cause an extra `/` to be added to end of URLs by `ArcGisMapServerCatalogItem`, causing some servers to reject the request.
- Added a workaround for a bug in Internet Explorer 11 on Windows 7 that could cause the user interface to hang.

### 4.7.1

- Fixed a bug where providing feedback did not properly share the map view.
- Updated to terriajs-server 2.6.2.
- Fixed a bug leading to oversized graphics being displayed from WPS calls.

### 4.7.0

- Added the ability for users to share their view of the map when providing feedback.
- Extra components can now be added to FeatureInfoSection.
- Updated "Download Data" in FeatureInfoSection to "Download Data for this Feature".
- Fixed the color of visited links in client apps with their own css variables.
- Fixed a bug that prevented the scale bar from displaying correctly.

### 4.6.1

- Added support for creating custom WPS types, and for reusing `Point`, `Polygon`, and `Region` editors in custom types.
- Fixed a bug that caused the legend to be missing for WMS catalog items where the legend came from GetCapabilities but the URL did not contain `GetLegendGraphic`.

### 4.6.0

- Changed defaults:
  - The `clipToRectangle` property of raster catalog items (`WebMapServiceCatalogItem`, `ArcGisMapServerCatalogItem`, etc.) now defaults to `true`. It was `false` in previous releases. Using `false` prevents features (especially point features) right at the edge of the layer's rectangle from being cut off when the server reports too tight a rectangle, but also causes the layer to load much more slowly in many cases. Starting in this version, we favour performance and the much more common case that the rectangle can be trusted.
- Made `WebMapServiceCatalogItem` tolerant of a `GetCapabilities` where a `LegendURL` element does not have an `OnlineResource` or a `Dimension` does not have any values.
- Added support for 'Long' type hint to CSV data for specifying longitude.
- The marker indicating the location of a search result is now placed correctly on the terrain surface.
- `CatalogFunction` region parameters are now selected on the main map rather than the preview map.
- Some regions that were previously not selectable in Analytics, except via autocomplete, are now selectable.
- Added hover text that shows the position of data catalog search results in the full catalog.
- Widened scrollbars and improve their contrast.
- Removed the default maximum number of 10 results when searching the data catalog.
- Allow users to browse for JSON configuration files when adding "Local Data".
- Made it easier to use custom fonts and colors in applications built on TerriaJS, via new SCSS variables.
- Fixed a bug that caused a `CswCatalogGroup` to fail to load if the server had a `references` element without a `protocol`.

### 4.5.1

- The order of the legend for an `ArcGisMapServerCatalogItem` now matches the order used by ArcGIS itself.
- Large legends are now scaled down to fit within the width of the workbench panel.
- Improved the styling of links inside the Feature Information panel.
- Fixed a bug that could cause the Feature Information panel's close button to initially appear in the wrong place, and then jump to the right place when moving the mouse near it.

### 4.5.0

- Added support for the Sensor Observation Service format, via the `SensorObservationServiceCatalogItem`.
- Added support for end date columns in CSV data (automatic with column names containing `end_date`, `end date`, `end_time`, `end time`; or set in json file using `isEndDate` in `tableStyle.columns`.
- Fixed calculation of end dates for moving-point CSV files, which could lead to points disappearing periodically.
- Fixed a bug that prevented fractional seconds in time-varying WMS periodicity.
- Added the ability to the workbench UI to select the `style` to use to display a Web Map Service (WMS) layer when multiple styles are available.
- Added the ability to the workbench UI to select from among the available dimensions of a Web Map Service (WMS) layer.
- Improved the error reporting and handling when specifying invalid values for the WMS COLORSCALERANGE parameter in the UI.
- Added the ability to drag existing points when creating a `UserDrawing`.
- Fixed a bug that could cause nonsensical legends for CSV columns with all null values.
- Fixed a bug that prevented the Share panel from being used at all if the URL shortening service encountered an error.
- Fixed a bug that could cause an error when adding multiple catalog items to the map quickly.
- Tweaked the z-order of the window that appears when hovering over a chart series, so that it does not appear on top of the Feature Information panel.
- Fixed a bug that could lead to incorrect colors in a legend for a CSV file with explicit `colorBins` and cut off at a minimum and maximum.
- We now show the feature info panel the first time a dataset is added, containing a suggestion to click the map to learn more about a location. Also improved the wording for the feature info panel when there is no data.
- Fixed support for time-varying feature info for vector tile based region mapping.
- `updateApplicationOnMessageFromParentWindow` now also allows messages from the `opener` window, i.e. the window that opened the page by calling `window.open`. The parent or opener may now also send a message with an `allowOrigin` property to specify an origin that should be allowed to post messages.
- Fixed a bug that prevented charts from loading http urls from https.
- The `isNcWMS` property of `WebMapServiceCatalogItem` is now set to true, and the COLORSCALERANGE controls are available in the UI, for ncWMS2 servers.
- Added the ability to prevent CSVs with time and `id` columns from appearing as moving points, by setting `idColumns` to either `null` or `[]`.
- Fixed a bug that prevented default parameters to `CatalogFunction`s from being shown in the user interface.
- Fixed a problem that made `BooleanParameter`s show up incorrectly in the user interface.
- Embedded `<chart>` elements now support two new optional attributes:
  - `title`: overrides the title that would otherwise be derived from the name of the feature.
  - `hide-buttons`: If `"true"`, the Expand and Download buttons are hidden from the chart.
- Fixed a bug in embedded `<collapsible>` elements that prevented them from being expandable.
- Improved SDMX-JSON support to make it possible to change region type in the UI.
- Deprecated `RegionMapping.setRegionColumnType` in favour of `RegionMapping.prototype.setRegionColumnType`. `regionDetails[].column` and `.disambigColumn` have also been deprecated.

### 4.4.1

- Improved feature info display of time-varying region-mapped csvs, so that chart is still shown at times with no data.
- Fix visual hierarchy of groups and items in the catalog.

### 4.4.0

- Fixed a bug that caused Cesium (3D view) to crash when plotting a CSV with non-numerical data in the depth column.
- Added automatic time-series charts of attributes to the feature info of time-varying region-mapped csvs.
- Refactored Csv, AbsItt and Sdmx-Json catalog items to depend on a common `TableCatalogItem`. Deprecated `CsvCatalogItem.setActiveTimeColumn` in favour of `tableStructure.setActiveTimeColumn`.
- Error in geocoding addresses in csv files now shows in dialog box.
- Fixed CSS styling of the timeline and added padding to the feature info panel.
- Enhanced JSON support to recognise JSON5 format for user-added files.
- Deprecated `indicesIntoUniqueValues`, `indicesOrValues`, `indicesOrNumericalValues` and `usesIndicesIntoUniqueValues` in `TableColumn` (`isEnum` replaces `usesIndicesIntoUniqueValues`).
- Added support for explicitly colouring enum columns using a `tableStyle.colorBins` array of `{"value":v, "color":c}` objects
- Improved rendering speed when changing the display variable for large lat/lon csv files.
- Default to moving feature CSVs if a time, latitude, longitude and a column named `id` are present.
- Fixed a bug so units flow through to charts of moving CSV features.
- Fixed a bug that prevented the `contextItem` of a `CatalogFunction` from showing during location selection.
- Fixed a bug that caused `&amp;` to appear in some URLs instead of simply `&`, leading to an error when visiting the link.
- Added the ability to pass a LineString to a Web Processing Service.
- Fixed a bug that prevented `tableStyle.dataVariable` = `null` from working.
- Uses a smarter default column for CSV files.
- Fixed a bug that caused an error message to appear repeatedly when there was an error downloading tiles for a base map.
- Fixed a bug that caused WMS layer names and WFS type names to not be displayed on the dataset info page.
- We now preserve the state of the feature information panel when sharing. This was lost in the transition to the new user interface in 4.0.0.
- Added a popup message when using region mapping on old browsers without an `ArrayBuffer` type (such as Internet Explorer 9). These browsers won't support vector tile based region mapping.
- Fixed bug where generic parameters such as strings were not passed through to WPS services.
- Fixed a bug where the chart panel did not update with polled data files.
- Removed the Australian Hydrography layer from `createAustraliaBaseMapOptions`, as the source is no longer available.
- Fixed a bug that caused the GetCapabilities URL of a WMS catalog item to be shown even when `hideSource` was set to true.
- Newly-added user data is now automatically selected for the preview map.
- Fixed a bug where selecting a new column on a moving point CSV file did not update the chart in the feature info panel.
- Fixed dropdowns dropping from the bounds of the screen in Safari.
- Fixed a bug that prevented the feature info panel from updating with polled lat/lon csvs.
- Improved handing of missing data in charts, so that it is ignored instead of shown as 0.

### 4.3.3

- Use react-rangeslider 1.0.4 because 1.0.5 was published incorrectly.

### 4.3.2

- Fixed css styling of shorten URL checkbox.

### 4.3.1

- Added the ability to specify the URL to the `serverConfig` service in `config.json` as `parameters.serverConfigUrl`.

### 4.3.0

- Added `Terria.batchGeocoder` property. If set, the batch geocoder is used to resolve addresses in CSV files so that they can be shown as points on the map.
- Added `GnafAddressGeocoder` to resolve Australian addresses using the GNAF API.
- Added a loading indicator for user-added files.
- Fixed a bug that prevented printing the map in the 2D mode.
- Fixed a bug when changing between x-axis units in the chart panel.
- Moved all Terria styles into CSS-modules code (except Leaflet) - `lib/Sass/StandardUserInterface.scss` no longer needs to be imported and now only includes styles for backwards compatibility.

### 4.2.1

- Fixed bug that prevented the preview map displaying on mobile devices.

### 4.2.0

- There is a known bug in this version which prevents the user from being able to choose a region for some Analytics functions.
- Added support for ArcGis FeatureServers, using the new catalog types `esri-featureServer` and `esri-featureServer-group`. Catalog type `esri-group` can load REST service, MapServer and FeatureServer endpoints. (For backwards compatibility, catalog type `esri-mapServer-group` continues to work for REST service as well as MapServer endpoints.)
- Enumeration parameter now defaults to what is shown in UI, and if parameter is optional, '' is default.
- Adds bulk geocoding capability for Australian addresses. So GnafAPI can be used with batches of addresses, if configured.
- Fixed a bug that caused the selection indicator to get small when near the right edge of the map and to overlap the side panel when past the left edge.
- Map controls and menus now become translucent while the explorer window (Data Catalog) is visible.
- Removed find-and-replace for cesium workers from the webpack build as it's done in terriajs-cesium now.
- Legend images that fail to load are now hidden entirely.
- Improved the appearance of the opacity slider and added a percentage display.
- AllowedValues for LiteralData WPS input now works even if only one value specified.
- Fixed bug in WPS polygon datatype to return valid polygon geojson.
- Fix regression: cursor changes in UserDrawing now functions in 2D as well as 3D.
- Updated to [Cesium](http://cesiumjs.org) 1.23 (from 1.20). See the [change log](https://github.com/AnalyticalGraphicsInc/cesium/blob/1.23/CHANGES.md) for details.
- Fixed a bug which prevented feature info showing for Gpx-, Ogr-, WebFeatureService-, ArcGisFeatureServer-, and WebProcessingService- CatalogItems.
- Added support for a wider range of SDMX-JSON data files, including the ability to sum over dimensions via `aggregatedDimensionIds`.
- Added support for `tableStyle.colorBins` as array of values specifying the boundaries between the color bins in the legend, eg. `[3000, 3500, 3900, 4000]`. `colorBins` can still be an integer specifying the number of bins, in which case Terria determines the boundaries.
- Made explorer panel not rendered at all when hidden and made the preview map destroy itself when unmounted - this mitigates performance issues from having Leaflet running in the background on very busy vector datasets.
- Fixed a bug which prevented time-varying CZML feature info from updating.
- Added support for moving-point csv files, via an `idColumns` array on csv catalog items. By default, feature positions, color and size are interpolated between the known time values; set `isSampled` to false to prevent this. (Color and size are never interpolated when they are drawn from a text column.)
- Added support for polling csv files with a partial update, and by using `idColumns` to identify features across updates.
- Added a time series chart to the Feature Info Panel for sampled, moving features.
- Fixed a bug which sometimes prevented feature info from appearing when two region-mapped csv files were displayed.
- Fixed the preview map extent being one item behind what was actually selected.

### 4.1.2

- Fixed a bug that prevented sharing from working in Internet Explorer.

### 4.1.1

- Stopped IE9 from setting bizarre inline dimensions on custom branding images.
- Fixed workbench reordering in browsers other than Chrome.
- URLs on the dataset info page are now auto-selected by clicked, making them easier to copy.

### 4.1.0

- Made the column title for time-based CSV exports from chart default to 'date'
- Stopped the CSV creation webworker from being run multiple times on viewing a chart.
- Removed the empty circles from non-selected base maps on the Map settings panel.
- Prevented text from being selected when dragging the compass control.
- Added the `MeasureTool` to allow users to interactively measure the distance between points.
- Worked around a problem in the Websense Web Filter that caused it to block access to some of the TerriaJS Web Workers due to a URL in the license text in a comment in a source file.

### 4.0.2

- Fixed a bug that prevented opening catalog groups on iOS.
- Fixed a CSS warning.

### 4.0.1

- Fixed a bug that caused an error message to be formatted incorrectly when displayed to the user.

### 4.0.0

- Rewrote the TerriaJS user interface using React. We believe the new interface is a drastic improvement, incorporating user feedback and the results of usability testing. Currently, it is a bit harder to customize than our old user interface, so if your application has extensive customizations, we suggest delaying upgrading to this version for a little while logner.
- Added support for non-geospatial CSV files, which display in a new chart panel.
- Added support for customisable tags in Feature Info templates.
- Implemented [`<chart>` and `<collapsible>`](https://github.com/TerriaJS/terriajs/blob/4.0.0/lib/ReactViews/Custom/registerCustomComponentTypes.js#L52-L106) tags in Feature Info templates.
- Added support for [polling](https://github.com/TerriaJS/terriajs/blob/4.0.0/lib/Models/Polling.js) for updates to CSV files.
- `CswCatalogGroup` will now include Web Processing Services from the catalog if configured with `includeWps` set to true.
- `WebMapServiceCatalogItem` will now detect ncWMS servers and set isNcWMS to true.
- New `ShareDataService` which can store and resolve data. Currently it is used as a replacement for Google URL Shortener, which can't handle long URLs.
- New `ServerConfig` object which provides configuration information about the server, including which domains can be proxied for. This changes the way CorsProxy is initialised.
- Added partial support for the SDMX-JSON format.
- `UserDrawing` added for drawing lines and polygons on the map.
- CkanCatalogGroup's `filterQuery` items can now be specified as objects instead of URL-encoded strings.

### 3.5.0

- Ungrouped items in CKAN catalog items are now grouped under an item whose title is determined by .ungroupedTitle (default: "No group").
- CKAN's default search regex for KMLs also includes KMZ.
- Add documentation of camera properties.

### 3.4.0

- Support JSON5 (http://json5.org/) use in init files and config files, so comments can be used and object keys don't need to be quoted.
- Fixed a bug that caused the `corsProxyBaseUrl` specified in `config.json` to be ignored.
- Fixed a bug preventing downloading feature info data in CSV format if it contained nulls.
- Added support for the WMS Style/MetadataURL tag in layer description.
- Long titles in locally-generated titles now word-wrap in most web browsers.
- Long auto-generated legend titles now word wrap in most web browsers.

### 3.3.0

- Support `parameters` property in WebFeatureServiceCatalogItem to allow accessing URLs that need additional parameters.
- Fixed a bug where visiting a shared link with a time-series layer would crash load.
- Added a direct way to format numbers in feature info templates, eg. `{{#terria.formatNumber}}{"useGrouping": true, "maximumFractionDigits": 3}{{value}}{{/terria.formatNumber}}`. The quotes around the keys are optional.
- When the number of unique values in a CSV column exceeds the number of color bins available, the legend now displays "XX other values" as the label for the last bucket rather than simply "Other".
- CSV columns with up to 21 unique values can now be fully displayed in the legend. Previously, the number of bins was limited to 9.
- Added `cycle` option to `tableColumnStyle.colorBinMethod` for enumeration-type CSV columns. When the number of unique values in the column exceeds the number of color bins available, this option makes TerriaJS color all values by cycling through the available colors, rather than coloring only the most common values and lumping the rest into an "Other" bucket.
- Metadata and single data files (e.g. KML, GeoJSON) are now consistently cached for one day instead of two weeks.
- `WebMapServiceCatalogItem` now uses the legend for the `style` specified in `parameters` when possible. It also now includes the `parameters` when building a `GetLegendGraphic` URL.
- Fixed a bug that prevented switching to the 3D view after starting the application in 2D mode.

### 3.2.1

- Fixed a bug on IE9 which prevented shortened URLs from loading.
- Fixed a map started with smooth terrain being unable to switch to 3D terrain.
- Fixed a bug in `CkanCatalogItem` that prevented it from using the proxy for dataset URLs.
- Fixed feature picking when displaying a point-based vector and a region mapped layer at the same time.
- Stopped generation of WMS intervals being dependent on JS dates and hence sensitive to DST time gaps.
- Fixed a bug which led to zero property values being considered time-varying in the Feature Info panel.
- Fixed a bug which prevented lat/lon injection into templates with time-varying properties.

### 3.2.0

- Deprecated in this version:
  - `CkanCatalogItem.createCatalogItemFromResource`'s `options` `allowGroups` has been replaced with `allowWmsGroups` and `allowWfsGroups`.
- Added support for WFS in CKAN items.
- Fixed bug which prevented the terria-server's `"proxyAllDomains": true` option from working.
- Added support in FeatureInfoTemplate for referencing csv columns by either their name in the csv file, or the name they are given via `TableStyle.columns...name` (if any).
- Improved CSV handling to ignore any blank lines, ie. those containing only commas.
- Fixed a bug in `CswCatalogGroup` that prevented it from working in Internet Explorer.

### 3.1.0

- Only trigger a search when the user presses enter or stops typing for 3 seconds. This will greatly reduce the number of times that searches are performed, which is important with a geocoder like Bing Maps that counts each geocode as a transaction.
- Reduced the tendency for search to lock up the web browser while it is in progress.
- Include "engines" attribute in package.json to indicate required Node and NPM version.
- For WMS catalog items that have animated data, the initial time of the timeslider can be specified with `initialTimeSource` as `start`, `end`, `present` (nearest date to present), or with an ISO8601 date.
- Added ability to remove csv columns from the Now Viewing panel, using `"type": "HIDDEN"` in `tableStyle.columns`.

### 3.0.0

- TerriaJS-based application are now best built using Webpack instead of Browserify.
- Injected clicked lat and long into templates under `{{terria.coords.latitude}}` and `{{terria.coords.longitude}}`.
- Fixed an exception being thrown when selecting a region while another region highlight was still loading.
- Added `CesiumTerrainCatalogItem` to display a 3D surface model in a supported Cesium format.
- Added support for configuration of how time is displayed on the timeline - catalog items can now specify a dateFormat hash
  in their configuration that has formats for `timelineTic` (what is displayed on the timeline itself) and `currentTime`
  (which is the current time at the top-left).
- Fixed display when `tableStyle.colorBins` is 0.
- Added `fogSettings` option to init file to customize fog settings, introduced in Cesium 1.16.
- Improved zooming to csvs, to include a small margin around the points.
- Support ArcGis MapServer extents specified in a wider range of projections, including GDA MGA zones.
- WMS legends now use a bigger font, include labels, and are anti-aliased when we can determine that the server is Geoserver and supports these options.
- Updated to [Cesium](http://cesiumjs.org) 1.20. Significant changes relevant to TerriaJS users include:
  - Fixed loading for KML `NetworkLink` to not append a `?` if there isn't a query string.
  - Fixed handling of non-standard KML `styleUrl` references within a `StyleMap`.
  - Fixed issue in KML where StyleMaps from external documents fail to load.
  - Added translucent and colored image support to KML ground overlays
  - `GeoJsonDataSource` now handles CRS `urn:ogc:def:crs:EPSG::4326`
  - Fix a race condition that would cause the terrain to continue loading and unloading or cause a crash when changing terrain providers. [#3690](https://github.com/AnalyticalGraphicsInc/cesium/issues/3690)
  - Fix issue where the `GroundPrimitive` volume was being clipped by the far plane. [#3706](https://github.com/AnalyticalGraphicsInc/cesium/issues/3706)
  - Fixed a reentrancy bug in `EntityCollection.collectionChanged`. [#3739](https://github.com/AnalyticalGraphicsInc/cesium/pull/3739)
  - Fixed a crash that would occur if you added and removed an `Entity` with a path without ever actually rendering it. [#3738](https://github.com/AnalyticalGraphicsInc/cesium/pull/3738)
  - Fixed issue causing parts of geometry and billboards/labels to be clipped. [#3748](https://github.com/AnalyticalGraphicsInc/cesium/issues/3748)
  - Fixed bug where transparent image materials were drawn black.
  - Fixed `Color.fromCssColorString` from reusing the input `result` alpha value in some cases.
- Added support for time-series data sets with gaps - these are skipped when scrubbing on the timeline or playing.

### 2.3.0

- Share links now contain details about the picked point, picked features and currently selected feature.
- Reorganised the display of disclaimers so that they're triggered by `CatalogGroup` and `CatalogItem` models, which trigger `terria.disclaimerEvent`, which is listened to by DisclaimerViewModel`. `DisclaimerViewModel` must be added by the map that's using Terria.
- Added a mechanism for hiding the source of a CatalogItem in the view info popup.
- Added the `hideSource` flag to the init json for hiding the source of a CatalogItem in the View Info popup.
- Fixed a bug where `CatalogMember.load` would return a new promise every time it was called, instead of retaining the one in progress.
- Added support for the `copyrightText` property for ArcGis layers - this now shows up in info under "Copyright Text"
- Showed a message in the catalog item info panel that informs the user that a catalog item is local and can't be shared.
- TerriaJS now obtains its list of domains that the proxy will proxy for from the `proxyableDomains/` service. The URL can be overridden by setting `parameters.proxyableDomainsUrl` in `config.json`.
- Updated to [Cesium](http://cesiumjs.org) 1.19. Significant changes relevant to TerriaJS users include:
  - Improved KML support.
    - Added support for `NetworkLink` refresh modes `onInterval`, `onExpire` and `onStop`. Includes support for `viewboundScale`, `viewFormat`, `httpQuery`.
    - Added partial support for `NetworkLinkControl` including `minRefreshPeriod`, `cookie` and `expires`.
    - Added support for local `StyleMap`. The `highlight` style is still ignored.
    - Added support for `root://` URLs.
    - Added more warnings for unsupported features.
    - Improved style processing in IE.

### 2.2.1

- Improved legend and coloring of ENUM (string) columns of CSV files, to sort first by frequency, then alphabetically.

### 2.2.0

- Warn user when the requested WMS layer doesn't exist, and try to provide a suggestion.
- Fixed the calculation of a CSV file's extent so that missing latitudes and longitudes are ignored, not treated as zero.
- Improved the user experience around uploading files in a format not directly supported by TerriaJS and optionally using the conversion service.
- Improved performance of large CSV files, especially the loading time, and the time taken to change the display variable of region-mapped files.
- Added support for CSV files with only location (lat/lon or region) columns, and no value columns, using a file-specific color. Revised GeoJSON display to draw from the same palette of colors.
- Fixed a bug that prevented GeoJSON styles from being applied correctly in some cases.
- Fixed an error when adding a CSV with one line of data.
- Fixed error when adding a CSV file with numeric column names.
- Polygons and polylines are now highlighted on click when the geometry is available.
- Improved legend and coloring of ENUM (string) columns of CSV files; only the most common values are colored differently, with the rest shown as 'Other'.
- Added support for running the automated tests on the local system (via `gulp test`), on BrowserStack (via `gulp test-browserstack`), and on Sauce Labs (via `gulp test-saucelabs`).
- Changed `tableStyle`'s `format` to only accept `useGrouping`, `maximumFractionDigits` and `styling: "percent"` options. Previously some other options may have worked in some browsers.
- Improved color palette for string (ENUM) columns of CSV files.
- Improved CSV loading to ignore any completely blank lines after the header row (ie. lines which do not even have commas).
- Added support for grouping catalog items retrieved from a CSW server according to criteria specified in the init file (via the `metadataGroups` property) or from a `domainSpecification` and a call to the `GetDomain` service on the CSW server.
- Added `UrlTemplateCatalogItem`, which can be used to access maps via a URL template.
- Improved ABS display (to hide the regions) when a concept is deselected.
- Improved readability of ArcGIS catalog items and legends by replacing underscores with spaces.
- `ArcGisMapServerCatalogItem` metadata is now cached by the proxy for only 24 hours.
- Improved the feature info panel to update the display of time-varying region-mapped CSV files for the current time.
- Updated to [Cesium](http://cesiumjs.org) 1.18. Significant changes relevant to TerriaJS users include:
  - Improved terrain performance by up to 35%. Added support for fog near the horizon, which improves performance by rendering less terrain tiles and reduces terrain tile requests. [#3154](https://github.com/AnalyticalGraphicsInc/cesium/pull/3154)
  - Reduced the amount of GPU and CPU memory used by terrain by using compression. The CPU memory was reduced by up to 40%, and approximately another 25% in Chrome.
  - Fixed an issue where the sun texture is not generated correctly on some mobile devices. [#3141](https://github.com/AnalyticalGraphicsInc/cesium/issues/3141)
  - Cesium now honors window.devicePixelRatio on browsers that support the CSS imageRendering attribute. This greatly improves performance on mobile devices and high DPI displays by rendering at the browser-recommended resolution. This also reduces bandwidth usage and increases battery life in these cases.

### 2.1.1

- Fixed sharing of time-varying czml files; the timeline was not showing on the shared link.
- Fixed sharing of user-added time-varying csv files.
- Fixed a bug in `CkanCatalogItem` that made it build URLs incorrectly when given a base URL ending in a slash.

### 2.1.0

- Moved `TableColumn`, `TableStructure`, and the classes based on `Concept` to `lib/Map`. Moved `LegendHelper` to `lib/Models`.
- Added column-specific styling to CSV files, using a new `tableStyle.columns` json parameter. This is an object whose keys are column names or indices, and whose values are objects of column-specific tableStyle parameters. See the CSV column-specific group in `wwwroot/test/init/test-tablestyle.json` for an example. [#1097](https://github.com/TerriaJS/terriajs/issues/1097)
- Added the following column-specific `tableStyle` parameters:
  - `name`: renames the column.
  - `type`: sets the column type; can be one of LON, LAT, ALT, TIME, SCALAR, or ENUM.
  - `format`: sets the column number format, using the format of the [Javascript Intl options parameter](https://developer.mozilla.org/en-US/docs/Web/JavaScript/Reference/Global_Objects/Number/toLocaleString), eg. `{"format": {"useGrouping": true, "maximumFractionDigits": 2}}` to add thousands separators to numbers and show only two decimal places. Only the `useGrouping`, `maximumFractionDigits` and `styling: "percent"` options are guaranteed to work in all browsers.
- Added column-specific formatting to the feature info panel for all file types, eg. `"featureInfoTemplate" : {"template": "{{SPEED}} m/s", "formats": {"SPEED": {"maximumFractionDigits": 2}}}`. The formatting options are the same as above.
- Changed the default number format in the Feature Info Panel to not separate thousands with commas.
- Fixed a bug that caused the content on the feature info panel to be rendered as pure HTML instead of as mixed HTML / Markdown.
- Changed the default for `tableStyle.replaceWithZeroValues` to `[]`, ie. nothing.
- Changed the default for `tableStyle.replaceWithNullValues` to `["-", "na", "NA"]`.
- Changed the default for `tableStyle.nullLabel` to '(No value)'.
- Application name and support email can now be set in config.json's "parameters" section as "appName" and "supportEmail".
- Fixed showWarnings in config json not being respected by CSV catalog items.
- Fixed hidden region mapped layers being displayed when variable selection changes.
- Fixed exporting raw data as CSV not escaping commas in the data itself.

### 2.0.1

- Fixed a bug that caused the last selected ABS concept not to appear in the feature info panel.

### 2.0.0

- The following previously-deprecated functionality was removed in this version:
  - `ArcGisMapServerCatalogGroup`
  - `CatalogItemControl`
  - `CatalogItemDownloadControl`
  - Calling `BrandBarViewModel.create` with more than one parameter.
  - `CatalogMemberControl.leftSideItemControls`
  - `CatalogMemberControl.rightSideItemControls`
  - `DataCatalogTabViewModel.getRightSideItemControls`
  - `DataCatalogTabViewModel.getLeftSideItemControls`
  - `registerCatalogItemControls`
  - `AusGlobeViewer`
- Streamlined CSV handling framework. Breaking changes include the APIs of (not including those which begin with `_`):
  - `CsvCatalogItem`: `rowProperties`, `rowPropertiesByCode`, `dynamicUpdate` have been removed.
  - `AbsIttCatalogItem`: Completely rewritten. The `dataSetID` json parameter has been deprecated in favor of `datasetId` (different capitalization).
  - For the 2011 Australian Census data, requires `sa4_code_2011` to appear as an alias in `regionMapping.json` (it was previously missing in NationalMap).
  - `TableDataSource`: Completely rewritten and moved from `Map` to `Models` directory. Handles csvs with latitude & longitude columns.
  - `RegionMapping`: Used instead of TableDataSource for region-mapped csvs.
  - `DataTable` and `DataVariable` have been replaced with new classes, `TableStructure` and `TableColumn`.
  - `RegionProvider`: `loadRegionsFromWfs`, `processRegionIds`, `applyReplacements`, `findRegionIndex` have been made internal functions.
  - `RegionProviderList`: `chooseRegionProvider` has been changed and renamed `getRegionDetails`.
  - `ColorMap`: `fromArray` and `fromString` have been removed, with the constructor taking on that functionality.
  - `LegendUrl` has been moved to the `Map` directory.
  - `TableStyle`: `loadColorMap` and `chooseColorMap` have been removed. Moved from `Map` to `Models` directory.
  - `FeatureInfoPanelSectionViewModel`: its constructor now takes a `FeatureInfoPanelViewModel` as its first argument, instead of `Terria`.
  - `Models/ModelError` has been replaced with `Core/TerriaError`.
- Removed blank feature info sections for uncoloured regions of region-mapped CSVs.
- Recognises the CSV datetime formats: YYYY, YYYY-MM and YYYY-MM-DD HH:MM(:SS).
- Introduced five new json tableStyle parameters:
  - `replaceWithZeroValues`: Defaults to `[null, "-"]`. These values are coloured as if they were zero if they appear in a list with numbers. `null` catches missing values.
  - `replaceWithNullValues`: Defaults to `["na", "NA"]`. These values are coloured as if they were null if they appear in a list with numbers.
  - `nullColor`: A css string. Defaults to black. This colour is used to display null values. It is also used to colour points when no variable is selected.
  - `nullLabel`: A string used to label null or blank values in the legend. Defaults to ''.
  - `timeColumn`: Provide the name or index (starting at 0) of a csv column, if any. Defaults to the first time column found, if any. Use `null` to explicitly disregard all time columns.
- Removed variables consisting only of html tags from the Now Viewing panel.
- Added support for the csv datetime formats: YYYY, YYYY-MM and YYYY-MM-DD HH:MM(:SS).
- Improved formatting of datetimes from csv files in the feature info panel.
- Removed variables consisting only of html tags from the Now Viewing panel.
- Improved handling of rows with missing dates in csv time columns.
- Introduced four new json tableStyle parameters:
  - `replaceWithZeroValues`: Defaults to `[null, '-']`. These values are coloured as if they were zero if they appear in a csv column with numbers. `null` catches missing values. These rows are ignored if they appear in a csv time column.
  - `replaceWithNullValues`: Defaults to `['na', 'NA']`. These values are coloured as if they were null if they appear in a csv column with numbers. These rows are ignored if they appear in a csv time column.
  - `nullColor`: A css string. Defaults to a dark blue. This colour is used to display null values (but it does not appear on the legend). It is also used to colour points when no variable is selected.
  - `timeColumn`: Provide the name or index (starting at 0) of a csv column, if any. Defaults to the first time column found, if any. Use `null` to explicitly disregard all time columns.
- Added id matching for catalog members:
- Improved formatting of datetimes from csv files in the feature info panel.
- Removed variables consisting only of HTML tags from the Now Viewing panel.
- Added ID matching for catalog members:
  - An `id` field can now be set in JSON for catalog members
  - When sharing an enabled catalog item via a share link, the share link will reference the catalog item's ID
    rather than its name as is done currently.
  - The ID of an item should be accessed via `uniqueId` - if a catalog member doesn't have an ID set, this returns a
    default value of the item's name plus the ID of its parent. This means that if all the ancestors of a catalog
    member have no ID set, its ID will be its full path in the catalog.
  - This means that if an item is renamed or moved, share links that reference it will still work.
  - A `shareKeys` property can be also be set that contains an array of all ids that should lead to this item. This means
    that a share link for an item that didn't previously have an ID set can still be used if it's moved, as long as it
    has its old default ID set in `shareKeys`
  - Old share links will still work as long as the items they lead to aren't renamed or moved.
  - Refactor of JSON serialization - now rather than passing a number of flags that determine what should and shouldn't be
    serialized, an `itemFilter` and `propertyFilter` are passed in options. These are usually composed of multiple filters,
    combined using `combineFilters`.
  - An index of all items currently in the catalog against all of that item's shareKeys is now maintained in `Catalog`
    and can be used for O(1) lookups of any item regardless of its location.
  - CatalogMembers now contain a reference to their parent CatalogGroup - this means that the catalog tree can now be
    traversed in both directions.
  - When serializing user-added items in the catalog, the children of `CatalogGroup`s with the `url` property set are
    not serialized. Settings like `opacity` for their descendants that need to be preserved are serialized separately.
- Generated legends now use SVG (vector) format, which look better on high resolution devices.
- Created new Legend class, making it easy to generate client-side legends for different kinds of data.
- Generate client-side legends for ArcGIS MapServer catalog items, by fetching JSON file, instead of just providing link to external page.
- Fix Leaflet feature selection when zoomed out enough that the world is repeated.
- Improved handling of lat/lon CSV files with missing latitude or longitude values.
- Fixed a bug that prevented `SocrataCataloGroup` from working in Internet Explorer 9.
- Added `CkanCatalogItem`, which can be used to reference a particular resource of any compatible type on a CKAN server.
- Fixed a bug that caused the Now Viewing tab to display incorrectly in Internet Explorer 11 when switching directly to it from the Data Catalogue tab.

### 1.0.54

- Fixed a bug in `AbsIttCatalogItem` that caused no legend to be displayed.

### 1.0.53

- Improved compatibility with Internet Explorer 9.
- Made `CswCatalogGroup` able to find geospatial datasets on more CSW servers.
- Allow WMS parameters to be specified in json in uppercase (eg. STYLES).

### 1.0.52

- Added `MapBoxMapCatalogItem`, which is especially useful for base maps. A valid access token must be provided.
- Added a `getContainer()` method to Terria's `currentViewer`.
- Dramatically improved the performance of region mapping.
- Introduced new quantisation (color binning) methods to dramatically improve the display of choropleths (numerical quantities displayed as colors) for CSV files, instead of always using linear. Four values for `colorBinMethod` are supported:
  - "auto" (default), usually means "ckmeans"
  - "ckmeans": use "CK means" method, an improved version of Jenks Even Breaks to form clusters of values that are as distinct as possible.
  - "quantile": use quantiles, evenly distributing values between bins
  - "none": use the previous linear color mapping method.
- The default style for CSV files is now 7 color bins with CK means method.
- Added support for color palettes from Color Brewer (colorbrewer2.org). Within `tableStyle`, use a value like `"colorPalette": "10-class BrBG"`.
- Improved the display of legends for CSV files, accordingly.
- URLs for legends are now encapsulated in a `LegendUrl` model, which accepts a mime type that will affect how the
  legend is rendered in the sidebar.
- Added support for the Socrata "new backend" with GeoJSON download to `SocrataCatalogGroup`.
- Moved URL config parameters to config.json, with sensible defaults. Specifically:
  - regionMappingDefinitionsUrl: 'data/regionMapping.json',
  - conversionServiceBaseUrl: '/convert/',
  - proj4ServiceBaseUrl: '/proj4/',
  - corsProxyBaseUrl: '/proxy/'
- Deprecated terria.regionMappingDefinitionsUrl (set it in config.json or leave it as default).

### 1.0.51

- Fixed a typo that prevented clearing the search query
- Added support for Nominatim search API hosted by OpenStreetMap (http://wiki.openstreetmap.org/wiki/Nominatim) with `NominatimSearchProviderViewModel`. This works by merging to 2 queries : one with the bounding parameter for the nearest results, and the other without the bounding parameter. The `countryCodes` property can be set to limit the result to a set of specific countries.
- Added `MapProgressBarViewModel`. When added to the user interface with `MapProgressBarViewModel.create`, it shows a bar at the top of the map window indicating tile load progress.
- We no longer show the entity's ID (which is usually a meaningless GUID) on the feature info panel when the feature does not have a name. Instead, we leave the area blank.
- Fixed a bug with time-dynamic imagery layers that caused features to be picked from the next time to be displayed, in addition to the current one.
- Replace `.` and `#` with `_` in property names meant to be used with `featureInfoTemplate`, so that these properties can be accessed by the [mustache](https://mustache.github.io/) templating engine.
- Added support for time-varying properties (e.g. from a CZML file) on the feature info panel.
- `Cesium.zoomTo` now takes the terrain height into account when zooming to a rectangle.

### 1.0.50

- Put a white background behind legend images to fix legend images with transparent background being nearly invisible.
- Search entries are no longer duplicated for catalog items that appear in multiple places in the Data Catalogue
- Fixed the layer order changing in Cesium when a CSV variable is chosen.
- Layer name is now shown in the catalog item info panel for ESRI ArcGIS MapServer layers.
- Retrieve WFS or WCS URL associated with WMS data sources using DescribeLayer if no dataUrl is present.
- Downgrade Leaflet to 0.7.3 to fix specific feature clicking problems with 2D maps.
- Use `PolylineGraphics` instead of `PolygonGraphics` for unfilled polygons with an outline width greater than 1. This works around the fact that Cesium does not support polygons with outline width great than 1 on Windows due to a WebGL limitation.
- Sorted ABS age variables numerically, not alphabetically.
- Removed extra space at the bottom of base map buttons.
- Share links now remember the currently active tab in the `ExplorerPanelViewModel`.
- Fixed a bug that prevented region mapping from working over HTTPS.
- The proxy is now used to avoid a mixed content warning when accessing an HTTP dataset from an HTTPS deployment of TerriaJS.
- Added `CameraView.fromLookAt` and `CameraView.fromPositionHeadingPitchRoll` functions. These functions can be used to position the camera in new ways.

### 1.0.49

- Fixed a bug that caused poor performance when clicking a point on the map with lots of features and then closing the feature information panel.
- Apply linkify, instead of markdown, to properties shown in the Feature Info Panel.
- Fixed a bug that prevented feature scaling by value.
- Fixed a bug that prevented the csv `displayDuration` from working.
- Fixed a bug that ignored which column of the csv file to show as the legend initially.
- `NowViewingTabViewModel` is now composed of a number of sections. Each section is given the opportunity to determine whether it applies to each catalog item. Custom sections may be added by adding them to NowViewingTabViewModel.sections`.
- `CsvCatalogItem` and `AbsIttCatalogItem` now expose a `concepts` property that can be used to adjust the display.
- Added `Terria.cesiumBaseUrl` property.
- The user interface container DOM element may now be provided to `TerriaViewer` by specifying `uiContainer` in its options. Previously it always used an element named `ui`.
- Legend URLs are now accessed via the proxy, if applicable.
- Fixed a bug that prevented feature scaling by value.
- Added support for [Urthecast](https://www.urthecast.com/) with `UrthecastCatalogGroup`.
- Fixed a bug that caused a `TypeError` on load when the share URL included enabled datasets with an order different from their order in the catalog.
- Improved the message that is shown to the user when their browser supports WebGL but it has a "major performance caveat".
- Fixed a bug that could cause an exception in some browsers (Internet Explorer, Safari) when loading a GeoJSON with embedded styles.
- Fixed a bug with Leaflet 2D map where clicks on animation controls or timeline would also register on the map underneath causing undesired feature selection and, when double clicked, zooming (also removed an old hack that disabled dragging while using the timeline slider)
- Changed Australian Topography base map server and updated the associated thumbnail.
- Added `updateApplicationOnMessageFromParentWindow` function. After an app calls this function at startup, TerriaJS can be controlled by its parent window when embedded in an `iframe` by messages sent with `window.postMessage`.

### 1.0.48

- Added the ability to disable feature picking for `ArcGisMapServerCatalogItem`.
- Disabled feature picking for the Australian Topography and Australian Hydrography base layers created by `createAustraliaBaseMapOptions`.

### 1.0.47

- Make it possible to disable CSV region mapping warnings with the `showWarnings` init parameter.
- The `name` of a feature from a CSV file is now taken from a `name` or `title` column, if it exists. Previously the name was always "Site Data".
- Fixed a bug that caused time-dynamic WMS layers with just one time to not be displayed.
- Underscores are now replaced with spaces in the feature info panel for `GeoJsonCatalogItem`.
- Added Proj4 projections to the location bar. Clicking on the bar switches between lats/longs and projected coordinates. To enable this, set `useProjection` to `true`
- Show information for all WMS features when a location is clicked.
- Fixed a bug that caused an exception when running inside an `<iframe>` and the user's browser blocked 3rd-party cookies.
- HTML and Markdown text in catalog item metadata, feature information, etc. is now formatted in a more typical way. For example, text inside `<h1>` now looks like a heading. Previously, most HTML styling was stripped out.
- Supports FeatureInfoTemplates on all catalog item types (previously only available on ImageryLayers).
- Apply markdown to properties shown in the Feature Info Panel.
- Add `includeCzml` option to CkanCatalogGroup.
- Fixed a bug that caused `WebMapServiceCatalogItem` to incorrectly populate the catalog item's metadata with data from GetCapabilities when another layer had a `Title` with the same value as the expected layer's `Name`.
- Update the default Australian topography basemap to Geoscience Australia's new worldwide layer (http://www.ga.gov.au/gisimg/rest/services/topography/National_Map_Colour_Basemap/MapServer)
- Allow color maps in CSV catalog items to be expressed as strings: colorMapString: "red-white-blue".
- Updated to [Cesium](http://cesiumjs.org) 1.15. Significant changes relevant to TerriaJS users include:
  - Added support for the [glTF 1.0](https://github.com/KhronosGroup/glTF/blob/master/specification/README.md) draft specification.
  - Added support for the glTF extensions [KHR_binary_glTF](https://github.com/KhronosGroup/glTF/tree/master/extensions/Khronos/KHR_binary_glTF) and [KHR_materials_common](https://github.com/KhronosGroup/glTF/tree/KHR_materials_common/extensions/Khronos/KHR_materials_common).
  - `ImageryLayerFeatureInfo` now has an `imageryLayer` property, indicating the layer that contains the feature.
  - Make KML invalid coordinate processing match Google Earth behavior. [#3124](https://github.com/AnalyticalGraphicsInc/cesium/pull/3124)

### 1.0.46

- Fixed an incorrect require (`URIjs` instead of `urijs`).

### 1.0.45

- Major refactor of `CsvCatalogItem`, splitting region-mapping functionality out into `RegionProvider` and `RegionProviderList`. Dozens of new test cases. In the process, fixed a number of bugs and added new features including:
  - Regions can be matched using regular expressions, enabling matching of messy fields like local government names ("Baw Baw", "Baw Baw Shire", "Baw Baw (S)", "Shire of Baw Baw" etc).
  - Regions can be matched using a second field for disambiguation (eg, "Campbelltown" + "SA")
  - Drag-and-dropped datasets with a time column behave much better: rather than a fixed time being allocated to each row, each row occupies all the time up until the next row is shown.
  - Enumerated fields are colour coded in lat-long files, consist with region-mapped files.
  - Feedback is now provided after region mapping, showing which regions failed to match, and which matched more than once.
  - Bug: Fields with names starting with 'lon', 'lat' etc were too aggressively matched.
  - Bug: Numeric codes beginning with zeros (eg, certain NT 08xx postcodes) were treated as numbers and failed to match.
  - Bug: Fields with names that could be interpreted as regions weren't available as data variables.
- Avoid mixed content warnings when using the CartoDB basemaps.
- Allow Composite catalog items
- Handle WMS time interval specifications (time/time and time/time/periodicity)
- Moved `url` property to base CatalogItem base class. Previously it was defined separately on most derived catalog items.
- Most catalog items now automatically expose a `dataUrl` that is the same as their `url`.
- Added custom definable controls to `CatalogMember`s.
  - To define a control, subclass `CatalogMemberControl` and register the control in `ViewModels/registerCatalogMemberControl` with a unique control name, control class and required property name.
  - If a `CatalogMember` has a property with the required property name either directly on the member or in its `customProperties` object, the control will appear in the catalog with the member and will fire the `activate` function when clicked.
  - Controls can be registered to appear on both the left and right side using `registerLeftSideControl` and `registerRightSideControl` respectively.
  - An example can be seen in the `CatalogMemberDownloadControl`
  - Currently top level members do not show controls.
- The `LocationBarViewModel` now shows the latitude and longitude coordinates of the mouse cursor in 2D as well as 3D.
- The `LocationBarViewModel` no longer displays a misleading elevation of 0m when in "3D Smooth" mode.
- Added `@menu-bar-right-offset` LESS parameter to control the right position of the menu bar.
- Added `forceProxy` flag to all catalog members to indicate that an individual item should use the proxy regardless of whether the domain is in the list of domains to proxy.
- Allow a single layer of an ArcGIS MapServer to be added through the "Add Data" interface.
- Added `WfsFeaturesCatalogGroup`. This group is populated with a catalog item for each feature queried from a WFS server.
- The Feature Info panel now shows all selected features in an accordion control. Previously it only showed the first one.
- Added `featureInfoTemplate` property to `CatalogItem`. It is used to provide a custom Markdown or HTML template to display when a feature in the catalog item is clicked. The template is parameterized on the properties of the feature.
- Updated to [Cesium](http://cesiumjs.org) 1.14. Significant changes relevant to TerriaJS users include:
  - Fixed issues causing the terrain and sky to disappear when the camera is near the surface. [#2415](https://github.com/AnalyticalGraphicsInc/cesium/issues/2415) and [#2271](https://github.com/AnalyticalGraphicsInc/cesium/issues/2271)
  - Fixed issues causing the terrain and sky to disappear when the camera is near the surface. [#2415](https://github.com/AnalyticalGraphicsInc/cesium/issues/2415) and [#2271](https://github.com/AnalyticalGraphicsInc/cesium/issues/2271)
  - Provided a workaround for Safari 9 where WebGL constants can't be accessed through `WebGLRenderingContext`. Now constants are hard-coded in `WebGLConstants`. [#2989](https://github.com/AnalyticalGraphicsInc/cesium/issues/2989)
  - Added a workaround for Chrome 45, where the first character in a label with a small font size would not appear. [#3011](https://github.com/AnalyticalGraphicsInc/cesium/pull/3011)
  - Fixed an issue with drill picking at low frame rates that would cause a crash. [#3010](https://github.com/AnalyticalGraphicsInc/cesium/pull/3010)

### 1.0.44

- Fixed a bug that could cause timeseries animation to "jump" when resuming play after it was paused.
- Make it possible for catalog item initialMessage to require confirmation, and to be shown every time.
- When catalog items are enabled, the checkbox now animates to indicate that loading is in progress.
- Add `mode=preview` option in the hash portion of the URL. When present, it is assumed that TerriaJS is being used as a previewer and the "small screen warning" will not be shown.
- Added `maximumLeafletZoomLevel` constructor option to `TerriaViewer`, which can be used to force Leaflet to allow zooming closer than its default of level 18.
- Added the `attribution` property to catalog items. The attribution is displayed on the map when the catalog item is enabled.
- Remove an unnecessary instance of the Cesium InfoBox class when viewing in 2D
- Fixed a bug that prevented `AbsIttCatalogGroup` from successfully loading its list of catalog items.
- Allow missing URLs on embedded data (eg. embedded czml data)
- Fixed a bug loading URLs for ArcGIS services names that start with a number.
- Updated to [Cesium](http://cesiumjs.org) 1.13. Significant changes relevant to TerriaJS users include:
  - The default `CTRL + Left Click Drag` mouse behavior is now duplicated for `CTRL + Right Click Drag` for better compatibility with Firefox on Mac OS [#2913](https://github.com/AnalyticalGraphicsInc/cesium/pull/2913).
  - Fixed an issue where non-feature nodes prevented KML documents from loading. [#2945](https://github.com/AnalyticalGraphicsInc/cesium/pull/2945)

### 1.0.43

- Fixed a bug that prevent the opened/closed state of groups from being preserved when sharing.

### 1.0.42

- Added a `cacheDuration` property to all catalog items. The new property is used to specify, using Varnish-like notation (e.g. '1d', '10000s') the default length of time to cache URLs related to the catalog item.
- Fix bug when generating share URLs containing CSV items.
- Improve wording about downloading data from non-GeoJSON-supporting WFS servers.

### 1.0.41

- Improvements to `AbsIttCatalogItem` caching from the Tools menu.

### 1.0.40

- `ArcGisMapServerCatalogItem` now shows "NoData" tiles by default even after showing the popup message saying that max zoom is exceeded. This can be disabled by setting its `showTilesAfterMessage` property to false.

### 1.0.39

- Fixed a race condition in `AbsIttCatalogItem` that could cause the legend and map to show different state than the Now Viewing UI suggested.
- Fixed a bug where an ABS concept with a comma in its name (e.g. "South Eastern Europe,nfd(c)" in Country of Birth) would cause values for concept that follow to be misappropriated to the wrong concepts.

### 1.0.38

- `AbsIttCatalogItem` now allows the region type to be set on demand rather than only at load time.
- `CsvCatalogItem` can now have no display variable selected, in which case all points are the same color.

### 1.0.37

- Added `CswCatalogGroup` for populating a catalog by querying an OGC CSW service.
- Added `CatalogMember.infoSectionOrder` property, to allow the order of info sections to be configured per catalog item when necessary.
- Fixed a bug that prevented WMTS layers with a single `TileMatrixSetLink` from working correctly.
- Added support for WMTS layers that can only provide tiles in JPEG format.
- Fixed testing and caching of ArcGis layers from tools and added More information option for imagery layers.
- TerriaJS no longer requires Google Analytics. If a global `ga` function exists, it is used just as before. Otherwise, events are, by default, logged to the console.
- The default event analytics behavior can be specified by passing an instance of `ConsoleAnalytics` or `GoogleAnalytics` to the `Terria` constructor. The API key to use with `GoogleAnalytics` can be specified explicitly to its constructor, or it can be specified in the `parameter.googleAnalyticsKey` property in `config.json`.
- Made polygons drastically faster in 2D.
- TerriaJS now shortens share URLs by default when a URL shortener is available.
- Added Google Analytics reporting of the application URL. This is useful for tracking use of share URLs.
- Added the ability to specify a specific dynamic layer of an ArcGIS Server using just a URL.

### 1.0.36

- Calculate extent of TopoJSON files so that the viewer correctly pans+zooms when a TopoJSON file is loaded.
- Fixed a bug that caused the `Terria#clock` to keep ticking (and therefore using CPU / battery) once started even after selecting a non-time-dynamic dataset.
- Fixed a bug that caused the popup message to appear twice when a dataset failed to load.
- Added layer information to the Info popup for WMS datasets.
- Added ability to filter catalog search results by:
  - type: `is:wms`, `-is:esri-mapserver`. A result must match any 'is:' and no '-is:'.
  - url: `url:vic.gov.au`, `-url:nicta.com.au`. A result must match any 'url:', and no '-url:'.
- Added ability to control the number of catalog search results: `show:20`, `show:all`

### 1.0.35

- Polygons from GeoJSON datasets are now filled.
- Left-aligned feature info table column and added some space between columns.
- Added `EarthGravityModel1996`.
- Extended `LocationBarViewModel` to show heights relative to a geoid / mean sea level model. By default, EGM96 is used.
- Added support for styling GeoJSON files, either in catalog (add .style{} object) or embedded directly in the file following the [SimpleStyle spec](https://github.com/mapbox/simplestyle-spec).
- Fixed a bug that caused the 3D view to use significant CPU time even when idle.
- Added CartoDB's Positron and Dark Matter base maps to `createGlobalBaseMapOptions`.
- Added support for subdomains to `OpenStreetMapCatalogItem`.

### 1.0.34

- Fixed a bug that prevented catalog items inside groups on the Search tab from being enabled.
- Added `PopupMessageConfirmationViewModel`. It prevents the Popup from being closed unless the confirm button is pressed. Can also optionally have a deny button with a custom action.
- Added support for discovering GeoJSON datasets from CKAN.
- Added support for zipped GeoJSON files.
- Made `KmlCatalogItem` use the proxy when required.
- Made `FeatureInfoPanelViewModel` use the white panel background in more cases.
- Significantly improved the experience on devices with small screens, such as phones.
- Fixed a bug that caused only the portion of a CKAN group name before the first comma to be used.

### 1.0.33

- Added the `legendUrls` property to allow a catalog item to optionally have multiple legend images.
- Added a popup message when zooming in to the "No Data" scales of an `ArcGisMapServerCatalogItem`.
- Added `CatalogGroup.sortFunction` property to allow custom sorting of catalog items within a group.
- Added `ImageryLayerCatalogItem.treat403AsError` property.
- Added a title text when hovering over the label of an enabled catalog item. The title text informs the user that clicking will zoom to the item.
- Added `createBingBaseMapOptions` function.
- Added an option to `KnockoutMarkdownBinding` to optionally skip HTML sanitization and therefore to allow unsafe HTML.
- Upgraded to Cesium 1.11.
- `CatalogItem.zoomTo` can now zoom to much smaller bounding box rectangles.

### 1.0.32

- Fixed CKAN resource format matching for KML, CSV, and Esri REST.

### 1.0.31

- Added support for optionally generating shorter URLs when sharing by using the Google URL shortening service.

### 1.0.30

- `WebMapServiceCatalogItem` and `ArcGisMapServerCatalogItem` now augment directly-specified metadata with metadata queried from the server.
- "Data Details" and "Service Details" on the catalog item info panel are now collapsed by default. This improves the performance of the panel and hides some overly technical details.
- `ArcGisMapServerCatalogItem.layers` can now specify layer names in addition to layer IDs. Layer names are matched in a case-insensitive manner and only if a direct ID match is not found.
- `itemProperties` are now applied through the normal JSON loading mechanism, so properties that are represented differently in code and in JSON will now work as well.
- Added support for `csv-geo-*` (e.g. csv-geo-au) to `CkanCatalogGroup`.
- The format name used in CKAN can now be specified to `CkanCatalogGroup` using the `wmsResourceFormat`, `kmlResourceFormat`, `csvResourceFormat`, and `esriMapServerResourceFormat` properties. These properties are all regular expressions. When the format of a CKAN resource returned from `package_search` matches one of these regular expressions, it is treated as that type within TerriaJS.
- `CkanCatalogGroup` now fills the `dataUrl` property of created items by pointing to the dataset's page on CKAN.
- The catalog item information panel now displays `info` sections in a consistent order. The order can be overridden by setting `CatalogItemInfoViewModel.infoSectionOrder`.
- An empty `description` or `info` section is no longer shown on the catalog item information panel. This can be used to remove sections that would otherwise be populated from dataset metadata.

### 1.0.29

- Add support for loading init files via the proxy when necessary.
- Switched to using the updated URL for STK World Terrain, `//assets.agi.com/stk-terrain/v1/tilesets/world/tiles`.

### 1.0.28

- Fixed a bug that prevented links to non-image (e.g. ArcGIS Map Server) legends from appearing on the Now Viewing panel.

### 1.0.27

- Use terriajs-cesium 1.10.7, fixing a module load problem in really old browers like IE8.

### 1.0.25

- Fixed incorrect date formatting in the timeline and animation controls on Internet Explorer 9.
- Add support for CSV files with longitude and latitude columns but no numeric value column. Such datasets are visualized as points with a default color and do not have a legend.
- The Feature Information popup is now automatically closed when the user changes the `AbsIttCatalogItem` filter.

### 1.0.24

- Deprecated:
  - Renamed `AusGlobeViewer` to `TerriaViewer`. `AusGlobeViewer` will continue to work until 2.0 but using it will print a deprecation warning to the browser console.
  - `BrandBarViewModel.create` now takes a single `options` parameter. The container element, which used to be specified as the first parameter, should now be specified as the `container` property of the `options` parameter. The old function signature will continue to work until 2.0 but using it will print a deprecation warning to the browser console.
- `WebMapServiceCatalogItem` now determines its rectangle from the GetCapabilities metadata even when configured to use multiple WMS layers.
- Added the ability to specify the terrain URL or the `TerrainProvider` to use in the 3D view when constructing `TerriaViewer`.
- `AbsIttCatalogItem` styles can now be set using the `tableStyle` property, much like `CsvCatalogItem`.
- Improved `AbsIttCatalogItem`'s tolerance of errors from the server.
- `NavigationViewModel` can now be constructed with a list of `controls` to include, instead of the standard `ZoomInNavigationControl`, `ResetViewNavigationControl`, and `ZoomOutNavigationControl`.
- Fixed a bug that caused the brand bar to slide away with the explorer panel on Internet Explorer 9.

### 1.0.23

- Fixed a bug that prevented features from being pickable from ABS datasets on the 2D map.
- Fixed a bug that caused the Explorer Panel tabs to be missing or misaligned in Firefox.

### 1.0.22

- Changed to use JPEG instead of PNG format for the Natural Earth II basemap. This makes the tile download substantially smaller.

### 1.0.21

- Added an `itemProperties` property to `AbsIttCatalogGroup`.
- Added a `nowViewingMessage` property to `CatalogItem`. This message is shown by the `NowViewingAttentionGrabberViewModel` when the item is enabled. Each unique message is shown only once.

### 1.0.20

- Added the ability to specify SVG icons on Explorer Panel tabs.
- Added an icon to the Search tab.
- Added support for accessing Australian Bureau of Statistics data via the ABS-ITT API, using `AbsIttCatalogGroup` and `AbsIttCatalogItem`.
- The Now Viewing panel now contains controls for selecting which column to show in CSV datasets.

### 1.0.19

- Added `NowViewingAttentionGrabberViewModel`. It calls attention the Now Viewing tab the first time a catalog item is enabled.
- Added `isHidden` property to catalog items and groups. Hidden items and groups do not show up in the catalog or in search results.

### 1.0.18

- Added `featureInfoFields` property to `CsvCatalogItem.tableStyle`. It allows setting which fields to show in the Feature Info popup, and the name to use for each.
- Added `OpenStreetMapCatalogItem` for connecting to tile servers using the OpenStreetMap tiling scheme.
- Added `CkanCatalogGroup.allowEntireWmsServers` property. When set and the group discovers a WMS resource without a layer parameter, it adds a catalog item for the entire server instead of ignoring the resource.
- Added `WebMapTileServiceCatalogGroup` and `WebMapTileServiceCatalogItem` for accessing WMTS servers.
- Handle the case of an `ArcGisMapServerCatalogItem` with an advertised extent that is outside the valid range.
- We now pass ArcGIS MapServer metadata, when it's available, through to Cesium's `ArcGisMapServerImageryProvider` so that it doesn't need to re-request the metadata.
- Changed the style of the Menu Bar to have visually-separate menu items.
- Added support for SVG menu item icons to `MenuBarViewModel`.
- Improved popup message box sizing.

### 1.0.17

- Upgraded to TerriajS Cesium 1.10.2.
- Added `ImageryLayerCatalogItem.isRequiredForRendering`. This is set to false by default and to true for base maps. Slow datasets with `isRequiredForRendering=false` are less likely to prevent other datasets from appearing in the 3D view.
- The "Dataset Testing" functionality (on the hidden Tools menu accessible by adding `#tools=1` to the URL) now gives up tile requests and considers them failed after two seconds. It also outputs some JSON that can be used as the `blacklist` property to blacklist all of the datasets that timed out.
- Added a feature to count the total number of datasets from the hidden Tools menu.
- Fixed a bug that caused the 2D / 3D buttons the Maps menu to get out of sync with the actual state of the map after switching automatically to 2D due to a performance problem.

### 1.0.16

- Deprecated:
  - `ArcGisMapServerCatalogGroup` has been deprecated. Please use `ArcGisCatalogGroup` instead.
- Replaced Cesium animation controller with TerriaJS animation controller.
- Replaced Cesium Viewer widget with the CesiumWidget when running Cesium.
- Added the ability to turn a complete ArcGIS Server, or individual folders within it, into a catalog group using `ArcGisCatalogGroup`.

### 1.0.15

- Fix imagery attribution on the 2D map.

### 1.0.14

- Fixed share URL generation when the application is not running at the root directory of its web server.
- Fixed a bug that caused Internet Explorer 8 users to see a blank page instead of a message saying their browser is incompatible.

### 1.0.13

- Breaking changes:
  - Added a required `@brand-bar-height` property.
- `ExplorerPanelViewModel` can now be created with `isOpen` initially set to false.
- TerriaJS now raises an error and hides the dataset when asked to show an `ImageryLayerCatalogItem` in Leaflet and that catalog item does not use the Web Mercator (EPSG:3857) projection. Previously, the dataset would silently fail to display.
- Improved error handling in `CzmlCatalogItem`, `GeoJsonCatalogItem`, and `KmlCatalogItem`.
- Made the `clipToRectangle` property available on all `ImageryProvider`-based catalog items, not just `WebMapServiceCatalogItem`.
- Added `CatalogMember.isPromoted` property. Promoted catalog groups and items are displayed above non-promoted groups and items.
- Add support for ArcGIS MapServer "Raster Layers" in addition to "Feature Layers".

### 1.0.12

- Allow Esri ArcGIS MapServers to be added via the "Add Data" panel.
- Adds `baseMapName` and `viewerMode` fields to init files and share links. `baseMapName` is any base map name in the map settings panel and `viewerMode` can be set to `'2d'` or `'3d'`.
- Added `tableStyle.legendTicks` property to `CsvCatalogItem`. When specified, the generated legend will have the specified number of equally-spaced lines with labels in its legend.

### 1.0.11

- Fixed a bug that prevented HTML feature information from showing up with a white background in Internet Explorer 9 and 10.
- Fixed a bug that prevented WMS GetCapabilities properties, such as CRS, from being properly inherited from the root layer.
- Tweaked credit / attribution styling.

### 1.0.10

- Added support for a developer attribution on the map.
- Fixed a bug that could cause results from previous async catalog searches to appear in the search results.

### 1.0.9

- Show Cesium `ImageryProvider` tile credits / attribution in Leaflet when using `CesiumTileLayer`.

### 1.0.8

- `WebMapServiceCatalogGroup` now populates the catalog using the hierarchy of layers returned by the WMS server in GetCapabilities. To keep the previous behavior, set the `flatten` property to true.
- Potentially breaking changes:
  - The `getFeatureInfoAsGeoJson` and `getFeatureInfoAsXml` properties have been removed. Use `getFeatureInfoFormats` instead.
- Added support for text/html responses from WMS GetFeatureInfo.
- Make the `FeatureInfoPanelViewModel` use a white background when displaying a complete HTML document.
- `KnockoutMarkdownBinding` no longer tries to interpret complete HTML documents (i.e. those that contain an <html> tag) as Markdown.
- The feature info popup for points loaded from CSV files now shows numeric columns with a missing value as blank instead of as 1e-34.
- `ArcGisMapServerCatalogItem` now offers metadata, used to populate the Data Details and Service Details sections of the catalog item info panel.
- `ArcGisMapServerCatalogGroup` now populates a "Service Description" and a "Data Description" info section for each catalog item from the MapServer's metadata.
- The `metadataUrl` is now populated (and shown) from the regular MapServer URL.
- Added 'keepOnTop' flag support for imageryLayers in init file to allow a layer to serve as a mask.
- Added 'keepOnTop' support to region mapping to allow arbitrary masks based on supported regions.
- Checkboxes in the Data Catalogue and Search tabs now have a larger clickable area.

### 1.0.7

- `CatalogItemNameSearchProviderViewModel` now asynchronously loads groups so items in unloaded groups can be found, too.
- Do not automatically fly to the first location when pressing Enter in the Search input box.
- Changed `ArcGisMapServerCatalogItem` to interpret a `maxScale` of 0 from an ArcGIS MapServer as "not specified".
- Added an `itemProperties` property to `ArcGisMapServerCatalogGroup`, allowing properties of auto-discovered layers to be specified explicitly.
- Added `validDropElements`, `validDropClasses`, `invalidDropElements`, and `invalidDropClasses` properties to `DragDropViewModel` for finer control over where dropping is allowed.
- Arbitrary parameters can now be specified in `config.json` by adding them to the `parameters` property.

### 1.0.6

- Added support for region mapping based on region names instead of region numbers (example in `public/test/countries.csv`).
- Added support for time-dynamic region mapping (example in `public/test/droughts.csv`).
- Added the ability to specify CSV styling in the init file (example in `public/init/test.json`).
- Improved the appearance of the legends generated with region mapping.
- Added the ability to region-map countries (example in `public/test/countries.csv`).
- Elminated distracting "jumping" of the selection indicator when picking point features while zoomed in very close to the surface.
- Fixed a bug that caused features to be picked from all layers in an Esri MapServer, instead of just the visible ones.
- Added support for the WMS MinScaleDenominator property and the Esri MapServer maxScale property, preventing layers from disappearing when zoomed in to close to the surface.
- Polygons loaded from KML files are now placed on the terrain surface.
- The 3D viewer now shows Bing Maps imagery unmodified, matching the 2D viewer. Previously, it applied a gamma correction.
- All catalog items now have an `info` property that allows arbitrary sections to be shown for the item in the info popup.
- `CkanCatalogGroup` now has a `groupBy` property to control whether catalog items are grouped by CKAN group ("group"), CKAN organization ("organization"), or not grouped at all ("none").
- `CkanCatalogGroup` now has a `useResourceName` property to control whether the name of the catalog item is derived from the resource (true), or the dataset itself (false).
- The catalog item info page now renders a much more complete set of Markdown and HTML elements.<|MERGE_RESOLUTION|>--- conflicted
+++ resolved
@@ -21,12 +21,9 @@
 - Update data-attribution and terms of conditions links to point to terria.io. #7627
 - Hide the related maps button. #7627
 - Change `BingMapSearchProvider` to correctly logs bing search action. #7601
-<<<<<<< HEAD
 - Warn the user when the story causes shareData size exceed the limit set on the server as `shareMaxRequestSize` #7636
 - [The next improvement]
-=======
 - fix `MapboxStyleCatalogItem` scaleFactor bug where tiles are always scaled-up in Cesium. #7639
->>>>>>> fd95934b
 
 #### 8.9.3 - 2025-04-24
 
