# Change Log

#### next release (8.3.7)

<<<<<<< HEAD
- Fixed a bug where incorrect "Remove all" icon is shown when the trait `displayGroup` of some group types (e.g.`wms-group`) is set to `true` but the members have not been populated yet.
- Allow translation of TableStylingWorkflow.
=======
>>>>>>> 2e167f9b
- [The next improvement]

#### 8.3.6 - 2023-10-03

- Fixed a bug where incorrect "Remove all" icon is shown when the trait `displayGroup` of some group types (e.g.`wms-group`) is set to `true` but the members have not been populated yet.
- Fix regression in `excludeMembers`, `id` and `name` should be lower-case for comparing.

#### 8.3.5 - 2023-09-26

- Allow a story to use iframe tag if the source is youtube, youtube-nocookie or vimeo.
- Add `includeMembersRegex` to `GroupTraits`. This can be used to filter group members by id/name using a regular expression.

#### 8.3.4 - 2023-09-15

- Add `timeWindowDuration`, `timeWindowUnit` and `isForwardTimeWindow` traits to esri-mapServer type to support time window query.
- Move map credits to map column so it don't get hidden by chart panel
- TSify `MapColumn` module and reorganize components directory structure.
- Add null check to `WebMapServiceCatalogItem` `rectangle` calculation - and now we ascend tree of WMS `Layers` until we find a rectangle.
- Fix multi level nesting in ArcGIS Mapserver.

#### 8.3.3 - 2023-09-07

- Fixed broken point dragging interaction for user drawing in 3D mode.
- Fixed rectangle drawing in 2D mode.
- Added EPSG:7855 to `Proj4Definitions`.

#### 8.3.2 - 2023-08-11

- Fixed a bug when restoring timefilter from a share link having more than one imagery item with the same base URL (but different layer names).
- Fix WPS duplicate display of analysis results when loaded through a share URL
- Upgraded babel packages.

#### 8.3.1 - 2023-06-29

- **Breaking changes:**
  - Switched GoogleAnalytics to use Google Analytics 4 properties. Google's Universal properties no longer accept data from 01/07/2023, so migration is necessary anyway.
- Fix error when adding deeply nested references in search results.
- Add new option `focusWorkbenchItems` to `initialCamera` setting to focus the camera on workbench items when the app loads.
- Fixed bug where sharelinks created with no visible horizon would default to homeCamera view
- Improved calculation of 2D view from 3D view when no horizon visible
- Improve WMS and WFS error messages when requested layer names or type names are not present in GetCapabilities.

#### 8.3.0 - 2023-05-22

- **Breaking changes:**

  - **Upgraded Mobx to version 6.7.x**
  - **Upgraded Typescript to version 4.9.x**
  - See https://github.com/TerriaJS/terriajs/discussions/6787 for how to upgrade your map

#### 8.2.29 - 2023-05-18

- Fix app crash when rendering feature info with a custom title.
- Added new `CkanCatalogGroup` traits `resourceIdTemplate` and `restrictResourceIdTemplateToOrgsWithNames` to generate custom resource IDs for CKAN resources with unstable IDs.
- Fix `acessType` resolution for `MagdaReference` so that it uses the default terria resolution strategy when `magdaRecord` is not defined.

#### 8.2.28 - 2023-04-28

- Refactored TerriaViewer to expose a promise `terriaViewer.viewerLoadPromise` for async loading of viewers.
- Fix location point ideal zoom bug in 3D mode map.
- Add `EPSG:7844` to `Proj4Definitions`.
- TSify `Proj4Definitions` and `Reproject` modules.
- Update the docs for `excludeMembers`: mention the group/item id support
- Simplified `MapToolbar` API.

#### 8.2.27 - 2023-04-05

- Change icon used for display group remove button
- Make access control UI compatible to Magda v1 and v2 with v2 overriding v1.
- Remove karma-sauce-launcher dependency
- Add method `addFileDragDropListener` for receiving callbacks when user drags-n-drops a file.
- Improve `BoxDrawing` drag interaction.
- Fix a bug where `BoxDrawing` sometimes causes the map to loose pan and zoom interactivity.
- Optimize `LocationBar` component to reduce number of renders on mouse move.
- Optimize `Compass` component to reduce renders on each frame.
- Add `children` optional property to StandardUserInterfaceProps interface
- Add support for ArcGis MapServer with `TileOnly` capability - for example layers served from ArcGis Online. This is supported through `ArcGisMapServerCatalogItem`, `ArcGisMapServerCatalogGroup` and `ArcGisCatalogGroup`.

#### 8.2.26 - 2023-03-21

- Upgraded to terriajs-server 4.0.0.
- Added new `gulp dev` task that runs terriajs-server and `gulp watch` (incremental specs build) at the same time.

#### 8.2.25 - 2023-03-20

- Export `registerUrlHandlerForCatalogMemberType` for registering new url handler for catalog types.
- BoxDrawing changes:
  - Adds a new option called disableVerticalMovement to BoxDrawing which if set to true disables up/down motion of the box when dragging the top/bottom sides of the box.
  - Keeps height (mostly) steady when moving the box laterally on the map. Previously the height of the box used to change wrt to the ellipsoid/surface.
  - Fixes a bug that caused map panning and zooming to break when interacting with multiple active BoxDrawings.
  - Removed some code that was causing too much drift between mouse cursor and model when moving the model laterally on the map.
- Replaces addRemoteUploadType and addLocalUploadType with addOrReplaceRemoteFileUploadType and addOrReplaceLocalFileUploadType.

#### 8.2.24 - 2023-03-06

- Reimplement error message and default to 3d smooth mode when Cesium Ion Access Token is invalid.
- Layers shown via a share URL are now logged as a Google Analytics event
- Show an Add All / Remove All button for catalog groups when an optional `displayGroup` trait is true
- Rename the Map Settings "Raster Map Quality" slider to be just "Map Quality" as it also affects other things than raster data.
- Dragn-n-drop should respect disableZoomTo setting
- Fixed #6702 Terrain Hides Underground Features not working
- Add className prop for MyData tab so that it can be styled externally

#### 8.2.23 - 2023-01-06

- Only add groups to `CatalogIndex` if they aren't empty
- `BoxDrawing` improvements:
  - Added option `drawNonUniformScaleGrips` to enable/disable uniform-scaling
  - Set limit on the size of scaling grips relative to the size of the box
  - Small improvement to move interaction that prevents the box from locking up when trying to move at a camera angle parallel to the ground
  - Restore modified map state to the previous setting when interaction stops
- Fix bug in Cesium and Leaflet maps that resulted in `DataSource`s getting rendered even after their parent items are removed from the workbench.
- GltfMixin changes:
  - Refactors code to use stable `DataSource` and `Entity` values instead of re-creating them everytime `mapItems` is recomputed.
  - Disable zoom to for the item when position is unknown.
- Add `UploadDataTypes` API for extending the supported local and remote upload data types.
- Add option to upload terria web data (via url to json file/service)
- Refactor `Cesium3dTileMixin`.
- Updated related maps to fit mobile screens.
- Extend `responseDataPath` trait of `ApiTableCatalogItem` with support for mapping over arrays and collecting nested object values.
- Add `MapToolbar.addToolButton()` API for adding a tool button to the map navigation menu.
- Add `ActionBar` component for showing a floating menu bar at the bottom of the map.

#### 8.2.22 - 2022-12-02

- Protomaps Polygon features now only use `PolygonSymbolizer` (instead of `PolygonSymbolizer` and `LineSymbolizer`)
- Add `horizontalOrigin` and `verticalOrigin` to `TableLabelTraits`
- `TableStylingWorkflow` improvements:
  - Add more options to advanced mode (style title, hide style, long/lat column, time properties)
  - "Style" dropdown now shows `TableStyles` instead of `TableColumns`
  - Show "Variable" in "Fill color" if color column name doesn't match style name (eg style isn't generated by `TableAutomaticStylesStratum`)
  - Add symbology dropdown to advanced mode (was only showing in basic mode)
  - Add label and trail styling
  - When creating a new `bin` or `enum` value, the `null` ("default") values will be copied across.
- Move all Table related Traits to `lib/Traits/TraitsClasses/Table/` directory
- Handle errors thrown in `Cesium._attachProviderCoordHooks`. This fixes a bug where some WMTS layers break feature picking.
- Fix `Legend` outline bug - where invalid `boxStyle` meant old legend styles may be visible
- Fix `baseMapContrastColor` reactivity in `GeojsonMixin` - mvt was not updating when the basemap changes
- Add `SelectableDimensionMultiEnum` - A enum SelectableDimension that allows multiple values to be selected
- Fix `SelectableDimensionNumeric` handling of invalid values
- `ColorStyleLegend` will use `colorColumn` title by default. It will fallback to `TableStyle.title`
- Add `children` optional property to StandardUserInterfaceProps interface
- Fix `MapboxVectorTileCatalogItem` feature highlighting - this requires use of `idProperty` trait (also added `idProperty` to `ProtomapsImageryProvider`)
- Fix `MapboxVectorTileCatalogItem` `fillColor` also applying to Line features
- Add `maximumNativeZoom` to `ProtomapsImageryProvider`
- Fix image markers (eg `marker = "data:image/png;base64,..."`)
- Fix `AssimpCatalogItem` to correctly handle zip archives that contain files inside a root folder.

#### 8.2.21 - 2022-11-10

- Add check for WFS `layer.OtherSRS` in `buildSrsNameObject`
- Add `overridesBaseUrl` to `LanguageOptions`. This can be used to set the base URL for language override namespace translation files (see [client-side-config.md#LanguageConfiguration](./doc/customizing/client-side-config.md#LanguageConfiguration))
- Add `aboutButtonHrefUrl` to `configParameters`. Defaults to `"about.html"`. If set to `null`, then the About button will not be shown.
- Add `refreshIntervalTemplate` to `OpenDataSoftCatalogItemTraits` - this can be used to set `refreshInterval` using Mustache template rendered on ODS Dataset JSON object
- Add `plugins` property to `ConfigParameters` type
- Add more supported 4326 and 3857 CRS strings for WFS (eg `"urn:ogc:def:crs:EPSG::3857"` and `"urn:x-ogc:def:crs:EPSG:3857"`)

#### 8.2.20 - 2022-10-20

- Handle errors thrown in `ImageryProviderLeafletTileLayer.pickFeatures`. This fixes a bug where some WMTS layers break feature picking (in Leaflet/2D mode)

#### 8.2.19 - 2022-10-20

- Handle errors thrown in `Cesium._attachProviderCoordHooks`. This fixes a bug where some WMTS layers break feature picking.

#### 8.2.18 - 2022-10-19

- Fix `RelatedMaps` default broken URLs
- Add `mergeGroupsByName` trait to `GroupTraits` - this will merge all group members with the same name
- Fix bug with "propagate `knownContainerUniqueIds` across references and their target" - missing `runInAction`
- Add Carto v3 Maps API support for `table` and `query` endpoint (only GeoJSON - not MVT yet)
- Moved `activeStyle` default from `TableMixin` to `TableAutomaticStyleStratum`. The default `activeStyle` will now not pick a `hidden` `TableStyle`.
- Pin `flexsearch` version to `0.7.21` - as incorrect types are shipped in version `0.7.31`
- Only preload next timestep of timeseries rasters (WMS & ArcGIS MapServer) when animating the item on the map.
- Added error message if cesium stops rendering
- Add `enabled` to `TableStyleMapTraits` - which defaults to `true`
- Add `TableLabelStyleTraits` - this can be used to add `LabelGraphics` to point features (table or geojson)
- Add `TableTrailStyleTraits` - this can be used to add `PathGraphics` to time-series point features (table or geojson)
- Added missing `proxyCatalogItemUrl` to GeoJson, Shapefile, Gltf and AssImp catalog items.
- Added support for `OpenDataSoftCatalogGroup` with more than 100 datasets.
- Added `refreshIntervalTemplate` to `OpenDataSoftCatalogItemTraits` - this can be used to set `refreshInterval` using Mustache template rendered on ODS Dataset JSON object.
- Performance optimisation for time-series `TableMixin`
- Tweak `generateCatalogIndex` to use less memory. (+ add `diffCatalogIndex.js` script to show added/removed members between two catalog index files)
- Migrated `/#tools=1` to version 8.
- Removed dummy function `Terria.getUserProperty`.
- Removed unused version 7 React components.
- Fix Cesium `stoppedRenderingMessage`

#### 8.2.17 - 2022-09-23

- Fix region mapping feature `rowIds` incorrect type.

#### 8.2.16 - 2022-09-23

- Make srsName and outputFormat for WFS requests dynamic
- Added `excludeInactiveDatasets` to `CkanCatalogGroup` (`true` by default). This will filter out CKAN Datasets which have `state` or `data_state` (data.gov.au specific) **not** set to `"active"`.
- Fix `isTerriaFeatureData` bug - not checking `isJsonObject`
- Add `.logError()` to all usage of `updateModelFromJson` where the `Result` object is ignored
- Move `RelatedMaps` to terriajs. They are now generated from `configParameters` (see [`doc/customizing/client-side-config.md`](./doc/customizing/client-side-config.md#relatedmap))

#### 8.2.15 - 2022-09-16

- Fix bug with "propagate `knownContainerUniqueIds` across references and their target" - missing `runInAction`

#### 8.2.14 - 2022-09-15

- Moved map credits to map column so it don't get hidden by chart panel.
- TSified `FeatureInfo*.tsx`
  - `describeFromProperties` is now `generateCesiumInfoHTMLFromProperties`
  - `FeatureInfoSection` has been split up into `FeatureInfoSection.tsx`, `getFeatureProperties`, `mustacheExpressions` and `generateCesiumInfoHTMLFromProperties`
- Fix `{{terria.currentTime}}` in feature info template
- Add `{{terria.rawDataTable}}` in feature info template - to show raw data HTML table
- Added `TableFeatureInfoStratum` - which adds default feature info template to `TableMixin`
- Add `FeatureInfoContext` - used to inject properties into `FeatureInfoSections` context. These properties will be accessible from `featureInfoTemplate` mustache template.
  - `tableFeatureInfoContext` adds time series chart properties using `FeatureInfoContext` (`getChartDetails` has been removed)
- Move `maximumShownFeatureInfos` from `WebMapServiceCatalogItemTraits` to `MappableTraits`
- Remove `featureInfoUrlTemplate` from `OpenDataSoftCatalogItem` - as it is incompatible with time varying datasets
- Removed `formatNumberForLocale` - we now use `Number.toLocaleString`
- Rename `Feature` to `TerriaFeature` - improve typing and usage across code-base
  - Added `data: TerriaFeatureData` - which is used to pass Terria-specific properties around (eg `rowIds`)
- Added `loadingFeatureInfoUrl` to `FeatureInfoUrlTemplateMixin`
- Move `Cesium.ts` `ImageryLayer` feature picking to `cesium.pickImageryLayerFeatures()`
- Move `lib/Core/propertyGetTimeValues.js` into `lib/ReactViews/FeatureInfo/getFeatureProperties.ts`
- Add `showFeatureInfoDownloadWithTemplate` to `FeatureInfoTraits` - Toggle to show feature info download **if** a `template` has been provided. If no `template` is provided, then download will always show.
- Fix support for `initUrls` in `startData.initSources`
- Propagate `knownContainerUniqueIds` across references and their target.
- Show scrollbar for story content in Safari iOS.
- Use `document.baseURI` for building share links instead of `window.location`.

#### 8.2.13 - 2022-09-01

- Fix pedestrian drop behaviour so that the camera heading stays unchanged even after the drop
- Fixed a bug causing incorrect loading of EPSG:4326 layers in WMS v1.3.0 by sending wrong `bbox` in GetMap requests.
- Improve the CKAN model robustness by removing leading and trailing spaces in wms layer names.
- Load all `InitSources` sequentially instead of asyncronosly
- Fix `DOMPurify.sanitize` call in `PrintView`
- Fix warning for WFS item exceeding max displayable features
- Upgrade prettier to version 2.7.1

#### 8.2.12 - 2022-08-10

- Dropped "optional" from the prompt text in file upload modal for both local and web data.
- Changed the text for the first file upload option from "Auto-detect (recommended)" to simply "File type" for local files and "File or web service type" for web urls.
- Automatically suffix supported extension list to the entries in file type dropdown to improve clarity.
- Removed IFC from upload file type (until further testing).
- Move `CkanCatalogGroup` "ungrouped" group to end of members

#### 8.2.11 - 2022-08-08

- Add ability to customise the getting started video in the StoryBuilder panel
- Set cesium base URL by default so that cesium assets are resolved correctly
- Add `cesiumBaseUrl` to `TerriaOptions` for overriding the default cesium base url setting
- Fix broken Bing map logo in attributions
- Added ability to customise the getting started video in the StoryBuilder panel.
- Fixed a bug where menu items were rendered in the wrong style if the window was resized from small to large, or large to small.
- Strongly type `item` in WorkbenchItem and remove `show` toggle for non `Mappable` items.
- Add `configParameters.regionMappingDefinitionsUrls` - to support multiple URLs for region mapping definitions - if multiple provided then the first matching region will be used (in order of URLs)
  - `configParameters.regionMappingDefinitionsUrl` still exists but is deprecated - if defined it will override `regionMappingDefinitionsUrls`
- `TableMixin.matchRegionProvider` now returns `RegionProvider` instead of `string` region type. (which exists at `regionProvider.regionType`)
- Fix `shouldShorten` property in catalog and story `ShareUrl`
- Fix `shortenShareUrls` user property
- Add `videoCoverImageOpacity` option to `HelpContentItem` so that we can fade the background of help video panels.
- Fix a bug where all `HelpVideoPanel`s were being rendered resulting in autoplayed videos playing at random.
- Add `getFeatureInfoUrl` and `getFeatureInfoParameters` to `WebMapServiceCatalogItemTraits`
- Fix `SearchBoxAndResults` Trans values
- Fix `generateCatalogIndex` for nested references
- Fix `SearchBox` handling of `searchWithDebounce` when `debounceDuration` prop changes. It now fushes instead of cancels.

#### 8.2.10 - 2022-08-02

- **Breaking changes:**
  - **Minimum NodeJS version is now 14**
- Consolidate `HasLocalData` interface
- Add `GlTf` type definition (v2)
- Add `gltfModelUrl` to `GltfMixin` - this must be implemented by Models which use `GltfMixin`
- Moved `GltfCatalogItem` to `lib/Models/Catalog/Gltf/GltfCatalogItem.ts`
- Add experimental client-side 3D file conversion using [`assimpjs`](https://github.com/kovacsv/assimpjs) ([emscripten](https://emscripten.org) interface for the [assimp](https://github.com/assimp/assimp) library)
  - This supports `zip` files and `HasLocalData` - but is not in `getDataType` as the scene editor (closed source) is required to geo-reference
  - Supports over 40 formats - including Collada, obj, Blender, DXF - [full list](https://github.com/assimp/assimp/blob/master/doc/Fileformats.md)
- Add `description` to `getDataType` - this will be displayed between Step 1 and Step 2
- Add warning message to `GltfMixin` when showing in 2D mode (Leaflet)
- Upgrade `husky` to `^8.0.1`
- Prevent looping when navigating between scenes in StoryPanel using keyboard arrows
- Fix bug where StoryPanel keyboard navigation persists after closing StoryPanel
- Fix select when clicking on multiple features in 2D (#5660)
- Implemented support for `featureInfoUrlTemplate` on 2D vector features (#5660)
- Implemented FeatureInfoMixin in GeojsonMixin (#5660)
- `GpxCatalogItem` now use `GeojsonMixin` for loading data. (#5660)
- `GeoRssCatalogItem` now use `GeojsonMixin` for loading data. (#5660)
- Upgrade i18next to `v21`
- Limit workbench item title to 2 lines and show overflow: ellipsis after.
- Add `allowFeaturePicking` trait to Cesium3dTileMixin.
- Feature Info now hidden on Cesium3dTiles items if `allowFeaturePicking` set to false. Default is true.
- Add `initFragmentPaths` support for hostnames different to `configUrl`/`applicationUrl`
- Add DOMPurify to `parseCustomHtmlToReact` (it was already present in `parseCustomMarkdownToReact`)
- Update `html-to-react` to `1.4.7`
- Add `ViewState` React context provider to `StandardUserInterface` - instead of passing `viewState` or `terria` props through components, please use
  - `useViewState` hook
  - `withViewState` HOC
- Move `GlobalTerriaStyles` from `StandardUserInterface` to separate file
- Add `ExternalLinkWithWarning` component - this will replace all URLs in story body and add a warning message when URLs are clicked on.
- Fixed a bug where adding `CesiumTerrainCatalogItem` to workbench didn't apply it when `configParameters.cesiumTerrainAssetId` or `configParameters.cesiumTerrainUrl` was set.
- `CesiumTerrainCatalogItem` will now show a status `In use` or `Not in use` in the workbench.
- Rewrote `CesiumTerrainCatalogItem` to handle and report network errors.
- Set `JulianDate.toIso8601` second precision to nanosecond - this prevents weird date strings with scientific/exponent notation (eg `2008-05-07T22:54:45.7275957614183426e-11Z`)
- Add attribution for Natural Earth II and NASA Black Marble basemaps.

#### 8.2.9 - 2022-07-13

- Pin `html-to-react` to `1.4.5` due to ESM module in dependency (`parse5`) breaking webpack
- Add step to `"Deploy TerriaMap"` action to save `yarn.lock` after `sync-dependencies` (for debug purposes)
- TSIfy `SharePanel`
- Move `includeStoryInShare` out of `ViewState` into local state
- Implement ability to navigate between scenes in StoryPanel using keyboard arrows
- Rename `FeatureInfoMixin` to `FeatureInfoUrlTemplateMixin`
- Move `featureInfoTemplate` and `showStringIfPropertyValueIsNull` from `FeatureInfoTraits` to `MappableTraits` (all mappable catalog items)
- Remove `FeatureInfoUrlTemplateTraits` from all models that don't use `FeatureInfoUrlTemplateMixin`
- Fix "Regions: xxx" short report showing for non region mapped items
- Fix `showInChartPanel` default for mappable items

#### 8.2.8 - 2022-07-04

- Improve Split/compare error handling
- Fix `itemProperties` split bug
- Table styling is disabled if `MultiPoint` are in GeoJSON
- Add `GeoJsonTraits.useOutlineColorForLineFeatures` - If enabled, `TableOutlineStyleTraits` will be used to color Line Features, otherwise `TableColorStyleTraits` will be used.
- Fix feature highliting for `Line`, `MultiLine` and `MultiPoint`
- Await Internationalisation initialisation in `Terria.start`
- `UserDrawing.messageHeader` can now also be `() => string`

#### 8.2.7 - 2022-06-30

- Fix `WorkbenchItem` title height
- Add region map info and move "No Data" message to `InfoSections` in `TableAutomaticStylesStratum`
- Fix missing `TableColorStyleTraits.legend` values in `ColorStyleLegend`
- Fix `DateTimeSelectorSection.changeDateTime()` binding.
- `RegionProvider.find*Variable` functions now try to match with and without whitespace (spaces, hyphens and underscores)
- Clean up `regionMapping.json` descriptions
- Implement Leaflet credits as a react component, so it is easier to maintain them. Leaflet view now show terria extra credits.
- Implement Cesium credits as a react component, so it is easier to maintain them.
- Implement data attribution modal for map data attributions/credits. Used by both Leaflet and Cesium viewers.
- Fixed translation of Leaflet and Cesium credits.
- TSXify `ChartPanelDownloadButton`
- `ChartPanelDownloadButton` will now only export columns which are visible in chart
- Cleanup `Mixin` and `Traits` inheritance
- Wrap the following components in `observer` - `ChartItem`, `LineChart`, (chart) `Legends`, `ChartPanelDownloadButton`
- Improve TerriaReference error logging
- Fix handling GeoJSON if features have null geometry
- Fix bug where map tools names appear as translation strings
- Allow IFC files to be added to a map from local or web data (Requires non-open source plugin)
- Rename `useTranslationIfExists` to `applyTranslationIfExists` so it doesn't look like a React hook.
- Added a required parameter i18n to `applyTranslationIfExists` to avoid having stale translated strings when the language changes.
- Fix `StoryBuilder` remove all text color
- Fix `FeatureInfoPanel` `Loader` color

#### 8.2.6 - 2022-06-17

- **Breaking changes:**
  - Changed translation resolution. Now the "translation" namespace loads only from `${terria.baseUrl}/languages/{{lng}}/translation.json` (TerriaJS assets) and "languageOverrides" loads from `languages/{{lng}}/languageOverrides.json` (a TerriaMap's assets)
- Removed EN & FR translation files from bundle. All translation files are now loaded on demand.
- Moved translation files from `lib/Language/*/translation.json` to `wwwroot/languages/*/translation.json`.
- Fixed default 3d-tiles styling to add a workaround for a Cesium bug which resulted in wrong translucency value for point clouds.
- Remove Pell dependency, now replaced with TinyMCE (WYSIWYG editor library).
- Added `beforeRestoreAppState` hook for call to `Terria.start()` which gets called before state is restored from share data.
- Made `order` optional for `ICompositeBarItem`.
- Fix `includes` path for `url-loader` rule so that it doesn't incorrectly match package names with `terriajs` as prefix.
- Add help button for bookmarking sharelinks to SharePanel (if that help item exists in config)

#### 8.2.5 - 2022-06-07

- Add Google Analytics event for drag and drop of files onto map.
- Allow users to choose whether Story is included in Share
- Fixed bug that broke Cesium when WebGL was not available. Reverts to Leaflet.
- Fixed bug where `new Terria()` constructror would try to access `document` and throw an error when running in NodeJS.
- Add WPS support for `Date` (additional to existing `DateTime`) and support for `ComplexData` `Date`/`DateTime` WPS Inputs.
- TSXified `StandardUserInterface` and some other components. If your TerriaMap imports `StandardUserInterface.jsx` remove the `.jsx` extension so webpack can find the new `.tsx` file.
- Fix use of `baseMapContrastColor` in region mapping/protomaps and remove `MAX_SELECTABLE_DIMENSION_OPTIONS`.
- `mapItems` can now return arbitrary Cesium primitives.
- Added progress of 3DTiles data source loading to Progress Bar.
- ProgressBar colour now depends on baseMapContrastColor - improves visibility on light map backgrounds.
- Update `terriajs-cesium` to `1.92.0`.
- Replace Pell WYSIWYG editor library with TinyMCE, allows richer editing of Stories in the Story Builder
- Added support for using Compare / Split Screen mode with Cesium 3D Tiles.
- Fix `BottomDock.handleClick` binding
- Use the theme base font to style story share panel.
- Fix problem with Story Prompt not showing
- Fix global body style (font and focus purple)
- Add `color:inherit` to `Button`

#### 8.2.4 - 2022-05-23

- Update protomaps to `1.19.0` - now using offical version.
- Fix Table/VectorStylingWorkflow for datasets with no columns/properties to visualise
- Improve default `activeStyle` in `TableMixin` - if no `scalar` style is found then find first style with enum, text and finally region.
- Add Mustache template support to `modelDimensions` for string properties in `option.value` (with the catalog member as context)
- Added a check for disableExport in ChartPanelDownloadButton.jsx. Prevents download button rendering.
- Fix `CatalogIndex` types
- Moved code for retrieving a model by id, share key or CatalogIndex to a new function `terria.getModelByIdShareKeyOrCatalogIndex`.
- Updated handling of `previewedItemId` to use new function `terria.getModelByIdShareKeyOrCatalogIndex`. This will now use CatalogIndex if the `previewedItemId` cannot be found in models or model share keys.
- Fixed a race condition inside ModalPopup that caused the explorer panel (data catalogue) to be stuck hidden until refresh.
- Fix bug that broke the `DiffTool` preventing it from opening.
- TSify `BottomDock` and `measureElement` components.
- Fixed a bug in `GltfMixin` which resulted in some traits missing from `GltfCatalogItem` and broke tools like the scene editor.
- Leaflet attribution can be set through `config.leafletAttributionPrefix`. Attribution HTML string to show on Leaflet maps. Will use Leaflet's default if undefined. To hide Leaflet attribution - set `leafletAttributionPrefix:""`
- Re-add missing `helpPanel.mapUserGuide` translation string
- Fix `sortMembersBy` for child `Groups` and `References`
- Add `raiseError` convenience method to `TerriaError`
- Improve `filterOutUndefined` types
- Add [Maki icons](https://labs.mapbox.com/maki-icons/) - these can be used in `TablePointStyleTraits`. For example `marker = "hospital"`
- Rename `ProtomapsImageryProvider.duplicate()` to `ProtomapsImageryProvider.clone()`.
- Add [`ts-essentials` library](https://github.com/ts-essentials/ts-essentials) - "a set of high-quality, useful TypeScript types that make writing type-safe code easier"
- `GeojsonMixin` improvements
  - `uveMvt` is now `useTableStylingAndProtomaps`
  - If `useTableStylingAndProtomaps` is true, then protomaps is used for Line and Polygon features, and `TableMixin` is used for Point features (see `createLongitudeLatitudeFeaturePerRow()`)
  - `GeoJsonTraits.style` is now only supported by Cesium primitives (if defined, then `useTableStylingAndProtomaps` will be false). Instead you can use `TableStyleTraits`
- `TableMixin` improvements
  - Add new `TableStyleMap` model, this is used to support `enum`, `bin` and `null` styles for the following:
    - `TablePointStyleTraits` - this supports markers (URLs or Maki icons) and rotation, width, height and pixelOffset.
    - Add `TableOutlineStyleTraits` - this supports color and width.
  - Legends are now handled by `TableAutomaticLegendStratum`
  - Legends will be merged across `TableStyleMaps` and `TableColorMap` - for example, marker icons will be shown in legend with correct colors. See `MergedStyleMapLegend`
  - Default `activeStyle` is now picked by finding the first column of type `scalar`, and then the first column of type `enum`, then `text` and then finally `region`.
- `ArcGisFeatureServiceCatalogItem` now uses Table styling and `protomaps`
- Adapted `BaseModel.addObject` to handle adding objects to `ArrayTraits` with `idProperty="index"` and `isRemoval`. The new object will be placed at the end of the array (across all strata).
- Add `allowCustomInput` property to `SelectableDimensionGroup` - if true then `react-select` will allow custom user input.
- `TableStylingWorkflow` improvements
  - Better handling of swapping between different color scheme types (eg enum or bin)
  - Add point, outline and point-size traits

#### 8.2.3 - 2022-04-22

- **Breaking changes:**
  - `CkanItemReference` no longer copies `default` stratum to target - please use `itemProperties` instead.
- **Revert** Use CKAN Dataset `name` property for WMS `layers` as last resort.
- Add support for `WebMapServiceCatalogGroup` to `CkanItemReference` - this will be used instead of `WebMapServiceCatalogItem` if WMS `layers` can't be identified from CKAN resource metadata.
  - Add `allowEntireWmsServers` to `CkanCatalogGroupTraits` - defaults to `true`
- Ignore WMS `Layers` with duplicate `Name` properties
- Fix selectable dimensions passing reactive objects and arrays to updateModelFromJson (which could cause problems with array detection).

#### 8.2.2 - 2022-04-19

- Fixed a whitescreen with PrintView.

#### 8.2.1 - 2022-04-13

- Fixed selectable-dimension checkbox group rendering bug where the group is hidden when it has empty children.

#### 8.2.0 - 2022-04-12

- **Breaking changes:**
  - Multiple changes to `GtfsCatalogItem`:
    - Removed `apiKey` in favour of more general `headers`
    - Removed unused `bearingDirectionProperty` & `compassDirectionProperty`
    - `image` is no longer resolved relative to the TerriaJS asset folder. This will allow using relative URLs for assets that aren't inside the TerriaJS asset folder. Prepend "build/TerriaJS/" (the value of `terria.baseUrl`) to any existing relative `image` urls.
- Added `colorModelsByProperty` to `GtfsCatalogItem` which will colour 1 model differently for different vehichles based on properties matched by regular expression. E.g. colour a vehicle model by which train line the vehicle is travelling on.
- Fixed a bug where cross-origin billboard images threw errors in Leaflet mode when trying to recolour the image.
- Changed rounding of the numbers of the countdown timer in the workbench UI for items that use polling. The timer wil now show 00:00 for at most 500ms (instead of a full second). This means that for timers that are a multiple of 1000ms the timer will now show 00:01 for the last second before polling, instead of 00:00.
- TSified `BuildShareLink`, `InitSourceData` and `ShareData`.
- Added `HasLocalData` interface - which has `hasLocalData` property to implement.
- Added `ModelJson` interface - which provides loose type hints for Model JSON.
- Added `settings` object to `InitSourceData` - provides `baseMaximumScreenSpaceError, useNativeResolution, alwaysShowTimeline, baseMapId, terrainSplitDirection, depthTestAgainstTerrainEnabled` - these properties are now saved in share links/stories.
- Moved `setAlwaysShowTimeline` logic from `SettingsPanel` to `TimelineStack.ts`.

#### 8.1.27 - 2022-04-08

- Use CKAN Dataset `name` property for WMS `layers` as last resort.
- Set CKAN Group will now set CKAN Item `name` in `definition` stratum.
- Ignore GeoJSON Features with no geometry.
- Fix feedback link styling.
- Improve `CatalogIndexReference` error messages.

#### 8.1.26 - 2022-04-05

- **Breaking changes**
  - All dynamic groups (eg `WebMapServiceCatalogGroup`) will create members and set `definition` strata (instead of `underride`)
- New `GltfMixin`, which `GltfCatalogItem` now uses.
- Hook up `beforeViewerChanged` and `afterViewerChanged` events so they are
  triggered on viewer change. They are raised only on change between 2D and 3D
  viewer mode.
- Removed references to conversion service which is no longer used in version >=8.0.0.
- Added experimental routing system - there may be breaking changes to this system in subsequent patch releases for a short time. The routes currently include:
  - `/story/:share-id` ➡ loads share JSON from a URL `${configParameters.storyRouteUrlPrefix}:share-id` (`configParameters.storyRouteUrlPrefix` must have a trailing slash)
  - `/catalog/:id` ➡ opens the data catalogue to the specified member
- Fixed a polyline position update bug in `LeafletVisualizer`. Polylines with time varying position will now correctly animate in leaflet mode.
- Change button cursor to pointer
- Add `GeoJsonTraits.filterByProperties` - this can be used to filter GeoJSON features by properties
- Add GeoJSON `czmlTemplate` support for `Polygon/MultiPolygon`
- Add custom `heightOffset` property to `czmlTemplate`
- Fixed a bug where Cesium3DTilePointFeature info is not shown when being clicked.
- Added optional `onDrawingComplete` callback to `UserDrawing` to receive drawn points or rectangle when the drawing is complete.
- Fixed a bug in `BoxDrawing` where the box can be below ground after initialization even when setting `keepBoxAboveGround` to true.
- Add `itemProperties`, `itemPropertiesByType` and `itemPropertiesByIds` to `GroupTraits` and `ReferenceTraits`.
  - Properties set `override` strata
  - Item properties will be set in the following order (highest to lowest priority) `itemPropertiesByIds`, `itemPropertiesByType`, `itemProperties`.
  - If a parent group has `itemProperties`, `itemPropertiesByType` or `itemPropertiesByIds` - then child groups will have these values copied to `underride` when the parent group is loaded
  - Similarly with references.
- Fix `viewCatalogMember` bug - where `_previewItem` was being set too late.
- Improve error message in `DataPreview` for references.
- Fix alignment of elements in story panel and move some styling from scss to styled components
- Click on the stories button opens a story builder (button on the left from story number)
- Added ASGS 2021 regions to region mapping:
  - SA1-4 (e.g. sa3_code_2021)
  - GCCSA
  - STE & AUS (aliased to existing 2011/2016 data due to no change in geometry, names & codes)
- Added LGA regions from 2019 & 2021 to region mapping - only usable by lga code
- Increase `ForkTsCheckerWebpackPlugin` memoryLimit to 4GB
- Add `renderInline` option to markdownToHtml/React + TSify files
- Organise `lib/Map` into folder structure
- When `modelDimensions` are changed, `loadMapItems()` is automatically called
- Add `featureCounts` to `GeoJsonMixin` - this tracks number of GeoJSON Features by type
- Add `polygon-stroke`, `polyline-stroke` and `marker-stroke` to GeoJSON `StyleTraits` - these are only applied to geojson-vt features (not Cesium Primitives)
- TableMixin manual region mapping dimensions are now in a `SelectableDimensionGroup`
- Fix misc font/color styles
- Create reusable `StyledTextArea` component
- `Collapsible` improvements:
  - Add `"checkbox"` `btnStyle`
  - `onToggle` can now stop event propagation
  - `title` now supports custom markdown
- Add `rightIcon` and `textLight` props to `Button`
- New `addTerriaScrollbarStyles` scss mixin
- `TableAutomaticStylesStratum` now creates `styles` for every column - but will hide columns depending on `TableColumnType`
- `TableAutomaticStylesStratum.numberFormatOptions` is now `TableStyle.numberFormatOptions`
- Implement `TableColorStyleTraits.legendTicks` - this will determine number of ticks for `ContinuousColorMap` legends
- `DiscreteColorMap` will now use `minimumValue`/`maximumValue` to calculate bins
- `SelectableDimensions` improvements
  - Add `color`, `text`, `numeric` and `button` types
  - Add `onToggle` function to `SelectableDimensionGroup`
  - `Group` and `CheckboxGroup` now share the same UI and use `Collapsible`
  - `enum` (previously `select`) now uses `react-select` component
  - `color` uses `react-color` component
  - `DimensionSelectorSection` / `DimensionSelector*` are now named the same as the model - eg `SelectableDimension`
- Create `Portal`, `PortalContainer`,`SidePanelContainer` and `WorkflowPanelContainer`. There are used by `WorkflowPanel`.
- Create `WorkflowPanel` - a basic building block for creating Workflows that sit on top of the workbench
  - It has three reusable components, `Panel`, `PanelButton`, `PanelMenu`
- Create `selectableDimensionWorkflow` - This uses `WorkflowPanel` to show `SelectableDimensions` in a separate side panel.
  - `TableStylingWorkflow` - set styling options for TableMixin models
  - `VectorStylingWorkflow` - this extends `TableStylingWorkflow` - used to set styling options for GeoJsonMixin models (for Protomaps/geojson-vt only)
- Create `viewingControls` concept. This can be used to add menu items to workbench items menu (eg "Remove", "Export", ...)
  - TSXify `ViewingControls`
- Add temporary `legendButton` property - this is used to show a "Custom" button above the Legend if custom styling has been applied
  - This uses new `TableStyle.isCustom` property
- Move workbench item controls from `WorkbenchItem.jsx` `WorkbenchItemControls.tsx`
- Add `UrlTempalteImageryCatalogItem`, rename `RasterLayerTraits` to `ImageryProviderTraits` and add some properties.
- Added `ViewingControlsMenu` for making catalog wide extensions to viewing controls options.
- Added `MapToolbar`, a simpler API for adding buttons to the map navigation menu for the most common uses cases.
- Added `BoxDrawing` creation methods `fromTransform` and `fromTranslationRotationScale`.
- Fixed a bug where `zoom` hangs for catalog items with trait named `position`.
- Moved workflows to `Models/Workflows` and added helper method `runWorkflow` to invoke a workflow.
- Change NaturalEarth II basemap to use `url-template-imagery`
- Remove Gnaf API related files as the service was terminated.

#### 8.1.25 - 2022-03-16

- Fix broken download link for feature info panel charts when no download urls are specified.
- Fixed parameter names of WPS catalog functions.
- Improve WMS 1.1.1 support
  - Added `useWmsVersion130` trait - Use WMS version 1.3.0. True by default (unless `url` has `"version=1.1.1"` or `"version=1.1.0"`), if false, then WMS version 1.1.1 will be used.
  - Added `getFeatureInfoFormat` trait - Format parameter to pass to GetFeatureInfo requests. Defaults to "application/json", "application/vnd.ogc.gml", "text/html" or "text/plain" - depending on GetCapabilities response
- Add `legendBackgroundColor` to `LegendOwnerTraits` and `backgroundColor` to `LegendTraits`
- Add `sld_version=1.1.0` to `GetLegendGraphics` requests
- Filter `"styles","version","format","srs","crs"` conflicting query parameters from WMS `url`
- WMS `styles`, `tileWidth`, `tileHeight` and `crs`/`srs` will use value in `url` if it is defined (similar to existing behavior with `layers`)
- WMS will now show warning if invalid `layers` (eg if the specified `layers` don't exist in `GetCapabilities`)
- ArcGisFeatureServerCatalogItem can now load more than the maximum feature limit set by the server by making multiple requests, and uses GeojsonMixin
- Avoid creating duplication in categories in ArcGisPortalCatalogGroup.
- Fix `CatalogMemberMixin.hasDescription` null bug
- `TableStyle` now calculates `rectangle` for point based styles
- Fixed error installing dependencies by changing dependency "pell" to use github protocol rather than unencrypted Git protocol, which is no longer supported by GitHub as of 2022-03-15.

#### 8.1.24 - 2022-03-08

- Ignores duplicate model ids in members array in `updateModelFromJson`
- Add support for `crs` property in GeoJSON `Feature`
- Add feature highlighting for Protomaps vector tiles
- Add back props `localDataTypes` and `remoteDataTypes` to the component `MyData` for customizing list of types shown in file upload modal.

#### 8.1.23 - 2022-02-28

- **Breaking changes**:
  - `IDEAL ZOOM` can be customised by providing `lookAt` or `camera` for `idealZoom` in `MappableTraits`. The `lookAt` takes precedence of `camera` if both exist. The values for `camera` can be easily obtained from property `initialCamera` by calling shared link api .

* Fixed crash caused by ArcGisMapServerCatalogItem layer missing legend.
* Refactored StoryPanel and made it be collapsible
* Added animation.ts as a utility function to handle animation end changes (instead of using timeout)
* Fixed a bug where `buildShareLink` serialised the feature highlight model & geometry. Picked features are still serialised and geometry is reloaded on accessing the share link.

#### 8.1.22 - 2022-02-18

- Added play story button in mobile view when there is an active story
- `IDEAL ZOOM` can be customised by providing `idealZoom` property in `MappableTraits`.
- Fix `AddData` options

#### 8.1.21 - 2022-02-08

- Fixed bug where WMS layer would crash terria if it had no styles, introduced in 8.1.14

#### 8.1.20 - 2022-02-04

- Fixed whitescreen on Print View in release/production builds

#### 8.1.19 - 2022-01-25

- Add WMS support for `TIME=current`
- Only show `TableMixin.legends` if we have rows in dataColumnMajor and mapItems to show
- Add `WebMapServiceCatalogGroup.perLayerLinkedWcs`, this can be used to enable `ExportWebCoverageService` for **all** WMS layers. `item.linkedWcsCoverage` will be set to the WMS layer `Name` if it is defined, layer `Title` otherwise.
- MagdaReference can use addOrOverrideAspects trait to add or override "terria" aspect of target.
- Added new print preview page that opens up in a new window
- TSXified PrintView

#### 8.1.18 - 2022-01-21

- Add missing default Legend to `TableAutomaticStylesStratum.defaultStyle`
- Fix a bug in CompositeCatalogItem that causes share URLs to become extremely long.
- Fix `OpacitySection` number precision.
- Add `sortMembersBy` to `GroupTraits`. This can be set to sort group member models - For example `sortMembersBy = "name"` will alphabetically sort members by name.
- Remove `theme.fontImports` from `GlobalTerriaStyles` - it is now handled in `TerriaMap/index.js`
- Add check to `featureDataToGeoJson.getEsriFeature` to make sure geometry exists

#### 8.1.17 - 2022-01-12

- **Breaking changes**:
  - Minimum node version is now 12 after upgrading node-sass dependency

* Automatically cast property value to number in style expressions generated for 3d tiles filter.
* Re-enable procedure and observable selectors for SOS items.
* Fix broken "Ideal zoom" for TableMixin items.
* The opacity of 3d tiles can now be changed with the opacity slider in the workbench
* RasterLayerTraits and Cesium3dTilesTraits now share the newly created OpacityTraits
* `disableOpacityControl` is now a trait and can be set in the catalog.
* TSXified OpacitySection
* Upgrade compiler target from es2018 to es2019
* Fix default table style legends
* Remove SOS defaults legend workaround
* Update NodeJS version to 14 in `npm-publish` GitHub action

#### 8.1.16 - 2021-12-23

- Added region mapping support for Commonwealth Electoral Divisions as at 2 August 2021 (AEC) as com_elb_name_2021.

#### 8.1.15 - 2021-12-22

- Fix sharelink bug, and make `isJson*` type checks more rigorous
- Remove `uniqueId` from `CatalogMemberMixin.nameInCatalog` and add it as fallback to `CatalogMemberMixin.name`
- Add `shareKeys` and `nameInCatalog` to `CatalogIndexReference`.
- Remove `description` field from `CatalogIndex`
  - The `CatalogIndex` can now be used to resolve models in sharelinks
- Add support for zipped `CatalogIndex` json files.
- Fix `SplitReferences` which use `shareKeys`
- Make `isJson*` type assertion functions more rigorous
  - Add `deep` parameter, so you can use old "shallow" type check for performance reasons if needed
- Add Shapefile to `CkanDefaultFormatsStratum`
- Fix `ArcGisMapServerCatalogItem` metadata bug
- Remove legend traits from CatalogMemberMixin, replacing them with LegendOwnerTraits, and add tests to enforce correct use of legends.
- Add better support for retreiving GeoJsonCatalogItem data through APIs, including supporting geojson nested within json objects
- Fixed `ContinuousColorMap` min/max value bug.
- `TableStyle.outlierColor` is now only used if `zFilter` is active, or `colorTraits.outlierColor` is defined
- Add `forceConvertResultsToV8` to `WebProcessingServiceCatalogFunction`. If your WPS processes are returning v7 json, you will either need to set this to `true`, or set `version: 0.0.1` in JSON output (which will then be automatically converted to v8)
- Cleanup `CatalogFunction` error handling
- Fix `SelectAPolygonParameterEditor` feature picking (tsified)
- Add `WebMapServiceCatalogItem.rectangle` support for multiple WMS layers
- Fix picked feature highlighting for ArcGis REST API features (and TSify `featureDataToGeoJson`)
- Re-enable GeoJSON simple styling - now if more than 50% of features have [simple-style-spec properties](https://github.com/mapbox/simplestyle-spec) - automatic styling will be disabled (this behaviour can be disabled by setting `forceCesiumPrimitives = false`)
- Don't show `TableMixin` `legends` or `mapItems` if no data
- Fix `GeoJsonCatalogItem.legends`
- Add `isOpen` to `TerriaReferenceTraits`

#### 8.1.14 - 2021-12-13

- **Breaking changes**:
  - `Result.throwIfUndefined()` will now only throw if `result.value` is undefined - regardless of `result.error`

* Reimplement option to zoom on item when adding it to workbench, `zoomOnAddToWorkbench` is added to `MappableTraits`.
* Update terria-js cesium to `1.81.3`
* Re-allowed models to be added to `workbench` if the are not `Mappable` or `Chartable`
* Moved `WebMapServiceCatalogItem.GetCapbilitiesStratum` to `lib\Models\Catalog\Ows\WebMapServiceCapabilitiesStratum.ts`
* Moved `WebMapServiceCatalogItem.DiffStratum` to `DiffableMixin`
* `callWebCoverageService` now uses version WCS `2.0.0`
  - All WCS export functionality is now in `ExportWebCoverageServiceMixin`
  - Added `WebCoverageServiceParameterTraits` to `WebMapServiceCatalogItemTraits.linkedWcsParameters`. It includes `outputFormat` and `outputCrs`
  - Will attempt to use native CRS and format (from `DescribeCoverage`)
  - No longer sets `width` or `height` - so export will now return native resolution
* Anonymize user IP when using google analytics.
* Fix crash when TableMixin-based catalog item had invalid date values
* Fix `WebMapServiceCatalogItem.styles` if `supportsGetLegendGraphics = false`. This means that if a WMS server doesn't support `GetLegendGraphics` requests, the first style will be set as the default style.

#### 8.1.13 - 2021-12-03

- Paramerterised the support email on the help panel to use the support email in config
- Refactored `TableColumn get type()` to move logic into `guessColumnTypeFromValues()`
- `TableMixin.activeStyle` will set `TableColumnType = hidden` for `scalar` columns with name `"id"`, `"_id_"` or `"fid"`
- Fix bug `TableColumn.type = scalar` even if there were no values.
- Table columns named `"easting"` and `"northing"` are now hidden by default from styles
- `TableColumn.type = enum` requires at least 2 unique values (including null) to be selected by default
- Tweak automatic `TableColumn.type = Enum` for wider range of values
- Exporting `TableMixin` will now add proper file extensions
- Added `TimeVaryingTraits.timeLabel` trait to change label on `DateTimeSelectorSection` (defaults to "Time:")
  - This is set to `timeColumn.title`
- `TableColumn` will try to generate prettier `title` by un-camel casing, removing underscores and capitalising words
- `TableStyle` `startDates`, `finishDates` and `timeIntervals` will only set values for valid `rowGroups` (invalid rows will be set to `null`). For example, this means that rows with invalid regions will be ignored.
- Add "Disable style" option to `TableMixin.styleDimensions` - it can be enabled with `TableTraits.showDisableStyleOption`
- Added `timeDisableDimension` to `TableMixin` - this will render a checkbox to disable time dimension if `rowGroups` only have a single time interval per group (i.e. features aren't "moving" across time) - it can be enabled with `TableTraits.showDisableTimeOption` - `TableAutomaticStylesStratum` will automatically enable this if at least 50% of rowGroups only have one unique time interval (i.e. they don't change over time)\
- Remove border from region mapping if no data
- Add `baseMapContrastColor` and `constrastColor` to `BaseMapModel`
- Fixed `TableMixin.defaultTableStyle.legends` - `defaultTableStyle` is now not observable - it is created once in the `contructor`
- Removed `Terria.configParameters.enableGeojsonMvt` - geojson-vt/Protomaps is now used by default
- `GpxCatalogItem` now uses `GeojsonMixin`
- Add an external link icon to external hyperlink when using method `parseCustomHtmlToReact`. This feature can be switched off by passing `{ disableExternalLinkIcon: true }` in `context` argument.
- Tsify `sendFeedback.ts` and improve error messages/notifications
- Removed unused overrideState from many DataCatalog React components.
- Fixed a bug where adding a timeseries dataset from the preview map's Add to map button didn't add the dataset to the `timelineStack`.
- Fixed incorrect colour for catalog item names in the explorer panel when using dynamic theming.
- Moved `CatalogIndex` loading from constructor (called in `Terria.start`) to `CatalogSearchProvider.doSearch` - this means the index will only be loaded when the user does their first search
- Add basic auth support to `generateCatalogIndex`, fix some bugs and improve performance
- Update terria-js cesium to `1.81.2`
- Add `uniqueId` as fallback to `nameInCatalog`
- Remove duplicated items from `OpenDataSoftGroup` and `SocrataGroup`

#### 8.1.12 - 2021-11-18

- Bigger zoom control icons.
- Modified "ideal zoom" to zoom closer to tilesets and datasources.
- Added `configParameters.feedbackPostamble`. Text showing at the bottom of feedback form, supports the internationalization using the translation key
- `GeoJsonMixin.style["stroke-opacity"]` will now also set `polygonStroke.alpha` and `polylineStroke.alpha`
- Reduce `GeoJsonMixin` default stroke width from `2` to `1`
- Add `TableMixin` styling to `GeoJsonMixin` - it will treat geojson feature properties as "rows" in a table - which can be styled in the same way as `TableMixin` (eg CSV). This is only enabled for geojson-vt/Protomaps (which requires `Terria.configParameters.enableGeojsonMvt = true`). For more info see `GeojsonMixin.forceLoadMapItems()`
  - This can be disabled using `GeojsonTraits.disableTableStyle`
- Opacity and splitting is enabled for Geojson (if using geojson-vt/protomaps)
- Replaced `@types/geojson` Geojson types with `@turf/helpers`
- In `GeojsonMixin` replaced with `customDataLoader`, `loadFromFile` and `loadFromUrl` with `forceLoadGeojsonData`
- `GeojsonMixin` will now convert all geojson objects to FeatureCollection
- Exporting `GeojsonMixin` will now add proper file extensions
- `WebFeatureServiceCatalogItem` now uses `GeoJsonMixin`
- Fix `ProtomapsImageryProvider` geojson feature picking over antimeridian
- Add Socrata group to "Add web data
- Added "marker-stroke-width", "polyline-stroke-width", "polygon-stroke-width" to `GeojsonStyleTraits` (Note these are not apart of [simplestyle-spec](https://github.com/mapbox/simplestyle-spec/tree/master/1.1.0) and can only be used with `geojson-vt`)
- Add a method refreshCatalogMembersFromMagda to Terria class.
- Renable `useNativeResolution` on mobile
- Store `useNativeResolution`, `baseMaximumScreenSpaceError` as local properties
- Moved CKAN default `supportedFormats` to `CkanDefaultFormatsStratum`
- Add properties to `CkanResourceFormatTraits`
  - `maxFileSize` to filter out resources with large files (default values: GeoJSON = 150MB, KML = 30MB, CZML = 50MB)
  - `removeDuplicates` (which defaults to true) so we don't get duplicate formats for a dataset (it will check `resource.name`)
    - If there are multiple matches, then the newest (from resource.created property) will be used
  - `onlyUseIfSoleResource` to give a given resource format unless that is all that exists for a dataset
- Add CKAN `useSingleResource`, if `true`, then the highest match from `supportedResourceFormats` will be used for each dataset
- ArcGis Map/Feature Service will now set CRS from `latestWkid` if it exists (over `wkid`)
- Fix CKAN ArcGisFeatureService resources
- ArcGisFeatureServer will now set `outSR=4326` so we don't need to reproject client-side

#### 8.1.11 - 2021-11-15

- Fix `SettingsPanel` type issue

#### 8.1.10 - 2021-11-15

- Fix `CswCatalogGroup` XML types
- Added `MAINCODE` aliases for all ABS Statistical Area regions that were missing them.
- Fixed `superGet` replacement in webpack builds with babel versions `7.16.0` and above.

#### 8.1.9 - 2021-11-01

- TSify workbench splitter control and fix broken styling.
- Fix app crash when opening AR tool.

#### 8.1.8 - 2021-10-29

- Tsified `SettingPanel`
- Moved `setViewerMode` function from `Terria` class to `ViewerMode`
- Refactored checkbox to use children elements for label instead of label
  property, `isDisabled`, `isChecked` and `font-size: inherit` style is passed
  to each child element (so propper styling is maintained)
- Fix an internal bug where Cesium.prototype.observeModelLayer() fails to remove 3D tilesets in certain cases.
- Rename `TerriaError._shouldRaiseToUser` to `overrideRaiseToUser`
  - Note: `userProperties.ignoreError = "1"` will take precedence over `overrideRaiseToUser = true`
- Fix `overrideRaiseToUser` bug causing `overrideRaiseToUser` to be set to `true` in `TerriaError.combine`
- Add `rollbar.warning` for `TerriaErrorSeverity.Warning`
- Disable `zFilter` by default
- Remove use of word "outlier" in zFilter dimension and legend item (we now use "Extreme values")
- Add `cursor:pointer` to `Checkbox`
- Fix `MapNavigation` getter/setter `visible` bug.
  - Replace `CompositeBarItemController` `visible` setter with `setVisible` function
- Use `yarn` in CI scripts (and upgrade node to v14)
- Fix app crash when previewing a nested reference in the catalog (eg when viewing an indexed search result where the result is a reference).
- Ported feaure from v7 to set WMS layers property from the value of `LAYERS`, `layers` or `typeName` from query string of CKAN resource URL.

#### 8.1.4 - 2021-10-15

- Make flex-search usage (for `CatalogIndex`) web-worker based
- Add `completeKnownContainerUniqueIds` to `Model` class - This will recursively travese tree of knownContainerUniqueIds models to return full list of dependencies
- Add all models from `completeKnownContainerUniqueIds` to shareData.models (even if they are empty)

#### 8.1.3 - 2021-10-14

- Reimplement map viewer url param
- Added `terriaError.importance` property. This can be set to adjust which error messages are presented to the user.
  - `terriaErrorNotification` and `WarningBox` will use the error message with highest importance to show to the user ("Developer details" remains unchanged)
- Add `terriaError.shouldRaiseToUser` override, this can be used to raise errors with `Warning` severity.
- `terriaError.raisedToError` will now check if **any** `TerriaError` has been raised to the user in the tree.
- `workbench.add()` will now keep items which only return `Warning` severity `TerriaErrors` after loading.
- Improve SDMX error messages for no results
- Fix SDMX FeatureInfoSection time-series chart to only show if data exists.
- Improve GeoJSON CRS projection error messages
- Add `Notification` `onDismiss` and `ignore` properties.
- Fix `AsyncLoader` result bug
- Remove `Terria.error` event handler
- Refactor `workbench.add` to return `Result`
- Consolidated network request / CORS error message - it is now in `t("core.terriaError.networkRequestMessage")`.
  - It can be injected into other translation strings like so: `"groupNotAvailableMessage": "$t(core.terriaError.networkRequestMessage)"`
  - Or, you can use `networkRequestError(error)` to wrap up existing `TerriaError` objects
- Fix incorrect default `configParameters.feedbackPreamble`
- Fix incorrect default `configParameters.proj4def` - it is now `"proj4def/"`
- Fix Branding component. It wasn't wrapped in `observer` so it kept getting re-rendered
- Add `FeedbackLink` and `<feedbacklink>` custom component - this can be used to add a button to open feedback dialog (or show `supportEmail` in feedback is disabled)
- Fix `ContinuousColorMap` `Legend` issue due to funky JS precision
- Fix mobx computed cycle in `CkanDatasetStratum` which was making error messages for failed loading of CKAN items worse.

#### 8.1.2 - 2021-10-01

- Removed duplicate Help icon and tooltip from the map navigation menu at the bottom as it is now shown in the top menu.
- Fixed a bug where the app shows a scrollbar in some instances.
- Wrap clean initSources with action.
- Modified `TerriaReference` to retain its name when expanded. Previously, when the reference is expanded, it will assume the name of the group or item of the target.
- Proxy `catalogIndex.url`

#### 8.1.1 - 2021-09-30

- **Breaking changes:**
  - `blacklist` has been renamed to `excludeMembers` for `ArcGisPortalCatalogGroup` and `CkanCatalogGroup`.

* Tsifyied and refactored `RegionProvider` and `RegionProviderList`, and re-enabled `loadRegionIDs`
* `TableColorMap` `minimumValue` and `maximumValue` will now take into account valid regions.
* `tableMixin.loadRegionProviderList()` is now called in `tableMixin.forceLoadMapItems()` instead of `mappableMixin.loadMapItems()`
* Add TableColumn and TableStyle `ready` computed property. Columns will only be rendered if `ready` is `true`. At the moment it is only used to wait until `loadRegionIDs` has finished.
* Moved region mapping `ImageryProvider` code to `lib/Table/createRegionMappedImageryProvider.ts`
* Fix `ChartPanel` import `Result` bug.
* Improve handling of featureInfoTemplate for composite catalog items.
* Mobile help menu will now show a link to map user guide if it is configured in `Terria.configParameters.helpItems`.
* Fixed the layout of items in mobile navigation
* Add Mapbox Vector Tile support. This is using [protomaps.js](https://github.com/protomaps/protomaps.js) in the new `ProtomapsImageryProvider`. This includes subset of MVT style specification JSON support.
* `MapboxVectorCanvasTileLayer` is now called `ImageryProviderLeafletGridLayer`
* `CesiumTileLayer` is now called `ImageryProviderLeafletTileLayer`.
* Added `geojson-vt` support to `GeoJsonMixin`, which will tile geojson into vector tiles on the fly, and use the new `ProtomapsImageryProvider`.
* Added `configParameter.enableGeojsonMvt` temporary feature flag for experimental Geojson-Mapbox vector tiles. Default is `false`.
* Added `forceCesiumPrimitives` to `GeoJsonTraits`. This can be used to render cesium primitives instead of Mapbox vector-tiles (if `configParameter.enableGeojsonMvt` is `true`)
* Add `scale` observable to `TerriaViewer`. This will give distance between two pixels at the bottom center of the screen in meters.
* Fixed `withControlledVisibility` method to inherit `propTypes` of its wrapped component.
* Added `MinMaxLevelMixin` and `MinMaxLevelTraits` to handle defining min and max scale denominator for layers.
* Extracted function `scaleToDenominator` to core - for conversion of scale to zoom level.
* Share/start data conversion will now only occur if `version` property is `0.x.x`. Previously, it was `version` property is **not** `8.x.x`
* Filter table column values by Z Score. This is controlled by the following `TableColorStyleTraits`:
  - `zScoreFilter` - Treat values outside of specifed z-score as outliers, and therefore do not include in color scale. This value is magnitude of z-score - it will apply to positive and negative z-scores. For example a value of `2` will treat all values that are 2 or more standard deviations from the mean as outliers. This must be defined to be enabled - currently it is only enabled for SDMX (with `zScoreFilter=4`).
  - `zScoreFilterEnabled - True, if z-score filter is enabled
  - `rangeFilter` - This is applied after the `zScoreFilter`. It is used to effectively 'disable' the zScoreFilter if it doesn't cut at least the specified percange of the range of values (for both minimum and maximum value). For exmaple if `rangeFilter = 0.2`, then the zScoreFilter will only be effective if it cuts at least 20% of the range of values from the minimum and maximum value
* Add `outlierColor` to `ContinuousColorMap`
* Add `placement` to `SelectableDimension`. This can be used to put `SelectableDimension` below legend using `placement = "belowLegend`
* Add `SelectableDimensionCheckbox` (and rename `SelectableDimension` to `SelectableDimensionSelect`)
* Add `outlierFilterDimension` checkbox `SelectableDimension` to workbench to enable/disable dimension
* Extend `tableStyle.rowGroups` to regions
* Fix `spreadFinishTime` bug
* Fix diverging `ContinuousColorMap` - it will now center color scale around 0.
* Refactor `SocrataMapViewCatalogItem` to use `GeoJsonMixin`
* `SocrataCatalogGroup` will not not return groups for Facets if there is only one - so it skips an unnecessary group level.
* Update protomaps.js to `1.5.0`
* SDMX will now disable the region column if less than 2 valid regions have been found
* Set `spreadStartTime` and `spreadFinishTime` to `true` for SDMX
* Add SDMX `metadataURLs` from dataflow annotations
* Improve SDMX chart titles
* `TableMixin` will now remove data if an error occurs while calling `forceLoadTableData`
* Make `regionColumn` `isNullable` - this means region column can be disabled by setting to `null`.
* Fix scalar column color map with a single value
* TableMixin will now clear data if an error occurs while calling `forceLoadTableData`
* `TableMixin` will now not return `mapItems` or `chartItems` if `isLoading`
* SDMX will now use `initialTimeSource = stop`
* Fix `duplicateModels` duplicating observables across multiple models
* Support group models in workbench -- All members will be automatically added to the map.
* Added location search button to welcome modal in mobile view.
* Add `DataUrlTraits` to `CatalogMemberTraits.dataUrls`. It contains an array of data URLS (with optional `title` which will render a button). It is handled the same as `MetadataUrls` except there is a `type` property which can be set to `wcs`, `wfs`... to show info about the URL.
* Made search location bar span full width in mobile view.
* Automatically hide mobile modal window when user is interacting with the map.
* Disabled feature search in mobile
* Disabled export (clip&ship) in mobile
* Fixed misplaced search icon in mobile safari.
* Prevents story text from covering the whole screen in mobile devices.
* Add `CatalogIndex`, `CatalogIndexReference` and `generateCatalogIndex()` script. These can be used to generate a static JSON index of a terria catalog - which can then be searched through using `flexsearch`
* Added `weakReference` flag `ReferenceMixin`, this can be used to treat References more like a shortcut (this means that `sourceReference` isn't used when models are shared/added to the workbench - the `target` is used instead)
* GroupMixin.isMixedInto and MappableMixin.isMixedInto are now more strict - and won't pass for for References with `isMappable` or `isGroup`.
* `Workbench.add` can now handle nested `References` (eg `CatalogIndexReference -> CkanReference -> WMSCatalogItem`).
* Add `description` trait to `CatalogMemberReferenceTraits`
* Added `excludeMembers` property to `GroupTraits` (this replaced the `blacklist` property in v7). It is an array of strings of excluded group and item names. A group or item name that appears in this list will not be shown to the user. This is case-insensitive and will also apply to all child/nested groups
* Fixes an app crash on load in iOS-Safari mobile which was happening when rendering help panel tooltips.
* Fixed `WebMapServiceCatalogItem` not sending additional `parameters` in `GetFeatureInfo` queries.
* Changed mobile header icons and improved styling.
* Fixed a problem with computeds and AsyncLoader when loading `mapItems` (and hence children's `mapItems`) of a CompositeCatalogItem.
* Fix `YDYRCatalogFunction` `description`
* Extend input field for search in mobile view to full width of the page.
* Automatically hide mobile modal window when user is interacting with the map (like picking a point or drawing a shape).
* Adjusted styling of x-axis labels in feature info panel to prevent its clipping.
* When expanding charts from the same catalog item, we now create a new item if the expanded chart has a different title from the previously expanded chart for the same item. This behavior matches the behavior in `v7`.
* Improve status message when feature info panel chart is loading
* Fix broken chart panel download button.
* Changed @vx/_ dependencies to @visx/_ which is the new home of the chart library
* The glyph style used for chart points can now be customized.
* Added `TerriaReference` item, useful for mounting a catalog tree from an external init file at any position in the current map's catalog tree.
* Changed @vx/_ dependencies to @visx/_ which is the new home of the chart library
* The glyph style used for chart points can now be customized.
* Chart tooltip and legend bar can now fit more legends gracefully.

#### 8.1.0 - 2021-09-08

- **Breaking changes:**
  - Overhaul of map navigation: items no longer added inside UserInterface using <Nav> jsx.

* New version of map navigation ([#5062](https://github.com/TerriaJS/terriajs/pull/5062))
  - It consists of
    - a high level api `MapNavigationModel` for managing the navigation items, which is responsible for managing the state of navigation items. It is passing commands to invidual item controller.
    - a `MapNavigationItemController` that holds and control the state of navigation item. When new navigation item is created it should extend controller and provide the definition on how it state should be updated.
  - Terria exposes instance of navigation model to the world.
  - Converted all existing navigation items to utilise new navigation model, and registered them in terria navigation model (`registerMapNavigations.tsx`).
  - Resolved issue with some navigation items not being clickable on mobile due to overlap from others.
* Fixed a bug in Difference tool where difference image was showing with zero opacity in some situations.
* Fixed `CzmlCatalogItem` to react correctly to input data changes.

#### 8.0.1 - 2021-09-06

- Added `catalog-converter` support for v7 `#start` data.
- add french Help button translation
- Enable FeatureInfoSectionSpec tests
- Add `itemProperties` to `ArcGisMapServerCatalogGroupTraits` so that `ArcGisMapServerCatalogGroup` can override relevant traits of its layers.
- Add `feature` object to `FeatureInfoSection.getTemplateData`
- Add a way to replace text in feature info templates. See [Replace text](doc/connecting-to-data/customizing-data-appearance/feature-info-template.md) for details.
- Fixed unnecessary model reloads or recomputing of `mapItems` when switching between story scenes.
- Fixed story reset button.
- Moved help button to the top menu

#### 8.0.0 - 2021-08-13

- **Breaking changes**:
  - Require `translate#` in front of translatable content id in `config.json` (i.e. `helpContent`).
  - `colorPalette` no longer supports a list of CSS colors (eg `rgb(0,0,255)-rgb(0,255,0)-rgb(255,0,0)`). Instead please use `binColors`.
  - Organise `Traits` folder into `Traits/Decorators` and `Traits/TraitsClasses`
  - Renamed all mixin instance type definitions to `XMixin.Instance`.
  - Basemaps are now defined as `baseMaps` object (see [baseMaps object docs](./doc/customizing/initialization-files.md#basemaps))
    - list of available basemaps is defined in `baseMaps.items`. This list is combined with default base maps so it's possible to override defaults
    - definition of `initBaseMapId` and `initBaseMapName` are moved to `baseMaps.defaultBaseMapId` and `baseMaps.defaultBaseMapName`
    - `previewBaseMapId` is moved to `baseMaps.previewBaseMapId`
    - implemented `baseMaps.enabledBaseMaps` array of base map ids to define a list of baseMaps available to user
    - updated docs for `baseMaps`
  - `$color-splitter` and `theme.colorSplitter` has been replaced with `$color-secondary` and `theme.colorSecondary`
  - `canZoomTo` has bee replaced with `disableZoomTo` in `MappableTraits`
  - `showsInfo` has been replaced with `disableAboutData` in `CatalogMemberTraits`
  - `AsyncLoader` loadXXX methods now return `Result` with `errors` **they no longer throw errors** - if you need errors to be thrown you can use `(await loadXX).throwIfError()`.
  - Removed `openGroup()` - it is replaced by `viewState.viewCatalogMember`
  - Renamed `ReferenceMixin.is` to `ReferenceMixin.isMixedInto`

* Fixed a bug with numeric item search where it sometimes fails to return all matching values.
* Respect order of objects from lower strata in `objectArrayTrait`.
* Fix datetime button margin with scroll in workbench.
* Fix checkbox when click happen on svg icon. (#5550)
* Added progress indicator when loading item search tool.
* Add `nullColor` to `ConstantColorMap` - used when `colorColumn` is of type `region` to hide regions where rows don't exist.
* `TableStyles` will only be created for `text` columns if there are no columns of type `scalar`, `enum` or `region`.
* Moved `TableStyle.colorMap` into `TableColorMap`
* Replaced `colorbrewer.json` with `d3-scale-chromatic` - we now support d3 color scales (in addition to color brewer) - see https://github.com/d3/d3-scale-chromatic
* Added `ContinuousColorMap` - it will now be used by default for `scalar` columns
  - To use `DiscreteColorMap` - you will need to set `numberOfBins` to something other than `0`.
* `TableColorMap` default color palette for `scalar` columns is not `Reds` instead of `RdYlOr`
* Legends for `scalar` columns will now calculate optimal `numberFormatOptions.maximumFractionDigits` and `numberFormatOptions.minimumFractionDigits`
* Fix sharing user added data of type "Auto-detect".
* #5605 tidy up format string used in `MagdaReference`
* Fix wms feature info returning only one feature
* `WebMapServiceCatalogGroup` will now create layer auto-IDs using `Name` field to avoid ID clashes.
* Added `GroupMixin` `shareKey` generation for members - if the group has `shareKeys`.
* Organise `Traits` folder into `Traits/Decorators` and `Traits/TraitsClasses
* Organise `Traits` folder into `Traits/Decorators` and `Traits/TraitsClasses`
* I18n-ify shadow options in 3DTiles and some strings in feature info panel.
* Fix `StyledIcon` css `display` clash
* Limit `SelectableDimension` options to 1000 values
* Added support for `SocrataCatalogGroup` and `SocrataMapViewCatalogGroup`
  - Notes on v7 to v8 Socrata integration:
    - Share links are not preserved
    - Added basic support for dataset resources
* Organise `Models` directory into multiple sub-directories (#5626)
  - New model related classes are moved to `Models/Definition`
  - Catalog related files are moved to `Models/Catalog`
    - ESRI, OWS, GTFS and CKAN related files are moved to their own sub-directories in `Models/Catalog/`
    - Other Catalog items related files are moved to `Models/Catalog/CatalogItems`
    - Other Catalog items related files are moved to `Models/Catalog/CatalogGroups`
    - Catalog functions related files are moved to `Models/Catalog/CatalogFunction`
  - Removed unused Models files
* Modified BadgeBar to be more tolerant to longer strings
* Added `MapboxMapCatalogItem`.
* Added `MapboxStyleCatalogItem`.
* Fix splitter thumb icon vertical position
* Renamed all mixin instance type definitions to `XMixin.Instance`.
* Clean up `ViewControl` colors
  - `$color-splitter` and `theme.colorSplitter` has been replaced with `$color-secondary` and `theme.colorSecondary`
* Clean up `SplitterTraits`
  - `SplitterTraits` is now included in `RasterLayerTraits`
  - Removed `supportsSplitter` variable
  - Added `disableSplitter` trait
* Clean up `canZoomTo`
  - Replaced with `disableZoomTo` in `MappableTraits`
* Clean up `showsInfo`
  - Replaced with `disableAboutData` in `CatalogMemberTraits`
* Add `TerriaErrorSeverity` enum, values can be `Error` or `Warning`.
  - Errors with severity `Error` are presented to the user. `Warning` will just be printed to console.
  - By default, errors will use `Error`
  - `TerriaErrorSeverity` will be copied through nested `TerriaErrors` on creation (eg if you call `TerriaError.from()` on a `Warning` then the parent error will also be `Warning`)
  - Loading models from share links or stories will use `Warning` if the model is **not in the workbench**, otherwise it will use `Error`.
* In `terriaErrorNotification` - show `error.message` (as well as `error.stack`) if `error.stack` is defined
* `AsyncLoader` now has an observable `result` property.
* `viewState.viewCatalogMember()` now handles loading catalog members, opening groups and showing "Add Data" window.
* Fix `MagdaReference` `forceLoadReference` bug.
* Clean up `CkanCatalogGroup` loading - errors are no-longer swallowed.
* Clean up `3dTilesMixin` loading - errors are no-longer swallowed.
* Fix `DataPreviewSections` info section bug.
* Move `FeedbackForm` `z-index` to same as `Notification` - this is so it will appear above Data catalog.
* Added `result.raiseError()`, `result.pushErrorTo()` and `result.clone()` helper methods - and `Result.combine()` convenience function
* Renamed `ReferenceMixin.is` to `ReferenceMixin.isMixedInto`
* Added support for logging to external error service and configuring it via config parameters. See `errorService` in [client configuration](doc/customizing/client-side-config.md).
* Fix `DiscreteColorMap` bug with `binColors` and added warning message if `colorPalette` is invalid.
* Fix `EnumColorMap` bug with `binColors`
* Moved d3-scale-chromatic code into `tableColorMap.colorScaleCategorical()` and `tableColorMap.colorScaleContinuous()`
* Disabled welcome popup for shared stories
* Add WMS support for default value of time dimension.
* Make CompositeCatalogItem sync visibility to its members.
* Add `description` and `example` static properties to `Trait`, and added `@traitClass` decorator.
* Add `parent` property to `Trait`, which contains parent `TraitClass`.
* New model-generated documentation in `generateDocs.ts`
* Refactored some `Traits` classes so they use `mixTraits` instead of extending other `Traits` classes.
* Allow translation of some components.
* Fixed a bug which prevented adding any reference catalog item while the story is playing.
* Bumped terriajs-server to ^3.3.3

#### 8.0.0-alpha.87

- Re-add basemap images to terriajs rather than requiring all TerriaMaps to have those basemap images. Default basemaps will use those images.
- Data from TableMixin always overrides other feature information (e.g. from vector tiles in region mapping) by column name and title for feature info templating (consistent with v7).
- Fixed point entity creation for TableMixin where different columns are used for point size and colour.
- Changed MappableMixin's initialMessage to show while map items are loaded. Map items could be displayed behind the disclaimer before a user accepts the disclaimer.
- Fixed a cyclic dependency between initialMessage and app spinner (globe gif greysreen) that caused the app spinner to be present forever when loading a share link.
- Removed hardcoded credit links and made it configurable via terria config parameters.
- Disable `TableMixin` time column if only one unique time interval

#### 8.0.0-alpha.86

- **Breaking changes**:
  - `EnumColorMap` will only be used for enum `TableColumns` with number of unique values <= number of bins

* Add `options` to CSV papaparsing
* `TableMixin` will now only show points **or** region mapping - not both
* Add `FeatureInfoMixin` support for 2D vector features (in Cesium only)
* `TableStyles` are now hidden from the "Display Variable" selector if the number of colors (enumColors or numberOfBins) is less than 2. As a ColorMap with a single color isn't super useful.
* Improved default `TableColumn.isSampled` - it will be false if a binary column is detected (0 or 1)
* Improved default Table charting - now a time column will be used for xAxis by default
* Added `spreadFinishTime` - which works same way as `spreadStartTime` - if `true`, finish time of feature will be "spread" so that all features are displayed at the latest time step.
* Added support for `OpenDataSoft` - only point or region based features + timeseries
* `GeoJsonMixin`-based catalog items with polygon features can be extruded if a `heightProperty` is specified.
* Bugfix to make time-based geojson work when there are multiple features with the same time property value.
* Add `czmlTemplate` to `GeoJsonTraits` - it can be used to replace GeoJSON Point features with a CZML packet.
* Made the moment points in the chart optionally clickable.

#### 8.0.0-alpha.85

- **Breaking changes**:
  - Removed `registerAnalytics.js`
  - Removed `HelpMenuPanel.jsx`

* Added analytic events related to story, share and help menu items, Also refactored events to use category and action enums.
* Remove table style `SelectableDimension` from SDMX
* `GyroscopeGuidance` can now be translated.
* Wraps tool title bar text using `...`.

#### 8.0.0-alpha.84

- Fix `ArcGisMapServerCatalogGroup` infinite loading by removing the cycle of calling `loadMembers` that was present in the `DataCatalogGroup` React component. However calling `loadMembers` is still not cached as it should for `ArcGisMapServerCatalogGroup`, and the infinite loading bug could return.
- Fix bug `selectableDimensions` bug in `Cesium3dTilesMixin` and `GltfCatalogItem`.

#### 8.0.0-alpha.83

- Add `modelDimensions` to `CatalogMemberMixin` - this can be used to apply model stratum with a `SelectableDimension` (i.e. a drop-down menu).
- `GeoJsonMixin`-based catalog items can now be styled based on to their properties through traits.
- `GeoJsonMixin`-based catalog items can now vary over time if a `timeProperty` is specified.

#### 8.0.0-alpha.82

- **Breaking changes**:
  - IndexedItemSearchProvider: (bounding) `radius` option is no longer supported in `resultsData.csv` of search indexes.

* Show a toast and spinner icon in the "Ideal zoom" button when the map is zooming.
* `zoomTo()` will return a promise that resolves when the zoom animation is complete.
* Modifies `IndexedItemSearchProvider` to reflect changes to `terriajs-indexer` file format.
* Move feature info timeseries chart funtion to `lib\Table\getChartDetailsFn.ts`
* Fix feature info timeseries chart for point (lat/long) timeseries
* Feature info chart x-values are now be sorted in acending order
* Remove merging rows by ID for `PER_ROW` data in `ApiTableCatalogItem`
* Make `ApiTableCatalogItem` more compatible with Table `Traits`
  - `keyToColumnMapping` has been removed, now columns must be defined in `columns` `TableColumnTraits` to be copied from API responses.
* Move notification state change logic from ViewState into new class `NotificationState`
* Catalog items can now show a disclaimer or message before loading through specifying `InitialMessageTraits`
* Added Leaflet hack to remove white-gaps between tiles (https://github.com/Leaflet/Leaflet/issues/3575#issuecomment-688644225)
* Disabled pedestrian mode in mobile view.
* Pedestrian mode will no longer respond to "wasd" keys when the user is typing in some input field.
* Fix references to old `viewState.notification`.
* wiring changeLanguage button to useTranslation hook so that it can be detected in client maps
* Add `canZoomTo` to `TableMixin`
* SDMX changes:
  - Add better SDMX server error messages
  - `conceptOverrides` is now `modelOverrides` - as dataflow dimension traits can now be overridden by codelist ID (which is higher priortiy than concept ID)
  - Added `regionTypeReplacements` to `modelOverride`- to manually override detected regionTypes
  - `modelOverrides` are created for SDMX common concepts `UNIT_MEASURE`, `UNIT_MULT` and `FREQ`
    - `UNIT_MEASURE` will be displayed on legends and charts
    - `UNIT_MULT` will be used to multiple the primary measure by `10^x`
    - `FREQ` will be displayed as "units" in Legends and charts (eg "Monthly")
  - Single values will now be displayed in `ShortReportSections`
  - Custom feature info template to show proper dimension names + time-series chart
  - Smarter region-mapping
  - Removed `viewMode` - not needed now due to better handling of time-series
* Fix `DimensionSelector` Select duplicate ids.
* Add Leaflet splitter support for region mapping
* Fix Leaflet splitter while zooming and panning map
* Split `TableMixin` region mapping `ImageryParts` and `ImageryProvider` to improve opacity/show performance
* Removed `useClipUpdateWorkaround` from Mapbox/Cesium TileLayers (for Leaflet) - because we no longer support IE
* Fix overwriting `previewBaseMapId` with `initBaseMapId` by multiple `initData`.
* GeoJSON Mixin based catalog items can now call an API to retrieve their data as well as fetching it from a url.
* Changes to loadJson and loadJsonBlob to POST a request body rather than always make a GET request.
* Added ApiRequestTraits, and refactor ApiTableCatalogItemTraits to use it. `apiUrl` is now `url`.

#### 8.0.0-alpha.81

- Fix invalid HTML in `DataPreviewSections`.
- Fix pluralisation of mapDataState to support other languages.
- Fix CSW `Stratum` name bug.
- Add `#configUrl` hash parameter for **dev environment only**. It can be used to overwrite Terria config URL.

#### 8.0.0-alpha.80

- Removed `Disclaimer` deny or cancel button when there is no `denyAction` associated with it.

#### 8.0.0-alpha.79

- Make `InfoSections` collapsible in `DataPreview`. This adds `show` property to `InfoSectionTraits`.
  - `WebMapServiceCatalogItem` service description and data description are now collapsed by default.
- Revert commit https://github.com/TerriaJS/terriajs/commit/668ee565004766b64184cd2941bbd53e05068ebb which added `enzyme` devDependency.
- Aliases `lodash` to `lodash-es` and use `babel-plugin-lodash` reducing bundle size by around 1.09MB.
- Fix CkanCatalogGroup filterQuery issue. [#5332](https://github.com/TerriaJS/terriajs/pull/5332)
- Add `cesiumTerrainAssetId` to config.json to allow configuring default terrain.
- Added in language toggle and first draft of french translation.json
  - This is enabled via language languageConfiguration.enabled inside config.json and relies on the language being both enumerated inside languageConfiguration.langagues and availble under {code}/translation.json
- Updated to terriajs-cesium 1.81
- Create the Checkbox component with accessibility in mind.
- Convert `FeedbackForm` to typescript.

#### 8.0.0-alpha.78

- Add `ignoreErrors` url parameter.

#### 8.0.0-alpha.77

- **Breaking changes**:
  - `terria.error.raiseEvent` and `./raiseErrorToUser.ts` have been replaced with `terria.raiseErrorToUser`.
  - `terria.error.addEventListener` has been replaced with `terria.addErrorEventListener`

* New Error handling using `Result` and `TerriaError` now applied to initial loading, `updateModelFromJson()`, `upsertModelFromJson()` and `Traits.fromJson()`. This means errors will propagate through these functions, and a stacktrace will be displayed.
  - `Result` and the new features of `TerriaError` should be considered unstable and may be extensively modified or removed in future 8.0.0-alpha.n releases
* New `terriaErrorNotification()` function, which wraps up error messages.
* `TerriaError` can now contain "child" errors - this includes a few new methods: `flatten()` and `createParentError()`. It also has a few new convenience functions: `TerriaError.from()` and `TerriaError.combine()`.
* Convert `Branding.jsx` to `.tsx`
* Added `configParams.brandBarSmallElements` to set Branding elements for small screen (also added theme props)
* Add `font` variables and `fontImports` to theme - this can be used to import CSS fonts.
* Convert `lib/Styled` `.jsx` files to `.tsx` (including Box, Icon, Text). The most significant changes to these interfaces are:
  - `Box` no longer accepts `<Box positionAbsolute/>` and this should now be passed as `<Box position="absolute"/>`.
  - `Text`'s `styledSize` has been removed. Use the `styledFontSize` prop.
  - `ButtonAsLabel` no longer accepts `dark`. A dark background is now used when `light` is false (or undefined).
* Fixes CZML catalog item so that it appears on the timeline.
* Enable `theme` config parameter. This can now be used to override theme properties.

#### 8.0.0-alpha.76

- Added support for setting custom concurrent request limits per domain through `configParameters.customRequestSchedulerLimits`.
- Added `momentChart` to region-mapped timeseries
- Add time-series chart (in FeatureInfo) for region-mapped timeseries
- Only show `TableMixin` chart if it has more than one
- Add `TableChartStyle` name trait.

#### 8.0.0-alpha.75

- Fix `NotificationWindow` bug with `message`.
- Re-add `loadInitSources` to `Terria.updateApplicationUrl()`
- Added support for `elements` object in catalogue files (aka init files).
  - Using this object you can hide/show most UI elements individually.
  - See https://github.com/TerriaJS/terriajs/pull/5131. More in-depth docs to come.

#### 8.0.0-alpha.74

- Fix JS imports of `TerriaError`

#### 8.0.0-alpha.73

- Add `title` parameter in `raiseErrorToUser` to overwrite error title.
- Added some error handling in `Terria.ts` to deal with loading init sources.
- TSify `updateApplicationOnHashChange` + remove `loadInitSources` from `Terria.updateApplicationUrl()`

#### 8.0.0-alpha.72

- **Breaking changes**:
  - Added clippingRectangle to ImageryParts.
  - Any item that produces ImageryParts in mapItems (any raster items) must now also provide a clippingRectangle.
  - This clippingRectangle should be derived from this.cesiumRectangle (a new computed property) & this.clipToRectangle as demonstrated in many raster catalog items (e.g. OpenStreetMapCatalogItem.ts).

* Adds experimental ApiTableCatalogItem.
* Fixes a bug where FeatureInfoDownload tries to serialize a circular object
* Added `removeDuplicateRows` to `TableTraits`
* `forceLoadTableData` can now return undefined - which will leave `dataColumnMajor` unchanged
* Fix sharing preview item.
* Added z-index to right button group in mobile header menu
* Added cesiumRectangle computed property to MappableMixin. This is computed from the `rectangle` Trait.
* Fixed a Cesium render crash that occured when a capabilities document specified larger bounds than the tiling scheme's supported extent (bug occured with esri-mapServer but wms was probably also affected).
* In fixing Cesium render crash above clipping rectangles are now added to Cesium ImageryLayer (or Leaflet CesiumTileLayer) rather than being included in the ImageryProvider. ImageryParts has been updated to allow passing the clipping rectangle through to Cesium.ts and Leaflet.ts where ImageryLayer/CesiumTileLayer objects are created.

#### 8.0.0-alpha.71

- Fix accidental translation string change in 8.0.0-alpha.70

#### 8.0.0-alpha.70

- **Breaking changes**:
  - Merge `Chartable` and `AsyncChartableMixin` into new **`ChartableMixin`** + `loadChartItems` has been replaced by `loadMapItems`.
  - To set base map use `terriaViewer.setBaseMap()` instead of `terriaViewer.basemap = ...`
  - Incorrect usage of `AsyncLoader` **will now throw errors**

* Add `hideInBaseMapMenu` option to `BaseMapModel`.
* Change default basemap images to relative paths.
* Add `tileWidth` and `tileHeight` traits to `WebMapServiceCatalogItem`.
* Add docs about `AsyncLoader`
* Remove interactions between AsyncLoaders (eg calling `loadMetadata` from `forceLoadMapItems`)
* ... Instead, `loadMapItems` will call `loadMetadata` before triggering its own `AsyncLoader`
* Add `isLoading` to `CatalogMemberMixin` (combines `isLoading` from all the different `AsyncLoader`)
* Move `Loader` (spinner) from `Legend` to `WorkbenchItem`.
* Merge `Chartable` and `AsyncChartableMixin` into **`ChartableMixin`** + remove `AsyncLoader` functionality from `ChartableMixin` - it is now all handled by `loadMapItems`.
* Removed `AsyncLoader` functionality from `TableMixin` - it is now handled by `loadMapItems`.
  - `TableMixin.loadRegionProviderList()` is now called in `MappableMixin.loadMapItems()`
* Added `TerriaViewer.setBaseMap()` function, this now calls `loadMapItems` on basemaps
* Fix load of persisted basemap
* Fix sharing of base map
* Added backward compatibility for `baseMapName` in `initData` (eg share links)
* Add `WebMapService` support for WGS84 tiling scheme

#### 8.0.0-alpha.69

- **Breaking changes**:
  - Basemaps are now configured through catalog JSON instead of TerriaMap - see https://github.com/TerriaJS/terriajs/blob/13362e8b6e2a573b26e1697d9cfa5bae328f7cff/doc/customizing/initialization-files.md#basemaps

* Updated terriajs-cesium to version 1.79.1
* Make base maps configurable from init files and update documentation for init files [#5140](https://github.com/TerriaJS/terriajs/pull/5140).

#### 8.0.0-alpha.68

- Remove points from rectangle `UserDrawing`
- Fix clipboard typing error.
- Ported `WebProcessingServiceCatalogGroup`.
- Add CSW Group support
- Revert "remove wmts interfaces from ows interfaces" (873aa70)
- Add `math-expression-evaluator` library and `ColumnTransformationTraits`. This allows expressions to be used to transform column values (for example `x+10` to add 10 to all values).
- Fix bug in `TableColumn.title` getter.
- Add support for TableColumn quarterly dates in the format yyyy-Qx (eg 2020-Q1).
- Fix region mapping feature highlighting.
- Update clipboard to fix clipboard typing error.
- Added direction indicator to the pedestrian mode minimap.
- Limit up/down look angle in pedestrian mode.
- Automatically disable pedestrian mode when map zooms to a different location.
- Add support for time on `ArcGisMapServerCatalogItem`
- Merge `Mappable` and `AsyncMappableMixin` into **`MappableMixin`**.
- Fixed a issue when multiple filters are set to Cesium3DTilesCatalogItem
- Async/Awaitify `Terria.ts` + fix share links loading after `loadInitSources`.
- Tsified `TerriaError` + added support for "un-rendered" `I18nTranslateString`
- Tsified `raiseErrorToUser` + added `wrapErrorMessage()` to wrap error message in something more user friendly (using `models.raiseError.errorMessage` translation string).

#### 8.0.0-alpha.67

- TSify `Loader` function.
- Added walking mode to pedestrian mode which clamps the pedestrain to a fixed height above the surface.
- Upgraded catalog-converter to fix dependency version problem and ensure that all imports are async to reduce main bundle size.

#### 8.0.0-alpha.66

- **Breaking changes**:
  - Changed merging behaviour of Trait legends (of type `LegendTraits`) in `CatalogMemberTraits`. This affects legends on all `CatalogMember` models. Legend objects in higher strata now replace values in lower strata that match by index, rather than merging properties with them.

* Add `MetadataUrlTraits` to `CatalogMemberTraits.metadataUrls`. It contains an array of metadata URLS (with optional `title` which will render a button)
* Restore `cesiumTerrainUrl` config parameter. [#5124](https://github.com/TerriaJS/terriajs/pull/5124)
* I18n-ify strings in settings panel. [#5124](https://github.com/TerriaJS/terriajs/pull/5124)
* Moved `DataCustodianTraits` into `CatalogMemberTraits` and `CatalogMemberReferenceTraits`.
* `TableMixin` styles ("Display variables") will now look for column title if style title is undefined
* Add fallback colours when Color.fromCssColorString is used.
* Allow nullable `timeColumn` in table styles. Useful for turning off auto-detection of time columns.
* Added tool for searching inside catalog items. Initial implementation works for indexed 3d tilesets.
* Added support for shapefile with `ShapefileCatalogItem`
* Added `GeoJsonMixin` for handling the loading of geojson data.
* Extended the `GeoJsonCatalogItem` to support loading of zip files.
* Fixed broken feature highlighting for raster layers.
* Show a top angle view when zooming to a small feature/building from the item search result.
* Fix `TableTimeStyleTraits.idColumns` trait type.
* Added a new `lineAndPoint` chart type
* CustomChartComponent now has a "chart-type" attribute
* Fix `ArcGisMapServerCatalogItem` layer ID and legends bug
* Re-add region mapping `applyReplacements`.
* Added `SearchParameterTraits` to item search for setting a human readable `name` or passing index specific `queryOptions` for each parameter through the catalog.
* Added `AttributionTraits` to mappable and send it as property when creating Cesium's data sources and imagery providers. [#5167](https://github.com/TerriaJS/terriajs/pull/5167)
* Fixed an issue where a TerriaMap sometimes doesn't build because of typing issues with styled-components.
* Renamed `options` to `providerOptions` in `SearchableItemTraits`.
* Fix `CkanCatalogGroup.groupBy = "none"` members
* Fix `TableMixin` region mapping feature props and make Long/Lat features use column titles (if it exists) to match v7 behaviour.
* Add support for `CkanItemReference` `wms_layer` property
* Add support for `ArcGisMapServerCatalogGroup` to use `sublayerIds`.
* Added Pedestrian mode for easily navigating the map at street level.
* Clean up `LayerOrderingTraits`, remove `WorkbenchItem` interface, fix `keepOnTop` layer insert/re-ordering.
* Remove `wordBreak="break-all"` from Box surrounding DataPreview
* Re-added merging of csv row properties and vector tile feature properties for feature info (to match v7 behaviour).
* Fixes a bug in pedestrian mode where dropping the pedestrian in northern hemisphere will position the camera underground.
* Implement highlight/hide all actions for results of item search.
* Disable pickFeatures for WMS `_nextImageryParts`.
* Fix Leaflet `ImageryLayer` feature info sorting
* Fix hard-coded colour value in Story
* Use `configParameters.cesiumIonAccessToken` in `IonImageryCatalogItem`
* Added support for skipping comments in CSV files
* Fix WMS GetLegendGraphics request `style` parameter
* Loosen Legend `mimeType` check - so now it will treat the Legend URL as an image if the `mimeType` matches **OR** the file extension matches (previously, if `mimeType` was defined, then it wouldn't look at filetype extension)
* Fix `DiffTool` date-picker label `dateComparisonB`
* Fix app crash when switching different tools.
* Create `merge` `TraitsOption` for `objectArrayTrait`
* Move `Description` `metadataUrls` above `infoSections`.
* Upgraded i18next and i18next-http-backend to fix incompatibility.
* Added support for dd/mm/yyyy, dd-mm-yyyy and mm-dd-yyyy date formats.

#### 8.0.0-alpha.65

- Fixed SDMX-group nested categories
- SDMX-group will now remove top-level groups with only 1 child

#### 8.0.0-alpha.64

- Fixed WMS style selector bug.
- `layers` trait for `ArcGisMapServerCatalogItem` can now be a comma separated string of layer IDs or names. Names will be auto-converted to IDs when making the request.

#### 8.0.0-alpha.63

- Add `v7initializationUrls` to terria config. It will convert catalogs to v8 and print warning messages to console.
- Add `shareKeys` support for Madga map-config maps (through `terria` aspect)
- Revert WMS-group item ID generation to match v7
- Add `addShareKeysToMembers` to `GroupMixin` to generate `shareKeys` for dynamic groups (eg `wms-group)
- Added `InitDataPromise` to `InitSources`
- Add reverse `modelIdShareKeysMap` map - `model.id` -> `shareKeys`
- Upgraded `catalog-converter` to 0.0.2-alpha.4
- Reverted Legend use of `object` instead of `img` - sometimes it was showing html error responses
- Legend will now hide if an error is thrown
- Update youtube urls to nocookie version
- Share link conversion (through `catalog-converter`) is now done client-side
- Fix Geoserver legend font colour bug
- Remove legend broken image icon
- Added high-DPI legends for geoserver WMS (+ font size, label margin and a few other tweaks)
- `LegendTraits` is now part of `CatalogMemberTraits`
- Add `imageScaling` to `LegendTraits`
- WMS now `isGeoserver` if "geoserver` is in the URL
- Add WMS `supportsGetLegendRequest` trait
- Improved handling of WMS default styles

#### 8.0.0-alpha.62

- Fixed an issue with not loading the base map from init file and an issue with viewerMode from init files overriding the persisted viewerMode
- Fixed issues surrounding tabbed catalog mode
- Now uses `catalog-converter` to convert terriajs json in WPS response from v7 to v8.
- Fixed a bug in `UserDrawing` which caused points to not be plotted on the map.
- Fixed app crash when switching between different types of parameter in `GeoJsonParameterEditor`.
- Fixed errors when previewing an item in a group that is open by default (`isOpen: true` in init file).
- Fixed mobx warnings when loading geojson catalog items.
- Add `multiplierDefaultDeltaStep` Trait, which tries to calculate sensible multiplier for `DistrectelyTimeVarying` datasets. By default it is set to 2, which results in a new timestep being displayed every 2 seconds (on average) if timeline is playing.
- Hide info sections with empty content in the explorer preview.
- Port `shareKeys` from version 7
- Update/re-enable `GeoJsonCatalogItemSpec` for v8.
- add `DataCustodianTraits` to `WebMapServiceCatalogGroupTraits`
- Changed behaviour of `updateModelFromJson` such that catalog groups with the same id/name from different json files will be merged into one single group.
- Fixed error when selecting an existing polygon in WPS input form.
- Upgraded `catalog-converter` to 0.0.2-alpha.3.

#### 8.0.0-alpha.61

- New `CatalogFunctionMixin` and `CatalogFunctionJobMixin`
- Tsified `FunctionParameters`
- New `YourDataYourRegions` `CatalogFunctionMixin`
- Added `inWorkbench` property
- Added `addModelToTerria` flag to `upsertModelFromJson` function
- Added `DataCustodianTraits` to `WebMapServiceCatalogItem`
- Added `disableDimensionSelectors` trait to `WebMapServiceCatalogItem`. Acheives the same effect of `disableUserChanges` in v7.
- Temporarily stopped using `papaparse` for fetching Csv urls till an upstream bug is fixed.
- Fix async bug with loading `ReferenceMixin` and then `Mappable` items in `initSources`
- Remove `addToWorkbench`, it has been replaced with `workbench.add`
- Improve handling of `ArcGisMapServerCatalogItem` when dealing with tiled layers.
- Ensure there aren't more bins than unique values for a `TableStyle`
- Add access control properties to items fetched from Esri Portal.
- Improves magda based root group mimic behaviour introdcued in 8.0.0-alpha.57 by adding `/` to `knownContainerUniqueIds` when `map-config*` is encountered
- Fixed broken chart disclaimers in shared views.
- Fixed a bug where chart disclaimers were shown even for chart items disabled in the workbench.
- Fixed a bug where charts with titles containing the text "lat" or "lon" were hidden from feature info panel.
- Fixed a bug that occurred when loading config from magda. `initializationUrls` are now applied even if `group` aspect is not set

#### 8.0.0-alpha.60

- Fix WMS legend for default styles.
- Request transparent legend from GeoServer.
- Reverted the following due to various issues with datasets:
  - Add basic routing support
  - Add better page titles when on various routes of the application
  - Add prerendering support on `/catalog/` routes (via `prerender-end` event &
    allowing TerriaMap to hit certain routes)

#### 8.0.0-alpha.59

- Update magda error message
- Add a short report section if trying to view a `3d-tiles` item in a 2d map.
- Fix bug in `Terria.interpretStartData`.
- Add `ThreddsCatalogGroup` model.
- Port `supportsColorScaleRange`, `colorScaleMinimum` and `colorScaleMaximimum` from `master` to `WebMapServiceCatalogItem` model.
- Ported MapboxVectorTileCatalogItem ("mvt").
- When expanding a chart from the feature info panel, we now place a colored dot on the map where the chart was generated from.
- Add basic routing support
- Add better page titles when on various routes of the application
- Add prerendering support on `/catalog/` routes (via `prerender-end` event &
  allowing TerriaMap to hit certain routes)
- Update `WorkbenchButton` to allow for links rather than buttons, including
  changing About Data to a link

#### 8.0.0-alpha.58

- Add `FeatureInfoTraits` to `ArcGisMapServerCatalogItem`
- Fix zooming bug for datasets with invalid bounding boxes.
- Add new model for `ArcGisTerrainCatalogItem`.
- Add 3D Tiles to 'Add web data' dropdown.
- Fix naming of item in a `CkanCatalogGroup` when using an item naming scheme other than the default.

#### 8.0.0-alpha.57

- Fix memoization of `traitsClassToModelClass`.
- Chart expanded from feature info panel will now by default show only the first chart line.
- Chart component attribtues `column-titles` and `column-units` will now accept a simpler syntax like: "Time,Speed" or "ms,kmph"
- Fix presentation of the WMS Dimension metadata.
- Magda based maps now mimic "root group uniqueId === '/'" behaviour, so that mix and matching map init approaches behave more consistently

#### 8.0.0-alpha.56

- Add `itemProperties` trait to `WebMapMapCatalogGroup`.
- Add support for `formats` traits within `featureInfoTemplate` traits.
- Fix handling of `ArcGisPortalItemReference` for when a feature layer contains multiple sublayers.
- Implemented new compass design.

#### 8.0.0-alpha.55

- Upgraded to patched terriajs-cesium v1.73.1 to avoid build error on node 12 & 14.

#### 8.0.0-alpha.54

- Add a `infoAsObject` property to the `CatalogMemberMixin` for providing simpler access to `info` entries within templating
- Add a `contentAsObject` trait to `InfoSectionTraits` where a json object is more suitable than a string.
- Add `serviceDescription` and `dataDescription` to `WebMapServiceCatalogItem` info section.
- Extend `DataPreviewSections.jsx` to support Mustache templates with context provided by the catalog item.
- Add support for `initializationUrls` when loading configuration from Magda.
- Add `:only-child` styling for `menu-bar.scss` to ensure correctly rounded corners on isolated buttons.
- Improve Branding component for mobile header
- Add support for `displayOne` configuration parameter to choose which brand element to show in mobile view
- Update Carto basemaps URL and attribution.
- Add `clipToRectangle` trait to `RasterLayerTraits` and implement on `WebMapServiceCatalogItem`, `ArcGisMapServiceCatalogItem`, `CartoMapCatalogItem`, `WebMapTileServiceCatalogItem`.
- Allow Magda backed maps to use an inline `terria-init` catalog without it getting overwritten by map-config before it can be parsed
- Deprecated `proxyableDomainsUrl` configuration parameter in favour of `serverconfig` route
- Ported a support for `GpxCatalogItem`.
- Feature info is now shareable.
- Add option `canUnsetFeaturePickingState` to `applyInitData` for unsetting feature picking state if it is missing from `initData`. Useful for showing/hiding feature info panel when switching through story slides.
- Properly render for polygons with holes in Leaflet.
- Fixes a bug that showed the chart download button when there is no downloadable source.
- Add `hideWelcomeMessage` url parameter to allow the Welcome Message to be disabled for iframe embeds or sharing scenarios.
- Ensure the `chartDisclaimer` is passed from catalog items to derived chart items.
- Don't calculate a `rectangle` on a `ArcGisPortalReferenceItem` as they appear to contain less precision than the services they point to.
- Allow an `ArcGisPortalReferenceItem` to belong to multiple `CatalogGroup`'s.
- Fix argis reference bug.
- Made possible to internationalize tour contend.
- Added TileErrorHandlerMixin for handling raster layer tile errors.
- Fixed a bug that caused the feature info chart for SOS items to not load.
- SOS & CSV charts are now shareable.

#### 8.0.0-alpha.53

- Ported an implementation of CatalogSearchProvider and set it as the default
- Notification window & SatelliteImageryTimeFilterSection now uses theme colours
- Improved look and feel of `StyledHtml` parsing
- Fix `applyAriaId` on TooltipWrapper causing prop warnings
- Make share conversion notification more pretty (moved from `Terria.ts` to `shareConvertNotification.tsx`)
- Tsxify `Collapsible`
- `ShortReportSections` now uses `Collapsible`
- Add `onToggle`, `btnRight`, `btnStyle`, `titleTextProps` and `bodyBoxProps` props in `Collapsible`
- Add `Notification.message` support for `(viewState: ViewState) => React.ReactNode`
- Added splitting support to `WebMapTileServiceCatalogItem`.

#### 8.0.0-alpha.52

- Prevent duplicate loading of GetCapabilities
- Update the `GtfsCatalogItem` to use the `AutoRefreshingMixin`.
- Add a condition to the `AutoRefreshingMixin` to prevent unnecessary polling when an item is disabled in the workbench.
- Upgraded to Cesium v1.73.
- Removed any references to `BingMapsApi` (now deprecated).
- Add support for resolving `layers` parameter from `Title` and not just `Name` in `WebMapServiceCatalogItem`.
- Change TrainerBar to show all steps even if `markdownDescription` is not provided

#### 8.0.0-alpha.51

- Add WMTS group/item support
- Create `OwsInterfaces` to reduce duplicate code across OWS servies
- Fix story prompt being permanent/un-dismissable
- Fixed a bug that caused the feature info chart for SOS items to not load.

#### 8.0.0-alpha.50

- Support for searching WFS features with WebFeatureServiceSearchProvider
- WFS-based AustralianGazetteerSearchProvider
- Fixed a bug causing users to be brought back to the Data Catalogue tab when clicking on an auto-detected user added catalogue item.
- Fixed a bug causing Data Preview to not appear under the My Data tab.
- Fix WMS style `DimensionSelector` for layers with no styles
- Add WMS legend for items with no styles
- Add warning messages if catalog/share link has been converted by `terriajs-server`.
- Update the scroll style in `HelpVideoPanel` and `SidePanel` helpful hints.
- Updated leaflet attribution to match the style of cesium credits.
- Remove `@computed` props from `WebFeatureServiceCapabilities`
- Fixed bug causing the Related Maps dropdown to be clipped.
- Add SDMX-json support for groups and items (using SDMX-csv for data queries)
- `TableMixin` now uses `ExportableMixin` and `AsyncMappableMixin`
- Move region provider loading in `TableMixin` `forceLoadTableMixin` to `loadRegionProviderList`
- Added `TableAutomaticStylesStratum.stratumName` instead of hard-coded strings
- Added `Dimension` interface for `SelectableDimension` - which can be used for Traits
- Make `SelectableDimension.options` optional

#### 8.0.0-alpha.49

- WMS GetFeatureInfo fix to ensure `style=undefined` is not sent to server
- Add support for splitting CSVs (TableMixins) that are using region mapping.
- `addUserCatalogMember` will now call `addToWorkbench` instead of `workbench.add`.
- Replaces `ShadowSection` with `ShadowMixin` using `SelectableDimensions`
- Fix Webpack Windows path issue
- Updated icons for view and edit story in the hamburger menu.
- Implemented new design for story panel.

#### 8.0.0-alpha.48

- Allow `cacheDuration` to be set on `ArcGisPortalCatalogGroup` and `ArcGisPortalItemReference`.
- Set default `ArcGisPortalCatalogGroup` item sorting by title using REST API parameter.
- Call `registerCatalogMembers` before running tests and remove manual calls to `CatalogMemberFactory.register` and `UrlMapping.register` in various tests so that tests reflect the way the library is used.
- Updated stratum definitions which used hardcoded string to use `CommonStrata` values.

#### 8.0.0-alpha.47

- Removed hard coded senaps base url.
- Added option for manual Table region mapping with `enableManualRegionMapping` TableTrait. This provides `SelectableDimensions` for the region column and region type.
- Added WMS Dimensions (using `SelectableDimensions`)
- Added WMS multi-layer style, dimension and legend support.
- Merged the `StyleSelector` and `DimensionsSelector`, and created a `SelectableDimensions` interface.
- Added `chartColor` trait for DiscretelyTimeVarying items.
- Replaced all instances of `createInfoSection` and `newInfo` with calls to `createStratumInstance` using an initialisation object.
- Added trait `leafletUpdateInterval` to RasterLayerTraits.
- Fix styling of WFS and GeoRSS.
- Fixed a bug that caused re-rendering of xAxis of charts on mouse move. Chart cursor should be somewhat faster as a result of this fix.
- Fixed a bug that caused some catalogue items to remain on the map after clicking "Remove all" on the workbench.
- Deleted old `ChartDisclaimer.jsx`
- Moved `DiscretelyTimeVaryingMixin` from `TableAutomaticStylesStratum` to `TableMixin`
- Added basic region-mapping time support
- Add short report to `ArcGisFeatureServerItem` for exceeding the feature limit.
- Added shift-drag quick zoom

#### 8.0.0-alpha.46

- Fixed i18n initialisation for magda based configurations

#### 8.0.0-alpha.45

- Upgraded to Cesium v1.71.
- Change `ExportableData` interface to `ExportableMixin` and add `disableExport` trait.
- Add basic WFS support with `WebFeatureServiceCatalogGroup` and `WebFeatureServiceCatalogItem`
- Update style of diff tool close button to match new design
- Remove sass code from the `HelpPanel` component
- Added an option for translation override from TerriaMap
- Help content, trainer bar & help terms can use translation overrides
- Accepts `backend` options under a new `terria.start()` property, `i18nOptions`
- Use `wms_api_url` for CKAN resources where it exists
- Tsxified `DateTimePicker` and refactored `objectifiedDates` (moved to `DiscretelyTimeVaryingMixin`).
- Update style of 'Change dates' button in delta to be underlined
- Fix issue with delta 'Date comparison' shifting places when querying new location
- Shows a disabled splitter button when entering diff
- Make Drag & Drop work again (tsxify `DragDropFile.tsx` and refactor `addUserFiles.ts`)
- Add `TimeVarying.is` function

#### 8.0.0-alpha.44

- Pass `format` trait on `TableColumnTraits` down to `TableAutomaticStylesStratum` for generating legends
- Add `multipleTitles` and `maxMultipleTitlesShowed` to `LegendItemTraits`
- Aggregate legend items in `createLegendItemsFromEnumColorMap` by colour, that is merge legend items with the same colour (using `multipleTitles`)
- Only generate `tableStyles` for region columns if no other styles exist
- TableAutomaticStylesStratum & CsvCatalogItem only returns unique `discreteTimes`s now
- Specified specific terriajs config for ForkTsCheckerWebpackPlugin

#### 8.0.0-alpha.43

- Replace `@gov.au/page-alerts` dependency with our own warning box component. This removes all `pancake` processes which were sometimes problematic.

#### 8.0.0-alpha.42

- Added ArcGIS catalog support via ArcGisPortalItemReference

#### 8.0.0-alpha.41

- Add `cacheDuration` and `forceProxy` to `UrlTraits` and add `cacheDuration` defaults to various catalog models.
- Tsify `proxyCatalogItemUrl`.
- Simplified SidePanel React refs by removing the double wrapping of the `withTerriaRef()` HOC
- Merged `withTerriaRef()` HOC with `useRefForTerria()` hook logic
- Breadcrumbs are always shown instead of only when doing a catalog search

#### 8.0.0-alpha.40

- Improve info section of `WebMapServiceCatalogItem` with content from GetCapabilities
- Re-implement `infoSectionOrder` as `CatalogMember` trait.
- Add `infoWithoutSources` getter to `CatalogMemberMixin` to prevent app crash when using `hideSources`
- Add support for nested WMS groups
- Added breadcrumbs when clicking on a catalogue item from a catalogue search

#### 8.0.0-alpha.39

- Development builds sped up by 3~20x - ts-loader is now optional & TypeScript being transpiled by babel-loader, keeping type check safety on a separate thread

#### 8.0.0-alpha.38

- Add `show` to `ShortReportTraits` and Tsxify `ShortReport`
- Convert `ShortReport` to styled-components, add accordian-like UI
- 3D tiles support is now implemented as a Mixin.

#### 8.0.0-alpha.37

- Add `refreshEnabled` trait and `AsyncMappableMixin` to `AutoRefreshMixin`
- Ensure `CkanCatalogGroup` doesn't keep re-requesting data when opening and closing groups.
- Add `typeName` to `CatalogMemberMixin`
- Add `header` option to `loadText`
- Add `isMixedInto` function for `AsyncMappableMixin` and `AsyncChartableMixin`
- Added file upload support for `GltfCatalogItem`. The supported extension is glb.
- Improve runtime themeing via styled components across main UI components
- Updated default welcome video defaults to a newer, slower video
- Difftool will now pick any existing marked location (like from a search result) and filter imagery for that location.
- Updated labelling & copy in Difftool to clarify workflow
- ChartCustomComponent now `abstract`, no longer specific to CSV catalog items. Implement it for custom feature info charts.
- Update date picker to use theme colours
- Removed some sass overrides on `Select` through `StyleSelectorSection`
- Update LeftRightSection to use theme colours
- Ported `GeoRssCatalogItem` to mobx, added support to skip entries without geometry.
- Update Difftool BottomPanel UI to clearer "area filter" and date pickers
- Update Difftool BottomPanel to load into Terria's BottomDock
- Rearrange MapButton layout in DOM to properly reflow with BottomDock
- Update Difftool MainPanel to not get clipped by BottomDock
- Rearrange MapDataCount to exist inside MapColumn for more correct DOM structure & behaviour
- Re-added chart disclaimer.

#### mobx-36

- Added `pointer-events` to `MapNavigation` and `MenuBar` elements, so the bar don't block mouse click outside of the button.
- Fixes "reminder pop-up" for help button being unclickable
- Use `useTranslation` instead of `withTranslation` in functional component (`MapDataCount`)
- Make welcome video url and placeholder configurable via configparameters
- Added `ExportableData` interface.
- Added `ExportData` component for data catalog.
- Added WCS "clip and ship" for WMS
- Added basic CSV export function
- Extend `UserDrawing` to handle rectangles
- Tsxify `MapInteractionMode`
- Changed default orientation for `GltfCatalogItem` to no rotation, instead of zero rotation wrt to terrain
- Added a title to welcome message video

#### mobx-35

- Add "Upload" to tour points
- Add tooltips anywhere required in UI via `parseCustomMarkdownToReactWithOptions` & customisable via `helpContentTerms`
- Add "map state" map data count to highlight state of map data
- Add a reminder "pop-up" that shows the location of the help button
- Fix bug causing story pop-up to be off screen
- Fix bug causing helpful hints to be cut off on smaller screens
- Changed the `Tool` interface, now accepting prop `getToolComponent` instead of `toolComponent`
- Added `ToolButton` for loading/unloading a tool
- Added `TransformationTraits` that can be used to change position/rotation/scale of a model.
- Merge master into mobx. This includes:
  - Upgraded to Cesium v1.68.
  - Story related enhancements:
    - Added a title to story panel with ability to close story panel.
    - Added a popup on remove all stories.
    - Added button for sharing stories.
    - Added a question popup on window close (if there are stories on the map so users don't lose their work).
- Added a new `editor` Icon
- Changed `ToolButton` to show the same icon in open/close state. Previously it showed a close icon in close state.

#### mobx-34

- Bug fix for `DatePicker` in `BottomDock` causing app crash
- Made changes to the video modals: close button has been added, pressing escape now closes the component and some basic unit tests created
- Updated the video modal for _Data Stories: Getting Started_ to use the new `VideoGuide` component
- Tweaked MyData/AddData tabs to make it possible to invoke them without using the `ExplorerWindow` component and also customize the extensions listed in the dropdown.
- Fix the timeline stack handling for when there are multiple time-enabled layers
- Ported timeseries tables.
- Extended the support for styles for ESRI ArcGis Feature Server. Line styles are supported for lines and polygon outlines in both Cesium and Leaflet viewer. #4405
- Fix polygon outline style bug.
- Add a unit test for polygon outline style.
- Add TrainerPane/TrainerBar "Terry the task trainer"
- Use `1.x.x` of `karma-sauce-launcher` to fix CI build failures
- Stop unknown icons specified in config.json from crashing UI
- Creates a `ShadowTraits` class that is shared by `GltfCatalogItem` and `Cesium3DTilesCatalogItem`.
- Fixed a bug where user added data was removed from catalogue when Remove from map button in data catalog is clicked.
- Fix leaflet zoom to work when bounding rectangle exists but doesn't have bounds defined

#### mobx-33

- Updated generic select so icon doesn't block click
- Re-added loading bar for leaflet & cesium viewers

#### mobx-32

- Made expanded SOS chart item shareable.
- Fixed a regression bug where the time filter is shown for all satellite imagery items
- Add unit tests for `WelcomeMessage` and `Disclaimer`
- Fixed minor UI errors in console
- Replaced helpful hints text with the new version
- Made the shapes of some of the workbench components rounded
- Add `clampToGround` property on to holes within polygons in `GeoJsonCatalogItem`
- Set default `clampToGround` trait to `true` for `GeoJsonCatalogItem`
- Fixed a bug where WMS items caused type errors in newer babel and typescript builds, due to mixed mixin methods on DiffableMixin & DiscretelyTimeVaryingMixin
- Fixed a bug where KmlCatalogItem did not use the proxy for any urls.
- Add support for `CkanCatalogGroup` and `CkanItemReference`.
- Added unit test to ensure getAncestors behaviour
- Hide the chart legend if there are more than four items to prevent things like FeatureInfo being pushed out of the view and the map resizing.
- Prevent addedByUser stack overflow
- Fixed a chart bug where moment points do not stick to the basis item when they are of different scale.
- Fixed a bug where the moment point selection highlight is lost when changing the satellite imagery date.
- Removed sass from Clipboard
- Updated LocationSearchResults to support multiple search providers
- Replaced lifesaver icon on the help button with a question mark button
- Fix handling of points and markers around the anti-meridian in the `LeafletVisualizer`.
- Fixed difference tool losing datepicker state by keeping it mounted
- Disabled unhelpful Help button when in `useSmallScreenInterface`
- Fixed a bug where a single incorrect catalog item in a group would prevent subsequent items from loading.
- Improved catalog parsing to include a stub (`StubCatalogItem`) when terriajs can't parse something

#### mobx-31

- Fixes broken time filter location picker when other features are present on the map.
- Fixes the feature info panel button to show imagery at the selected location.
- Added `hideSource` trait to `CatalogMemberTraits`. When set to true source URL won't be visible in the explorer window.
- Added `Title`, `ContactInformation`, `Fees` to the `CapabilitiesService` interface so they are pulled on metadata load.
- Resolved name issue of `WebMapServiceCapabilities`. Now it returns a name resolved from `capabilities` unless it is set by user.
- Added setting of `isOpenInWorkbench`, `isExperiencingIssues`, `hideLegendInWorkbench`, `hideSource` strats for `WebMapServiceCatalogItem` from `WebMapServiceCatalogGroup`.

#### mobx-30

- Ported welcome message to mobx with new designs
- Updated CI clientConfig values to include new help panel default
- Bumped explicit base typescript to 3.9.2
- Lock rollbar to 2.15.2
- Ported disclaimer to mobx with new designs
- Added diff tool for visualizing difference (delta) of images between 2 dates for services that support it.
- Updated workbench ViewingControls styles to line up with icons
- Prevent re-diff on workbench items that are already a diff
- Updated splitter to force trigger resizes so it catches up on any animation delays from the workbench
- Update workbench to trigger resize events onTransitionEnd on top of view-model-triggers
- Added satellite imagery to help panel
- Stop disclaimer clashing with welcome message by only loading WelcomeMessage after disclaimer is no longer visible
- Fixes a difftool bug where left/right items loose their split direction settings when the tool is reset
- Fixes a splitter bug where split direction is not applied to new layers.
- Re-added satellite guide prompt option via `showInAppGuides`
- Changed tour "go back 1 tour point" messaging from "previous" to "back"

#### mobx-29

- Fix handling of urls on `Cesium3DTilesCatalogItem` related to proxying and getting confused between Resource vs URL.
- Renamed `UrlReference.createUrlReferenceFromUrlReference` to `UrlReference.createCatalogMemberFromUrlReference`
- Moved url to catalog member mapping from `createUrlRefernceFromUrl.register` to `UrlToCatalogMemberMapping` (now in `UrlReference.ts` file)
- Added in-app tour framework & base tour items
- Make the help panel customisable for different maps by modifying `config.json`
- Added generic styled select
- Remove maxZoom from leaflet map.
- Run & configure prettier on terriajs lib/ json files
- Changed most of the icons for the `MapNavigation` section (on the right hand side) of the screen
- Added a close button to story panel
- Made `MapIconButton` to animate when expanding
- Remove requirement for browser to render based on make half pixel calculations for the Compass & stop it jumping around when animating

#### mobx-28

- Fix SASS exports causing some build errors in certain webpack conditions

#### mobx-1 through mobx-27

- Fixed DragDropFile and `createCatalogItemFromFileOrUrl` which wasn't enabled/working in mobx, added tests for `createCatalogItemFromFileOrUrl` and renamed `createCatalogItemFromUrl` to `createUrlRefernceFromUrl`.
- Fixed bug in StratumOrder where `sortBottomToTop` would sort strata in the wrong order.
- Allow member re-ordering via GroupMixin's `moveMemberToIndex`
- Fixed a bug where `updateModelFromJson` would ignore its `replaceStratum` parameter.
- Re-added Measure Tool support
- Re-added `CartoMapCatalogItem`
- Re-implemented `addedByUser` to fix bug where previews of user added data would appear in the wrong tab.
- Added header options for loadJson5, & allow header overrides on MagdaReference loading
- Re-added some matcher-type mappings in `registerCatalogMembers`.
- Added `UrlReference` to represent catalog items created from a url with an auto-detected type.
- Modified `upsertModelFromJson` so that when no `id` is provided, the `uniqueId` generated from `localId` or `name` is incremented if necessary to make it unique.
- Re-enable search components if SearchProvider option provided
- Modified tests to not use any real servers.
- Fixed bug causing workbench items to be shared in the wrong order.
- Fix bug where urls in the feature info panel weren't turned into hyperlinks
- Fix preview map's base map and bounding rectangle size
- Fixed positioning of the buttons at the bottom and the timeline component on mobile
- Added `hasLocalData` property to indicate when a catalog item contains local data. This property is used to determine whether the item can be shared or not.
- Fixed bug causing user added data to not be shared. Note that user added catalog item urls are now set at the user stratum rather than the definition stratum.
- Added the ability to filter location search results by an app-wide bounding box configuration parameter
- Re-introduce UI elements for search when a catalogSearchProvider is provided
- Fix bug that prevented live transport data from being hidden
- Hide opacity control for point-table catalog items.
- Fixed bug where `Catalog` would sometimes end up with an undefined `userAddedDataGroup`.
- Show About Data for all items by default.
- Fixed translation strings for the descriptive text about WMS and WFS URLs in the data catalogue.
- Fix bug that throws an error when clicking on ArcGIS Map Service features
- Fix initialisation of `terria`'s `shareDataService`.
- Support Zoom to Data on `CsvCatalogItem` when data has lat-lon columns.
- Add a trait called `showShadowUi` to `Cesium3DTilesCatalogItem` which hide shadows on workbench item UI.
- Re-added `ArcGisFeatureServerCatalogItem` and `ArcGisFeatureServerCatalogGroup`
- Prevent TerriaMap from crashing when timeline is on and changing to 2D
- Rewrite charts using `vx` svg charting library.
- Fixed bug causing `ArcGisFeatureServerCatalogItem` to throw an error when a token is included in the proxy url.
- Fix a bug for zooming to `ArcGisMapServerCatalogItem` layers
- Modified creation of catalog item from urls to set the item name to be the url at the defaults stratum rather than the definition stratum. This prevents actual item names at load strata from being overridden by a definition stratum name which is just a url.
- Fixed a bug causing highlighting of features with `_cesium3DTileFeature` to sometimes stop working. Also changed highlight colour to make it more visible.
- Fixed bug causing user added data with an auto-detected data type to not be shared properly.
- Modified `addToWorkbench` so that when a catalog item fails to load it is removed from the workbench and an error message is displayed.
- Add support for feature picking on region mapped datasets
- Revamp map buttons at top to support two menu configuration
- Viewer (2d/3d/3d-non-terrain) & basemap preferences are persisted to local storage again, and loaded back at startup
- Dramatically simplified map button styling (pre-styled-components)
- Allow DropdownPanel(InnerPanel) to show centered instead of offset toward the left
- Added AccessControlMixin for tracking access control of a given MagdaReference
- Add a legend title trait
- Show private or public dataset status on data catalog UI via AccessControlMixin
- Added `pointSizeMap` to `TableStyle` to allow point size to be scaled by value
- Added `isExperiencingIssues` to `CatalogMemberTraits`. When set to true, an alert is displayed above the catalog item description.
- Add gyroscope guidance
- Enable StyleSelectorSection workbench control for `WebMapServiceCatalogItem`
- New-new ui
- Add WIP help panes
- Added "Split Screen Mode" into workbench
- Moved excess workbench viewing controls into menu
- Updated bottom attribution styling
- Begin styled components themeing
- Make `clampToGround` default to true for `ArcGisFeatureServerCatalogItemTraits` to stop things from floating
- Add fix for `WebMapServiceCatalogItem` in `styleSelector` to prevent crash.
- Revert changes to `StyleSelectorSelection` component and refactor `WebMapServiceCatalogItem` styleSelector getter.
- Added a temporary fix for bug where a single model failing to load in `applyInitData` in `Terria` would cause other models in the same `initData` object to not load as well.
- Change gyroscope focus/hover behaviour to move buttons on hover
- Stop showing previewed item when catalog is closed
- Prevent `StoryPanel.jsx` from reloading magda references on move through story.
- Add google analytics to mobx
- Fixed google analytics on story panel
- Fixed path event name undefined labelling
- Enable zoomTo and splitter on `CartoMapCatalogItem`.
- Added name to `MapServerStratum` in `ArcGisMapServerCatalogItem`.
- Readded basic `CompositeCatalogItem`.
- Ported Augmented Reality features
- Fixed bug causing "Terrain hides underground features" checkbox to sometimes become out of sync between `SettingPanel` and `WorkbenchSplitScreen`.
- Ports the Filter by Location" feature for Satellite imagery. The property name setting is renamed to `timeFilterPropertyName` from `featureTimesProperty`.
- Made split screen window in workbench hidden when viewer is changed to 3D Smooth and 2D
- Tidy Help UI code
- Added `allowFeatureInfoRequests` property to `Terria` and prevent unnecessary feature info requests when creating `UserDrawing`s.
- Tidied up analytics port, fixed `getAncestors` & added `getPath` helper
- Updated upload icon to point upwards
- Prevent catalog item names from overflowing and pushing the collapse button off the workbench
- Stopped analytics launch event sending bad label
- Add .tsx tests for UI components
- Provide a fallback name for an `ArcGisServerCatalogItem`
- Ensure `CesiumTileLayer.getTileUrl` returns a string.
- Polished help UI to match designs
- Adds methods `removeModelReferences` to Terria & ViewState for unregistering and removing models from different parts of the UI.
- Add basic support for various error provider services, implementing support for Rollbar.
- Add trait to enabling hiding legends for a `CatalogMember` in the workbench.
- Added new help menu item on how to navigate 3d data
- Add traits to customize color blending and highlight color for `Cesium3DTilesCatalogItem`
- Reimplemented splitting using `SplitItemReference`.
- Fix bug that caused contents on the video panel of the help UI to overlay the actual video
- Overhauled location search to be a dropdown instead of list of results
- Fixed bug causing full app crash or viewer zoom refresh when using 3D view and changing settings or changing the terrain provider.
- Implements `SensorObservationServiceCatalogItem`.
- Add support for styling CSVs using a region mapped or text columns.
- Update Compass UI to include larger rotation target, remove sass from compass
- Link Compass "help" button to `navigation` HelpPanelItem (requires generalisation later down the track)
- Improve keyboard traversal through right-hand-side map icon buttons
- Link Compass Gyroscope guidance footer text to `navigation` HelpPanelItem (requires generalisation later down the track)
- Removed hardcoded workbench & Panel button colours
- Ensure CSV column names are trimmed of whitespace.
- Really stop analytics launch event sending bad & now empty & now finally the real label
- Re-added `ArcGisMapServerCatalogGroup` and `ArcGisServerGroup`.
- Tidy Compass UI animations, styles, titles
- Bumped mobx minor to 4.15.x, mobx-react major to 6.x.x
- Add `dateFormat` trait to `TimeVaryingTraits` to allowing formatting of datestrings in workbench and bottomdock.
- Tidy Gyroscope Guidance positioning
- Fixed FeatureInfoPanel using old class state
- Fixed MapIconButton & FeedbackButton proptypes being defined incorrectly
- Implement SenapsLocationsCatalogItem
- Update papaparse and improve handling for retrieveing CSVs via chunking that have no ContentLenth header

### v7.11.17

- Moved strings in DateTimeSelector and FeatureInfoPanel into i18next translation file.

### v7.11.16

- Fixed a bug where the timeline would not update properly when the timeline panel was resized.

### v7.11.15

- Fixed a bug when clicking the expand button on a chart in feature info when the clicked feature was a polygon.

### v7.11.14

- Update CARTO Basemaps CDN URL and attribution.
- Fixed issue with node 12 & 14 introduced in Cesium upgrade.

### v7.11.13

- Upgraded to Cesium v1.73.
- Removed any references to `BingMapsApi` (now deprecated).

### v7.11.12

- Fixed a crash with GeoJsonCatalogItem when you set a `stroke-opacity` in `styles`.

### v7.11.11

- If `showIEMessage` is `true` in config.json, warn IE11 users that support is ending.

### v7.11.10

- Remove caching from TerriaJsonCatalogFunction requests.
- Upgraded minimum node-sass version to one that has binaries for node v14.

### v7.11.9

- Update Geoscience Australia Topo basemap.
- Remove caching from WPS requests.
- Fix entity outline alpha value when de-selecting a feature.

### v7.11.8

- Upgraded to terriajs-cesium v1.71.3 which fixes a bug running gulp tasks on node v14.

### v7.11.7

- Add additional region mapping boundaries.

### v7.11.6

- Rework the handling of point datasets on the anti-meridian when using LeafletJS.
- Fix indices in some translation strings including strings for descriptions of WMS and WMS service.
- Upgraded to Cesium v1.71.

### v7.11.5

- Added `GeoRssCatalogItem` for displaying GeoRSS files comming from rss2 and atom feeds.
- Bug fix: Prevent geojson files from appearing twice in the workbench when dropped with the .json extension
- Story related enhancements:
  - Added a title to story panel with ability to close story panel.
  - Added a popup on remove all stories.
  - Added button for sharing stories.
  - Added a question popup on window close (if there are stories on the map so users don't lose their work).
- Pinned `html-to-react` to version 1.3.4 to avoid IE11 incompatibility with newer version of deep dependency `entities`. See https://github.com/fb55/entities/issues/209
- Added a `MapboxStyleCatalogItem` for showing Mapbox styles.
- Add a `tileErrorThresholdBeforeDisabling` parameter to `ImageryLayerCatalogItem` to allow a threshold to set for allowed number of tile failures before disabling the layer.

### v7.11.4

- Add support for `classBreaks` renderer to `ArcGisFeatureServerCatalogItem`.
- Upgraded to Cesium v1.68.
- Replace `defineProperties` and `freezeObject` to `Object.defineProperties` and `Object.freeze` respectively.
- Bumped travis build environment to node 10.
- Upgraded to `generate-terriajs-schema` to v1.5.0.

### v7.11.3

- Added babel dynamic import plugin for webpack builds.
- `ignoreUnknownTileErrors` will now also ignore HTTP 200 responses that are not proper images.

### v7.11.2

- Pass minimumLevel, in Cesium, to minNativeZoom, in Leaflet.
- Upgraded to Cesium v1.66.

### v7.11.1

- Fix for color of markers on the map associated with chart items

### v7.11.0

- Fix draggable workbench/story items with translation HOC
- Added first revision of "delta feature" for change detection of WMS catalog items which indicate `supportsDeltaComparison`
- Improve menu bar button hover/focus states when interacting with its panel contents
- Add ability to set opacity on `GeoJsonCatalogItem`
- Expanded test cases to ensure WorkbenchItem & Story have the correct order of components composed
- Fix broken catalog functions when used with translation HOC
- Fix bug with momentPoints chart type when plotting against series with null values
- Make the default `Legend` width a little smaller to account for the workbench scrollbar
- Bug fix for expanding chart - avoid creating marker where no lat lon exists.
- Add a `ChartDisclaimer` component to display an additional disclaimer above the chart panel in the bottom dock.
- Add `allowFeatureInfoRequests` property to `Terria` and prevent unnecessary feature info requests when creating `UserDrawing`s.
- Removes unsupported data that is drag and dropped from the workbench and user catalog.
- Adjusted z-index values so that the explorer panel is on top of the side panel and the notification window appears at the very top layer.
- Allow `CkanCatalogItem` names to be constructed from dataset and resource names where multiple resources are available for a single dataset
- Set the name of ArcGis MapServer CatalogGroup and CatalogItem on load
- Improve autodetecting WFS format, naming of the WFS catalog group and retaining the zoomToExtent
- Remove unnecessary nbsp; from chart download and expand buttons introduced through internationalization.
- Fix story prompt flag not being set after dismissing story, if `showFeaturePrompts` has been enabled

### v7.10.0

- Added proper basic internationalisation beginnings via i18next & react-i18next
- Fixed a bug where calling `openAddData()` or `closeCatalog()` on ViewState did not correctly apply the relevant `mobileViewOptions` for mobile views.
- Fixed filter by available dates on ImageryLayerCatalogItem not copying to the clone when the item is split.
- Fixed an error in `regionMapping.json` that causes some states to be mismatched when using Australian state codes in a column labelled "state". It is still recommended to use "ste", "ste_code" or "ste_code_2016" over "state" for column labels when matching against Australian state codes.
- Fixed bug where "User data" catalog did not have add-buttons.
- Added ability to re-add "User data" CSV items once removed from workbench.
- Changed catalog item event labels to include the full catalog item path, rather than just the catalog item name.
- Added support for `openAddData` option in config.json. If true, the "Add Data" dialog is automatically opened at startup.
- Welcome message, in-app guides & new feature prompts are now disabled by default. These can be re-enabled by setting the `showWelcomeMessage`, `showInAppGuides` & `showFeaturePrompts` options in config.json.
- Updated Welcome Message to pass its props to `WelcomeMessagePrimaryBtnClick` & `WelcomeMessageSecondaryBtnClick` overrides
- Welcome message, in-app guides & new feature prompts are now disabled by default. These can be re-enabled by setting the `showWelcomeMessage`, `showInAppGuides` & `showFeaturePrompts` options in config.json.
- Updated Welcome Message to pass its props to `WelcomeMessagePrimaryBtnClick` & `WelcomeMessageSecondaryBtnClick` overrides.
- Fixed a bug in anti-meridian handling causing excessive memory use.
- Handled coordinate conversion for GeoJson geometries with an empty `coordinates` array.
- Fixed height of My Data drag and drop box in Safari and IE.

### v7.9.0

- Upgraded to Cesium v1.63.1. This upgrade may cause more problems than usual because Cesium has switched from AMD to ES6 modules. If you run into problems, please contact us: https://terria.io/contact

### v7.8.0

- Added ability to do in-app, "static guides" through `<Guide />`s
- Added in-app Guide for time enabled WMS items
- Initial implementation of language overrides to support setting custom text throughout the application.
- Added ability to pass `leafletUpdateInterval` to an `ImageryLayerCatalogItem` to throttle the number of requests made to a server.

### v7.7.0

- Added a quality slider for the 3D map to the Map panel, allowing control of Cesium's maximumScreenSpaceError and resolutionScale properties.
- Allowed MapboxMapCatalogItems to be specified in catalog files using type `mapbox-map`.
- We now use styles derived from `drawingInfo` from Esri Feature Services.
- Chart related enhancements:
  - Added momentPoints chart type to plot points along an available line chart.
  - Added zooming and panning on the chart panel.
  - Various preventative fixes to prevent chart crashes.
- Increased the tolerance for intermittent tile failures from time-varying raster layers. More failures will now be allowed before the layer is disabled.
- Sensor Observation Service `GetFeatureOfInterest` requests no longer erroneously include `temporalFilters`. Also improved the generated request XML to be more compliant with the specification.
- Fixed a bug where differences in available dates for `ImageryLayerCatalogItem` from original list of dates vs a new list of dates, would cause an error.
- Improved support for layers rendered across the anti-meridian in 2D (Leaflet).
- Fixed a crash when splitting a layer with a `momentPoints` chart item.
- Fixed a crash when the specified Web Map Service (WMS) layer could not be found in the `GetCapabilities` document and an alternate legend was not explicitly specified.

### v7.6.11

- Added a workaround for a bug in Google Chrome v76 and v77 that caused problems with sizing of the bottom dock, such as cutting off the timeline and flickering on and off over the map.
- Set cesium rendering resolution to CSS pixel resolution. This is required because Cesium renders in native device resolution since 1.61.0.

### v7.6.10

- Fixed error when opening a URL shared from an explorer tab. #3614
- Resolve a bug with `SdmxJsonCatalogItem`'s v2.0 where they were being redrawn when dimensions we're changed. #3659
- Upgrades terriajs-cesium to 1.61.0

### v7.6.9

- Automatically set `linkedWcsCoverage` on a WebMapServiceCatalogItem.

### v7.6.8

- Added ability in TerriaJsonCatalogFunction to handle long requests via HTTP:202 Accepted.

### v7.6.7

- Fixed share disclaimer to warn only when user has added items that cannot be shared.

### v7.6.6

- Basemaps are now loaded before being enabled & showed

### v7.6.5

- Add the filename to a workbench item from a drag'n'dropped file so it isn't undisplayed as 'Unnamed item'.
- Fixed inability to share SOS items.
- Added an option to the mobile menu to allow a story to be resumed after it is closed.
- The "Introducing Data Stories" prompt now only needs to be dismissed once. Previously it would continue to appear on every load until you clicked the "Story" button.
- Fixed a crash that could occur when the feature info panel has a chart but the selected feature has no chart data.
- Fixed a bug where the feature info panel would show information on a vector tile region mapped dataset that had no match.

### v7.6.4

- Add scrollbar to dropdown boxes.
- Add support for SDMX version 2.1 to existing `SdmxJsonCatalogItem`.
- Add a warning when sharing a map describing datasets which will be missing.
- Enable the story panel to be ordered to the front.
- Disable the autocomplete on the title field when adding a new scene to a story.
- Fix SED codes for regionmapping

### v7.6.3

- Fixed a bug with picking features that cross the anti-meridian in 2D mode .
- Fixed a bug where `ArcGisMapServerCatalogItem` legends were being created during search.
- Fixed a bug where region mapping would not accurately reflect share link parameters.

### v7.6.2

- Fixed a bug that made some input boxes unreadable in some web browsers.

### v7.6.1

- Fixed a bug that prevented the "Feedback" button from working correctly.
- Fix a bug that could cause a lot of extra space to the left of a chart on the feature info panel.

### v7.6.0

- Added video intro to building a story
- Allow vector tiles for region mapping to return 404 for empty tiles.

### v7.5.2

- Upgraded to Cesium v1.58.1.
- Charts are now shared in share & story links

### v7.5.1

- Fixed a bug in Cesium that prevented the new Bing Maps "on demand" basemaps from working on `https` sites.

### v7.5.0

- Added the "Story" feature for building and sharing guided tours of maps and data.
- Added sharing within the data catalog to share a given catalog group or item
- Switched to using the new "on demand" versions of the Bing Maps aerial and roads basemaps. The previous versions are deprecated.

### v7.4.1

- Remove dangling comma in `regionMapping.json`.
- `WebMapServicCatalogItem` now includes the current `style` in generated `GetLegendGraphic` URLs.

### v7.4.0

- Upgraded to Cesium v1.57.
- Fixed a bug where all available styles were being retrieved from a `GetCapabilities` for each layer within a WMS Group resulting in memory crashes on WMSs with many layers.
- Support State Electoral Districts 2018 and 2016 (SED_Code_2018, SED_Code_2016, SED_Name_2018, SED_Name_2016)

### v7.3.0

- Added `GltfCatalogItem` for displaying [glTF](https://www.khronos.org/gltf/) models on the 3D scene.
- Fixed a bug where the Map settings '2D' button activated '3D Smooth' view when configured without support for '3D Terrain'.
- Added `clampToTerrain` property to `GeoJsonCatalogItem`.
- When clicking a polygon in 3D Terrain mode, the white outline is now correctly shown on the terrain surface. Note that Internet Explorer 11 and old GPU hardware cannot support drawing the highlight on terrain, so it will not be drawn at all in these environments.

### v7.2.1

- Removed an extra close curly brace from `regionMapping.json`.

### v7.2.0

- Added `hideLayerAfterMinScaleDenominator` property to `WebMapServiceCatalogItem`. When true, TerriaJS will show a message and display nothing rather than silently show a scaled-up version of the layer when the user zooms in past the layer's advertised `MinScaleDenominator`.
- Added `GeoJsonParameterEditor`.
- Fixed a bug that resulted in blank titles for catalog groups loaded from automatically detected (WMS) servers
- Fixed a bug that caused some chart "Expand" options to be hidden.
- Added `CED_CODE18` and `CED_NAME18` region types to `regionMapping.json`. These are now the default for CSV files that reference `ced`, `ced_code` and `ced_name` (previously the 2016 versions were used).
- Improved support for WMTS, setting a maximum level to request tiles at.

### v7.1.0

- Support displaying availability for imagery layers on charts, by adding `"showOnChart": true" or clicking a button in the UI.
- Added a `featureTimesProperty` property to all `ImageryLayerCatalogItem`s. This is useful for datasets that do not have data for all locations at all times, such as daily sensor swaths of near-real-time or historical satellite imagery. The property specifies the name of a property returned by the layer's feature information query that indicates the times when data is available at that particular location. When this property is set, TerriaJS will display an interface on the workbench to allow the user to filter the times to only those times where data is available at a particular location. It will also display a button at the bottom of the Feature Information panel allowing the user to filter for the selected location.
- Added `disablePreview` option to all catalog items. This is useful when the preview map in the catalog will be slow to load.
- When using the splitter, the feature info panel will now show only the features on the clicked side of the splitter.
- Vector polygons and polylines are now higlighted when clicked.
- Fixed a bug that prevented catalog item split state (left/right/both) from being shared for CSV layers.
- Fixed a bug where the 3D globe would not immediately refresh when toggling between the "Terrain" and "Smooth" viewer modes.
- Fixed a bug that could cause the chart panel at the bottom to flicker on and off rapidly when there is an error loading chart data.
- Fixed map tool button positioning on small-screen devices when viewing time series layers.

### v7.0.2

- Fixed a bug that prevented billboard images from working on the 2D map.
- Implemented "Zoom To" support for KML, CZML, and other vector data sources.
- Upgraded to Cesium v1.55.

### v7.0.1

- Breaking Changes:
  - TerriaJS no longer supports Internet Explorer 9 or 10.
  - An application-level polyfill suite is now highly recommended, and it is required for Internet Explorer 11 compatibility. The easiest approach is to add `<script src="https://cdn.polyfill.io/v2/polyfill.min.js"></script>` to the `<head>` element of your application's HTML page, which will deliver a polyfill suite tailored to the end-user's browser.
  - TerriaJS now requires Node.js v8.0 or later.
  - TerriaJS now requires Webpack v4.0 or later.
  - TerriaJS now uses Gulp v4.0. If you have Gulp 3 installed globally, you'll need to use `npm run gulp` to run TerriaJS gulp tasks, or upgrade your global Gulp to v4 with `npm install -g gulp@4`.
  - TerriaJS now uses Babel v7.0.
  - Removed `UrthecastCatalogItem`, `UrthecastCatalogGroup`, and `registerUrthcastCatalogItems`. The Urthecast functionality was dependent on an npm package that hadn't been updated in three years and had potential security vulnerabilities. Please [let us know](https://gitter.im/TerriaJS/terriajs) if you were using this functionality.

### v6.5.0

- Add support for rendering Mapbox Vector Tiles (MVT) layers. Currently, polygons are the only supported geometry type, and all polygons are drawn with the same outline and fill colors.
- `wwwroot/data/regionMapping.json` is now the default region mapping file (rather than a file provided by TerriaMap), and needs to be explicitly overridden by a `regionMappingDefinitionsUrl` setting in config.json.

### v6.4.0

- The Feature Info panel can now be moved by clicking and dragging it.
- The map tool buttons are now arranged horizontally instead of vertically on small-screen mobile devices.
- When using a Web Map Service (WMS) catalog item with the `linkedWcsUrl` and `linkedWcsCoverage` properties, we now pass the selected WMS style to the Web Coverage Service (WCS) so that it can optionally return different information based on the selected style.
- Added `stationIdWhitelist` and `stationIdBlacklist` properties to `SensorObservationServiceCatalogItem` to allow filtering certain monitoring stations in/out.
- Fixed a bug that caused a crash when attempting to use a `style` attribute on an `<a>` tag in Markdown+HTML strings such as feature info templates.
- Fixed a bug that displaced the chart dropdown list on mobile Safari.

### v6.3.7

- Upgraded to Cesium v1.53.

### v6.3.6

- Dragging/dropping files now displays a more subtle notification rather than opening the large Add Data / My Data panel.
- The `sendFeedback` function can now be used to send additional information if the server is configured to receive it (i.e. `devserverconfig.json`).
- Made custom feedback controls stay in the lower-right corner of the map.
- Improved the look of the toolbar icons in the top right, and added an icon for the About page.

### v6.3.5

- Changed the title text for the new button next to "Add Data" on the workbench to "Load local/web data".
- Fixed a bug that caused the area to the right of the Terria log on the 2D map to be registered as a click on the logo instead of a click on the map.
- Fixed a bug that caused the standard "Give Feedback" button to fail to open the feedback panel.
- Swapped the positions of the group expand/collapse icon and the "Remove from catalogue" icon on the My Data panel, for more consistent alignment.
- Made notifications honor the `width` and `height` properties. Previously, these values were ignored.

### v6.3.4

- Added the ability to add custom components to the feedback area (lower right) of the user interface.

### v6.3.3

- Upgraded to Cesium v1.51.

### v6.3.2

- Added "filterByProcedures" property to "sos" item (default: true). When false, the list of procedures is not passed as a filter to GetFeatureOfInterest request, which works better for BoM Water Data Online services.

### v6.3.1

- Fixed a bug that caused the compass control to be misaligned in Internet Explorer 11.

### v6.3.0

- Changed the "My Data" interface to be much more intuitive and tweaked the visual style of the catalog.
- Added `CartoMapCatalogItem` to connect to layers using the [Carto Maps API](https://carto.com/developers/maps-api/).

## v6.2.3

- Made it possible to configure the compass control's colors using CSS.

### v6.2.2

- Removed the Terria logo from the preview map and made the credit there smaller.
- Fall back to the style name in the workbench styles dropdown when no title is given for a style in WMS GetCapabilities.

### v6.2.1

- We now use Cesium Ion for the Bing Maps basemaps, unless a `bingMapsKey` is provided in [config.json](https://docs.terria.io/guide/customizing/client-side-config/#parameters). You can control this behavior with the `useCesiumIonBingImagery` property. Please note that if a `bingMapsKey` is not provided, the Bing Maps geocoder will always return no results.
- Added a Terria logo in the lower left of the map. It can be disabled by setting `"hideTerriaLogo": true` in `config.json`.
- Improved the credits display on the 2D map to be more similar to the 3D credits.
- Fixed a bug that caused some legends to be missing or incomplete in Apple Safari.

### v6.2.0

- Added a simple WCS "clip and ship" functionality for WMS layers with corresponding a WCS endpoint and coverage.
- Fixed problems canceling drag-and-drop when using some web browsers.
- Fixed a bug that created a time period where no data is shown at the end of a time-varying CSV.
- Fixed a bug that could cause endless tile requests with certain types of incorrect server responses.
- Fixed a bug that could cause endless region tile requests when loading a CSV with a time column where none of the column values could actually be interpreted as a time.
- Added automatic retry with jittered, exponential backoff for tile requests that result in a 5xx HTTP status code. This is especially useful for servers that return 503 or 504 under load. Previously, TerriaJS would frequently disable the layer and hit the user with an error message when accessing such servers.
- Updated British National Grid transform in `Proj4Definitions` to a more accurate (~2 m) 7 parameter version https://epsg.io/27700.
- Distinguished between 3D Terrain and 3D Smooth in share links and init files.
- Upgraded to Cesium v1.50.

### v6.1.4

- Fixed a bug that could cause the workbench to appear narrower than expected on some systems, and the map to be off-center when collapsing the workbench on all systems.

### v6.1.3

- When clicking a `Split` button on the workbench, the new catalog item will no longer be attached to the timeline even if the original was. This avoids a confusing situation where both catalog items would be locked to the same time.
- Added KMZ to the whitelisted formats for `MagdaCatalogItem`.
- Fixed a bug that caused a crash when switching to 2D with vector data already on the map, including when visiting a share link with vector data when the map ends up being 2D.
- The "Hide Workbench" button is now attached to the side of the Workbench, instead of on the opposite side of the screen from it.

### v6.1.2

- Fixed a bug that prevented `BingMapsSearchProviderViewModel` and other uses of `loadJsonp` from working correctly.

### v6.1.1

- Upgraded to terriajs-server v2.7.4.

### v6.1.0

- The previous default terrain provider, STK World Terrain, has been deprecated by its provider. _To continue using terrain in your deployed applications, you *must* obtain a Cesium Ion key and add it to `config.json`_. See https://cesium.com/ to create an Ion account. New options are available in `config.json` to configure terrain from Cesium Ion or from another source. See https://terria.io/Documentation/guide/customizing/client-side-config/#parameters for configuration details.
- Upgraded to Cesium v1.48.
- Added `Cesium3DTilesCatalogItem` for visualizing [Cesium 3D Tiles](https://github.com/AnalyticalGraphicsInc/3d-tiles) datasets.
- Added `IonImageryCatalogItem` for accessing imagery assets on [Cesium Ion](https://cesium.com/).
- Added support for Cesium Ion terrain assets to `CesiumTerrainProvider`. To use an asset from Ion, specify the `ionAssetId` and optionally the `ionAccessToken` and `ionServer` properties instead of specifying a `url`.
- Fixed a bug that could cause legends to be missing from `WebMapServiceCatalogItems` that had `isEnabled` set to true.

### v6.0.5

- Added `rel="noreferrer noopener"` to all `target="_blank"` links. This prevents the target page from being able to navigate the source tab to a new page.
- Fixed a bug that caused the order of items on the Workbench to change when visiting a share link.

### v6.0.4

- Changed `CesiumSelectionIndicator` to no longer use Knockout binding. This will avoid a problem in some environments, such as when a Content Security Policy (CSP) is in place.

### v6.0.3

- Fixed a bug that prevented users from being able to enter coordinates directly into catalog function point parameter fields.

### v6.0.2

- Fixed a bug that prevented interaction with the 3D map when the splitter was active.

### v6.0.1

- Added `parameters` property to `ArcGisMapServerCatalogItem`, allowing arbitrary parameters to be passed in tile and feature info requests.

### v6.0.0

- Breaking Changes:
  - An application-level polyfill suite is now required for Internet Explorer 9 and 10 compatibility. The easiest approach is to add `<script src="https://cdn.polyfill.io/v2/polyfill.min.js"></script>` to the `<head>` element of your application's HTML page.
  - In TerriaJS v7.0.0 (the _next_ major release), a polyfill suite may be required for Internet Explorer 11 as well. Adopting the approach above now will ensure you don't need to worry about it then.
- Overhauled support for printing. There is now a Print button on the Share panel that will provide a much better printable form of the map than the browser's built-in print feature. If a user uses the browser's print button instead, a message at the top will suggest using the TerriaJS Print feature and open the Share panel. Calling `window.print` (e.g. on a TerriaJS instance inside an iframe) will invoke the new TerriaJS print feature directly.
- Fixed a bug that caused `Leaflet.captureScreenshot` to show all layers on both sides even with the splitter active.
- Fixed a bug that prevented some vector features from appearing in `Leaflet.captureScreenshot`.
- Added ability to move the splitter thumb position vertically so that users can move it to prevent occlusions.
- Added `TerriaJsonCatalogFunction`. This catalog function allows an arbitrary HTTP GET to be invoked with user-provided parameters and return TerriaJS catalog JSON.
- Fixed a bug that could cause the feature info panel to sometimes be nearly transparent in Internet Explorer 11.
- Fixed a bug that caused an expanded preview chart's workbench item to erroneously show the date picker.
- Updated `MagdaCatalogItem` to match Magda project

### 5.7.0

- Added `MagdaCatalogItem` to load details of a catalog item from [Magda](https://github.com/TerriaJS/magda).
- Fixed a bug that could cause a time-dynamic WMS layer to fail to ever show up on the map if the initial time on the timeline was outside the intervals where the layer had data.
- Fixed a bug which could cause a crash during load from share link when the layer default is to not `useOwnClock` but the share link has `useOwnClock` set.
- Fixed an issue that caused a 'This data source is already shown' error in particular circumstances.

### 5.6.4

- Fixed a bug causing an error message when adding tabular data to the workbench before it was loaded.

### 5.6.3

- Display of Lat Lon changed from 3 deciml places to 5 decimal places - just over 1m precision at equator.
- Fixed a bug that caused the timeline to appear when changing the time on the workbench for a layer not attached to the timeline.
- The workbench date/time picker is now available for time varying point and region CSVs.
- Fixed a bug that caused the workbench date picker controls to disappear when the item was attached to the timeline and the timeline's current time was outside the valid range for the item.

### 5.6.2

- Renamed search marker to location marker.
- Added the clicked coordinates to the bottom of the feature info panel. Clicking the marker icon will cause the location to be indicated on the map.
- The location marker is now included in shared map views.
- Fixed a bug that could cause split WMS layers to show the incorrect layer data for the date shown in the workbench.
- Refactored current time handling for `CatalogItem` to reduce the complexity and number of duplicated current time states.
- Fixed feature info updating when the time is changed from the workbench for `TableCatalogItem`.
- Change the workbench catalog item date picker so that updating the date does not disable the timeslider.
- Fix a bug that meant that, when the current time was updated on an `ImageryCatalogItem` while the layer wasn't shown, the old time was still shown when the layer was re-enabled.
- Added `{{terria.currentTime}}` to feature info template.
- Added a way to format times within a feature info tempate. E.g. `{{#terria.formatDateTime}}{"format": "dd-mm-yyyy HH:MM:ss"}{{terria.currentTime}}{{/terria.formatDateTime}}`.
- Fixed a bug that caused the selection indicator to float strangely when visiting a share link with a selected feature.
- Fixed a bug that caused a region to be selected even when clicking on a hole in that region.
- Fixed a bug that prevented the selection indicator from following moving features on the 2D map.
- Fixed a bug that caused Leaflet to stop rendering further points in a layer and throw errors when calculating extent when one point had invalid characters in the latitude or longitude field.
- We now default to `autoPlay: false` if it's not specified in `config.json`.
- Changed search box placeholders to more precisely reflect their functionality.
- CartoDB basemaps are now always loaded over HTTPS.

### 5.6.1

- Fixed a bug that could cause the workbench UI to hang when toggling concepts, particularly for an `SdmxJsonCatalogItem`.
- Added previous and next buttons to workbench catalog item date picker.

### 5.6.0

- Upgraded to Cesium 1.41.

### 5.5.7

- Added support for using tokens to access WMS layers, particularly using the WMS interface to ArcGIS servers.

### 5.5.6

- Tweaked the sizing of the feature info panel.
- Fixed a bug that caused `ArcGisMapServerCatalogItem` to always use the server's single fused map cache, if available. Now, if the `layers` property is specified, we request individual dynamic layers and ignore the fused map cache.

### 5.5.5

- Fixed a bug that caused the feature info panel to stop working after clicking on a location search marker.
- Added support for ArcGIS tokens on the 2D map. Previously, tokens only worked reliably in 3D.
- Improved handling of tile errors, making it more consistent between 2D and 3D.
- Fixed a bug that prevented the Add Data button from working Internet Explorer 9 unless the DevTools were also open.
- Improved the sizing of the feature info panel so it is less likely to completely obscure the map.

### 5.5.4

- Fixed a serious bug that prevented opening the Data Catalog in Internet Explorer.
- Fixed some problems with the Terria Spatial Analytics `CatalogFunctions`.

### 5.5.3

- Fixed a bug in SDMX-JSON when using `cannotSum`.

### 5.5.2

- Deprecated SDMX-JSON catalog items' `cannotDisplayPercentMap` in favour of `cannotSum`.
- Updated `cannotSum` so that it does not display a total in some cases, as well as suppressing the regional-percentage checkbox. `cannotSum` can be either a mapping of concept ids to the values that prevent summing, or simply `true` to always prevent summing.
- Fixed a bug that caused an error when Splitting a layer that does not have a `clock`.

### 5.5.1

- Added `cannotDisplayPercentMap` to SDMX-JSON catalog items, to optionally turn off the "display as a percentage of regional total" checkbox when the data is not a count (eg. a rate or an average).

### 5.5.0

- Added the ability to split the screen into a left-side and right-side, and show raster and region mapped layers on only one side of the splitter.
- Added the ability to use a tabbed catalog in the explorer panel on desktop site. Setting `tabbedCatalog` parameter to `true` in `config.json` causes top-level groups in the catalog to list items in separate explorer panel tabs.
- Added the ability to use vector tile properties in feature info templates when using region mapping (data row attributes will overwrite vector tile properties with the same name)
- Properties available in feature info templates are now JSON parsed and replaced by their javascript object if they start with `[` or `{` and parse successfully
- Decreased flickering of time-varying region mapped layers by pre-rendering the next time interval.
- Fixed a bug in `WebMapServiceCatalogItem` that could cause a WMS time time dimension to be interpreted incorrectly if it was specified only using dates (not times) and with a periodicity of less than a day.

### 5.4.5

- Improved behaviour of SDMX-JSON items when no data is available.

### 5.4.4

- Added support for specifying namespaced layer names in the `WebMapServiceCatalogItem` `layers` property.
- Made TerriaJS tolerant of XML/HTML inside text elements in WMS GetCapabilities without being properly wrapped in `CDATA`.

### 5.4.3

- Fixed a build problem on case-sensitive file systems (e.g. most Linux systems).

### 5.4.2

- We no longer show the Zoom To button on the workbench when there is no rectangle to zoom to.

### 5.4.1

- Fixed a bug when sharing SDMX-JSON catalog items.
- Improved display of "Add Data" panel on small screens when Feedback and Feature Info panels are open.
- Added "search in data catalog" link to mobile search.
- Added a button to automatically copy share url into clipboard in share panel.
- Added `initFragmentPaths` property to the `parameters` section of `config.json`. It can be used to specify an array of base paths for resolving init fragments in the URL.
- Modified `CkanCatalogItem` to exclude files that advertise themselves as KML files but have the file extension .ZIP.
- Removed "View full size image" link on the share panel. Chrome 60 removed the ability to navigate to a data URI, and other browsers are expected to follow this lead.

### 5.4.0

- Breaking change: removed some old types that haven't been used since the new React-based user interface in v4.0.0, specifically `KnockoutHammerBinding`, `KnockoutMarkdownBinding`, `PopupMessageConfirmationViewModel`, `PopupMessageViewModel`, and `PopupViewModel`.
- Added the ability to use tokens from terriajs-server for layers requiring ESRI tokens.
- Catalog group items are now sorted by their in-catalog name

### 5.3.0

- Added the ability to use the analytics region picker with vector tile region mapping by specifiying a WMS server & layer for analytics only.
- Updated the client side validation to use the server-provided file size limit when drag/dropping a file requiring the conversion service.
- `zoomOnEnable` now works even for a catalog item that is initially enabled in the catalog. Previously, it only worked for catalog items enabled via the user interface or otherwise outside of the load process.
- Added `initialTimeSource` property to `CsvCatalogItem` so it is possible to specify the value of the animation timeline at start from init files.
- Added to documentation for customizing data appearance.
- Added `CatalogShortcut` for creating tool items for linking to a `CatalogItem`.
- Renamed `ViewState.viewCatalogItem()` to `viewCatalogMember` to reflect that it can be used for all `CatalogMembers`, not just `CatalogItems`.
- Fixed a bug that could cause a crash when switching to 2D when the `initialView` was just a `Rectangle` instead of a `CameraView`.
- Fixed a bug that caused multiple layers with generated, gradient legends to all show the same legend on the Workbench.

### 5.2.11

- Pinned `urijs` to v1.18.10 to work around a breaking change in v1.18.11.

### 5.2.10

- Improved the conversion of Esri polygons to GeoJSON by `featureDataToGeoJson`. It now correctly handles polygons with holes and with multiple outer rings.
- Added some fields to the dataset info page for `CkanCatalogItem`.
- Fixed a bug that could cause some layers, especially the Bing Maps basemap, to occasionally be missing from the 2D map.
- Fixed a bug that could cause the selected time to move to the end time when sharing a map with a time-dynamic layer.

### 5.2.9

- A catalog item's `cacheDuration` property now takes precedence over the cache duration specified by the code. Previously, the `cacheDuration` would only override the default duration (2 weeks).

### 5.2.8

- Added option to expand the HTML embed code and toggle URL shorting for the share link.
- The Share feature now includes the current time selected on the timeline, so that anyone visiting a share link will see the map at the intended time.

### 5.2.7

- Added the Latitude and Longitude to the filename for the Feature Information file download.
- Added the time to the timeline labels when zoomed in to a single day. Previously, the label sometimes only showed the date.

### 5.2.6

- Added the ability to disable the conversion service so that no user data is sent outside of the client by setting `conversionServiceBaseUrl` to `false` in the `parameters` section of `config.json`.
- Added the ability to disable the location button by setting `disableMyLocation` to `true` in the `parameters` section of `config.json`.
- Fixed a bug that caused the share functionality to fail (both screenshot and share link) in 2d mode.
- Fixed a bug with explicitly styled enum columns in Internet Explorer.
- Fixed a bug that caused the selected column in a csv to be the second column when a time column is present.

### 5.2.5

- Fixed a bug with `forceProxy: true` which meant that vector tiles would try, and fail, to load over the proxy.
- Added documentation for customizing data appearance, and folded in existing but orphaned documentation for creating feature info templates.
- Changed the LocateMe button so that it toggles and continuously updates the location when Augmented Reality is enabled.
- Added the ability to set SDMX-JSON region names from a region type dimension, using a Mustache template. This was required so regions can be mapped to specific years, even if not specified by the SDMX-JSON server.
- Added `viewermode` to the users persistent local storage to remember the last `ViewerMode` used.
- Added the ability to customize the preamble text on the feedback form ("We would love to hear from you!") by setting `feedbackPreamble` in the `parameters` section of `config.json`.

### 5.2.4

- Fixed a bug that prevented error messages, such as when a dataset fails to load, from being shown to the user. Instead, the errors were silently ignored.

### 5.2.3

- Fixed a bug that gave expanded Sensor Observation Service charts poor names.
- Fixed a bug that prevented some table-based datasets from loading.

### 5.2.2

- Fixed download of selected dataset (as csv) so that quotes are handled in accordance with https://tools.ietf.org/html/rfc4180. As a result, more such downloads can be directly re-loaded in Terria by dragging and dropping them.

### 5.2.1

- Changed the default opacity for points from CSV files without a value column to 1.0 (previously it was 0.6). This is a workaround for a Cesium bug (https://github.com/AnalyticalGraphicsInc/cesium/issues/5307) but really a better choice anyway.
- Fixed a bug which meant non-standard properties of some table data sources (eg. csv, SOS, SDMX-JSON) were missing in the feature info panel, because of a breaking change in Cesium 1.33.

### 5.2.0

- Fixed a bug that caused layer disclaimers to fail to appear when the layer was enabled via a share link. Since the user was unable to accept the disclaimer, the layer also failed to appear.
- Added `AugmentedVirtuality` (user facing feature name Augmented Reality) to allow users to use their mobile device's orientation to set the camera view.
- Added the `showFeaturesAtAllTimes` option to Sensor Observation Service items. This improves the user experience if the server returns
  some features starting in 1990, say, and some starting in 1995, so that the latter still appear (as grey points with no data) in 1990.
- Fixed a bug that prevented preview charts in the feature info panel from updating when the user changed the Sensor Observation Service frequency.
- Fixed a bug that allowed the user to de-select all the display choices for Sensor Observation Service items.
- Improved the appearance of charts where all the y-values are null. (It now shows "No preview available".)
- Upgraded to Leaflet 1.0.3 for the 2D and preview maps.
- Upgraded to [Cesium 1.33](https://github.com/AnalyticalGraphicsInc/cesium/blob/1.33/CHANGES.md) for the 3D view.

### 5.1.1

- Fixed a bug that caused an 'added' and a 'shown' event for "Unnamed Item" to be logged to Google Analytics when previewing an item in the catalog.
- Added a 'preview' Google Analytics event when a catalog item is shown on the preview map in the catalog.
- Fixed a bug that prevented csv files with missing dates from loading.
- Fixed a bug that could cause an error when adding a layer without previewing it first.

### 5.1.0

- Fixed a bug that prevented `WebMapServiceCatalogItem` from acting as a time-dynamic layer when the time dimension was inherited from a parent layer.
- `WebMapServiceCatalogItem` now supports WMS 1.1.1 style dimensions (with an `Extent` element) in addition to the 1.3.0 style (`Dimension` only).
- `WebMapServiceCatalogItem` now passes dates only (rather than dates and times) to the server when the TIME dimension uses the `start/stop/period` form, `start` is a date only, and `period` does not include hours, minutes, or seconds.
- `WebMapServiceCatalogItem` now supports years and months (in addition to days, hours, minutes, and seconds) in the period specified of a TIME dimension.
- `WebMapServiceCatalogItem` now ignores [leap seconds](https://en.wikipedia.org/wiki/Leap_second) when evaluating ISO8601 periods in a time dimension. As a result, 2 hours after `2016-06-30T23:00:00Z` is now `2016-07-01T01:00:00Z` instead of `2016-07-01T00:59:59Z` even though a leap second at the end of June 2016 makes that technically 2 hours and 1 second. We expect that this is more likely to align with the expectations of WMS server software.
- Added option to specify `mobileDefaultViewerMode` in the `parameters` section of `config.json` to specify the default view mode when running on a mobile platform.
- Added support for `itemProperties` to `CswCatalogGroup`.
- Added `terria.urlEncode` function for use in feature info templates.
- Fixed a layout problem that caused the coordinates on the location bar to be displayed below the bar itself in Internet Explorer 11.
- Updated syntax to remove deprecation warnings with React version 15.5.

### 5.0.1

- Breaking changes:
  - Starting with this release, TerriaJS is meant to be built with Webpack 2. The best way to upgrade your application is to merge from [TerriaMap](https://github.com/TerriaJS/TerriaMap). If you run into trouble, post a message on the [TerriaJS forum](https://groups.google.com/forum/#!forum/terriajs).
  - Removed the following previously-deprecated modules: `registerKnockoutBindings` (no replacement), `AsyncFunctionResultCatalogItem` (now `ResultPendingCatalogItem`), `PlacesLikeMeFunction` (now `PlacesLikeMeCatalogFunction`), `SpatialDetailingFunction` (now `SpatialDetailingCatalogFunction`), and `WhyAmISpecialFunction` (now `WhyAmISpecialCatalogFunction`).
  - Removed `lib/Sass/StandardUserInterface.scss`. It is no longer necessary to include this in your application.
  - Removed the previously-deprecated third pararameter, `getColorCallback`, of `DisplayVariablesConcept`. Pass it inside the `options` parameter instead.
  - Removed the following previously-deprecated properties from `TableColumn`: `indicesIntoUniqueValues` (use `uniqueValues`), `indicesOrValues` (use `values`), `indicesOrNumericalValues` (use `uniqueValues` or `numericalValues`), and `usesIndicesIntoUniqueValues` (use `isEnum`).
  - Removed the previously-deprecated `dataSetID` property from `AbsIttCatalogItem`. Use `datasetId` instead.
  - Removed the previously-deprecated `allowGroups` property from `CkanCatalogItem`. Use `allowWmsGroups` or `allowWfsGroups` instead.
  - Removed the previously-deprecated `RegionMapping.setRegionColumnType` function. Use the `setRegionColumnType` on an _instance_ of `RegionMapping` instead.
  - Removed the previously-deprecated `regionMapping.regionDetails[].column` and `.disambigColumn`. Use `.columnName` and `.disambigColumnName` instead.
  - Removed the previously-deprecated `options.regionMappingDefinitionsUrl` parameter from the `Terria` constructor. Set the `regionMappingDefinitionsUrl` inside `parameters` in `config.json` instead.
- Fixed a bug in `WebMapServiceCatalogItem` that prevented TerriaJS from correctly determining the projections supported by a WMS layer when supported projections are inherited from parent layers.
- Changed "no value" colour of region-mapped data to fully transparent, not black.
- Fixed an issue where expanding a chart from an SDMX-JSON or SOS feature twice, with different data choices selected, would overwrite the previous chart.
- Improved SDMX-JSON items to still show properly, even if the `selectedInitially` property is invalid.
- Added `Score` column to `GNAFAddressGeocoder` to indicate relative quality, which maps as default variable.

### 4.10.5

- Improved error message when accessing the user's location under http with Chrome.
- When searching locations, the button to instead search the catalog is now above the results instead of below them.
- Changed "go to full screen mode" tooltip to "Hide workbench", and "Exit Full Screen" button to "Show Workbench". The term "full screen" was misleading.
- Fixed a bug where a chartable (non-geo-spatial) CSV file with a column including the text "height" would not let the user choose the "height" column as the y-axis of a chart.
- Added support for non-default x-axes for charts via `<chart x-column="x">` and the new `tableStyle.xAxis` parameter.
- Added support for a `charSet` parameter on CSV catalog items, which overrides the server's mime-type if present.

### 4.10.4

- Added the ability for `CkanCatalogGroup` to receive results in pages, rather than all in one request. This will happen automatically when the server returns partial results.
- Improved the performance of the catalog UI by not creating React elements for the contents of a group until that group is opened.
- Close polygons used as input to a `CatalogFunction` by making the last position the same as the first one.
- Added support for a new `nameInCatalog` property on all catalog members which overrides `name` when displayed in the catalog, if present.
- Added `terria.urlEncodeComponent` function for use in feature info templates.
- `yAxisMin` and `yAxisMax` are now honored when multiple charts are active, by using the minimum `yAxisMin` and the maximum `yAxisMax` of all charts.

### 4.10.3

- Locked third-party dependency proj4 to v2.3.x because v2.4.0 breaks our build.

### 4.10.2

- New sections are now merged info `CatalogMember.info` when `updateFromJson` is called multiple times, rather than the later `info` completely replacing the earlier one. This is most useful when using `itemProperties` to override some of the info sections in a child catalog item.
- Fixed a bug where csv files with a date column would sometimes fail if a date is missing.

### 4.10.1

- Improved the SDMX-JSON catalog item to handle huge dimensions, allow a blacklist, handle bad responses better, and more.
- Fixed a bug that prevented the proxy from being used for loading legends, even in situations where it is necessary such as an `http` legend accessed from an `https` site.
- Added link to re-download local files, noting that TerriaJS may have done additional processing (eg. geocoding).

### 4.10.0

- Changed defaults:
  - `WebProcessingServiceCatalogFunction` now defaults to invoking the `Execute` service via an HTTP POST with XML encoding rather than an HTTP GET with KVP encoding. This is a more sensible default because the WPS specification requires that servers support POST/XML while GET/KVP is optional. Plus, POST/XML allows large input parameters, such as a polygon descibing all of Australia, to be successfully passed to the WPS process. To force use of GET/KVP, set the `executeWithHttpGet` property to `true`.
- Fixed problems with third-party dependencies causing `npm install` and `npm run gulp` to fail.

### 4.9.0

- Added a help overlay system. A TerriaJS application can define a set of help sequences that interactively walk the user through a task, such as adding data to the map or changing map settings. The help sequences usually appear as a drop-down Help menu in the top-right corner.
- Fixed a bug with calculating bounding rectangles in `ArcGisCatalogItem` caused by changes to `proj4` package.
- Fixed a bug preventing chart axis labels from being visible on a white background.
- Fixed a bug that caused the Feedback panel to appear below the chart panel, making it difficult to use.

### 4.8.2

- Fixed a bug that prevented a `shareUrl` specified in `config.json` from actually being used by the `ShareDataService`.
- Adding a JSON init file by dropping it on the map or selecting it from the My Data tab no longer adds an entry to the Workbench and My Data catalog.
- WPS return type can now be `application/vnd.terriajs.catalog-member+json` which allows a json catalog member to be returned in WPS along with the usual attributes to control display.
- `chartLineColor` tableStyle attribute added, allowing per column specification of chart line color.
- Fixed a bug that caused a `WebMapServiceCatalogItem` inside a `WebMapServiceCatalogGroup` to revert to defaults from GetCapabilities instead of using shared properties.
- Fix a bug that prevented drawing the marker and zooming to the point when searching for a location in 2D.
- Fixed a bug where `WebMapTileServiceCatalogItem` would incorrectly interpret a bounding box and return only the lower left corner causing Cesium to crash on render.
- Fixed a bug that caused the feedback form to be submitted when unchecking "Share my map view".

### 4.8.1

- `CkanCatalogGroup` now automatically adds the type of the resource (e.g. `(WMS)`) after the name when a dataset contains multiple resources that can be turned into catalog items and `useResourceName` is false.
- Added support for ArcGIS FeatureServers to `CkanCatalogGroup` and `CkanCatalogItem`. In order for `CkanCatalogGroup` to include FeatureServers, `includeEsriFeatureServer` must be set to true.
- Changed default URL for the share service from `/share` to `share` and made it configurable by specifying `shareUrl` in config.json. This helps with deployments in subdirectories.

### 4.8.0

- Fixed a bug that prevented downloading data from the chart panel if the map was started in 2D mode.
- Changed the default opacity of table data to 0.8 from 0.6.
- Added the ability to read dates in the format "2017-Q2".
- Improved support for SDMX-JSON, including showing values as a percent of regional totals, showing the selected conditions in a more concise format, and fixing some bugs.
- Updated `TableCatalogItem`s to show a download URL in About This Dataset, which downloads the entire dataset as csv, even if the original data was more complex (eg. from an API).
- The icon specified to the `MenuPanel` / `DropdownPanel` theme can now be either the identifier of an icon from `Icon.GLYPHS` or an actual SVG `require`'d via the `svg-sprite-loader`.
- Fixed a bug that caused time-varying points from a CSV file to leave a trail on the 2D map.
- Add `Terria.filterStartDataCallback`. This callback gives an application the opportunity to modify start (share) data supplied in a URL before TerriaJS loads it.
- Reduced the size of the initial TerriaJS JavaScript code by about 30% when starting in 2D mode.
- Upgraded to [Cesium 1.29](https://github.com/AnalyticalGraphicsInc/cesium/blob/1.29/CHANGES.md).

### 4.7.4

- Renamed `SpatialDetailingFunction`, `WhyAmISpecialFunction`, and `PlacesLikeMeFunction` to `SpatialDetailingCatalogFunction`, `WhyAmISpecialCatalogFunction`, and `PlacesLikeMeCatalogFunction`, respectively. The old names will be removed in a future release.
- Fixed incorrect tooltip text for the Share button.
- Improved the build process and content of the user guide documentation.

### 4.7.3

- Canceled pending tile requests when removing a layer from the 2D map. This should drastically improve the responsiveness when dragging the time slider of a time-dynamic layer in 2D mode.
- Added the data source and data service details to the "About this dataset" (preview) panel.
- Fixed a bug introduced in 4.7.2 which made the Feature Info panel background too pale.

### 4.7.2

- Updated GNAF API to new Lucene-based backend, which should improve performance.
- Updated custom `<chart>` tag to allow a `colors` attribute, containing comma separated css strings (one per column), allowing users to customize chart colors. The `colors` attribute in charts can also be passed through from a WPS ComplexData response.
- Updated styling of Give Feedback form.
- Improved consistency of "Search" and "Add Data" font sizes.
- Improved flexibility of Feature Info Panel styling.
- Fixed a bug that could cause an extra `/` to be added to end of URLs by `ArcGisMapServerCatalogItem`, causing some servers to reject the request.
- Added a workaround for a bug in Internet Explorer 11 on Windows 7 that could cause the user interface to hang.

### 4.7.1

- Fixed a bug where providing feedback did not properly share the map view.
- Updated to terriajs-server 2.6.2.
- Fixed a bug leading to oversized graphics being displayed from WPS calls.

### 4.7.0

- Added the ability for users to share their view of the map when providing feedback.
- Extra components can now be added to FeatureInfoSection.
- Updated "Download Data" in FeatureInfoSection to "Download Data for this Feature".
- Fixed the color of visited links in client apps with their own css variables.
- Fixed a bug that prevented the scale bar from displaying correctly.

### 4.6.1

- Added support for creating custom WPS types, and for reusing `Point`, `Polygon`, and `Region` editors in custom types.
- Fixed a bug that caused the legend to be missing for WMS catalog items where the legend came from GetCapabilities but the URL did not contain `GetLegendGraphic`.

### 4.6.0

- Changed defaults:
  - The `clipToRectangle` property of raster catalog items (`WebMapServiceCatalogItem`, `ArcGisMapServerCatalogItem`, etc.) now defaults to `true`. It was `false` in previous releases. Using `false` prevents features (especially point features) right at the edge of the layer's rectangle from being cut off when the server reports too tight a rectangle, but also causes the layer to load much more slowly in many cases. Starting in this version, we favour performance and the much more common case that the rectangle can be trusted.
- Made `WebMapServiceCatalogItem` tolerant of a `GetCapabilities` where a `LegendURL` element does not have an `OnlineResource` or a `Dimension` does not have any values.
- Added support for 'Long' type hint to CSV data for specifying longitude.
- The marker indicating the location of a search result is now placed correctly on the terrain surface.
- `CatalogFunction` region parameters are now selected on the main map rather than the preview map.
- Some regions that were previously not selectable in Analytics, except via autocomplete, are now selectable.
- Added hover text that shows the position of data catalog search results in the full catalog.
- Widened scrollbars and improve their contrast.
- Removed the default maximum number of 10 results when searching the data catalog.
- Allow users to browse for JSON configuration files when adding "Local Data".
- Made it easier to use custom fonts and colors in applications built on TerriaJS, via new SCSS variables.
- Fixed a bug that caused a `CswCatalogGroup` to fail to load if the server had a `references` element without a `protocol`.

### 4.5.1

- The order of the legend for an `ArcGisMapServerCatalogItem` now matches the order used by ArcGIS itself.
- Large legends are now scaled down to fit within the width of the workbench panel.
- Improved the styling of links inside the Feature Information panel.
- Fixed a bug that could cause the Feature Information panel's close button to initially appear in the wrong place, and then jump to the right place when moving the mouse near it.

### 4.5.0

- Added support for the Sensor Observation Service format, via the `SensorObservationServiceCatalogItem`.
- Added support for end date columns in CSV data (automatic with column names containing `end_date`, `end date`, `end_time`, `end time`; or set in json file using `isEndDate` in `tableStyle.columns`.
- Fixed calculation of end dates for moving-point CSV files, which could lead to points disappearing periodically.
- Fixed a bug that prevented fractional seconds in time-varying WMS periodicity.
- Added the ability to the workbench UI to select the `style` to use to display a Web Map Service (WMS) layer when multiple styles are available.
- Added the ability to the workbench UI to select from among the available dimensions of a Web Map Service (WMS) layer.
- Improved the error reporting and handling when specifying invalid values for the WMS COLORSCALERANGE parameter in the UI.
- Added the ability to drag existing points when creating a `UserDrawing`.
- Fixed a bug that could cause nonsensical legends for CSV columns with all null values.
- Fixed a bug that prevented the Share panel from being used at all if the URL shortening service encountered an error.
- Fixed a bug that could cause an error when adding multiple catalog items to the map quickly.
- Tweaked the z-order of the window that appears when hovering over a chart series, so that it does not appear on top of the Feature Information panel.
- Fixed a bug that could lead to incorrect colors in a legend for a CSV file with explicit `colorBins` and cut off at a minimum and maximum.
- We now show the feature info panel the first time a dataset is added, containing a suggestion to click the map to learn more about a location. Also improved the wording for the feature info panel when there is no data.
- Fixed support for time-varying feature info for vector tile based region mapping.
- `updateApplicationOnMessageFromParentWindow` now also allows messages from the `opener` window, i.e. the window that opened the page by calling `window.open`. The parent or opener may now also send a message with an `allowOrigin` property to specify an origin that should be allowed to post messages.
- Fixed a bug that prevented charts from loading http urls from https.
- The `isNcWMS` property of `WebMapServiceCatalogItem` is now set to true, and the COLORSCALERANGE controls are available in the UI, for ncWMS2 servers.
- Added the ability to prevent CSVs with time and `id` columns from appearing as moving points, by setting `idColumns` to either `null` or `[]`.
- Fixed a bug that prevented default parameters to `CatalogFunction`s from being shown in the user interface.
- Fixed a problem that made `BooleanParameter`s show up incorrectly in the user interface.
- Embedded `<chart>` elements now support two new optional attributes:
  - `title`: overrides the title that would otherwise be derived from the name of the feature.
  - `hide-buttons`: If `"true"`, the Expand and Download buttons are hidden from the chart.
- Fixed a bug in embedded `<collapsible>` elements that prevented them from being expandable.
- Improved SDMX-JSON support to make it possible to change region type in the UI.
- Deprecated `RegionMapping.setRegionColumnType` in favour of `RegionMapping.prototype.setRegionColumnType`. `regionDetails[].column` and `.disambigColumn` have also been deprecated.

### 4.4.1

- Improved feature info display of time-varying region-mapped csvs, so that chart is still shown at times with no data.
- Fix visual hierarchy of groups and items in the catalog.

### 4.4.0

- Fixed a bug that caused Cesium (3D view) to crash when plotting a CSV with non-numerical data in the depth column.
- Added automatic time-series charts of attributes to the feature info of time-varying region-mapped csvs.
- Refactored Csv, AbsItt and Sdmx-Json catalog items to depend on a common `TableCatalogItem`. Deprecated `CsvCatalogItem.setActiveTimeColumn` in favour of `tableStructure.setActiveTimeColumn`.
- Error in geocoding addresses in csv files now shows in dialog box.
- Fixed CSS styling of the timeline and added padding to the feature info panel.
- Enhanced JSON support to recognise JSON5 format for user-added files.
- Deprecated `indicesIntoUniqueValues`, `indicesOrValues`, `indicesOrNumericalValues` and `usesIndicesIntoUniqueValues` in `TableColumn` (`isEnum` replaces `usesIndicesIntoUniqueValues`).
- Added support for explicitly colouring enum columns using a `tableStyle.colorBins` array of `{"value":v, "color":c}` objects
- Improved rendering speed when changing the display variable for large lat/lon csv files.
- Default to moving feature CSVs if a time, latitude, longitude and a column named `id` are present.
- Fixed a bug so units flow through to charts of moving CSV features.
- Fixed a bug that prevented the `contextItem` of a `CatalogFunction` from showing during location selection.
- Fixed a bug that caused `&amp;` to appear in some URLs instead of simply `&`, leading to an error when visiting the link.
- Added the ability to pass a LineString to a Web Processing Service.
- Fixed a bug that prevented `tableStyle.dataVariable` = `null` from working.
- Uses a smarter default column for CSV files.
- Fixed a bug that caused an error message to appear repeatedly when there was an error downloading tiles for a base map.
- Fixed a bug that caused WMS layer names and WFS type names to not be displayed on the dataset info page.
- We now preserve the state of the feature information panel when sharing. This was lost in the transition to the new user interface in 4.0.0.
- Added a popup message when using region mapping on old browsers without an `ArrayBuffer` type (such as Internet Explorer 9). These browsers won't support vector tile based region mapping.
- Fixed bug where generic parameters such as strings were not passed through to WPS services.
- Fixed a bug where the chart panel did not update with polled data files.
- Removed the Australian Hydrography layer from `createAustraliaBaseMapOptions`, as the source is no longer available.
- Fixed a bug that caused the GetCapabilities URL of a WMS catalog item to be shown even when `hideSource` was set to true.
- Newly-added user data is now automatically selected for the preview map.
- Fixed a bug where selecting a new column on a moving point CSV file did not update the chart in the feature info panel.
- Fixed dropdowns dropping from the bounds of the screen in Safari.
- Fixed a bug that prevented the feature info panel from updating with polled lat/lon csvs.
- Improved handing of missing data in charts, so that it is ignored instead of shown as 0.

### 4.3.3

- Use react-rangeslider 1.0.4 because 1.0.5 was published incorrectly.

### 4.3.2

- Fixed css styling of shorten URL checkbox.

### 4.3.1

- Added the ability to specify the URL to the `serverConfig` service in `config.json` as `parameters.serverConfigUrl`.

### 4.3.0

- Added `Terria.batchGeocoder` property. If set, the batch geocoder is used to resolve addresses in CSV files so that they can be shown as points on the map.
- Added `GnafAddressGeocoder` to resolve Australian addresses using the GNAF API.
- Added a loading indicator for user-added files.
- Fixed a bug that prevented printing the map in the 2D mode.
- Fixed a bug when changing between x-axis units in the chart panel.
- Moved all Terria styles into CSS-modules code (except Leaflet) - `lib/Sass/StandardUserInterface.scss` no longer needs to be imported and now only includes styles for backwards compatibility.

### 4.2.1

- Fixed bug that prevented the preview map displaying on mobile devices.

### 4.2.0

- There is a known bug in this version which prevents the user from being able to choose a region for some Analytics functions.
- Added support for ArcGis FeatureServers, using the new catalog types `esri-featureServer` and `esri-featureServer-group`. Catalog type `esri-group` can load REST service, MapServer and FeatureServer endpoints. (For backwards compatibility, catalog type `esri-mapServer-group` continues to work for REST service as well as MapServer endpoints.)
- Enumeration parameter now defaults to what is shown in UI, and if parameter is optional, '' is default.
- Adds bulk geocoding capability for Australian addresses. So GnafAPI can be used with batches of addresses, if configured.
- Fixed a bug that caused the selection indicator to get small when near the right edge of the map and to overlap the side panel when past the left edge.
- Map controls and menus now become translucent while the explorer window (Data Catalog) is visible.
- Removed find-and-replace for cesium workers from the webpack build as it's done in terriajs-cesium now.
- Legend images that fail to load are now hidden entirely.
- Improved the appearance of the opacity slider and added a percentage display.
- AllowedValues for LiteralData WPS input now works even if only one value specified.
- Fixed bug in WPS polygon datatype to return valid polygon geojson.
- Fix regression: cursor changes in UserDrawing now functions in 2D as well as 3D.
- Updated to [Cesium](http://cesiumjs.org) 1.23 (from 1.20). See the [change log](https://github.com/AnalyticalGraphicsInc/cesium/blob/1.23/CHANGES.md) for details.
- Fixed a bug which prevented feature info showing for Gpx-, Ogr-, WebFeatureService-, ArcGisFeatureServer-, and WebProcessingService- CatalogItems.
- Added support for a wider range of SDMX-JSON data files, including the ability to sum over dimensions via `aggregatedDimensionIds`.
- Added support for `tableStyle.colorBins` as array of values specifying the boundaries between the color bins in the legend, eg. `[3000, 3500, 3900, 4000]`. `colorBins` can still be an integer specifying the number of bins, in which case Terria determines the boundaries.
- Made explorer panel not rendered at all when hidden and made the preview map destroy itself when unmounted - this mitigates performance issues from having Leaflet running in the background on very busy vector datasets.
- Fixed a bug which prevented time-varying CZML feature info from updating.
- Added support for moving-point csv files, via an `idColumns` array on csv catalog items. By default, feature positions, color and size are interpolated between the known time values; set `isSampled` to false to prevent this. (Color and size are never interpolated when they are drawn from a text column.)
- Added support for polling csv files with a partial update, and by using `idColumns` to identify features across updates.
- Added a time series chart to the Feature Info Panel for sampled, moving features.
- Fixed a bug which sometimes prevented feature info from appearing when two region-mapped csv files were displayed.
- Fixed the preview map extent being one item behind what was actually selected.

### 4.1.2

- Fixed a bug that prevented sharing from working in Internet Explorer.

### 4.1.1

- Stopped IE9 from setting bizarre inline dimensions on custom branding images.
- Fixed workbench reordering in browsers other than Chrome.
- URLs on the dataset info page are now auto-selected by clicked, making them easier to copy.

### 4.1.0

- Made the column title for time-based CSV exports from chart default to 'date'
- Stopped the CSV creation webworker from being run multiple times on viewing a chart.
- Removed the empty circles from non-selected base maps on the Map settings panel.
- Prevented text from being selected when dragging the compass control.
- Added the `MeasureTool` to allow users to interactively measure the distance between points.
- Worked around a problem in the Websense Web Filter that caused it to block access to some of the TerriaJS Web Workers due to a URL in the license text in a comment in a source file.

### 4.0.2

- Fixed a bug that prevented opening catalog groups on iOS.
- Fixed a CSS warning.

### 4.0.1

- Fixed a bug that caused an error message to be formatted incorrectly when displayed to the user.

### 4.0.0

- Rewrote the TerriaJS user interface using React. We believe the new interface is a drastic improvement, incorporating user feedback and the results of usability testing. Currently, it is a bit harder to customize than our old user interface, so if your application has extensive customizations, we suggest delaying upgrading to this version for a little while logner.
- Added support for non-geospatial CSV files, which display in a new chart panel.
- Added support for customisable tags in Feature Info templates.
- Implemented [`<chart>` and `<collapsible>`](https://github.com/TerriaJS/terriajs/blob/4.0.0/lib/ReactViews/Custom/registerCustomComponentTypes.js#L52-L106) tags in Feature Info templates.
- Added support for [polling](https://github.com/TerriaJS/terriajs/blob/4.0.0/lib/Models/Polling.js) for updates to CSV files.
- `CswCatalogGroup` will now include Web Processing Services from the catalog if configured with `includeWps` set to true.
- `WebMapServiceCatalogItem` will now detect ncWMS servers and set isNcWMS to true.
- New `ShareDataService` which can store and resolve data. Currently it is used as a replacement for Google URL Shortener, which can't handle long URLs.
- New `ServerConfig` object which provides configuration information about the server, including which domains can be proxied for. This changes the way CorsProxy is initialised.
- Added partial support for the SDMX-JSON format.
- `UserDrawing` added for drawing lines and polygons on the map.
- CkanCatalogGroup's `filterQuery` items can now be specified as objects instead of URL-encoded strings.

### 3.5.0

- Ungrouped items in CKAN catalog items are now grouped under an item whose title is determined by .ungroupedTitle (default: "No group").
- CKAN's default search regex for KMLs also includes KMZ.
- Add documentation of camera properties.

### 3.4.0

- Support JSON5 (http://json5.org/) use in init files and config files, so comments can be used and object keys don't need to be quoted.
- Fixed a bug that caused the `corsProxyBaseUrl` specified in `config.json` to be ignored.
- Fixed a bug preventing downloading feature info data in CSV format if it contained nulls.
- Added support for the WMS Style/MetadataURL tag in layer description.
- Long titles in locally-generated titles now word-wrap in most web browsers.
- Long auto-generated legend titles now word wrap in most web browsers.

### 3.3.0

- Support `parameters` property in WebFeatureServiceCatalogItem to allow accessing URLs that need additional parameters.
- Fixed a bug where visiting a shared link with a time-series layer would crash load.
- Added a direct way to format numbers in feature info templates, eg. `{{#terria.formatNumber}}{"useGrouping": true, "maximumFractionDigits": 3}{{value}}{{/terria.formatNumber}}`. The quotes around the keys are optional.
- When the number of unique values in a CSV column exceeds the number of color bins available, the legend now displays "XX other values" as the label for the last bucket rather than simply "Other".
- CSV columns with up to 21 unique values can now be fully displayed in the legend. Previously, the number of bins was limited to 9.
- Added `cycle` option to `tableColumnStyle.colorBinMethod` for enumeration-type CSV columns. When the number of unique values in the column exceeds the number of color bins available, this option makes TerriaJS color all values by cycling through the available colors, rather than coloring only the most common values and lumping the rest into an "Other" bucket.
- Metadata and single data files (e.g. KML, GeoJSON) are now consistently cached for one day instead of two weeks.
- `WebMapServiceCatalogItem` now uses the legend for the `style` specified in `parameters` when possible. It also now includes the `parameters` when building a `GetLegendGraphic` URL.
- Fixed a bug that prevented switching to the 3D view after starting the application in 2D mode.

### 3.2.1

- Fixed a bug on IE9 which prevented shortened URLs from loading.
- Fixed a map started with smooth terrain being unable to switch to 3D terrain.
- Fixed a bug in `CkanCatalogItem` that prevented it from using the proxy for dataset URLs.
- Fixed feature picking when displaying a point-based vector and a region mapped layer at the same time.
- Stopped generation of WMS intervals being dependent on JS dates and hence sensitive to DST time gaps.
- Fixed a bug which led to zero property values being considered time-varying in the Feature Info panel.
- Fixed a bug which prevented lat/lon injection into templates with time-varying properties.

### 3.2.0

- Deprecated in this version:
  - `CkanCatalogItem.createCatalogItemFromResource`'s `options` `allowGroups` has been replaced with `allowWmsGroups` and `allowWfsGroups`.
- Added support for WFS in CKAN items.
- Fixed bug which prevented the terria-server's `"proxyAllDomains": true` option from working.
- Added support in FeatureInfoTemplate for referencing csv columns by either their name in the csv file, or the name they are given via `TableStyle.columns...name` (if any).
- Improved CSV handling to ignore any blank lines, ie. those containing only commas.
- Fixed a bug in `CswCatalogGroup` that prevented it from working in Internet Explorer.

### 3.1.0

- Only trigger a search when the user presses enter or stops typing for 3 seconds. This will greatly reduce the number of times that searches are performed, which is important with a geocoder like Bing Maps that counts each geocode as a transaction.
- Reduced the tendency for search to lock up the web browser while it is in progress.
- Include "engines" attribute in package.json to indicate required Node and NPM version.
- For WMS catalog items that have animated data, the initial time of the timeslider can be specified with `initialTimeSource` as `start`, `end`, `present` (nearest date to present), or with an ISO8601 date.
- Added ability to remove csv columns from the Now Viewing panel, using `"type": "HIDDEN"` in `tableStyle.columns`.

### 3.0.0

- TerriaJS-based application are now best built using Webpack instead of Browserify.
- Injected clicked lat and long into templates under `{{terria.coords.latitude}}` and `{{terria.coords.longitude}}`.
- Fixed an exception being thrown when selecting a region while another region highlight was still loading.
- Added `CesiumTerrainCatalogItem` to display a 3D surface model in a supported Cesium format.
- Added support for configuration of how time is displayed on the timeline - catalog items can now specify a dateFormat hash
  in their configuration that has formats for `timelineTic` (what is displayed on the timeline itself) and `currentTime`
  (which is the current time at the top-left).
- Fixed display when `tableStyle.colorBins` is 0.
- Added `fogSettings` option to init file to customize fog settings, introduced in Cesium 1.16.
- Improved zooming to csvs, to include a small margin around the points.
- Support ArcGis MapServer extents specified in a wider range of projections, including GDA MGA zones.
- WMS legends now use a bigger font, include labels, and are anti-aliased when we can determine that the server is Geoserver and supports these options.
- Updated to [Cesium](http://cesiumjs.org) 1.20. Significant changes relevant to TerriaJS users include:
  - Fixed loading for KML `NetworkLink` to not append a `?` if there isn't a query string.
  - Fixed handling of non-standard KML `styleUrl` references within a `StyleMap`.
  - Fixed issue in KML where StyleMaps from external documents fail to load.
  - Added translucent and colored image support to KML ground overlays
  - `GeoJsonDataSource` now handles CRS `urn:ogc:def:crs:EPSG::4326`
  - Fix a race condition that would cause the terrain to continue loading and unloading or cause a crash when changing terrain providers. [#3690](https://github.com/AnalyticalGraphicsInc/cesium/issues/3690)
  - Fix issue where the `GroundPrimitive` volume was being clipped by the far plane. [#3706](https://github.com/AnalyticalGraphicsInc/cesium/issues/3706)
  - Fixed a reentrancy bug in `EntityCollection.collectionChanged`. [#3739](https://github.com/AnalyticalGraphicsInc/cesium/pull/3739)
  - Fixed a crash that would occur if you added and removed an `Entity` with a path without ever actually rendering it. [#3738](https://github.com/AnalyticalGraphicsInc/cesium/pull/3738)
  - Fixed issue causing parts of geometry and billboards/labels to be clipped. [#3748](https://github.com/AnalyticalGraphicsInc/cesium/issues/3748)
  - Fixed bug where transparent image materials were drawn black.
  - Fixed `Color.fromCssColorString` from reusing the input `result` alpha value in some cases.
- Added support for time-series data sets with gaps - these are skipped when scrubbing on the timeline or playing.

### 2.3.0

- Share links now contain details about the picked point, picked features and currently selected feature.
- Reorganised the display of disclaimers so that they're triggered by `CatalogGroup` and `CatalogItem` models, which trigger `terria.disclaimerEvent`, which is listened to by DisclaimerViewModel`. `DisclaimerViewModel` must be added by the map that's using Terria.
- Added a mechanism for hiding the source of a CatalogItem in the view info popup.
- Added the `hideSource` flag to the init json for hiding the source of a CatalogItem in the View Info popup.
- Fixed a bug where `CatalogMember.load` would return a new promise every time it was called, instead of retaining the one in progress.
- Added support for the `copyrightText` property for ArcGis layers - this now shows up in info under "Copyright Text"
- Showed a message in the catalog item info panel that informs the user that a catalog item is local and can't be shared.
- TerriaJS now obtains its list of domains that the proxy will proxy for from the `proxyableDomains/` service. The URL can be overridden by setting `parameters.proxyableDomainsUrl` in `config.json`.
- Updated to [Cesium](http://cesiumjs.org) 1.19. Significant changes relevant to TerriaJS users include:
  - Improved KML support.
    - Added support for `NetworkLink` refresh modes `onInterval`, `onExpire` and `onStop`. Includes support for `viewboundScale`, `viewFormat`, `httpQuery`.
    - Added partial support for `NetworkLinkControl` including `minRefreshPeriod`, `cookie` and `expires`.
    - Added support for local `StyleMap`. The `highlight` style is still ignored.
    - Added support for `root://` URLs.
    - Added more warnings for unsupported features.
    - Improved style processing in IE.

### 2.2.1

- Improved legend and coloring of ENUM (string) columns of CSV files, to sort first by frequency, then alphabetically.

### 2.2.0

- Warn user when the requested WMS layer doesn't exist, and try to provide a suggestion.
- Fixed the calculation of a CSV file's extent so that missing latitudes and longitudes are ignored, not treated as zero.
- Improved the user experience around uploading files in a format not directly supported by TerriaJS and optionally using the conversion service.
- Improved performance of large CSV files, especially the loading time, and the time taken to change the display variable of region-mapped files.
- Added support for CSV files with only location (lat/lon or region) columns, and no value columns, using a file-specific color. Revised GeoJSON display to draw from the same palette of colors.
- Fixed a bug that prevented GeoJSON styles from being applied correctly in some cases.
- Fixed an error when adding a CSV with one line of data.
- Fixed error when adding a CSV file with numeric column names.
- Polygons and polylines are now highlighted on click when the geometry is available.
- Improved legend and coloring of ENUM (string) columns of CSV files; only the most common values are colored differently, with the rest shown as 'Other'.
- Added support for running the automated tests on the local system (via `gulp test`), on BrowserStack (via `gulp test-browserstack`), and on Sauce Labs (via `gulp test-saucelabs`).
- Changed `tableStyle`'s `format` to only accept `useGrouping`, `maximumFractionDigits` and `styling: "percent"` options. Previously some other options may have worked in some browsers.
- Improved color palette for string (ENUM) columns of CSV files.
- Improved CSV loading to ignore any completely blank lines after the header row (ie. lines which do not even have commas).
- Added support for grouping catalog items retrieved from a CSW server according to criteria specified in the init file (via the `metadataGroups` property) or from a `domainSpecification` and a call to the `GetDomain` service on the CSW server.
- Added `UrlTemplateCatalogItem`, which can be used to access maps via a URL template.
- Improved ABS display (to hide the regions) when a concept is deselected.
- Improved readability of ArcGIS catalog items and legends by replacing underscores with spaces.
- `ArcGisMapServerCatalogItem` metadata is now cached by the proxy for only 24 hours.
- Improved the feature info panel to update the display of time-varying region-mapped CSV files for the current time.
- Updated to [Cesium](http://cesiumjs.org) 1.18. Significant changes relevant to TerriaJS users include:
  - Improved terrain performance by up to 35%. Added support for fog near the horizon, which improves performance by rendering less terrain tiles and reduces terrain tile requests. [#3154](https://github.com/AnalyticalGraphicsInc/cesium/pull/3154)
  - Reduced the amount of GPU and CPU memory used by terrain by using compression. The CPU memory was reduced by up to 40%, and approximately another 25% in Chrome.
  - Fixed an issue where the sun texture is not generated correctly on some mobile devices. [#3141](https://github.com/AnalyticalGraphicsInc/cesium/issues/3141)
  - Cesium now honors window.devicePixelRatio on browsers that support the CSS imageRendering attribute. This greatly improves performance on mobile devices and high DPI displays by rendering at the browser-recommended resolution. This also reduces bandwidth usage and increases battery life in these cases.

### 2.1.1

- Fixed sharing of time-varying czml files; the timeline was not showing on the shared link.
- Fixed sharing of user-added time-varying csv files.
- Fixed a bug in `CkanCatalogItem` that made it build URLs incorrectly when given a base URL ending in a slash.

### 2.1.0

- Moved `TableColumn`, `TableStructure`, and the classes based on `Concept` to `lib/Map`. Moved `LegendHelper` to `lib/Models`.
- Added column-specific styling to CSV files, using a new `tableStyle.columns` json parameter. This is an object whose keys are column names or indices, and whose values are objects of column-specific tableStyle parameters. See the CSV column-specific group in `wwwroot/test/init/test-tablestyle.json` for an example. [#1097](https://github.com/TerriaJS/terriajs/issues/1097)
- Added the following column-specific `tableStyle` parameters:
  - `name`: renames the column.
  - `type`: sets the column type; can be one of LON, LAT, ALT, TIME, SCALAR, or ENUM.
  - `format`: sets the column number format, using the format of the [Javascript Intl options parameter](https://developer.mozilla.org/en-US/docs/Web/JavaScript/Reference/Global_Objects/Number/toLocaleString), eg. `{"format": {"useGrouping": true, "maximumFractionDigits": 2}}` to add thousands separators to numbers and show only two decimal places. Only the `useGrouping`, `maximumFractionDigits` and `styling: "percent"` options are guaranteed to work in all browsers.
- Added column-specific formatting to the feature info panel for all file types, eg. `"featureInfoTemplate" : {"template": "{{SPEED}} m/s", "formats": {"SPEED": {"maximumFractionDigits": 2}}}`. The formatting options are the same as above.
- Changed the default number format in the Feature Info Panel to not separate thousands with commas.
- Fixed a bug that caused the content on the feature info panel to be rendered as pure HTML instead of as mixed HTML / Markdown.
- Changed the default for `tableStyle.replaceWithZeroValues` to `[]`, ie. nothing.
- Changed the default for `tableStyle.replaceWithNullValues` to `["-", "na", "NA"]`.
- Changed the default for `tableStyle.nullLabel` to '(No value)'.
- Application name and support email can now be set in config.json's "parameters" section as "appName" and "supportEmail".
- Fixed showWarnings in config json not being respected by CSV catalog items.
- Fixed hidden region mapped layers being displayed when variable selection changes.
- Fixed exporting raw data as CSV not escaping commas in the data itself.

### 2.0.1

- Fixed a bug that caused the last selected ABS concept not to appear in the feature info panel.

### 2.0.0

- The following previously-deprecated functionality was removed in this version:
  - `ArcGisMapServerCatalogGroup`
  - `CatalogItemControl`
  - `CatalogItemDownloadControl`
  - Calling `BrandBarViewModel.create` with more than one parameter.
  - `CatalogMemberControl.leftSideItemControls`
  - `CatalogMemberControl.rightSideItemControls`
  - `DataCatalogTabViewModel.getRightSideItemControls`
  - `DataCatalogTabViewModel.getLeftSideItemControls`
  - `registerCatalogItemControls`
  - `AusGlobeViewer`
- Streamlined CSV handling framework. Breaking changes include the APIs of (not including those which begin with `_`):
  - `CsvCatalogItem`: `rowProperties`, `rowPropertiesByCode`, `dynamicUpdate` have been removed.
  - `AbsIttCatalogItem`: Completely rewritten. The `dataSetID` json parameter has been deprecated in favor of `datasetId` (different capitalization).
  - For the 2011 Australian Census data, requires `sa4_code_2011` to appear as an alias in `regionMapping.json` (it was previously missing in NationalMap).
  - `TableDataSource`: Completely rewritten and moved from `Map` to `Models` directory. Handles csvs with latitude & longitude columns.
  - `RegionMapping`: Used instead of TableDataSource for region-mapped csvs.
  - `DataTable` and `DataVariable` have been replaced with new classes, `TableStructure` and `TableColumn`.
  - `RegionProvider`: `loadRegionsFromWfs`, `processRegionIds`, `applyReplacements`, `findRegionIndex` have been made internal functions.
  - `RegionProviderList`: `chooseRegionProvider` has been changed and renamed `getRegionDetails`.
  - `ColorMap`: `fromArray` and `fromString` have been removed, with the constructor taking on that functionality.
  - `LegendUrl` has been moved to the `Map` directory.
  - `TableStyle`: `loadColorMap` and `chooseColorMap` have been removed. Moved from `Map` to `Models` directory.
  - `FeatureInfoPanelSectionViewModel`: its constructor now takes a `FeatureInfoPanelViewModel` as its first argument, instead of `Terria`.
  - `Models/ModelError` has been replaced with `Core/TerriaError`.
- Removed blank feature info sections for uncoloured regions of region-mapped CSVs.
- Recognises the CSV datetime formats: YYYY, YYYY-MM and YYYY-MM-DD HH:MM(:SS).
- Introduced five new json tableStyle parameters:
  - `replaceWithZeroValues`: Defaults to `[null, "-"]`. These values are coloured as if they were zero if they appear in a list with numbers. `null` catches missing values.
  - `replaceWithNullValues`: Defaults to `["na", "NA"]`. These values are coloured as if they were null if they appear in a list with numbers.
  - `nullColor`: A css string. Defaults to black. This colour is used to display null values. It is also used to colour points when no variable is selected.
  - `nullLabel`: A string used to label null or blank values in the legend. Defaults to ''.
  - `timeColumn`: Provide the name or index (starting at 0) of a csv column, if any. Defaults to the first time column found, if any. Use `null` to explicitly disregard all time columns.
- Removed variables consisting only of html tags from the Now Viewing panel.
- Added support for the csv datetime formats: YYYY, YYYY-MM and YYYY-MM-DD HH:MM(:SS).
- Improved formatting of datetimes from csv files in the feature info panel.
- Removed variables consisting only of html tags from the Now Viewing panel.
- Improved handling of rows with missing dates in csv time columns.
- Introduced four new json tableStyle parameters:
  - `replaceWithZeroValues`: Defaults to `[null, '-']`. These values are coloured as if they were zero if they appear in a csv column with numbers. `null` catches missing values. These rows are ignored if they appear in a csv time column.
  - `replaceWithNullValues`: Defaults to `['na', 'NA']`. These values are coloured as if they were null if they appear in a csv column with numbers. These rows are ignored if they appear in a csv time column.
  - `nullColor`: A css string. Defaults to a dark blue. This colour is used to display null values (but it does not appear on the legend). It is also used to colour points when no variable is selected.
  - `timeColumn`: Provide the name or index (starting at 0) of a csv column, if any. Defaults to the first time column found, if any. Use `null` to explicitly disregard all time columns.
- Added id matching for catalog members:
- Improved formatting of datetimes from csv files in the feature info panel.
- Removed variables consisting only of HTML tags from the Now Viewing panel.
- Added ID matching for catalog members:
  - An `id` field can now be set in JSON for catalog members
  - When sharing an enabled catalog item via a share link, the share link will reference the catalog item's ID
    rather than its name as is done currently.
  - The ID of an item should be accessed via `uniqueId` - if a catalog member doesn't have an ID set, this returns a
    default value of the item's name plus the ID of its parent. This means that if all the ancestors of a catalog
    member have no ID set, its ID will be its full path in the catalog.
  - This means that if an item is renamed or moved, share links that reference it will still work.
  - A `shareKeys` property can be also be set that contains an array of all ids that should lead to this item. This means
    that a share link for an item that didn't previously have an ID set can still be used if it's moved, as long as it
    has its old default ID set in `shareKeys`
  - Old share links will still work as long as the items they lead to aren't renamed or moved.
  - Refactor of JSON serialization - now rather than passing a number of flags that determine what should and shouldn't be
    serialized, an `itemFilter` and `propertyFilter` are passed in options. These are usually composed of multiple filters,
    combined using `combineFilters`.
  - An index of all items currently in the catalog against all of that item's shareKeys is now maintained in `Catalog`
    and can be used for O(1) lookups of any item regardless of its location.
  - CatalogMembers now contain a reference to their parent CatalogGroup - this means that the catalog tree can now be
    traversed in both directions.
  - When serializing user-added items in the catalog, the children of `CatalogGroup`s with the `url` property set are
    not serialized. Settings like `opacity` for their descendants that need to be preserved are serialized separately.
- Generated legends now use SVG (vector) format, which look better on high resolution devices.
- Created new Legend class, making it easy to generate client-side legends for different kinds of data.
- Generate client-side legends for ArcGIS MapServer catalog items, by fetching JSON file, instead of just providing link to external page.
- Fix Leaflet feature selection when zoomed out enough that the world is repeated.
- Improved handling of lat/lon CSV files with missing latitude or longitude values.
- Fixed a bug that prevented `SocrataCataloGroup` from working in Internet Explorer 9.
- Added `CkanCatalogItem`, which can be used to reference a particular resource of any compatible type on a CKAN server.
- Fixed a bug that caused the Now Viewing tab to display incorrectly in Internet Explorer 11 when switching directly to it from the Data Catalogue tab.

### 1.0.54

- Fixed a bug in `AbsIttCatalogItem` that caused no legend to be displayed.

### 1.0.53

- Improved compatibility with Internet Explorer 9.
- Made `CswCatalogGroup` able to find geospatial datasets on more CSW servers.
- Allow WMS parameters to be specified in json in uppercase (eg. STYLES).

### 1.0.52

- Added `MapBoxMapCatalogItem`, which is especially useful for base maps. A valid access token must be provided.
- Added a `getContainer()` method to Terria's `currentViewer`.
- Dramatically improved the performance of region mapping.
- Introduced new quantisation (color binning) methods to dramatically improve the display of choropleths (numerical quantities displayed as colors) for CSV files, instead of always using linear. Four values for `colorBinMethod` are supported:
  - "auto" (default), usually means "ckmeans"
  - "ckmeans": use "CK means" method, an improved version of Jenks Even Breaks to form clusters of values that are as distinct as possible.
  - "quantile": use quantiles, evenly distributing values between bins
  - "none": use the previous linear color mapping method.
- The default style for CSV files is now 7 color bins with CK means method.
- Added support for color palettes from Color Brewer (colorbrewer2.org). Within `tableStyle`, use a value like `"colorPalette": "10-class BrBG"`.
- Improved the display of legends for CSV files, accordingly.
- URLs for legends are now encapsulated in a `LegendUrl` model, which accepts a mime type that will affect how the
  legend is rendered in the sidebar.
- Added support for the Socrata "new backend" with GeoJSON download to `SocrataCatalogGroup`.
- Moved URL config parameters to config.json, with sensible defaults. Specifically:
  - regionMappingDefinitionsUrl: 'data/regionMapping.json',
  - conversionServiceBaseUrl: '/convert/',
  - proj4ServiceBaseUrl: '/proj4/',
  - corsProxyBaseUrl: '/proxy/'
- Deprecated terria.regionMappingDefinitionsUrl (set it in config.json or leave it as default).

### 1.0.51

- Fixed a typo that prevented clearing the search query
- Added support for Nominatim search API hosted by OpenStreetMap (http://wiki.openstreetmap.org/wiki/Nominatim) with `NominatimSearchProviderViewModel`. This works by merging to 2 queries : one with the bounding parameter for the nearest results, and the other without the bounding parameter. The `countryCodes` property can be set to limit the result to a set of specific countries.
- Added `MapProgressBarViewModel`. When added to the user interface with `MapProgressBarViewModel.create`, it shows a bar at the top of the map window indicating tile load progress.
- We no longer show the entity's ID (which is usually a meaningless GUID) on the feature info panel when the feature does not have a name. Instead, we leave the area blank.
- Fixed a bug with time-dynamic imagery layers that caused features to be picked from the next time to be displayed, in addition to the current one.
- Replace `.` and `#` with `_` in property names meant to be used with `featureInfoTemplate`, so that these properties can be accessed by the [mustache](https://mustache.github.io/) templating engine.
- Added support for time-varying properties (e.g. from a CZML file) on the feature info panel.
- `Cesium.zoomTo` now takes the terrain height into account when zooming to a rectangle.

### 1.0.50

- Put a white background behind legend images to fix legend images with transparent background being nearly invisible.
- Search entries are no longer duplicated for catalog items that appear in multiple places in the Data Catalogue
- Fixed the layer order changing in Cesium when a CSV variable is chosen.
- Layer name is now shown in the catalog item info panel for ESRI ArcGIS MapServer layers.
- Retrieve WFS or WCS URL associated with WMS data sources using DescribeLayer if no dataUrl is present.
- Downgrade Leaflet to 0.7.3 to fix specific feature clicking problems with 2D maps.
- Use `PolylineGraphics` instead of `PolygonGraphics` for unfilled polygons with an outline width greater than 1. This works around the fact that Cesium does not support polygons with outline width great than 1 on Windows due to a WebGL limitation.
- Sorted ABS age variables numerically, not alphabetically.
- Removed extra space at the bottom of base map buttons.
- Share links now remember the currently active tab in the `ExplorerPanelViewModel`.
- Fixed a bug that prevented region mapping from working over HTTPS.
- The proxy is now used to avoid a mixed content warning when accessing an HTTP dataset from an HTTPS deployment of TerriaJS.
- Added `CameraView.fromLookAt` and `CameraView.fromPositionHeadingPitchRoll` functions. These functions can be used to position the camera in new ways.

### 1.0.49

- Fixed a bug that caused poor performance when clicking a point on the map with lots of features and then closing the feature information panel.
- Apply linkify, instead of markdown, to properties shown in the Feature Info Panel.
- Fixed a bug that prevented feature scaling by value.
- Fixed a bug that prevented the csv `displayDuration` from working.
- Fixed a bug that ignored which column of the csv file to show as the legend initially.
- `NowViewingTabViewModel` is now composed of a number of sections. Each section is given the opportunity to determine whether it applies to each catalog item. Custom sections may be added by adding them to NowViewingTabViewModel.sections`.
- `CsvCatalogItem` and `AbsIttCatalogItem` now expose a `concepts` property that can be used to adjust the display.
- Added `Terria.cesiumBaseUrl` property.
- The user interface container DOM element may now be provided to `TerriaViewer` by specifying `uiContainer` in its options. Previously it always used an element named `ui`.
- Legend URLs are now accessed via the proxy, if applicable.
- Fixed a bug that prevented feature scaling by value.
- Added support for [Urthecast](https://www.urthecast.com/) with `UrthecastCatalogGroup`.
- Fixed a bug that caused a `TypeError` on load when the share URL included enabled datasets with an order different from their order in the catalog.
- Improved the message that is shown to the user when their browser supports WebGL but it has a "major performance caveat".
- Fixed a bug that could cause an exception in some browsers (Internet Explorer, Safari) when loading a GeoJSON with embedded styles.
- Fixed a bug with Leaflet 2D map where clicks on animation controls or timeline would also register on the map underneath causing undesired feature selection and, when double clicked, zooming (also removed an old hack that disabled dragging while using the timeline slider)
- Changed Australian Topography base map server and updated the associated thumbnail.
- Added `updateApplicationOnMessageFromParentWindow` function. After an app calls this function at startup, TerriaJS can be controlled by its parent window when embedded in an `iframe` by messages sent with `window.postMessage`.

### 1.0.48

- Added the ability to disable feature picking for `ArcGisMapServerCatalogItem`.
- Disabled feature picking for the Australian Topography and Australian Hydrography base layers created by `createAustraliaBaseMapOptions`.

### 1.0.47

- Make it possible to disable CSV region mapping warnings with the `showWarnings` init parameter.
- The `name` of a feature from a CSV file is now taken from a `name` or `title` column, if it exists. Previously the name was always "Site Data".
- Fixed a bug that caused time-dynamic WMS layers with just one time to not be displayed.
- Underscores are now replaced with spaces in the feature info panel for `GeoJsonCatalogItem`.
- Added Proj4 projections to the location bar. Clicking on the bar switches between lats/longs and projected coordinates. To enable this, set `useProjection` to `true`
- Show information for all WMS features when a location is clicked.
- Fixed a bug that caused an exception when running inside an `<iframe>` and the user's browser blocked 3rd-party cookies.
- HTML and Markdown text in catalog item metadata, feature information, etc. is now formatted in a more typical way. For example, text inside `<h1>` now looks like a heading. Previously, most HTML styling was stripped out.
- Supports FeatureInfoTemplates on all catalog item types (previously only available on ImageryLayers).
- Apply markdown to properties shown in the Feature Info Panel.
- Add `includeCzml` option to CkanCatalogGroup.
- Fixed a bug that caused `WebMapServiceCatalogItem` to incorrectly populate the catalog item's metadata with data from GetCapabilities when another layer had a `Title` with the same value as the expected layer's `Name`.
- Update the default Australian topography basemap to Geoscience Australia's new worldwide layer (http://www.ga.gov.au/gisimg/rest/services/topography/National_Map_Colour_Basemap/MapServer)
- Allow color maps in CSV catalog items to be expressed as strings: colorMapString: "red-white-blue".
- Updated to [Cesium](http://cesiumjs.org) 1.15. Significant changes relevant to TerriaJS users include:
  - Added support for the [glTF 1.0](https://github.com/KhronosGroup/glTF/blob/master/specification/README.md) draft specification.
  - Added support for the glTF extensions [KHR_binary_glTF](https://github.com/KhronosGroup/glTF/tree/master/extensions/Khronos/KHR_binary_glTF) and [KHR_materials_common](https://github.com/KhronosGroup/glTF/tree/KHR_materials_common/extensions/Khronos/KHR_materials_common).
  - `ImageryLayerFeatureInfo` now has an `imageryLayer` property, indicating the layer that contains the feature.
  - Make KML invalid coordinate processing match Google Earth behavior. [#3124](https://github.com/AnalyticalGraphicsInc/cesium/pull/3124)

### 1.0.46

- Fixed an incorrect require (`URIjs` instead of `urijs`).

### 1.0.45

- Major refactor of `CsvCatalogItem`, splitting region-mapping functionality out into `RegionProvider` and `RegionProviderList`. Dozens of new test cases. In the process, fixed a number of bugs and added new features including:
  - Regions can be matched using regular expressions, enabling matching of messy fields like local government names ("Baw Baw", "Baw Baw Shire", "Baw Baw (S)", "Shire of Baw Baw" etc).
  - Regions can be matched using a second field for disambiguation (eg, "Campbelltown" + "SA")
  - Drag-and-dropped datasets with a time column behave much better: rather than a fixed time being allocated to each row, each row occupies all the time up until the next row is shown.
  - Enumerated fields are colour coded in lat-long files, consist with region-mapped files.
  - Feedback is now provided after region mapping, showing which regions failed to match, and which matched more than once.
  - Bug: Fields with names starting with 'lon', 'lat' etc were too aggressively matched.
  - Bug: Numeric codes beginning with zeros (eg, certain NT 08xx postcodes) were treated as numbers and failed to match.
  - Bug: Fields with names that could be interpreted as regions weren't available as data variables.
- Avoid mixed content warnings when using the CartoDB basemaps.
- Allow Composite catalog items
- Handle WMS time interval specifications (time/time and time/time/periodicity)
- Moved `url` property to base CatalogItem base class. Previously it was defined separately on most derived catalog items.
- Most catalog items now automatically expose a `dataUrl` that is the same as their `url`.
- Added custom definable controls to `CatalogMember`s.
  - To define a control, subclass `CatalogMemberControl` and register the control in `ViewModels/registerCatalogMemberControl` with a unique control name, control class and required property name.
  - If a `CatalogMember` has a property with the required property name either directly on the member or in its `customProperties` object, the control will appear in the catalog with the member and will fire the `activate` function when clicked.
  - Controls can be registered to appear on both the left and right side using `registerLeftSideControl` and `registerRightSideControl` respectively.
  - An example can be seen in the `CatalogMemberDownloadControl`
  - Currently top level members do not show controls.
- The `LocationBarViewModel` now shows the latitude and longitude coordinates of the mouse cursor in 2D as well as 3D.
- The `LocationBarViewModel` no longer displays a misleading elevation of 0m when in "3D Smooth" mode.
- Added `@menu-bar-right-offset` LESS parameter to control the right position of the menu bar.
- Added `forceProxy` flag to all catalog members to indicate that an individual item should use the proxy regardless of whether the domain is in the list of domains to proxy.
- Allow a single layer of an ArcGIS MapServer to be added through the "Add Data" interface.
- Added `WfsFeaturesCatalogGroup`. This group is populated with a catalog item for each feature queried from a WFS server.
- The Feature Info panel now shows all selected features in an accordion control. Previously it only showed the first one.
- Added `featureInfoTemplate` property to `CatalogItem`. It is used to provide a custom Markdown or HTML template to display when a feature in the catalog item is clicked. The template is parameterized on the properties of the feature.
- Updated to [Cesium](http://cesiumjs.org) 1.14. Significant changes relevant to TerriaJS users include:
  - Fixed issues causing the terrain and sky to disappear when the camera is near the surface. [#2415](https://github.com/AnalyticalGraphicsInc/cesium/issues/2415) and [#2271](https://github.com/AnalyticalGraphicsInc/cesium/issues/2271)
  - Fixed issues causing the terrain and sky to disappear when the camera is near the surface. [#2415](https://github.com/AnalyticalGraphicsInc/cesium/issues/2415) and [#2271](https://github.com/AnalyticalGraphicsInc/cesium/issues/2271)
  - Provided a workaround for Safari 9 where WebGL constants can't be accessed through `WebGLRenderingContext`. Now constants are hard-coded in `WebGLConstants`. [#2989](https://github.com/AnalyticalGraphicsInc/cesium/issues/2989)
  - Added a workaround for Chrome 45, where the first character in a label with a small font size would not appear. [#3011](https://github.com/AnalyticalGraphicsInc/cesium/pull/3011)
  - Fixed an issue with drill picking at low frame rates that would cause a crash. [#3010](https://github.com/AnalyticalGraphicsInc/cesium/pull/3010)

### 1.0.44

- Fixed a bug that could cause timeseries animation to "jump" when resuming play after it was paused.
- Make it possible for catalog item initialMessage to require confirmation, and to be shown every time.
- When catalog items are enabled, the checkbox now animates to indicate that loading is in progress.
- Add `mode=preview` option in the hash portion of the URL. When present, it is assumed that TerriaJS is being used as a previewer and the "small screen warning" will not be shown.
- Added `maximumLeafletZoomLevel` constructor option to `TerriaViewer`, which can be used to force Leaflet to allow zooming closer than its default of level 18.
- Added the `attribution` property to catalog items. The attribution is displayed on the map when the catalog item is enabled.
- Remove an unnecessary instance of the Cesium InfoBox class when viewing in 2D
- Fixed a bug that prevented `AbsIttCatalogGroup` from successfully loading its list of catalog items.
- Allow missing URLs on embedded data (eg. embedded czml data)
- Fixed a bug loading URLs for ArcGIS services names that start with a number.
- Updated to [Cesium](http://cesiumjs.org) 1.13. Significant changes relevant to TerriaJS users include:
  - The default `CTRL + Left Click Drag` mouse behavior is now duplicated for `CTRL + Right Click Drag` for better compatibility with Firefox on Mac OS [#2913](https://github.com/AnalyticalGraphicsInc/cesium/pull/2913).
  - Fixed an issue where non-feature nodes prevented KML documents from loading. [#2945](https://github.com/AnalyticalGraphicsInc/cesium/pull/2945)

### 1.0.43

- Fixed a bug that prevent the opened/closed state of groups from being preserved when sharing.

### 1.0.42

- Added a `cacheDuration` property to all catalog items. The new property is used to specify, using Varnish-like notation (e.g. '1d', '10000s') the default length of time to cache URLs related to the catalog item.
- Fix bug when generating share URLs containing CSV items.
- Improve wording about downloading data from non-GeoJSON-supporting WFS servers.

### 1.0.41

- Improvements to `AbsIttCatalogItem` caching from the Tools menu.

### 1.0.40

- `ArcGisMapServerCatalogItem` now shows "NoData" tiles by default even after showing the popup message saying that max zoom is exceeded. This can be disabled by setting its `showTilesAfterMessage` property to false.

### 1.0.39

- Fixed a race condition in `AbsIttCatalogItem` that could cause the legend and map to show different state than the Now Viewing UI suggested.
- Fixed a bug where an ABS concept with a comma in its name (e.g. "South Eastern Europe,nfd(c)" in Country of Birth) would cause values for concept that follow to be misappropriated to the wrong concepts.

### 1.0.38

- `AbsIttCatalogItem` now allows the region type to be set on demand rather than only at load time.
- `CsvCatalogItem` can now have no display variable selected, in which case all points are the same color.

### 1.0.37

- Added `CswCatalogGroup` for populating a catalog by querying an OGC CSW service.
- Added `CatalogMember.infoSectionOrder` property, to allow the order of info sections to be configured per catalog item when necessary.
- Fixed a bug that prevented WMTS layers with a single `TileMatrixSetLink` from working correctly.
- Added support for WMTS layers that can only provide tiles in JPEG format.
- Fixed testing and caching of ArcGis layers from tools and added More information option for imagery layers.
- TerriaJS no longer requires Google Analytics. If a global `ga` function exists, it is used just as before. Otherwise, events are, by default, logged to the console.
- The default event analytics behavior can be specified by passing an instance of `ConsoleAnalytics` or `GoogleAnalytics` to the `Terria` constructor. The API key to use with `GoogleAnalytics` can be specified explicitly to its constructor, or it can be specified in the `parameter.googleAnalyticsKey` property in `config.json`.
- Made polygons drastically faster in 2D.
- TerriaJS now shortens share URLs by default when a URL shortener is available.
- Added Google Analytics reporting of the application URL. This is useful for tracking use of share URLs.
- Added the ability to specify a specific dynamic layer of an ArcGIS Server using just a URL.

### 1.0.36

- Calculate extent of TopoJSON files so that the viewer correctly pans+zooms when a TopoJSON file is loaded.
- Fixed a bug that caused the `Terria#clock` to keep ticking (and therefore using CPU / battery) once started even after selecting a non-time-dynamic dataset.
- Fixed a bug that caused the popup message to appear twice when a dataset failed to load.
- Added layer information to the Info popup for WMS datasets.
- Added ability to filter catalog search results by:
  - type: `is:wms`, `-is:esri-mapserver`. A result must match any 'is:' and no '-is:'.
  - url: `url:vic.gov.au`, `-url:nicta.com.au`. A result must match any 'url:', and no '-url:'.
- Added ability to control the number of catalog search results: `show:20`, `show:all`

### 1.0.35

- Polygons from GeoJSON datasets are now filled.
- Left-aligned feature info table column and added some space between columns.
- Added `EarthGravityModel1996`.
- Extended `LocationBarViewModel` to show heights relative to a geoid / mean sea level model. By default, EGM96 is used.
- Added support for styling GeoJSON files, either in catalog (add .style{} object) or embedded directly in the file following the [SimpleStyle spec](https://github.com/mapbox/simplestyle-spec).
- Fixed a bug that caused the 3D view to use significant CPU time even when idle.
- Added CartoDB's Positron and Dark Matter base maps to `createGlobalBaseMapOptions`.
- Added support for subdomains to `OpenStreetMapCatalogItem`.

### 1.0.34

- Fixed a bug that prevented catalog items inside groups on the Search tab from being enabled.
- Added `PopupMessageConfirmationViewModel`. It prevents the Popup from being closed unless the confirm button is pressed. Can also optionally have a deny button with a custom action.
- Added support for discovering GeoJSON datasets from CKAN.
- Added support for zipped GeoJSON files.
- Made `KmlCatalogItem` use the proxy when required.
- Made `FeatureInfoPanelViewModel` use the white panel background in more cases.
- Significantly improved the experience on devices with small screens, such as phones.
- Fixed a bug that caused only the portion of a CKAN group name before the first comma to be used.

### 1.0.33

- Added the `legendUrls` property to allow a catalog item to optionally have multiple legend images.
- Added a popup message when zooming in to the "No Data" scales of an `ArcGisMapServerCatalogItem`.
- Added `CatalogGroup.sortFunction` property to allow custom sorting of catalog items within a group.
- Added `ImageryLayerCatalogItem.treat403AsError` property.
- Added a title text when hovering over the label of an enabled catalog item. The title text informs the user that clicking will zoom to the item.
- Added `createBingBaseMapOptions` function.
- Added an option to `KnockoutMarkdownBinding` to optionally skip HTML sanitization and therefore to allow unsafe HTML.
- Upgraded to Cesium 1.11.
- `CatalogItem.zoomTo` can now zoom to much smaller bounding box rectangles.

### 1.0.32

- Fixed CKAN resource format matching for KML, CSV, and Esri REST.

### 1.0.31

- Added support for optionally generating shorter URLs when sharing by using the Google URL shortening service.

### 1.0.30

- `WebMapServiceCatalogItem` and `ArcGisMapServerCatalogItem` now augment directly-specified metadata with metadata queried from the server.
- "Data Details" and "Service Details" on the catalog item info panel are now collapsed by default. This improves the performance of the panel and hides some overly technical details.
- `ArcGisMapServerCatalogItem.layers` can now specify layer names in addition to layer IDs. Layer names are matched in a case-insensitive manner and only if a direct ID match is not found.
- `itemProperties` are now applied through the normal JSON loading mechanism, so properties that are represented differently in code and in JSON will now work as well.
- Added support for `csv-geo-*` (e.g. csv-geo-au) to `CkanCatalogGroup`.
- The format name used in CKAN can now be specified to `CkanCatalogGroup` using the `wmsResourceFormat`, `kmlResourceFormat`, `csvResourceFormat`, and `esriMapServerResourceFormat` properties. These properties are all regular expressions. When the format of a CKAN resource returned from `package_search` matches one of these regular expressions, it is treated as that type within TerriaJS.
- `CkanCatalogGroup` now fills the `dataUrl` property of created items by pointing to the dataset's page on CKAN.
- The catalog item information panel now displays `info` sections in a consistent order. The order can be overridden by setting `CatalogItemInfoViewModel.infoSectionOrder`.
- An empty `description` or `info` section is no longer shown on the catalog item information panel. This can be used to remove sections that would otherwise be populated from dataset metadata.

### 1.0.29

- Add support for loading init files via the proxy when necessary.
- Switched to using the updated URL for STK World Terrain, `//assets.agi.com/stk-terrain/v1/tilesets/world/tiles`.

### 1.0.28

- Fixed a bug that prevented links to non-image (e.g. ArcGIS Map Server) legends from appearing on the Now Viewing panel.

### 1.0.27

- Use terriajs-cesium 1.10.7, fixing a module load problem in really old browers like IE8.

### 1.0.25

- Fixed incorrect date formatting in the timeline and animation controls on Internet Explorer 9.
- Add support for CSV files with longitude and latitude columns but no numeric value column. Such datasets are visualized as points with a default color and do not have a legend.
- The Feature Information popup is now automatically closed when the user changes the `AbsIttCatalogItem` filter.

### 1.0.24

- Deprecated:
  - Renamed `AusGlobeViewer` to `TerriaViewer`. `AusGlobeViewer` will continue to work until 2.0 but using it will print a deprecation warning to the browser console.
  - `BrandBarViewModel.create` now takes a single `options` parameter. The container element, which used to be specified as the first parameter, should now be specified as the `container` property of the `options` parameter. The old function signature will continue to work until 2.0 but using it will print a deprecation warning to the browser console.
- `WebMapServiceCatalogItem` now determines its rectangle from the GetCapabilities metadata even when configured to use multiple WMS layers.
- Added the ability to specify the terrain URL or the `TerrainProvider` to use in the 3D view when constructing `TerriaViewer`.
- `AbsIttCatalogItem` styles can now be set using the `tableStyle` property, much like `CsvCatalogItem`.
- Improved `AbsIttCatalogItem`'s tolerance of errors from the server.
- `NavigationViewModel` can now be constructed with a list of `controls` to include, instead of the standard `ZoomInNavigationControl`, `ResetViewNavigationControl`, and `ZoomOutNavigationControl`.
- Fixed a bug that caused the brand bar to slide away with the explorer panel on Internet Explorer 9.

### 1.0.23

- Fixed a bug that prevented features from being pickable from ABS datasets on the 2D map.
- Fixed a bug that caused the Explorer Panel tabs to be missing or misaligned in Firefox.

### 1.0.22

- Changed to use JPEG instead of PNG format for the Natural Earth II basemap. This makes the tile download substantially smaller.

### 1.0.21

- Added an `itemProperties` property to `AbsIttCatalogGroup`.
- Added a `nowViewingMessage` property to `CatalogItem`. This message is shown by the `NowViewingAttentionGrabberViewModel` when the item is enabled. Each unique message is shown only once.

### 1.0.20

- Added the ability to specify SVG icons on Explorer Panel tabs.
- Added an icon to the Search tab.
- Added support for accessing Australian Bureau of Statistics data via the ABS-ITT API, using `AbsIttCatalogGroup` and `AbsIttCatalogItem`.
- The Now Viewing panel now contains controls for selecting which column to show in CSV datasets.

### 1.0.19

- Added `NowViewingAttentionGrabberViewModel`. It calls attention the Now Viewing tab the first time a catalog item is enabled.
- Added `isHidden` property to catalog items and groups. Hidden items and groups do not show up in the catalog or in search results.

### 1.0.18

- Added `featureInfoFields` property to `CsvCatalogItem.tableStyle`. It allows setting which fields to show in the Feature Info popup, and the name to use for each.
- Added `OpenStreetMapCatalogItem` for connecting to tile servers using the OpenStreetMap tiling scheme.
- Added `CkanCatalogGroup.allowEntireWmsServers` property. When set and the group discovers a WMS resource without a layer parameter, it adds a catalog item for the entire server instead of ignoring the resource.
- Added `WebMapTileServiceCatalogGroup` and `WebMapTileServiceCatalogItem` for accessing WMTS servers.
- Handle the case of an `ArcGisMapServerCatalogItem` with an advertised extent that is outside the valid range.
- We now pass ArcGIS MapServer metadata, when it's available, through to Cesium's `ArcGisMapServerImageryProvider` so that it doesn't need to re-request the metadata.
- Changed the style of the Menu Bar to have visually-separate menu items.
- Added support for SVG menu item icons to `MenuBarViewModel`.
- Improved popup message box sizing.

### 1.0.17

- Upgraded to TerriajS Cesium 1.10.2.
- Added `ImageryLayerCatalogItem.isRequiredForRendering`. This is set to false by default and to true for base maps. Slow datasets with `isRequiredForRendering=false` are less likely to prevent other datasets from appearing in the 3D view.
- The "Dataset Testing" functionality (on the hidden Tools menu accessible by adding `#tools=1` to the URL) now gives up tile requests and considers them failed after two seconds. It also outputs some JSON that can be used as the `blacklist` property to blacklist all of the datasets that timed out.
- Added a feature to count the total number of datasets from the hidden Tools menu.
- Fixed a bug that caused the 2D / 3D buttons the Maps menu to get out of sync with the actual state of the map after switching automatically to 2D due to a performance problem.

### 1.0.16

- Deprecated:
  - `ArcGisMapServerCatalogGroup` has been deprecated. Please use `ArcGisCatalogGroup` instead.
- Replaced Cesium animation controller with TerriaJS animation controller.
- Replaced Cesium Viewer widget with the CesiumWidget when running Cesium.
- Added the ability to turn a complete ArcGIS Server, or individual folders within it, into a catalog group using `ArcGisCatalogGroup`.

### 1.0.15

- Fix imagery attribution on the 2D map.

### 1.0.14

- Fixed share URL generation when the application is not running at the root directory of its web server.
- Fixed a bug that caused Internet Explorer 8 users to see a blank page instead of a message saying their browser is incompatible.

### 1.0.13

- Breaking changes:
  - Added a required `@brand-bar-height` property.
- `ExplorerPanelViewModel` can now be created with `isOpen` initially set to false.
- TerriaJS now raises an error and hides the dataset when asked to show an `ImageryLayerCatalogItem` in Leaflet and that catalog item does not use the Web Mercator (EPSG:3857) projection. Previously, the dataset would silently fail to display.
- Improved error handling in `CzmlCatalogItem`, `GeoJsonCatalogItem`, and `KmlCatalogItem`.
- Made the `clipToRectangle` property available on all `ImageryProvider`-based catalog items, not just `WebMapServiceCatalogItem`.
- Added `CatalogMember.isPromoted` property. Promoted catalog groups and items are displayed above non-promoted groups and items.
- Add support for ArcGIS MapServer "Raster Layers" in addition to "Feature Layers".

### 1.0.12

- Allow Esri ArcGIS MapServers to be added via the "Add Data" panel.
- Adds `baseMapName` and `viewerMode` fields to init files and share links. `baseMapName` is any base map name in the map settings panel and `viewerMode` can be set to `'2d'` or `'3d'`.
- Added `tableStyle.legendTicks` property to `CsvCatalogItem`. When specified, the generated legend will have the specified number of equally-spaced lines with labels in its legend.

### 1.0.11

- Fixed a bug that prevented HTML feature information from showing up with a white background in Internet Explorer 9 and 10.
- Fixed a bug that prevented WMS GetCapabilities properties, such as CRS, from being properly inherited from the root layer.
- Tweaked credit / attribution styling.

### 1.0.10

- Added support for a developer attribution on the map.
- Fixed a bug that could cause results from previous async catalog searches to appear in the search results.

### 1.0.9

- Show Cesium `ImageryProvider` tile credits / attribution in Leaflet when using `CesiumTileLayer`.

### 1.0.8

- `WebMapServiceCatalogGroup` now populates the catalog using the hierarchy of layers returned by the WMS server in GetCapabilities. To keep the previous behavior, set the `flatten` property to true.
- Potentially breaking changes:
  - The `getFeatureInfoAsGeoJson` and `getFeatureInfoAsXml` properties have been removed. Use `getFeatureInfoFormats` instead.
- Added support for text/html responses from WMS GetFeatureInfo.
- Make the `FeatureInfoPanelViewModel` use a white background when displaying a complete HTML document.
- `KnockoutMarkdownBinding` no longer tries to interpret complete HTML documents (i.e. those that contain an <html> tag) as Markdown.
- The feature info popup for points loaded from CSV files now shows numeric columns with a missing value as blank instead of as 1e-34.
- `ArcGisMapServerCatalogItem` now offers metadata, used to populate the Data Details and Service Details sections of the catalog item info panel.
- `ArcGisMapServerCatalogGroup` now populates a "Service Description" and a "Data Description" info section for each catalog item from the MapServer's metadata.
- The `metadataUrl` is now populated (and shown) from the regular MapServer URL.
- Added 'keepOnTop' flag support for imageryLayers in init file to allow a layer to serve as a mask.
- Added 'keepOnTop' support to region mapping to allow arbitrary masks based on supported regions.
- Checkboxes in the Data Catalogue and Search tabs now have a larger clickable area.

### 1.0.7

- `CatalogItemNameSearchProviderViewModel` now asynchronously loads groups so items in unloaded groups can be found, too.
- Do not automatically fly to the first location when pressing Enter in the Search input box.
- Changed `ArcGisMapServerCatalogItem` to interpret a `maxScale` of 0 from an ArcGIS MapServer as "not specified".
- Added an `itemProperties` property to `ArcGisMapServerCatalogGroup`, allowing properties of auto-discovered layers to be specified explicitly.
- Added `validDropElements`, `validDropClasses`, `invalidDropElements`, and `invalidDropClasses` properties to `DragDropViewModel` for finer control over where dropping is allowed.
- Arbitrary parameters can now be specified in `config.json` by adding them to the `parameters` property.

### 1.0.6

- Added support for region mapping based on region names instead of region numbers (example in `public/test/countries.csv`).
- Added support for time-dynamic region mapping (example in `public/test/droughts.csv`).
- Added the ability to specify CSV styling in the init file (example in `public/init/test.json`).
- Improved the appearance of the legends generated with region mapping.
- Added the ability to region-map countries (example in `public/test/countries.csv`).
- Elminated distracting "jumping" of the selection indicator when picking point features while zoomed in very close to the surface.
- Fixed a bug that caused features to be picked from all layers in an Esri MapServer, instead of just the visible ones.
- Added support for the WMS MinScaleDenominator property and the Esri MapServer maxScale property, preventing layers from disappearing when zoomed in to close to the surface.
- Polygons loaded from KML files are now placed on the terrain surface.
- The 3D viewer now shows Bing Maps imagery unmodified, matching the 2D viewer. Previously, it applied a gamma correction.
- All catalog items now have an `info` property that allows arbitrary sections to be shown for the item in the info popup.
- `CkanCatalogGroup` now has a `groupBy` property to control whether catalog items are grouped by CKAN group ("group"), CKAN organization ("organization"), or not grouped at all ("none").
- `CkanCatalogGroup` now has a `useResourceName` property to control whether the name of the catalog item is derived from the resource (true), or the dataset itself (false).
- The catalog item info page now renders a much more complete set of Markdown and HTML elements.<|MERGE_RESOLUTION|>--- conflicted
+++ resolved
@@ -2,11 +2,7 @@
 
 #### next release (8.3.7)
 
-<<<<<<< HEAD
-- Fixed a bug where incorrect "Remove all" icon is shown when the trait `displayGroup` of some group types (e.g.`wms-group`) is set to `true` but the members have not been populated yet.
 - Allow translation of TableStylingWorkflow.
-=======
->>>>>>> 2e167f9b
 - [The next improvement]
 
 #### 8.3.6 - 2023-10-03
