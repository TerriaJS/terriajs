# Change Log

#### next release (8.9.0)


- **Breaking changes:**
- Major changes to UI

  - Changed workbench and bottom dock to absolute positioned over map with transparent background
  - Generally increase padding and font sizes to improve readability
  - Generally use a darker default theme
  - Increases logo size, redesign of collapsed workbench panel
  - Update help text for empty workbench
  - Decrease border radii
  - Changed workbench and bottom dock to absolute positioned over map with transparent background
  - Generally increase padding and font sizes to improve readability
  - Generally use a darker default theme
  - Increases logo size, redesign of collapsed workbench panel
  - Update help text for empty workbench
  - Decrease border radii
  - Introduce `blur`, `dark-transparent`, `dark-alpha`, `scrollbar-color` and `scrollbar-track-color` theme variables
  - Add `keepCatalogOpen` config option
  - Add enable / disable all button to workbench

- Add tiling support to `ArcGisFeatureServerCatalogItem` - this will be enabled by default if the server supports tiling and unsupported marker/point styles aren't used. See `ArcGisFeatureServerCatalogTraits` `tileRequests`. When enabled, `pbf` tiles will be fetched and drawn using `ProtomapsImageryProvider`
  - This can be disabled by setting `tileRequests` to `false`
  - For point features, only the following `PointSymbolTraits` are available - fill, stroke, height (which sets circle radius). Custom markers (markers other than `point` or `circle`) are not supported.
- Add `request` parameter to `ArcGisImageServerImageryProvider.buildImageResource` - this enables Cesium to manage requests
- Decrease protomaps tile buffer to 32 pixels (from 64) to increase performance
- Change `ProtomapsImageryProvider` to use a "soft" minimum level, so no tiles will be created below the `minimumZoom` provided.
- Move `ProtomapsImageryProvider.pickFeatures` GeoJSON logic to inside `ProtomapsGeojsonSource.pickFeatures`.
- Fix `FeatureInfoUrlTemplateMixin` reactivity warnings
- Move `GeojsonMixin` protomaps paint/label rules to `tableStyleToProtomaps`.
  - Also create `getStyleReactiveDependencies` that can be used to track (and react to) table styling traits
- Add `dash` to `OutlineStyleTraits` (only supported by line features), and `outlineStyle` to `LegendTraits`.
- Add `MinMaxLevelMixin` to `ArcGisFeatureServerCatalogItem` - only applied when tiling requests
- Tweaked `TableStyleMap` and `TableColorMap` conditions to handle empty `TableColumns` (to support styling `ArcGisFeatureServerCatalogItem` when tiling requests)
- Fix bug with expanding "Developer Details" in the error modal
- Fix regression bug from https://github.com/TerriaJS/terriajs/pull/7144, GeoJson `MultiPolygon`, `Polygon` and `Line` features were being dropped
- Move GeoJSON helper functions (`isFeatureCollection` etc) to `lib/Core/GeoJson.ts`
- Split up `ArcGisFeatureServerCatalogItem` into `ArcGisFeatureServerStratum` and `esriStyleToTableStyle`
<<<<<<< HEAD

- Remove unused pmtiles dependency.
=======
- Update data styling docs
- Remove unused babel/eslint-parser dependency.
>>>>>>> 0cecd0af
- [The next improvement]

#### 8.8.1 - 2025-02-27

- Expose the `lightColor` setting for 3D Tilesets in Cesium3dTilesCatalogItem.
- Fix GeoJSON regression bug (from 8.8.0) - multi-polygons, polygons and line features weren't being rendered through `ProtomapsImageryProvider`.
- Remove unused klaw-sync dependency.
- Remove unused hammerjs dependency.
- Remove unused turf/meta dependency.

#### 8.8.0 - 2025-02-18

- **Breaking changes:**
  - Upgrade Webpack to version 5
    - Converted remaining CJS style modules and `require()` calls to ESM and `import` statements.
    - Removed babel transformation to CJS for default build (we still use it for nodejs).
    - Removed several other babel transforms (for JS features that should now be widely supported).
    - Refactor and clean up configureWebpack.js. `configureWebpack()` now accepts a single object parameter.
    - Removed code for hot reloading
  - Upgraded `sass` to version 1.80+
    - Migrated SASS files to use `modern` API (by running the `sass-migrator` script)
    - Replaced webpack aliases `~terriajs-variables` and `~terriajs-mixins` with respective relative path. This was necessary to run the migrator. It also results in simpler webpack configuration.
- Remove `MapboxImageryProvider`, `createRegionMappedImageryProvider` now uses `ProtomapsImageryProvider`.
- Update `protomaps` to `protomaps-leaflet`. This fixes the 5400 vertex limit in a single tile.
  - The very basic support of mvt style spec is now handled by Terria in [`lib/Map/Vector/mapboxStyleJsonToProtomaps.ts`](lib/Map/Vector/mapboxStyleJsonToProtomaps.ts)
- Move `GeojsonSource` to new file `lib/Map/Vector/ProtomapsGeojsonSource.ts`.
- support URL parameters in a GetLegendGraphic request for a layer without a style configured
- Enhanced error processing for obtaining user location

#### 8.7.11 - 2024-12-18

- Explicitly set prettier tab-width
- Move release guide from README.md to RELEASE_GUIDE.md
- Add `clampToGround` to `KmlCatalogItemTraits` (defaults to `true`) - this is now passed to `KmlDataSource.load`. Terria no longer clamps polygon geometries to terrain manually. All clamping logic is now handled by Cesium.
- Add `dataSourceUri` to `KmlCatalogItemTraits` - Overrides the url to use for resolving relative links and other KML network features

#### 8.7.10 - 2024-11-29

- Add OpenStreetMap as a basemap option.
- Update to node-notifier 10.0.1 to fix security vulnerabilities.
- Remove unused ts-loader dependency.
- Remove unused class-list dependency.
- TSify `ConsoleAnalytics` module.
- Update to gulp 5.0 to fix security vulnerabilities.
  - Gulp 5 defaults to encoding copied files as utf-8, had turn off encoding by setting `encoding: false` to correctly copy binary assets from dependencies.
- Update to dompurify 2.5.7 to fix security vulnerabilities.
- Update to @mapbox/togeojson 0.16.2 to fix security vulnerabilities.
- Remove unused simple-statistics dependency.
- Update to pretty-quick 4.0.0 to fix security vulnerabilities.

#### 8.7.9 - 2024-11-22

- Add "searchBarConfig.showSearchInCatalog" to configParameters so that the link in location search results can be disabled.
- Properly initialize react ref in functional components
- Add NominatimSearchProvider.
- Removed the basemaps - positron, darkmatter and black-marble - from the default settings. The Carto ones are no longer free and requires an [Enterprise or Grantee license](https://carto.com/basemaps). If you have the appropriate license you can add them via your [initialization file](https://docs.terria.io/guide/customizing/initialization-files/#basemaps). [Example configuration](https://gist.github.com/na9da/ef7871afee7cbe3d0a95e5b6351834c9).
- Restrict mobx version to '< 6.13.0' to avoid tsc errors because mobx now uses iterator helper types introduced in TypeScript 5.6.
- Remove unused ts-node dependency.

#### 8.7.8 - 2024-11-01

- Fix the layout of the story builder and the item search tool.
- Add support for Cloud Optimised Geotiff (cog) in Cesium mode. Currently supports EPSG 4326 and 3857. There is experimental support for other projections but performance might suffer and there could be other issues.
- Fix `Workbench.collapseAll()` and `Workbench.expandAll()` for References.
- Add to the "doZoomTo" function the case of an imagery layer with imageryProvider.rectangle
- Add "leafletMaxZoom" to configParameters so that the maxZoom of the Leaflet viewer can be changed.
- Restrict `sass` version to `< 1.80`- to avoid deprecations.

#### 8.7.7 - 2024-10-01

- **Breaking changes:**

  - Remove RollbarErrorServiceProvder
  - Error services now instantiated externally to terriajs

- Fix remaining lint warnings
- Augment cesium types and start using import instead of require in ts files
- Update to sass 1.79.1
- Add option to import assets from Cesium ion through the Add data panel. Use map config parameter "cesiumIonOAuth2ApplicationID" to enable the feature.

#### 8.7.6 - 2024-08-22

- Add I3SCatalogItem
  - getFeaturesFromPickResult now async to handle I3SNode.loadFields()
  - extract common style logic to new Cesium3dTilesStyleMixin.ts
- Set default value for date and datetime WPS fields only when the field is marked as required.
- Fix Sass deprecation warnings (declarations after nested blocks)
- Fix legend shown for WMS difference output item
- Add `diffItemProperties` trait to override properties of WSM difference output item. Useful for customizing feature info template strings etc.
- Add Proj4 definition for EPSG:8059
- Upgrade to terriajs-cesium 8.0.1.
- Re-enable terrain splitting.
- Add support for ArcGis ImageServer - this includes
  - Support for "dynamic" `exportImage` endpoint (using `102100` wkid)
  - Support for web mercator and wgs84 precached tiles
  - Basic support for raster functions - a dropdown is rendered in the workbench for custom raster functions
  - Traits to configure `bandIds` and `renderingRule`
- Increase `maxRefreshIntervals` from 1000 to 10000 for `WebMapServiceCatalogItem` and `ArcGisMapServerCatalogItem`.
- Add `nextDiscreteJulianDate` helper computed value to `DiscretelyTimeVaryingMixin`
- Add `EPSG:7899` to `Proj4Definitions`

#### 8.7.5 - 2024-06-26

- TSify some `js` and `jsx` files and provide `.d.ts` ambient type files for a few others. This is so that running `tsc` on an external project that imports Terria code will typecheck successfully.
- Upgraded a bunch of d3 dependencies for fixing security errors.
- Show rectangle selector for WPS bounding box parameter
- Fix `store` and `status` values send in WPS Execute request.
- Add docs for `modelDimensions`

#### 8.7.4 - 2024-06-07

- Fix position of draggable point after moving.
- Fix `getFeatureProperties` (in `FeatureInfoSection`) failing due to bad JSON parsing of nested strings.
- The `TableFeatureInfoStratum` default `featureInfoTemplate` will now not show `_id_` (internal Terria feature ID) in feature info
- Fix bug in FilterSection

#### 8.7.3 - 2024-05-28

- Fix broken chart selector
- Feature info template `<chart>` definition now accepts a `y-column` attribute to set the y-column that should be rendered in the feature info panel chart.
- Upgrade `thredds-catalog-crawler` to `v0.0.7` which makes a few security upgrades.
- Fix bug with broken datetime after that Timeline has been closed once.
- Fix WPS date time widget reset bug
- Set default date for WPS date time widget on load
- Add NumberParameterEditor to enable WPS AllowedValues Ranges to be set and use DefaultValue

#### 8.7.2 - 2024-05-14

- Add NumberParameterEditor to enable WPS AllowedValues Ranges to be set and use DefaultValue
- Feature info template has access to activeStyle of item having TableTraits.
- Updated a few dependencies to fix security warnings: `underscore`, `visx`, `shpjs`, `resolve-uri-loader`, `svg-sprite-loader`
- Allow related maps UI strings to be translated. Translation support for related maps content is not included.

#### 8.7.1 - 2024-04-16

- Upgraded to TerriajS Cesium 1.115.0
- Fix `PointStyleTraits.marker` bug where URLs were not being used.
- Fixed a bug with passing a relative baseUrl to Cesium >= 1.113.0 when `document.baseURI` is different to its `location`.
- Fix node v18 compatibility by forcing `webpack-terser-plugin` version resolution and fixing new type errors
- Reduce log noise in `MagdaReference`.

#### 8.7.0 - 2024-03-22

- **Breaking changes:**
  - `generateCatalogIndex` now uses `commander` to parse arguments. Run `node ./build/generateCatalogIndex.js --help` for more information.
- Fixed exception thrown from `objectArrayTrait` when a model has 0 strata and a `MergeStrategy` of `topStratum`.
- Fix `generateCatalogIndex` after `searchProvider` changes
- Fix bug with relative URLs being ignored in `generateCatalogIndex`
- Fix bug with ArcGisMapServerImageryProvider not correctly identifying if the `tile` endpoint can be used

#### 8.6.1 - 2024-03-14

- Fix SDMX `featureInfoTemplate` `<chart>` bug not showing correct `yColumn`

#### 8.6.0 - 2024-03-12

- **Breaking changes:**
  - Add `MergeStrategy` to `objectArrayTrait` - this includes a new `topStratum` strategy - similar to `Merge.All` (the default behaviour), but only elements that exist in the top-most strata will be merged with lower strata. Elements that only exist in lower strata will be removed.
  - **Note** the only trait with `MergeStrategy` set to `topStratum` is `lines` in `TableChartStyleTraits`.
- Fix `y-column` in `FeatureInfoPanelChart` (`<chart>`)

#### 8.5.2 - 2024-03-07

- Add `usePreCachedTilesIfAvailable` to `ArcGisMapServerCatalogItemTraits`.
- Improved `ChartableMixin.isMixedInto` to ensure there are no false positive matches when testing References.
- Fixed a bug in `MagdaReference` where members of a group would not be updated/created correctly when a group is reloaded.

#### 8.5.1 - 2024-02-23

- Added highly experimental CatalogProvider, intended to encapsulate functionality related to the entire catalog, or large subtrees of it, that doesn't fit into individual catalog member models.
- `BingMapsCatalogItem` now supports Bing's `culture` parameter.
- Update a prompt text in DataPreview.

#### 8.5.0 - 2024-02-07

- **Breaking changes:**
  - Upgrade TypeScript to 5.2
  - Switch Babel configuration to new JSX transform
- Improve tsconfig files
- Remove deprecated default `relatedMaps`
- Update `thredds-catalog-crawler` to `0.0.6`
- `WebMapServiceCatalogItem` will drop problematic query parameters from `url` when calling `GetCapabilities` (eg `"styles","srs","crs","format"`)
- Fixed regression causing explorer window not to display instructions when first opened.
- Enable eslint for typescript: plugin:@typescript-eslint/eslint-recommended
- Fixed a bug where the search box was missing for small screen devices.
- Prevent user adding empty web url
- Fix bug where search results shown in `My Data` tab
- Fix bug in function createDiscreteTimesFromIsoSegments where it might create duplicate timestamps.
- Add option to enable/disable shortening share URLs via InitSourceData.
- Fix bug in ArcGisMapServerCatalogItem.
- Add examples.
- Upgraded Cesium to 1.113.0 (i.e. `terriajs-cesium@6.2.0` & `terriajs-cesium-widgets@4.4.0`).

#### 8.4.1 - 2023-12-08

- Temporary UX fixes for clipping box:
  - An option to zoom to clipping box
  - An option to re-position the clipping box
  - Trigger repositioning of clipping box when the user enables clipping box for the first time
  - Cursor and scale point handle changes (makes it much easier to grasp)
  - More robust interaction with the box
- Fix a bug where `DragPoints` was interfering with pedstrian mode mouse movements.
- Update `webpack` to `4.47.0` to support Node >= 18 without extra command line parameters.
- Add support for multiple `urls` for `GeoJsonCatalogItem`.
- Automatically explode GeoJSON `MultiPoint` features to `Point` features.
- Add new table styling traits - `scaleByDistance` and `disableDepthTestDistance`.
- Add support for `LineString` and `MultiLineString` when using `GeoJsonCatalogItem` in `CZML` mode.

#### 8.4.0 - 2023-12-01

- **Breaking change:** Replaced `node-sass` with (dart) `sass`
  - You will need to update your `TerriaMap` to use `sass` instead of `node-sass`.
- Added `apiColumns` to `ApiTableCatalogItem` - this can now be used to specify `responseDataPath` per table column.
- `ArcGisMapServerCatalogItem` will now use "pre-cached tiles" if available if no (or all) `layers` are specified.

#### 8.3.9 - 2023-11-24

- **Breaking change:** new Search Provider model
  - Added SearchProviderMixin to connect searchProviders with a model system
  - Created a simple base Mixin (`SearchProviderMixin`) to attach SearchProviders to the Model system and enable easier creation of new search providers.
  - Made SearchProviders configurable from `config.json`.
  - See [0011-configurable-search-providers ADR](./architecture/0011-configurable-search-providers.md) and [Search providers customization](./doc/customizing/search-providers.md) for more details
- Make all icons in `CatalogGroup` black by default and white when a catalog group is focused, selected or hovered over. Improve lock icon position in workbench.

#### 8.3.8 - 2023-11-15

- Fix maximum call stack size exceeded on Math.min/max when creating Charts
- Fix boolean flag in `MyDataTab` displaying number
- Remove `jsx-control-statements` dependency
- Fix WMS nested group IDs - nested groups with the same name were not being created
- WMS `isEsri` default value will now check for case-insensitive `mapserver/wmsserver` (instead of `MapServer/WMSServer`)
- Tweak ArcGis MapServer WMS `GetFeatureInfo` default behaviour
  - Add `application/geo+json` and `application/vnd.geo+json` default `GetFeatureInfo` (after `application/json` in priority list)
  - Add `application/xml` default `GetFeatureInfo`. (if `isEsri` is true, then this will be used before `text/html`)
- Added many remaining ASGS 2021 region types to region mapping (STE_2021,ILOC_2021,IARE_2021,IREG_2021,RA_2021,SAL_2021,ADD_2021,DZN_2021,LGA_2022,LGA_2023,SED_2021,SED_2022,
  CED_2021,POA_2021,TR_2021,SUA_2021,UCL_2021,SOS_2021,SOSR_2021).
  - See [ASGS 2021](https://www.abs.gov.au/statistics/standards/australian-statistical-geography-standard-asgs-edition-3/jul2021-jun2026/access-and-downloads/digital-boundary-files)
- Added [Melbourne CLUE blocks](https://data.melbourne.vic.gov.au/pages/clue/) to region mapping.
- Fix WMS `GetMap`/`GetFeatureInfo` requests not having `styles` parameter (will use empty string instead of `undefined`)
- Add CesiumIon geocoder
- `CatalogGroup` will now not show members until loaded
- Add `GetTimeseries` support to `WebMapServiceCatalogItem`. This adds a new `supportsGetTimeseries` trait, which when true will replace `GetFeatureInfo` with `GetTimeseries` requests. It will also change `info_format` to `text/csv`, and show a chart in the feature info panel. Servers which advertise `GetTimeseries` capability will have this trait set to true by default. `GetTimeseries` requests will have `time = ""`.

#### 8.3.7 - 2023-10-26

- Fix `WebMapServiceCatalogItem` `allowFeaturePicking`
- Allow translation of TableStylingWorkflow.
- Fix "Remove all" not removing selected/picked features
- Fix crash on empty GeoJSON features
- Add `tableFeatureInfoContext` support to `GeoJsonMixin.createProtomapsImageryProvider`
- Fix `GeoJsonMixin` timeline animation for lines/polygons
- Fix bug in mismatched GeoJSON Feature `_id_` and TableMixin `rowId` - this was causing incorrect styling when using `filterByProperties` or features had `null` geometry
- Fix splitter for `GeoJsonMixin` (lines and polygon features only)
- Fix share links with picked features from `ProtomapsImageryProvider`
- Added on screen attribution and Google logo for Google Photorealistic 3D Tiles.
- Add `hideDefaultDescription` to `CatalogMemberTraits` - if true, then no generic default description will be shown when `description` is empty.
- Add `hideDefaultDescription` to `CatalogMemberTraits` - if true, then no generic default description will be shown when `description` is empty.
- Add `clampPolygonsToGround` to `KmlCatalogItemTraits` (defaults to true`)
- [The next improvement]
- Added on screen attribution and Google logo for Google Photorealistic 3D Tiles.
- Add `hideDefaultDescription` to `CatalogMemberTraits` - if true, then no generic default description will be shown when `description` is empty.

#### 8.3.6 - 2023-10-03

- Fixed a bug where incorrect "Remove all" icon is shown when the trait `displayGroup` of some group types (e.g.`wms-group`) is set to `true` but the members have not been populated yet.
- Fix regression in `excludeMembers`, `id` and `name` should be lower-case for comparing.

#### 8.3.5 - 2023-09-26

- Allow a story to use iframe tag if the source is youtube, youtube-nocookie or vimeo.
- Add `includeMembersRegex` to `GroupTraits`. This can be used to filter group members by id/name using a regular expression.

#### 8.3.4 - 2023-09-15

- Add `timeWindowDuration`, `timeWindowUnit` and `isForwardTimeWindow` traits to esri-mapServer type to support time window query.
- Move map credits to map column so it don't get hidden by chart panel
- TSify `MapColumn` module and reorganize components directory structure.
- Add null check to `WebMapServiceCatalogItem` `rectangle` calculation - and now we ascend tree of WMS `Layers` until we find a rectangle.
- Fix multi level nesting in ArcGIS Mapserver.

#### 8.3.3 - 2023-09-07

- Fixed broken point dragging interaction for user drawing in 3D mode.
- Fixed rectangle drawing in 2D mode.
- Added EPSG:7855 to `Proj4Definitions`.

#### 8.3.2 - 2023-08-11

- Fixed a bug when restoring timefilter from a share link having more than one imagery item with the same base URL (but different layer names).
- Fix WPS duplicate display of analysis results when loaded through a share URL
- Upgraded babel packages.

#### 8.3.1 - 2023-06-29

- **Breaking changes:**
  - Switched GoogleAnalytics to use Google Analytics 4 properties. Google's Universal properties no longer accept data from 01/07/2023, so migration is necessary anyway.
- Fix error when adding deeply nested references in search results.
- Add new option `focusWorkbenchItems` to `initialCamera` setting to focus the camera on workbench items when the app loads.
- Fixed bug where sharelinks created with no visible horizon would default to homeCamera view
- Improved calculation of 2D view from 3D view when no horizon visible
- Improve WMS and WFS error messages when requested layer names or type names are not present in GetCapabilities.

#### 8.3.0 - 2023-05-22

- **Breaking changes:**

  - **Upgraded Mobx to version 6.7.x**
  - **Upgraded Typescript to version 4.9.x**
  - See https://github.com/TerriaJS/terriajs/discussions/6787 for how to upgrade your map

#### 8.2.29 - 2023-05-18

- Fix app crash when rendering feature info with a custom title.
- Added new `CkanCatalogGroup` traits `resourceIdTemplate` and `restrictResourceIdTemplateToOrgsWithNames` to generate custom resource IDs for CKAN resources with unstable IDs.
- Fix `acessType` resolution for `MagdaReference` so that it uses the default terria resolution strategy when `magdaRecord` is not defined.

#### 8.2.28 - 2023-04-28

- Refactored TerriaViewer to expose a promise `terriaViewer.viewerLoadPromise` for async loading of viewers.
- Fix location point ideal zoom bug in 3D mode map.
- Add `EPSG:7844` to `Proj4Definitions`.
- TSify `Proj4Definitions` and `Reproject` modules.
- Update the docs for `excludeMembers`: mention the group/item id support
- Simplified `MapToolbar` API.

#### 8.2.27 - 2023-04-05

- Change icon used for display group remove button
- Make access control UI compatible to Magda v1 and v2 with v2 overriding v1.
- Remove karma-sauce-launcher dependency
- Add method `addFileDragDropListener` for receiving callbacks when user drags-n-drops a file.
- Improve `BoxDrawing` drag interaction.
- Fix a bug where `BoxDrawing` sometimes causes the map to loose pan and zoom interactivity.
- Optimize `LocationBar` component to reduce number of renders on mouse move.
- Optimize `Compass` component to reduce renders on each frame.
- Add `children` optional property to StandardUserInterfaceProps interface
- Add support for ArcGis MapServer with `TileOnly` capability - for example layers served from ArcGis Online. This is supported through `ArcGisMapServerCatalogItem`, `ArcGisMapServerCatalogGroup` and `ArcGisCatalogGroup`.

#### 8.2.26 - 2023-03-21

- Upgraded to terriajs-server 4.0.0.
- Added new `gulp dev` task that runs terriajs-server and `gulp watch` (incremental specs build) at the same time.

#### 8.2.25 - 2023-03-20

- Export `registerUrlHandlerForCatalogMemberType` for registering new url handler for catalog types.
- BoxDrawing changes:
  - Adds a new option called disableVerticalMovement to BoxDrawing which if set to true disables up/down motion of the box when dragging the top/bottom sides of the box.
  - Keeps height (mostly) steady when moving the box laterally on the map. Previously the height of the box used to change wrt to the ellipsoid/surface.
  - Fixes a bug that caused map panning and zooming to break when interacting with multiple active BoxDrawings.
  - Removed some code that was causing too much drift between mouse cursor and model when moving the model laterally on the map.
- Replaces addRemoteUploadType and addLocalUploadType with addOrReplaceRemoteFileUploadType and addOrReplaceLocalFileUploadType.

#### 8.2.24 - 2023-03-06

- Reimplement error message and default to 3d smooth mode when Cesium Ion Access Token is invalid.
- Layers shown via a share URL are now logged as a Google Analytics event
- Show an Add All / Remove All button for catalog groups when an optional `displayGroup` trait is true
- Rename the Map Settings "Raster Map Quality" slider to be just "Map Quality" as it also affects other things than raster data.
- Dragn-n-drop should respect disableZoomTo setting
- Fixed #6702 Terrain Hides Underground Features not working
- Add className prop for MyData tab so that it can be styled externally

#### 8.2.23 - 2023-01-06

- Only add groups to `CatalogIndex` if they aren't empty
- `BoxDrawing` improvements:
  - Added option `drawNonUniformScaleGrips` to enable/disable uniform-scaling
  - Set limit on the size of scaling grips relative to the size of the box
  - Small improvement to move interaction that prevents the box from locking up when trying to move at a camera angle parallel to the ground
  - Restore modified map state to the previous setting when interaction stops
- Fix bug in Cesium and Leaflet maps that resulted in `DataSource`s getting rendered even after their parent items are removed from the workbench.
- GltfMixin changes:
  - Refactors code to use stable `DataSource` and `Entity` values instead of re-creating them everytime `mapItems` is recomputed.
  - Disable zoom to for the item when position is unknown.
- Add `UploadDataTypes` API for extending the supported local and remote upload data types.
- Add option to upload terria web data (via url to json file/service)
- Refactor `Cesium3dTileMixin`.
- Updated related maps to fit mobile screens.
- Extend `responseDataPath` trait of `ApiTableCatalogItem` with support for mapping over arrays and collecting nested object values.
- Add `MapToolbar.addToolButton()` API for adding a tool button to the map navigation menu.
- Add `ActionBar` component for showing a floating menu bar at the bottom of the map.

#### 8.2.22 - 2022-12-02

- Protomaps Polygon features now only use `PolygonSymbolizer` (instead of `PolygonSymbolizer` and `LineSymbolizer`)
- Add `horizontalOrigin` and `verticalOrigin` to `TableLabelTraits`
- `TableStylingWorkflow` improvements:
  - Add more options to advanced mode (style title, hide style, long/lat column, time properties)
  - "Style" dropdown now shows `TableStyles` instead of `TableColumns`
  - Show "Variable" in "Fill color" if color column name doesn't match style name (eg style isn't generated by `TableAutomaticStylesStratum`)
  - Add symbology dropdown to advanced mode (was only showing in basic mode)
  - Add label and trail styling
  - When creating a new `bin` or `enum` value, the `null` ("default") values will be copied across.
- Move all Table related Traits to `lib/Traits/TraitsClasses/Table/` directory
- Handle errors thrown in `Cesium._attachProviderCoordHooks`. This fixes a bug where some WMTS layers break feature picking.
- Fix `Legend` outline bug - where invalid `boxStyle` meant old legend styles may be visible
- Fix `baseMapContrastColor` reactivity in `GeojsonMixin` - mvt was not updating when the basemap changes
- Add `SelectableDimensionMultiEnum` - A enum SelectableDimension that allows multiple values to be selected
- Fix `SelectableDimensionNumeric` handling of invalid values
- `ColorStyleLegend` will use `colorColumn` title by default. It will fallback to `TableStyle.title`
- Add `children` optional property to StandardUserInterfaceProps interface
- Fix `MapboxVectorTileCatalogItem` feature highlighting - this requires use of `idProperty` trait (also added `idProperty` to `ProtomapsImageryProvider`)
- Fix `MapboxVectorTileCatalogItem` `fillColor` also applying to Line features
- Add `maximumNativeZoom` to `ProtomapsImageryProvider`
- Fix image markers (eg `marker = "data:image/png;base64,..."`)
- Fix `AssimpCatalogItem` to correctly handle zip archives that contain files inside a root folder.

#### 8.2.21 - 2022-11-10

- Add check for WFS `layer.OtherSRS` in `buildSrsNameObject`
- Add `overridesBaseUrl` to `LanguageOptions`. This can be used to set the base URL for language override namespace translation files (see [client-side-config.md#LanguageConfiguration](./doc/customizing/client-side-config.md#LanguageConfiguration))
- Add `aboutButtonHrefUrl` to `configParameters`. Defaults to `"about.html"`. If set to `null`, then the About button will not be shown.
- Add `refreshIntervalTemplate` to `OpenDataSoftCatalogItemTraits` - this can be used to set `refreshInterval` using Mustache template rendered on ODS Dataset JSON object
- Add `plugins` property to `ConfigParameters` type
- Add more supported 4326 and 3857 CRS strings for WFS (eg `"urn:ogc:def:crs:EPSG::3857"` and `"urn:x-ogc:def:crs:EPSG:3857"`)

#### 8.2.20 - 2022-10-20

- Handle errors thrown in `ImageryProviderLeafletTileLayer.pickFeatures`. This fixes a bug where some WMTS layers break feature picking (in Leaflet/2D mode)

#### 8.2.19 - 2022-10-20

- Handle errors thrown in `Cesium._attachProviderCoordHooks`. This fixes a bug where some WMTS layers break feature picking.

#### 8.2.18 - 2022-10-19

- Fix `RelatedMaps` default broken URLs
- Add `mergeGroupsByName` trait to `GroupTraits` - this will merge all group members with the same name
- Fix bug with "propagate `knownContainerUniqueIds` across references and their target" - missing `runInAction`
- Add Carto v3 Maps API support for `table` and `query` endpoint (only GeoJSON - not MVT yet)
- Moved `activeStyle` default from `TableMixin` to `TableAutomaticStyleStratum`. The default `activeStyle` will now not pick a `hidden` `TableStyle`.
- Pin `flexsearch` version to `0.7.21` - as incorrect types are shipped in version `0.7.31`
- Only preload next timestep of timeseries rasters (WMS & ArcGIS MapServer) when animating the item on the map.
- Added error message if cesium stops rendering
- Add `enabled` to `TableStyleMapTraits` - which defaults to `true`
- Add `TableLabelStyleTraits` - this can be used to add `LabelGraphics` to point features (table or geojson)
- Add `TableTrailStyleTraits` - this can be used to add `PathGraphics` to time-series point features (table or geojson)
- Added missing `proxyCatalogItemUrl` to GeoJson, Shapefile, Gltf and AssImp catalog items.
- Added support for `OpenDataSoftCatalogGroup` with more than 100 datasets.
- Added `refreshIntervalTemplate` to `OpenDataSoftCatalogItemTraits` - this can be used to set `refreshInterval` using Mustache template rendered on ODS Dataset JSON object.
- Performance optimisation for time-series `TableMixin`
- Tweak `generateCatalogIndex` to use less memory. (+ add `diffCatalogIndex.js` script to show added/removed members between two catalog index files)
- Migrated `/#tools=1` to version 8.
- Removed dummy function `Terria.getUserProperty`.
- Removed unused version 7 React components.
- Fix Cesium `stoppedRenderingMessage`

#### 8.2.17 - 2022-09-23

- Fix region mapping feature `rowIds` incorrect type.

#### 8.2.16 - 2022-09-23

- Make srsName and outputFormat for WFS requests dynamic
- Added `excludeInactiveDatasets` to `CkanCatalogGroup` (`true` by default). This will filter out CKAN Datasets which have `state` or `data_state` (data.gov.au specific) **not** set to `"active"`.
- Fix `isTerriaFeatureData` bug - not checking `isJsonObject`
- Add `.logError()` to all usage of `updateModelFromJson` where the `Result` object is ignored
- Move `RelatedMaps` to terriajs. They are now generated from `configParameters` (see [`doc/customizing/client-side-config.md`](./doc/customizing/client-side-config.md#relatedmap))

#### 8.2.15 - 2022-09-16

- Fix bug with "propagate `knownContainerUniqueIds` across references and their target" - missing `runInAction`

#### 8.2.14 - 2022-09-15

- Moved map credits to map column so it don't get hidden by chart panel.
- TSified `FeatureInfo*.tsx`
  - `describeFromProperties` is now `generateCesiumInfoHTMLFromProperties`
  - `FeatureInfoSection` has been split up into `FeatureInfoSection.tsx`, `getFeatureProperties`, `mustacheExpressions` and `generateCesiumInfoHTMLFromProperties`
- Fix `{{terria.currentTime}}` in feature info template
- Add `{{terria.rawDataTable}}` in feature info template - to show raw data HTML table
- Added `TableFeatureInfoStratum` - which adds default feature info template to `TableMixin`
- Add `FeatureInfoContext` - used to inject properties into `FeatureInfoSections` context. These properties will be accessible from `featureInfoTemplate` mustache template.
  - `tableFeatureInfoContext` adds time series chart properties using `FeatureInfoContext` (`getChartDetails` has been removed)
- Move `maximumShownFeatureInfos` from `WebMapServiceCatalogItemTraits` to `MappableTraits`
- Remove `featureInfoUrlTemplate` from `OpenDataSoftCatalogItem` - as it is incompatible with time varying datasets
- Removed `formatNumberForLocale` - we now use `Number.toLocaleString`
- Rename `Feature` to `TerriaFeature` - improve typing and usage across code-base
  - Added `data: TerriaFeatureData` - which is used to pass Terria-specific properties around (eg `rowIds`)
- Added `loadingFeatureInfoUrl` to `FeatureInfoUrlTemplateMixin`
- Move `Cesium.ts` `ImageryLayer` feature picking to `cesium.pickImageryLayerFeatures()`
- Move `lib/Core/propertyGetTimeValues.js` into `lib/ReactViews/FeatureInfo/getFeatureProperties.ts`
- Add `showFeatureInfoDownloadWithTemplate` to `FeatureInfoTraits` - Toggle to show feature info download **if** a `template` has been provided. If no `template` is provided, then download will always show.
- Fix support for `initUrls` in `startData.initSources`
- Propagate `knownContainerUniqueIds` across references and their target.
- Show scrollbar for story content in Safari iOS.
- Use `document.baseURI` for building share links instead of `window.location`.

#### 8.2.13 - 2022-09-01

- Fix pedestrian drop behaviour so that the camera heading stays unchanged even after the drop
- Fixed a bug causing incorrect loading of EPSG:4326 layers in WMS v1.3.0 by sending wrong `bbox` in GetMap requests.
- Improve the CKAN model robustness by removing leading and trailing spaces in wms layer names.
- Load all `InitSources` sequentially instead of asyncronosly
- Fix `DOMPurify.sanitize` call in `PrintView`
- Fix warning for WFS item exceeding max displayable features
- Upgrade prettier to version 2.7.1

#### 8.2.12 - 2022-08-10

- Dropped "optional" from the prompt text in file upload modal for both local and web data.
- Changed the text for the first file upload option from "Auto-detect (recommended)" to simply "File type" for local files and "File or web service type" for web urls.
- Automatically suffix supported extension list to the entries in file type dropdown to improve clarity.
- Removed IFC from upload file type (until further testing).
- Move `CkanCatalogGroup` "ungrouped" group to end of members

#### 8.2.11 - 2022-08-08

- Add ability to customise the getting started video in the StoryBuilder panel
- Set cesium base URL by default so that cesium assets are resolved correctly
- Add `cesiumBaseUrl` to `TerriaOptions` for overriding the default cesium base url setting
- Fix broken Bing map logo in attributions
- Added ability to customise the getting started video in the StoryBuilder panel.
- Fixed a bug where menu items were rendered in the wrong style if the window was resized from small to large, or large to small.
- Strongly type `item` in WorkbenchItem and remove `show` toggle for non `Mappable` items.
- Add `configParameters.regionMappingDefinitionsUrls` - to support multiple URLs for region mapping definitions - if multiple provided then the first matching region will be used (in order of URLs)
  - `configParameters.regionMappingDefinitionsUrl` still exists but is deprecated - if defined it will override `regionMappingDefinitionsUrls`
- `TableMixin.matchRegionProvider` now returns `RegionProvider` instead of `string` region type. (which exists at `regionProvider.regionType`)
- Fix `shouldShorten` property in catalog and story `ShareUrl`
- Fix `shortenShareUrls` user property
- Add `videoCoverImageOpacity` option to `HelpContentItem` so that we can fade the background of help video panels.
- Fix a bug where all `HelpVideoPanel`s were being rendered resulting in autoplayed videos playing at random.
- Add `getFeatureInfoUrl` and `getFeatureInfoParameters` to `WebMapServiceCatalogItemTraits`
- Fix `SearchBoxAndResults` Trans values
- Fix `generateCatalogIndex` for nested references
- Fix `SearchBox` handling of `searchWithDebounce` when `debounceDuration` prop changes. It now fushes instead of cancels.

#### 8.2.10 - 2022-08-02

- **Breaking changes:**
  - **Minimum NodeJS version is now 14**
- Consolidate `HasLocalData` interface
- Add `GlTf` type definition (v2)
- Add `gltfModelUrl` to `GltfMixin` - this must be implemented by Models which use `GltfMixin`
- Moved `GltfCatalogItem` to `lib/Models/Catalog/Gltf/GltfCatalogItem.ts`
- Add experimental client-side 3D file conversion using [`assimpjs`](https://github.com/kovacsv/assimpjs) ([emscripten](https://emscripten.org) interface for the [assimp](https://github.com/assimp/assimp) library)
  - This supports `zip` files and `HasLocalData` - but is not in `getDataType` as the scene editor (closed source) is required to geo-reference
  - Supports over 40 formats - including Collada, obj, Blender, DXF - [full list](https://github.com/assimp/assimp/blob/master/doc/Fileformats.md)
- Add `description` to `getDataType` - this will be displayed between Step 1 and Step 2
- Add warning message to `GltfMixin` when showing in 2D mode (Leaflet)
- Upgrade `husky` to `^8.0.1`
- Prevent looping when navigating between scenes in StoryPanel using keyboard arrows
- Fix bug where StoryPanel keyboard navigation persists after closing StoryPanel
- Fix select when clicking on multiple features in 2D (#5660)
- Implemented support for `featureInfoUrlTemplate` on 2D vector features (#5660)
- Implemented FeatureInfoMixin in GeojsonMixin (#5660)
- `GpxCatalogItem` now use `GeojsonMixin` for loading data. (#5660)
- `GeoRssCatalogItem` now use `GeojsonMixin` for loading data. (#5660)
- Upgrade i18next to `v21`
- Limit workbench item title to 2 lines and show overflow: ellipsis after.
- Add `allowFeaturePicking` trait to Cesium3dTileMixin.
- Feature Info now hidden on Cesium3dTiles items if `allowFeaturePicking` set to false. Default is true.
- Add `initFragmentPaths` support for hostnames different to `configUrl`/`applicationUrl`
- Add DOMPurify to `parseCustomHtmlToReact` (it was already present in `parseCustomMarkdownToReact`)
- Update `html-to-react` to `1.4.7`
- Add `ViewState` React context provider to `StandardUserInterface` - instead of passing `viewState` or `terria` props through components, please use
  - `useViewState` hook
  - `withViewState` HOC
- Move `GlobalTerriaStyles` from `StandardUserInterface` to separate file
- Add `ExternalLinkWithWarning` component - this will replace all URLs in story body and add a warning message when URLs are clicked on.
- Fixed a bug where adding `CesiumTerrainCatalogItem` to workbench didn't apply it when `configParameters.cesiumTerrainAssetId` or `configParameters.cesiumTerrainUrl` was set.
- `CesiumTerrainCatalogItem` will now show a status `In use` or `Not in use` in the workbench.
- Rewrote `CesiumTerrainCatalogItem` to handle and report network errors.
- Set `JulianDate.toIso8601` second precision to nanosecond - this prevents weird date strings with scientific/exponent notation (eg `2008-05-07T22:54:45.7275957614183426e-11Z`)
- Add attribution for Natural Earth II and NASA Black Marble basemaps.

#### 8.2.9 - 2022-07-13

- Pin `html-to-react` to `1.4.5` due to ESM module in dependency (`parse5`) breaking webpack
- Add step to `"Deploy TerriaMap"` action to save `yarn.lock` after `sync-dependencies` (for debug purposes)
- TSIfy `SharePanel`
- Move `includeStoryInShare` out of `ViewState` into local state
- Implement ability to navigate between scenes in StoryPanel using keyboard arrows
- Rename `FeatureInfoMixin` to `FeatureInfoUrlTemplateMixin`
- Move `featureInfoTemplate` and `showStringIfPropertyValueIsNull` from `FeatureInfoTraits` to `MappableTraits` (all mappable catalog items)
- Remove `FeatureInfoUrlTemplateTraits` from all models that don't use `FeatureInfoUrlTemplateMixin`
- Fix "Regions: xxx" short report showing for non region mapped items
- Fix `showInChartPanel` default for mappable items

#### 8.2.8 - 2022-07-04

- Improve Split/compare error handling
- Fix `itemProperties` split bug
- Table styling is disabled if `MultiPoint` are in GeoJSON
- Add `GeoJsonTraits.useOutlineColorForLineFeatures` - If enabled, `TableOutlineStyleTraits` will be used to color Line Features, otherwise `TableColorStyleTraits` will be used.
- Fix feature highliting for `Line`, `MultiLine` and `MultiPoint`
- Await Internationalisation initialisation in `Terria.start`
- `UserDrawing.messageHeader` can now also be `() => string`

#### 8.2.7 - 2022-06-30

- Fix `WorkbenchItem` title height
- Add region map info and move "No Data" message to `InfoSections` in `TableAutomaticStylesStratum`
- Fix missing `TableColorStyleTraits.legend` values in `ColorStyleLegend`
- Fix `DateTimeSelectorSection.changeDateTime()` binding.
- `RegionProvider.find*Variable` functions now try to match with and without whitespace (spaces, hyphens and underscores)
- Clean up `regionMapping.json` descriptions
- Implement Leaflet credits as a react component, so it is easier to maintain them. Leaflet view now show terria extra credits.
- Implement Cesium credits as a react component, so it is easier to maintain them.
- Implement data attribution modal for map data attributions/credits. Used by both Leaflet and Cesium viewers.
- Fixed translation of Leaflet and Cesium credits.
- TSXify `ChartPanelDownloadButton`
- `ChartPanelDownloadButton` will now only export columns which are visible in chart
- Cleanup `Mixin` and `Traits` inheritance
- Wrap the following components in `observer` - `ChartItem`, `LineChart`, (chart) `Legends`, `ChartPanelDownloadButton`
- Improve TerriaReference error logging
- Fix handling GeoJSON if features have null geometry
- Fix bug where map tools names appear as translation strings
- Allow IFC files to be added to a map from local or web data (Requires non-open source plugin)
- Rename `useTranslationIfExists` to `applyTranslationIfExists` so it doesn't look like a React hook.
- Added a required parameter i18n to `applyTranslationIfExists` to avoid having stale translated strings when the language changes.
- Fix `StoryBuilder` remove all text color
- Fix `FeatureInfoPanel` `Loader` color

#### 8.2.6 - 2022-06-17

- **Breaking changes:**
  - Changed translation resolution. Now the "translation" namespace loads only from `${terria.baseUrl}/languages/{{lng}}/translation.json` (TerriaJS assets) and "languageOverrides" loads from `languages/{{lng}}/languageOverrides.json` (a TerriaMap's assets)
- Removed EN & FR translation files from bundle. All translation files are now loaded on demand.
- Moved translation files from `lib/Language/*/translation.json` to `wwwroot/languages/*/translation.json`.
- Fixed default 3d-tiles styling to add a workaround for a Cesium bug which resulted in wrong translucency value for point clouds.
- Remove Pell dependency, now replaced with TinyMCE (WYSIWYG editor library).
- Added `beforeRestoreAppState` hook for call to `Terria.start()` which gets called before state is restored from share data.
- Made `order` optional for `ICompositeBarItem`.
- Fix `includes` path for `url-loader` rule so that it doesn't incorrectly match package names with `terriajs` as prefix.
- Add help button for bookmarking sharelinks to SharePanel (if that help item exists in config)

#### 8.2.5 - 2022-06-07

- Add Google Analytics event for drag and drop of files onto map.
- Allow users to choose whether Story is included in Share
- Fixed bug that broke Cesium when WebGL was not available. Reverts to Leaflet.
- Fixed bug where `new Terria()` constructror would try to access `document` and throw an error when running in NodeJS.
- Add WPS support for `Date` (additional to existing `DateTime`) and support for `ComplexData` `Date`/`DateTime` WPS Inputs.
- TSXified `StandardUserInterface` and some other components. If your TerriaMap imports `StandardUserInterface.jsx` remove the `.jsx` extension so webpack can find the new `.tsx` file.
- Fix use of `baseMapContrastColor` in region mapping/protomaps and remove `MAX_SELECTABLE_DIMENSION_OPTIONS`.
- `mapItems` can now return arbitrary Cesium primitives.
- Added progress of 3DTiles data source loading to Progress Bar.
- ProgressBar colour now depends on baseMapContrastColor - improves visibility on light map backgrounds.
- Update `terriajs-cesium` to `1.92.0`.
- Replace Pell WYSIWYG editor library with TinyMCE, allows richer editing of Stories in the Story Builder
- Added support for using Compare / Split Screen mode with Cesium 3D Tiles.
- Fix `BottomDock.handleClick` binding
- Use the theme base font to style story share panel.
- Fix problem with Story Prompt not showing
- Fix global body style (font and focus purple)
- Add `color:inherit` to `Button`

#### 8.2.4 - 2022-05-23

- Update protomaps to `1.19.0` - now using offical version.
- Fix Table/VectorStylingWorkflow for datasets with no columns/properties to visualise
- Improve default `activeStyle` in `TableMixin` - if no `scalar` style is found then find first style with enum, text and finally region.
- Add Mustache template support to `modelDimensions` for string properties in `option.value` (with the catalog member as context)
- Added a check for disableExport in ChartPanelDownloadButton.jsx. Prevents download button rendering.
- Fix `CatalogIndex` types
- Moved code for retrieving a model by id, share key or CatalogIndex to a new function `terria.getModelByIdShareKeyOrCatalogIndex`.
- Updated handling of `previewedItemId` to use new function `terria.getModelByIdShareKeyOrCatalogIndex`. This will now use CatalogIndex if the `previewedItemId` cannot be found in models or model share keys.
- Fixed a race condition inside ModalPopup that caused the explorer panel (data catalogue) to be stuck hidden until refresh.
- Fix bug that broke the `DiffTool` preventing it from opening.
- TSify `BottomDock` and `measureElement` components.
- Fixed a bug in `GltfMixin` which resulted in some traits missing from `GltfCatalogItem` and broke tools like the scene editor.
- Leaflet attribution can be set through `config.leafletAttributionPrefix`. Attribution HTML string to show on Leaflet maps. Will use Leaflet's default if undefined. To hide Leaflet attribution - set `leafletAttributionPrefix:""`
- Re-add missing `helpPanel.mapUserGuide` translation string
- Fix `sortMembersBy` for child `Groups` and `References`
- Add `raiseError` convenience method to `TerriaError`
- Improve `filterOutUndefined` types
- Add [Maki icons](https://labs.mapbox.com/maki-icons/) - these can be used in `TablePointStyleTraits`. For example `marker = "hospital"`
- Rename `ProtomapsImageryProvider.duplicate()` to `ProtomapsImageryProvider.clone()`.
- Add [`ts-essentials` library](https://github.com/ts-essentials/ts-essentials) - "a set of high-quality, useful TypeScript types that make writing type-safe code easier"
- `GeojsonMixin` improvements
  - `uveMvt` is now `useTableStylingAndProtomaps`
  - If `useTableStylingAndProtomaps` is true, then protomaps is used for Line and Polygon features, and `TableMixin` is used for Point features (see `createLongitudeLatitudeFeaturePerRow()`)
  - `GeoJsonTraits.style` is now only supported by Cesium primitives (if defined, then `useTableStylingAndProtomaps` will be false). Instead you can use `TableStyleTraits`
- `TableMixin` improvements
  - Add new `TableStyleMap` model, this is used to support `enum`, `bin` and `null` styles for the following:
    - `TablePointStyleTraits` - this supports markers (URLs or Maki icons) and rotation, width, height and pixelOffset.
    - Add `TableOutlineStyleTraits` - this supports color and width.
  - Legends are now handled by `TableAutomaticLegendStratum`
  - Legends will be merged across `TableStyleMaps` and `TableColorMap` - for example, marker icons will be shown in legend with correct colors. See `MergedStyleMapLegend`
  - Default `activeStyle` is now picked by finding the first column of type `scalar`, and then the first column of type `enum`, then `text` and then finally `region`.
- `ArcGisFeatureServiceCatalogItem` now uses Table styling and `protomaps`
- Adapted `BaseModel.addObject` to handle adding objects to `ArrayTraits` with `idProperty="index"` and `isRemoval`. The new object will be placed at the end of the array (across all strata).
- Add `allowCustomInput` property to `SelectableDimensionGroup` - if true then `react-select` will allow custom user input.
- `TableStylingWorkflow` improvements
  - Better handling of swapping between different color scheme types (eg enum or bin)
  - Add point, outline and point-size traits

#### 8.2.3 - 2022-04-22

- **Breaking changes:**
  - `CkanItemReference` no longer copies `default` stratum to target - please use `itemProperties` instead.
- **Revert** Use CKAN Dataset `name` property for WMS `layers` as last resort.
- Add support for `WebMapServiceCatalogGroup` to `CkanItemReference` - this will be used instead of `WebMapServiceCatalogItem` if WMS `layers` can't be identified from CKAN resource metadata.
  - Add `allowEntireWmsServers` to `CkanCatalogGroupTraits` - defaults to `true`
- Ignore WMS `Layers` with duplicate `Name` properties
- Fix selectable dimensions passing reactive objects and arrays to updateModelFromJson (which could cause problems with array detection).

#### 8.2.2 - 2022-04-19

- Fixed a whitescreen with PrintView.

#### 8.2.1 - 2022-04-13

- Fixed selectable-dimension checkbox group rendering bug where the group is hidden when it has empty children.

#### 8.2.0 - 2022-04-12

- **Breaking changes:**
  - Multiple changes to `GtfsCatalogItem`:
    - Removed `apiKey` in favour of more general `headers`
    - Removed unused `bearingDirectionProperty` & `compassDirectionProperty`
    - `image` is no longer resolved relative to the TerriaJS asset folder. This will allow using relative URLs for assets that aren't inside the TerriaJS asset folder. Prepend "build/TerriaJS/" (the value of `terria.baseUrl`) to any existing relative `image` urls.
- Added `colorModelsByProperty` to `GtfsCatalogItem` which will colour 1 model differently for different vehichles based on properties matched by regular expression. E.g. colour a vehicle model by which train line the vehicle is travelling on.
- Fixed a bug where cross-origin billboard images threw errors in Leaflet mode when trying to recolour the image.
- Changed rounding of the numbers of the countdown timer in the workbench UI for items that use polling. The timer wil now show 00:00 for at most 500ms (instead of a full second). This means that for timers that are a multiple of 1000ms the timer will now show 00:01 for the last second before polling, instead of 00:00.
- TSified `BuildShareLink`, `InitSourceData` and `ShareData`.
- Added `HasLocalData` interface - which has `hasLocalData` property to implement.
- Added `ModelJson` interface - which provides loose type hints for Model JSON.
- Added `settings` object to `InitSourceData` - provides `baseMaximumScreenSpaceError, useNativeResolution, alwaysShowTimeline, baseMapId, terrainSplitDirection, depthTestAgainstTerrainEnabled` - these properties are now saved in share links/stories.
- Moved `setAlwaysShowTimeline` logic from `SettingsPanel` to `TimelineStack.ts`.

#### 8.1.27 - 2022-04-08

- Use CKAN Dataset `name` property for WMS `layers` as last resort.
- Set CKAN Group will now set CKAN Item `name` in `definition` stratum.
- Ignore GeoJSON Features with no geometry.
- Fix feedback link styling.
- Improve `CatalogIndexReference` error messages.

#### 8.1.26 - 2022-04-05

- **Breaking changes**
  - All dynamic groups (eg `WebMapServiceCatalogGroup`) will create members and set `definition` strata (instead of `underride`)
- New `GltfMixin`, which `GltfCatalogItem` now uses.
- Hook up `beforeViewerChanged` and `afterViewerChanged` events so they are
  triggered on viewer change. They are raised only on change between 2D and 3D
  viewer mode.
- Removed references to conversion service which is no longer used in version >=8.0.0.
- Added experimental routing system - there may be breaking changes to this system in subsequent patch releases for a short time. The routes currently include:
  - `/story/:share-id` ➡ loads share JSON from a URL `${configParameters.storyRouteUrlPrefix}:share-id` (`configParameters.storyRouteUrlPrefix` must have a trailing slash)
  - `/catalog/:id` ➡ opens the data catalogue to the specified member
- Fixed a polyline position update bug in `LeafletVisualizer`. Polylines with time varying position will now correctly animate in leaflet mode.
- Change button cursor to pointer
- Add `GeoJsonTraits.filterByProperties` - this can be used to filter GeoJSON features by properties
- Add GeoJSON `czmlTemplate` support for `Polygon/MultiPolygon`
- Add custom `heightOffset` property to `czmlTemplate`
- Fixed a bug where Cesium3DTilePointFeature info is not shown when being clicked.
- Added optional `onDrawingComplete` callback to `UserDrawing` to receive drawn points or rectangle when the drawing is complete.
- Fixed a bug in `BoxDrawing` where the box can be below ground after initialization even when setting `keepBoxAboveGround` to true.
- Add `itemProperties`, `itemPropertiesByType` and `itemPropertiesByIds` to `GroupTraits` and `ReferenceTraits`.
  - Properties set `override` strata
  - Item properties will be set in the following order (highest to lowest priority) `itemPropertiesByIds`, `itemPropertiesByType`, `itemProperties`.
  - If a parent group has `itemProperties`, `itemPropertiesByType` or `itemPropertiesByIds` - then child groups will have these values copied to `underride` when the parent group is loaded
  - Similarly with references.
- Fix `viewCatalogMember` bug - where `_previewItem` was being set too late.
- Improve error message in `DataPreview` for references.
- Fix alignment of elements in story panel and move some styling from scss to styled components
- Click on the stories button opens a story builder (button on the left from story number)
- Added ASGS 2021 regions to region mapping:
  - SA1-4 (e.g. sa3_code_2021)
  - GCCSA
  - STE & AUS (aliased to existing 2011/2016 data due to no change in geometry, names & codes)
- Added LGA regions from 2019 & 2021 to region mapping - only usable by lga code
- Increase `ForkTsCheckerWebpackPlugin` memoryLimit to 4GB
- Add `renderInline` option to markdownToHtml/React + TSify files
- Organise `lib/Map` into folder structure
- When `modelDimensions` are changed, `loadMapItems()` is automatically called
- Add `featureCounts` to `GeoJsonMixin` - this tracks number of GeoJSON Features by type
- Add `polygon-stroke`, `polyline-stroke` and `marker-stroke` to GeoJSON `StyleTraits` - these are only applied to geojson-vt features (not Cesium Primitives)
- TableMixin manual region mapping dimensions are now in a `SelectableDimensionGroup`
- Fix misc font/color styles
- Create reusable `StyledTextArea` component
- `Collapsible` improvements:
  - Add `"checkbox"` `btnStyle`
  - `onToggle` can now stop event propagation
  - `title` now supports custom markdown
- Add `rightIcon` and `textLight` props to `Button`
- New `addTerriaScrollbarStyles` scss mixin
- `TableAutomaticStylesStratum` now creates `styles` for every column - but will hide columns depending on `TableColumnType`
- `TableAutomaticStylesStratum.numberFormatOptions` is now `TableStyle.numberFormatOptions`
- Implement `TableColorStyleTraits.legendTicks` - this will determine number of ticks for `ContinuousColorMap` legends
- `DiscreteColorMap` will now use `minimumValue`/`maximumValue` to calculate bins
- `SelectableDimensions` improvements
  - Add `color`, `text`, `numeric` and `button` types
  - Add `onToggle` function to `SelectableDimensionGroup`
  - `Group` and `CheckboxGroup` now share the same UI and use `Collapsible`
  - `enum` (previously `select`) now uses `react-select` component
  - `color` uses `react-color` component
  - `DimensionSelectorSection` / `DimensionSelector*` are now named the same as the model - eg `SelectableDimension`
- Create `Portal`, `PortalContainer`,`SidePanelContainer` and `WorkflowPanelContainer`. There are used by `WorkflowPanel`.
- Create `WorkflowPanel` - a basic building block for creating Workflows that sit on top of the workbench
  - It has three reusable components, `Panel`, `PanelButton`, `PanelMenu`
- Create `selectableDimensionWorkflow` - This uses `WorkflowPanel` to show `SelectableDimensions` in a separate side panel.
  - `TableStylingWorkflow` - set styling options for TableMixin models
  - `VectorStylingWorkflow` - this extends `TableStylingWorkflow` - used to set styling options for GeoJsonMixin models (for Protomaps/geojson-vt only)
- Create `viewingControls` concept. This can be used to add menu items to workbench items menu (eg "Remove", "Export", ...)
  - TSXify `ViewingControls`
- Add temporary `legendButton` property - this is used to show a "Custom" button above the Legend if custom styling has been applied
  - This uses new `TableStyle.isCustom` property
- Move workbench item controls from `WorkbenchItem.jsx` `WorkbenchItemControls.tsx`
- Add `UrlTempalteImageryCatalogItem`, rename `RasterLayerTraits` to `ImageryProviderTraits` and add some properties.
- Added `ViewingControlsMenu` for making catalog wide extensions to viewing controls options.
- Added `MapToolbar`, a simpler API for adding buttons to the map navigation menu for the most common uses cases.
- Added `BoxDrawing` creation methods `fromTransform` and `fromTranslationRotationScale`.
- Fixed a bug where `zoom` hangs for catalog items with trait named `position`.
- Moved workflows to `Models/Workflows` and added helper method `runWorkflow` to invoke a workflow.
- Change NaturalEarth II basemap to use `url-template-imagery`
- Remove Gnaf API related files as the service was terminated.

#### 8.1.25 - 2022-03-16

- Fix broken download link for feature info panel charts when no download urls are specified.
- Fixed parameter names of WPS catalog functions.
- Improve WMS 1.1.1 support
  - Added `useWmsVersion130` trait - Use WMS version 1.3.0. True by default (unless `url` has `"version=1.1.1"` or `"version=1.1.0"`), if false, then WMS version 1.1.1 will be used.
  - Added `getFeatureInfoFormat` trait - Format parameter to pass to GetFeatureInfo requests. Defaults to "application/json", "application/vnd.ogc.gml", "text/html" or "text/plain" - depending on GetCapabilities response
- Add `legendBackgroundColor` to `LegendOwnerTraits` and `backgroundColor` to `LegendTraits`
- Add `sld_version=1.1.0` to `GetLegendGraphics` requests
- Filter `"styles","version","format","srs","crs"` conflicting query parameters from WMS `url`
- WMS `styles`, `tileWidth`, `tileHeight` and `crs`/`srs` will use value in `url` if it is defined (similar to existing behavior with `layers`)
- WMS will now show warning if invalid `layers` (eg if the specified `layers` don't exist in `GetCapabilities`)
- ArcGisFeatureServerCatalogItem can now load more than the maximum feature limit set by the server by making multiple requests, and uses GeojsonMixin
- Avoid creating duplication in categories in ArcGisPortalCatalogGroup.
- Fix `CatalogMemberMixin.hasDescription` null bug
- `TableStyle` now calculates `rectangle` for point based styles
- Fixed error installing dependencies by changing dependency "pell" to use github protocol rather than unencrypted Git protocol, which is no longer supported by GitHub as of 2022-03-15.

#### 8.1.24 - 2022-03-08

- Ignores duplicate model ids in members array in `updateModelFromJson`
- Add support for `crs` property in GeoJSON `Feature`
- Add feature highlighting for Protomaps vector tiles
- Add back props `localDataTypes` and `remoteDataTypes` to the component `MyData` for customizing list of types shown in file upload modal.

#### 8.1.23 - 2022-02-28

- **Breaking changes**:
  - `IDEAL ZOOM` can be customised by providing `lookAt` or `camera` for `idealZoom` in `MappableTraits`. The `lookAt` takes precedence of `camera` if both exist. The values for `camera` can be easily obtained from property `initialCamera` by calling shared link api .

* Fixed crash caused by ArcGisMapServerCatalogItem layer missing legend.
* Refactored StoryPanel and made it be collapsible
* Added animation.ts as a utility function to handle animation end changes (instead of using timeout)
* Fixed a bug where `buildShareLink` serialised the feature highlight model & geometry. Picked features are still serialised and geometry is reloaded on accessing the share link.

#### 8.1.22 - 2022-02-18

- Added play story button in mobile view when there is an active story
- `IDEAL ZOOM` can be customised by providing `idealZoom` property in `MappableTraits`.
- Fix `AddData` options

#### 8.1.21 - 2022-02-08

- Fixed bug where WMS layer would crash terria if it had no styles, introduced in 8.1.14

#### 8.1.20 - 2022-02-04

- Fixed whitescreen on Print View in release/production builds

#### 8.1.19 - 2022-01-25

- Add WMS support for `TIME=current`
- Only show `TableMixin.legends` if we have rows in dataColumnMajor and mapItems to show
- Add `WebMapServiceCatalogGroup.perLayerLinkedWcs`, this can be used to enable `ExportWebCoverageService` for **all** WMS layers. `item.linkedWcsCoverage` will be set to the WMS layer `Name` if it is defined, layer `Title` otherwise.
- MagdaReference can use addOrOverrideAspects trait to add or override "terria" aspect of target.
- Added new print preview page that opens up in a new window
- TSXified PrintView

#### 8.1.18 - 2022-01-21

- Add missing default Legend to `TableAutomaticStylesStratum.defaultStyle`
- Fix a bug in CompositeCatalogItem that causes share URLs to become extremely long.
- Fix `OpacitySection` number precision.
- Add `sortMembersBy` to `GroupTraits`. This can be set to sort group member models - For example `sortMembersBy = "name"` will alphabetically sort members by name.
- Remove `theme.fontImports` from `GlobalTerriaStyles` - it is now handled in `TerriaMap/index.js`
- Add check to `featureDataToGeoJson.getEsriFeature` to make sure geometry exists

#### 8.1.17 - 2022-01-12

- **Breaking changes**:
  - Minimum node version is now 12 after upgrading node-sass dependency

* Automatically cast property value to number in style expressions generated for 3d tiles filter.
* Re-enable procedure and observable selectors for SOS items.
* Fix broken "Ideal zoom" for TableMixin items.
* The opacity of 3d tiles can now be changed with the opacity slider in the workbench
* RasterLayerTraits and Cesium3dTilesTraits now share the newly created OpacityTraits
* `disableOpacityControl` is now a trait and can be set in the catalog.
* TSXified OpacitySection
* Upgrade compiler target from es2018 to es2019
* Fix default table style legends
* Remove SOS defaults legend workaround
* Update NodeJS version to 14 in `npm-publish` GitHub action

#### 8.1.16 - 2021-12-23

- Added region mapping support for Commonwealth Electoral Divisions as at 2 August 2021 (AEC) as com_elb_name_2021.

#### 8.1.15 - 2021-12-22

- Fix sharelink bug, and make `isJson*` type checks more rigorous
- Remove `uniqueId` from `CatalogMemberMixin.nameInCatalog` and add it as fallback to `CatalogMemberMixin.name`
- Add `shareKeys` and `nameInCatalog` to `CatalogIndexReference`.
- Remove `description` field from `CatalogIndex`
  - The `CatalogIndex` can now be used to resolve models in sharelinks
- Add support for zipped `CatalogIndex` json files.
- Fix `SplitReferences` which use `shareKeys`
- Make `isJson*` type assertion functions more rigorous
  - Add `deep` parameter, so you can use old "shallow" type check for performance reasons if needed
- Add Shapefile to `CkanDefaultFormatsStratum`
- Fix `ArcGisMapServerCatalogItem` metadata bug
- Remove legend traits from CatalogMemberMixin, replacing them with LegendOwnerTraits, and add tests to enforce correct use of legends.
- Add better support for retreiving GeoJsonCatalogItem data through APIs, including supporting geojson nested within json objects
- Fixed `ContinuousColorMap` min/max value bug.
- `TableStyle.outlierColor` is now only used if `zFilter` is active, or `colorTraits.outlierColor` is defined
- Add `forceConvertResultsToV8` to `WebProcessingServiceCatalogFunction`. If your WPS processes are returning v7 json, you will either need to set this to `true`, or set `version: 0.0.1` in JSON output (which will then be automatically converted to v8)
- Cleanup `CatalogFunction` error handling
- Fix `SelectAPolygonParameterEditor` feature picking (tsified)
- Add `WebMapServiceCatalogItem.rectangle` support for multiple WMS layers
- Fix picked feature highlighting for ArcGis REST API features (and TSify `featureDataToGeoJson`)
- Re-enable GeoJSON simple styling - now if more than 50% of features have [simple-style-spec properties](https://github.com/mapbox/simplestyle-spec) - automatic styling will be disabled (this behaviour can be disabled by setting `forceCesiumPrimitives = false`)
- Don't show `TableMixin` `legends` or `mapItems` if no data
- Fix `GeoJsonCatalogItem.legends`
- Add `isOpen` to `TerriaReferenceTraits`

#### 8.1.14 - 2021-12-13

- **Breaking changes**:
  - `Result.throwIfUndefined()` will now only throw if `result.value` is undefined - regardless of `result.error`

* Reimplement option to zoom on item when adding it to workbench, `zoomOnAddToWorkbench` is added to `MappableTraits`.
* Update terria-js cesium to `1.81.3`
* Re-allowed models to be added to `workbench` if the are not `Mappable` or `Chartable`
* Moved `WebMapServiceCatalogItem.GetCapbilitiesStratum` to `lib\Models\Catalog\Ows\WebMapServiceCapabilitiesStratum.ts`
* Moved `WebMapServiceCatalogItem.DiffStratum` to `DiffableMixin`
* `callWebCoverageService` now uses version WCS `2.0.0`
  - All WCS export functionality is now in `ExportWebCoverageServiceMixin`
  - Added `WebCoverageServiceParameterTraits` to `WebMapServiceCatalogItemTraits.linkedWcsParameters`. It includes `outputFormat` and `outputCrs`
  - Will attempt to use native CRS and format (from `DescribeCoverage`)
  - No longer sets `width` or `height` - so export will now return native resolution
* Anonymize user IP when using google analytics.
* Fix crash when TableMixin-based catalog item had invalid date values
* Fix `WebMapServiceCatalogItem.styles` if `supportsGetLegendGraphics = false`. This means that if a WMS server doesn't support `GetLegendGraphics` requests, the first style will be set as the default style.

#### 8.1.13 - 2021-12-03

- Paramerterised the support email on the help panel to use the support email in config
- Refactored `TableColumn get type()` to move logic into `guessColumnTypeFromValues()`
- `TableMixin.activeStyle` will set `TableColumnType = hidden` for `scalar` columns with name `"id"`, `"_id_"` or `"fid"`
- Fix bug `TableColumn.type = scalar` even if there were no values.
- Table columns named `"easting"` and `"northing"` are now hidden by default from styles
- `TableColumn.type = enum` requires at least 2 unique values (including null) to be selected by default
- Tweak automatic `TableColumn.type = Enum` for wider range of values
- Exporting `TableMixin` will now add proper file extensions
- Added `TimeVaryingTraits.timeLabel` trait to change label on `DateTimeSelectorSection` (defaults to "Time:")
  - This is set to `timeColumn.title`
- `TableColumn` will try to generate prettier `title` by un-camel casing, removing underscores and capitalising words
- `TableStyle` `startDates`, `finishDates` and `timeIntervals` will only set values for valid `rowGroups` (invalid rows will be set to `null`). For example, this means that rows with invalid regions will be ignored.
- Add "Disable style" option to `TableMixin.styleDimensions` - it can be enabled with `TableTraits.showDisableStyleOption`
- Added `timeDisableDimension` to `TableMixin` - this will render a checkbox to disable time dimension if `rowGroups` only have a single time interval per group (i.e. features aren't "moving" across time) - it can be enabled with `TableTraits.showDisableTimeOption` - `TableAutomaticStylesStratum` will automatically enable this if at least 50% of rowGroups only have one unique time interval (i.e. they don't change over time)\
- Remove border from region mapping if no data
- Add `baseMapContrastColor` and `constrastColor` to `BaseMapModel`
- Fixed `TableMixin.defaultTableStyle.legends` - `defaultTableStyle` is now not observable - it is created once in the `contructor`
- Removed `Terria.configParameters.enableGeojsonMvt` - geojson-vt/Protomaps is now used by default
- `GpxCatalogItem` now uses `GeojsonMixin`
- Add an external link icon to external hyperlink when using method `parseCustomHtmlToReact`. This feature can be switched off by passing `{ disableExternalLinkIcon: true }` in `context` argument.
- Tsify `sendFeedback.ts` and improve error messages/notifications
- Removed unused overrideState from many DataCatalog React components.
- Fixed a bug where adding a timeseries dataset from the preview map's Add to map button didn't add the dataset to the `timelineStack`.
- Fixed incorrect colour for catalog item names in the explorer panel when using dynamic theming.
- Moved `CatalogIndex` loading from constructor (called in `Terria.start`) to `CatalogSearchProvider.doSearch` - this means the index will only be loaded when the user does their first search
- Add basic auth support to `generateCatalogIndex`, fix some bugs and improve performance
- Update terria-js cesium to `1.81.2`
- Add `uniqueId` as fallback to `nameInCatalog`
- Remove duplicated items from `OpenDataSoftGroup` and `SocrataGroup`

#### 8.1.12 - 2021-11-18

- Bigger zoom control icons.
- Modified "ideal zoom" to zoom closer to tilesets and datasources.
- Added `configParameters.feedbackPostamble`. Text showing at the bottom of feedback form, supports the internationalization using the translation key
- `GeoJsonMixin.style["stroke-opacity"]` will now also set `polygonStroke.alpha` and `polylineStroke.alpha`
- Reduce `GeoJsonMixin` default stroke width from `2` to `1`
- Add `TableMixin` styling to `GeoJsonMixin` - it will treat geojson feature properties as "rows" in a table - which can be styled in the same way as `TableMixin` (eg CSV). This is only enabled for geojson-vt/Protomaps (which requires `Terria.configParameters.enableGeojsonMvt = true`). For more info see `GeojsonMixin.forceLoadMapItems()`
  - This can be disabled using `GeojsonTraits.disableTableStyle`
- Opacity and splitting is enabled for Geojson (if using geojson-vt/protomaps)
- Replaced `@types/geojson` Geojson types with `@turf/helpers`
- In `GeojsonMixin` replaced with `customDataLoader`, `loadFromFile` and `loadFromUrl` with `forceLoadGeojsonData`
- `GeojsonMixin` will now convert all geojson objects to FeatureCollection
- Exporting `GeojsonMixin` will now add proper file extensions
- `WebFeatureServiceCatalogItem` now uses `GeoJsonMixin`
- Fix `ProtomapsImageryProvider` geojson feature picking over antimeridian
- Add Socrata group to "Add web data
- Added "marker-stroke-width", "polyline-stroke-width", "polygon-stroke-width" to `GeojsonStyleTraits` (Note these are not apart of [simplestyle-spec](https://github.com/mapbox/simplestyle-spec/tree/master/1.1.0) and can only be used with `geojson-vt`)
- Add a method refreshCatalogMembersFromMagda to Terria class.
- Renable `useNativeResolution` on mobile
- Store `useNativeResolution`, `baseMaximumScreenSpaceError` as local properties
- Moved CKAN default `supportedFormats` to `CkanDefaultFormatsStratum`
- Add properties to `CkanResourceFormatTraits`
  - `maxFileSize` to filter out resources with large files (default values: GeoJSON = 150MB, KML = 30MB, CZML = 50MB)
  - `removeDuplicates` (which defaults to true) so we don't get duplicate formats for a dataset (it will check `resource.name`)
    - If there are multiple matches, then the newest (from resource.created property) will be used
  - `onlyUseIfSoleResource` to give a given resource format unless that is all that exists for a dataset
- Add CKAN `useSingleResource`, if `true`, then the highest match from `supportedResourceFormats` will be used for each dataset
- ArcGis Map/Feature Service will now set CRS from `latestWkid` if it exists (over `wkid`)
- Fix CKAN ArcGisFeatureService resources
- ArcGisFeatureServer will now set `outSR=4326` so we don't need to reproject client-side

#### 8.1.11 - 2021-11-15

- Fix `SettingsPanel` type issue

#### 8.1.10 - 2021-11-15

- Fix `CswCatalogGroup` XML types
- Added `MAINCODE` aliases for all ABS Statistical Area regions that were missing them.
- Fixed `superGet` replacement in webpack builds with babel versions `7.16.0` and above.

#### 8.1.9 - 2021-11-01

- TSify workbench splitter control and fix broken styling.
- Fix app crash when opening AR tool.

#### 8.1.8 - 2021-10-29

- Tsified `SettingPanel`
- Moved `setViewerMode` function from `Terria` class to `ViewerMode`
- Refactored checkbox to use children elements for label instead of label
  property, `isDisabled`, `isChecked` and `font-size: inherit` style is passed
  to each child element (so propper styling is maintained)
- Fix an internal bug where Cesium.prototype.observeModelLayer() fails to remove 3D tilesets in certain cases.
- Rename `TerriaError._shouldRaiseToUser` to `overrideRaiseToUser`
  - Note: `userProperties.ignoreError = "1"` will take precedence over `overrideRaiseToUser = true`
- Fix `overrideRaiseToUser` bug causing `overrideRaiseToUser` to be set to `true` in `TerriaError.combine`
- Add `rollbar.warning` for `TerriaErrorSeverity.Warning`
- Disable `zFilter` by default
- Remove use of word "outlier" in zFilter dimension and legend item (we now use "Extreme values")
- Add `cursor:pointer` to `Checkbox`
- Fix `MapNavigation` getter/setter `visible` bug.
  - Replace `CompositeBarItemController` `visible` setter with `setVisible` function
- Use `yarn` in CI scripts (and upgrade node to v14)
- Fix app crash when previewing a nested reference in the catalog (eg when viewing an indexed search result where the result is a reference).
- Ported feaure from v7 to set WMS layers property from the value of `LAYERS`, `layers` or `typeName` from query string of CKAN resource URL.

#### 8.1.4 - 2021-10-15

- Make flex-search usage (for `CatalogIndex`) web-worker based
- Add `completeKnownContainerUniqueIds` to `Model` class - This will recursively travese tree of knownContainerUniqueIds models to return full list of dependencies
- Add all models from `completeKnownContainerUniqueIds` to shareData.models (even if they are empty)

#### 8.1.3 - 2021-10-14

- Reimplement map viewer url param
- Added `terriaError.importance` property. This can be set to adjust which error messages are presented to the user.
  - `terriaErrorNotification` and `WarningBox` will use the error message with highest importance to show to the user ("Developer details" remains unchanged)
- Add `terriaError.shouldRaiseToUser` override, this can be used to raise errors with `Warning` severity.
- `terriaError.raisedToError` will now check if **any** `TerriaError` has been raised to the user in the tree.
- `workbench.add()` will now keep items which only return `Warning` severity `TerriaErrors` after loading.
- Improve SDMX error messages for no results
- Fix SDMX FeatureInfoSection time-series chart to only show if data exists.
- Improve GeoJSON CRS projection error messages
- Add `Notification` `onDismiss` and `ignore` properties.
- Fix `AsyncLoader` result bug
- Remove `Terria.error` event handler
- Refactor `workbench.add` to return `Result`
- Consolidated network request / CORS error message - it is now in `t("core.terriaError.networkRequestMessage")`.
  - It can be injected into other translation strings like so: `"groupNotAvailableMessage": "$t(core.terriaError.networkRequestMessage)"`
  - Or, you can use `networkRequestError(error)` to wrap up existing `TerriaError` objects
- Fix incorrect default `configParameters.feedbackPreamble`
- Fix incorrect default `configParameters.proj4def` - it is now `"proj4def/"`
- Fix Branding component. It wasn't wrapped in `observer` so it kept getting re-rendered
- Add `FeedbackLink` and `<feedbacklink>` custom component - this can be used to add a button to open feedback dialog (or show `supportEmail` in feedback is disabled)
- Fix `ContinuousColorMap` `Legend` issue due to funky JS precision
- Fix mobx computed cycle in `CkanDatasetStratum` which was making error messages for failed loading of CKAN items worse.

#### 8.1.2 - 2021-10-01

- Removed duplicate Help icon and tooltip from the map navigation menu at the bottom as it is now shown in the top menu.
- Fixed a bug where the app shows a scrollbar in some instances.
- Wrap clean initSources with action.
- Modified `TerriaReference` to retain its name when expanded. Previously, when the reference is expanded, it will assume the name of the group or item of the target.
- Proxy `catalogIndex.url`

#### 8.1.1 - 2021-09-30

- **Breaking changes:**
  - `blacklist` has been renamed to `excludeMembers` for `ArcGisPortalCatalogGroup` and `CkanCatalogGroup`.

* Tsifyied and refactored `RegionProvider` and `RegionProviderList`, and re-enabled `loadRegionIDs`
* `TableColorMap` `minimumValue` and `maximumValue` will now take into account valid regions.
* `tableMixin.loadRegionProviderList()` is now called in `tableMixin.forceLoadMapItems()` instead of `mappableMixin.loadMapItems()`
* Add TableColumn and TableStyle `ready` computed property. Columns will only be rendered if `ready` is `true`. At the moment it is only used to wait until `loadRegionIDs` has finished.
* Moved region mapping `ImageryProvider` code to `lib/Table/createRegionMappedImageryProvider.ts`
* Fix `ChartPanel` import `Result` bug.
* Improve handling of featureInfoTemplate for composite catalog items.
* Mobile help menu will now show a link to map user guide if it is configured in `Terria.configParameters.helpItems`.
* Fixed the layout of items in mobile navigation
* Add Mapbox Vector Tile support. This is using [protomaps.js](https://github.com/protomaps/protomaps.js) in the new `ProtomapsImageryProvider`. This includes subset of MVT style specification JSON support.
* `MapboxVectorCanvasTileLayer` is now called `ImageryProviderLeafletGridLayer`
* `CesiumTileLayer` is now called `ImageryProviderLeafletTileLayer`.
* Added `geojson-vt` support to `GeoJsonMixin`, which will tile geojson into vector tiles on the fly, and use the new `ProtomapsImageryProvider`.
* Added `configParameter.enableGeojsonMvt` temporary feature flag for experimental Geojson-Mapbox vector tiles. Default is `false`.
* Added `forceCesiumPrimitives` to `GeoJsonTraits`. This can be used to render cesium primitives instead of Mapbox vector-tiles (if `configParameter.enableGeojsonMvt` is `true`)
* Add `scale` observable to `TerriaViewer`. This will give distance between two pixels at the bottom center of the screen in meters.
* Fixed `withControlledVisibility` method to inherit `propTypes` of its wrapped component.
* Added `MinMaxLevelMixin` and `MinMaxLevelTraits` to handle defining min and max scale denominator for layers.
* Extracted function `scaleToDenominator` to core - for conversion of scale to zoom level.
* Share/start data conversion will now only occur if `version` property is `0.x.x`. Previously, it was `version` property is **not** `8.x.x`
* Filter table column values by Z Score. This is controlled by the following `TableColorStyleTraits`:
  - `zScoreFilter` - Treat values outside of specifed z-score as outliers, and therefore do not include in color scale. This value is magnitude of z-score - it will apply to positive and negative z-scores. For example a value of `2` will treat all values that are 2 or more standard deviations from the mean as outliers. This must be defined to be enabled - currently it is only enabled for SDMX (with `zScoreFilter=4`).
  - `zScoreFilterEnabled - True, if z-score filter is enabled
  - `rangeFilter` - This is applied after the `zScoreFilter`. It is used to effectively 'disable' the zScoreFilter if it doesn't cut at least the specified percange of the range of values (for both minimum and maximum value). For exmaple if `rangeFilter = 0.2`, then the zScoreFilter will only be effective if it cuts at least 20% of the range of values from the minimum and maximum value
* Add `outlierColor` to `ContinuousColorMap`
* Add `placement` to `SelectableDimension`. This can be used to put `SelectableDimension` below legend using `placement = "belowLegend`
* Add `SelectableDimensionCheckbox` (and rename `SelectableDimension` to `SelectableDimensionSelect`)
* Add `outlierFilterDimension` checkbox `SelectableDimension` to workbench to enable/disable dimension
* Extend `tableStyle.rowGroups` to regions
* Fix `spreadFinishTime` bug
* Fix diverging `ContinuousColorMap` - it will now center color scale around 0.
* Refactor `SocrataMapViewCatalogItem` to use `GeoJsonMixin`
* `SocrataCatalogGroup` will not not return groups for Facets if there is only one - so it skips an unnecessary group level.
* Update protomaps.js to `1.5.0`
* SDMX will now disable the region column if less than 2 valid regions have been found
* Set `spreadStartTime` and `spreadFinishTime` to `true` for SDMX
* Add SDMX `metadataURLs` from dataflow annotations
* Improve SDMX chart titles
* `TableMixin` will now remove data if an error occurs while calling `forceLoadTableData`
* Make `regionColumn` `isNullable` - this means region column can be disabled by setting to `null`.
* Fix scalar column color map with a single value
* TableMixin will now clear data if an error occurs while calling `forceLoadTableData`
* `TableMixin` will now not return `mapItems` or `chartItems` if `isLoading`
* SDMX will now use `initialTimeSource = stop`
* Fix `duplicateModels` duplicating observables across multiple models
* Support group models in workbench -- All members will be automatically added to the map.
* Added location search button to welcome modal in mobile view.
* Add `DataUrlTraits` to `CatalogMemberTraits.dataUrls`. It contains an array of data URLS (with optional `title` which will render a button). It is handled the same as `MetadataUrls` except there is a `type` property which can be set to `wcs`, `wfs`... to show info about the URL.
* Made search location bar span full width in mobile view.
* Automatically hide mobile modal window when user is interacting with the map.
* Disabled feature search in mobile
* Disabled export (clip&ship) in mobile
* Fixed misplaced search icon in mobile safari.
* Prevents story text from covering the whole screen in mobile devices.
* Add `CatalogIndex`, `CatalogIndexReference` and `generateCatalogIndex()` script. These can be used to generate a static JSON index of a terria catalog - which can then be searched through using `flexsearch`
* Added `weakReference` flag `ReferenceMixin`, this can be used to treat References more like a shortcut (this means that `sourceReference` isn't used when models are shared/added to the workbench - the `target` is used instead)
* GroupMixin.isMixedInto and MappableMixin.isMixedInto are now more strict - and won't pass for for References with `isMappable` or `isGroup`.
* `Workbench.add` can now handle nested `References` (eg `CatalogIndexReference -> CkanReference -> WMSCatalogItem`).
* Add `description` trait to `CatalogMemberReferenceTraits`
* Added `excludeMembers` property to `GroupTraits` (this replaced the `blacklist` property in v7). It is an array of strings of excluded group and item names. A group or item name that appears in this list will not be shown to the user. This is case-insensitive and will also apply to all child/nested groups
* Fixes an app crash on load in iOS-Safari mobile which was happening when rendering help panel tooltips.
* Fixed `WebMapServiceCatalogItem` not sending additional `parameters` in `GetFeatureInfo` queries.
* Changed mobile header icons and improved styling.
* Fixed a problem with computeds and AsyncLoader when loading `mapItems` (and hence children's `mapItems`) of a CompositeCatalogItem.
* Fix `YDYRCatalogFunction` `description`
* Extend input field for search in mobile view to full width of the page.
* Automatically hide mobile modal window when user is interacting with the map (like picking a point or drawing a shape).
* Adjusted styling of x-axis labels in feature info panel to prevent its clipping.
* When expanding charts from the same catalog item, we now create a new item if the expanded chart has a different title from the previously expanded chart for the same item. This behavior matches the behavior in `v7`.
* Improve status message when feature info panel chart is loading
* Fix broken chart panel download button.
* Changed @vx/_ dependencies to @visx/_ which is the new home of the chart library
* The glyph style used for chart points can now be customized.
* Added `TerriaReference` item, useful for mounting a catalog tree from an external init file at any position in the current map's catalog tree.
* Changed @vx/_ dependencies to @visx/_ which is the new home of the chart library
* The glyph style used for chart points can now be customized.
* Chart tooltip and legend bar can now fit more legends gracefully.

#### 8.1.0 - 2021-09-08

- **Breaking changes:**
  - Overhaul of map navigation: items no longer added inside UserInterface using <Nav> jsx.

* New version of map navigation ([#5062](https://github.com/TerriaJS/terriajs/pull/5062))
  - It consists of
    - a high level api `MapNavigationModel` for managing the navigation items, which is responsible for managing the state of navigation items. It is passing commands to invidual item controller.
    - a `MapNavigationItemController` that holds and control the state of navigation item. When new navigation item is created it should extend controller and provide the definition on how it state should be updated.
  - Terria exposes instance of navigation model to the world.
  - Converted all existing navigation items to utilise new navigation model, and registered them in terria navigation model (`registerMapNavigations.tsx`).
  - Resolved issue with some navigation items not being clickable on mobile due to overlap from others.
* Fixed a bug in Difference tool where difference image was showing with zero opacity in some situations.
* Fixed `CzmlCatalogItem` to react correctly to input data changes.

#### 8.0.1 - 2021-09-06

- Added `catalog-converter` support for v7 `#start` data.
- add french Help button translation
- Enable FeatureInfoSectionSpec tests
- Add `itemProperties` to `ArcGisMapServerCatalogGroupTraits` so that `ArcGisMapServerCatalogGroup` can override relevant traits of its layers.
- Add `feature` object to `FeatureInfoSection.getTemplateData`
- Add a way to replace text in feature info templates. See [Replace text](doc/connecting-to-data/customizing-data-appearance/feature-info-template.md) for details.
- Fixed unnecessary model reloads or recomputing of `mapItems` when switching between story scenes.
- Fixed story reset button.
- Moved help button to the top menu

#### 8.0.0 - 2021-08-13

- **Breaking changes**:
  - Require `translate#` in front of translatable content id in `config.json` (i.e. `helpContent`).
  - `colorPalette` no longer supports a list of CSS colors (eg `rgb(0,0,255)-rgb(0,255,0)-rgb(255,0,0)`). Instead please use `binColors`.
  - Organise `Traits` folder into `Traits/Decorators` and `Traits/TraitsClasses`
  - Renamed all mixin instance type definitions to `XMixin.Instance`.
  - Basemaps are now defined as `baseMaps` object (see [baseMaps object docs](./doc/customizing/initialization-files.md#basemaps))
    - list of available basemaps is defined in `baseMaps.items`. This list is combined with default base maps so it's possible to override defaults
    - definition of `initBaseMapId` and `initBaseMapName` are moved to `baseMaps.defaultBaseMapId` and `baseMaps.defaultBaseMapName`
    - `previewBaseMapId` is moved to `baseMaps.previewBaseMapId`
    - implemented `baseMaps.enabledBaseMaps` array of base map ids to define a list of baseMaps available to user
    - updated docs for `baseMaps`
  - `$color-splitter` and `theme.colorSplitter` has been replaced with `$color-secondary` and `theme.colorSecondary`
  - `canZoomTo` has bee replaced with `disableZoomTo` in `MappableTraits`
  - `showsInfo` has been replaced with `disableAboutData` in `CatalogMemberTraits`
  - `AsyncLoader` loadXXX methods now return `Result` with `errors` **they no longer throw errors** - if you need errors to be thrown you can use `(await loadXX).throwIfError()`.
  - Removed `openGroup()` - it is replaced by `viewState.viewCatalogMember`
  - Renamed `ReferenceMixin.is` to `ReferenceMixin.isMixedInto`

* Fixed a bug with numeric item search where it sometimes fails to return all matching values.
* Respect order of objects from lower strata in `objectArrayTrait`.
* Fix datetime button margin with scroll in workbench.
* Fix checkbox when click happen on svg icon. (#5550)
* Added progress indicator when loading item search tool.
* Add `nullColor` to `ConstantColorMap` - used when `colorColumn` is of type `region` to hide regions where rows don't exist.
* `TableStyles` will only be created for `text` columns if there are no columns of type `scalar`, `enum` or `region`.
* Moved `TableStyle.colorMap` into `TableColorMap`
* Replaced `colorbrewer.json` with `d3-scale-chromatic` - we now support d3 color scales (in addition to color brewer) - see https://github.com/d3/d3-scale-chromatic
* Added `ContinuousColorMap` - it will now be used by default for `scalar` columns
  - To use `DiscreteColorMap` - you will need to set `numberOfBins` to something other than `0`.
* `TableColorMap` default color palette for `scalar` columns is not `Reds` instead of `RdYlOr`
* Legends for `scalar` columns will now calculate optimal `numberFormatOptions.maximumFractionDigits` and `numberFormatOptions.minimumFractionDigits`
* Fix sharing user added data of type "Auto-detect".
* #5605 tidy up format string used in `MagdaReference`
* Fix wms feature info returning only one feature
* `WebMapServiceCatalogGroup` will now create layer auto-IDs using `Name` field to avoid ID clashes.
* Added `GroupMixin` `shareKey` generation for members - if the group has `shareKeys`.
* Organise `Traits` folder into `Traits/Decorators` and `Traits/TraitsClasses
* Organise `Traits` folder into `Traits/Decorators` and `Traits/TraitsClasses`
* I18n-ify shadow options in 3DTiles and some strings in feature info panel.
* Fix `StyledIcon` css `display` clash
* Limit `SelectableDimension` options to 1000 values
* Added support for `SocrataCatalogGroup` and `SocrataMapViewCatalogGroup`
  - Notes on v7 to v8 Socrata integration:
    - Share links are not preserved
    - Added basic support for dataset resources
* Organise `Models` directory into multiple sub-directories (#5626)
  - New model related classes are moved to `Models/Definition`
  - Catalog related files are moved to `Models/Catalog`
    - ESRI, OWS, GTFS and CKAN related files are moved to their own sub-directories in `Models/Catalog/`
    - Other Catalog items related files are moved to `Models/Catalog/CatalogItems`
    - Other Catalog items related files are moved to `Models/Catalog/CatalogGroups`
    - Catalog functions related files are moved to `Models/Catalog/CatalogFunction`
  - Removed unused Models files
* Modified BadgeBar to be more tolerant to longer strings
* Added `MapboxMapCatalogItem`.
* Added `MapboxStyleCatalogItem`.
* Fix splitter thumb icon vertical position
* Renamed all mixin instance type definitions to `XMixin.Instance`.
* Clean up `ViewControl` colors
  - `$color-splitter` and `theme.colorSplitter` has been replaced with `$color-secondary` and `theme.colorSecondary`
* Clean up `SplitterTraits`
  - `SplitterTraits` is now included in `RasterLayerTraits`
  - Removed `supportsSplitter` variable
  - Added `disableSplitter` trait
* Clean up `canZoomTo`
  - Replaced with `disableZoomTo` in `MappableTraits`
* Clean up `showsInfo`
  - Replaced with `disableAboutData` in `CatalogMemberTraits`
* Add `TerriaErrorSeverity` enum, values can be `Error` or `Warning`.
  - Errors with severity `Error` are presented to the user. `Warning` will just be printed to console.
  - By default, errors will use `Error`
  - `TerriaErrorSeverity` will be copied through nested `TerriaErrors` on creation (eg if you call `TerriaError.from()` on a `Warning` then the parent error will also be `Warning`)
  - Loading models from share links or stories will use `Warning` if the model is **not in the workbench**, otherwise it will use `Error`.
* In `terriaErrorNotification` - show `error.message` (as well as `error.stack`) if `error.stack` is defined
* `AsyncLoader` now has an observable `result` property.
* `viewState.viewCatalogMember()` now handles loading catalog members, opening groups and showing "Add Data" window.
* Fix `MagdaReference` `forceLoadReference` bug.
* Clean up `CkanCatalogGroup` loading - errors are no-longer swallowed.
* Clean up `3dTilesMixin` loading - errors are no-longer swallowed.
* Fix `DataPreviewSections` info section bug.
* Move `FeedbackForm` `z-index` to same as `Notification` - this is so it will appear above Data catalog.
* Added `result.raiseError()`, `result.pushErrorTo()` and `result.clone()` helper methods - and `Result.combine()` convenience function
* Renamed `ReferenceMixin.is` to `ReferenceMixin.isMixedInto`
* Added support for logging to external error service and configuring it via config parameters. See `errorService` in [client configuration](doc/customizing/client-side-config.md).
* Fix `DiscreteColorMap` bug with `binColors` and added warning message if `colorPalette` is invalid.
* Fix `EnumColorMap` bug with `binColors`
* Moved d3-scale-chromatic code into `tableColorMap.colorScaleCategorical()` and `tableColorMap.colorScaleContinuous()`
* Disabled welcome popup for shared stories
* Add WMS support for default value of time dimension.
* Make CompositeCatalogItem sync visibility to its members.
* Add `description` and `example` static properties to `Trait`, and added `@traitClass` decorator.
* Add `parent` property to `Trait`, which contains parent `TraitClass`.
* New model-generated documentation in `generateDocs.ts`
* Refactored some `Traits` classes so they use `mixTraits` instead of extending other `Traits` classes.
* Allow translation of some components.
* Fixed a bug which prevented adding any reference catalog item while the story is playing.
* Bumped terriajs-server to ^3.3.3

#### 8.0.0-alpha.87

- Re-add basemap images to terriajs rather than requiring all TerriaMaps to have those basemap images. Default basemaps will use those images.
- Data from TableMixin always overrides other feature information (e.g. from vector tiles in region mapping) by column name and title for feature info templating (consistent with v7).
- Fixed point entity creation for TableMixin where different columns are used for point size and colour.
- Changed MappableMixin's initialMessage to show while map items are loaded. Map items could be displayed behind the disclaimer before a user accepts the disclaimer.
- Fixed a cyclic dependency between initialMessage and app spinner (globe gif greysreen) that caused the app spinner to be present forever when loading a share link.
- Removed hardcoded credit links and made it configurable via terria config parameters.
- Disable `TableMixin` time column if only one unique time interval

#### 8.0.0-alpha.86

- **Breaking changes**:
  - `EnumColorMap` will only be used for enum `TableColumns` with number of unique values <= number of bins

* Add `options` to CSV papaparsing
* `TableMixin` will now only show points **or** region mapping - not both
* Add `FeatureInfoMixin` support for 2D vector features (in Cesium only)
* `TableStyles` are now hidden from the "Display Variable" selector if the number of colors (enumColors or numberOfBins) is less than 2. As a ColorMap with a single color isn't super useful.
* Improved default `TableColumn.isSampled` - it will be false if a binary column is detected (0 or 1)
* Improved default Table charting - now a time column will be used for xAxis by default
* Added `spreadFinishTime` - which works same way as `spreadStartTime` - if `true`, finish time of feature will be "spread" so that all features are displayed at the latest time step.
* Added support for `OpenDataSoft` - only point or region based features + timeseries
* `GeoJsonMixin`-based catalog items with polygon features can be extruded if a `heightProperty` is specified.
* Bugfix to make time-based geojson work when there are multiple features with the same time property value.
* Add `czmlTemplate` to `GeoJsonTraits` - it can be used to replace GeoJSON Point features with a CZML packet.
* Made the moment points in the chart optionally clickable.

#### 8.0.0-alpha.85

- **Breaking changes**:
  - Removed `registerAnalytics.js`
  - Removed `HelpMenuPanel.jsx`

* Added analytic events related to story, share and help menu items, Also refactored events to use category and action enums.
* Remove table style `SelectableDimension` from SDMX
* `GyroscopeGuidance` can now be translated.
* Wraps tool title bar text using `...`.

#### 8.0.0-alpha.84

- Fix `ArcGisMapServerCatalogGroup` infinite loading by removing the cycle of calling `loadMembers` that was present in the `DataCatalogGroup` React component. However calling `loadMembers` is still not cached as it should for `ArcGisMapServerCatalogGroup`, and the infinite loading bug could return.
- Fix bug `selectableDimensions` bug in `Cesium3dTilesMixin` and `GltfCatalogItem`.

#### 8.0.0-alpha.83

- Add `modelDimensions` to `CatalogMemberMixin` - this can be used to apply model stratum with a `SelectableDimension` (i.e. a drop-down menu).
- `GeoJsonMixin`-based catalog items can now be styled based on to their properties through traits.
- `GeoJsonMixin`-based catalog items can now vary over time if a `timeProperty` is specified.

#### 8.0.0-alpha.82

- **Breaking changes**:
  - IndexedItemSearchProvider: (bounding) `radius` option is no longer supported in `resultsData.csv` of search indexes.

* Show a toast and spinner icon in the "Ideal zoom" button when the map is zooming.
* `zoomTo()` will return a promise that resolves when the zoom animation is complete.
* Modifies `IndexedItemSearchProvider` to reflect changes to `terriajs-indexer` file format.
* Move feature info timeseries chart funtion to `lib\Table\getChartDetailsFn.ts`
* Fix feature info timeseries chart for point (lat/long) timeseries
* Feature info chart x-values are now be sorted in acending order
* Remove merging rows by ID for `PER_ROW` data in `ApiTableCatalogItem`
* Make `ApiTableCatalogItem` more compatible with Table `Traits`
  - `keyToColumnMapping` has been removed, now columns must be defined in `columns` `TableColumnTraits` to be copied from API responses.
* Move notification state change logic from ViewState into new class `NotificationState`
* Catalog items can now show a disclaimer or message before loading through specifying `InitialMessageTraits`
* Added Leaflet hack to remove white-gaps between tiles (https://github.com/Leaflet/Leaflet/issues/3575#issuecomment-688644225)
* Disabled pedestrian mode in mobile view.
* Pedestrian mode will no longer respond to "wasd" keys when the user is typing in some input field.
* Fix references to old `viewState.notification`.
* wiring changeLanguage button to useTranslation hook so that it can be detected in client maps
* Add `canZoomTo` to `TableMixin`
* SDMX changes:
  - Add better SDMX server error messages
  - `conceptOverrides` is now `modelOverrides` - as dataflow dimension traits can now be overridden by codelist ID (which is higher priortiy than concept ID)
  - Added `regionTypeReplacements` to `modelOverride`- to manually override detected regionTypes
  - `modelOverrides` are created for SDMX common concepts `UNIT_MEASURE`, `UNIT_MULT` and `FREQ`
    - `UNIT_MEASURE` will be displayed on legends and charts
    - `UNIT_MULT` will be used to multiple the primary measure by `10^x`
    - `FREQ` will be displayed as "units" in Legends and charts (eg "Monthly")
  - Single values will now be displayed in `ShortReportSections`
  - Custom feature info template to show proper dimension names + time-series chart
  - Smarter region-mapping
  - Removed `viewMode` - not needed now due to better handling of time-series
* Fix `DimensionSelector` Select duplicate ids.
* Add Leaflet splitter support for region mapping
* Fix Leaflet splitter while zooming and panning map
* Split `TableMixin` region mapping `ImageryParts` and `ImageryProvider` to improve opacity/show performance
* Removed `useClipUpdateWorkaround` from Mapbox/Cesium TileLayers (for Leaflet) - because we no longer support IE
* Fix overwriting `previewBaseMapId` with `initBaseMapId` by multiple `initData`.
* GeoJSON Mixin based catalog items can now call an API to retrieve their data as well as fetching it from a url.
* Changes to loadJson and loadJsonBlob to POST a request body rather than always make a GET request.
* Added ApiRequestTraits, and refactor ApiTableCatalogItemTraits to use it. `apiUrl` is now `url`.

#### 8.0.0-alpha.81

- Fix invalid HTML in `DataPreviewSections`.
- Fix pluralisation of mapDataState to support other languages.
- Fix CSW `Stratum` name bug.
- Add `#configUrl` hash parameter for **dev environment only**. It can be used to overwrite Terria config URL.

#### 8.0.0-alpha.80

- Removed `Disclaimer` deny or cancel button when there is no `denyAction` associated with it.

#### 8.0.0-alpha.79

- Make `InfoSections` collapsible in `DataPreview`. This adds `show` property to `InfoSectionTraits`.
  - `WebMapServiceCatalogItem` service description and data description are now collapsed by default.
- Revert commit https://github.com/TerriaJS/terriajs/commit/668ee565004766b64184cd2941bbd53e05068ebb which added `enzyme` devDependency.
- Aliases `lodash` to `lodash-es` and use `babel-plugin-lodash` reducing bundle size by around 1.09MB.
- Fix CkanCatalogGroup filterQuery issue. [#5332](https://github.com/TerriaJS/terriajs/pull/5332)
- Add `cesiumTerrainAssetId` to config.json to allow configuring default terrain.
- Added in language toggle and first draft of french translation.json
  - This is enabled via language languageConfiguration.enabled inside config.json and relies on the language being both enumerated inside languageConfiguration.langagues and availble under {code}/translation.json
- Updated to terriajs-cesium 1.81
- Create the Checkbox component with accessibility in mind.
- Convert `FeedbackForm` to typescript.

#### 8.0.0-alpha.78

- Add `ignoreErrors` url parameter.

#### 8.0.0-alpha.77

- **Breaking changes**:
  - `terria.error.raiseEvent` and `./raiseErrorToUser.ts` have been replaced with `terria.raiseErrorToUser`.
  - `terria.error.addEventListener` has been replaced with `terria.addErrorEventListener`

* New Error handling using `Result` and `TerriaError` now applied to initial loading, `updateModelFromJson()`, `upsertModelFromJson()` and `Traits.fromJson()`. This means errors will propagate through these functions, and a stacktrace will be displayed.
  - `Result` and the new features of `TerriaError` should be considered unstable and may be extensively modified or removed in future 8.0.0-alpha.n releases
* New `terriaErrorNotification()` function, which wraps up error messages.
* `TerriaError` can now contain "child" errors - this includes a few new methods: `flatten()` and `createParentError()`. It also has a few new convenience functions: `TerriaError.from()` and `TerriaError.combine()`.
* Convert `Branding.jsx` to `.tsx`
* Added `configParams.brandBarSmallElements` to set Branding elements for small screen (also added theme props)
* Add `font` variables and `fontImports` to theme - this can be used to import CSS fonts.
* Convert `lib/Styled` `.jsx` files to `.tsx` (including Box, Icon, Text). The most significant changes to these interfaces are:
  - `Box` no longer accepts `<Box positionAbsolute/>` and this should now be passed as `<Box position="absolute"/>`.
  - `Text`'s `styledSize` has been removed. Use the `styledFontSize` prop.
  - `ButtonAsLabel` no longer accepts `dark`. A dark background is now used when `light` is false (or undefined).
* Fixes CZML catalog item so that it appears on the timeline.
* Enable `theme` config parameter. This can now be used to override theme properties.

#### 8.0.0-alpha.76

- Added support for setting custom concurrent request limits per domain through `configParameters.customRequestSchedulerLimits`.
- Added `momentChart` to region-mapped timeseries
- Add time-series chart (in FeatureInfo) for region-mapped timeseries
- Only show `TableMixin` chart if it has more than one
- Add `TableChartStyle` name trait.

#### 8.0.0-alpha.75

- Fix `NotificationWindow` bug with `message`.
- Re-add `loadInitSources` to `Terria.updateApplicationUrl()`
- Added support for `elements` object in catalogue files (aka init files).
  - Using this object you can hide/show most UI elements individually.
  - See https://github.com/TerriaJS/terriajs/pull/5131. More in-depth docs to come.

#### 8.0.0-alpha.74

- Fix JS imports of `TerriaError`

#### 8.0.0-alpha.73

- Add `title` parameter in `raiseErrorToUser` to overwrite error title.
- Added some error handling in `Terria.ts` to deal with loading init sources.
- TSify `updateApplicationOnHashChange` + remove `loadInitSources` from `Terria.updateApplicationUrl()`

#### 8.0.0-alpha.72

- **Breaking changes**:
  - Added clippingRectangle to ImageryParts.
  - Any item that produces ImageryParts in mapItems (any raster items) must now also provide a clippingRectangle.
  - This clippingRectangle should be derived from this.cesiumRectangle (a new computed property) & this.clipToRectangle as demonstrated in many raster catalog items (e.g. OpenStreetMapCatalogItem.ts).

* Adds experimental ApiTableCatalogItem.
* Fixes a bug where FeatureInfoDownload tries to serialize a circular object
* Added `removeDuplicateRows` to `TableTraits`
* `forceLoadTableData` can now return undefined - which will leave `dataColumnMajor` unchanged
* Fix sharing preview item.
* Added z-index to right button group in mobile header menu
* Added cesiumRectangle computed property to MappableMixin. This is computed from the `rectangle` Trait.
* Fixed a Cesium render crash that occured when a capabilities document specified larger bounds than the tiling scheme's supported extent (bug occured with esri-mapServer but wms was probably also affected).
* In fixing Cesium render crash above clipping rectangles are now added to Cesium ImageryLayer (or Leaflet CesiumTileLayer) rather than being included in the ImageryProvider. ImageryParts has been updated to allow passing the clipping rectangle through to Cesium.ts and Leaflet.ts where ImageryLayer/CesiumTileLayer objects are created.

#### 8.0.0-alpha.71

- Fix accidental translation string change in 8.0.0-alpha.70

#### 8.0.0-alpha.70

- **Breaking changes**:
  - Merge `Chartable` and `AsyncChartableMixin` into new **`ChartableMixin`** + `loadChartItems` has been replaced by `loadMapItems`.
  - To set base map use `terriaViewer.setBaseMap()` instead of `terriaViewer.basemap = ...`
  - Incorrect usage of `AsyncLoader` **will now throw errors**

* Add `hideInBaseMapMenu` option to `BaseMapModel`.
* Change default basemap images to relative paths.
* Add `tileWidth` and `tileHeight` traits to `WebMapServiceCatalogItem`.
* Add docs about `AsyncLoader`
* Remove interactions between AsyncLoaders (eg calling `loadMetadata` from `forceLoadMapItems`)
* ... Instead, `loadMapItems` will call `loadMetadata` before triggering its own `AsyncLoader`
* Add `isLoading` to `CatalogMemberMixin` (combines `isLoading` from all the different `AsyncLoader`)
* Move `Loader` (spinner) from `Legend` to `WorkbenchItem`.
* Merge `Chartable` and `AsyncChartableMixin` into **`ChartableMixin`** + remove `AsyncLoader` functionality from `ChartableMixin` - it is now all handled by `loadMapItems`.
* Removed `AsyncLoader` functionality from `TableMixin` - it is now handled by `loadMapItems`.
  - `TableMixin.loadRegionProviderList()` is now called in `MappableMixin.loadMapItems()`
* Added `TerriaViewer.setBaseMap()` function, this now calls `loadMapItems` on basemaps
* Fix load of persisted basemap
* Fix sharing of base map
* Added backward compatibility for `baseMapName` in `initData` (eg share links)
* Add `WebMapService` support for WGS84 tiling scheme

#### 8.0.0-alpha.69

- **Breaking changes**:
  - Basemaps are now configured through catalog JSON instead of TerriaMap - see https://github.com/TerriaJS/terriajs/blob/13362e8b6e2a573b26e1697d9cfa5bae328f7cff/doc/customizing/initialization-files.md#basemaps

* Updated terriajs-cesium to version 1.79.1
* Make base maps configurable from init files and update documentation for init files [#5140](https://github.com/TerriaJS/terriajs/pull/5140).

#### 8.0.0-alpha.68

- Remove points from rectangle `UserDrawing`
- Fix clipboard typing error.
- Ported `WebProcessingServiceCatalogGroup`.
- Add CSW Group support
- Revert "remove wmts interfaces from ows interfaces" (873aa70)
- Add `math-expression-evaluator` library and `ColumnTransformationTraits`. This allows expressions to be used to transform column values (for example `x+10` to add 10 to all values).
- Fix bug in `TableColumn.title` getter.
- Add support for TableColumn quarterly dates in the format yyyy-Qx (eg 2020-Q1).
- Fix region mapping feature highlighting.
- Update clipboard to fix clipboard typing error.
- Added direction indicator to the pedestrian mode minimap.
- Limit up/down look angle in pedestrian mode.
- Automatically disable pedestrian mode when map zooms to a different location.
- Add support for time on `ArcGisMapServerCatalogItem`
- Merge `Mappable` and `AsyncMappableMixin` into **`MappableMixin`**.
- Fixed a issue when multiple filters are set to Cesium3DTilesCatalogItem
- Async/Awaitify `Terria.ts` + fix share links loading after `loadInitSources`.
- Tsified `TerriaError` + added support for "un-rendered" `I18nTranslateString`
- Tsified `raiseErrorToUser` + added `wrapErrorMessage()` to wrap error message in something more user friendly (using `models.raiseError.errorMessage` translation string).

#### 8.0.0-alpha.67

- TSify `Loader` function.
- Added walking mode to pedestrian mode which clamps the pedestrain to a fixed height above the surface.
- Upgraded catalog-converter to fix dependency version problem and ensure that all imports are async to reduce main bundle size.

#### 8.0.0-alpha.66

- **Breaking changes**:
  - Changed merging behaviour of Trait legends (of type `LegendTraits`) in `CatalogMemberTraits`. This affects legends on all `CatalogMember` models. Legend objects in higher strata now replace values in lower strata that match by index, rather than merging properties with them.

* Add `MetadataUrlTraits` to `CatalogMemberTraits.metadataUrls`. It contains an array of metadata URLS (with optional `title` which will render a button)
* Restore `cesiumTerrainUrl` config parameter. [#5124](https://github.com/TerriaJS/terriajs/pull/5124)
* I18n-ify strings in settings panel. [#5124](https://github.com/TerriaJS/terriajs/pull/5124)
* Moved `DataCustodianTraits` into `CatalogMemberTraits` and `CatalogMemberReferenceTraits`.
* `TableMixin` styles ("Display variables") will now look for column title if style title is undefined
* Add fallback colours when Color.fromCssColorString is used.
* Allow nullable `timeColumn` in table styles. Useful for turning off auto-detection of time columns.
* Added tool for searching inside catalog items. Initial implementation works for indexed 3d tilesets.
* Added support for shapefile with `ShapefileCatalogItem`
* Added `GeoJsonMixin` for handling the loading of geojson data.
* Extended the `GeoJsonCatalogItem` to support loading of zip files.
* Fixed broken feature highlighting for raster layers.
* Show a top angle view when zooming to a small feature/building from the item search result.
* Fix `TableTimeStyleTraits.idColumns` trait type.
* Added a new `lineAndPoint` chart type
* CustomChartComponent now has a "chart-type" attribute
* Fix `ArcGisMapServerCatalogItem` layer ID and legends bug
* Re-add region mapping `applyReplacements`.
* Added `SearchParameterTraits` to item search for setting a human readable `name` or passing index specific `queryOptions` for each parameter through the catalog.
* Added `AttributionTraits` to mappable and send it as property when creating Cesium's data sources and imagery providers. [#5167](https://github.com/TerriaJS/terriajs/pull/5167)
* Fixed an issue where a TerriaMap sometimes doesn't build because of typing issues with styled-components.
* Renamed `options` to `providerOptions` in `SearchableItemTraits`.
* Fix `CkanCatalogGroup.groupBy = "none"` members
* Fix `TableMixin` region mapping feature props and make Long/Lat features use column titles (if it exists) to match v7 behaviour.
* Add support for `CkanItemReference` `wms_layer` property
* Add support for `ArcGisMapServerCatalogGroup` to use `sublayerIds`.
* Added Pedestrian mode for easily navigating the map at street level.
* Clean up `LayerOrderingTraits`, remove `WorkbenchItem` interface, fix `keepOnTop` layer insert/re-ordering.
* Remove `wordBreak="break-all"` from Box surrounding DataPreview
* Re-added merging of csv row properties and vector tile feature properties for feature info (to match v7 behaviour).
* Fixes a bug in pedestrian mode where dropping the pedestrian in northern hemisphere will position the camera underground.
* Implement highlight/hide all actions for results of item search.
* Disable pickFeatures for WMS `_nextImageryParts`.
* Fix Leaflet `ImageryLayer` feature info sorting
* Fix hard-coded colour value in Story
* Use `configParameters.cesiumIonAccessToken` in `IonImageryCatalogItem`
* Added support for skipping comments in CSV files
* Fix WMS GetLegendGraphics request `style` parameter
* Loosen Legend `mimeType` check - so now it will treat the Legend URL as an image if the `mimeType` matches **OR** the file extension matches (previously, if `mimeType` was defined, then it wouldn't look at filetype extension)
* Fix `DiffTool` date-picker label `dateComparisonB`
* Fix app crash when switching different tools.
* Create `merge` `TraitsOption` for `objectArrayTrait`
* Move `Description` `metadataUrls` above `infoSections`.
* Upgraded i18next and i18next-http-backend to fix incompatibility.
* Added support for dd/mm/yyyy, dd-mm-yyyy and mm-dd-yyyy date formats.

#### 8.0.0-alpha.65

- Fixed SDMX-group nested categories
- SDMX-group will now remove top-level groups with only 1 child

#### 8.0.0-alpha.64

- Fixed WMS style selector bug.
- `layers` trait for `ArcGisMapServerCatalogItem` can now be a comma separated string of layer IDs or names. Names will be auto-converted to IDs when making the request.

#### 8.0.0-alpha.63

- Add `v7initializationUrls` to terria config. It will convert catalogs to v8 and print warning messages to console.
- Add `shareKeys` support for Madga map-config maps (through `terria` aspect)
- Revert WMS-group item ID generation to match v7
- Add `addShareKeysToMembers` to `GroupMixin` to generate `shareKeys` for dynamic groups (eg `wms-group)
- Added `InitDataPromise` to `InitSources`
- Add reverse `modelIdShareKeysMap` map - `model.id` -> `shareKeys`
- Upgraded `catalog-converter` to 0.0.2-alpha.4
- Reverted Legend use of `object` instead of `img` - sometimes it was showing html error responses
- Legend will now hide if an error is thrown
- Update youtube urls to nocookie version
- Share link conversion (through `catalog-converter`) is now done client-side
- Fix Geoserver legend font colour bug
- Remove legend broken image icon
- Added high-DPI legends for geoserver WMS (+ font size, label margin and a few other tweaks)
- `LegendTraits` is now part of `CatalogMemberTraits`
- Add `imageScaling` to `LegendTraits`
- WMS now `isGeoserver` if "geoserver` is in the URL
- Add WMS `supportsGetLegendRequest` trait
- Improved handling of WMS default styles

#### 8.0.0-alpha.62

- Fixed an issue with not loading the base map from init file and an issue with viewerMode from init files overriding the persisted viewerMode
- Fixed issues surrounding tabbed catalog mode
- Now uses `catalog-converter` to convert terriajs json in WPS response from v7 to v8.
- Fixed a bug in `UserDrawing` which caused points to not be plotted on the map.
- Fixed app crash when switching between different types of parameter in `GeoJsonParameterEditor`.
- Fixed errors when previewing an item in a group that is open by default (`isOpen: true` in init file).
- Fixed mobx warnings when loading geojson catalog items.
- Add `multiplierDefaultDeltaStep` Trait, which tries to calculate sensible multiplier for `DistrectelyTimeVarying` datasets. By default it is set to 2, which results in a new timestep being displayed every 2 seconds (on average) if timeline is playing.
- Hide info sections with empty content in the explorer preview.
- Port `shareKeys` from version 7
- Update/re-enable `GeoJsonCatalogItemSpec` for v8.
- add `DataCustodianTraits` to `WebMapServiceCatalogGroupTraits`
- Changed behaviour of `updateModelFromJson` such that catalog groups with the same id/name from different json files will be merged into one single group.
- Fixed error when selecting an existing polygon in WPS input form.
- Upgraded `catalog-converter` to 0.0.2-alpha.3.

#### 8.0.0-alpha.61

- New `CatalogFunctionMixin` and `CatalogFunctionJobMixin`
- Tsified `FunctionParameters`
- New `YourDataYourRegions` `CatalogFunctionMixin`
- Added `inWorkbench` property
- Added `addModelToTerria` flag to `upsertModelFromJson` function
- Added `DataCustodianTraits` to `WebMapServiceCatalogItem`
- Added `disableDimensionSelectors` trait to `WebMapServiceCatalogItem`. Acheives the same effect of `disableUserChanges` in v7.
- Temporarily stopped using `papaparse` for fetching Csv urls till an upstream bug is fixed.
- Fix async bug with loading `ReferenceMixin` and then `Mappable` items in `initSources`
- Remove `addToWorkbench`, it has been replaced with `workbench.add`
- Improve handling of `ArcGisMapServerCatalogItem` when dealing with tiled layers.
- Ensure there aren't more bins than unique values for a `TableStyle`
- Add access control properties to items fetched from Esri Portal.
- Improves magda based root group mimic behaviour introdcued in 8.0.0-alpha.57 by adding `/` to `knownContainerUniqueIds` when `map-config*` is encountered
- Fixed broken chart disclaimers in shared views.
- Fixed a bug where chart disclaimers were shown even for chart items disabled in the workbench.
- Fixed a bug where charts with titles containing the text "lat" or "lon" were hidden from feature info panel.
- Fixed a bug that occurred when loading config from magda. `initializationUrls` are now applied even if `group` aspect is not set

#### 8.0.0-alpha.60

- Fix WMS legend for default styles.
- Request transparent legend from GeoServer.
- Reverted the following due to various issues with datasets:
  - Add basic routing support
  - Add better page titles when on various routes of the application
  - Add prerendering support on `/catalog/` routes (via `prerender-end` event &
    allowing TerriaMap to hit certain routes)

#### 8.0.0-alpha.59

- Update magda error message
- Add a short report section if trying to view a `3d-tiles` item in a 2d map.
- Fix bug in `Terria.interpretStartData`.
- Add `ThreddsCatalogGroup` model.
- Port `supportsColorScaleRange`, `colorScaleMinimum` and `colorScaleMaximimum` from `master` to `WebMapServiceCatalogItem` model.
- Ported MapboxVectorTileCatalogItem ("mvt").
- When expanding a chart from the feature info panel, we now place a colored dot on the map where the chart was generated from.
- Add basic routing support
- Add better page titles when on various routes of the application
- Add prerendering support on `/catalog/` routes (via `prerender-end` event &
  allowing TerriaMap to hit certain routes)
- Update `WorkbenchButton` to allow for links rather than buttons, including
  changing About Data to a link

#### 8.0.0-alpha.58

- Add `FeatureInfoTraits` to `ArcGisMapServerCatalogItem`
- Fix zooming bug for datasets with invalid bounding boxes.
- Add new model for `ArcGisTerrainCatalogItem`.
- Add 3D Tiles to 'Add web data' dropdown.
- Fix naming of item in a `CkanCatalogGroup` when using an item naming scheme other than the default.

#### 8.0.0-alpha.57

- Fix memoization of `traitsClassToModelClass`.
- Chart expanded from feature info panel will now by default show only the first chart line.
- Chart component attribtues `column-titles` and `column-units` will now accept a simpler syntax like: "Time,Speed" or "ms,kmph"
- Fix presentation of the WMS Dimension metadata.
- Magda based maps now mimic "root group uniqueId === '/'" behaviour, so that mix and matching map init approaches behave more consistently

#### 8.0.0-alpha.56

- Add `itemProperties` trait to `WebMapMapCatalogGroup`.
- Add support for `formats` traits within `featureInfoTemplate` traits.
- Fix handling of `ArcGisPortalItemReference` for when a feature layer contains multiple sublayers.
- Implemented new compass design.

#### 8.0.0-alpha.55

- Upgraded to patched terriajs-cesium v1.73.1 to avoid build error on node 12 & 14.

#### 8.0.0-alpha.54

- Add a `infoAsObject` property to the `CatalogMemberMixin` for providing simpler access to `info` entries within templating
- Add a `contentAsObject` trait to `InfoSectionTraits` where a json object is more suitable than a string.
- Add `serviceDescription` and `dataDescription` to `WebMapServiceCatalogItem` info section.
- Extend `DataPreviewSections.jsx` to support Mustache templates with context provided by the catalog item.
- Add support for `initializationUrls` when loading configuration from Magda.
- Add `:only-child` styling for `menu-bar.scss` to ensure correctly rounded corners on isolated buttons.
- Improve Branding component for mobile header
- Add support for `displayOne` configuration parameter to choose which brand element to show in mobile view
- Update Carto basemaps URL and attribution.
- Add `clipToRectangle` trait to `RasterLayerTraits` and implement on `WebMapServiceCatalogItem`, `ArcGisMapServiceCatalogItem`, `CartoMapCatalogItem`, `WebMapTileServiceCatalogItem`.
- Allow Magda backed maps to use an inline `terria-init` catalog without it getting overwritten by map-config before it can be parsed
- Deprecated `proxyableDomainsUrl` configuration parameter in favour of `serverconfig` route
- Ported a support for `GpxCatalogItem`.
- Feature info is now shareable.
- Add option `canUnsetFeaturePickingState` to `applyInitData` for unsetting feature picking state if it is missing from `initData`. Useful for showing/hiding feature info panel when switching through story slides.
- Properly render for polygons with holes in Leaflet.
- Fixes a bug that showed the chart download button when there is no downloadable source.
- Add `hideWelcomeMessage` url parameter to allow the Welcome Message to be disabled for iframe embeds or sharing scenarios.
- Ensure the `chartDisclaimer` is passed from catalog items to derived chart items.
- Don't calculate a `rectangle` on a `ArcGisPortalReferenceItem` as they appear to contain less precision than the services they point to.
- Allow an `ArcGisPortalReferenceItem` to belong to multiple `CatalogGroup`'s.
- Fix argis reference bug.
- Made possible to internationalize tour contend.
- Added TileErrorHandlerMixin for handling raster layer tile errors.
- Fixed a bug that caused the feature info chart for SOS items to not load.
- SOS & CSV charts are now shareable.

#### 8.0.0-alpha.53

- Ported an implementation of CatalogSearchProvider and set it as the default
- Notification window & SatelliteImageryTimeFilterSection now uses theme colours
- Improved look and feel of `StyledHtml` parsing
- Fix `applyAriaId` on TooltipWrapper causing prop warnings
- Make share conversion notification more pretty (moved from `Terria.ts` to `shareConvertNotification.tsx`)
- Tsxify `Collapsible`
- `ShortReportSections` now uses `Collapsible`
- Add `onToggle`, `btnRight`, `btnStyle`, `titleTextProps` and `bodyBoxProps` props in `Collapsible`
- Add `Notification.message` support for `(viewState: ViewState) => React.ReactNode`
- Added splitting support to `WebMapTileServiceCatalogItem`.

#### 8.0.0-alpha.52

- Prevent duplicate loading of GetCapabilities
- Update the `GtfsCatalogItem` to use the `AutoRefreshingMixin`.
- Add a condition to the `AutoRefreshingMixin` to prevent unnecessary polling when an item is disabled in the workbench.
- Upgraded to Cesium v1.73.
- Removed any references to `BingMapsApi` (now deprecated).
- Add support for resolving `layers` parameter from `Title` and not just `Name` in `WebMapServiceCatalogItem`.
- Change TrainerBar to show all steps even if `markdownDescription` is not provided

#### 8.0.0-alpha.51

- Add WMTS group/item support
- Create `OwsInterfaces` to reduce duplicate code across OWS servies
- Fix story prompt being permanent/un-dismissable
- Fixed a bug that caused the feature info chart for SOS items to not load.

#### 8.0.0-alpha.50

- Support for searching WFS features with WebFeatureServiceSearchProvider
- WFS-based AustralianGazetteerSearchProvider
- Fixed a bug causing users to be brought back to the Data Catalogue tab when clicking on an auto-detected user added catalogue item.
- Fixed a bug causing Data Preview to not appear under the My Data tab.
- Fix WMS style `DimensionSelector` for layers with no styles
- Add WMS legend for items with no styles
- Add warning messages if catalog/share link has been converted by `terriajs-server`.
- Update the scroll style in `HelpVideoPanel` and `SidePanel` helpful hints.
- Updated leaflet attribution to match the style of cesium credits.
- Remove `@computed` props from `WebFeatureServiceCapabilities`
- Fixed bug causing the Related Maps dropdown to be clipped.
- Add SDMX-json support for groups and items (using SDMX-csv for data queries)
- `TableMixin` now uses `ExportableMixin` and `AsyncMappableMixin`
- Move region provider loading in `TableMixin` `forceLoadTableMixin` to `loadRegionProviderList`
- Added `TableAutomaticStylesStratum.stratumName` instead of hard-coded strings
- Added `Dimension` interface for `SelectableDimension` - which can be used for Traits
- Make `SelectableDimension.options` optional

#### 8.0.0-alpha.49

- WMS GetFeatureInfo fix to ensure `style=undefined` is not sent to server
- Add support for splitting CSVs (TableMixins) that are using region mapping.
- `addUserCatalogMember` will now call `addToWorkbench` instead of `workbench.add`.
- Replaces `ShadowSection` with `ShadowMixin` using `SelectableDimensions`
- Fix Webpack Windows path issue
- Updated icons for view and edit story in the hamburger menu.
- Implemented new design for story panel.

#### 8.0.0-alpha.48

- Allow `cacheDuration` to be set on `ArcGisPortalCatalogGroup` and `ArcGisPortalItemReference`.
- Set default `ArcGisPortalCatalogGroup` item sorting by title using REST API parameter.
- Call `registerCatalogMembers` before running tests and remove manual calls to `CatalogMemberFactory.register` and `UrlMapping.register` in various tests so that tests reflect the way the library is used.
- Updated stratum definitions which used hardcoded string to use `CommonStrata` values.

#### 8.0.0-alpha.47

- Removed hard coded senaps base url.
- Added option for manual Table region mapping with `enableManualRegionMapping` TableTrait. This provides `SelectableDimensions` for the region column and region type.
- Added WMS Dimensions (using `SelectableDimensions`)
- Added WMS multi-layer style, dimension and legend support.
- Merged the `StyleSelector` and `DimensionsSelector`, and created a `SelectableDimensions` interface.
- Added `chartColor` trait for DiscretelyTimeVarying items.
- Replaced all instances of `createInfoSection` and `newInfo` with calls to `createStratumInstance` using an initialisation object.
- Added trait `leafletUpdateInterval` to RasterLayerTraits.
- Fix styling of WFS and GeoRSS.
- Fixed a bug that caused re-rendering of xAxis of charts on mouse move. Chart cursor should be somewhat faster as a result of this fix.
- Fixed a bug that caused some catalogue items to remain on the map after clicking "Remove all" on the workbench.
- Deleted old `ChartDisclaimer.jsx`
- Moved `DiscretelyTimeVaryingMixin` from `TableAutomaticStylesStratum` to `TableMixin`
- Added basic region-mapping time support
- Add short report to `ArcGisFeatureServerItem` for exceeding the feature limit.
- Added shift-drag quick zoom

#### 8.0.0-alpha.46

- Fixed i18n initialisation for magda based configurations

#### 8.0.0-alpha.45

- Upgraded to Cesium v1.71.
- Change `ExportableData` interface to `ExportableMixin` and add `disableExport` trait.
- Add basic WFS support with `WebFeatureServiceCatalogGroup` and `WebFeatureServiceCatalogItem`
- Update style of diff tool close button to match new design
- Remove sass code from the `HelpPanel` component
- Added an option for translation override from TerriaMap
- Help content, trainer bar & help terms can use translation overrides
- Accepts `backend` options under a new `terria.start()` property, `i18nOptions`
- Use `wms_api_url` for CKAN resources where it exists
- Tsxified `DateTimePicker` and refactored `objectifiedDates` (moved to `DiscretelyTimeVaryingMixin`).
- Update style of 'Change dates' button in delta to be underlined
- Fix issue with delta 'Date comparison' shifting places when querying new location
- Shows a disabled splitter button when entering diff
- Make Drag & Drop work again (tsxify `DragDropFile.tsx` and refactor `addUserFiles.ts`)
- Add `TimeVarying.is` function

#### 8.0.0-alpha.44

- Pass `format` trait on `TableColumnTraits` down to `TableAutomaticStylesStratum` for generating legends
- Add `multipleTitles` and `maxMultipleTitlesShowed` to `LegendItemTraits`
- Aggregate legend items in `createLegendItemsFromEnumColorMap` by colour, that is merge legend items with the same colour (using `multipleTitles`)
- Only generate `tableStyles` for region columns if no other styles exist
- TableAutomaticStylesStratum & CsvCatalogItem only returns unique `discreteTimes`s now
- Specified specific terriajs config for ForkTsCheckerWebpackPlugin

#### 8.0.0-alpha.43

- Replace `@gov.au/page-alerts` dependency with our own warning box component. This removes all `pancake` processes which were sometimes problematic.

#### 8.0.0-alpha.42

- Added ArcGIS catalog support via ArcGisPortalItemReference

#### 8.0.0-alpha.41

- Add `cacheDuration` and `forceProxy` to `UrlTraits` and add `cacheDuration` defaults to various catalog models.
- Tsify `proxyCatalogItemUrl`.
- Simplified SidePanel React refs by removing the double wrapping of the `withTerriaRef()` HOC
- Merged `withTerriaRef()` HOC with `useRefForTerria()` hook logic
- Breadcrumbs are always shown instead of only when doing a catalog search

#### 8.0.0-alpha.40

- Improve info section of `WebMapServiceCatalogItem` with content from GetCapabilities
- Re-implement `infoSectionOrder` as `CatalogMember` trait.
- Add `infoWithoutSources` getter to `CatalogMemberMixin` to prevent app crash when using `hideSources`
- Add support for nested WMS groups
- Added breadcrumbs when clicking on a catalogue item from a catalogue search

#### 8.0.0-alpha.39

- Development builds sped up by 3~20x - ts-loader is now optional & TypeScript being transpiled by babel-loader, keeping type check safety on a separate thread

#### 8.0.0-alpha.38

- Add `show` to `ShortReportTraits` and Tsxify `ShortReport`
- Convert `ShortReport` to styled-components, add accordian-like UI
- 3D tiles support is now implemented as a Mixin.

#### 8.0.0-alpha.37

- Add `refreshEnabled` trait and `AsyncMappableMixin` to `AutoRefreshMixin`
- Ensure `CkanCatalogGroup` doesn't keep re-requesting data when opening and closing groups.
- Add `typeName` to `CatalogMemberMixin`
- Add `header` option to `loadText`
- Add `isMixedInto` function for `AsyncMappableMixin` and `AsyncChartableMixin`
- Added file upload support for `GltfCatalogItem`. The supported extension is glb.
- Improve runtime themeing via styled components across main UI components
- Updated default welcome video defaults to a newer, slower video
- Difftool will now pick any existing marked location (like from a search result) and filter imagery for that location.
- Updated labelling & copy in Difftool to clarify workflow
- ChartCustomComponent now `abstract`, no longer specific to CSV catalog items. Implement it for custom feature info charts.
- Update date picker to use theme colours
- Removed some sass overrides on `Select` through `StyleSelectorSection`
- Update LeftRightSection to use theme colours
- Ported `GeoRssCatalogItem` to mobx, added support to skip entries without geometry.
- Update Difftool BottomPanel UI to clearer "area filter" and date pickers
- Update Difftool BottomPanel to load into Terria's BottomDock
- Rearrange MapButton layout in DOM to properly reflow with BottomDock
- Update Difftool MainPanel to not get clipped by BottomDock
- Rearrange MapDataCount to exist inside MapColumn for more correct DOM structure & behaviour
- Re-added chart disclaimer.

#### mobx-36

- Added `pointer-events` to `MapNavigation` and `MenuBar` elements, so the bar don't block mouse click outside of the button.
- Fixes "reminder pop-up" for help button being unclickable
- Use `useTranslation` instead of `withTranslation` in functional component (`MapDataCount`)
- Make welcome video url and placeholder configurable via configparameters
- Added `ExportableData` interface.
- Added `ExportData` component for data catalog.
- Added WCS "clip and ship" for WMS
- Added basic CSV export function
- Extend `UserDrawing` to handle rectangles
- Tsxify `MapInteractionMode`
- Changed default orientation for `GltfCatalogItem` to no rotation, instead of zero rotation wrt to terrain
- Added a title to welcome message video

#### mobx-35

- Add "Upload" to tour points
- Add tooltips anywhere required in UI via `parseCustomMarkdownToReactWithOptions` & customisable via `helpContentTerms`
- Add "map state" map data count to highlight state of map data
- Add a reminder "pop-up" that shows the location of the help button
- Fix bug causing story pop-up to be off screen
- Fix bug causing helpful hints to be cut off on smaller screens
- Changed the `Tool` interface, now accepting prop `getToolComponent` instead of `toolComponent`
- Added `ToolButton` for loading/unloading a tool
- Added `TransformationTraits` that can be used to change position/rotation/scale of a model.
- Merge master into mobx. This includes:
  - Upgraded to Cesium v1.68.
  - Story related enhancements:
    - Added a title to story panel with ability to close story panel.
    - Added a popup on remove all stories.
    - Added button for sharing stories.
    - Added a question popup on window close (if there are stories on the map so users don't lose their work).
- Added a new `editor` Icon
- Changed `ToolButton` to show the same icon in open/close state. Previously it showed a close icon in close state.

#### mobx-34

- Bug fix for `DatePicker` in `BottomDock` causing app crash
- Made changes to the video modals: close button has been added, pressing escape now closes the component and some basic unit tests created
- Updated the video modal for _Data Stories: Getting Started_ to use the new `VideoGuide` component
- Tweaked MyData/AddData tabs to make it possible to invoke them without using the `ExplorerWindow` component and also customize the extensions listed in the dropdown.
- Fix the timeline stack handling for when there are multiple time-enabled layers
- Ported timeseries tables.
- Extended the support for styles for ESRI ArcGis Feature Server. Line styles are supported for lines and polygon outlines in both Cesium and Leaflet viewer. #4405
- Fix polygon outline style bug.
- Add a unit test for polygon outline style.
- Add TrainerPane/TrainerBar "Terry the task trainer"
- Use `1.x.x` of `karma-sauce-launcher` to fix CI build failures
- Stop unknown icons specified in config.json from crashing UI
- Creates a `ShadowTraits` class that is shared by `GltfCatalogItem` and `Cesium3DTilesCatalogItem`.
- Fixed a bug where user added data was removed from catalogue when Remove from map button in data catalog is clicked.
- Fix leaflet zoom to work when bounding rectangle exists but doesn't have bounds defined

#### mobx-33

- Updated generic select so icon doesn't block click
- Re-added loading bar for leaflet & cesium viewers

#### mobx-32

- Made expanded SOS chart item shareable.
- Fixed a regression bug where the time filter is shown for all satellite imagery items
- Add unit tests for `WelcomeMessage` and `Disclaimer`
- Fixed minor UI errors in console
- Replaced helpful hints text with the new version
- Made the shapes of some of the workbench components rounded
- Add `clampToGround` property on to holes within polygons in `GeoJsonCatalogItem`
- Set default `clampToGround` trait to `true` for `GeoJsonCatalogItem`
- Fixed a bug where WMS items caused type errors in newer babel and typescript builds, due to mixed mixin methods on DiffableMixin & DiscretelyTimeVaryingMixin
- Fixed a bug where KmlCatalogItem did not use the proxy for any urls.
- Add support for `CkanCatalogGroup` and `CkanItemReference`.
- Added unit test to ensure getAncestors behaviour
- Hide the chart legend if there are more than four items to prevent things like FeatureInfo being pushed out of the view and the map resizing.
- Prevent addedByUser stack overflow
- Fixed a chart bug where moment points do not stick to the basis item when they are of different scale.
- Fixed a bug where the moment point selection highlight is lost when changing the satellite imagery date.
- Removed sass from Clipboard
- Updated LocationSearchResults to support multiple search providers
- Replaced lifesaver icon on the help button with a question mark button
- Fix handling of points and markers around the anti-meridian in the `LeafletVisualizer`.
- Fixed difference tool losing datepicker state by keeping it mounted
- Disabled unhelpful Help button when in `useSmallScreenInterface`
- Fixed a bug where a single incorrect catalog item in a group would prevent subsequent items from loading.
- Improved catalog parsing to include a stub (`StubCatalogItem`) when terriajs can't parse something

#### mobx-31

- Fixes broken time filter location picker when other features are present on the map.
- Fixes the feature info panel button to show imagery at the selected location.
- Added `hideSource` trait to `CatalogMemberTraits`. When set to true source URL won't be visible in the explorer window.
- Added `Title`, `ContactInformation`, `Fees` to the `CapabilitiesService` interface so they are pulled on metadata load.
- Resolved name issue of `WebMapServiceCapabilities`. Now it returns a name resolved from `capabilities` unless it is set by user.
- Added setting of `isOpenInWorkbench`, `isExperiencingIssues`, `hideLegendInWorkbench`, `hideSource` strats for `WebMapServiceCatalogItem` from `WebMapServiceCatalogGroup`.

#### mobx-30

- Ported welcome message to mobx with new designs
- Updated CI clientConfig values to include new help panel default
- Bumped explicit base typescript to 3.9.2
- Lock rollbar to 2.15.2
- Ported disclaimer to mobx with new designs
- Added diff tool for visualizing difference (delta) of images between 2 dates for services that support it.
- Updated workbench ViewingControls styles to line up with icons
- Prevent re-diff on workbench items that are already a diff
- Updated splitter to force trigger resizes so it catches up on any animation delays from the workbench
- Update workbench to trigger resize events onTransitionEnd on top of view-model-triggers
- Added satellite imagery to help panel
- Stop disclaimer clashing with welcome message by only loading WelcomeMessage after disclaimer is no longer visible
- Fixes a difftool bug where left/right items loose their split direction settings when the tool is reset
- Fixes a splitter bug where split direction is not applied to new layers.
- Re-added satellite guide prompt option via `showInAppGuides`
- Changed tour "go back 1 tour point" messaging from "previous" to "back"

#### mobx-29

- Fix handling of urls on `Cesium3DTilesCatalogItem` related to proxying and getting confused between Resource vs URL.
- Renamed `UrlReference.createUrlReferenceFromUrlReference` to `UrlReference.createCatalogMemberFromUrlReference`
- Moved url to catalog member mapping from `createUrlRefernceFromUrl.register` to `UrlToCatalogMemberMapping` (now in `UrlReference.ts` file)
- Added in-app tour framework & base tour items
- Make the help panel customisable for different maps by modifying `config.json`
- Added generic styled select
- Remove maxZoom from leaflet map.
- Run & configure prettier on terriajs lib/ json files
- Changed most of the icons for the `MapNavigation` section (on the right hand side) of the screen
- Added a close button to story panel
- Made `MapIconButton` to animate when expanding
- Remove requirement for browser to render based on make half pixel calculations for the Compass & stop it jumping around when animating

#### mobx-28

- Fix SASS exports causing some build errors in certain webpack conditions

#### mobx-1 through mobx-27

- Fixed DragDropFile and `createCatalogItemFromFileOrUrl` which wasn't enabled/working in mobx, added tests for `createCatalogItemFromFileOrUrl` and renamed `createCatalogItemFromUrl` to `createUrlRefernceFromUrl`.
- Fixed bug in StratumOrder where `sortBottomToTop` would sort strata in the wrong order.
- Allow member re-ordering via GroupMixin's `moveMemberToIndex`
- Fixed a bug where `updateModelFromJson` would ignore its `replaceStratum` parameter.
- Re-added Measure Tool support
- Re-added `CartoMapCatalogItem`
- Re-implemented `addedByUser` to fix bug where previews of user added data would appear in the wrong tab.
- Added header options for loadJson5, & allow header overrides on MagdaReference loading
- Re-added some matcher-type mappings in `registerCatalogMembers`.
- Added `UrlReference` to represent catalog items created from a url with an auto-detected type.
- Modified `upsertModelFromJson` so that when no `id` is provided, the `uniqueId` generated from `localId` or `name` is incremented if necessary to make it unique.
- Re-enable search components if SearchProvider option provided
- Modified tests to not use any real servers.
- Fixed bug causing workbench items to be shared in the wrong order.
- Fix bug where urls in the feature info panel weren't turned into hyperlinks
- Fix preview map's base map and bounding rectangle size
- Fixed positioning of the buttons at the bottom and the timeline component on mobile
- Added `hasLocalData` property to indicate when a catalog item contains local data. This property is used to determine whether the item can be shared or not.
- Fixed bug causing user added data to not be shared. Note that user added catalog item urls are now set at the user stratum rather than the definition stratum.
- Added the ability to filter location search results by an app-wide bounding box configuration parameter
- Re-introduce UI elements for search when a catalogSearchProvider is provided
- Fix bug that prevented live transport data from being hidden
- Hide opacity control for point-table catalog items.
- Fixed bug where `Catalog` would sometimes end up with an undefined `userAddedDataGroup`.
- Show About Data for all items by default.
- Fixed translation strings for the descriptive text about WMS and WFS URLs in the data catalogue.
- Fix bug that throws an error when clicking on ArcGIS Map Service features
- Fix initialisation of `terria`'s `shareDataService`.
- Support Zoom to Data on `CsvCatalogItem` when data has lat-lon columns.
- Add a trait called `showShadowUi` to `Cesium3DTilesCatalogItem` which hide shadows on workbench item UI.
- Re-added `ArcGisFeatureServerCatalogItem` and `ArcGisFeatureServerCatalogGroup`
- Prevent TerriaMap from crashing when timeline is on and changing to 2D
- Rewrite charts using `vx` svg charting library.
- Fixed bug causing `ArcGisFeatureServerCatalogItem` to throw an error when a token is included in the proxy url.
- Fix a bug for zooming to `ArcGisMapServerCatalogItem` layers
- Modified creation of catalog item from urls to set the item name to be the url at the defaults stratum rather than the definition stratum. This prevents actual item names at load strata from being overridden by a definition stratum name which is just a url.
- Fixed a bug causing highlighting of features with `_cesium3DTileFeature` to sometimes stop working. Also changed highlight colour to make it more visible.
- Fixed bug causing user added data with an auto-detected data type to not be shared properly.
- Modified `addToWorkbench` so that when a catalog item fails to load it is removed from the workbench and an error message is displayed.
- Add support for feature picking on region mapped datasets
- Revamp map buttons at top to support two menu configuration
- Viewer (2d/3d/3d-non-terrain) & basemap preferences are persisted to local storage again, and loaded back at startup
- Dramatically simplified map button styling (pre-styled-components)
- Allow DropdownPanel(InnerPanel) to show centered instead of offset toward the left
- Added AccessControlMixin for tracking access control of a given MagdaReference
- Add a legend title trait
- Show private or public dataset status on data catalog UI via AccessControlMixin
- Added `pointSizeMap` to `TableStyle` to allow point size to be scaled by value
- Added `isExperiencingIssues` to `CatalogMemberTraits`. When set to true, an alert is displayed above the catalog item description.
- Add gyroscope guidance
- Enable StyleSelectorSection workbench control for `WebMapServiceCatalogItem`
- New-new ui
- Add WIP help panes
- Added "Split Screen Mode" into workbench
- Moved excess workbench viewing controls into menu
- Updated bottom attribution styling
- Begin styled components themeing
- Make `clampToGround` default to true for `ArcGisFeatureServerCatalogItemTraits` to stop things from floating
- Add fix for `WebMapServiceCatalogItem` in `styleSelector` to prevent crash.
- Revert changes to `StyleSelectorSelection` component and refactor `WebMapServiceCatalogItem` styleSelector getter.
- Added a temporary fix for bug where a single model failing to load in `applyInitData` in `Terria` would cause other models in the same `initData` object to not load as well.
- Change gyroscope focus/hover behaviour to move buttons on hover
- Stop showing previewed item when catalog is closed
- Prevent `StoryPanel.jsx` from reloading magda references on move through story.
- Add google analytics to mobx
- Fixed google analytics on story panel
- Fixed path event name undefined labelling
- Enable zoomTo and splitter on `CartoMapCatalogItem`.
- Added name to `MapServerStratum` in `ArcGisMapServerCatalogItem`.
- Readded basic `CompositeCatalogItem`.
- Ported Augmented Reality features
- Fixed bug causing "Terrain hides underground features" checkbox to sometimes become out of sync between `SettingPanel` and `WorkbenchSplitScreen`.
- Ports the Filter by Location" feature for Satellite imagery. The property name setting is renamed to `timeFilterPropertyName` from `featureTimesProperty`.
- Made split screen window in workbench hidden when viewer is changed to 3D Smooth and 2D
- Tidy Help UI code
- Added `allowFeatureInfoRequests` property to `Terria` and prevent unnecessary feature info requests when creating `UserDrawing`s.
- Tidied up analytics port, fixed `getAncestors` & added `getPath` helper
- Updated upload icon to point upwards
- Prevent catalog item names from overflowing and pushing the collapse button off the workbench
- Stopped analytics launch event sending bad label
- Add .tsx tests for UI components
- Provide a fallback name for an `ArcGisServerCatalogItem`
- Ensure `CesiumTileLayer.getTileUrl` returns a string.
- Polished help UI to match designs
- Adds methods `removeModelReferences` to Terria & ViewState for unregistering and removing models from different parts of the UI.
- Add basic support for various error provider services, implementing support for Rollbar.
- Add trait to enabling hiding legends for a `CatalogMember` in the workbench.
- Added new help menu item on how to navigate 3d data
- Add traits to customize color blending and highlight color for `Cesium3DTilesCatalogItem`
- Reimplemented splitting using `SplitItemReference`.
- Fix bug that caused contents on the video panel of the help UI to overlay the actual video
- Overhauled location search to be a dropdown instead of list of results
- Fixed bug causing full app crash or viewer zoom refresh when using 3D view and changing settings or changing the terrain provider.
- Implements `SensorObservationServiceCatalogItem`.
- Add support for styling CSVs using a region mapped or text columns.
- Update Compass UI to include larger rotation target, remove sass from compass
- Link Compass "help" button to `navigation` HelpPanelItem (requires generalisation later down the track)
- Improve keyboard traversal through right-hand-side map icon buttons
- Link Compass Gyroscope guidance footer text to `navigation` HelpPanelItem (requires generalisation later down the track)
- Removed hardcoded workbench & Panel button colours
- Ensure CSV column names are trimmed of whitespace.
- Really stop analytics launch event sending bad & now empty & now finally the real label
- Re-added `ArcGisMapServerCatalogGroup` and `ArcGisServerGroup`.
- Tidy Compass UI animations, styles, titles
- Bumped mobx minor to 4.15.x, mobx-react major to 6.x.x
- Add `dateFormat` trait to `TimeVaryingTraits` to allowing formatting of datestrings in workbench and bottomdock.
- Tidy Gyroscope Guidance positioning
- Fixed FeatureInfoPanel using old class state
- Fixed MapIconButton & FeedbackButton proptypes being defined incorrectly
- Implement SenapsLocationsCatalogItem
- Update papaparse and improve handling for retrieveing CSVs via chunking that have no ContentLenth header

### v7.11.17

- Moved strings in DateTimeSelector and FeatureInfoPanel into i18next translation file.

### v7.11.16

- Fixed a bug where the timeline would not update properly when the timeline panel was resized.

### v7.11.15

- Fixed a bug when clicking the expand button on a chart in feature info when the clicked feature was a polygon.

### v7.11.14

- Update CARTO Basemaps CDN URL and attribution.
- Fixed issue with node 12 & 14 introduced in Cesium upgrade.

### v7.11.13

- Upgraded to Cesium v1.73.
- Removed any references to `BingMapsApi` (now deprecated).

### v7.11.12

- Fixed a crash with GeoJsonCatalogItem when you set a `stroke-opacity` in `styles`.

### v7.11.11

- If `showIEMessage` is `true` in config.json, warn IE11 users that support is ending.

### v7.11.10

- Remove caching from TerriaJsonCatalogFunction requests.
- Upgraded minimum node-sass version to one that has binaries for node v14.

### v7.11.9

- Update Geoscience Australia Topo basemap.
- Remove caching from WPS requests.
- Fix entity outline alpha value when de-selecting a feature.

### v7.11.8

- Upgraded to terriajs-cesium v1.71.3 which fixes a bug running gulp tasks on node v14.

### v7.11.7

- Add additional region mapping boundaries.

### v7.11.6

- Rework the handling of point datasets on the anti-meridian when using LeafletJS.
- Fix indices in some translation strings including strings for descriptions of WMS and WMS service.
- Upgraded to Cesium v1.71.

### v7.11.5

- Added `GeoRssCatalogItem` for displaying GeoRSS files comming from rss2 and atom feeds.
- Bug fix: Prevent geojson files from appearing twice in the workbench when dropped with the .json extension
- Story related enhancements:
  - Added a title to story panel with ability to close story panel.
  - Added a popup on remove all stories.
  - Added button for sharing stories.
  - Added a question popup on window close (if there are stories on the map so users don't lose their work).
- Pinned `html-to-react` to version 1.3.4 to avoid IE11 incompatibility with newer version of deep dependency `entities`. See https://github.com/fb55/entities/issues/209
- Added a `MapboxStyleCatalogItem` for showing Mapbox styles.
- Add a `tileErrorThresholdBeforeDisabling` parameter to `ImageryLayerCatalogItem` to allow a threshold to set for allowed number of tile failures before disabling the layer.

### v7.11.4

- Add support for `classBreaks` renderer to `ArcGisFeatureServerCatalogItem`.
- Upgraded to Cesium v1.68.
- Replace `defineProperties` and `freezeObject` to `Object.defineProperties` and `Object.freeze` respectively.
- Bumped travis build environment to node 10.
- Upgraded to `generate-terriajs-schema` to v1.5.0.

### v7.11.3

- Added babel dynamic import plugin for webpack builds.
- `ignoreUnknownTileErrors` will now also ignore HTTP 200 responses that are not proper images.

### v7.11.2

- Pass minimumLevel, in Cesium, to minNativeZoom, in Leaflet.
- Upgraded to Cesium v1.66.

### v7.11.1

- Fix for color of markers on the map associated with chart items

### v7.11.0

- Fix draggable workbench/story items with translation HOC
- Added first revision of "delta feature" for change detection of WMS catalog items which indicate `supportsDeltaComparison`
- Improve menu bar button hover/focus states when interacting with its panel contents
- Add ability to set opacity on `GeoJsonCatalogItem`
- Expanded test cases to ensure WorkbenchItem & Story have the correct order of components composed
- Fix broken catalog functions when used with translation HOC
- Fix bug with momentPoints chart type when plotting against series with null values
- Make the default `Legend` width a little smaller to account for the workbench scrollbar
- Bug fix for expanding chart - avoid creating marker where no lat lon exists.
- Add a `ChartDisclaimer` component to display an additional disclaimer above the chart panel in the bottom dock.
- Add `allowFeatureInfoRequests` property to `Terria` and prevent unnecessary feature info requests when creating `UserDrawing`s.
- Removes unsupported data that is drag and dropped from the workbench and user catalog.
- Adjusted z-index values so that the explorer panel is on top of the side panel and the notification window appears at the very top layer.
- Allow `CkanCatalogItem` names to be constructed from dataset and resource names where multiple resources are available for a single dataset
- Set the name of ArcGis MapServer CatalogGroup and CatalogItem on load
- Improve autodetecting WFS format, naming of the WFS catalog group and retaining the zoomToExtent
- Remove unnecessary nbsp; from chart download and expand buttons introduced through internationalization.
- Fix story prompt flag not being set after dismissing story, if `showFeaturePrompts` has been enabled

### v7.10.0

- Added proper basic internationalisation beginnings via i18next & react-i18next
- Fixed a bug where calling `openAddData()` or `closeCatalog()` on ViewState did not correctly apply the relevant `mobileViewOptions` for mobile views.
- Fixed filter by available dates on ImageryLayerCatalogItem not copying to the clone when the item is split.
- Fixed an error in `regionMapping.json` that causes some states to be mismatched when using Australian state codes in a column labelled "state". It is still recommended to use "ste", "ste_code" or "ste_code_2016" over "state" for column labels when matching against Australian state codes.
- Fixed bug where "User data" catalog did not have add-buttons.
- Added ability to re-add "User data" CSV items once removed from workbench.
- Changed catalog item event labels to include the full catalog item path, rather than just the catalog item name.
- Added support for `openAddData` option in config.json. If true, the "Add Data" dialog is automatically opened at startup.
- Welcome message, in-app guides & new feature prompts are now disabled by default. These can be re-enabled by setting the `showWelcomeMessage`, `showInAppGuides` & `showFeaturePrompts` options in config.json.
- Updated Welcome Message to pass its props to `WelcomeMessagePrimaryBtnClick` & `WelcomeMessageSecondaryBtnClick` overrides
- Welcome message, in-app guides & new feature prompts are now disabled by default. These can be re-enabled by setting the `showWelcomeMessage`, `showInAppGuides` & `showFeaturePrompts` options in config.json.
- Updated Welcome Message to pass its props to `WelcomeMessagePrimaryBtnClick` & `WelcomeMessageSecondaryBtnClick` overrides.
- Fixed a bug in anti-meridian handling causing excessive memory use.
- Handled coordinate conversion for GeoJson geometries with an empty `coordinates` array.
- Fixed height of My Data drag and drop box in Safari and IE.

### v7.9.0

- Upgraded to Cesium v1.63.1. This upgrade may cause more problems than usual because Cesium has switched from AMD to ES6 modules. If you run into problems, please contact us: https://terria.io/contact

### v7.8.0

- Added ability to do in-app, "static guides" through `<Guide />`s
- Added in-app Guide for time enabled WMS items
- Initial implementation of language overrides to support setting custom text throughout the application.
- Added ability to pass `leafletUpdateInterval` to an `ImageryLayerCatalogItem` to throttle the number of requests made to a server.

### v7.7.0

- Added a quality slider for the 3D map to the Map panel, allowing control of Cesium's maximumScreenSpaceError and resolutionScale properties.
- Allowed MapboxMapCatalogItems to be specified in catalog files using type `mapbox-map`.
- We now use styles derived from `drawingInfo` from Esri Feature Services.
- Chart related enhancements:
  - Added momentPoints chart type to plot points along an available line chart.
  - Added zooming and panning on the chart panel.
  - Various preventative fixes to prevent chart crashes.
- Increased the tolerance for intermittent tile failures from time-varying raster layers. More failures will now be allowed before the layer is disabled.
- Sensor Observation Service `GetFeatureOfInterest` requests no longer erroneously include `temporalFilters`. Also improved the generated request XML to be more compliant with the specification.
- Fixed a bug where differences in available dates for `ImageryLayerCatalogItem` from original list of dates vs a new list of dates, would cause an error.
- Improved support for layers rendered across the anti-meridian in 2D (Leaflet).
- Fixed a crash when splitting a layer with a `momentPoints` chart item.
- Fixed a crash when the specified Web Map Service (WMS) layer could not be found in the `GetCapabilities` document and an alternate legend was not explicitly specified.

### v7.6.11

- Added a workaround for a bug in Google Chrome v76 and v77 that caused problems with sizing of the bottom dock, such as cutting off the timeline and flickering on and off over the map.
- Set cesium rendering resolution to CSS pixel resolution. This is required because Cesium renders in native device resolution since 1.61.0.

### v7.6.10

- Fixed error when opening a URL shared from an explorer tab. #3614
- Resolve a bug with `SdmxJsonCatalogItem`'s v2.0 where they were being redrawn when dimensions we're changed. #3659
- Upgrades terriajs-cesium to 1.61.0

### v7.6.9

- Automatically set `linkedWcsCoverage` on a WebMapServiceCatalogItem.

### v7.6.8

- Added ability in TerriaJsonCatalogFunction to handle long requests via HTTP:202 Accepted.

### v7.6.7

- Fixed share disclaimer to warn only when user has added items that cannot be shared.

### v7.6.6

- Basemaps are now loaded before being enabled & showed

### v7.6.5

- Add the filename to a workbench item from a drag'n'dropped file so it isn't undisplayed as 'Unnamed item'.
- Fixed inability to share SOS items.
- Added an option to the mobile menu to allow a story to be resumed after it is closed.
- The "Introducing Data Stories" prompt now only needs to be dismissed once. Previously it would continue to appear on every load until you clicked the "Story" button.
- Fixed a crash that could occur when the feature info panel has a chart but the selected feature has no chart data.
- Fixed a bug where the feature info panel would show information on a vector tile region mapped dataset that had no match.

### v7.6.4

- Add scrollbar to dropdown boxes.
- Add support for SDMX version 2.1 to existing `SdmxJsonCatalogItem`.
- Add a warning when sharing a map describing datasets which will be missing.
- Enable the story panel to be ordered to the front.
- Disable the autocomplete on the title field when adding a new scene to a story.
- Fix SED codes for regionmapping

### v7.6.3

- Fixed a bug with picking features that cross the anti-meridian in 2D mode .
- Fixed a bug where `ArcGisMapServerCatalogItem` legends were being created during search.
- Fixed a bug where region mapping would not accurately reflect share link parameters.

### v7.6.2

- Fixed a bug that made some input boxes unreadable in some web browsers.

### v7.6.1

- Fixed a bug that prevented the "Feedback" button from working correctly.
- Fix a bug that could cause a lot of extra space to the left of a chart on the feature info panel.

### v7.6.0

- Added video intro to building a story
- Allow vector tiles for region mapping to return 404 for empty tiles.

### v7.5.2

- Upgraded to Cesium v1.58.1.
- Charts are now shared in share & story links

### v7.5.1

- Fixed a bug in Cesium that prevented the new Bing Maps "on demand" basemaps from working on `https` sites.

### v7.5.0

- Added the "Story" feature for building and sharing guided tours of maps and data.
- Added sharing within the data catalog to share a given catalog group or item
- Switched to using the new "on demand" versions of the Bing Maps aerial and roads basemaps. The previous versions are deprecated.

### v7.4.1

- Remove dangling comma in `regionMapping.json`.
- `WebMapServicCatalogItem` now includes the current `style` in generated `GetLegendGraphic` URLs.

### v7.4.0

- Upgraded to Cesium v1.57.
- Fixed a bug where all available styles were being retrieved from a `GetCapabilities` for each layer within a WMS Group resulting in memory crashes on WMSs with many layers.
- Support State Electoral Districts 2018 and 2016 (SED_Code_2018, SED_Code_2016, SED_Name_2018, SED_Name_2016)

### v7.3.0

- Added `GltfCatalogItem` for displaying [glTF](https://www.khronos.org/gltf/) models on the 3D scene.
- Fixed a bug where the Map settings '2D' button activated '3D Smooth' view when configured without support for '3D Terrain'.
- Added `clampToTerrain` property to `GeoJsonCatalogItem`.
- When clicking a polygon in 3D Terrain mode, the white outline is now correctly shown on the terrain surface. Note that Internet Explorer 11 and old GPU hardware cannot support drawing the highlight on terrain, so it will not be drawn at all in these environments.

### v7.2.1

- Removed an extra close curly brace from `regionMapping.json`.

### v7.2.0

- Added `hideLayerAfterMinScaleDenominator` property to `WebMapServiceCatalogItem`. When true, TerriaJS will show a message and display nothing rather than silently show a scaled-up version of the layer when the user zooms in past the layer's advertised `MinScaleDenominator`.
- Added `GeoJsonParameterEditor`.
- Fixed a bug that resulted in blank titles for catalog groups loaded from automatically detected (WMS) servers
- Fixed a bug that caused some chart "Expand" options to be hidden.
- Added `CED_CODE18` and `CED_NAME18` region types to `regionMapping.json`. These are now the default for CSV files that reference `ced`, `ced_code` and `ced_name` (previously the 2016 versions were used).
- Improved support for WMTS, setting a maximum level to request tiles at.

### v7.1.0

- Support displaying availability for imagery layers on charts, by adding `"showOnChart": true" or clicking a button in the UI.
- Added a `featureTimesProperty` property to all `ImageryLayerCatalogItem`s. This is useful for datasets that do not have data for all locations at all times, such as daily sensor swaths of near-real-time or historical satellite imagery. The property specifies the name of a property returned by the layer's feature information query that indicates the times when data is available at that particular location. When this property is set, TerriaJS will display an interface on the workbench to allow the user to filter the times to only those times where data is available at a particular location. It will also display a button at the bottom of the Feature Information panel allowing the user to filter for the selected location.
- Added `disablePreview` option to all catalog items. This is useful when the preview map in the catalog will be slow to load.
- When using the splitter, the feature info panel will now show only the features on the clicked side of the splitter.
- Vector polygons and polylines are now higlighted when clicked.
- Fixed a bug that prevented catalog item split state (left/right/both) from being shared for CSV layers.
- Fixed a bug where the 3D globe would not immediately refresh when toggling between the "Terrain" and "Smooth" viewer modes.
- Fixed a bug that could cause the chart panel at the bottom to flicker on and off rapidly when there is an error loading chart data.
- Fixed map tool button positioning on small-screen devices when viewing time series layers.

### v7.0.2

- Fixed a bug that prevented billboard images from working on the 2D map.
- Implemented "Zoom To" support for KML, CZML, and other vector data sources.
- Upgraded to Cesium v1.55.

### v7.0.1

- Breaking Changes:
  - TerriaJS no longer supports Internet Explorer 9 or 10.
  - An application-level polyfill suite is now highly recommended, and it is required for Internet Explorer 11 compatibility. The easiest approach is to add `<script src="https://cdn.polyfill.io/v2/polyfill.min.js"></script>` to the `<head>` element of your application's HTML page, which will deliver a polyfill suite tailored to the end-user's browser.
  - TerriaJS now requires Node.js v8.0 or later.
  - TerriaJS now requires Webpack v4.0 or later.
  - TerriaJS now uses Gulp v4.0. If you have Gulp 3 installed globally, you'll need to use `npm run gulp` to run TerriaJS gulp tasks, or upgrade your global Gulp to v4 with `npm install -g gulp@4`.
  - TerriaJS now uses Babel v7.0.
  - Removed `UrthecastCatalogItem`, `UrthecastCatalogGroup`, and `registerUrthcastCatalogItems`. The Urthecast functionality was dependent on an npm package that hadn't been updated in three years and had potential security vulnerabilities. Please [let us know](https://gitter.im/TerriaJS/terriajs) if you were using this functionality.

### v6.5.0

- Add support for rendering Mapbox Vector Tiles (MVT) layers. Currently, polygons are the only supported geometry type, and all polygons are drawn with the same outline and fill colors.
- `wwwroot/data/regionMapping.json` is now the default region mapping file (rather than a file provided by TerriaMap), and needs to be explicitly overridden by a `regionMappingDefinitionsUrl` setting in config.json.

### v6.4.0

- The Feature Info panel can now be moved by clicking and dragging it.
- The map tool buttons are now arranged horizontally instead of vertically on small-screen mobile devices.
- When using a Web Map Service (WMS) catalog item with the `linkedWcsUrl` and `linkedWcsCoverage` properties, we now pass the selected WMS style to the Web Coverage Service (WCS) so that it can optionally return different information based on the selected style.
- Added `stationIdWhitelist` and `stationIdBlacklist` properties to `SensorObservationServiceCatalogItem` to allow filtering certain monitoring stations in/out.
- Fixed a bug that caused a crash when attempting to use a `style` attribute on an `<a>` tag in Markdown+HTML strings such as feature info templates.
- Fixed a bug that displaced the chart dropdown list on mobile Safari.

### v6.3.7

- Upgraded to Cesium v1.53.

### v6.3.6

- Dragging/dropping files now displays a more subtle notification rather than opening the large Add Data / My Data panel.
- The `sendFeedback` function can now be used to send additional information if the server is configured to receive it (i.e. `devserverconfig.json`).
- Made custom feedback controls stay in the lower-right corner of the map.
- Improved the look of the toolbar icons in the top right, and added an icon for the About page.

### v6.3.5

- Changed the title text for the new button next to "Add Data" on the workbench to "Load local/web data".
- Fixed a bug that caused the area to the right of the Terria log on the 2D map to be registered as a click on the logo instead of a click on the map.
- Fixed a bug that caused the standard "Give Feedback" button to fail to open the feedback panel.
- Swapped the positions of the group expand/collapse icon and the "Remove from catalogue" icon on the My Data panel, for more consistent alignment.
- Made notifications honor the `width` and `height` properties. Previously, these values were ignored.

### v6.3.4

- Added the ability to add custom components to the feedback area (lower right) of the user interface.

### v6.3.3

- Upgraded to Cesium v1.51.

### v6.3.2

- Added "filterByProcedures" property to "sos" item (default: true). When false, the list of procedures is not passed as a filter to GetFeatureOfInterest request, which works better for BoM Water Data Online services.

### v6.3.1

- Fixed a bug that caused the compass control to be misaligned in Internet Explorer 11.

### v6.3.0

- Changed the "My Data" interface to be much more intuitive and tweaked the visual style of the catalog.
- Added `CartoMapCatalogItem` to connect to layers using the [Carto Maps API](https://carto.com/developers/maps-api/).

## v6.2.3

- Made it possible to configure the compass control's colors using CSS.

### v6.2.2

- Removed the Terria logo from the preview map and made the credit there smaller.
- Fall back to the style name in the workbench styles dropdown when no title is given for a style in WMS GetCapabilities.

### v6.2.1

- We now use Cesium Ion for the Bing Maps basemaps, unless a `bingMapsKey` is provided in [config.json](https://docs.terria.io/guide/customizing/client-side-config/#parameters). You can control this behavior with the `useCesiumIonBingImagery` property. Please note that if a `bingMapsKey` is not provided, the Bing Maps geocoder will always return no results.
- Added a Terria logo in the lower left of the map. It can be disabled by setting `"hideTerriaLogo": true` in `config.json`.
- Improved the credits display on the 2D map to be more similar to the 3D credits.
- Fixed a bug that caused some legends to be missing or incomplete in Apple Safari.

### v6.2.0

- Added a simple WCS "clip and ship" functionality for WMS layers with corresponding a WCS endpoint and coverage.
- Fixed problems canceling drag-and-drop when using some web browsers.
- Fixed a bug that created a time period where no data is shown at the end of a time-varying CSV.
- Fixed a bug that could cause endless tile requests with certain types of incorrect server responses.
- Fixed a bug that could cause endless region tile requests when loading a CSV with a time column where none of the column values could actually be interpreted as a time.
- Added automatic retry with jittered, exponential backoff for tile requests that result in a 5xx HTTP status code. This is especially useful for servers that return 503 or 504 under load. Previously, TerriaJS would frequently disable the layer and hit the user with an error message when accessing such servers.
- Updated British National Grid transform in `Proj4Definitions` to a more accurate (~2 m) 7 parameter version https://epsg.io/27700.
- Distinguished between 3D Terrain and 3D Smooth in share links and init files.
- Upgraded to Cesium v1.50.

### v6.1.4

- Fixed a bug that could cause the workbench to appear narrower than expected on some systems, and the map to be off-center when collapsing the workbench on all systems.

### v6.1.3

- When clicking a `Split` button on the workbench, the new catalog item will no longer be attached to the timeline even if the original was. This avoids a confusing situation where both catalog items would be locked to the same time.
- Added KMZ to the whitelisted formats for `MagdaCatalogItem`.
- Fixed a bug that caused a crash when switching to 2D with vector data already on the map, including when visiting a share link with vector data when the map ends up being 2D.
- The "Hide Workbench" button is now attached to the side of the Workbench, instead of on the opposite side of the screen from it.

### v6.1.2

- Fixed a bug that prevented `BingMapsSearchProviderViewModel` and other uses of `loadJsonp` from working correctly.

### v6.1.1

- Upgraded to terriajs-server v2.7.4.

### v6.1.0

- The previous default terrain provider, STK World Terrain, has been deprecated by its provider. _To continue using terrain in your deployed applications, you *must* obtain a Cesium Ion key and add it to `config.json`_. See https://cesium.com/ to create an Ion account. New options are available in `config.json` to configure terrain from Cesium Ion or from another source. See https://terria.io/Documentation/guide/customizing/client-side-config/#parameters for configuration details.
- Upgraded to Cesium v1.48.
- Added `Cesium3DTilesCatalogItem` for visualizing [Cesium 3D Tiles](https://github.com/AnalyticalGraphicsInc/3d-tiles) datasets.
- Added `IonImageryCatalogItem` for accessing imagery assets on [Cesium Ion](https://cesium.com/).
- Added support for Cesium Ion terrain assets to `CesiumTerrainProvider`. To use an asset from Ion, specify the `ionAssetId` and optionally the `ionAccessToken` and `ionServer` properties instead of specifying a `url`.
- Fixed a bug that could cause legends to be missing from `WebMapServiceCatalogItems` that had `isEnabled` set to true.

### v6.0.5

- Added `rel="noreferrer noopener"` to all `target="_blank"` links. This prevents the target page from being able to navigate the source tab to a new page.
- Fixed a bug that caused the order of items on the Workbench to change when visiting a share link.

### v6.0.4

- Changed `CesiumSelectionIndicator` to no longer use Knockout binding. This will avoid a problem in some environments, such as when a Content Security Policy (CSP) is in place.

### v6.0.3

- Fixed a bug that prevented users from being able to enter coordinates directly into catalog function point parameter fields.

### v6.0.2

- Fixed a bug that prevented interaction with the 3D map when the splitter was active.

### v6.0.1

- Added `parameters` property to `ArcGisMapServerCatalogItem`, allowing arbitrary parameters to be passed in tile and feature info requests.

### v6.0.0

- Breaking Changes:
  - An application-level polyfill suite is now required for Internet Explorer 9 and 10 compatibility. The easiest approach is to add `<script src="https://cdn.polyfill.io/v2/polyfill.min.js"></script>` to the `<head>` element of your application's HTML page.
  - In TerriaJS v7.0.0 (the _next_ major release), a polyfill suite may be required for Internet Explorer 11 as well. Adopting the approach above now will ensure you don't need to worry about it then.
- Overhauled support for printing. There is now a Print button on the Share panel that will provide a much better printable form of the map than the browser's built-in print feature. If a user uses the browser's print button instead, a message at the top will suggest using the TerriaJS Print feature and open the Share panel. Calling `window.print` (e.g. on a TerriaJS instance inside an iframe) will invoke the new TerriaJS print feature directly.
- Fixed a bug that caused `Leaflet.captureScreenshot` to show all layers on both sides even with the splitter active.
- Fixed a bug that prevented some vector features from appearing in `Leaflet.captureScreenshot`.
- Added ability to move the splitter thumb position vertically so that users can move it to prevent occlusions.
- Added `TerriaJsonCatalogFunction`. This catalog function allows an arbitrary HTTP GET to be invoked with user-provided parameters and return TerriaJS catalog JSON.
- Fixed a bug that could cause the feature info panel to sometimes be nearly transparent in Internet Explorer 11.
- Fixed a bug that caused an expanded preview chart's workbench item to erroneously show the date picker.
- Updated `MagdaCatalogItem` to match Magda project

### 5.7.0

- Added `MagdaCatalogItem` to load details of a catalog item from [Magda](https://github.com/TerriaJS/magda).
- Fixed a bug that could cause a time-dynamic WMS layer to fail to ever show up on the map if the initial time on the timeline was outside the intervals where the layer had data.
- Fixed a bug which could cause a crash during load from share link when the layer default is to not `useOwnClock` but the share link has `useOwnClock` set.
- Fixed an issue that caused a 'This data source is already shown' error in particular circumstances.

### 5.6.4

- Fixed a bug causing an error message when adding tabular data to the workbench before it was loaded.

### 5.6.3

- Display of Lat Lon changed from 3 deciml places to 5 decimal places - just over 1m precision at equator.
- Fixed a bug that caused the timeline to appear when changing the time on the workbench for a layer not attached to the timeline.
- The workbench date/time picker is now available for time varying point and region CSVs.
- Fixed a bug that caused the workbench date picker controls to disappear when the item was attached to the timeline and the timeline's current time was outside the valid range for the item.

### 5.6.2

- Renamed search marker to location marker.
- Added the clicked coordinates to the bottom of the feature info panel. Clicking the marker icon will cause the location to be indicated on the map.
- The location marker is now included in shared map views.
- Fixed a bug that could cause split WMS layers to show the incorrect layer data for the date shown in the workbench.
- Refactored current time handling for `CatalogItem` to reduce the complexity and number of duplicated current time states.
- Fixed feature info updating when the time is changed from the workbench for `TableCatalogItem`.
- Change the workbench catalog item date picker so that updating the date does not disable the timeslider.
- Fix a bug that meant that, when the current time was updated on an `ImageryCatalogItem` while the layer wasn't shown, the old time was still shown when the layer was re-enabled.
- Added `{{terria.currentTime}}` to feature info template.
- Added a way to format times within a feature info tempate. E.g. `{{#terria.formatDateTime}}{"format": "dd-mm-yyyy HH:MM:ss"}{{terria.currentTime}}{{/terria.formatDateTime}}`.
- Fixed a bug that caused the selection indicator to float strangely when visiting a share link with a selected feature.
- Fixed a bug that caused a region to be selected even when clicking on a hole in that region.
- Fixed a bug that prevented the selection indicator from following moving features on the 2D map.
- Fixed a bug that caused Leaflet to stop rendering further points in a layer and throw errors when calculating extent when one point had invalid characters in the latitude or longitude field.
- We now default to `autoPlay: false` if it's not specified in `config.json`.
- Changed search box placeholders to more precisely reflect their functionality.
- CartoDB basemaps are now always loaded over HTTPS.

### 5.6.1

- Fixed a bug that could cause the workbench UI to hang when toggling concepts, particularly for an `SdmxJsonCatalogItem`.
- Added previous and next buttons to workbench catalog item date picker.

### 5.6.0

- Upgraded to Cesium 1.41.

### 5.5.7

- Added support for using tokens to access WMS layers, particularly using the WMS interface to ArcGIS servers.

### 5.5.6

- Tweaked the sizing of the feature info panel.
- Fixed a bug that caused `ArcGisMapServerCatalogItem` to always use the server's single fused map cache, if available. Now, if the `layers` property is specified, we request individual dynamic layers and ignore the fused map cache.

### 5.5.5

- Fixed a bug that caused the feature info panel to stop working after clicking on a location search marker.
- Added support for ArcGIS tokens on the 2D map. Previously, tokens only worked reliably in 3D.
- Improved handling of tile errors, making it more consistent between 2D and 3D.
- Fixed a bug that prevented the Add Data button from working Internet Explorer 9 unless the DevTools were also open.
- Improved the sizing of the feature info panel so it is less likely to completely obscure the map.

### 5.5.4

- Fixed a serious bug that prevented opening the Data Catalog in Internet Explorer.
- Fixed some problems with the Terria Spatial Analytics `CatalogFunctions`.

### 5.5.3

- Fixed a bug in SDMX-JSON when using `cannotSum`.

### 5.5.2

- Deprecated SDMX-JSON catalog items' `cannotDisplayPercentMap` in favour of `cannotSum`.
- Updated `cannotSum` so that it does not display a total in some cases, as well as suppressing the regional-percentage checkbox. `cannotSum` can be either a mapping of concept ids to the values that prevent summing, or simply `true` to always prevent summing.
- Fixed a bug that caused an error when Splitting a layer that does not have a `clock`.

### 5.5.1

- Added `cannotDisplayPercentMap` to SDMX-JSON catalog items, to optionally turn off the "display as a percentage of regional total" checkbox when the data is not a count (eg. a rate or an average).

### 5.5.0

- Added the ability to split the screen into a left-side and right-side, and show raster and region mapped layers on only one side of the splitter.
- Added the ability to use a tabbed catalog in the explorer panel on desktop site. Setting `tabbedCatalog` parameter to `true` in `config.json` causes top-level groups in the catalog to list items in separate explorer panel tabs.
- Added the ability to use vector tile properties in feature info templates when using region mapping (data row attributes will overwrite vector tile properties with the same name)
- Properties available in feature info templates are now JSON parsed and replaced by their javascript object if they start with `[` or `{` and parse successfully
- Decreased flickering of time-varying region mapped layers by pre-rendering the next time interval.
- Fixed a bug in `WebMapServiceCatalogItem` that could cause a WMS time time dimension to be interpreted incorrectly if it was specified only using dates (not times) and with a periodicity of less than a day.

### 5.4.5

- Improved behaviour of SDMX-JSON items when no data is available.

### 5.4.4

- Added support for specifying namespaced layer names in the `WebMapServiceCatalogItem` `layers` property.
- Made TerriaJS tolerant of XML/HTML inside text elements in WMS GetCapabilities without being properly wrapped in `CDATA`.

### 5.4.3

- Fixed a build problem on case-sensitive file systems (e.g. most Linux systems).

### 5.4.2

- We no longer show the Zoom To button on the workbench when there is no rectangle to zoom to.

### 5.4.1

- Fixed a bug when sharing SDMX-JSON catalog items.
- Improved display of "Add Data" panel on small screens when Feedback and Feature Info panels are open.
- Added "search in data catalog" link to mobile search.
- Added a button to automatically copy share url into clipboard in share panel.
- Added `initFragmentPaths` property to the `parameters` section of `config.json`. It can be used to specify an array of base paths for resolving init fragments in the URL.
- Modified `CkanCatalogItem` to exclude files that advertise themselves as KML files but have the file extension .ZIP.
- Removed "View full size image" link on the share panel. Chrome 60 removed the ability to navigate to a data URI, and other browsers are expected to follow this lead.

### 5.4.0

- Breaking change: removed some old types that haven't been used since the new React-based user interface in v4.0.0, specifically `KnockoutHammerBinding`, `KnockoutMarkdownBinding`, `PopupMessageConfirmationViewModel`, `PopupMessageViewModel`, and `PopupViewModel`.
- Added the ability to use tokens from terriajs-server for layers requiring ESRI tokens.
- Catalog group items are now sorted by their in-catalog name

### 5.3.0

- Added the ability to use the analytics region picker with vector tile region mapping by specifiying a WMS server & layer for analytics only.
- Updated the client side validation to use the server-provided file size limit when drag/dropping a file requiring the conversion service.
- `zoomOnEnable` now works even for a catalog item that is initially enabled in the catalog. Previously, it only worked for catalog items enabled via the user interface or otherwise outside of the load process.
- Added `initialTimeSource` property to `CsvCatalogItem` so it is possible to specify the value of the animation timeline at start from init files.
- Added to documentation for customizing data appearance.
- Added `CatalogShortcut` for creating tool items for linking to a `CatalogItem`.
- Renamed `ViewState.viewCatalogItem()` to `viewCatalogMember` to reflect that it can be used for all `CatalogMembers`, not just `CatalogItems`.
- Fixed a bug that could cause a crash when switching to 2D when the `initialView` was just a `Rectangle` instead of a `CameraView`.
- Fixed a bug that caused multiple layers with generated, gradient legends to all show the same legend on the Workbench.

### 5.2.11

- Pinned `urijs` to v1.18.10 to work around a breaking change in v1.18.11.

### 5.2.10

- Improved the conversion of Esri polygons to GeoJSON by `featureDataToGeoJson`. It now correctly handles polygons with holes and with multiple outer rings.
- Added some fields to the dataset info page for `CkanCatalogItem`.
- Fixed a bug that could cause some layers, especially the Bing Maps basemap, to occasionally be missing from the 2D map.
- Fixed a bug that could cause the selected time to move to the end time when sharing a map with a time-dynamic layer.

### 5.2.9

- A catalog item's `cacheDuration` property now takes precedence over the cache duration specified by the code. Previously, the `cacheDuration` would only override the default duration (2 weeks).

### 5.2.8

- Added option to expand the HTML embed code and toggle URL shorting for the share link.
- The Share feature now includes the current time selected on the timeline, so that anyone visiting a share link will see the map at the intended time.

### 5.2.7

- Added the Latitude and Longitude to the filename for the Feature Information file download.
- Added the time to the timeline labels when zoomed in to a single day. Previously, the label sometimes only showed the date.

### 5.2.6

- Added the ability to disable the conversion service so that no user data is sent outside of the client by setting `conversionServiceBaseUrl` to `false` in the `parameters` section of `config.json`.
- Added the ability to disable the location button by setting `disableMyLocation` to `true` in the `parameters` section of `config.json`.
- Fixed a bug that caused the share functionality to fail (both screenshot and share link) in 2d mode.
- Fixed a bug with explicitly styled enum columns in Internet Explorer.
- Fixed a bug that caused the selected column in a csv to be the second column when a time column is present.

### 5.2.5

- Fixed a bug with `forceProxy: true` which meant that vector tiles would try, and fail, to load over the proxy.
- Added documentation for customizing data appearance, and folded in existing but orphaned documentation for creating feature info templates.
- Changed the LocateMe button so that it toggles and continuously updates the location when Augmented Reality is enabled.
- Added the ability to set SDMX-JSON region names from a region type dimension, using a Mustache template. This was required so regions can be mapped to specific years, even if not specified by the SDMX-JSON server.
- Added `viewermode` to the users persistent local storage to remember the last `ViewerMode` used.
- Added the ability to customize the preamble text on the feedback form ("We would love to hear from you!") by setting `feedbackPreamble` in the `parameters` section of `config.json`.

### 5.2.4

- Fixed a bug that prevented error messages, such as when a dataset fails to load, from being shown to the user. Instead, the errors were silently ignored.

### 5.2.3

- Fixed a bug that gave expanded Sensor Observation Service charts poor names.
- Fixed a bug that prevented some table-based datasets from loading.

### 5.2.2

- Fixed download of selected dataset (as csv) so that quotes are handled in accordance with https://tools.ietf.org/html/rfc4180. As a result, more such downloads can be directly re-loaded in Terria by dragging and dropping them.

### 5.2.1

- Changed the default opacity for points from CSV files without a value column to 1.0 (previously it was 0.6). This is a workaround for a Cesium bug (https://github.com/AnalyticalGraphicsInc/cesium/issues/5307) but really a better choice anyway.
- Fixed a bug which meant non-standard properties of some table data sources (eg. csv, SOS, SDMX-JSON) were missing in the feature info panel, because of a breaking change in Cesium 1.33.

### 5.2.0

- Fixed a bug that caused layer disclaimers to fail to appear when the layer was enabled via a share link. Since the user was unable to accept the disclaimer, the layer also failed to appear.
- Added `AugmentedVirtuality` (user facing feature name Augmented Reality) to allow users to use their mobile device's orientation to set the camera view.
- Added the `showFeaturesAtAllTimes` option to Sensor Observation Service items. This improves the user experience if the server returns
  some features starting in 1990, say, and some starting in 1995, so that the latter still appear (as grey points with no data) in 1990.
- Fixed a bug that prevented preview charts in the feature info panel from updating when the user changed the Sensor Observation Service frequency.
- Fixed a bug that allowed the user to de-select all the display choices for Sensor Observation Service items.
- Improved the appearance of charts where all the y-values are null. (It now shows "No preview available".)
- Upgraded to Leaflet 1.0.3 for the 2D and preview maps.
- Upgraded to [Cesium 1.33](https://github.com/AnalyticalGraphicsInc/cesium/blob/1.33/CHANGES.md) for the 3D view.

### 5.1.1

- Fixed a bug that caused an 'added' and a 'shown' event for "Unnamed Item" to be logged to Google Analytics when previewing an item in the catalog.
- Added a 'preview' Google Analytics event when a catalog item is shown on the preview map in the catalog.
- Fixed a bug that prevented csv files with missing dates from loading.
- Fixed a bug that could cause an error when adding a layer without previewing it first.

### 5.1.0

- Fixed a bug that prevented `WebMapServiceCatalogItem` from acting as a time-dynamic layer when the time dimension was inherited from a parent layer.
- `WebMapServiceCatalogItem` now supports WMS 1.1.1 style dimensions (with an `Extent` element) in addition to the 1.3.0 style (`Dimension` only).
- `WebMapServiceCatalogItem` now passes dates only (rather than dates and times) to the server when the TIME dimension uses the `start/stop/period` form, `start` is a date only, and `period` does not include hours, minutes, or seconds.
- `WebMapServiceCatalogItem` now supports years and months (in addition to days, hours, minutes, and seconds) in the period specified of a TIME dimension.
- `WebMapServiceCatalogItem` now ignores [leap seconds](https://en.wikipedia.org/wiki/Leap_second) when evaluating ISO8601 periods in a time dimension. As a result, 2 hours after `2016-06-30T23:00:00Z` is now `2016-07-01T01:00:00Z` instead of `2016-07-01T00:59:59Z` even though a leap second at the end of June 2016 makes that technically 2 hours and 1 second. We expect that this is more likely to align with the expectations of WMS server software.
- Added option to specify `mobileDefaultViewerMode` in the `parameters` section of `config.json` to specify the default view mode when running on a mobile platform.
- Added support for `itemProperties` to `CswCatalogGroup`.
- Added `terria.urlEncode` function for use in feature info templates.
- Fixed a layout problem that caused the coordinates on the location bar to be displayed below the bar itself in Internet Explorer 11.
- Updated syntax to remove deprecation warnings with React version 15.5.

### 5.0.1

- Breaking changes:
  - Starting with this release, TerriaJS is meant to be built with Webpack 2. The best way to upgrade your application is to merge from [TerriaMap](https://github.com/TerriaJS/TerriaMap). If you run into trouble, post a message on the [TerriaJS forum](https://groups.google.com/forum/#!forum/terriajs).
  - Removed the following previously-deprecated modules: `registerKnockoutBindings` (no replacement), `AsyncFunctionResultCatalogItem` (now `ResultPendingCatalogItem`), `PlacesLikeMeFunction` (now `PlacesLikeMeCatalogFunction`), `SpatialDetailingFunction` (now `SpatialDetailingCatalogFunction`), and `WhyAmISpecialFunction` (now `WhyAmISpecialCatalogFunction`).
  - Removed `lib/Sass/StandardUserInterface.scss`. It is no longer necessary to include this in your application.
  - Removed the previously-deprecated third pararameter, `getColorCallback`, of `DisplayVariablesConcept`. Pass it inside the `options` parameter instead.
  - Removed the following previously-deprecated properties from `TableColumn`: `indicesIntoUniqueValues` (use `uniqueValues`), `indicesOrValues` (use `values`), `indicesOrNumericalValues` (use `uniqueValues` or `numericalValues`), and `usesIndicesIntoUniqueValues` (use `isEnum`).
  - Removed the previously-deprecated `dataSetID` property from `AbsIttCatalogItem`. Use `datasetId` instead.
  - Removed the previously-deprecated `allowGroups` property from `CkanCatalogItem`. Use `allowWmsGroups` or `allowWfsGroups` instead.
  - Removed the previously-deprecated `RegionMapping.setRegionColumnType` function. Use the `setRegionColumnType` on an _instance_ of `RegionMapping` instead.
  - Removed the previously-deprecated `regionMapping.regionDetails[].column` and `.disambigColumn`. Use `.columnName` and `.disambigColumnName` instead.
  - Removed the previously-deprecated `options.regionMappingDefinitionsUrl` parameter from the `Terria` constructor. Set the `regionMappingDefinitionsUrl` inside `parameters` in `config.json` instead.
- Fixed a bug in `WebMapServiceCatalogItem` that prevented TerriaJS from correctly determining the projections supported by a WMS layer when supported projections are inherited from parent layers.
- Changed "no value" colour of region-mapped data to fully transparent, not black.
- Fixed an issue where expanding a chart from an SDMX-JSON or SOS feature twice, with different data choices selected, would overwrite the previous chart.
- Improved SDMX-JSON items to still show properly, even if the `selectedInitially` property is invalid.
- Added `Score` column to `GNAFAddressGeocoder` to indicate relative quality, which maps as default variable.

### 4.10.5

- Improved error message when accessing the user's location under http with Chrome.
- When searching locations, the button to instead search the catalog is now above the results instead of below them.
- Changed "go to full screen mode" tooltip to "Hide workbench", and "Exit Full Screen" button to "Show Workbench". The term "full screen" was misleading.
- Fixed a bug where a chartable (non-geo-spatial) CSV file with a column including the text "height" would not let the user choose the "height" column as the y-axis of a chart.
- Added support for non-default x-axes for charts via `<chart x-column="x">` and the new `tableStyle.xAxis` parameter.
- Added support for a `charSet` parameter on CSV catalog items, which overrides the server's mime-type if present.

### 4.10.4

- Added the ability for `CkanCatalogGroup` to receive results in pages, rather than all in one request. This will happen automatically when the server returns partial results.
- Improved the performance of the catalog UI by not creating React elements for the contents of a group until that group is opened.
- Close polygons used as input to a `CatalogFunction` by making the last position the same as the first one.
- Added support for a new `nameInCatalog` property on all catalog members which overrides `name` when displayed in the catalog, if present.
- Added `terria.urlEncodeComponent` function for use in feature info templates.
- `yAxisMin` and `yAxisMax` are now honored when multiple charts are active, by using the minimum `yAxisMin` and the maximum `yAxisMax` of all charts.

### 4.10.3

- Locked third-party dependency proj4 to v2.3.x because v2.4.0 breaks our build.

### 4.10.2

- New sections are now merged info `CatalogMember.info` when `updateFromJson` is called multiple times, rather than the later `info` completely replacing the earlier one. This is most useful when using `itemProperties` to override some of the info sections in a child catalog item.
- Fixed a bug where csv files with a date column would sometimes fail if a date is missing.

### 4.10.1

- Improved the SDMX-JSON catalog item to handle huge dimensions, allow a blacklist, handle bad responses better, and more.
- Fixed a bug that prevented the proxy from being used for loading legends, even in situations where it is necessary such as an `http` legend accessed from an `https` site.
- Added link to re-download local files, noting that TerriaJS may have done additional processing (eg. geocoding).

### 4.10.0

- Changed defaults:
  - `WebProcessingServiceCatalogFunction` now defaults to invoking the `Execute` service via an HTTP POST with XML encoding rather than an HTTP GET with KVP encoding. This is a more sensible default because the WPS specification requires that servers support POST/XML while GET/KVP is optional. Plus, POST/XML allows large input parameters, such as a polygon descibing all of Australia, to be successfully passed to the WPS process. To force use of GET/KVP, set the `executeWithHttpGet` property to `true`.
- Fixed problems with third-party dependencies causing `npm install` and `npm run gulp` to fail.

### 4.9.0

- Added a help overlay system. A TerriaJS application can define a set of help sequences that interactively walk the user through a task, such as adding data to the map or changing map settings. The help sequences usually appear as a drop-down Help menu in the top-right corner.
- Fixed a bug with calculating bounding rectangles in `ArcGisCatalogItem` caused by changes to `proj4` package.
- Fixed a bug preventing chart axis labels from being visible on a white background.
- Fixed a bug that caused the Feedback panel to appear below the chart panel, making it difficult to use.

### 4.8.2

- Fixed a bug that prevented a `shareUrl` specified in `config.json` from actually being used by the `ShareDataService`.
- Adding a JSON init file by dropping it on the map or selecting it from the My Data tab no longer adds an entry to the Workbench and My Data catalog.
- WPS return type can now be `application/vnd.terriajs.catalog-member+json` which allows a json catalog member to be returned in WPS along with the usual attributes to control display.
- `chartLineColor` tableStyle attribute added, allowing per column specification of chart line color.
- Fixed a bug that caused a `WebMapServiceCatalogItem` inside a `WebMapServiceCatalogGroup` to revert to defaults from GetCapabilities instead of using shared properties.
- Fix a bug that prevented drawing the marker and zooming to the point when searching for a location in 2D.
- Fixed a bug where `WebMapTileServiceCatalogItem` would incorrectly interpret a bounding box and return only the lower left corner causing Cesium to crash on render.
- Fixed a bug that caused the feedback form to be submitted when unchecking "Share my map view".

### 4.8.1

- `CkanCatalogGroup` now automatically adds the type of the resource (e.g. `(WMS)`) after the name when a dataset contains multiple resources that can be turned into catalog items and `useResourceName` is false.
- Added support for ArcGIS FeatureServers to `CkanCatalogGroup` and `CkanCatalogItem`. In order for `CkanCatalogGroup` to include FeatureServers, `includeEsriFeatureServer` must be set to true.
- Changed default URL for the share service from `/share` to `share` and made it configurable by specifying `shareUrl` in config.json. This helps with deployments in subdirectories.

### 4.8.0

- Fixed a bug that prevented downloading data from the chart panel if the map was started in 2D mode.
- Changed the default opacity of table data to 0.8 from 0.6.
- Added the ability to read dates in the format "2017-Q2".
- Improved support for SDMX-JSON, including showing values as a percent of regional totals, showing the selected conditions in a more concise format, and fixing some bugs.
- Updated `TableCatalogItem`s to show a download URL in About This Dataset, which downloads the entire dataset as csv, even if the original data was more complex (eg. from an API).
- The icon specified to the `MenuPanel` / `DropdownPanel` theme can now be either the identifier of an icon from `Icon.GLYPHS` or an actual SVG `require`'d via the `svg-sprite-loader`.
- Fixed a bug that caused time-varying points from a CSV file to leave a trail on the 2D map.
- Add `Terria.filterStartDataCallback`. This callback gives an application the opportunity to modify start (share) data supplied in a URL before TerriaJS loads it.
- Reduced the size of the initial TerriaJS JavaScript code by about 30% when starting in 2D mode.
- Upgraded to [Cesium 1.29](https://github.com/AnalyticalGraphicsInc/cesium/blob/1.29/CHANGES.md).

### 4.7.4

- Renamed `SpatialDetailingFunction`, `WhyAmISpecialFunction`, and `PlacesLikeMeFunction` to `SpatialDetailingCatalogFunction`, `WhyAmISpecialCatalogFunction`, and `PlacesLikeMeCatalogFunction`, respectively. The old names will be removed in a future release.
- Fixed incorrect tooltip text for the Share button.
- Improved the build process and content of the user guide documentation.

### 4.7.3

- Canceled pending tile requests when removing a layer from the 2D map. This should drastically improve the responsiveness when dragging the time slider of a time-dynamic layer in 2D mode.
- Added the data source and data service details to the "About this dataset" (preview) panel.
- Fixed a bug introduced in 4.7.2 which made the Feature Info panel background too pale.

### 4.7.2

- Updated GNAF API to new Lucene-based backend, which should improve performance.
- Updated custom `<chart>` tag to allow a `colors` attribute, containing comma separated css strings (one per column), allowing users to customize chart colors. The `colors` attribute in charts can also be passed through from a WPS ComplexData response.
- Updated styling of Give Feedback form.
- Improved consistency of "Search" and "Add Data" font sizes.
- Improved flexibility of Feature Info Panel styling.
- Fixed a bug that could cause an extra `/` to be added to end of URLs by `ArcGisMapServerCatalogItem`, causing some servers to reject the request.
- Added a workaround for a bug in Internet Explorer 11 on Windows 7 that could cause the user interface to hang.

### 4.7.1

- Fixed a bug where providing feedback did not properly share the map view.
- Updated to terriajs-server 2.6.2.
- Fixed a bug leading to oversized graphics being displayed from WPS calls.

### 4.7.0

- Added the ability for users to share their view of the map when providing feedback.
- Extra components can now be added to FeatureInfoSection.
- Updated "Download Data" in FeatureInfoSection to "Download Data for this Feature".
- Fixed the color of visited links in client apps with their own css variables.
- Fixed a bug that prevented the scale bar from displaying correctly.

### 4.6.1

- Added support for creating custom WPS types, and for reusing `Point`, `Polygon`, and `Region` editors in custom types.
- Fixed a bug that caused the legend to be missing for WMS catalog items where the legend came from GetCapabilities but the URL did not contain `GetLegendGraphic`.

### 4.6.0

- Changed defaults:
  - The `clipToRectangle` property of raster catalog items (`WebMapServiceCatalogItem`, `ArcGisMapServerCatalogItem`, etc.) now defaults to `true`. It was `false` in previous releases. Using `false` prevents features (especially point features) right at the edge of the layer's rectangle from being cut off when the server reports too tight a rectangle, but also causes the layer to load much more slowly in many cases. Starting in this version, we favour performance and the much more common case that the rectangle can be trusted.
- Made `WebMapServiceCatalogItem` tolerant of a `GetCapabilities` where a `LegendURL` element does not have an `OnlineResource` or a `Dimension` does not have any values.
- Added support for 'Long' type hint to CSV data for specifying longitude.
- The marker indicating the location of a search result is now placed correctly on the terrain surface.
- `CatalogFunction` region parameters are now selected on the main map rather than the preview map.
- Some regions that were previously not selectable in Analytics, except via autocomplete, are now selectable.
- Added hover text that shows the position of data catalog search results in the full catalog.
- Widened scrollbars and improve their contrast.
- Removed the default maximum number of 10 results when searching the data catalog.
- Allow users to browse for JSON configuration files when adding "Local Data".
- Made it easier to use custom fonts and colors in applications built on TerriaJS, via new SCSS variables.
- Fixed a bug that caused a `CswCatalogGroup` to fail to load if the server had a `references` element without a `protocol`.

### 4.5.1

- The order of the legend for an `ArcGisMapServerCatalogItem` now matches the order used by ArcGIS itself.
- Large legends are now scaled down to fit within the width of the workbench panel.
- Improved the styling of links inside the Feature Information panel.
- Fixed a bug that could cause the Feature Information panel's close button to initially appear in the wrong place, and then jump to the right place when moving the mouse near it.

### 4.5.0

- Added support for the Sensor Observation Service format, via the `SensorObservationServiceCatalogItem`.
- Added support for end date columns in CSV data (automatic with column names containing `end_date`, `end date`, `end_time`, `end time`; or set in json file using `isEndDate` in `tableStyle.columns`.
- Fixed calculation of end dates for moving-point CSV files, which could lead to points disappearing periodically.
- Fixed a bug that prevented fractional seconds in time-varying WMS periodicity.
- Added the ability to the workbench UI to select the `style` to use to display a Web Map Service (WMS) layer when multiple styles are available.
- Added the ability to the workbench UI to select from among the available dimensions of a Web Map Service (WMS) layer.
- Improved the error reporting and handling when specifying invalid values for the WMS COLORSCALERANGE parameter in the UI.
- Added the ability to drag existing points when creating a `UserDrawing`.
- Fixed a bug that could cause nonsensical legends for CSV columns with all null values.
- Fixed a bug that prevented the Share panel from being used at all if the URL shortening service encountered an error.
- Fixed a bug that could cause an error when adding multiple catalog items to the map quickly.
- Tweaked the z-order of the window that appears when hovering over a chart series, so that it does not appear on top of the Feature Information panel.
- Fixed a bug that could lead to incorrect colors in a legend for a CSV file with explicit `colorBins` and cut off at a minimum and maximum.
- We now show the feature info panel the first time a dataset is added, containing a suggestion to click the map to learn more about a location. Also improved the wording for the feature info panel when there is no data.
- Fixed support for time-varying feature info for vector tile based region mapping.
- `updateApplicationOnMessageFromParentWindow` now also allows messages from the `opener` window, i.e. the window that opened the page by calling `window.open`. The parent or opener may now also send a message with an `allowOrigin` property to specify an origin that should be allowed to post messages.
- Fixed a bug that prevented charts from loading http urls from https.
- The `isNcWMS` property of `WebMapServiceCatalogItem` is now set to true, and the COLORSCALERANGE controls are available in the UI, for ncWMS2 servers.
- Added the ability to prevent CSVs with time and `id` columns from appearing as moving points, by setting `idColumns` to either `null` or `[]`.
- Fixed a bug that prevented default parameters to `CatalogFunction`s from being shown in the user interface.
- Fixed a problem that made `BooleanParameter`s show up incorrectly in the user interface.
- Embedded `<chart>` elements now support two new optional attributes:
  - `title`: overrides the title that would otherwise be derived from the name of the feature.
  - `hide-buttons`: If `"true"`, the Expand and Download buttons are hidden from the chart.
- Fixed a bug in embedded `<collapsible>` elements that prevented them from being expandable.
- Improved SDMX-JSON support to make it possible to change region type in the UI.
- Deprecated `RegionMapping.setRegionColumnType` in favour of `RegionMapping.prototype.setRegionColumnType`. `regionDetails[].column` and `.disambigColumn` have also been deprecated.

### 4.4.1

- Improved feature info display of time-varying region-mapped csvs, so that chart is still shown at times with no data.
- Fix visual hierarchy of groups and items in the catalog.

### 4.4.0

- Fixed a bug that caused Cesium (3D view) to crash when plotting a CSV with non-numerical data in the depth column.
- Added automatic time-series charts of attributes to the feature info of time-varying region-mapped csvs.
- Refactored Csv, AbsItt and Sdmx-Json catalog items to depend on a common `TableCatalogItem`. Deprecated `CsvCatalogItem.setActiveTimeColumn` in favour of `tableStructure.setActiveTimeColumn`.
- Error in geocoding addresses in csv files now shows in dialog box.
- Fixed CSS styling of the timeline and added padding to the feature info panel.
- Enhanced JSON support to recognise JSON5 format for user-added files.
- Deprecated `indicesIntoUniqueValues`, `indicesOrValues`, `indicesOrNumericalValues` and `usesIndicesIntoUniqueValues` in `TableColumn` (`isEnum` replaces `usesIndicesIntoUniqueValues`).
- Added support for explicitly colouring enum columns using a `tableStyle.colorBins` array of `{"value":v, "color":c}` objects
- Improved rendering speed when changing the display variable for large lat/lon csv files.
- Default to moving feature CSVs if a time, latitude, longitude and a column named `id` are present.
- Fixed a bug so units flow through to charts of moving CSV features.
- Fixed a bug that prevented the `contextItem` of a `CatalogFunction` from showing during location selection.
- Fixed a bug that caused `&amp;` to appear in some URLs instead of simply `&`, leading to an error when visiting the link.
- Added the ability to pass a LineString to a Web Processing Service.
- Fixed a bug that prevented `tableStyle.dataVariable` = `null` from working.
- Uses a smarter default column for CSV files.
- Fixed a bug that caused an error message to appear repeatedly when there was an error downloading tiles for a base map.
- Fixed a bug that caused WMS layer names and WFS type names to not be displayed on the dataset info page.
- We now preserve the state of the feature information panel when sharing. This was lost in the transition to the new user interface in 4.0.0.
- Added a popup message when using region mapping on old browsers without an `ArrayBuffer` type (such as Internet Explorer 9). These browsers won't support vector tile based region mapping.
- Fixed bug where generic parameters such as strings were not passed through to WPS services.
- Fixed a bug where the chart panel did not update with polled data files.
- Removed the Australian Hydrography layer from `createAustraliaBaseMapOptions`, as the source is no longer available.
- Fixed a bug that caused the GetCapabilities URL of a WMS catalog item to be shown even when `hideSource` was set to true.
- Newly-added user data is now automatically selected for the preview map.
- Fixed a bug where selecting a new column on a moving point CSV file did not update the chart in the feature info panel.
- Fixed dropdowns dropping from the bounds of the screen in Safari.
- Fixed a bug that prevented the feature info panel from updating with polled lat/lon csvs.
- Improved handing of missing data in charts, so that it is ignored instead of shown as 0.

### 4.3.3

- Use react-rangeslider 1.0.4 because 1.0.5 was published incorrectly.

### 4.3.2

- Fixed css styling of shorten URL checkbox.

### 4.3.1

- Added the ability to specify the URL to the `serverConfig` service in `config.json` as `parameters.serverConfigUrl`.

### 4.3.0

- Added `Terria.batchGeocoder` property. If set, the batch geocoder is used to resolve addresses in CSV files so that they can be shown as points on the map.
- Added `GnafAddressGeocoder` to resolve Australian addresses using the GNAF API.
- Added a loading indicator for user-added files.
- Fixed a bug that prevented printing the map in the 2D mode.
- Fixed a bug when changing between x-axis units in the chart panel.
- Moved all Terria styles into CSS-modules code (except Leaflet) - `lib/Sass/StandardUserInterface.scss` no longer needs to be imported and now only includes styles for backwards compatibility.

### 4.2.1

- Fixed bug that prevented the preview map displaying on mobile devices.

### 4.2.0

- There is a known bug in this version which prevents the user from being able to choose a region for some Analytics functions.
- Added support for ArcGis FeatureServers, using the new catalog types `esri-featureServer` and `esri-featureServer-group`. Catalog type `esri-group` can load REST service, MapServer and FeatureServer endpoints. (For backwards compatibility, catalog type `esri-mapServer-group` continues to work for REST service as well as MapServer endpoints.)
- Enumeration parameter now defaults to what is shown in UI, and if parameter is optional, '' is default.
- Adds bulk geocoding capability for Australian addresses. So GnafAPI can be used with batches of addresses, if configured.
- Fixed a bug that caused the selection indicator to get small when near the right edge of the map and to overlap the side panel when past the left edge.
- Map controls and menus now become translucent while the explorer window (Data Catalog) is visible.
- Removed find-and-replace for cesium workers from the webpack build as it's done in terriajs-cesium now.
- Legend images that fail to load are now hidden entirely.
- Improved the appearance of the opacity slider and added a percentage display.
- AllowedValues for LiteralData WPS input now works even if only one value specified.
- Fixed bug in WPS polygon datatype to return valid polygon geojson.
- Fix regression: cursor changes in UserDrawing now functions in 2D as well as 3D.
- Updated to [Cesium](http://cesiumjs.org) 1.23 (from 1.20). See the [change log](https://github.com/AnalyticalGraphicsInc/cesium/blob/1.23/CHANGES.md) for details.
- Fixed a bug which prevented feature info showing for Gpx-, Ogr-, WebFeatureService-, ArcGisFeatureServer-, and WebProcessingService- CatalogItems.
- Added support for a wider range of SDMX-JSON data files, including the ability to sum over dimensions via `aggregatedDimensionIds`.
- Added support for `tableStyle.colorBins` as array of values specifying the boundaries between the color bins in the legend, eg. `[3000, 3500, 3900, 4000]`. `colorBins` can still be an integer specifying the number of bins, in which case Terria determines the boundaries.
- Made explorer panel not rendered at all when hidden and made the preview map destroy itself when unmounted - this mitigates performance issues from having Leaflet running in the background on very busy vector datasets.
- Fixed a bug which prevented time-varying CZML feature info from updating.
- Added support for moving-point csv files, via an `idColumns` array on csv catalog items. By default, feature positions, color and size are interpolated between the known time values; set `isSampled` to false to prevent this. (Color and size are never interpolated when they are drawn from a text column.)
- Added support for polling csv files with a partial update, and by using `idColumns` to identify features across updates.
- Added a time series chart to the Feature Info Panel for sampled, moving features.
- Fixed a bug which sometimes prevented feature info from appearing when two region-mapped csv files were displayed.
- Fixed the preview map extent being one item behind what was actually selected.

### 4.1.2

- Fixed a bug that prevented sharing from working in Internet Explorer.

### 4.1.1

- Stopped IE9 from setting bizarre inline dimensions on custom branding images.
- Fixed workbench reordering in browsers other than Chrome.
- URLs on the dataset info page are now auto-selected by clicked, making them easier to copy.

### 4.1.0

- Made the column title for time-based CSV exports from chart default to 'date'
- Stopped the CSV creation webworker from being run multiple times on viewing a chart.
- Removed the empty circles from non-selected base maps on the Map settings panel.
- Prevented text from being selected when dragging the compass control.
- Added the `MeasureTool` to allow users to interactively measure the distance between points.
- Worked around a problem in the Websense Web Filter that caused it to block access to some of the TerriaJS Web Workers due to a URL in the license text in a comment in a source file.

### 4.0.2

- Fixed a bug that prevented opening catalog groups on iOS.
- Fixed a CSS warning.

### 4.0.1

- Fixed a bug that caused an error message to be formatted incorrectly when displayed to the user.

### 4.0.0

- Rewrote the TerriaJS user interface using React. We believe the new interface is a drastic improvement, incorporating user feedback and the results of usability testing. Currently, it is a bit harder to customize than our old user interface, so if your application has extensive customizations, we suggest delaying upgrading to this version for a little while logner.
- Added support for non-geospatial CSV files, which display in a new chart panel.
- Added support for customisable tags in Feature Info templates.
- Implemented [`<chart>` and `<collapsible>`](https://github.com/TerriaJS/terriajs/blob/4.0.0/lib/ReactViews/Custom/registerCustomComponentTypes.js#L52-L106) tags in Feature Info templates.
- Added support for [polling](https://github.com/TerriaJS/terriajs/blob/4.0.0/lib/Models/Polling.js) for updates to CSV files.
- `CswCatalogGroup` will now include Web Processing Services from the catalog if configured with `includeWps` set to true.
- `WebMapServiceCatalogItem` will now detect ncWMS servers and set isNcWMS to true.
- New `ShareDataService` which can store and resolve data. Currently it is used as a replacement for Google URL Shortener, which can't handle long URLs.
- New `ServerConfig` object which provides configuration information about the server, including which domains can be proxied for. This changes the way CorsProxy is initialised.
- Added partial support for the SDMX-JSON format.
- `UserDrawing` added for drawing lines and polygons on the map.
- CkanCatalogGroup's `filterQuery` items can now be specified as objects instead of URL-encoded strings.

### 3.5.0

- Ungrouped items in CKAN catalog items are now grouped under an item whose title is determined by .ungroupedTitle (default: "No group").
- CKAN's default search regex for KMLs also includes KMZ.
- Add documentation of camera properties.

### 3.4.0

- Support JSON5 (http://json5.org/) use in init files and config files, so comments can be used and object keys don't need to be quoted.
- Fixed a bug that caused the `corsProxyBaseUrl` specified in `config.json` to be ignored.
- Fixed a bug preventing downloading feature info data in CSV format if it contained nulls.
- Added support for the WMS Style/MetadataURL tag in layer description.
- Long titles in locally-generated titles now word-wrap in most web browsers.
- Long auto-generated legend titles now word wrap in most web browsers.

### 3.3.0

- Support `parameters` property in WebFeatureServiceCatalogItem to allow accessing URLs that need additional parameters.
- Fixed a bug where visiting a shared link with a time-series layer would crash load.
- Added a direct way to format numbers in feature info templates, eg. `{{#terria.formatNumber}}{"useGrouping": true, "maximumFractionDigits": 3}{{value}}{{/terria.formatNumber}}`. The quotes around the keys are optional.
- When the number of unique values in a CSV column exceeds the number of color bins available, the legend now displays "XX other values" as the label for the last bucket rather than simply "Other".
- CSV columns with up to 21 unique values can now be fully displayed in the legend. Previously, the number of bins was limited to 9.
- Added `cycle` option to `tableColumnStyle.colorBinMethod` for enumeration-type CSV columns. When the number of unique values in the column exceeds the number of color bins available, this option makes TerriaJS color all values by cycling through the available colors, rather than coloring only the most common values and lumping the rest into an "Other" bucket.
- Metadata and single data files (e.g. KML, GeoJSON) are now consistently cached for one day instead of two weeks.
- `WebMapServiceCatalogItem` now uses the legend for the `style` specified in `parameters` when possible. It also now includes the `parameters` when building a `GetLegendGraphic` URL.
- Fixed a bug that prevented switching to the 3D view after starting the application in 2D mode.

### 3.2.1

- Fixed a bug on IE9 which prevented shortened URLs from loading.
- Fixed a map started with smooth terrain being unable to switch to 3D terrain.
- Fixed a bug in `CkanCatalogItem` that prevented it from using the proxy for dataset URLs.
- Fixed feature picking when displaying a point-based vector and a region mapped layer at the same time.
- Stopped generation of WMS intervals being dependent on JS dates and hence sensitive to DST time gaps.
- Fixed a bug which led to zero property values being considered time-varying in the Feature Info panel.
- Fixed a bug which prevented lat/lon injection into templates with time-varying properties.

### 3.2.0

- Deprecated in this version:
  - `CkanCatalogItem.createCatalogItemFromResource`'s `options` `allowGroups` has been replaced with `allowWmsGroups` and `allowWfsGroups`.
- Added support for WFS in CKAN items.
- Fixed bug which prevented the terria-server's `"proxyAllDomains": true` option from working.
- Added support in FeatureInfoTemplate for referencing csv columns by either their name in the csv file, or the name they are given via `TableStyle.columns...name` (if any).
- Improved CSV handling to ignore any blank lines, ie. those containing only commas.
- Fixed a bug in `CswCatalogGroup` that prevented it from working in Internet Explorer.

### 3.1.0

- Only trigger a search when the user presses enter or stops typing for 3 seconds. This will greatly reduce the number of times that searches are performed, which is important with a geocoder like Bing Maps that counts each geocode as a transaction.
- Reduced the tendency for search to lock up the web browser while it is in progress.
- Include "engines" attribute in package.json to indicate required Node and NPM version.
- For WMS catalog items that have animated data, the initial time of the timeslider can be specified with `initialTimeSource` as `start`, `end`, `present` (nearest date to present), or with an ISO8601 date.
- Added ability to remove csv columns from the Now Viewing panel, using `"type": "HIDDEN"` in `tableStyle.columns`.

### 3.0.0

- TerriaJS-based application are now best built using Webpack instead of Browserify.
- Injected clicked lat and long into templates under `{{terria.coords.latitude}}` and `{{terria.coords.longitude}}`.
- Fixed an exception being thrown when selecting a region while another region highlight was still loading.
- Added `CesiumTerrainCatalogItem` to display a 3D surface model in a supported Cesium format.
- Added support for configuration of how time is displayed on the timeline - catalog items can now specify a dateFormat hash
  in their configuration that has formats for `timelineTic` (what is displayed on the timeline itself) and `currentTime`
  (which is the current time at the top-left).
- Fixed display when `tableStyle.colorBins` is 0.
- Added `fogSettings` option to init file to customize fog settings, introduced in Cesium 1.16.
- Improved zooming to csvs, to include a small margin around the points.
- Support ArcGis MapServer extents specified in a wider range of projections, including GDA MGA zones.
- WMS legends now use a bigger font, include labels, and are anti-aliased when we can determine that the server is Geoserver and supports these options.
- Updated to [Cesium](http://cesiumjs.org) 1.20. Significant changes relevant to TerriaJS users include:
  - Fixed loading for KML `NetworkLink` to not append a `?` if there isn't a query string.
  - Fixed handling of non-standard KML `styleUrl` references within a `StyleMap`.
  - Fixed issue in KML where StyleMaps from external documents fail to load.
  - Added translucent and colored image support to KML ground overlays
  - `GeoJsonDataSource` now handles CRS `urn:ogc:def:crs:EPSG::4326`
  - Fix a race condition that would cause the terrain to continue loading and unloading or cause a crash when changing terrain providers. [#3690](https://github.com/AnalyticalGraphicsInc/cesium/issues/3690)
  - Fix issue where the `GroundPrimitive` volume was being clipped by the far plane. [#3706](https://github.com/AnalyticalGraphicsInc/cesium/issues/3706)
  - Fixed a reentrancy bug in `EntityCollection.collectionChanged`. [#3739](https://github.com/AnalyticalGraphicsInc/cesium/pull/3739)
  - Fixed a crash that would occur if you added and removed an `Entity` with a path without ever actually rendering it. [#3738](https://github.com/AnalyticalGraphicsInc/cesium/pull/3738)
  - Fixed issue causing parts of geometry and billboards/labels to be clipped. [#3748](https://github.com/AnalyticalGraphicsInc/cesium/issues/3748)
  - Fixed bug where transparent image materials were drawn black.
  - Fixed `Color.fromCssColorString` from reusing the input `result` alpha value in some cases.
- Added support for time-series data sets with gaps - these are skipped when scrubbing on the timeline or playing.

### 2.3.0

- Share links now contain details about the picked point, picked features and currently selected feature.
- Reorganised the display of disclaimers so that they're triggered by `CatalogGroup` and `CatalogItem` models, which trigger `terria.disclaimerEvent`, which is listened to by DisclaimerViewModel`. `DisclaimerViewModel` must be added by the map that's using Terria.
- Added a mechanism for hiding the source of a CatalogItem in the view info popup.
- Added the `hideSource` flag to the init json for hiding the source of a CatalogItem in the View Info popup.
- Fixed a bug where `CatalogMember.load` would return a new promise every time it was called, instead of retaining the one in progress.
- Added support for the `copyrightText` property for ArcGis layers - this now shows up in info under "Copyright Text"
- Showed a message in the catalog item info panel that informs the user that a catalog item is local and can't be shared.
- TerriaJS now obtains its list of domains that the proxy will proxy for from the `proxyableDomains/` service. The URL can be overridden by setting `parameters.proxyableDomainsUrl` in `config.json`.
- Updated to [Cesium](http://cesiumjs.org) 1.19. Significant changes relevant to TerriaJS users include:
  - Improved KML support.
    - Added support for `NetworkLink` refresh modes `onInterval`, `onExpire` and `onStop`. Includes support for `viewboundScale`, `viewFormat`, `httpQuery`.
    - Added partial support for `NetworkLinkControl` including `minRefreshPeriod`, `cookie` and `expires`.
    - Added support for local `StyleMap`. The `highlight` style is still ignored.
    - Added support for `root://` URLs.
    - Added more warnings for unsupported features.
    - Improved style processing in IE.

### 2.2.1

- Improved legend and coloring of ENUM (string) columns of CSV files, to sort first by frequency, then alphabetically.

### 2.2.0

- Warn user when the requested WMS layer doesn't exist, and try to provide a suggestion.
- Fixed the calculation of a CSV file's extent so that missing latitudes and longitudes are ignored, not treated as zero.
- Improved the user experience around uploading files in a format not directly supported by TerriaJS and optionally using the conversion service.
- Improved performance of large CSV files, especially the loading time, and the time taken to change the display variable of region-mapped files.
- Added support for CSV files with only location (lat/lon or region) columns, and no value columns, using a file-specific color. Revised GeoJSON display to draw from the same palette of colors.
- Fixed a bug that prevented GeoJSON styles from being applied correctly in some cases.
- Fixed an error when adding a CSV with one line of data.
- Fixed error when adding a CSV file with numeric column names.
- Polygons and polylines are now highlighted on click when the geometry is available.
- Improved legend and coloring of ENUM (string) columns of CSV files; only the most common values are colored differently, with the rest shown as 'Other'.
- Added support for running the automated tests on the local system (via `gulp test`), on BrowserStack (via `gulp test-browserstack`), and on Sauce Labs (via `gulp test-saucelabs`).
- Changed `tableStyle`'s `format` to only accept `useGrouping`, `maximumFractionDigits` and `styling: "percent"` options. Previously some other options may have worked in some browsers.
- Improved color palette for string (ENUM) columns of CSV files.
- Improved CSV loading to ignore any completely blank lines after the header row (ie. lines which do not even have commas).
- Added support for grouping catalog items retrieved from a CSW server according to criteria specified in the init file (via the `metadataGroups` property) or from a `domainSpecification` and a call to the `GetDomain` service on the CSW server.
- Added `UrlTemplateCatalogItem`, which can be used to access maps via a URL template.
- Improved ABS display (to hide the regions) when a concept is deselected.
- Improved readability of ArcGIS catalog items and legends by replacing underscores with spaces.
- `ArcGisMapServerCatalogItem` metadata is now cached by the proxy for only 24 hours.
- Improved the feature info panel to update the display of time-varying region-mapped CSV files for the current time.
- Updated to [Cesium](http://cesiumjs.org) 1.18. Significant changes relevant to TerriaJS users include:
  - Improved terrain performance by up to 35%. Added support for fog near the horizon, which improves performance by rendering less terrain tiles and reduces terrain tile requests. [#3154](https://github.com/AnalyticalGraphicsInc/cesium/pull/3154)
  - Reduced the amount of GPU and CPU memory used by terrain by using compression. The CPU memory was reduced by up to 40%, and approximately another 25% in Chrome.
  - Fixed an issue where the sun texture is not generated correctly on some mobile devices. [#3141](https://github.com/AnalyticalGraphicsInc/cesium/issues/3141)
  - Cesium now honors window.devicePixelRatio on browsers that support the CSS imageRendering attribute. This greatly improves performance on mobile devices and high DPI displays by rendering at the browser-recommended resolution. This also reduces bandwidth usage and increases battery life in these cases.

### 2.1.1

- Fixed sharing of time-varying czml files; the timeline was not showing on the shared link.
- Fixed sharing of user-added time-varying csv files.
- Fixed a bug in `CkanCatalogItem` that made it build URLs incorrectly when given a base URL ending in a slash.

### 2.1.0

- Moved `TableColumn`, `TableStructure`, and the classes based on `Concept` to `lib/Map`. Moved `LegendHelper` to `lib/Models`.
- Added column-specific styling to CSV files, using a new `tableStyle.columns` json parameter. This is an object whose keys are column names or indices, and whose values are objects of column-specific tableStyle parameters. See the CSV column-specific group in `wwwroot/test/init/test-tablestyle.json` for an example. [#1097](https://github.com/TerriaJS/terriajs/issues/1097)
- Added the following column-specific `tableStyle` parameters:
  - `name`: renames the column.
  - `type`: sets the column type; can be one of LON, LAT, ALT, TIME, SCALAR, or ENUM.
  - `format`: sets the column number format, using the format of the [Javascript Intl options parameter](https://developer.mozilla.org/en-US/docs/Web/JavaScript/Reference/Global_Objects/Number/toLocaleString), eg. `{"format": {"useGrouping": true, "maximumFractionDigits": 2}}` to add thousands separators to numbers and show only two decimal places. Only the `useGrouping`, `maximumFractionDigits` and `styling: "percent"` options are guaranteed to work in all browsers.
- Added column-specific formatting to the feature info panel for all file types, eg. `"featureInfoTemplate" : {"template": "{{SPEED}} m/s", "formats": {"SPEED": {"maximumFractionDigits": 2}}}`. The formatting options are the same as above.
- Changed the default number format in the Feature Info Panel to not separate thousands with commas.
- Fixed a bug that caused the content on the feature info panel to be rendered as pure HTML instead of as mixed HTML / Markdown.
- Changed the default for `tableStyle.replaceWithZeroValues` to `[]`, ie. nothing.
- Changed the default for `tableStyle.replaceWithNullValues` to `["-", "na", "NA"]`.
- Changed the default for `tableStyle.nullLabel` to '(No value)'.
- Application name and support email can now be set in config.json's "parameters" section as "appName" and "supportEmail".
- Fixed showWarnings in config json not being respected by CSV catalog items.
- Fixed hidden region mapped layers being displayed when variable selection changes.
- Fixed exporting raw data as CSV not escaping commas in the data itself.

### 2.0.1

- Fixed a bug that caused the last selected ABS concept not to appear in the feature info panel.

### 2.0.0

- The following previously-deprecated functionality was removed in this version:
  - `ArcGisMapServerCatalogGroup`
  - `CatalogItemControl`
  - `CatalogItemDownloadControl`
  - Calling `BrandBarViewModel.create` with more than one parameter.
  - `CatalogMemberControl.leftSideItemControls`
  - `CatalogMemberControl.rightSideItemControls`
  - `DataCatalogTabViewModel.getRightSideItemControls`
  - `DataCatalogTabViewModel.getLeftSideItemControls`
  - `registerCatalogItemControls`
  - `AusGlobeViewer`
- Streamlined CSV handling framework. Breaking changes include the APIs of (not including those which begin with `_`):
  - `CsvCatalogItem`: `rowProperties`, `rowPropertiesByCode`, `dynamicUpdate` have been removed.
  - `AbsIttCatalogItem`: Completely rewritten. The `dataSetID` json parameter has been deprecated in favor of `datasetId` (different capitalization).
  - For the 2011 Australian Census data, requires `sa4_code_2011` to appear as an alias in `regionMapping.json` (it was previously missing in NationalMap).
  - `TableDataSource`: Completely rewritten and moved from `Map` to `Models` directory. Handles csvs with latitude & longitude columns.
  - `RegionMapping`: Used instead of TableDataSource for region-mapped csvs.
  - `DataTable` and `DataVariable` have been replaced with new classes, `TableStructure` and `TableColumn`.
  - `RegionProvider`: `loadRegionsFromWfs`, `processRegionIds`, `applyReplacements`, `findRegionIndex` have been made internal functions.
  - `RegionProviderList`: `chooseRegionProvider` has been changed and renamed `getRegionDetails`.
  - `ColorMap`: `fromArray` and `fromString` have been removed, with the constructor taking on that functionality.
  - `LegendUrl` has been moved to the `Map` directory.
  - `TableStyle`: `loadColorMap` and `chooseColorMap` have been removed. Moved from `Map` to `Models` directory.
  - `FeatureInfoPanelSectionViewModel`: its constructor now takes a `FeatureInfoPanelViewModel` as its first argument, instead of `Terria`.
  - `Models/ModelError` has been replaced with `Core/TerriaError`.
- Removed blank feature info sections for uncoloured regions of region-mapped CSVs.
- Recognises the CSV datetime formats: YYYY, YYYY-MM and YYYY-MM-DD HH:MM(:SS).
- Introduced five new json tableStyle parameters:
  - `replaceWithZeroValues`: Defaults to `[null, "-"]`. These values are coloured as if they were zero if they appear in a list with numbers. `null` catches missing values.
  - `replaceWithNullValues`: Defaults to `["na", "NA"]`. These values are coloured as if they were null if they appear in a list with numbers.
  - `nullColor`: A css string. Defaults to black. This colour is used to display null values. It is also used to colour points when no variable is selected.
  - `nullLabel`: A string used to label null or blank values in the legend. Defaults to ''.
  - `timeColumn`: Provide the name or index (starting at 0) of a csv column, if any. Defaults to the first time column found, if any. Use `null` to explicitly disregard all time columns.
- Removed variables consisting only of html tags from the Now Viewing panel.
- Added support for the csv datetime formats: YYYY, YYYY-MM and YYYY-MM-DD HH:MM(:SS).
- Improved formatting of datetimes from csv files in the feature info panel.
- Removed variables consisting only of html tags from the Now Viewing panel.
- Improved handling of rows with missing dates in csv time columns.
- Introduced four new json tableStyle parameters:
  - `replaceWithZeroValues`: Defaults to `[null, '-']`. These values are coloured as if they were zero if they appear in a csv column with numbers. `null` catches missing values. These rows are ignored if they appear in a csv time column.
  - `replaceWithNullValues`: Defaults to `['na', 'NA']`. These values are coloured as if they were null if they appear in a csv column with numbers. These rows are ignored if they appear in a csv time column.
  - `nullColor`: A css string. Defaults to a dark blue. This colour is used to display null values (but it does not appear on the legend). It is also used to colour points when no variable is selected.
  - `timeColumn`: Provide the name or index (starting at 0) of a csv column, if any. Defaults to the first time column found, if any. Use `null` to explicitly disregard all time columns.
- Added id matching for catalog members:
- Improved formatting of datetimes from csv files in the feature info panel.
- Removed variables consisting only of HTML tags from the Now Viewing panel.
- Added ID matching for catalog members:
  - An `id` field can now be set in JSON for catalog members
  - When sharing an enabled catalog item via a share link, the share link will reference the catalog item's ID
    rather than its name as is done currently.
  - The ID of an item should be accessed via `uniqueId` - if a catalog member doesn't have an ID set, this returns a
    default value of the item's name plus the ID of its parent. This means that if all the ancestors of a catalog
    member have no ID set, its ID will be its full path in the catalog.
  - This means that if an item is renamed or moved, share links that reference it will still work.
  - A `shareKeys` property can be also be set that contains an array of all ids that should lead to this item. This means
    that a share link for an item that didn't previously have an ID set can still be used if it's moved, as long as it
    has its old default ID set in `shareKeys`
  - Old share links will still work as long as the items they lead to aren't renamed or moved.
  - Refactor of JSON serialization - now rather than passing a number of flags that determine what should and shouldn't be
    serialized, an `itemFilter` and `propertyFilter` are passed in options. These are usually composed of multiple filters,
    combined using `combineFilters`.
  - An index of all items currently in the catalog against all of that item's shareKeys is now maintained in `Catalog`
    and can be used for O(1) lookups of any item regardless of its location.
  - CatalogMembers now contain a reference to their parent CatalogGroup - this means that the catalog tree can now be
    traversed in both directions.
  - When serializing user-added items in the catalog, the children of `CatalogGroup`s with the `url` property set are
    not serialized. Settings like `opacity` for their descendants that need to be preserved are serialized separately.
- Generated legends now use SVG (vector) format, which look better on high resolution devices.
- Created new Legend class, making it easy to generate client-side legends for different kinds of data.
- Generate client-side legends for ArcGIS MapServer catalog items, by fetching JSON file, instead of just providing link to external page.
- Fix Leaflet feature selection when zoomed out enough that the world is repeated.
- Improved handling of lat/lon CSV files with missing latitude or longitude values.
- Fixed a bug that prevented `SocrataCataloGroup` from working in Internet Explorer 9.
- Added `CkanCatalogItem`, which can be used to reference a particular resource of any compatible type on a CKAN server.
- Fixed a bug that caused the Now Viewing tab to display incorrectly in Internet Explorer 11 when switching directly to it from the Data Catalogue tab.

### 1.0.54

- Fixed a bug in `AbsIttCatalogItem` that caused no legend to be displayed.

### 1.0.53

- Improved compatibility with Internet Explorer 9.
- Made `CswCatalogGroup` able to find geospatial datasets on more CSW servers.
- Allow WMS parameters to be specified in json in uppercase (eg. STYLES).

### 1.0.52

- Added `MapBoxMapCatalogItem`, which is especially useful for base maps. A valid access token must be provided.
- Added a `getContainer()` method to Terria's `currentViewer`.
- Dramatically improved the performance of region mapping.
- Introduced new quantisation (color binning) methods to dramatically improve the display of choropleths (numerical quantities displayed as colors) for CSV files, instead of always using linear. Four values for `colorBinMethod` are supported:
  - "auto" (default), usually means "ckmeans"
  - "ckmeans": use "CK means" method, an improved version of Jenks Even Breaks to form clusters of values that are as distinct as possible.
  - "quantile": use quantiles, evenly distributing values between bins
  - "none": use the previous linear color mapping method.
- The default style for CSV files is now 7 color bins with CK means method.
- Added support for color palettes from Color Brewer (colorbrewer2.org). Within `tableStyle`, use a value like `"colorPalette": "10-class BrBG"`.
- Improved the display of legends for CSV files, accordingly.
- URLs for legends are now encapsulated in a `LegendUrl` model, which accepts a mime type that will affect how the
  legend is rendered in the sidebar.
- Added support for the Socrata "new backend" with GeoJSON download to `SocrataCatalogGroup`.
- Moved URL config parameters to config.json, with sensible defaults. Specifically:
  - regionMappingDefinitionsUrl: 'data/regionMapping.json',
  - conversionServiceBaseUrl: '/convert/',
  - proj4ServiceBaseUrl: '/proj4/',
  - corsProxyBaseUrl: '/proxy/'
- Deprecated terria.regionMappingDefinitionsUrl (set it in config.json or leave it as default).

### 1.0.51

- Fixed a typo that prevented clearing the search query
- Added support for Nominatim search API hosted by OpenStreetMap (http://wiki.openstreetmap.org/wiki/Nominatim) with `NominatimSearchProviderViewModel`. This works by merging to 2 queries : one with the bounding parameter for the nearest results, and the other without the bounding parameter. The `countryCodes` property can be set to limit the result to a set of specific countries.
- Added `MapProgressBarViewModel`. When added to the user interface with `MapProgressBarViewModel.create`, it shows a bar at the top of the map window indicating tile load progress.
- We no longer show the entity's ID (which is usually a meaningless GUID) on the feature info panel when the feature does not have a name. Instead, we leave the area blank.
- Fixed a bug with time-dynamic imagery layers that caused features to be picked from the next time to be displayed, in addition to the current one.
- Replace `.` and `#` with `_` in property names meant to be used with `featureInfoTemplate`, so that these properties can be accessed by the [mustache](https://mustache.github.io/) templating engine.
- Added support for time-varying properties (e.g. from a CZML file) on the feature info panel.
- `Cesium.zoomTo` now takes the terrain height into account when zooming to a rectangle.

### 1.0.50

- Put a white background behind legend images to fix legend images with transparent background being nearly invisible.
- Search entries are no longer duplicated for catalog items that appear in multiple places in the Data Catalogue
- Fixed the layer order changing in Cesium when a CSV variable is chosen.
- Layer name is now shown in the catalog item info panel for ESRI ArcGIS MapServer layers.
- Retrieve WFS or WCS URL associated with WMS data sources using DescribeLayer if no dataUrl is present.
- Downgrade Leaflet to 0.7.3 to fix specific feature clicking problems with 2D maps.
- Use `PolylineGraphics` instead of `PolygonGraphics` for unfilled polygons with an outline width greater than 1. This works around the fact that Cesium does not support polygons with outline width great than 1 on Windows due to a WebGL limitation.
- Sorted ABS age variables numerically, not alphabetically.
- Removed extra space at the bottom of base map buttons.
- Share links now remember the currently active tab in the `ExplorerPanelViewModel`.
- Fixed a bug that prevented region mapping from working over HTTPS.
- The proxy is now used to avoid a mixed content warning when accessing an HTTP dataset from an HTTPS deployment of TerriaJS.
- Added `CameraView.fromLookAt` and `CameraView.fromPositionHeadingPitchRoll` functions. These functions can be used to position the camera in new ways.

### 1.0.49

- Fixed a bug that caused poor performance when clicking a point on the map with lots of features and then closing the feature information panel.
- Apply linkify, instead of markdown, to properties shown in the Feature Info Panel.
- Fixed a bug that prevented feature scaling by value.
- Fixed a bug that prevented the csv `displayDuration` from working.
- Fixed a bug that ignored which column of the csv file to show as the legend initially.
- `NowViewingTabViewModel` is now composed of a number of sections. Each section is given the opportunity to determine whether it applies to each catalog item. Custom sections may be added by adding them to NowViewingTabViewModel.sections`.
- `CsvCatalogItem` and `AbsIttCatalogItem` now expose a `concepts` property that can be used to adjust the display.
- Added `Terria.cesiumBaseUrl` property.
- The user interface container DOM element may now be provided to `TerriaViewer` by specifying `uiContainer` in its options. Previously it always used an element named `ui`.
- Legend URLs are now accessed via the proxy, if applicable.
- Fixed a bug that prevented feature scaling by value.
- Added support for [Urthecast](https://www.urthecast.com/) with `UrthecastCatalogGroup`.
- Fixed a bug that caused a `TypeError` on load when the share URL included enabled datasets with an order different from their order in the catalog.
- Improved the message that is shown to the user when their browser supports WebGL but it has a "major performance caveat".
- Fixed a bug that could cause an exception in some browsers (Internet Explorer, Safari) when loading a GeoJSON with embedded styles.
- Fixed a bug with Leaflet 2D map where clicks on animation controls or timeline would also register on the map underneath causing undesired feature selection and, when double clicked, zooming (also removed an old hack that disabled dragging while using the timeline slider)
- Changed Australian Topography base map server and updated the associated thumbnail.
- Added `updateApplicationOnMessageFromParentWindow` function. After an app calls this function at startup, TerriaJS can be controlled by its parent window when embedded in an `iframe` by messages sent with `window.postMessage`.

### 1.0.48

- Added the ability to disable feature picking for `ArcGisMapServerCatalogItem`.
- Disabled feature picking for the Australian Topography and Australian Hydrography base layers created by `createAustraliaBaseMapOptions`.

### 1.0.47

- Make it possible to disable CSV region mapping warnings with the `showWarnings` init parameter.
- The `name` of a feature from a CSV file is now taken from a `name` or `title` column, if it exists. Previously the name was always "Site Data".
- Fixed a bug that caused time-dynamic WMS layers with just one time to not be displayed.
- Underscores are now replaced with spaces in the feature info panel for `GeoJsonCatalogItem`.
- Added Proj4 projections to the location bar. Clicking on the bar switches between lats/longs and projected coordinates. To enable this, set `useProjection` to `true`
- Show information for all WMS features when a location is clicked.
- Fixed a bug that caused an exception when running inside an `<iframe>` and the user's browser blocked 3rd-party cookies.
- HTML and Markdown text in catalog item metadata, feature information, etc. is now formatted in a more typical way. For example, text inside `<h1>` now looks like a heading. Previously, most HTML styling was stripped out.
- Supports FeatureInfoTemplates on all catalog item types (previously only available on ImageryLayers).
- Apply markdown to properties shown in the Feature Info Panel.
- Add `includeCzml` option to CkanCatalogGroup.
- Fixed a bug that caused `WebMapServiceCatalogItem` to incorrectly populate the catalog item's metadata with data from GetCapabilities when another layer had a `Title` with the same value as the expected layer's `Name`.
- Update the default Australian topography basemap to Geoscience Australia's new worldwide layer (http://www.ga.gov.au/gisimg/rest/services/topography/National_Map_Colour_Basemap/MapServer)
- Allow color maps in CSV catalog items to be expressed as strings: colorMapString: "red-white-blue".
- Updated to [Cesium](http://cesiumjs.org) 1.15. Significant changes relevant to TerriaJS users include:
  - Added support for the [glTF 1.0](https://github.com/KhronosGroup/glTF/blob/master/specification/README.md) draft specification.
  - Added support for the glTF extensions [KHR_binary_glTF](https://github.com/KhronosGroup/glTF/tree/master/extensions/Khronos/KHR_binary_glTF) and [KHR_materials_common](https://github.com/KhronosGroup/glTF/tree/KHR_materials_common/extensions/Khronos/KHR_materials_common).
  - `ImageryLayerFeatureInfo` now has an `imageryLayer` property, indicating the layer that contains the feature.
  - Make KML invalid coordinate processing match Google Earth behavior. [#3124](https://github.com/AnalyticalGraphicsInc/cesium/pull/3124)

### 1.0.46

- Fixed an incorrect require (`URIjs` instead of `urijs`).

### 1.0.45

- Major refactor of `CsvCatalogItem`, splitting region-mapping functionality out into `RegionProvider` and `RegionProviderList`. Dozens of new test cases. In the process, fixed a number of bugs and added new features including:
  - Regions can be matched using regular expressions, enabling matching of messy fields like local government names ("Baw Baw", "Baw Baw Shire", "Baw Baw (S)", "Shire of Baw Baw" etc).
  - Regions can be matched using a second field for disambiguation (eg, "Campbelltown" + "SA")
  - Drag-and-dropped datasets with a time column behave much better: rather than a fixed time being allocated to each row, each row occupies all the time up until the next row is shown.
  - Enumerated fields are colour coded in lat-long files, consist with region-mapped files.
  - Feedback is now provided after region mapping, showing which regions failed to match, and which matched more than once.
  - Bug: Fields with names starting with 'lon', 'lat' etc were too aggressively matched.
  - Bug: Numeric codes beginning with zeros (eg, certain NT 08xx postcodes) were treated as numbers and failed to match.
  - Bug: Fields with names that could be interpreted as regions weren't available as data variables.
- Avoid mixed content warnings when using the CartoDB basemaps.
- Allow Composite catalog items
- Handle WMS time interval specifications (time/time and time/time/periodicity)
- Moved `url` property to base CatalogItem base class. Previously it was defined separately on most derived catalog items.
- Most catalog items now automatically expose a `dataUrl` that is the same as their `url`.
- Added custom definable controls to `CatalogMember`s.
  - To define a control, subclass `CatalogMemberControl` and register the control in `ViewModels/registerCatalogMemberControl` with a unique control name, control class and required property name.
  - If a `CatalogMember` has a property with the required property name either directly on the member or in its `customProperties` object, the control will appear in the catalog with the member and will fire the `activate` function when clicked.
  - Controls can be registered to appear on both the left and right side using `registerLeftSideControl` and `registerRightSideControl` respectively.
  - An example can be seen in the `CatalogMemberDownloadControl`
  - Currently top level members do not show controls.
- The `LocationBarViewModel` now shows the latitude and longitude coordinates of the mouse cursor in 2D as well as 3D.
- The `LocationBarViewModel` no longer displays a misleading elevation of 0m when in "3D Smooth" mode.
- Added `@menu-bar-right-offset` LESS parameter to control the right position of the menu bar.
- Added `forceProxy` flag to all catalog members to indicate that an individual item should use the proxy regardless of whether the domain is in the list of domains to proxy.
- Allow a single layer of an ArcGIS MapServer to be added through the "Add Data" interface.
- Added `WfsFeaturesCatalogGroup`. This group is populated with a catalog item for each feature queried from a WFS server.
- The Feature Info panel now shows all selected features in an accordion control. Previously it only showed the first one.
- Added `featureInfoTemplate` property to `CatalogItem`. It is used to provide a custom Markdown or HTML template to display when a feature in the catalog item is clicked. The template is parameterized on the properties of the feature.
- Updated to [Cesium](http://cesiumjs.org) 1.14. Significant changes relevant to TerriaJS users include:
  - Fixed issues causing the terrain and sky to disappear when the camera is near the surface. [#2415](https://github.com/AnalyticalGraphicsInc/cesium/issues/2415) and [#2271](https://github.com/AnalyticalGraphicsInc/cesium/issues/2271)
  - Fixed issues causing the terrain and sky to disappear when the camera is near the surface. [#2415](https://github.com/AnalyticalGraphicsInc/cesium/issues/2415) and [#2271](https://github.com/AnalyticalGraphicsInc/cesium/issues/2271)
  - Provided a workaround for Safari 9 where WebGL constants can't be accessed through `WebGLRenderingContext`. Now constants are hard-coded in `WebGLConstants`. [#2989](https://github.com/AnalyticalGraphicsInc/cesium/issues/2989)
  - Added a workaround for Chrome 45, where the first character in a label with a small font size would not appear. [#3011](https://github.com/AnalyticalGraphicsInc/cesium/pull/3011)
  - Fixed an issue with drill picking at low frame rates that would cause a crash. [#3010](https://github.com/AnalyticalGraphicsInc/cesium/pull/3010)

### 1.0.44

- Fixed a bug that could cause timeseries animation to "jump" when resuming play after it was paused.
- Make it possible for catalog item initialMessage to require confirmation, and to be shown every time.
- When catalog items are enabled, the checkbox now animates to indicate that loading is in progress.
- Add `mode=preview` option in the hash portion of the URL. When present, it is assumed that TerriaJS is being used as a previewer and the "small screen warning" will not be shown.
- Added `maximumLeafletZoomLevel` constructor option to `TerriaViewer`, which can be used to force Leaflet to allow zooming closer than its default of level 18.
- Added the `attribution` property to catalog items. The attribution is displayed on the map when the catalog item is enabled.
- Remove an unnecessary instance of the Cesium InfoBox class when viewing in 2D
- Fixed a bug that prevented `AbsIttCatalogGroup` from successfully loading its list of catalog items.
- Allow missing URLs on embedded data (eg. embedded czml data)
- Fixed a bug loading URLs for ArcGIS services names that start with a number.
- Updated to [Cesium](http://cesiumjs.org) 1.13. Significant changes relevant to TerriaJS users include:
  - The default `CTRL + Left Click Drag` mouse behavior is now duplicated for `CTRL + Right Click Drag` for better compatibility with Firefox on Mac OS [#2913](https://github.com/AnalyticalGraphicsInc/cesium/pull/2913).
  - Fixed an issue where non-feature nodes prevented KML documents from loading. [#2945](https://github.com/AnalyticalGraphicsInc/cesium/pull/2945)

### 1.0.43

- Fixed a bug that prevent the opened/closed state of groups from being preserved when sharing.

### 1.0.42

- Added a `cacheDuration` property to all catalog items. The new property is used to specify, using Varnish-like notation (e.g. '1d', '10000s') the default length of time to cache URLs related to the catalog item.
- Fix bug when generating share URLs containing CSV items.
- Improve wording about downloading data from non-GeoJSON-supporting WFS servers.

### 1.0.41

- Improvements to `AbsIttCatalogItem` caching from the Tools menu.

### 1.0.40

- `ArcGisMapServerCatalogItem` now shows "NoData" tiles by default even after showing the popup message saying that max zoom is exceeded. This can be disabled by setting its `showTilesAfterMessage` property to false.

### 1.0.39

- Fixed a race condition in `AbsIttCatalogItem` that could cause the legend and map to show different state than the Now Viewing UI suggested.
- Fixed a bug where an ABS concept with a comma in its name (e.g. "South Eastern Europe,nfd(c)" in Country of Birth) would cause values for concept that follow to be misappropriated to the wrong concepts.

### 1.0.38

- `AbsIttCatalogItem` now allows the region type to be set on demand rather than only at load time.
- `CsvCatalogItem` can now have no display variable selected, in which case all points are the same color.

### 1.0.37

- Added `CswCatalogGroup` for populating a catalog by querying an OGC CSW service.
- Added `CatalogMember.infoSectionOrder` property, to allow the order of info sections to be configured per catalog item when necessary.
- Fixed a bug that prevented WMTS layers with a single `TileMatrixSetLink` from working correctly.
- Added support for WMTS layers that can only provide tiles in JPEG format.
- Fixed testing and caching of ArcGis layers from tools and added More information option for imagery layers.
- TerriaJS no longer requires Google Analytics. If a global `ga` function exists, it is used just as before. Otherwise, events are, by default, logged to the console.
- The default event analytics behavior can be specified by passing an instance of `ConsoleAnalytics` or `GoogleAnalytics` to the `Terria` constructor. The API key to use with `GoogleAnalytics` can be specified explicitly to its constructor, or it can be specified in the `parameter.googleAnalyticsKey` property in `config.json`.
- Made polygons drastically faster in 2D.
- TerriaJS now shortens share URLs by default when a URL shortener is available.
- Added Google Analytics reporting of the application URL. This is useful for tracking use of share URLs.
- Added the ability to specify a specific dynamic layer of an ArcGIS Server using just a URL.

### 1.0.36

- Calculate extent of TopoJSON files so that the viewer correctly pans+zooms when a TopoJSON file is loaded.
- Fixed a bug that caused the `Terria#clock` to keep ticking (and therefore using CPU / battery) once started even after selecting a non-time-dynamic dataset.
- Fixed a bug that caused the popup message to appear twice when a dataset failed to load.
- Added layer information to the Info popup for WMS datasets.
- Added ability to filter catalog search results by:
  - type: `is:wms`, `-is:esri-mapserver`. A result must match any 'is:' and no '-is:'.
  - url: `url:vic.gov.au`, `-url:nicta.com.au`. A result must match any 'url:', and no '-url:'.
- Added ability to control the number of catalog search results: `show:20`, `show:all`

### 1.0.35

- Polygons from GeoJSON datasets are now filled.
- Left-aligned feature info table column and added some space between columns.
- Added `EarthGravityModel1996`.
- Extended `LocationBarViewModel` to show heights relative to a geoid / mean sea level model. By default, EGM96 is used.
- Added support for styling GeoJSON files, either in catalog (add .style{} object) or embedded directly in the file following the [SimpleStyle spec](https://github.com/mapbox/simplestyle-spec).
- Fixed a bug that caused the 3D view to use significant CPU time even when idle.
- Added CartoDB's Positron and Dark Matter base maps to `createGlobalBaseMapOptions`.
- Added support for subdomains to `OpenStreetMapCatalogItem`.

### 1.0.34

- Fixed a bug that prevented catalog items inside groups on the Search tab from being enabled.
- Added `PopupMessageConfirmationViewModel`. It prevents the Popup from being closed unless the confirm button is pressed. Can also optionally have a deny button with a custom action.
- Added support for discovering GeoJSON datasets from CKAN.
- Added support for zipped GeoJSON files.
- Made `KmlCatalogItem` use the proxy when required.
- Made `FeatureInfoPanelViewModel` use the white panel background in more cases.
- Significantly improved the experience on devices with small screens, such as phones.
- Fixed a bug that caused only the portion of a CKAN group name before the first comma to be used.

### 1.0.33

- Added the `legendUrls` property to allow a catalog item to optionally have multiple legend images.
- Added a popup message when zooming in to the "No Data" scales of an `ArcGisMapServerCatalogItem`.
- Added `CatalogGroup.sortFunction` property to allow custom sorting of catalog items within a group.
- Added `ImageryLayerCatalogItem.treat403AsError` property.
- Added a title text when hovering over the label of an enabled catalog item. The title text informs the user that clicking will zoom to the item.
- Added `createBingBaseMapOptions` function.
- Added an option to `KnockoutMarkdownBinding` to optionally skip HTML sanitization and therefore to allow unsafe HTML.
- Upgraded to Cesium 1.11.
- `CatalogItem.zoomTo` can now zoom to much smaller bounding box rectangles.

### 1.0.32

- Fixed CKAN resource format matching for KML, CSV, and Esri REST.

### 1.0.31

- Added support for optionally generating shorter URLs when sharing by using the Google URL shortening service.

### 1.0.30

- `WebMapServiceCatalogItem` and `ArcGisMapServerCatalogItem` now augment directly-specified metadata with metadata queried from the server.
- "Data Details" and "Service Details" on the catalog item info panel are now collapsed by default. This improves the performance of the panel and hides some overly technical details.
- `ArcGisMapServerCatalogItem.layers` can now specify layer names in addition to layer IDs. Layer names are matched in a case-insensitive manner and only if a direct ID match is not found.
- `itemProperties` are now applied through the normal JSON loading mechanism, so properties that are represented differently in code and in JSON will now work as well.
- Added support for `csv-geo-*` (e.g. csv-geo-au) to `CkanCatalogGroup`.
- The format name used in CKAN can now be specified to `CkanCatalogGroup` using the `wmsResourceFormat`, `kmlResourceFormat`, `csvResourceFormat`, and `esriMapServerResourceFormat` properties. These properties are all regular expressions. When the format of a CKAN resource returned from `package_search` matches one of these regular expressions, it is treated as that type within TerriaJS.
- `CkanCatalogGroup` now fills the `dataUrl` property of created items by pointing to the dataset's page on CKAN.
- The catalog item information panel now displays `info` sections in a consistent order. The order can be overridden by setting `CatalogItemInfoViewModel.infoSectionOrder`.
- An empty `description` or `info` section is no longer shown on the catalog item information panel. This can be used to remove sections that would otherwise be populated from dataset metadata.

### 1.0.29

- Add support for loading init files via the proxy when necessary.
- Switched to using the updated URL for STK World Terrain, `//assets.agi.com/stk-terrain/v1/tilesets/world/tiles`.

### 1.0.28

- Fixed a bug that prevented links to non-image (e.g. ArcGIS Map Server) legends from appearing on the Now Viewing panel.

### 1.0.27

- Use terriajs-cesium 1.10.7, fixing a module load problem in really old browers like IE8.

### 1.0.25

- Fixed incorrect date formatting in the timeline and animation controls on Internet Explorer 9.
- Add support for CSV files with longitude and latitude columns but no numeric value column. Such datasets are visualized as points with a default color and do not have a legend.
- The Feature Information popup is now automatically closed when the user changes the `AbsIttCatalogItem` filter.

### 1.0.24

- Deprecated:
  - Renamed `AusGlobeViewer` to `TerriaViewer`. `AusGlobeViewer` will continue to work until 2.0 but using it will print a deprecation warning to the browser console.
  - `BrandBarViewModel.create` now takes a single `options` parameter. The container element, which used to be specified as the first parameter, should now be specified as the `container` property of the `options` parameter. The old function signature will continue to work until 2.0 but using it will print a deprecation warning to the browser console.
- `WebMapServiceCatalogItem` now determines its rectangle from the GetCapabilities metadata even when configured to use multiple WMS layers.
- Added the ability to specify the terrain URL or the `TerrainProvider` to use in the 3D view when constructing `TerriaViewer`.
- `AbsIttCatalogItem` styles can now be set using the `tableStyle` property, much like `CsvCatalogItem`.
- Improved `AbsIttCatalogItem`'s tolerance of errors from the server.
- `NavigationViewModel` can now be constructed with a list of `controls` to include, instead of the standard `ZoomInNavigationControl`, `ResetViewNavigationControl`, and `ZoomOutNavigationControl`.
- Fixed a bug that caused the brand bar to slide away with the explorer panel on Internet Explorer 9.

### 1.0.23

- Fixed a bug that prevented features from being pickable from ABS datasets on the 2D map.
- Fixed a bug that caused the Explorer Panel tabs to be missing or misaligned in Firefox.

### 1.0.22

- Changed to use JPEG instead of PNG format for the Natural Earth II basemap. This makes the tile download substantially smaller.

### 1.0.21

- Added an `itemProperties` property to `AbsIttCatalogGroup`.
- Added a `nowViewingMessage` property to `CatalogItem`. This message is shown by the `NowViewingAttentionGrabberViewModel` when the item is enabled. Each unique message is shown only once.

### 1.0.20

- Added the ability to specify SVG icons on Explorer Panel tabs.
- Added an icon to the Search tab.
- Added support for accessing Australian Bureau of Statistics data via the ABS-ITT API, using `AbsIttCatalogGroup` and `AbsIttCatalogItem`.
- The Now Viewing panel now contains controls for selecting which column to show in CSV datasets.

### 1.0.19

- Added `NowViewingAttentionGrabberViewModel`. It calls attention the Now Viewing tab the first time a catalog item is enabled.
- Added `isHidden` property to catalog items and groups. Hidden items and groups do not show up in the catalog or in search results.

### 1.0.18

- Added `featureInfoFields` property to `CsvCatalogItem.tableStyle`. It allows setting which fields to show in the Feature Info popup, and the name to use for each.
- Added `OpenStreetMapCatalogItem` for connecting to tile servers using the OpenStreetMap tiling scheme.
- Added `CkanCatalogGroup.allowEntireWmsServers` property. When set and the group discovers a WMS resource without a layer parameter, it adds a catalog item for the entire server instead of ignoring the resource.
- Added `WebMapTileServiceCatalogGroup` and `WebMapTileServiceCatalogItem` for accessing WMTS servers.
- Handle the case of an `ArcGisMapServerCatalogItem` with an advertised extent that is outside the valid range.
- We now pass ArcGIS MapServer metadata, when it's available, through to Cesium's `ArcGisMapServerImageryProvider` so that it doesn't need to re-request the metadata.
- Changed the style of the Menu Bar to have visually-separate menu items.
- Added support for SVG menu item icons to `MenuBarViewModel`.
- Improved popup message box sizing.

### 1.0.17

- Upgraded to TerriajS Cesium 1.10.2.
- Added `ImageryLayerCatalogItem.isRequiredForRendering`. This is set to false by default and to true for base maps. Slow datasets with `isRequiredForRendering=false` are less likely to prevent other datasets from appearing in the 3D view.
- The "Dataset Testing" functionality (on the hidden Tools menu accessible by adding `#tools=1` to the URL) now gives up tile requests and considers them failed after two seconds. It also outputs some JSON that can be used as the `blacklist` property to blacklist all of the datasets that timed out.
- Added a feature to count the total number of datasets from the hidden Tools menu.
- Fixed a bug that caused the 2D / 3D buttons the Maps menu to get out of sync with the actual state of the map after switching automatically to 2D due to a performance problem.

### 1.0.16

- Deprecated:
  - `ArcGisMapServerCatalogGroup` has been deprecated. Please use `ArcGisCatalogGroup` instead.
- Replaced Cesium animation controller with TerriaJS animation controller.
- Replaced Cesium Viewer widget with the CesiumWidget when running Cesium.
- Added the ability to turn a complete ArcGIS Server, or individual folders within it, into a catalog group using `ArcGisCatalogGroup`.

### 1.0.15

- Fix imagery attribution on the 2D map.

### 1.0.14

- Fixed share URL generation when the application is not running at the root directory of its web server.
- Fixed a bug that caused Internet Explorer 8 users to see a blank page instead of a message saying their browser is incompatible.

### 1.0.13

- Breaking changes:
  - Added a required `@brand-bar-height` property.
- `ExplorerPanelViewModel` can now be created with `isOpen` initially set to false.
- TerriaJS now raises an error and hides the dataset when asked to show an `ImageryLayerCatalogItem` in Leaflet and that catalog item does not use the Web Mercator (EPSG:3857) projection. Previously, the dataset would silently fail to display.
- Improved error handling in `CzmlCatalogItem`, `GeoJsonCatalogItem`, and `KmlCatalogItem`.
- Made the `clipToRectangle` property available on all `ImageryProvider`-based catalog items, not just `WebMapServiceCatalogItem`.
- Added `CatalogMember.isPromoted` property. Promoted catalog groups and items are displayed above non-promoted groups and items.
- Add support for ArcGIS MapServer "Raster Layers" in addition to "Feature Layers".

### 1.0.12

- Allow Esri ArcGIS MapServers to be added via the "Add Data" panel.
- Adds `baseMapName` and `viewerMode` fields to init files and share links. `baseMapName` is any base map name in the map settings panel and `viewerMode` can be set to `'2d'` or `'3d'`.
- Added `tableStyle.legendTicks` property to `CsvCatalogItem`. When specified, the generated legend will have the specified number of equally-spaced lines with labels in its legend.

### 1.0.11

- Fixed a bug that prevented HTML feature information from showing up with a white background in Internet Explorer 9 and 10.
- Fixed a bug that prevented WMS GetCapabilities properties, such as CRS, from being properly inherited from the root layer.
- Tweaked credit / attribution styling.

### 1.0.10

- Added support for a developer attribution on the map.
- Fixed a bug that could cause results from previous async catalog searches to appear in the search results.

### 1.0.9

- Show Cesium `ImageryProvider` tile credits / attribution in Leaflet when using `CesiumTileLayer`.

### 1.0.8

- `WebMapServiceCatalogGroup` now populates the catalog using the hierarchy of layers returned by the WMS server in GetCapabilities. To keep the previous behavior, set the `flatten` property to true.
- Potentially breaking changes:
  - The `getFeatureInfoAsGeoJson` and `getFeatureInfoAsXml` properties have been removed. Use `getFeatureInfoFormats` instead.
- Added support for text/html responses from WMS GetFeatureInfo.
- Make the `FeatureInfoPanelViewModel` use a white background when displaying a complete HTML document.
- `KnockoutMarkdownBinding` no longer tries to interpret complete HTML documents (i.e. those that contain an <html> tag) as Markdown.
- The feature info popup for points loaded from CSV files now shows numeric columns with a missing value as blank instead of as 1e-34.
- `ArcGisMapServerCatalogItem` now offers metadata, used to populate the Data Details and Service Details sections of the catalog item info panel.
- `ArcGisMapServerCatalogGroup` now populates a "Service Description" and a "Data Description" info section for each catalog item from the MapServer's metadata.
- The `metadataUrl` is now populated (and shown) from the regular MapServer URL.
- Added 'keepOnTop' flag support for imageryLayers in init file to allow a layer to serve as a mask.
- Added 'keepOnTop' support to region mapping to allow arbitrary masks based on supported regions.
- Checkboxes in the Data Catalogue and Search tabs now have a larger clickable area.

### 1.0.7

- `CatalogItemNameSearchProviderViewModel` now asynchronously loads groups so items in unloaded groups can be found, too.
- Do not automatically fly to the first location when pressing Enter in the Search input box.
- Changed `ArcGisMapServerCatalogItem` to interpret a `maxScale` of 0 from an ArcGIS MapServer as "not specified".
- Added an `itemProperties` property to `ArcGisMapServerCatalogGroup`, allowing properties of auto-discovered layers to be specified explicitly.
- Added `validDropElements`, `validDropClasses`, `invalidDropElements`, and `invalidDropClasses` properties to `DragDropViewModel` for finer control over where dropping is allowed.
- Arbitrary parameters can now be specified in `config.json` by adding them to the `parameters` property.

### 1.0.6

- Added support for region mapping based on region names instead of region numbers (example in `public/test/countries.csv`).
- Added support for time-dynamic region mapping (example in `public/test/droughts.csv`).
- Added the ability to specify CSV styling in the init file (example in `public/init/test.json`).
- Improved the appearance of the legends generated with region mapping.
- Added the ability to region-map countries (example in `public/test/countries.csv`).
- Elminated distracting "jumping" of the selection indicator when picking point features while zoomed in very close to the surface.
- Fixed a bug that caused features to be picked from all layers in an Esri MapServer, instead of just the visible ones.
- Added support for the WMS MinScaleDenominator property and the Esri MapServer maxScale property, preventing layers from disappearing when zoomed in to close to the surface.
- Polygons loaded from KML files are now placed on the terrain surface.
- The 3D viewer now shows Bing Maps imagery unmodified, matching the 2D viewer. Previously, it applied a gamma correction.
- All catalog items now have an `info` property that allows arbitrary sections to be shown for the item in the info popup.
- `CkanCatalogGroup` now has a `groupBy` property to control whether catalog items are grouped by CKAN group ("group"), CKAN organization ("organization"), or not grouped at all ("none").
- `CkanCatalogGroup` now has a `useResourceName` property to control whether the name of the catalog item is derived from the resource (true), or the dataset itself (false).
- The catalog item info page now renders a much more complete set of Markdown and HTML elements.<|MERGE_RESOLUTION|>--- conflicted
+++ resolved
@@ -1,7 +1,6 @@
 # Change Log
 
 #### next release (8.9.0)
-
 
 - **Breaking changes:**
 - Major changes to UI
@@ -39,13 +38,10 @@
 - Fix regression bug from https://github.com/TerriaJS/terriajs/pull/7144, GeoJson `MultiPolygon`, `Polygon` and `Line` features were being dropped
 - Move GeoJSON helper functions (`isFeatureCollection` etc) to `lib/Core/GeoJson.ts`
 - Split up `ArcGisFeatureServerCatalogItem` into `ArcGisFeatureServerStratum` and `esriStyleToTableStyle`
-<<<<<<< HEAD
 
 - Remove unused pmtiles dependency.
-=======
 - Update data styling docs
 - Remove unused babel/eslint-parser dependency.
->>>>>>> 0cecd0af
 - [The next improvement]
 
 #### 8.8.1 - 2025-02-27
