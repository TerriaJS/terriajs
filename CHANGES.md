# Change Log

#### next release (8.7.8)

- Fix the layout of the story builder and the item search tool.
- Add support for Cloud Optimised Geotiff (cog) in Cesium mode. Currently supports EPSG 4326 and 3857. There is experimental support for other projections but performance might suffer and there could be other issues.
- Fix `Workbench.collapseAll()` and `Workbench.expandAll()` for References.
- Add to the "doZoomTo" function the case of an imagery layer with imageryProvider.rectangle
<<<<<<< HEAD
- Fix basemaps order
=======
- Add "leafletMaxZoom" to configParameters so that the maxZoom of the Leaflet viewer can be changed.
>>>>>>> 1ad47d77
- [The next improvement]

#### 8.7.7 - 2024-10-01

- **Breaking changes:**

  - Remove RollbarErrorServiceProvder
  - Error services now instantiated externally to terriajs

- Fix remaining lint warnings
- Augment cesium types and start using import instead of require in ts files
- Update to sass 1.79.1
- Add option to import assets from Cesium ion through the Add data panel. Use map config parameter "cesiumIonOAuth2ApplicationID" to enable the feature.
- Splitting the measurement tool into lines and polygons. It is now possible to add a point to an existing segment.
- Allow to use Cesium in `SCENE2D` mode (and WebMercator projection) as map viewer.
- Add a new configuration parameter `mapViewers` to specify which map viewers to show in `SettingPanel`.
- [The next improvement]

#### 8.7.6 - 2024-08-22

- Add I3SCatalogItem
  - getFeaturesFromPickResult now async to handle I3SNode.loadFields()
  - extract common style logic to new Cesium3dTilesStyleMixin.ts
- Set default value for date and datetime WPS fields only when the field is marked as required.
- Fix Sass deprecation warnings (declarations after nested blocks)
- Fix legend shown for WMS difference output item
- Add `diffItemProperties` trait to override properties of WSM difference output item. Useful for customizing feature info template strings etc.
- Add Proj4 definition for EPSG:8059
- Upgrade to terriajs-cesium 8.0.1.
- Re-enable terrain splitting.
- Add support for ArcGis ImageServer - this includes
  - Support for "dynamic" `exportImage` endpoint (using `102100` wkid)
  - Support for web mercator and wgs84 precached tiles
  - Basic support for raster functions - a dropdown is rendered in the workbench for custom raster functions
  - Traits to configure `bandIds` and `renderingRule`
- Increase `maxRefreshIntervals` from 1000 to 10000 for `WebMapServiceCatalogItem` and `ArcGisMapServerCatalogItem`.
- Add `nextDiscreteJulianDate` helper computed value to `DiscretelyTimeVaryingMixin`
- Add `EPSG:7899` to `Proj4Definitions`

#### 8.7.5 - 2024-06-26

- TSify some `js` and `jsx` files and provide `.d.ts` ambient type files for a few others. This is so that running `tsc` on an external project that imports Terria code will typecheck successfully.
- Upgraded a bunch of d3 dependencies for fixing security errors.
- Show rectangle selector for WPS bounding box parameter
- Fix `store` and `status` values send in WPS Execute request.
- Add docs for `modelDimensions`

#### 8.7.4 - 2024-06-07

- Fix position of draggable point after moving.
- Fix `getFeatureProperties` (in `FeatureInfoSection`) failing due to bad JSON parsing of nested strings.
- The `TableFeatureInfoStratum` default `featureInfoTemplate` will now not show `_id_` (internal Terria feature ID) in feature info
- Fix bug in FilterSection

#### 8.7.3 - 2024-05-28

- Fix broken chart selector
- Feature info template `<chart>` definition now accepts a `y-column` attribute to set the y-column that should be rendered in the feature info panel chart.
- Upgrade `thredds-catalog-crawler` to `v0.0.7` which makes a few security upgrades.
- Fix bug with broken datetime after that Timeline has been closed once.
- Fix WPS date time widget reset bug
- Set default date for WPS date time widget on load
- Add NumberParameterEditor to enable WPS AllowedValues Ranges to be set and use DefaultValue

#### 8.7.2 - 2024-05-14

- Add NumberParameterEditor to enable WPS AllowedValues Ranges to be set and use DefaultValue
- Feature info template has access to activeStyle of item having TableTraits.
- Updated a few dependencies to fix security warnings: `underscore`, `visx`, `shpjs`, `resolve-uri-loader`, `svg-sprite-loader`
- Allow related maps UI strings to be translated. Translation support for related maps content is not included.

#### 8.7.1 - 2024-04-16

- Upgraded to TerriajS Cesium 1.115.0
- Fix `PointStyleTraits.marker` bug where URLs were not being used.
- Fixed a bug with passing a relative baseUrl to Cesium >= 1.113.0 when `document.baseURI` is different to its `location`.
- Fix node v18 compatibility by forcing `webpack-terser-plugin` version resolution and fixing new type errors
- Reduce log noise in `MagdaReference`.

#### 8.7.0 - 2024-03-22

- **Breaking changes:**
  - `generateCatalogIndex` now uses `commander` to parse arguments. Run `node ./build/generateCatalogIndex.js --help` for more information.
- Fixed exception thrown from `objectArrayTrait` when a model has 0 strata and a `MergeStrategy` of `topStratum`.
- Fix `generateCatalogIndex` after `searchProvider` changes
- Fix bug with relative URLs being ignored in `generateCatalogIndex`
- Fix bug with ArcGisMapServerImageryProvider not correctly identifying if the `tile` endpoint can be used

#### 8.6.1 - 2024-03-14

- Fix SDMX `featureInfoTemplate` `<chart>` bug not showing correct `yColumn`

#### 8.6.0 - 2024-03-12

- **Breaking changes:**
  - Add `MergeStrategy` to `objectArrayTrait` - this includes a new `topStratum` strategy - similar to `Merge.All` (the default behaviour), but only elements that exist in the top-most strata will be merged with lower strata. Elements that only exist in lower strata will be removed.
  - **Note** the only trait with `MergeStrategy` set to `topStratum` is `lines` in `TableChartStyleTraits`.
- Fix `y-column` in `FeatureInfoPanelChart` (`<chart>`)

#### 8.5.2 - 2024-03-07

- Add `usePreCachedTilesIfAvailable` to `ArcGisMapServerCatalogItemTraits`.
- Improved `ChartableMixin.isMixedInto` to ensure there are no false positive matches when testing References.
- Fixed a bug in `MagdaReference` where members of a group would not be updated/created correctly when a group is reloaded.

#### 8.5.1 - 2024-02-23

- Added highly experimental CatalogProvider, intended to encapsulate functionality related to the entire catalog, or large subtrees of it, that doesn't fit into individual catalog member models.
- `BingMapsCatalogItem` now supports Bing's `culture` parameter.
- Update a prompt text in DataPreview.

#### 8.5.0 - 2024-02-07

- **Breaking changes:**
  - Upgrade TypeScript to 5.2
  - Switch Babel configuration to new JSX transform
- Improve tsconfig files
- Remove deprecated default `relatedMaps`
- Update `thredds-catalog-crawler` to `0.0.6`
- `WebMapServiceCatalogItem` will drop problematic query parameters from `url` when calling `GetCapabilities` (eg `"styles","srs","crs","format"`)
- Fixed regression causing explorer window not to display instructions when first opened.
- Enable eslint for typescript: plugin:@typescript-eslint/eslint-recommended
- Fixed a bug where the search box was missing for small screen devices.
- Prevent user adding empty web url
- Fix bug where search results shown in `My Data` tab
- Fix bug in function createDiscreteTimesFromIsoSegments where it might create duplicate timestamps.
- Add option to enable/disable shortening share URLs via InitSourceData.
- Fix bug in ArcGisMapServerCatalogItem.
- Add examples.
- Upgraded Cesium to 1.113.0 (i.e. `terriajs-cesium@6.2.0` & `terriajs-cesium-widgets@4.4.0`).

#### 8.4.1 - 2023-12-08

- Temporary UX fixes for clipping box:
  - An option to zoom to clipping box
  - An option to re-position the clipping box
  - Trigger repositioning of clipping box when the user enables clipping box for the first time
  - Cursor and scale point handle changes (makes it much easier to grasp)
  - More robust interaction with the box
- Fix a bug where `DragPoints` was interfering with pedstrian mode mouse movements.
- Update `webpack` to `4.47.0` to support Node >= 18 without extra command line parameters.
- Add support for multiple `urls` for `GeoJsonCatalogItem`.
- Automatically explode GeoJSON `MultiPoint` features to `Point` features.
- Add new table styling traits - `scaleByDistance` and `disableDepthTestDistance`.
- Add support for `LineString` and `MultiLineString` when using `GeoJsonCatalogItem` in `CZML` mode.

#### 8.4.0 - 2023-12-01

- **Breaking change:** Replaced `node-sass` with (dart) `sass`
  - You will need to update your `TerriaMap` to use `sass` instead of `node-sass`.
- Added `apiColumns` to `ApiTableCatalogItem` - this can now be used to specify `responseDataPath` per table column.
- `ArcGisMapServerCatalogItem` will now use "pre-cached tiles" if available if no (or all) `layers` are specified.

#### 8.3.9 - 2023-11-24

- **Breaking change:** new Search Provider model
  - Added SearchProviderMixin to connect searchProviders with a model system
  - Created a simple base Mixin (`SearchProviderMixin`) to attach SearchProviders to the Model system and enable easier creation of new search providers.
  - Made SearchProviders configurable from `config.json`.
  - See [0011-configurable-search-providers ADR](./architecture/0011-configurable-search-providers.md) and [Search providers customization](./doc/customizing/search-providers.md) for more details
- Make all icons in `CatalogGroup` black by default and white when a catalog group is focused, selected or hovered over. Improve lock icon position in workbench.

#### 8.3.8 - 2023-11-15

- Fix maximum call stack size exceeded on Math.min/max when creating Charts
- Fix boolean flag in `MyDataTab` displaying number
- Remove `jsx-control-statements` dependency
- Fix WMS nested group IDs - nested groups with the same name were not being created
- WMS `isEsri` default value will now check for case-insensitive `mapserver/wmsserver` (instead of `MapServer/WMSServer`)
- Tweak ArcGis MapServer WMS `GetFeatureInfo` default behaviour
  - Add `application/geo+json` and `application/vnd.geo+json` default `GetFeatureInfo` (after `application/json` in priority list)
  - Add `application/xml` default `GetFeatureInfo`. (if `isEsri` is true, then this will be used before `text/html`)
- Added many remaining ASGS 2021 region types to region mapping (STE_2021,ILOC_2021,IARE_2021,IREG_2021,RA_2021,SAL_2021,ADD_2021,DZN_2021,LGA_2022,LGA_2023,SED_2021,SED_2022,
  CED_2021,POA_2021,TR_2021,SUA_2021,UCL_2021,SOS_2021,SOSR_2021).
  - See [ASGS 2021](https://www.abs.gov.au/statistics/standards/australian-statistical-geography-standard-asgs-edition-3/jul2021-jun2026/access-and-downloads/digital-boundary-files)
- Added [Melbourne CLUE blocks](https://data.melbourne.vic.gov.au/pages/clue/) to region mapping.
- Fix WMS `GetMap`/`GetFeatureInfo` requests not having `styles` parameter (will use empty string instead of `undefined`)
- Add CesiumIon geocoder
- `CatalogGroup` will now not show members until loaded
- Add `GetTimeseries` support to `WebMapServiceCatalogItem`. This adds a new `supportsGetTimeseries` trait, which when true will replace `GetFeatureInfo` with `GetTimeseries` requests. It will also change `info_format` to `text/csv`, and show a chart in the feature info panel. Servers which advertise `GetTimeseries` capability will have this trait set to true by default. `GetTimeseries` requests will have `time = ""`.

#### 8.3.7 - 2023-10-26

- Fix `WebMapServiceCatalogItem` `allowFeaturePicking`
- Allow translation of TableStylingWorkflow.
- Fix "Remove all" not removing selected/picked features
- Fix crash on empty GeoJSON features
- Add `tableFeatureInfoContext` support to `GeoJsonMixin.createProtomapsImageryProvider`
- Fix `GeoJsonMixin` timeline animation for lines/polygons
- Fix bug in mismatched GeoJSON Feature `_id_` and TableMixin `rowId` - this was causing incorrect styling when using `filterByProperties` or features had `null` geometry
- Fix splitter for `GeoJsonMixin` (lines and polygon features only)
- Fix share links with picked features from `ProtomapsImageryProvider`
- Added on screen attribution and Google logo for Google Photorealistic 3D Tiles.
- Add `hideDefaultDescription` to `CatalogMemberTraits` - if true, then no generic default description will be shown when `description` is empty.

#### 8.3.6 - 2023-10-03

- Fixed a bug where incorrect "Remove all" icon is shown when the trait `displayGroup` of some group types (e.g.`wms-group`) is set to `true` but the members have not been populated yet.
- Fix regression in `excludeMembers`, `id` and `name` should be lower-case for comparing.

#### 8.3.5 - 2023-09-26

- Allow a story to use iframe tag if the source is youtube, youtube-nocookie or vimeo.
- Add `includeMembersRegex` to `GroupTraits`. This can be used to filter group members by id/name using a regular expression.

#### 8.3.4 - 2023-09-15

- Add `timeWindowDuration`, `timeWindowUnit` and `isForwardTimeWindow` traits to esri-mapServer type to support time window query.
- Move map credits to map column so it don't get hidden by chart panel
- TSify `MapColumn` module and reorganize components directory structure.
- Add null check to `WebMapServiceCatalogItem` `rectangle` calculation - and now we ascend tree of WMS `Layers` until we find a rectangle.
- Fix multi level nesting in ArcGIS Mapserver.

#### 8.3.3 - 2023-09-07

- Fixed broken point dragging interaction for user drawing in 3D mode.
- Fixed rectangle drawing in 2D mode.
- Added EPSG:7855 to `Proj4Definitions`.

#### 8.3.2 - 2023-08-11

- Fixed a bug when restoring timefilter from a share link having more than one imagery item with the same base URL (but different layer names).
- Fix WPS duplicate display of analysis results when loaded through a share URL
- Upgraded babel packages.

#### 8.3.1 - 2023-06-29

- **Breaking changes:**
  - Switched GoogleAnalytics to use Google Analytics 4 properties. Google's Universal properties no longer accept data from 01/07/2023, so migration is necessary anyway.
- Fix error when adding deeply nested references in search results.
- Add new option `focusWorkbenchItems` to `initialCamera` setting to focus the camera on workbench items when the app loads.
- Fixed bug where sharelinks created with no visible horizon would default to homeCamera view
- Improved calculation of 2D view from 3D view when no horizon visible
- Improve WMS and WFS error messages when requested layer names or type names are not present in GetCapabilities.

#### 8.3.0 - 2023-05-22

- **Breaking changes:**

  - **Upgraded Mobx to version 6.7.x**
  - **Upgraded Typescript to version 4.9.x**
  - See https://github.com/TerriaJS/terriajs/discussions/6787 for how to upgrade your map

#### 8.2.29 - 2023-05-18

- Fix app crash when rendering feature info with a custom title.
- Added new `CkanCatalogGroup` traits `resourceIdTemplate` and `restrictResourceIdTemplateToOrgsWithNames` to generate custom resource IDs for CKAN resources with unstable IDs.
- Fix `acessType` resolution for `MagdaReference` so that it uses the default terria resolution strategy when `magdaRecord` is not defined.

#### 8.2.28 - 2023-04-28

- Refactored TerriaViewer to expose a promise `terriaViewer.viewerLoadPromise` for async loading of viewers.
- Fix location point ideal zoom bug in 3D mode map.
- Add `EPSG:7844` to `Proj4Definitions`.
- TSify `Proj4Definitions` and `Reproject` modules.
- Update the docs for `excludeMembers`: mention the group/item id support
- Simplified `MapToolbar` API.

#### 8.2.27 - 2023-04-05

- Change icon used for display group remove button
- Make access control UI compatible to Magda v1 and v2 with v2 overriding v1.
- Remove karma-sauce-launcher dependency
- Add method `addFileDragDropListener` for receiving callbacks when user drags-n-drops a file.
- Improve `BoxDrawing` drag interaction.
- Fix a bug where `BoxDrawing` sometimes causes the map to loose pan and zoom interactivity.
- Optimize `LocationBar` component to reduce number of renders on mouse move.
- Optimize `Compass` component to reduce renders on each frame.
- Add `children` optional property to StandardUserInterfaceProps interface
- Add support for ArcGis MapServer with `TileOnly` capability - for example layers served from ArcGis Online. This is supported through `ArcGisMapServerCatalogItem`, `ArcGisMapServerCatalogGroup` and `ArcGisCatalogGroup`.

#### 8.2.26 - 2023-03-21

- Upgraded to terriajs-server 4.0.0.
- Added new `gulp dev` task that runs terriajs-server and `gulp watch` (incremental specs build) at the same time.

#### 8.2.25 - 2023-03-20

- Export `registerUrlHandlerForCatalogMemberType` for registering new url handler for catalog types.
- BoxDrawing changes:
  - Adds a new option called disableVerticalMovement to BoxDrawing which if set to true disables up/down motion of the box when dragging the top/bottom sides of the box.
  - Keeps height (mostly) steady when moving the box laterally on the map. Previously the height of the box used to change wrt to the ellipsoid/surface.
  - Fixes a bug that caused map panning and zooming to break when interacting with multiple active BoxDrawings.
  - Removed some code that was causing too much drift between mouse cursor and model when moving the model laterally on the map.
- Replaces addRemoteUploadType and addLocalUploadType with addOrReplaceRemoteFileUploadType and addOrReplaceLocalFileUploadType.

#### 8.2.24 - 2023-03-06

- Reimplement error message and default to 3d smooth mode when Cesium Ion Access Token is invalid.
- Layers shown via a share URL are now logged as a Google Analytics event
- Show an Add All / Remove All button for catalog groups when an optional `displayGroup` trait is true
- Rename the Map Settings "Raster Map Quality" slider to be just "Map Quality" as it also affects other things than raster data.
- Dragn-n-drop should respect disableZoomTo setting
- Fixed #6702 Terrain Hides Underground Features not working
- Add className prop for MyData tab so that it can be styled externally

#### 8.2.23 - 2023-01-06

- Only add groups to `CatalogIndex` if they aren't empty
- `BoxDrawing` improvements:
  - Added option `drawNonUniformScaleGrips` to enable/disable uniform-scaling
  - Set limit on the size of scaling grips relative to the size of the box
  - Small improvement to move interaction that prevents the box from locking up when trying to move at a camera angle parallel to the ground
  - Restore modified map state to the previous setting when interaction stops
- Fix bug in Cesium and Leaflet maps that resulted in `DataSource`s getting rendered even after their parent items are removed from the workbench.
- GltfMixin changes:
  - Refactors code to use stable `DataSource` and `Entity` values instead of re-creating them everytime `mapItems` is recomputed.
  - Disable zoom to for the item when position is unknown.
- Add `UploadDataTypes` API for extending the supported local and remote upload data types.
- Add option to upload terria web data (via url to json file/service)
- Refactor `Cesium3dTileMixin`.
- Updated related maps to fit mobile screens.
- Extend `responseDataPath` trait of `ApiTableCatalogItem` with support for mapping over arrays and collecting nested object values.
- Add `MapToolbar.addToolButton()` API for adding a tool button to the map navigation menu.
- Add `ActionBar` component for showing a floating menu bar at the bottom of the map.

#### 8.2.22 - 2022-12-02

- Protomaps Polygon features now only use `PolygonSymbolizer` (instead of `PolygonSymbolizer` and `LineSymbolizer`)
- Add `horizontalOrigin` and `verticalOrigin` to `TableLabelTraits`
- `TableStylingWorkflow` improvements:
  - Add more options to advanced mode (style title, hide style, long/lat column, time properties)
  - "Style" dropdown now shows `TableStyles` instead of `TableColumns`
  - Show "Variable" in "Fill color" if color column name doesn't match style name (eg style isn't generated by `TableAutomaticStylesStratum`)
  - Add symbology dropdown to advanced mode (was only showing in basic mode)
  - Add label and trail styling
  - When creating a new `bin` or `enum` value, the `null` ("default") values will be copied across.
- Move all Table related Traits to `lib/Traits/TraitsClasses/Table/` directory
- Handle errors thrown in `Cesium._attachProviderCoordHooks`. This fixes a bug where some WMTS layers break feature picking.
- Fix `Legend` outline bug - where invalid `boxStyle` meant old legend styles may be visible
- Fix `baseMapContrastColor` reactivity in `GeojsonMixin` - mvt was not updating when the basemap changes
- Add `SelectableDimensionMultiEnum` - A enum SelectableDimension that allows multiple values to be selected
- Fix `SelectableDimensionNumeric` handling of invalid values
- `ColorStyleLegend` will use `colorColumn` title by default. It will fallback to `TableStyle.title`
- Add `children` optional property to StandardUserInterfaceProps interface
- Fix `MapboxVectorTileCatalogItem` feature highlighting - this requires use of `idProperty` trait (also added `idProperty` to `ProtomapsImageryProvider`)
- Fix `MapboxVectorTileCatalogItem` `fillColor` also applying to Line features
- Add `maximumNativeZoom` to `ProtomapsImageryProvider`
- Fix image markers (eg `marker = "data:image/png;base64,..."`)
- Fix `AssimpCatalogItem` to correctly handle zip archives that contain files inside a root folder.

#### 8.2.21 - 2022-11-10

- Add check for WFS `layer.OtherSRS` in `buildSrsNameObject`
- Add `overridesBaseUrl` to `LanguageOptions`. This can be used to set the base URL for language override namespace translation files (see [client-side-config.md#LanguageConfiguration](./doc/customizing/client-side-config.md#LanguageConfiguration))
- Add `aboutButtonHrefUrl` to `configParameters`. Defaults to `"about.html"`. If set to `null`, then the About button will not be shown.
- Add `refreshIntervalTemplate` to `OpenDataSoftCatalogItemTraits` - this can be used to set `refreshInterval` using Mustache template rendered on ODS Dataset JSON object
- Add `plugins` property to `ConfigParameters` type
- Add more supported 4326 and 3857 CRS strings for WFS (eg `"urn:ogc:def:crs:EPSG::3857"` and `"urn:x-ogc:def:crs:EPSG:3857"`)

#### 8.2.20 - 2022-10-20

- Handle errors thrown in `ImageryProviderLeafletTileLayer.pickFeatures`. This fixes a bug where some WMTS layers break feature picking (in Leaflet/2D mode)

#### 8.2.19 - 2022-10-20

- Handle errors thrown in `Cesium._attachProviderCoordHooks`. This fixes a bug where some WMTS layers break feature picking.

#### 8.2.18 - 2022-10-19

- Fix `RelatedMaps` default broken URLs
- Add `mergeGroupsByName` trait to `GroupTraits` - this will merge all group members with the same name
- Fix bug with "propagate `knownContainerUniqueIds` across references and their target" - missing `runInAction`
- Add Carto v3 Maps API support for `table` and `query` endpoint (only GeoJSON - not MVT yet)
- Moved `activeStyle` default from `TableMixin` to `TableAutomaticStyleStratum`. The default `activeStyle` will now not pick a `hidden` `TableStyle`.
- Pin `flexsearch` version to `0.7.21` - as incorrect types are shipped in version `0.7.31`
- Only preload next timestep of timeseries rasters (WMS & ArcGIS MapServer) when animating the item on the map.
- Added error message if cesium stops rendering
- Add `enabled` to `TableStyleMapTraits` - which defaults to `true`
- Add `TableLabelStyleTraits` - this can be used to add `LabelGraphics` to point features (table or geojson)
- Add `TableTrailStyleTraits` - this can be used to add `PathGraphics` to time-series point features (table or geojson)
- Added missing `proxyCatalogItemUrl` to GeoJson, Shapefile, Gltf and AssImp catalog items.
- Added support for `OpenDataSoftCatalogGroup` with more than 100 datasets.
- Added `refreshIntervalTemplate` to `OpenDataSoftCatalogItemTraits` - this can be used to set `refreshInterval` using Mustache template rendered on ODS Dataset JSON object.
- Performance optimisation for time-series `TableMixin`
- Tweak `generateCatalogIndex` to use less memory. (+ add `diffCatalogIndex.js` script to show added/removed members between two catalog index files)
- Migrated `/#tools=1` to version 8.
- Removed dummy function `Terria.getUserProperty`.
- Removed unused version 7 React components.
- Fix Cesium `stoppedRenderingMessage`

#### 8.2.17 - 2022-09-23

- Fix region mapping feature `rowIds` incorrect type.

#### 8.2.16 - 2022-09-23

- Make srsName and outputFormat for WFS requests dynamic
- Added `excludeInactiveDatasets` to `CkanCatalogGroup` (`true` by default). This will filter out CKAN Datasets which have `state` or `data_state` (data.gov.au specific) **not** set to `"active"`.
- Fix `isTerriaFeatureData` bug - not checking `isJsonObject`
- Add `.logError()` to all usage of `updateModelFromJson` where the `Result` object is ignored
- Move `RelatedMaps` to terriajs. They are now generated from `configParameters` (see [`doc/customizing/client-side-config.md`](./doc/customizing/client-side-config.md#relatedmap))

#### 8.2.15 - 2022-09-16

- Fix bug with "propagate `knownContainerUniqueIds` across references and their target" - missing `runInAction`

#### 8.2.14 - 2022-09-15

- Moved map credits to map column so it don't get hidden by chart panel.
- TSified `FeatureInfo*.tsx`
  - `describeFromProperties` is now `generateCesiumInfoHTMLFromProperties`
  - `FeatureInfoSection` has been split up into `FeatureInfoSection.tsx`, `getFeatureProperties`, `mustacheExpressions` and `generateCesiumInfoHTMLFromProperties`
- Fix `{{terria.currentTime}}` in feature info template
- Add `{{terria.rawDataTable}}` in feature info template - to show raw data HTML table
- Added `TableFeatureInfoStratum` - which adds default feature info template to `TableMixin`
- Add `FeatureInfoContext` - used to inject properties into `FeatureInfoSections` context. These properties will be accessible from `featureInfoTemplate` mustache template.
  - `tableFeatureInfoContext` adds time series chart properties using `FeatureInfoContext` (`getChartDetails` has been removed)
- Move `maximumShownFeatureInfos` from `WebMapServiceCatalogItemTraits` to `MappableTraits`
- Remove `featureInfoUrlTemplate` from `OpenDataSoftCatalogItem` - as it is incompatible with time varying datasets
- Removed `formatNumberForLocale` - we now use `Number.toLocaleString`
- Rename `Feature` to `TerriaFeature` - improve typing and usage across code-base
  - Added `data: TerriaFeatureData` - which is used to pass Terria-specific properties around (eg `rowIds`)
- Added `loadingFeatureInfoUrl` to `FeatureInfoUrlTemplateMixin`
- Move `Cesium.ts` `ImageryLayer` feature picking to `cesium.pickImageryLayerFeatures()`
- Move `lib/Core/propertyGetTimeValues.js` into `lib/ReactViews/FeatureInfo/getFeatureProperties.ts`
- Add `showFeatureInfoDownloadWithTemplate` to `FeatureInfoTraits` - Toggle to show feature info download **if** a `template` has been provided. If no `template` is provided, then download will always show.
- Fix support for `initUrls` in `startData.initSources`
- Propagate `knownContainerUniqueIds` across references and their target.
- Show scrollbar for story content in Safari iOS.
- Use `document.baseURI` for building share links instead of `window.location`.

#### 8.2.13 - 2022-09-01

- Fix pedestrian drop behaviour so that the camera heading stays unchanged even after the drop
- Fixed a bug causing incorrect loading of EPSG:4326 layers in WMS v1.3.0 by sending wrong `bbox` in GetMap requests.
- Improve the CKAN model robustness by removing leading and trailing spaces in wms layer names.
- Load all `InitSources` sequentially instead of asyncronosly
- Fix `DOMPurify.sanitize` call in `PrintView`
- Fix warning for WFS item exceeding max displayable features
- Upgrade prettier to version 2.7.1

#### 8.2.12 - 2022-08-10

- Dropped "optional" from the prompt text in file upload modal for both local and web data.
- Changed the text for the first file upload option from "Auto-detect (recommended)" to simply "File type" for local files and "File or web service type" for web urls.
- Automatically suffix supported extension list to the entries in file type dropdown to improve clarity.
- Removed IFC from upload file type (until further testing).
- Move `CkanCatalogGroup` "ungrouped" group to end of members

#### 8.2.11 - 2022-08-08

- Add ability to customise the getting started video in the StoryBuilder panel
- Set cesium base URL by default so that cesium assets are resolved correctly
- Add `cesiumBaseUrl` to `TerriaOptions` for overriding the default cesium base url setting
- Fix broken Bing map logo in attributions
- Added ability to customise the getting started video in the StoryBuilder panel.
- Fixed a bug where menu items were rendered in the wrong style if the window was resized from small to large, or large to small.
- Strongly type `item` in WorkbenchItem and remove `show` toggle for non `Mappable` items.
- Add `configParameters.regionMappingDefinitionsUrls` - to support multiple URLs for region mapping definitions - if multiple provided then the first matching region will be used (in order of URLs)
  - `configParameters.regionMappingDefinitionsUrl` still exists but is deprecated - if defined it will override `regionMappingDefinitionsUrls`
- `TableMixin.matchRegionProvider` now returns `RegionProvider` instead of `string` region type. (which exists at `regionProvider.regionType`)
- Fix `shouldShorten` property in catalog and story `ShareUrl`
- Fix `shortenShareUrls` user property
- Add `videoCoverImageOpacity` option to `HelpContentItem` so that we can fade the background of help video panels.
- Fix a bug where all `HelpVideoPanel`s were being rendered resulting in autoplayed videos playing at random.
- Add `getFeatureInfoUrl` and `getFeatureInfoParameters` to `WebMapServiceCatalogItemTraits`
- Fix `SearchBoxAndResults` Trans values
- Fix `generateCatalogIndex` for nested references
- Fix `SearchBox` handling of `searchWithDebounce` when `debounceDuration` prop changes. It now fushes instead of cancels.

#### 8.2.10 - 2022-08-02

- **Breaking changes:**
  - **Minimum NodeJS version is now 14**
- Consolidate `HasLocalData` interface
- Add `GlTf` type definition (v2)
- Add `gltfModelUrl` to `GltfMixin` - this must be implemented by Models which use `GltfMixin`
- Moved `GltfCatalogItem` to `lib/Models/Catalog/Gltf/GltfCatalogItem.ts`
- Add experimental client-side 3D file conversion using [`assimpjs`](https://github.com/kovacsv/assimpjs) ([emscripten](https://emscripten.org) interface for the [assimp](https://github.com/assimp/assimp) library)
  - This supports `zip` files and `HasLocalData` - but is not in `getDataType` as the scene editor (closed source) is required to geo-reference
  - Supports over 40 formats - including Collada, obj, Blender, DXF - [full list](https://github.com/assimp/assimp/blob/master/doc/Fileformats.md)
- Add `description` to `getDataType` - this will be displayed between Step 1 and Step 2
- Add warning message to `GltfMixin` when showing in 2D mode (Leaflet)
- Upgrade `husky` to `^8.0.1`
- Prevent looping when navigating between scenes in StoryPanel using keyboard arrows
- Fix bug where StoryPanel keyboard navigation persists after closing StoryPanel
- Fix select when clicking on multiple features in 2D (#5660)
- Implemented support for `featureInfoUrlTemplate` on 2D vector features (#5660)
- Implemented FeatureInfoMixin in GeojsonMixin (#5660)
- `GpxCatalogItem` now use `GeojsonMixin` for loading data. (#5660)
- `GeoRssCatalogItem` now use `GeojsonMixin` for loading data. (#5660)
- Upgrade i18next to `v21`
- Limit workbench item title to 2 lines and show overflow: ellipsis after.
- Add `allowFeaturePicking` trait to Cesium3dTileMixin.
- Feature Info now hidden on Cesium3dTiles items if `allowFeaturePicking` set to false. Default is true.
- Add `initFragmentPaths` support for hostnames different to `configUrl`/`applicationUrl`
- Add DOMPurify to `parseCustomHtmlToReact` (it was already present in `parseCustomMarkdownToReact`)
- Update `html-to-react` to `1.4.7`
- Add `ViewState` React context provider to `StandardUserInterface` - instead of passing `viewState` or `terria` props through components, please use
  - `useViewState` hook
  - `withViewState` HOC
- Move `GlobalTerriaStyles` from `StandardUserInterface` to separate file
- Add `ExternalLinkWithWarning` component - this will replace all URLs in story body and add a warning message when URLs are clicked on.
- Fixed a bug where adding `CesiumTerrainCatalogItem` to workbench didn't apply it when `configParameters.cesiumTerrainAssetId` or `configParameters.cesiumTerrainUrl` was set.
- `CesiumTerrainCatalogItem` will now show a status `In use` or `Not in use` in the workbench.
- Rewrote `CesiumTerrainCatalogItem` to handle and report network errors.
- Set `JulianDate.toIso8601` second precision to nanosecond - this prevents weird date strings with scientific/exponent notation (eg `2008-05-07T22:54:45.7275957614183426e-11Z`)
- Add attribution for Natural Earth II and NASA Black Marble basemaps.

#### 8.2.9 - 2022-07-13

- Pin `html-to-react` to `1.4.5` due to ESM module in dependency (`parse5`) breaking webpack
- Add step to `"Deploy TerriaMap"` action to save `yarn.lock` after `sync-dependencies` (for debug purposes)
- TSIfy `SharePanel`
- Move `includeStoryInShare` out of `ViewState` into local state
- Implement ability to navigate between scenes in StoryPanel using keyboard arrows
- Rename `FeatureInfoMixin` to `FeatureInfoUrlTemplateMixin`
- Move `featureInfoTemplate` and `showStringIfPropertyValueIsNull` from `FeatureInfoTraits` to `MappableTraits` (all mappable catalog items)
- Remove `FeatureInfoUrlTemplateTraits` from all models that don't use `FeatureInfoUrlTemplateMixin`
- Fix "Regions: xxx" short report showing for non region mapped items
- Fix `showInChartPanel` default for mappable items

#### 8.2.8 - 2022-07-04

- Improve Split/compare error handling
- Fix `itemProperties` split bug
- Table styling is disabled if `MultiPoint` are in GeoJSON
- Add `GeoJsonTraits.useOutlineColorForLineFeatures` - If enabled, `TableOutlineStyleTraits` will be used to color Line Features, otherwise `TableColorStyleTraits` will be used.
- Fix feature highliting for `Line`, `MultiLine` and `MultiPoint`
- Await Internationalisation initialisation in `Terria.start`
- `UserDrawing.messageHeader` can now also be `() => string`

#### 8.2.7 - 2022-06-30

- Fix `WorkbenchItem` title height
- Add region map info and move "No Data" message to `InfoSections` in `TableAutomaticStylesStratum`
- Fix missing `TableColorStyleTraits.legend` values in `ColorStyleLegend`
- Fix `DateTimeSelectorSection.changeDateTime()` binding.
- `RegionProvider.find*Variable` functions now try to match with and without whitespace (spaces, hyphens and underscores)
- Clean up `regionMapping.json` descriptions
- Implement Leaflet credits as a react component, so it is easier to maintain them. Leaflet view now show terria extra credits.
- Implement Cesium credits as a react component, so it is easier to maintain them.
- Implement data attribution modal for map data attributions/credits. Used by both Leaflet and Cesium viewers.
- Fixed translation of Leaflet and Cesium credits.
- TSXify `ChartPanelDownloadButton`
- `ChartPanelDownloadButton` will now only export columns which are visible in chart
- Cleanup `Mixin` and `Traits` inheritance
- Wrap the following components in `observer` - `ChartItem`, `LineChart`, (chart) `Legends`, `ChartPanelDownloadButton`
- Improve TerriaReference error logging
- Fix handling GeoJSON if features have null geometry
- Fix bug where map tools names appear as translation strings
- Allow IFC files to be added to a map from local or web data (Requires non-open source plugin)
- Rename `useTranslationIfExists` to `applyTranslationIfExists` so it doesn't look like a React hook.
- Added a required parameter i18n to `applyTranslationIfExists` to avoid having stale translated strings when the language changes.
- Fix `StoryBuilder` remove all text color
- Fix `FeatureInfoPanel` `Loader` color

#### 8.2.6 - 2022-06-17

- **Breaking changes:**
  - Changed translation resolution. Now the "translation" namespace loads only from `${terria.baseUrl}/languages/{{lng}}/translation.json` (TerriaJS assets) and "languageOverrides" loads from `languages/{{lng}}/languageOverrides.json` (a TerriaMap's assets)
- Removed EN & FR translation files from bundle. All translation files are now loaded on demand.
- Moved translation files from `lib/Language/*/translation.json` to `wwwroot/languages/*/translation.json`.
- Fixed default 3d-tiles styling to add a workaround for a Cesium bug which resulted in wrong translucency value for point clouds.
- Remove Pell dependency, now replaced with TinyMCE (WYSIWYG editor library).
- Added `beforeRestoreAppState` hook for call to `Terria.start()` which gets called before state is restored from share data.
- Made `order` optional for `ICompositeBarItem`.
- Fix `includes` path for `url-loader` rule so that it doesn't incorrectly match package names with `terriajs` as prefix.
- Add help button for bookmarking sharelinks to SharePanel (if that help item exists in config)

#### 8.2.5 - 2022-06-07

- Add Google Analytics event for drag and drop of files onto map.
- Allow users to choose whether Story is included in Share
- Fixed bug that broke Cesium when WebGL was not available. Reverts to Leaflet.
- Fixed bug where `new Terria()` constructror would try to access `document` and throw an error when running in NodeJS.
- Add WPS support for `Date` (additional to existing `DateTime`) and support for `ComplexData` `Date`/`DateTime` WPS Inputs.
- TSXified `StandardUserInterface` and some other components. If your TerriaMap imports `StandardUserInterface.jsx` remove the `.jsx` extension so webpack can find the new `.tsx` file.
- Fix use of `baseMapContrastColor` in region mapping/protomaps and remove `MAX_SELECTABLE_DIMENSION_OPTIONS`.
- `mapItems` can now return arbitrary Cesium primitives.
- Added progress of 3DTiles data source loading to Progress Bar.
- ProgressBar colour now depends on baseMapContrastColor - improves visibility on light map backgrounds.
- Update `terriajs-cesium` to `1.92.0`.
- Replace Pell WYSIWYG editor library with TinyMCE, allows richer editing of Stories in the Story Builder
- Added support for using Compare / Split Screen mode with Cesium 3D Tiles.
- Fix `BottomDock.handleClick` binding
- Use the theme base font to style story share panel.
- Fix problem with Story Prompt not showing
- Fix global body style (font and focus purple)
- Add `color:inherit` to `Button`

#### 8.2.4 - 2022-05-23

- Update protomaps to `1.19.0` - now using offical version.
- Fix Table/VectorStylingWorkflow for datasets with no columns/properties to visualise
- Improve default `activeStyle` in `TableMixin` - if no `scalar` style is found then find first style with enum, text and finally region.
- Add Mustache template support to `modelDimensions` for string properties in `option.value` (with the catalog member as context)
- Added a check for disableExport in ChartPanelDownloadButton.jsx. Prevents download button rendering.
- Fix `CatalogIndex` types
- Moved code for retrieving a model by id, share key or CatalogIndex to a new function `terria.getModelByIdShareKeyOrCatalogIndex`.
- Updated handling of `previewedItemId` to use new function `terria.getModelByIdShareKeyOrCatalogIndex`. This will now use CatalogIndex if the `previewedItemId` cannot be found in models or model share keys.
- Fixed a race condition inside ModalPopup that caused the explorer panel (data catalogue) to be stuck hidden until refresh.
- Fix bug that broke the `DiffTool` preventing it from opening.
- TSify `BottomDock` and `measureElement` components.
- Fixed a bug in `GltfMixin` which resulted in some traits missing from `GltfCatalogItem` and broke tools like the scene editor.
- Leaflet attribution can be set through `config.leafletAttributionPrefix`. Attribution HTML string to show on Leaflet maps. Will use Leaflet's default if undefined. To hide Leaflet attribution - set `leafletAttributionPrefix:""`
- Re-add missing `helpPanel.mapUserGuide` translation string
- Fix `sortMembersBy` for child `Groups` and `References`
- Add `raiseError` convenience method to `TerriaError`
- Improve `filterOutUndefined` types
- Add [Maki icons](https://labs.mapbox.com/maki-icons/) - these can be used in `TablePointStyleTraits`. For example `marker = "hospital"`
- Rename `ProtomapsImageryProvider.duplicate()` to `ProtomapsImageryProvider.clone()`.
- Add [`ts-essentials` library](https://github.com/ts-essentials/ts-essentials) - "a set of high-quality, useful TypeScript types that make writing type-safe code easier"
- `GeojsonMixin` improvements
  - `uveMvt` is now `useTableStylingAndProtomaps`
  - If `useTableStylingAndProtomaps` is true, then protomaps is used for Line and Polygon features, and `TableMixin` is used for Point features (see `createLongitudeLatitudeFeaturePerRow()`)
  - `GeoJsonTraits.style` is now only supported by Cesium primitives (if defined, then `useTableStylingAndProtomaps` will be false). Instead you can use `TableStyleTraits`
- `TableMixin` improvements
  - Add new `TableStyleMap` model, this is used to support `enum`, `bin` and `null` styles for the following:
    - `TablePointStyleTraits` - this supports markers (URLs or Maki icons) and rotation, width, height and pixelOffset.
    - Add `TableOutlineStyleTraits` - this supports color and width.
  - Legends are now handled by `TableAutomaticLegendStratum`
  - Legends will be merged across `TableStyleMaps` and `TableColorMap` - for example, marker icons will be shown in legend with correct colors. See `MergedStyleMapLegend`
  - Default `activeStyle` is now picked by finding the first column of type `scalar`, and then the first column of type `enum`, then `text` and then finally `region`.
- `ArcGisFeatureServiceCatalogItem` now uses Table styling and `protomaps`
- Adapted `BaseModel.addObject` to handle adding objects to `ArrayTraits` with `idProperty="index"` and `isRemoval`. The new object will be placed at the end of the array (across all strata).
- Add `allowCustomInput` property to `SelectableDimensionGroup` - if true then `react-select` will allow custom user input.
- `TableStylingWorkflow` improvements
  - Better handling of swapping between different color scheme types (eg enum or bin)
  - Add point, outline and point-size traits

#### 8.2.3 - 2022-04-22

- **Breaking changes:**
  - `CkanItemReference` no longer copies `default` stratum to target - please use `itemProperties` instead.
- **Revert** Use CKAN Dataset `name` property for WMS `layers` as last resort.
- Add support for `WebMapServiceCatalogGroup` to `CkanItemReference` - this will be used instead of `WebMapServiceCatalogItem` if WMS `layers` can't be identified from CKAN resource metadata.
  - Add `allowEntireWmsServers` to `CkanCatalogGroupTraits` - defaults to `true`
- Ignore WMS `Layers` with duplicate `Name` properties
- Fix selectable dimensions passing reactive objects and arrays to updateModelFromJson (which could cause problems with array detection).

#### 8.2.2 - 2022-04-19

- Fixed a whitescreen with PrintView.

#### 8.2.1 - 2022-04-13

- Fixed selectable-dimension checkbox group rendering bug where the group is hidden when it has empty children.

#### 8.2.0 - 2022-04-12

- **Breaking changes:**
  - Multiple changes to `GtfsCatalogItem`:
    - Removed `apiKey` in favour of more general `headers`
    - Removed unused `bearingDirectionProperty` & `compassDirectionProperty`
    - `image` is no longer resolved relative to the TerriaJS asset folder. This will allow using relative URLs for assets that aren't inside the TerriaJS asset folder. Prepend "build/TerriaJS/" (the value of `terria.baseUrl`) to any existing relative `image` urls.
- Added `colorModelsByProperty` to `GtfsCatalogItem` which will colour 1 model differently for different vehichles based on properties matched by regular expression. E.g. colour a vehicle model by which train line the vehicle is travelling on.
- Fixed a bug where cross-origin billboard images threw errors in Leaflet mode when trying to recolour the image.
- Changed rounding of the numbers of the countdown timer in the workbench UI for items that use polling. The timer wil now show 00:00 for at most 500ms (instead of a full second). This means that for timers that are a multiple of 1000ms the timer will now show 00:01 for the last second before polling, instead of 00:00.
- TSified `BuildShareLink`, `InitSourceData` and `ShareData`.
- Added `HasLocalData` interface - which has `hasLocalData` property to implement.
- Added `ModelJson` interface - which provides loose type hints for Model JSON.
- Added `settings` object to `InitSourceData` - provides `baseMaximumScreenSpaceError, useNativeResolution, alwaysShowTimeline, baseMapId, terrainSplitDirection, depthTestAgainstTerrainEnabled` - these properties are now saved in share links/stories.
- Moved `setAlwaysShowTimeline` logic from `SettingsPanel` to `TimelineStack.ts`.

#### 8.1.27 - 2022-04-08

- Use CKAN Dataset `name` property for WMS `layers` as last resort.
- Set CKAN Group will now set CKAN Item `name` in `definition` stratum.
- Ignore GeoJSON Features with no geometry.
- Fix feedback link styling.
- Improve `CatalogIndexReference` error messages.

#### 8.1.26 - 2022-04-05

- **Breaking changes**
  - All dynamic groups (eg `WebMapServiceCatalogGroup`) will create members and set `definition` strata (instead of `underride`)
- New `GltfMixin`, which `GltfCatalogItem` now uses.
- Hook up `beforeViewerChanged` and `afterViewerChanged` events so they are
  triggered on viewer change. They are raised only on change between 2D and 3D
  viewer mode.
- Removed references to conversion service which is no longer used in version >=8.0.0.
- Added experimental routing system - there may be breaking changes to this system in subsequent patch releases for a short time. The routes currently include:
  - `/story/:share-id` ➡ loads share JSON from a URL `${configParameters.storyRouteUrlPrefix}:share-id` (`configParameters.storyRouteUrlPrefix` must have a trailing slash)
  - `/catalog/:id` ➡ opens the data catalogue to the specified member
- Fixed a polyline position update bug in `LeafletVisualizer`. Polylines with time varying position will now correctly animate in leaflet mode.
- Change button cursor to pointer
- Add `GeoJsonTraits.filterByProperties` - this can be used to filter GeoJSON features by properties
- Add GeoJSON `czmlTemplate` support for `Polygon/MultiPolygon`
- Add custom `heightOffset` property to `czmlTemplate`
- Fixed a bug where Cesium3DTilePointFeature info is not shown when being clicked.
- Added optional `onDrawingComplete` callback to `UserDrawing` to receive drawn points or rectangle when the drawing is complete.
- Fixed a bug in `BoxDrawing` where the box can be below ground after initialization even when setting `keepBoxAboveGround` to true.
- Add `itemProperties`, `itemPropertiesByType` and `itemPropertiesByIds` to `GroupTraits` and `ReferenceTraits`.
  - Properties set `override` strata
  - Item properties will be set in the following order (highest to lowest priority) `itemPropertiesByIds`, `itemPropertiesByType`, `itemProperties`.
  - If a parent group has `itemProperties`, `itemPropertiesByType` or `itemPropertiesByIds` - then child groups will have these values copied to `underride` when the parent group is loaded
  - Similarly with references.
- Fix `viewCatalogMember` bug - where `_previewItem` was being set too late.
- Improve error message in `DataPreview` for references.
- Fix alignment of elements in story panel and move some styling from scss to styled components
- Click on the stories button opens a story builder (button on the left from story number)
- Added ASGS 2021 regions to region mapping:
  - SA1-4 (e.g. sa3_code_2021)
  - GCCSA
  - STE & AUS (aliased to existing 2011/2016 data due to no change in geometry, names & codes)
- Added LGA regions from 2019 & 2021 to region mapping - only usable by lga code
- Increase `ForkTsCheckerWebpackPlugin` memoryLimit to 4GB
- Add `renderInline` option to markdownToHtml/React + TSify files
- Organise `lib/Map` into folder structure
- When `modelDimensions` are changed, `loadMapItems()` is automatically called
- Add `featureCounts` to `GeoJsonMixin` - this tracks number of GeoJSON Features by type
- Add `polygon-stroke`, `polyline-stroke` and `marker-stroke` to GeoJSON `StyleTraits` - these are only applied to geojson-vt features (not Cesium Primitives)
- TableMixin manual region mapping dimensions are now in a `SelectableDimensionGroup`
- Fix misc font/color styles
- Create reusable `StyledTextArea` component
- `Collapsible` improvements:
  - Add `"checkbox"` `btnStyle`
  - `onToggle` can now stop event propagation
  - `title` now supports custom markdown
- Add `rightIcon` and `textLight` props to `Button`
- New `addTerriaScrollbarStyles` scss mixin
- `TableAutomaticStylesStratum` now creates `styles` for every column - but will hide columns depending on `TableColumnType`
- `TableAutomaticStylesStratum.numberFormatOptions` is now `TableStyle.numberFormatOptions`
- Implement `TableColorStyleTraits.legendTicks` - this will determine number of ticks for `ContinuousColorMap` legends
- `DiscreteColorMap` will now use `minimumValue`/`maximumValue` to calculate bins
- `SelectableDimensions` improvements
  - Add `color`, `text`, `numeric` and `button` types
  - Add `onToggle` function to `SelectableDimensionGroup`
  - `Group` and `CheckboxGroup` now share the same UI and use `Collapsible`
  - `enum` (previously `select`) now uses `react-select` component
  - `color` uses `react-color` component
  - `DimensionSelectorSection` / `DimensionSelector*` are now named the same as the model - eg `SelectableDimension`
- Create `Portal`, `PortalContainer`,`SidePanelContainer` and `WorkflowPanelContainer`. There are used by `WorkflowPanel`.
- Create `WorkflowPanel` - a basic building block for creating Workflows that sit on top of the workbench
  - It has three reusable components, `Panel`, `PanelButton`, `PanelMenu`
- Create `selectableDimensionWorkflow` - This uses `WorkflowPanel` to show `SelectableDimensions` in a separate side panel.
  - `TableStylingWorkflow` - set styling options for TableMixin models
  - `VectorStylingWorkflow` - this extends `TableStylingWorkflow` - used to set styling options for GeoJsonMixin models (for Protomaps/geojson-vt only)
- Create `viewingControls` concept. This can be used to add menu items to workbench items menu (eg "Remove", "Export", ...)
  - TSXify `ViewingControls`
- Add temporary `legendButton` property - this is used to show a "Custom" button above the Legend if custom styling has been applied
  - This uses new `TableStyle.isCustom` property
- Move workbench item controls from `WorkbenchItem.jsx` `WorkbenchItemControls.tsx`
- Add `UrlTempalteImageryCatalogItem`, rename `RasterLayerTraits` to `ImageryProviderTraits` and add some properties.
- Added `ViewingControlsMenu` for making catalog wide extensions to viewing controls options.
- Added `MapToolbar`, a simpler API for adding buttons to the map navigation menu for the most common uses cases.
- Added `BoxDrawing` creation methods `fromTransform` and `fromTranslationRotationScale`.
- Fixed a bug where `zoom` hangs for catalog items with trait named `position`.
- Moved workflows to `Models/Workflows` and added helper method `runWorkflow` to invoke a workflow.
- Change NaturalEarth II basemap to use `url-template-imagery`
- Remove Gnaf API related files as the service was terminated.

#### 8.1.25 - 2022-03-16

- Fix broken download link for feature info panel charts when no download urls are specified.
- Fixed parameter names of WPS catalog functions.
- Improve WMS 1.1.1 support
  - Added `useWmsVersion130` trait - Use WMS version 1.3.0. True by default (unless `url` has `"version=1.1.1"` or `"version=1.1.0"`), if false, then WMS version 1.1.1 will be used.
  - Added `getFeatureInfoFormat` trait - Format parameter to pass to GetFeatureInfo requests. Defaults to "application/json", "application/vnd.ogc.gml", "text/html" or "text/plain" - depending on GetCapabilities response
- Add `legendBackgroundColor` to `LegendOwnerTraits` and `backgroundColor` to `LegendTraits`
- Add `sld_version=1.1.0` to `GetLegendGraphics` requests
- Filter `"styles","version","format","srs","crs"` conflicting query parameters from WMS `url`
- WMS `styles`, `tileWidth`, `tileHeight` and `crs`/`srs` will use value in `url` if it is defined (similar to existing behavior with `layers`)
- WMS will now show warning if invalid `layers` (eg if the specified `layers` don't exist in `GetCapabilities`)
- ArcGisFeatureServerCatalogItem can now load more than the maximum feature limit set by the server by making multiple requests, and uses GeojsonMixin
- Avoid creating duplication in categories in ArcGisPortalCatalogGroup.
- Fix `CatalogMemberMixin.hasDescription` null bug
- `TableStyle` now calculates `rectangle` for point based styles
- Fixed error installing dependencies by changing dependency "pell" to use github protocol rather than unencrypted Git protocol, which is no longer supported by GitHub as of 2022-03-15.

#### 8.1.24 - 2022-03-08

- Ignores duplicate model ids in members array in `updateModelFromJson`
- Add support for `crs` property in GeoJSON `Feature`
- Add feature highlighting for Protomaps vector tiles
- Add back props `localDataTypes` and `remoteDataTypes` to the component `MyData` for customizing list of types shown in file upload modal.

#### 8.1.23 - 2022-02-28

- **Breaking changes**:
  - `IDEAL ZOOM` can be customised by providing `lookAt` or `camera` for `idealZoom` in `MappableTraits`. The `lookAt` takes precedence of `camera` if both exist. The values for `camera` can be easily obtained from property `initialCamera` by calling shared link api .

* Fixed crash caused by ArcGisMapServerCatalogItem layer missing legend.
* Refactored StoryPanel and made it be collapsible
* Added animation.ts as a utility function to handle animation end changes (instead of using timeout)
* Fixed a bug where `buildShareLink` serialised the feature highlight model & geometry. Picked features are still serialised and geometry is reloaded on accessing the share link.

#### 8.1.22 - 2022-02-18

- Added play story button in mobile view when there is an active story
- `IDEAL ZOOM` can be customised by providing `idealZoom` property in `MappableTraits`.
- Fix `AddData` options

#### 8.1.21 - 2022-02-08

- Fixed bug where WMS layer would crash terria if it had no styles, introduced in 8.1.14

#### 8.1.20 - 2022-02-04

- Fixed whitescreen on Print View in release/production builds

#### 8.1.19 - 2022-01-25

- Add WMS support for `TIME=current`
- Only show `TableMixin.legends` if we have rows in dataColumnMajor and mapItems to show
- Add `WebMapServiceCatalogGroup.perLayerLinkedWcs`, this can be used to enable `ExportWebCoverageService` for **all** WMS layers. `item.linkedWcsCoverage` will be set to the WMS layer `Name` if it is defined, layer `Title` otherwise.
- MagdaReference can use addOrOverrideAspects trait to add or override "terria" aspect of target.
- Added new print preview page that opens up in a new window
- TSXified PrintView

#### 8.1.18 - 2022-01-21

- Add missing default Legend to `TableAutomaticStylesStratum.defaultStyle`
- Fix a bug in CompositeCatalogItem that causes share URLs to become extremely long.
- Fix `OpacitySection` number precision.
- Add `sortMembersBy` to `GroupTraits`. This can be set to sort group member models - For example `sortMembersBy = "name"` will alphabetically sort members by name.
- Remove `theme.fontImports` from `GlobalTerriaStyles` - it is now handled in `TerriaMap/index.js`
- Add check to `featureDataToGeoJson.getEsriFeature` to make sure geometry exists

#### 8.1.17 - 2022-01-12

- **Breaking changes**:
  - Minimum node version is now 12 after upgrading node-sass dependency

* Automatically cast property value to number in style expressions generated for 3d tiles filter.
* Re-enable procedure and observable selectors for SOS items.
* Fix broken "Ideal zoom" for TableMixin items.
* The opacity of 3d tiles can now be changed with the opacity slider in the workbench
* RasterLayerTraits and Cesium3dTilesTraits now share the newly created OpacityTraits
* `disableOpacityControl` is now a trait and can be set in the catalog.
* TSXified OpacitySection
* Upgrade compiler target from es2018 to es2019
* Fix default table style legends
* Remove SOS defaults legend workaround
* Update NodeJS version to 14 in `npm-publish` GitHub action

#### 8.1.16 - 2021-12-23

- Added region mapping support for Commonwealth Electoral Divisions as at 2 August 2021 (AEC) as com_elb_name_2021.

#### 8.1.15 - 2021-12-22

- Fix sharelink bug, and make `isJson*` type checks more rigorous
- Remove `uniqueId` from `CatalogMemberMixin.nameInCatalog` and add it as fallback to `CatalogMemberMixin.name`
- Add `shareKeys` and `nameInCatalog` to `CatalogIndexReference`.
- Remove `description` field from `CatalogIndex`
  - The `CatalogIndex` can now be used to resolve models in sharelinks
- Add support for zipped `CatalogIndex` json files.
- Fix `SplitReferences` which use `shareKeys`
- Make `isJson*` type assertion functions more rigorous
  - Add `deep` parameter, so you can use old "shallow" type check for performance reasons if needed
- Add Shapefile to `CkanDefaultFormatsStratum`
- Fix `ArcGisMapServerCatalogItem` metadata bug
- Remove legend traits from CatalogMemberMixin, replacing them with LegendOwnerTraits, and add tests to enforce correct use of legends.
- Add better support for retreiving GeoJsonCatalogItem data through APIs, including supporting geojson nested within json objects
- Fixed `ContinuousColorMap` min/max value bug.
- `TableStyle.outlierColor` is now only used if `zFilter` is active, or `colorTraits.outlierColor` is defined
- Add `forceConvertResultsToV8` to `WebProcessingServiceCatalogFunction`. If your WPS processes are returning v7 json, you will either need to set this to `true`, or set `version: 0.0.1` in JSON output (which will then be automatically converted to v8)
- Cleanup `CatalogFunction` error handling
- Fix `SelectAPolygonParameterEditor` feature picking (tsified)
- Add `WebMapServiceCatalogItem.rectangle` support for multiple WMS layers
- Fix picked feature highlighting for ArcGis REST API features (and TSify `featureDataToGeoJson`)
- Re-enable GeoJSON simple styling - now if more than 50% of features have [simple-style-spec properties](https://github.com/mapbox/simplestyle-spec) - automatic styling will be disabled (this behaviour can be disabled by setting `forceCesiumPrimitives = false`)
- Don't show `TableMixin` `legends` or `mapItems` if no data
- Fix `GeoJsonCatalogItem.legends`
- Add `isOpen` to `TerriaReferenceTraits`

#### 8.1.14 - 2021-12-13

- **Breaking changes**:
  - `Result.throwIfUndefined()` will now only throw if `result.value` is undefined - regardless of `result.error`

* Reimplement option to zoom on item when adding it to workbench, `zoomOnAddToWorkbench` is added to `MappableTraits`.
* Update terria-js cesium to `1.81.3`
* Re-allowed models to be added to `workbench` if the are not `Mappable` or `Chartable`
* Moved `WebMapServiceCatalogItem.GetCapbilitiesStratum` to `lib\Models\Catalog\Ows\WebMapServiceCapabilitiesStratum.ts`
* Moved `WebMapServiceCatalogItem.DiffStratum` to `DiffableMixin`
* `callWebCoverageService` now uses version WCS `2.0.0`
  - All WCS export functionality is now in `ExportWebCoverageServiceMixin`
  - Added `WebCoverageServiceParameterTraits` to `WebMapServiceCatalogItemTraits.linkedWcsParameters`. It includes `outputFormat` and `outputCrs`
  - Will attempt to use native CRS and format (from `DescribeCoverage`)
  - No longer sets `width` or `height` - so export will now return native resolution
* Anonymize user IP when using google analytics.
* Fix crash when TableMixin-based catalog item had invalid date values
* Fix `WebMapServiceCatalogItem.styles` if `supportsGetLegendGraphics = false`. This means that if a WMS server doesn't support `GetLegendGraphics` requests, the first style will be set as the default style.

#### 8.1.13 - 2021-12-03

- Paramerterised the support email on the help panel to use the support email in config
- Refactored `TableColumn get type()` to move logic into `guessColumnTypeFromValues()`
- `TableMixin.activeStyle` will set `TableColumnType = hidden` for `scalar` columns with name `"id"`, `"_id_"` or `"fid"`
- Fix bug `TableColumn.type = scalar` even if there were no values.
- Table columns named `"easting"` and `"northing"` are now hidden by default from styles
- `TableColumn.type = enum` requires at least 2 unique values (including null) to be selected by default
- Tweak automatic `TableColumn.type = Enum` for wider range of values
- Exporting `TableMixin` will now add proper file extensions
- Added `TimeVaryingTraits.timeLabel` trait to change label on `DateTimeSelectorSection` (defaults to "Time:")
  - This is set to `timeColumn.title`
- `TableColumn` will try to generate prettier `title` by un-camel casing, removing underscores and capitalising words
- `TableStyle` `startDates`, `finishDates` and `timeIntervals` will only set values for valid `rowGroups` (invalid rows will be set to `null`). For example, this means that rows with invalid regions will be ignored.
- Add "Disable style" option to `TableMixin.styleDimensions` - it can be enabled with `TableTraits.showDisableStyleOption`
- Added `timeDisableDimension` to `TableMixin` - this will render a checkbox to disable time dimension if `rowGroups` only have a single time interval per group (i.e. features aren't "moving" across time) - it can be enabled with `TableTraits.showDisableTimeOption` - `TableAutomaticStylesStratum` will automatically enable this if at least 50% of rowGroups only have one unique time interval (i.e. they don't change over time)\
- Remove border from region mapping if no data
- Add `baseMapContrastColor` and `constrastColor` to `BaseMapModel`
- Fixed `TableMixin.defaultTableStyle.legends` - `defaultTableStyle` is now not observable - it is created once in the `contructor`
- Removed `Terria.configParameters.enableGeojsonMvt` - geojson-vt/Protomaps is now used by default
- `GpxCatalogItem` now uses `GeojsonMixin`
- Add an external link icon to external hyperlink when using method `parseCustomHtmlToReact`. This feature can be switched off by passing `{ disableExternalLinkIcon: true }` in `context` argument.
- Tsify `sendFeedback.ts` and improve error messages/notifications
- Removed unused overrideState from many DataCatalog React components.
- Fixed a bug where adding a timeseries dataset from the preview map's Add to map button didn't add the dataset to the `timelineStack`.
- Fixed incorrect colour for catalog item names in the explorer panel when using dynamic theming.
- Moved `CatalogIndex` loading from constructor (called in `Terria.start`) to `CatalogSearchProvider.doSearch` - this means the index will only be loaded when the user does their first search
- Add basic auth support to `generateCatalogIndex`, fix some bugs and improve performance
- Update terria-js cesium to `1.81.2`
- Add `uniqueId` as fallback to `nameInCatalog`
- Remove duplicated items from `OpenDataSoftGroup` and `SocrataGroup`

#### 8.1.12 - 2021-11-18

- Bigger zoom control icons.
- Modified "ideal zoom" to zoom closer to tilesets and datasources.
- Added `configParameters.feedbackPostamble`. Text showing at the bottom of feedback form, supports the internationalization using the translation key
- `GeoJsonMixin.style["stroke-opacity"]` will now also set `polygonStroke.alpha` and `polylineStroke.alpha`
- Reduce `GeoJsonMixin` default stroke width from `2` to `1`
- Add `TableMixin` styling to `GeoJsonMixin` - it will treat geojson feature properties as "rows" in a table - which can be styled in the same way as `TableMixin` (eg CSV). This is only enabled for geojson-vt/Protomaps (which requires `Terria.configParameters.enableGeojsonMvt = true`). For more info see `GeojsonMixin.forceLoadMapItems()`
  - This can be disabled using `GeojsonTraits.disableTableStyle`
- Opacity and splitting is enabled for Geojson (if using geojson-vt/protomaps)
- Replaced `@types/geojson` Geojson types with `@turf/helpers`
- In `GeojsonMixin` replaced with `customDataLoader`, `loadFromFile` and `loadFromUrl` with `forceLoadGeojsonData`
- `GeojsonMixin` will now convert all geojson objects to FeatureCollection
- Exporting `GeojsonMixin` will now add proper file extensions
- `WebFeatureServiceCatalogItem` now uses `GeoJsonMixin`
- Fix `ProtomapsImageryProvider` geojson feature picking over antimeridian
- Add Socrata group to "Add web data
- Added "marker-stroke-width", "polyline-stroke-width", "polygon-stroke-width" to `GeojsonStyleTraits` (Note these are not apart of [simplestyle-spec](https://github.com/mapbox/simplestyle-spec/tree/master/1.1.0) and can only be used with `geojson-vt`)
- Add a method refreshCatalogMembersFromMagda to Terria class.
- Renable `useNativeResolution` on mobile
- Store `useNativeResolution`, `baseMaximumScreenSpaceError` as local properties
- Moved CKAN default `supportedFormats` to `CkanDefaultFormatsStratum`
- Add properties to `CkanResourceFormatTraits`
  - `maxFileSize` to filter out resources with large files (default values: GeoJSON = 150MB, KML = 30MB, CZML = 50MB)
  - `removeDuplicates` (which defaults to true) so we don't get duplicate formats for a dataset (it will check `resource.name`)
    - If there are multiple matches, then the newest (from resource.created property) will be used
  - `onlyUseIfSoleResource` to give a given resource format unless that is all that exists for a dataset
- Add CKAN `useSingleResource`, if `true`, then the highest match from `supportedResourceFormats` will be used for each dataset
- ArcGis Map/Feature Service will now set CRS from `latestWkid` if it exists (over `wkid`)
- Fix CKAN ArcGisFeatureService resources
- ArcGisFeatureServer will now set `outSR=4326` so we don't need to reproject client-side

#### 8.1.11 - 2021-11-15

- Fix `SettingsPanel` type issue

#### 8.1.10 - 2021-11-15

- Fix `CswCatalogGroup` XML types
- Added `MAINCODE` aliases for all ABS Statistical Area regions that were missing them.
- Fixed `superGet` replacement in webpack builds with babel versions `7.16.0` and above.

#### 8.1.9 - 2021-11-01

- TSify workbench splitter control and fix broken styling.
- Fix app crash when opening AR tool.

#### 8.1.8 - 2021-10-29

- Tsified `SettingPanel`
- Moved `setViewerMode` function from `Terria` class to `ViewerMode`
- Refactored checkbox to use children elements for label instead of label
  property, `isDisabled`, `isChecked` and `font-size: inherit` style is passed
  to each child element (so propper styling is maintained)
- Fix an internal bug where Cesium.prototype.observeModelLayer() fails to remove 3D tilesets in certain cases.
- Rename `TerriaError._shouldRaiseToUser` to `overrideRaiseToUser`
  - Note: `userProperties.ignoreError = "1"` will take precedence over `overrideRaiseToUser = true`
- Fix `overrideRaiseToUser` bug causing `overrideRaiseToUser` to be set to `true` in `TerriaError.combine`
- Add `rollbar.warning` for `TerriaErrorSeverity.Warning`
- Disable `zFilter` by default
- Remove use of word "outlier" in zFilter dimension and legend item (we now use "Extreme values")
- Add `cursor:pointer` to `Checkbox`
- Fix `MapNavigation` getter/setter `visible` bug.
  - Replace `CompositeBarItemController` `visible` setter with `setVisible` function
- Use `yarn` in CI scripts (and upgrade node to v14)
- Fix app crash when previewing a nested reference in the catalog (eg when viewing an indexed search result where the result is a reference).
- Ported feaure from v7 to set WMS layers property from the value of `LAYERS`, `layers` or `typeName` from query string of CKAN resource URL.

#### 8.1.4 - 2021-10-15

- Make flex-search usage (for `CatalogIndex`) web-worker based
- Add `completeKnownContainerUniqueIds` to `Model` class - This will recursively travese tree of knownContainerUniqueIds models to return full list of dependencies
- Add all models from `completeKnownContainerUniqueIds` to shareData.models (even if they are empty)

#### 8.1.3 - 2021-10-14

- Reimplement map viewer url param
- Added `terriaError.importance` property. This can be set to adjust which error messages are presented to the user.
  - `terriaErrorNotification` and `WarningBox` will use the error message with highest importance to show to the user ("Developer details" remains unchanged)
- Add `terriaError.shouldRaiseToUser` override, this can be used to raise errors with `Warning` severity.
- `terriaError.raisedToError` will now check if **any** `TerriaError` has been raised to the user in the tree.
- `workbench.add()` will now keep items which only return `Warning` severity `TerriaErrors` after loading.
- Improve SDMX error messages for no results
- Fix SDMX FeatureInfoSection time-series chart to only show if data exists.
- Improve GeoJSON CRS projection error messages
- Add `Notification` `onDismiss` and `ignore` properties.
- Fix `AsyncLoader` result bug
- Remove `Terria.error` event handler
- Refactor `workbench.add` to return `Result`
- Consolidated network request / CORS error message - it is now in `t("core.terriaError.networkRequestMessage")`.
  - It can be injected into other translation strings like so: `"groupNotAvailableMessage": "$t(core.terriaError.networkRequestMessage)"`
  - Or, you can use `networkRequestError(error)` to wrap up existing `TerriaError` objects
- Fix incorrect default `configParameters.feedbackPreamble`
- Fix incorrect default `configParameters.proj4def` - it is now `"proj4def/"`
- Fix Branding component. It wasn't wrapped in `observer` so it kept getting re-rendered
- Add `FeedbackLink` and `<feedbacklink>` custom component - this can be used to add a button to open feedback dialog (or show `supportEmail` in feedback is disabled)
- Fix `ContinuousColorMap` `Legend` issue due to funky JS precision
- Fix mobx computed cycle in `CkanDatasetStratum` which was making error messages for failed loading of CKAN items worse.

#### 8.1.2 - 2021-10-01

- Removed duplicate Help icon and tooltip from the map navigation menu at the bottom as it is now shown in the top menu.
- Fixed a bug where the app shows a scrollbar in some instances.
- Wrap clean initSources with action.
- Modified `TerriaReference` to retain its name when expanded. Previously, when the reference is expanded, it will assume the name of the group or item of the target.
- Proxy `catalogIndex.url`

#### 8.1.1 - 2021-09-30

- **Breaking changes:**
  - `blacklist` has been renamed to `excludeMembers` for `ArcGisPortalCatalogGroup` and `CkanCatalogGroup`.

* Tsifyied and refactored `RegionProvider` and `RegionProviderList`, and re-enabled `loadRegionIDs`
* `TableColorMap` `minimumValue` and `maximumValue` will now take into account valid regions.
* `tableMixin.loadRegionProviderList()` is now called in `tableMixin.forceLoadMapItems()` instead of `mappableMixin.loadMapItems()`
* Add TableColumn and TableStyle `ready` computed property. Columns will only be rendered if `ready` is `true`. At the moment it is only used to wait until `loadRegionIDs` has finished.
* Moved region mapping `ImageryProvider` code to `lib/Table/createRegionMappedImageryProvider.ts`
* Fix `ChartPanel` import `Result` bug.
* Improve handling of featureInfoTemplate for composite catalog items.
* Mobile help menu will now show a link to map user guide if it is configured in `Terria.configParameters.helpItems`.
* Fixed the layout of items in mobile navigation
* Add Mapbox Vector Tile support. This is using [protomaps.js](https://github.com/protomaps/protomaps.js) in the new `ProtomapsImageryProvider`. This includes subset of MVT style specification JSON support.
* `MapboxVectorCanvasTileLayer` is now called `ImageryProviderLeafletGridLayer`
* `CesiumTileLayer` is now called `ImageryProviderLeafletTileLayer`.
* Added `geojson-vt` support to `GeoJsonMixin`, which will tile geojson into vector tiles on the fly, and use the new `ProtomapsImageryProvider`.
* Added `configParameter.enableGeojsonMvt` temporary feature flag for experimental Geojson-Mapbox vector tiles. Default is `false`.
* Added `forceCesiumPrimitives` to `GeoJsonTraits`. This can be used to render cesium primitives instead of Mapbox vector-tiles (if `configParameter.enableGeojsonMvt` is `true`)
* Add `scale` observable to `TerriaViewer`. This will give distance between two pixels at the bottom center of the screen in meters.
* Fixed `withControlledVisibility` method to inherit `propTypes` of its wrapped component.
* Added `MinMaxLevelMixin` and `MinMaxLevelTraits` to handle defining min and max scale denominator for layers.
* Extracted function `scaleToDenominator` to core - for conversion of scale to zoom level.
* Share/start data conversion will now only occur if `version` property is `0.x.x`. Previously, it was `version` property is **not** `8.x.x`
* Filter table column values by Z Score. This is controlled by the following `TableColorStyleTraits`:
  - `zScoreFilter` - Treat values outside of specifed z-score as outliers, and therefore do not include in color scale. This value is magnitude of z-score - it will apply to positive and negative z-scores. For example a value of `2` will treat all values that are 2 or more standard deviations from the mean as outliers. This must be defined to be enabled - currently it is only enabled for SDMX (with `zScoreFilter=4`).
  - `zScoreFilterEnabled - True, if z-score filter is enabled
  - `rangeFilter` - This is applied after the `zScoreFilter`. It is used to effectively 'disable' the zScoreFilter if it doesn't cut at least the specified percange of the range of values (for both minimum and maximum value). For exmaple if `rangeFilter = 0.2`, then the zScoreFilter will only be effective if it cuts at least 20% of the range of values from the minimum and maximum value
* Add `outlierColor` to `ContinuousColorMap`
* Add `placement` to `SelectableDimension`. This can be used to put `SelectableDimension` below legend using `placement = "belowLegend`
* Add `SelectableDimensionCheckbox` (and rename `SelectableDimension` to `SelectableDimensionSelect`)
* Add `outlierFilterDimension` checkbox `SelectableDimension` to workbench to enable/disable dimension
* Extend `tableStyle.rowGroups` to regions
* Fix `spreadFinishTime` bug
* Fix diverging `ContinuousColorMap` - it will now center color scale around 0.
* Refactor `SocrataMapViewCatalogItem` to use `GeoJsonMixin`
* `SocrataCatalogGroup` will not not return groups for Facets if there is only one - so it skips an unnecessary group level.
* Update protomaps.js to `1.5.0`
* SDMX will now disable the region column if less than 2 valid regions have been found
* Set `spreadStartTime` and `spreadFinishTime` to `true` for SDMX
* Add SDMX `metadataURLs` from dataflow annotations
* Improve SDMX chart titles
* `TableMixin` will now remove data if an error occurs while calling `forceLoadTableData`
* Make `regionColumn` `isNullable` - this means region column can be disabled by setting to `null`.
* Fix scalar column color map with a single value
* TableMixin will now clear data if an error occurs while calling `forceLoadTableData`
* `TableMixin` will now not return `mapItems` or `chartItems` if `isLoading`
* SDMX will now use `initialTimeSource = stop`
* Fix `duplicateModels` duplicating observables across multiple models
* Support group models in workbench -- All members will be automatically added to the map.
* Added location search button to welcome modal in mobile view.
* Add `DataUrlTraits` to `CatalogMemberTraits.dataUrls`. It contains an array of data URLS (with optional `title` which will render a button). It is handled the same as `MetadataUrls` except there is a `type` property which can be set to `wcs`, `wfs`... to show info about the URL.
* Made search location bar span full width in mobile view.
* Automatically hide mobile modal window when user is interacting with the map.
* Disabled feature search in mobile
* Disabled export (clip&ship) in mobile
* Fixed misplaced search icon in mobile safari.
* Prevents story text from covering the whole screen in mobile devices.
* Add `CatalogIndex`, `CatalogIndexReference` and `generateCatalogIndex()` script. These can be used to generate a static JSON index of a terria catalog - which can then be searched through using `flexsearch`
* Added `weakReference` flag `ReferenceMixin`, this can be used to treat References more like a shortcut (this means that `sourceReference` isn't used when models are shared/added to the workbench - the `target` is used instead)
* GroupMixin.isMixedInto and MappableMixin.isMixedInto are now more strict - and won't pass for for References with `isMappable` or `isGroup`.
* `Workbench.add` can now handle nested `References` (eg `CatalogIndexReference -> CkanReference -> WMSCatalogItem`).
* Add `description` trait to `CatalogMemberReferenceTraits`
* Added `excludeMembers` property to `GroupTraits` (this replaced the `blacklist` property in v7). It is an array of strings of excluded group and item names. A group or item name that appears in this list will not be shown to the user. This is case-insensitive and will also apply to all child/nested groups
* Fixes an app crash on load in iOS-Safari mobile which was happening when rendering help panel tooltips.
* Fixed `WebMapServiceCatalogItem` not sending additional `parameters` in `GetFeatureInfo` queries.
* Changed mobile header icons and improved styling.
* Fixed a problem with computeds and AsyncLoader when loading `mapItems` (and hence children's `mapItems`) of a CompositeCatalogItem.
* Fix `YDYRCatalogFunction` `description`
* Extend input field for search in mobile view to full width of the page.
* Automatically hide mobile modal window when user is interacting with the map (like picking a point or drawing a shape).
* Adjusted styling of x-axis labels in feature info panel to prevent its clipping.
* When expanding charts from the same catalog item, we now create a new item if the expanded chart has a different title from the previously expanded chart for the same item. This behavior matches the behavior in `v7`.
* Improve status message when feature info panel chart is loading
* Fix broken chart panel download button.
* Changed @vx/_ dependencies to @visx/_ which is the new home of the chart library
* The glyph style used for chart points can now be customized.
* Added `TerriaReference` item, useful for mounting a catalog tree from an external init file at any position in the current map's catalog tree.
* Changed @vx/_ dependencies to @visx/_ which is the new home of the chart library
* The glyph style used for chart points can now be customized.
* Chart tooltip and legend bar can now fit more legends gracefully.

#### 8.1.0 - 2021-09-08

- **Breaking changes:**
  - Overhaul of map navigation: items no longer added inside UserInterface using <Nav> jsx.

* New version of map navigation ([#5062](https://github.com/TerriaJS/terriajs/pull/5062))
  - It consists of
    - a high level api `MapNavigationModel` for managing the navigation items, which is responsible for managing the state of navigation items. It is passing commands to invidual item controller.
    - a `MapNavigationItemController` that holds and control the state of navigation item. When new navigation item is created it should extend controller and provide the definition on how it state should be updated.
  - Terria exposes instance of navigation model to the world.
  - Converted all existing navigation items to utilise new navigation model, and registered them in terria navigation model (`registerMapNavigations.tsx`).
  - Resolved issue with some navigation items not being clickable on mobile due to overlap from others.
* Fixed a bug in Difference tool where difference image was showing with zero opacity in some situations.
* Fixed `CzmlCatalogItem` to react correctly to input data changes.

#### 8.0.1 - 2021-09-06

- Added `catalog-converter` support for v7 `#start` data.
- add french Help button translation
- Enable FeatureInfoSectionSpec tests
- Add `itemProperties` to `ArcGisMapServerCatalogGroupTraits` so that `ArcGisMapServerCatalogGroup` can override relevant traits of its layers.
- Add `feature` object to `FeatureInfoSection.getTemplateData`
- Add a way to replace text in feature info templates. See [Replace text](doc/connecting-to-data/customizing-data-appearance/feature-info-template.md) for details.
- Fixed unnecessary model reloads or recomputing of `mapItems` when switching between story scenes.
- Fixed story reset button.
- Moved help button to the top menu

#### 8.0.0 - 2021-08-13

- **Breaking changes**:
  - Require `translate#` in front of translatable content id in `config.json` (i.e. `helpContent`).
  - `colorPalette` no longer supports a list of CSS colors (eg `rgb(0,0,255)-rgb(0,255,0)-rgb(255,0,0)`). Instead please use `binColors`.
  - Organise `Traits` folder into `Traits/Decorators` and `Traits/TraitsClasses`
  - Renamed all mixin instance type definitions to `XMixin.Instance`.
  - Basemaps are now defined as `baseMaps` object (see [baseMaps object docs](./doc/customizing/initialization-files.md#basemaps))
    - list of available basemaps is defined in `baseMaps.items`. This list is combined with default base maps so it's possible to override defaults
    - definition of `initBaseMapId` and `initBaseMapName` are moved to `baseMaps.defaultBaseMapId` and `baseMaps.defaultBaseMapName`
    - `previewBaseMapId` is moved to `baseMaps.previewBaseMapId`
    - implemented `baseMaps.enabledBaseMaps` array of base map ids to define a list of baseMaps available to user
    - updated docs for `baseMaps`
  - `$color-splitter` and `theme.colorSplitter` has been replaced with `$color-secondary` and `theme.colorSecondary`
  - `canZoomTo` has bee replaced with `disableZoomTo` in `MappableTraits`
  - `showsInfo` has been replaced with `disableAboutData` in `CatalogMemberTraits`
  - `AsyncLoader` loadXXX methods now return `Result` with `errors` **they no longer throw errors** - if you need errors to be thrown you can use `(await loadXX).throwIfError()`.
  - Removed `openGroup()` - it is replaced by `viewState.viewCatalogMember`
  - Renamed `ReferenceMixin.is` to `ReferenceMixin.isMixedInto`

* Fixed a bug with numeric item search where it sometimes fails to return all matching values.
* Respect order of objects from lower strata in `objectArrayTrait`.
* Fix datetime button margin with scroll in workbench.
* Fix checkbox when click happen on svg icon. (#5550)
* Added progress indicator when loading item search tool.
* Add `nullColor` to `ConstantColorMap` - used when `colorColumn` is of type `region` to hide regions where rows don't exist.
* `TableStyles` will only be created for `text` columns if there are no columns of type `scalar`, `enum` or `region`.
* Moved `TableStyle.colorMap` into `TableColorMap`
* Replaced `colorbrewer.json` with `d3-scale-chromatic` - we now support d3 color scales (in addition to color brewer) - see https://github.com/d3/d3-scale-chromatic
* Added `ContinuousColorMap` - it will now be used by default for `scalar` columns
  - To use `DiscreteColorMap` - you will need to set `numberOfBins` to something other than `0`.
* `TableColorMap` default color palette for `scalar` columns is not `Reds` instead of `RdYlOr`
* Legends for `scalar` columns will now calculate optimal `numberFormatOptions.maximumFractionDigits` and `numberFormatOptions.minimumFractionDigits`
* Fix sharing user added data of type "Auto-detect".
* #5605 tidy up format string used in `MagdaReference`
* Fix wms feature info returning only one feature
* `WebMapServiceCatalogGroup` will now create layer auto-IDs using `Name` field to avoid ID clashes.
* Added `GroupMixin` `shareKey` generation for members - if the group has `shareKeys`.
* Organise `Traits` folder into `Traits/Decorators` and `Traits/TraitsClasses
* Organise `Traits` folder into `Traits/Decorators` and `Traits/TraitsClasses`
* I18n-ify shadow options in 3DTiles and some strings in feature info panel.
* Fix `StyledIcon` css `display` clash
* Limit `SelectableDimension` options to 1000 values
* Added support for `SocrataCatalogGroup` and `SocrataMapViewCatalogGroup`
  - Notes on v7 to v8 Socrata integration:
    - Share links are not preserved
    - Added basic support for dataset resources
* Organise `Models` directory into multiple sub-directories (#5626)
  - New model related classes are moved to `Models/Definition`
  - Catalog related files are moved to `Models/Catalog`
    - ESRI, OWS, GTFS and CKAN related files are moved to their own sub-directories in `Models/Catalog/`
    - Other Catalog items related files are moved to `Models/Catalog/CatalogItems`
    - Other Catalog items related files are moved to `Models/Catalog/CatalogGroups`
    - Catalog functions related files are moved to `Models/Catalog/CatalogFunction`
  - Removed unused Models files
* Modified BadgeBar to be more tolerant to longer strings
* Added `MapboxMapCatalogItem`.
* Added `MapboxStyleCatalogItem`.
* Fix splitter thumb icon vertical position
* Renamed all mixin instance type definitions to `XMixin.Instance`.
* Clean up `ViewControl` colors
  - `$color-splitter` and `theme.colorSplitter` has been replaced with `$color-secondary` and `theme.colorSecondary`
* Clean up `SplitterTraits`
  - `SplitterTraits` is now included in `RasterLayerTraits`
  - Removed `supportsSplitter` variable
  - Added `disableSplitter` trait
* Clean up `canZoomTo`
  - Replaced with `disableZoomTo` in `MappableTraits`
* Clean up `showsInfo`
  - Replaced with `disableAboutData` in `CatalogMemberTraits`
* Add `TerriaErrorSeverity` enum, values can be `Error` or `Warning`.
  - Errors with severity `Error` are presented to the user. `Warning` will just be printed to console.
  - By default, errors will use `Error`
  - `TerriaErrorSeverity` will be copied through nested `TerriaErrors` on creation (eg if you call `TerriaError.from()` on a `Warning` then the parent error will also be `Warning`)
  - Loading models from share links or stories will use `Warning` if the model is **not in the workbench**, otherwise it will use `Error`.
* In `terriaErrorNotification` - show `error.message` (as well as `error.stack`) if `error.stack` is defined
* `AsyncLoader` now has an observable `result` property.
* `viewState.viewCatalogMember()` now handles loading catalog members, opening groups and showing "Add Data" window.
* Fix `MagdaReference` `forceLoadReference` bug.
* Clean up `CkanCatalogGroup` loading - errors are no-longer swallowed.
* Clean up `3dTilesMixin` loading - errors are no-longer swallowed.
* Fix `DataPreviewSections` info section bug.
* Move `FeedbackForm` `z-index` to same as `Notification` - this is so it will appear above Data catalog.
* Added `result.raiseError()`, `result.pushErrorTo()` and `result.clone()` helper methods - and `Result.combine()` convenience function
* Renamed `ReferenceMixin.is` to `ReferenceMixin.isMixedInto`
* Added support for logging to external error service and configuring it via config parameters. See `errorService` in [client configuration](doc/customizing/client-side-config.md).
* Fix `DiscreteColorMap` bug with `binColors` and added warning message if `colorPalette` is invalid.
* Fix `EnumColorMap` bug with `binColors`
* Moved d3-scale-chromatic code into `tableColorMap.colorScaleCategorical()` and `tableColorMap.colorScaleContinuous()`
* Disabled welcome popup for shared stories
* Add WMS support for default value of time dimension.
* Make CompositeCatalogItem sync visibility to its members.
* Add `description` and `example` static properties to `Trait`, and added `@traitClass` decorator.
* Add `parent` property to `Trait`, which contains parent `TraitClass`.
* New model-generated documentation in `generateDocs.ts`
* Refactored some `Traits` classes so they use `mixTraits` instead of extending other `Traits` classes.
* Allow translation of some components.
* Fixed a bug which prevented adding any reference catalog item while the story is playing.
* Bumped terriajs-server to ^3.3.3

#### 8.0.0-alpha.87

- Re-add basemap images to terriajs rather than requiring all TerriaMaps to have those basemap images. Default basemaps will use those images.
- Data from TableMixin always overrides other feature information (e.g. from vector tiles in region mapping) by column name and title for feature info templating (consistent with v7).
- Fixed point entity creation for TableMixin where different columns are used for point size and colour.
- Changed MappableMixin's initialMessage to show while map items are loaded. Map items could be displayed behind the disclaimer before a user accepts the disclaimer.
- Fixed a cyclic dependency between initialMessage and app spinner (globe gif greysreen) that caused the app spinner to be present forever when loading a share link.
- Removed hardcoded credit links and made it configurable via terria config parameters.
- Disable `TableMixin` time column if only one unique time interval

#### 8.0.0-alpha.86

- **Breaking changes**:
  - `EnumColorMap` will only be used for enum `TableColumns` with number of unique values <= number of bins

* Add `options` to CSV papaparsing
* `TableMixin` will now only show points **or** region mapping - not both
* Add `FeatureInfoMixin` support for 2D vector features (in Cesium only)
* `TableStyles` are now hidden from the "Display Variable" selector if the number of colors (enumColors or numberOfBins) is less than 2. As a ColorMap with a single color isn't super useful.
* Improved default `TableColumn.isSampled` - it will be false if a binary column is detected (0 or 1)
* Improved default Table charting - now a time column will be used for xAxis by default
* Added `spreadFinishTime` - which works same way as `spreadStartTime` - if `true`, finish time of feature will be "spread" so that all features are displayed at the latest time step.
* Added support for `OpenDataSoft` - only point or region based features + timeseries
* `GeoJsonMixin`-based catalog items with polygon features can be extruded if a `heightProperty` is specified.
* Bugfix to make time-based geojson work when there are multiple features with the same time property value.
* Add `czmlTemplate` to `GeoJsonTraits` - it can be used to replace GeoJSON Point features with a CZML packet.
* Made the moment points in the chart optionally clickable.

#### 8.0.0-alpha.85

- **Breaking changes**:
  - Removed `registerAnalytics.js`
  - Removed `HelpMenuPanel.jsx`

* Added analytic events related to story, share and help menu items, Also refactored events to use category and action enums.
* Remove table style `SelectableDimension` from SDMX
* `GyroscopeGuidance` can now be translated.
* Wraps tool title bar text using `...`.

#### 8.0.0-alpha.84

- Fix `ArcGisMapServerCatalogGroup` infinite loading by removing the cycle of calling `loadMembers` that was present in the `DataCatalogGroup` React component. However calling `loadMembers` is still not cached as it should for `ArcGisMapServerCatalogGroup`, and the infinite loading bug could return.
- Fix bug `selectableDimensions` bug in `Cesium3dTilesMixin` and `GltfCatalogItem`.

#### 8.0.0-alpha.83

- Add `modelDimensions` to `CatalogMemberMixin` - this can be used to apply model stratum with a `SelectableDimension` (i.e. a drop-down menu).
- `GeoJsonMixin`-based catalog items can now be styled based on to their properties through traits.
- `GeoJsonMixin`-based catalog items can now vary over time if a `timeProperty` is specified.

#### 8.0.0-alpha.82

- **Breaking changes**:
  - IndexedItemSearchProvider: (bounding) `radius` option is no longer supported in `resultsData.csv` of search indexes.

* Show a toast and spinner icon in the "Ideal zoom" button when the map is zooming.
* `zoomTo()` will return a promise that resolves when the zoom animation is complete.
* Modifies `IndexedItemSearchProvider` to reflect changes to `terriajs-indexer` file format.
* Move feature info timeseries chart funtion to `lib\Table\getChartDetailsFn.ts`
* Fix feature info timeseries chart for point (lat/long) timeseries
* Feature info chart x-values are now be sorted in acending order
* Remove merging rows by ID for `PER_ROW` data in `ApiTableCatalogItem`
* Make `ApiTableCatalogItem` more compatible with Table `Traits`
  - `keyToColumnMapping` has been removed, now columns must be defined in `columns` `TableColumnTraits` to be copied from API responses.
* Move notification state change logic from ViewState into new class `NotificationState`
* Catalog items can now show a disclaimer or message before loading through specifying `InitialMessageTraits`
* Added Leaflet hack to remove white-gaps between tiles (https://github.com/Leaflet/Leaflet/issues/3575#issuecomment-688644225)
* Disabled pedestrian mode in mobile view.
* Pedestrian mode will no longer respond to "wasd" keys when the user is typing in some input field.
* Fix references to old `viewState.notification`.
* wiring changeLanguage button to useTranslation hook so that it can be detected in client maps
* Add `canZoomTo` to `TableMixin`
* SDMX changes:
  - Add better SDMX server error messages
  - `conceptOverrides` is now `modelOverrides` - as dataflow dimension traits can now be overridden by codelist ID (which is higher priortiy than concept ID)
  - Added `regionTypeReplacements` to `modelOverride`- to manually override detected regionTypes
  - `modelOverrides` are created for SDMX common concepts `UNIT_MEASURE`, `UNIT_MULT` and `FREQ`
    - `UNIT_MEASURE` will be displayed on legends and charts
    - `UNIT_MULT` will be used to multiple the primary measure by `10^x`
    - `FREQ` will be displayed as "units" in Legends and charts (eg "Monthly")
  - Single values will now be displayed in `ShortReportSections`
  - Custom feature info template to show proper dimension names + time-series chart
  - Smarter region-mapping
  - Removed `viewMode` - not needed now due to better handling of time-series
* Fix `DimensionSelector` Select duplicate ids.
* Add Leaflet splitter support for region mapping
* Fix Leaflet splitter while zooming and panning map
* Split `TableMixin` region mapping `ImageryParts` and `ImageryProvider` to improve opacity/show performance
* Removed `useClipUpdateWorkaround` from Mapbox/Cesium TileLayers (for Leaflet) - because we no longer support IE
* Fix overwriting `previewBaseMapId` with `initBaseMapId` by multiple `initData`.
* GeoJSON Mixin based catalog items can now call an API to retrieve their data as well as fetching it from a url.
* Changes to loadJson and loadJsonBlob to POST a request body rather than always make a GET request.
* Added ApiRequestTraits, and refactor ApiTableCatalogItemTraits to use it. `apiUrl` is now `url`.

#### 8.0.0-alpha.81

- Fix invalid HTML in `DataPreviewSections`.
- Fix pluralisation of mapDataState to support other languages.
- Fix CSW `Stratum` name bug.
- Add `#configUrl` hash parameter for **dev environment only**. It can be used to overwrite Terria config URL.

#### 8.0.0-alpha.80

- Removed `Disclaimer` deny or cancel button when there is no `denyAction` associated with it.

#### 8.0.0-alpha.79

- Make `InfoSections` collapsible in `DataPreview`. This adds `show` property to `InfoSectionTraits`.
  - `WebMapServiceCatalogItem` service description and data description are now collapsed by default.
- Revert commit https://github.com/TerriaJS/terriajs/commit/668ee565004766b64184cd2941bbd53e05068ebb which added `enzyme` devDependency.
- Aliases `lodash` to `lodash-es` and use `babel-plugin-lodash` reducing bundle size by around 1.09MB.
- Fix CkanCatalogGroup filterQuery issue. [#5332](https://github.com/TerriaJS/terriajs/pull/5332)
- Add `cesiumTerrainAssetId` to config.json to allow configuring default terrain.
- Added in language toggle and first draft of french translation.json
  - This is enabled via language languageConfiguration.enabled inside config.json and relies on the language being both enumerated inside languageConfiguration.langagues and availble under {code}/translation.json
- Updated to terriajs-cesium 1.81
- Create the Checkbox component with accessibility in mind.
- Convert `FeedbackForm` to typescript.

#### 8.0.0-alpha.78

- Add `ignoreErrors` url parameter.

#### 8.0.0-alpha.77

- **Breaking changes**:
  - `terria.error.raiseEvent` and `./raiseErrorToUser.ts` have been replaced with `terria.raiseErrorToUser`.
  - `terria.error.addEventListener` has been replaced with `terria.addErrorEventListener`

* New Error handling using `Result` and `TerriaError` now applied to initial loading, `updateModelFromJson()`, `upsertModelFromJson()` and `Traits.fromJson()`. This means errors will propagate through these functions, and a stacktrace will be displayed.
  - `Result` and the new features of `TerriaError` should be considered unstable and may be extensively modified or removed in future 8.0.0-alpha.n releases
* New `terriaErrorNotification()` function, which wraps up error messages.
* `TerriaError` can now contain "child" errors - this includes a few new methods: `flatten()` and `createParentError()`. It also has a few new convenience functions: `TerriaError.from()` and `TerriaError.combine()`.
* Convert `Branding.jsx` to `.tsx`
* Added `configParams.brandBarSmallElements` to set Branding elements for small screen (also added theme props)
* Add `font` variables and `fontImports` to theme - this can be used to import CSS fonts.
* Convert `lib/Styled` `.jsx` files to `.tsx` (including Box, Icon, Text). The most significant changes to these interfaces are:
  - `Box` no longer accepts `<Box positionAbsolute/>` and this should now be passed as `<Box position="absolute"/>`.
  - `Text`'s `styledSize` has been removed. Use the `styledFontSize` prop.
  - `ButtonAsLabel` no longer accepts `dark`. A dark background is now used when `light` is false (or undefined).
* Fixes CZML catalog item so that it appears on the timeline.
* Enable `theme` config parameter. This can now be used to override theme properties.

#### 8.0.0-alpha.76

- Added support for setting custom concurrent request limits per domain through `configParameters.customRequestSchedulerLimits`.
- Added `momentChart` to region-mapped timeseries
- Add time-series chart (in FeatureInfo) for region-mapped timeseries
- Only show `TableMixin` chart if it has more than one
- Add `TableChartStyle` name trait.

#### 8.0.0-alpha.75

- Fix `NotificationWindow` bug with `message`.
- Re-add `loadInitSources` to `Terria.updateApplicationUrl()`
- Added support for `elements` object in catalogue files (aka init files).
  - Using this object you can hide/show most UI elements individually.
  - See https://github.com/TerriaJS/terriajs/pull/5131. More in-depth docs to come.

#### 8.0.0-alpha.74

- Fix JS imports of `TerriaError`

#### 8.0.0-alpha.73

- Add `title` parameter in `raiseErrorToUser` to overwrite error title.
- Added some error handling in `Terria.ts` to deal with loading init sources.
- TSify `updateApplicationOnHashChange` + remove `loadInitSources` from `Terria.updateApplicationUrl()`

#### 8.0.0-alpha.72

- **Breaking changes**:
  - Added clippingRectangle to ImageryParts.
  - Any item that produces ImageryParts in mapItems (any raster items) must now also provide a clippingRectangle.
  - This clippingRectangle should be derived from this.cesiumRectangle (a new computed property) & this.clipToRectangle as demonstrated in many raster catalog items (e.g. OpenStreetMapCatalogItem.ts).

* Adds experimental ApiTableCatalogItem.
* Fixes a bug where FeatureInfoDownload tries to serialize a circular object
* Added `removeDuplicateRows` to `TableTraits`
* `forceLoadTableData` can now return undefined - which will leave `dataColumnMajor` unchanged
* Fix sharing preview item.
* Added z-index to right button group in mobile header menu
* Added cesiumRectangle computed property to MappableMixin. This is computed from the `rectangle` Trait.
* Fixed a Cesium render crash that occured when a capabilities document specified larger bounds than the tiling scheme's supported extent (bug occured with esri-mapServer but wms was probably also affected).
* In fixing Cesium render crash above clipping rectangles are now added to Cesium ImageryLayer (or Leaflet CesiumTileLayer) rather than being included in the ImageryProvider. ImageryParts has been updated to allow passing the clipping rectangle through to Cesium.ts and Leaflet.ts where ImageryLayer/CesiumTileLayer objects are created.

#### 8.0.0-alpha.71

- Fix accidental translation string change in 8.0.0-alpha.70

#### 8.0.0-alpha.70

- **Breaking changes**:
  - Merge `Chartable` and `AsyncChartableMixin` into new **`ChartableMixin`** + `loadChartItems` has been replaced by `loadMapItems`.
  - To set base map use `terriaViewer.setBaseMap()` instead of `terriaViewer.basemap = ...`
  - Incorrect usage of `AsyncLoader` **will now throw errors**

* Add `hideInBaseMapMenu` option to `BaseMapModel`.
* Change default basemap images to relative paths.
* Add `tileWidth` and `tileHeight` traits to `WebMapServiceCatalogItem`.
* Add docs about `AsyncLoader`
* Remove interactions between AsyncLoaders (eg calling `loadMetadata` from `forceLoadMapItems`)
* ... Instead, `loadMapItems` will call `loadMetadata` before triggering its own `AsyncLoader`
* Add `isLoading` to `CatalogMemberMixin` (combines `isLoading` from all the different `AsyncLoader`)
* Move `Loader` (spinner) from `Legend` to `WorkbenchItem`.
* Merge `Chartable` and `AsyncChartableMixin` into **`ChartableMixin`** + remove `AsyncLoader` functionality from `ChartableMixin` - it is now all handled by `loadMapItems`.
* Removed `AsyncLoader` functionality from `TableMixin` - it is now handled by `loadMapItems`.
  - `TableMixin.loadRegionProviderList()` is now called in `MappableMixin.loadMapItems()`
* Added `TerriaViewer.setBaseMap()` function, this now calls `loadMapItems` on basemaps
* Fix load of persisted basemap
* Fix sharing of base map
* Added backward compatibility for `baseMapName` in `initData` (eg share links)
* Add `WebMapService` support for WGS84 tiling scheme

#### 8.0.0-alpha.69

- **Breaking changes**:
  - Basemaps are now configured through catalog JSON instead of TerriaMap - see https://github.com/TerriaJS/terriajs/blob/13362e8b6e2a573b26e1697d9cfa5bae328f7cff/doc/customizing/initialization-files.md#basemaps

* Updated terriajs-cesium to version 1.79.1
* Make base maps configurable from init files and update documentation for init files [#5140](https://github.com/TerriaJS/terriajs/pull/5140).

#### 8.0.0-alpha.68

- Remove points from rectangle `UserDrawing`
- Fix clipboard typing error.
- Ported `WebProcessingServiceCatalogGroup`.
- Add CSW Group support
- Revert "remove wmts interfaces from ows interfaces" (873aa70)
- Add `math-expression-evaluator` library and `ColumnTransformationTraits`. This allows expressions to be used to transform column values (for example `x+10` to add 10 to all values).
- Fix bug in `TableColumn.title` getter.
- Add support for TableColumn quarterly dates in the format yyyy-Qx (eg 2020-Q1).
- Fix region mapping feature highlighting.
- Update clipboard to fix clipboard typing error.
- Added direction indicator to the pedestrian mode minimap.
- Limit up/down look angle in pedestrian mode.
- Automatically disable pedestrian mode when map zooms to a different location.
- Add support for time on `ArcGisMapServerCatalogItem`
- Merge `Mappable` and `AsyncMappableMixin` into **`MappableMixin`**.
- Fixed a issue when multiple filters are set to Cesium3DTilesCatalogItem
- Async/Awaitify `Terria.ts` + fix share links loading after `loadInitSources`.
- Tsified `TerriaError` + added support for "un-rendered" `I18nTranslateString`
- Tsified `raiseErrorToUser` + added `wrapErrorMessage()` to wrap error message in something more user friendly (using `models.raiseError.errorMessage` translation string).

#### 8.0.0-alpha.67

- TSify `Loader` function.
- Added walking mode to pedestrian mode which clamps the pedestrain to a fixed height above the surface.
- Upgraded catalog-converter to fix dependency version problem and ensure that all imports are async to reduce main bundle size.

#### 8.0.0-alpha.66

- **Breaking changes**:
  - Changed merging behaviour of Trait legends (of type `LegendTraits`) in `CatalogMemberTraits`. This affects legends on all `CatalogMember` models. Legend objects in higher strata now replace values in lower strata that match by index, rather than merging properties with them.

* Add `MetadataUrlTraits` to `CatalogMemberTraits.metadataUrls`. It contains an array of metadata URLS (with optional `title` which will render a button)
* Restore `cesiumTerrainUrl` config parameter. [#5124](https://github.com/TerriaJS/terriajs/pull/5124)
* I18n-ify strings in settings panel. [#5124](https://github.com/TerriaJS/terriajs/pull/5124)
* Moved `DataCustodianTraits` into `CatalogMemberTraits` and `CatalogMemberReferenceTraits`.
* `TableMixin` styles ("Display variables") will now look for column title if style title is undefined
* Add fallback colours when Color.fromCssColorString is used.
* Allow nullable `timeColumn` in table styles. Useful for turning off auto-detection of time columns.
* Added tool for searching inside catalog items. Initial implementation works for indexed 3d tilesets.
* Added support for shapefile with `ShapefileCatalogItem`
* Added `GeoJsonMixin` for handling the loading of geojson data.
* Extended the `GeoJsonCatalogItem` to support loading of zip files.
* Fixed broken feature highlighting for raster layers.
* Show a top angle view when zooming to a small feature/building from the item search result.
* Fix `TableTimeStyleTraits.idColumns` trait type.
* Added a new `lineAndPoint` chart type
* CustomChartComponent now has a "chart-type" attribute
* Fix `ArcGisMapServerCatalogItem` layer ID and legends bug
* Re-add region mapping `applyReplacements`.
* Added `SearchParameterTraits` to item search for setting a human readable `name` or passing index specific `queryOptions` for each parameter through the catalog.
* Added `AttributionTraits` to mappable and send it as property when creating Cesium's data sources and imagery providers. [#5167](https://github.com/TerriaJS/terriajs/pull/5167)
* Fixed an issue where a TerriaMap sometimes doesn't build because of typing issues with styled-components.
* Renamed `options` to `providerOptions` in `SearchableItemTraits`.
* Fix `CkanCatalogGroup.groupBy = "none"` members
* Fix `TableMixin` region mapping feature props and make Long/Lat features use column titles (if it exists) to match v7 behaviour.
* Add support for `CkanItemReference` `wms_layer` property
* Add support for `ArcGisMapServerCatalogGroup` to use `sublayerIds`.
* Added Pedestrian mode for easily navigating the map at street level.
* Clean up `LayerOrderingTraits`, remove `WorkbenchItem` interface, fix `keepOnTop` layer insert/re-ordering.
* Remove `wordBreak="break-all"` from Box surrounding DataPreview
* Re-added merging of csv row properties and vector tile feature properties for feature info (to match v7 behaviour).
* Fixes a bug in pedestrian mode where dropping the pedestrian in northern hemisphere will position the camera underground.
* Implement highlight/hide all actions for results of item search.
* Disable pickFeatures for WMS `_nextImageryParts`.
* Fix Leaflet `ImageryLayer` feature info sorting
* Fix hard-coded colour value in Story
* Use `configParameters.cesiumIonAccessToken` in `IonImageryCatalogItem`
* Added support for skipping comments in CSV files
* Fix WMS GetLegendGraphics request `style` parameter
* Loosen Legend `mimeType` check - so now it will treat the Legend URL as an image if the `mimeType` matches **OR** the file extension matches (previously, if `mimeType` was defined, then it wouldn't look at filetype extension)
* Fix `DiffTool` date-picker label `dateComparisonB`
* Fix app crash when switching different tools.
* Create `merge` `TraitsOption` for `objectArrayTrait`
* Move `Description` `metadataUrls` above `infoSections`.
* Upgraded i18next and i18next-http-backend to fix incompatibility.
* Added support for dd/mm/yyyy, dd-mm-yyyy and mm-dd-yyyy date formats.

#### 8.0.0-alpha.65

- Fixed SDMX-group nested categories
- SDMX-group will now remove top-level groups with only 1 child

#### 8.0.0-alpha.64

- Fixed WMS style selector bug.
- `layers` trait for `ArcGisMapServerCatalogItem` can now be a comma separated string of layer IDs or names. Names will be auto-converted to IDs when making the request.

#### 8.0.0-alpha.63

- Add `v7initializationUrls` to terria config. It will convert catalogs to v8 and print warning messages to console.
- Add `shareKeys` support for Madga map-config maps (through `terria` aspect)
- Revert WMS-group item ID generation to match v7
- Add `addShareKeysToMembers` to `GroupMixin` to generate `shareKeys` for dynamic groups (eg `wms-group)
- Added `InitDataPromise` to `InitSources`
- Add reverse `modelIdShareKeysMap` map - `model.id` -> `shareKeys`
- Upgraded `catalog-converter` to 0.0.2-alpha.4
- Reverted Legend use of `object` instead of `img` - sometimes it was showing html error responses
- Legend will now hide if an error is thrown
- Update youtube urls to nocookie version
- Share link conversion (through `catalog-converter`) is now done client-side
- Fix Geoserver legend font colour bug
- Remove legend broken image icon
- Added high-DPI legends for geoserver WMS (+ font size, label margin and a few other tweaks)
- `LegendTraits` is now part of `CatalogMemberTraits`
- Add `imageScaling` to `LegendTraits`
- WMS now `isGeoserver` if "geoserver` is in the URL
- Add WMS `supportsGetLegendRequest` trait
- Improved handling of WMS default styles

#### 8.0.0-alpha.62

- Fixed an issue with not loading the base map from init file and an issue with viewerMode from init files overriding the persisted viewerMode
- Fixed issues surrounding tabbed catalog mode
- Now uses `catalog-converter` to convert terriajs json in WPS response from v7 to v8.
- Fixed a bug in `UserDrawing` which caused points to not be plotted on the map.
- Fixed app crash when switching between different types of parameter in `GeoJsonParameterEditor`.
- Fixed errors when previewing an item in a group that is open by default (`isOpen: true` in init file).
- Fixed mobx warnings when loading geojson catalog items.
- Add `multiplierDefaultDeltaStep` Trait, which tries to calculate sensible multiplier for `DistrectelyTimeVarying` datasets. By default it is set to 2, which results in a new timestep being displayed every 2 seconds (on average) if timeline is playing.
- Hide info sections with empty content in the explorer preview.
- Port `shareKeys` from version 7
- Update/re-enable `GeoJsonCatalogItemSpec` for v8.
- add `DataCustodianTraits` to `WebMapServiceCatalogGroupTraits`
- Changed behaviour of `updateModelFromJson` such that catalog groups with the same id/name from different json files will be merged into one single group.
- Fixed error when selecting an existing polygon in WPS input form.
- Upgraded `catalog-converter` to 0.0.2-alpha.3.

#### 8.0.0-alpha.61

- New `CatalogFunctionMixin` and `CatalogFunctionJobMixin`
- Tsified `FunctionParameters`
- New `YourDataYourRegions` `CatalogFunctionMixin`
- Added `inWorkbench` property
- Added `addModelToTerria` flag to `upsertModelFromJson` function
- Added `DataCustodianTraits` to `WebMapServiceCatalogItem`
- Added `disableDimensionSelectors` trait to `WebMapServiceCatalogItem`. Acheives the same effect of `disableUserChanges` in v7.
- Temporarily stopped using `papaparse` for fetching Csv urls till an upstream bug is fixed.
- Fix async bug with loading `ReferenceMixin` and then `Mappable` items in `initSources`
- Remove `addToWorkbench`, it has been replaced with `workbench.add`
- Improve handling of `ArcGisMapServerCatalogItem` when dealing with tiled layers.
- Ensure there aren't more bins than unique values for a `TableStyle`
- Add access control properties to items fetched from Esri Portal.
- Improves magda based root group mimic behaviour introdcued in 8.0.0-alpha.57 by adding `/` to `knownContainerUniqueIds` when `map-config*` is encountered
- Fixed broken chart disclaimers in shared views.
- Fixed a bug where chart disclaimers were shown even for chart items disabled in the workbench.
- Fixed a bug where charts with titles containing the text "lat" or "lon" were hidden from feature info panel.
- Fixed a bug that occurred when loading config from magda. `initializationUrls` are now applied even if `group` aspect is not set

#### 8.0.0-alpha.60

- Fix WMS legend for default styles.
- Request transparent legend from GeoServer.
- Reverted the following due to various issues with datasets:
  - Add basic routing support
  - Add better page titles when on various routes of the application
  - Add prerendering support on `/catalog/` routes (via `prerender-end` event &
    allowing TerriaMap to hit certain routes)

#### 8.0.0-alpha.59

- Update magda error message
- Add a short report section if trying to view a `3d-tiles` item in a 2d map.
- Fix bug in `Terria.interpretStartData`.
- Add `ThreddsCatalogGroup` model.
- Port `supportsColorScaleRange`, `colorScaleMinimum` and `colorScaleMaximimum` from `master` to `WebMapServiceCatalogItem` model.
- Ported MapboxVectorTileCatalogItem ("mvt").
- When expanding a chart from the feature info panel, we now place a colored dot on the map where the chart was generated from.
- Add basic routing support
- Add better page titles when on various routes of the application
- Add prerendering support on `/catalog/` routes (via `prerender-end` event &
  allowing TerriaMap to hit certain routes)
- Update `WorkbenchButton` to allow for links rather than buttons, including
  changing About Data to a link

#### 8.0.0-alpha.58

- Add `FeatureInfoTraits` to `ArcGisMapServerCatalogItem`
- Fix zooming bug for datasets with invalid bounding boxes.
- Add new model for `ArcGisTerrainCatalogItem`.
- Add 3D Tiles to 'Add web data' dropdown.
- Fix naming of item in a `CkanCatalogGroup` when using an item naming scheme other than the default.

#### 8.0.0-alpha.57

- Fix memoization of `traitsClassToModelClass`.
- Chart expanded from feature info panel will now by default show only the first chart line.
- Chart component attribtues `column-titles` and `column-units` will now accept a simpler syntax like: "Time,Speed" or "ms,kmph"
- Fix presentation of the WMS Dimension metadata.
- Magda based maps now mimic "root group uniqueId === '/'" behaviour, so that mix and matching map init approaches behave more consistently

#### 8.0.0-alpha.56

- Add `itemProperties` trait to `WebMapMapCatalogGroup`.
- Add support for `formats` traits within `featureInfoTemplate` traits.
- Fix handling of `ArcGisPortalItemReference` for when a feature layer contains multiple sublayers.
- Implemented new compass design.

#### 8.0.0-alpha.55

- Upgraded to patched terriajs-cesium v1.73.1 to avoid build error on node 12 & 14.

#### 8.0.0-alpha.54

- Add a `infoAsObject` property to the `CatalogMemberMixin` for providing simpler access to `info` entries within templating
- Add a `contentAsObject` trait to `InfoSectionTraits` where a json object is more suitable than a string.
- Add `serviceDescription` and `dataDescription` to `WebMapServiceCatalogItem` info section.
- Extend `DataPreviewSections.jsx` to support Mustache templates with context provided by the catalog item.
- Add support for `initializationUrls` when loading configuration from Magda.
- Add `:only-child` styling for `menu-bar.scss` to ensure correctly rounded corners on isolated buttons.
- Improve Branding component for mobile header
- Add support for `displayOne` configuration parameter to choose which brand element to show in mobile view
- Update Carto basemaps URL and attribution.
- Add `clipToRectangle` trait to `RasterLayerTraits` and implement on `WebMapServiceCatalogItem`, `ArcGisMapServiceCatalogItem`, `CartoMapCatalogItem`, `WebMapTileServiceCatalogItem`.
- Allow Magda backed maps to use an inline `terria-init` catalog without it getting overwritten by map-config before it can be parsed
- Deprecated `proxyableDomainsUrl` configuration parameter in favour of `serverconfig` route
- Ported a support for `GpxCatalogItem`.
- Feature info is now shareable.
- Add option `canUnsetFeaturePickingState` to `applyInitData` for unsetting feature picking state if it is missing from `initData`. Useful for showing/hiding feature info panel when switching through story slides.
- Properly render for polygons with holes in Leaflet.
- Fixes a bug that showed the chart download button when there is no downloadable source.
- Add `hideWelcomeMessage` url parameter to allow the Welcome Message to be disabled for iframe embeds or sharing scenarios.
- Ensure the `chartDisclaimer` is passed from catalog items to derived chart items.
- Don't calculate a `rectangle` on a `ArcGisPortalReferenceItem` as they appear to contain less precision than the services they point to.
- Allow an `ArcGisPortalReferenceItem` to belong to multiple `CatalogGroup`'s.
- Fix argis reference bug.
- Made possible to internationalize tour contend.
- Added TileErrorHandlerMixin for handling raster layer tile errors.
- Fixed a bug that caused the feature info chart for SOS items to not load.
- SOS & CSV charts are now shareable.

#### 8.0.0-alpha.53

- Ported an implementation of CatalogSearchProvider and set it as the default
- Notification window & SatelliteImageryTimeFilterSection now uses theme colours
- Improved look and feel of `StyledHtml` parsing
- Fix `applyAriaId` on TooltipWrapper causing prop warnings
- Make share conversion notification more pretty (moved from `Terria.ts` to `shareConvertNotification.tsx`)
- Tsxify `Collapsible`
- `ShortReportSections` now uses `Collapsible`
- Add `onToggle`, `btnRight`, `btnStyle`, `titleTextProps` and `bodyBoxProps` props in `Collapsible`
- Add `Notification.message` support for `(viewState: ViewState) => React.ReactNode`
- Added splitting support to `WebMapTileServiceCatalogItem`.

#### 8.0.0-alpha.52

- Prevent duplicate loading of GetCapabilities
- Update the `GtfsCatalogItem` to use the `AutoRefreshingMixin`.
- Add a condition to the `AutoRefreshingMixin` to prevent unnecessary polling when an item is disabled in the workbench.
- Upgraded to Cesium v1.73.
- Removed any references to `BingMapsApi` (now deprecated).
- Add support for resolving `layers` parameter from `Title` and not just `Name` in `WebMapServiceCatalogItem`.
- Change TrainerBar to show all steps even if `markdownDescription` is not provided

#### 8.0.0-alpha.51

- Add WMTS group/item support
- Create `OwsInterfaces` to reduce duplicate code across OWS servies
- Fix story prompt being permanent/un-dismissable
- Fixed a bug that caused the feature info chart for SOS items to not load.

#### 8.0.0-alpha.50

- Support for searching WFS features with WebFeatureServiceSearchProvider
- WFS-based AustralianGazetteerSearchProvider
- Fixed a bug causing users to be brought back to the Data Catalogue tab when clicking on an auto-detected user added catalogue item.
- Fixed a bug causing Data Preview to not appear under the My Data tab.
- Fix WMS style `DimensionSelector` for layers with no styles
- Add WMS legend for items with no styles
- Add warning messages if catalog/share link has been converted by `terriajs-server`.
- Update the scroll style in `HelpVideoPanel` and `SidePanel` helpful hints.
- Updated leaflet attribution to match the style of cesium credits.
- Remove `@computed` props from `WebFeatureServiceCapabilities`
- Fixed bug causing the Related Maps dropdown to be clipped.
- Add SDMX-json support for groups and items (using SDMX-csv for data queries)
- `TableMixin` now uses `ExportableMixin` and `AsyncMappableMixin`
- Move region provider loading in `TableMixin` `forceLoadTableMixin` to `loadRegionProviderList`
- Added `TableAutomaticStylesStratum.stratumName` instead of hard-coded strings
- Added `Dimension` interface for `SelectableDimension` - which can be used for Traits
- Make `SelectableDimension.options` optional

#### 8.0.0-alpha.49

- WMS GetFeatureInfo fix to ensure `style=undefined` is not sent to server
- Add support for splitting CSVs (TableMixins) that are using region mapping.
- `addUserCatalogMember` will now call `addToWorkbench` instead of `workbench.add`.
- Replaces `ShadowSection` with `ShadowMixin` using `SelectableDimensions`
- Fix Webpack Windows path issue
- Updated icons for view and edit story in the hamburger menu.
- Implemented new design for story panel.

#### 8.0.0-alpha.48

- Allow `cacheDuration` to be set on `ArcGisPortalCatalogGroup` and `ArcGisPortalItemReference`.
- Set default `ArcGisPortalCatalogGroup` item sorting by title using REST API parameter.
- Call `registerCatalogMembers` before running tests and remove manual calls to `CatalogMemberFactory.register` and `UrlMapping.register` in various tests so that tests reflect the way the library is used.
- Updated stratum definitions which used hardcoded string to use `CommonStrata` values.

#### 8.0.0-alpha.47

- Removed hard coded senaps base url.
- Added option for manual Table region mapping with `enableManualRegionMapping` TableTrait. This provides `SelectableDimensions` for the region column and region type.
- Added WMS Dimensions (using `SelectableDimensions`)
- Added WMS multi-layer style, dimension and legend support.
- Merged the `StyleSelector` and `DimensionsSelector`, and created a `SelectableDimensions` interface.
- Added `chartColor` trait for DiscretelyTimeVarying items.
- Replaced all instances of `createInfoSection` and `newInfo` with calls to `createStratumInstance` using an initialisation object.
- Added trait `leafletUpdateInterval` to RasterLayerTraits.
- Fix styling of WFS and GeoRSS.
- Fixed a bug that caused re-rendering of xAxis of charts on mouse move. Chart cursor should be somewhat faster as a result of this fix.
- Fixed a bug that caused some catalogue items to remain on the map after clicking "Remove all" on the workbench.
- Deleted old `ChartDisclaimer.jsx`
- Moved `DiscretelyTimeVaryingMixin` from `TableAutomaticStylesStratum` to `TableMixin`
- Added basic region-mapping time support
- Add short report to `ArcGisFeatureServerItem` for exceeding the feature limit.
- Added shift-drag quick zoom

#### 8.0.0-alpha.46

- Fixed i18n initialisation for magda based configurations

#### 8.0.0-alpha.45

- Upgraded to Cesium v1.71.
- Change `ExportableData` interface to `ExportableMixin` and add `disableExport` trait.
- Add basic WFS support with `WebFeatureServiceCatalogGroup` and `WebFeatureServiceCatalogItem`
- Update style of diff tool close button to match new design
- Remove sass code from the `HelpPanel` component
- Added an option for translation override from TerriaMap
- Help content, trainer bar & help terms can use translation overrides
- Accepts `backend` options under a new `terria.start()` property, `i18nOptions`
- Use `wms_api_url` for CKAN resources where it exists
- Tsxified `DateTimePicker` and refactored `objectifiedDates` (moved to `DiscretelyTimeVaryingMixin`).
- Update style of 'Change dates' button in delta to be underlined
- Fix issue with delta 'Date comparison' shifting places when querying new location
- Shows a disabled splitter button when entering diff
- Make Drag & Drop work again (tsxify `DragDropFile.tsx` and refactor `addUserFiles.ts`)
- Add `TimeVarying.is` function

#### 8.0.0-alpha.44

- Pass `format` trait on `TableColumnTraits` down to `TableAutomaticStylesStratum` for generating legends
- Add `multipleTitles` and `maxMultipleTitlesShowed` to `LegendItemTraits`
- Aggregate legend items in `createLegendItemsFromEnumColorMap` by colour, that is merge legend items with the same colour (using `multipleTitles`)
- Only generate `tableStyles` for region columns if no other styles exist
- TableAutomaticStylesStratum & CsvCatalogItem only returns unique `discreteTimes`s now
- Specified specific terriajs config for ForkTsCheckerWebpackPlugin

#### 8.0.0-alpha.43

- Replace `@gov.au/page-alerts` dependency with our own warning box component. This removes all `pancake` processes which were sometimes problematic.

#### 8.0.0-alpha.42

- Added ArcGIS catalog support via ArcGisPortalItemReference

#### 8.0.0-alpha.41

- Add `cacheDuration` and `forceProxy` to `UrlTraits` and add `cacheDuration` defaults to various catalog models.
- Tsify `proxyCatalogItemUrl`.
- Simplified SidePanel React refs by removing the double wrapping of the `withTerriaRef()` HOC
- Merged `withTerriaRef()` HOC with `useRefForTerria()` hook logic
- Breadcrumbs are always shown instead of only when doing a catalog search

#### 8.0.0-alpha.40

- Improve info section of `WebMapServiceCatalogItem` with content from GetCapabilities
- Re-implement `infoSectionOrder` as `CatalogMember` trait.
- Add `infoWithoutSources` getter to `CatalogMemberMixin` to prevent app crash when using `hideSources`
- Add support for nested WMS groups
- Added breadcrumbs when clicking on a catalogue item from a catalogue search

#### 8.0.0-alpha.39

- Development builds sped up by 3~20x - ts-loader is now optional & TypeScript being transpiled by babel-loader, keeping type check safety on a separate thread

#### 8.0.0-alpha.38

- Add `show` to `ShortReportTraits` and Tsxify `ShortReport`
- Convert `ShortReport` to styled-components, add accordian-like UI
- 3D tiles support is now implemented as a Mixin.

#### 8.0.0-alpha.37

- Add `refreshEnabled` trait and `AsyncMappableMixin` to `AutoRefreshMixin`
- Ensure `CkanCatalogGroup` doesn't keep re-requesting data when opening and closing groups.
- Add `typeName` to `CatalogMemberMixin`
- Add `header` option to `loadText`
- Add `isMixedInto` function for `AsyncMappableMixin` and `AsyncChartableMixin`
- Added file upload support for `GltfCatalogItem`. The supported extension is glb.
- Improve runtime themeing via styled components across main UI components
- Updated default welcome video defaults to a newer, slower video
- Difftool will now pick any existing marked location (like from a search result) and filter imagery for that location.
- Updated labelling & copy in Difftool to clarify workflow
- ChartCustomComponent now `abstract`, no longer specific to CSV catalog items. Implement it for custom feature info charts.
- Update date picker to use theme colours
- Removed some sass overrides on `Select` through `StyleSelectorSection`
- Update LeftRightSection to use theme colours
- Ported `GeoRssCatalogItem` to mobx, added support to skip entries without geometry.
- Update Difftool BottomPanel UI to clearer "area filter" and date pickers
- Update Difftool BottomPanel to load into Terria's BottomDock
- Rearrange MapButton layout in DOM to properly reflow with BottomDock
- Update Difftool MainPanel to not get clipped by BottomDock
- Rearrange MapDataCount to exist inside MapColumn for more correct DOM structure & behaviour
- Re-added chart disclaimer.

#### mobx-36

- Added `pointer-events` to `MapNavigation` and `MenuBar` elements, so the bar don't block mouse click outside of the button.
- Fixes "reminder pop-up" for help button being unclickable
- Use `useTranslation` instead of `withTranslation` in functional component (`MapDataCount`)
- Make welcome video url and placeholder configurable via configparameters
- Added `ExportableData` interface.
- Added `ExportData` component for data catalog.
- Added WCS "clip and ship" for WMS
- Added basic CSV export function
- Extend `UserDrawing` to handle rectangles
- Tsxify `MapInteractionMode`
- Changed default orientation for `GltfCatalogItem` to no rotation, instead of zero rotation wrt to terrain
- Added a title to welcome message video

#### mobx-35

- Add "Upload" to tour points
- Add tooltips anywhere required in UI via `parseCustomMarkdownToReactWithOptions` & customisable via `helpContentTerms`
- Add "map state" map data count to highlight state of map data
- Add a reminder "pop-up" that shows the location of the help button
- Fix bug causing story pop-up to be off screen
- Fix bug causing helpful hints to be cut off on smaller screens
- Changed the `Tool` interface, now accepting prop `getToolComponent` instead of `toolComponent`
- Added `ToolButton` for loading/unloading a tool
- Added `TransformationTraits` that can be used to change position/rotation/scale of a model.
- Merge master into mobx. This includes:
  - Upgraded to Cesium v1.68.
  - Story related enhancements:
    - Added a title to story panel with ability to close story panel.
    - Added a popup on remove all stories.
    - Added button for sharing stories.
    - Added a question popup on window close (if there are stories on the map so users don't lose their work).
- Added a new `editor` Icon
- Changed `ToolButton` to show the same icon in open/close state. Previously it showed a close icon in close state.

#### mobx-34

- Bug fix for `DatePicker` in `BottomDock` causing app crash
- Made changes to the video modals: close button has been added, pressing escape now closes the component and some basic unit tests created
- Updated the video modal for _Data Stories: Getting Started_ to use the new `VideoGuide` component
- Tweaked MyData/AddData tabs to make it possible to invoke them without using the `ExplorerWindow` component and also customize the extensions listed in the dropdown.
- Fix the timeline stack handling for when there are multiple time-enabled layers
- Ported timeseries tables.
- Extended the support for styles for ESRI ArcGis Feature Server. Line styles are supported for lines and polygon outlines in both Cesium and Leaflet viewer. #4405
- Fix polygon outline style bug.
- Add a unit test for polygon outline style.
- Add TrainerPane/TrainerBar "Terry the task trainer"
- Use `1.x.x` of `karma-sauce-launcher` to fix CI build failures
- Stop unknown icons specified in config.json from crashing UI
- Creates a `ShadowTraits` class that is shared by `GltfCatalogItem` and `Cesium3DTilesCatalogItem`.
- Fixed a bug where user added data was removed from catalogue when Remove from map button in data catalog is clicked.
- Fix leaflet zoom to work when bounding rectangle exists but doesn't have bounds defined

#### mobx-33

- Updated generic select so icon doesn't block click
- Re-added loading bar for leaflet & cesium viewers

#### mobx-32

- Made expanded SOS chart item shareable.
- Fixed a regression bug where the time filter is shown for all satellite imagery items
- Add unit tests for `WelcomeMessage` and `Disclaimer`
- Fixed minor UI errors in console
- Replaced helpful hints text with the new version
- Made the shapes of some of the workbench components rounded
- Add `clampToGround` property on to holes within polygons in `GeoJsonCatalogItem`
- Set default `clampToGround` trait to `true` for `GeoJsonCatalogItem`
- Fixed a bug where WMS items caused type errors in newer babel and typescript builds, due to mixed mixin methods on DiffableMixin & DiscretelyTimeVaryingMixin
- Fixed a bug where KmlCatalogItem did not use the proxy for any urls.
- Add support for `CkanCatalogGroup` and `CkanItemReference`.
- Added unit test to ensure getAncestors behaviour
- Hide the chart legend if there are more than four items to prevent things like FeatureInfo being pushed out of the view and the map resizing.
- Prevent addedByUser stack overflow
- Fixed a chart bug where moment points do not stick to the basis item when they are of different scale.
- Fixed a bug where the moment point selection highlight is lost when changing the satellite imagery date.
- Removed sass from Clipboard
- Updated LocationSearchResults to support multiple search providers
- Replaced lifesaver icon on the help button with a question mark button
- Fix handling of points and markers around the anti-meridian in the `LeafletVisualizer`.
- Fixed difference tool losing datepicker state by keeping it mounted
- Disabled unhelpful Help button when in `useSmallScreenInterface`
- Fixed a bug where a single incorrect catalog item in a group would prevent subsequent items from loading.
- Improved catalog parsing to include a stub (`StubCatalogItem`) when terriajs can't parse something

#### mobx-31

- Fixes broken time filter location picker when other features are present on the map.
- Fixes the feature info panel button to show imagery at the selected location.
- Added `hideSource` trait to `CatalogMemberTraits`. When set to true source URL won't be visible in the explorer window.
- Added `Title`, `ContactInformation`, `Fees` to the `CapabilitiesService` interface so they are pulled on metadata load.
- Resolved name issue of `WebMapServiceCapabilities`. Now it returns a name resolved from `capabilities` unless it is set by user.
- Added setting of `isOpenInWorkbench`, `isExperiencingIssues`, `hideLegendInWorkbench`, `hideSource` strats for `WebMapServiceCatalogItem` from `WebMapServiceCatalogGroup`.

#### mobx-30

- Ported welcome message to mobx with new designs
- Updated CI clientConfig values to include new help panel default
- Bumped explicit base typescript to 3.9.2
- Lock rollbar to 2.15.2
- Ported disclaimer to mobx with new designs
- Added diff tool for visualizing difference (delta) of images between 2 dates for services that support it.
- Updated workbench ViewingControls styles to line up with icons
- Prevent re-diff on workbench items that are already a diff
- Updated splitter to force trigger resizes so it catches up on any animation delays from the workbench
- Update workbench to trigger resize events onTransitionEnd on top of view-model-triggers
- Added satellite imagery to help panel
- Stop disclaimer clashing with welcome message by only loading WelcomeMessage after disclaimer is no longer visible
- Fixes a difftool bug where left/right items loose their split direction settings when the tool is reset
- Fixes a splitter bug where split direction is not applied to new layers.
- Re-added satellite guide prompt option via `showInAppGuides`
- Changed tour "go back 1 tour point" messaging from "previous" to "back"

#### mobx-29

- Fix handling of urls on `Cesium3DTilesCatalogItem` related to proxying and getting confused between Resource vs URL.
- Renamed `UrlReference.createUrlReferenceFromUrlReference` to `UrlReference.createCatalogMemberFromUrlReference`
- Moved url to catalog member mapping from `createUrlRefernceFromUrl.register` to `UrlToCatalogMemberMapping` (now in `UrlReference.ts` file)
- Added in-app tour framework & base tour items
- Make the help panel customisable for different maps by modifying `config.json`
- Added generic styled select
- Remove maxZoom from leaflet map.
- Run & configure prettier on terriajs lib/ json files
- Changed most of the icons for the `MapNavigation` section (on the right hand side) of the screen
- Added a close button to story panel
- Made `MapIconButton` to animate when expanding
- Remove requirement for browser to render based on make half pixel calculations for the Compass & stop it jumping around when animating

#### mobx-28

- Fix SASS exports causing some build errors in certain webpack conditions

#### mobx-1 through mobx-27

- Fixed DragDropFile and `createCatalogItemFromFileOrUrl` which wasn't enabled/working in mobx, added tests for `createCatalogItemFromFileOrUrl` and renamed `createCatalogItemFromUrl` to `createUrlRefernceFromUrl`.
- Fixed bug in StratumOrder where `sortBottomToTop` would sort strata in the wrong order.
- Allow member re-ordering via GroupMixin's `moveMemberToIndex`
- Fixed a bug where `updateModelFromJson` would ignore its `replaceStratum` parameter.
- Re-added Measure Tool support
- Re-added `CartoMapCatalogItem`
- Re-implemented `addedByUser` to fix bug where previews of user added data would appear in the wrong tab.
- Added header options for loadJson5, & allow header overrides on MagdaReference loading
- Re-added some matcher-type mappings in `registerCatalogMembers`.
- Added `UrlReference` to represent catalog items created from a url with an auto-detected type.
- Modified `upsertModelFromJson` so that when no `id` is provided, the `uniqueId` generated from `localId` or `name` is incremented if necessary to make it unique.
- Re-enable search components if SearchProvider option provided
- Modified tests to not use any real servers.
- Fixed bug causing workbench items to be shared in the wrong order.
- Fix bug where urls in the feature info panel weren't turned into hyperlinks
- Fix preview map's base map and bounding rectangle size
- Fixed positioning of the buttons at the bottom and the timeline component on mobile
- Added `hasLocalData` property to indicate when a catalog item contains local data. This property is used to determine whether the item can be shared or not.
- Fixed bug causing user added data to not be shared. Note that user added catalog item urls are now set at the user stratum rather than the definition stratum.
- Added the ability to filter location search results by an app-wide bounding box configuration parameter
- Re-introduce UI elements for search when a catalogSearchProvider is provided
- Fix bug that prevented live transport data from being hidden
- Hide opacity control for point-table catalog items.
- Fixed bug where `Catalog` would sometimes end up with an undefined `userAddedDataGroup`.
- Show About Data for all items by default.
- Fixed translation strings for the descriptive text about WMS and WFS URLs in the data catalogue.
- Fix bug that throws an error when clicking on ArcGIS Map Service features
- Fix initialisation of `terria`'s `shareDataService`.
- Support Zoom to Data on `CsvCatalogItem` when data has lat-lon columns.
- Add a trait called `showShadowUi` to `Cesium3DTilesCatalogItem` which hide shadows on workbench item UI.
- Re-added `ArcGisFeatureServerCatalogItem` and `ArcGisFeatureServerCatalogGroup`
- Prevent TerriaMap from crashing when timeline is on and changing to 2D
- Rewrite charts using `vx` svg charting library.
- Fixed bug causing `ArcGisFeatureServerCatalogItem` to throw an error when a token is included in the proxy url.
- Fix a bug for zooming to `ArcGisMapServerCatalogItem` layers
- Modified creation of catalog item from urls to set the item name to be the url at the defaults stratum rather than the definition stratum. This prevents actual item names at load strata from being overridden by a definition stratum name which is just a url.
- Fixed a bug causing highlighting of features with `_cesium3DTileFeature` to sometimes stop working. Also changed highlight colour to make it more visible.
- Fixed bug causing user added data with an auto-detected data type to not be shared properly.
- Modified `addToWorkbench` so that when a catalog item fails to load it is removed from the workbench and an error message is displayed.
- Add support for feature picking on region mapped datasets
- Revamp map buttons at top to support two menu configuration
- Viewer (2d/3d/3d-non-terrain) & basemap preferences are persisted to local storage again, and loaded back at startup
- Dramatically simplified map button styling (pre-styled-components)
- Allow DropdownPanel(InnerPanel) to show centered instead of offset toward the left
- Added AccessControlMixin for tracking access control of a given MagdaReference
- Add a legend title trait
- Show private or public dataset status on data catalog UI via AccessControlMixin
- Added `pointSizeMap` to `TableStyle` to allow point size to be scaled by value
- Added `isExperiencingIssues` to `CatalogMemberTraits`. When set to true, an alert is displayed above the catalog item description.
- Add gyroscope guidance
- Enable StyleSelectorSection workbench control for `WebMapServiceCatalogItem`
- New-new ui
- Add WIP help panes
- Added "Split Screen Mode" into workbench
- Moved excess workbench viewing controls into menu
- Updated bottom attribution styling
- Begin styled components themeing
- Make `clampToGround` default to true for `ArcGisFeatureServerCatalogItemTraits` to stop things from floating
- Add fix for `WebMapServiceCatalogItem` in `styleSelector` to prevent crash.
- Revert changes to `StyleSelectorSelection` component and refactor `WebMapServiceCatalogItem` styleSelector getter.
- Added a temporary fix for bug where a single model failing to load in `applyInitData` in `Terria` would cause other models in the same `initData` object to not load as well.
- Change gyroscope focus/hover behaviour to move buttons on hover
- Stop showing previewed item when catalog is closed
- Prevent `StoryPanel.jsx` from reloading magda references on move through story.
- Add google analytics to mobx
- Fixed google analytics on story panel
- Fixed path event name undefined labelling
- Enable zoomTo and splitter on `CartoMapCatalogItem`.
- Added name to `MapServerStratum` in `ArcGisMapServerCatalogItem`.
- Readded basic `CompositeCatalogItem`.
- Ported Augmented Reality features
- Fixed bug causing "Terrain hides underground features" checkbox to sometimes become out of sync between `SettingPanel` and `WorkbenchSplitScreen`.
- Ports the Filter by Location" feature for Satellite imagery. The property name setting is renamed to `timeFilterPropertyName` from `featureTimesProperty`.
- Made split screen window in workbench hidden when viewer is changed to 3D Smooth and 2D
- Tidy Help UI code
- Added `allowFeatureInfoRequests` property to `Terria` and prevent unnecessary feature info requests when creating `UserDrawing`s.
- Tidied up analytics port, fixed `getAncestors` & added `getPath` helper
- Updated upload icon to point upwards
- Prevent catalog item names from overflowing and pushing the collapse button off the workbench
- Stopped analytics launch event sending bad label
- Add .tsx tests for UI components
- Provide a fallback name for an `ArcGisServerCatalogItem`
- Ensure `CesiumTileLayer.getTileUrl` returns a string.
- Polished help UI to match designs
- Adds methods `removeModelReferences` to Terria & ViewState for unregistering and removing models from different parts of the UI.
- Add basic support for various error provider services, implementing support for Rollbar.
- Add trait to enabling hiding legends for a `CatalogMember` in the workbench.
- Added new help menu item on how to navigate 3d data
- Add traits to customize color blending and highlight color for `Cesium3DTilesCatalogItem`
- Reimplemented splitting using `SplitItemReference`.
- Fix bug that caused contents on the video panel of the help UI to overlay the actual video
- Overhauled location search to be a dropdown instead of list of results
- Fixed bug causing full app crash or viewer zoom refresh when using 3D view and changing settings or changing the terrain provider.
- Implements `SensorObservationServiceCatalogItem`.
- Add support for styling CSVs using a region mapped or text columns.
- Update Compass UI to include larger rotation target, remove sass from compass
- Link Compass "help" button to `navigation` HelpPanelItem (requires generalisation later down the track)
- Improve keyboard traversal through right-hand-side map icon buttons
- Link Compass Gyroscope guidance footer text to `navigation` HelpPanelItem (requires generalisation later down the track)
- Removed hardcoded workbench & Panel button colours
- Ensure CSV column names are trimmed of whitespace.
- Really stop analytics launch event sending bad & now empty & now finally the real label
- Re-added `ArcGisMapServerCatalogGroup` and `ArcGisServerGroup`.
- Tidy Compass UI animations, styles, titles
- Bumped mobx minor to 4.15.x, mobx-react major to 6.x.x
- Add `dateFormat` trait to `TimeVaryingTraits` to allowing formatting of datestrings in workbench and bottomdock.
- Tidy Gyroscope Guidance positioning
- Fixed FeatureInfoPanel using old class state
- Fixed MapIconButton & FeedbackButton proptypes being defined incorrectly
- Implement SenapsLocationsCatalogItem
- Update papaparse and improve handling for retrieveing CSVs via chunking that have no ContentLenth header

### v7.11.17

- Moved strings in DateTimeSelector and FeatureInfoPanel into i18next translation file.

### v7.11.16

- Fixed a bug where the timeline would not update properly when the timeline panel was resized.

### v7.11.15

- Fixed a bug when clicking the expand button on a chart in feature info when the clicked feature was a polygon.

### v7.11.14

- Update CARTO Basemaps CDN URL and attribution.
- Fixed issue with node 12 & 14 introduced in Cesium upgrade.

### v7.11.13

- Upgraded to Cesium v1.73.
- Removed any references to `BingMapsApi` (now deprecated).

### v7.11.12

- Fixed a crash with GeoJsonCatalogItem when you set a `stroke-opacity` in `styles`.

### v7.11.11

- If `showIEMessage` is `true` in config.json, warn IE11 users that support is ending.

### v7.11.10

- Remove caching from TerriaJsonCatalogFunction requests.
- Upgraded minimum node-sass version to one that has binaries for node v14.

### v7.11.9

- Update Geoscience Australia Topo basemap.
- Remove caching from WPS requests.
- Fix entity outline alpha value when de-selecting a feature.

### v7.11.8

- Upgraded to terriajs-cesium v1.71.3 which fixes a bug running gulp tasks on node v14.

### v7.11.7

- Add additional region mapping boundaries.

### v7.11.6

- Rework the handling of point datasets on the anti-meridian when using LeafletJS.
- Fix indices in some translation strings including strings for descriptions of WMS and WMS service.
- Upgraded to Cesium v1.71.

### v7.11.5

- Added `GeoRssCatalogItem` for displaying GeoRSS files comming from rss2 and atom feeds.
- Bug fix: Prevent geojson files from appearing twice in the workbench when dropped with the .json extension
- Story related enhancements:
  - Added a title to story panel with ability to close story panel.
  - Added a popup on remove all stories.
  - Added button for sharing stories.
  - Added a question popup on window close (if there are stories on the map so users don't lose their work).
- Pinned `html-to-react` to version 1.3.4 to avoid IE11 incompatibility with newer version of deep dependency `entities`. See https://github.com/fb55/entities/issues/209
- Added a `MapboxStyleCatalogItem` for showing Mapbox styles.
- Add a `tileErrorThresholdBeforeDisabling` parameter to `ImageryLayerCatalogItem` to allow a threshold to set for allowed number of tile failures before disabling the layer.

### v7.11.4

- Add support for `classBreaks` renderer to `ArcGisFeatureServerCatalogItem`.
- Upgraded to Cesium v1.68.
- Replace `defineProperties` and `freezeObject` to `Object.defineProperties` and `Object.freeze` respectively.
- Bumped travis build environment to node 10.
- Upgraded to `generate-terriajs-schema` to v1.5.0.

### v7.11.3

- Added babel dynamic import plugin for webpack builds.
- `ignoreUnknownTileErrors` will now also ignore HTTP 200 responses that are not proper images.

### v7.11.2

- Pass minimumLevel, in Cesium, to minNativeZoom, in Leaflet.
- Upgraded to Cesium v1.66.

### v7.11.1

- Fix for color of markers on the map associated with chart items

### v7.11.0

- Fix draggable workbench/story items with translation HOC
- Added first revision of "delta feature" for change detection of WMS catalog items which indicate `supportsDeltaComparison`
- Improve menu bar button hover/focus states when interacting with its panel contents
- Add ability to set opacity on `GeoJsonCatalogItem`
- Expanded test cases to ensure WorkbenchItem & Story have the correct order of components composed
- Fix broken catalog functions when used with translation HOC
- Fix bug with momentPoints chart type when plotting against series with null values
- Make the default `Legend` width a little smaller to account for the workbench scrollbar
- Bug fix for expanding chart - avoid creating marker where no lat lon exists.
- Add a `ChartDisclaimer` component to display an additional disclaimer above the chart panel in the bottom dock.
- Add `allowFeatureInfoRequests` property to `Terria` and prevent unnecessary feature info requests when creating `UserDrawing`s.
- Removes unsupported data that is drag and dropped from the workbench and user catalog.
- Adjusted z-index values so that the explorer panel is on top of the side panel and the notification window appears at the very top layer.
- Allow `CkanCatalogItem` names to be constructed from dataset and resource names where multiple resources are available for a single dataset
- Set the name of ArcGis MapServer CatalogGroup and CatalogItem on load
- Improve autodetecting WFS format, naming of the WFS catalog group and retaining the zoomToExtent
- Remove unnecessary nbsp; from chart download and expand buttons introduced through internationalization.
- Fix story prompt flag not being set after dismissing story, if `showFeaturePrompts` has been enabled

### v7.10.0

- Added proper basic internationalisation beginnings via i18next & react-i18next
- Fixed a bug where calling `openAddData()` or `closeCatalog()` on ViewState did not correctly apply the relevant `mobileViewOptions` for mobile views.
- Fixed filter by available dates on ImageryLayerCatalogItem not copying to the clone when the item is split.
- Fixed an error in `regionMapping.json` that causes some states to be mismatched when using Australian state codes in a column labelled "state". It is still recommended to use "ste", "ste_code" or "ste_code_2016" over "state" for column labels when matching against Australian state codes.
- Fixed bug where "User data" catalog did not have add-buttons.
- Added ability to re-add "User data" CSV items once removed from workbench.
- Changed catalog item event labels to include the full catalog item path, rather than just the catalog item name.
- Added support for `openAddData` option in config.json. If true, the "Add Data" dialog is automatically opened at startup.
- Welcome message, in-app guides & new feature prompts are now disabled by default. These can be re-enabled by setting the `showWelcomeMessage`, `showInAppGuides` & `showFeaturePrompts` options in config.json.
- Updated Welcome Message to pass its props to `WelcomeMessagePrimaryBtnClick` & `WelcomeMessageSecondaryBtnClick` overrides
- Welcome message, in-app guides & new feature prompts are now disabled by default. These can be re-enabled by setting the `showWelcomeMessage`, `showInAppGuides` & `showFeaturePrompts` options in config.json.
- Updated Welcome Message to pass its props to `WelcomeMessagePrimaryBtnClick` & `WelcomeMessageSecondaryBtnClick` overrides.
- Fixed a bug in anti-meridian handling causing excessive memory use.
- Handled coordinate conversion for GeoJson geometries with an empty `coordinates` array.
- Fixed height of My Data drag and drop box in Safari and IE.

### v7.9.0

- Upgraded to Cesium v1.63.1. This upgrade may cause more problems than usual because Cesium has switched from AMD to ES6 modules. If you run into problems, please contact us: https://terria.io/contact

### v7.8.0

- Added ability to do in-app, "static guides" through `<Guide />`s
- Added in-app Guide for time enabled WMS items
- Initial implementation of language overrides to support setting custom text throughout the application.
- Added ability to pass `leafletUpdateInterval` to an `ImageryLayerCatalogItem` to throttle the number of requests made to a server.

### v7.7.0

- Added a quality slider for the 3D map to the Map panel, allowing control of Cesium's maximumScreenSpaceError and resolutionScale properties.
- Allowed MapboxMapCatalogItems to be specified in catalog files using type `mapbox-map`.
- We now use styles derived from `drawingInfo` from Esri Feature Services.
- Chart related enhancements:
  - Added momentPoints chart type to plot points along an available line chart.
  - Added zooming and panning on the chart panel.
  - Various preventative fixes to prevent chart crashes.
- Increased the tolerance for intermittent tile failures from time-varying raster layers. More failures will now be allowed before the layer is disabled.
- Sensor Observation Service `GetFeatureOfInterest` requests no longer erroneously include `temporalFilters`. Also improved the generated request XML to be more compliant with the specification.
- Fixed a bug where differences in available dates for `ImageryLayerCatalogItem` from original list of dates vs a new list of dates, would cause an error.
- Improved support for layers rendered across the anti-meridian in 2D (Leaflet).
- Fixed a crash when splitting a layer with a `momentPoints` chart item.
- Fixed a crash when the specified Web Map Service (WMS) layer could not be found in the `GetCapabilities` document and an alternate legend was not explicitly specified.

### v7.6.11

- Added a workaround for a bug in Google Chrome v76 and v77 that caused problems with sizing of the bottom dock, such as cutting off the timeline and flickering on and off over the map.
- Set cesium rendering resolution to CSS pixel resolution. This is required because Cesium renders in native device resolution since 1.61.0.

### v7.6.10

- Fixed error when opening a URL shared from an explorer tab. #3614
- Resolve a bug with `SdmxJsonCatalogItem`'s v2.0 where they were being redrawn when dimensions we're changed. #3659
- Upgrades terriajs-cesium to 1.61.0

### v7.6.9

- Automatically set `linkedWcsCoverage` on a WebMapServiceCatalogItem.

### v7.6.8

- Added ability in TerriaJsonCatalogFunction to handle long requests via HTTP:202 Accepted.

### v7.6.7

- Fixed share disclaimer to warn only when user has added items that cannot be shared.

### v7.6.6

- Basemaps are now loaded before being enabled & showed

### v7.6.5

- Add the filename to a workbench item from a drag'n'dropped file so it isn't undisplayed as 'Unnamed item'.
- Fixed inability to share SOS items.
- Added an option to the mobile menu to allow a story to be resumed after it is closed.
- The "Introducing Data Stories" prompt now only needs to be dismissed once. Previously it would continue to appear on every load until you clicked the "Story" button.
- Fixed a crash that could occur when the feature info panel has a chart but the selected feature has no chart data.
- Fixed a bug where the feature info panel would show information on a vector tile region mapped dataset that had no match.

### v7.6.4

- Add scrollbar to dropdown boxes.
- Add support for SDMX version 2.1 to existing `SdmxJsonCatalogItem`.
- Add a warning when sharing a map describing datasets which will be missing.
- Enable the story panel to be ordered to the front.
- Disable the autocomplete on the title field when adding a new scene to a story.
- Fix SED codes for regionmapping

### v7.6.3

- Fixed a bug with picking features that cross the anti-meridian in 2D mode .
- Fixed a bug where `ArcGisMapServerCatalogItem` legends were being created during search.
- Fixed a bug where region mapping would not accurately reflect share link parameters.

### v7.6.2

- Fixed a bug that made some input boxes unreadable in some web browsers.

### v7.6.1

- Fixed a bug that prevented the "Feedback" button from working correctly.
- Fix a bug that could cause a lot of extra space to the left of a chart on the feature info panel.

### v7.6.0

- Added video intro to building a story
- Allow vector tiles for region mapping to return 404 for empty tiles.

### v7.5.2

- Upgraded to Cesium v1.58.1.
- Charts are now shared in share & story links

### v7.5.1

- Fixed a bug in Cesium that prevented the new Bing Maps "on demand" basemaps from working on `https` sites.

### v7.5.0

- Added the "Story" feature for building and sharing guided tours of maps and data.
- Added sharing within the data catalog to share a given catalog group or item
- Switched to using the new "on demand" versions of the Bing Maps aerial and roads basemaps. The previous versions are deprecated.

### v7.4.1

- Remove dangling comma in `regionMapping.json`.
- `WebMapServicCatalogItem` now includes the current `style` in generated `GetLegendGraphic` URLs.

### v7.4.0

- Upgraded to Cesium v1.57.
- Fixed a bug where all available styles were being retrieved from a `GetCapabilities` for each layer within a WMS Group resulting in memory crashes on WMSs with many layers.
- Support State Electoral Districts 2018 and 2016 (SED_Code_2018, SED_Code_2016, SED_Name_2018, SED_Name_2016)

### v7.3.0

- Added `GltfCatalogItem` for displaying [glTF](https://www.khronos.org/gltf/) models on the 3D scene.
- Fixed a bug where the Map settings '2D' button activated '3D Smooth' view when configured without support for '3D Terrain'.
- Added `clampToTerrain` property to `GeoJsonCatalogItem`.
- When clicking a polygon in 3D Terrain mode, the white outline is now correctly shown on the terrain surface. Note that Internet Explorer 11 and old GPU hardware cannot support drawing the highlight on terrain, so it will not be drawn at all in these environments.

### v7.2.1

- Removed an extra close curly brace from `regionMapping.json`.

### v7.2.0

- Added `hideLayerAfterMinScaleDenominator` property to `WebMapServiceCatalogItem`. When true, TerriaJS will show a message and display nothing rather than silently show a scaled-up version of the layer when the user zooms in past the layer's advertised `MinScaleDenominator`.
- Added `GeoJsonParameterEditor`.
- Fixed a bug that resulted in blank titles for catalog groups loaded from automatically detected (WMS) servers
- Fixed a bug that caused some chart "Expand" options to be hidden.
- Added `CED_CODE18` and `CED_NAME18` region types to `regionMapping.json`. These are now the default for CSV files that reference `ced`, `ced_code` and `ced_name` (previously the 2016 versions were used).
- Improved support for WMTS, setting a maximum level to request tiles at.

### v7.1.0

- Support displaying availability for imagery layers on charts, by adding `"showOnChart": true" or clicking a button in the UI.
- Added a `featureTimesProperty` property to all `ImageryLayerCatalogItem`s. This is useful for datasets that do not have data for all locations at all times, such as daily sensor swaths of near-real-time or historical satellite imagery. The property specifies the name of a property returned by the layer's feature information query that indicates the times when data is available at that particular location. When this property is set, TerriaJS will display an interface on the workbench to allow the user to filter the times to only those times where data is available at a particular location. It will also display a button at the bottom of the Feature Information panel allowing the user to filter for the selected location.
- Added `disablePreview` option to all catalog items. This is useful when the preview map in the catalog will be slow to load.
- When using the splitter, the feature info panel will now show only the features on the clicked side of the splitter.
- Vector polygons and polylines are now higlighted when clicked.
- Fixed a bug that prevented catalog item split state (left/right/both) from being shared for CSV layers.
- Fixed a bug where the 3D globe would not immediately refresh when toggling between the "Terrain" and "Smooth" viewer modes.
- Fixed a bug that could cause the chart panel at the bottom to flicker on and off rapidly when there is an error loading chart data.
- Fixed map tool button positioning on small-screen devices when viewing time series layers.

### v7.0.2

- Fixed a bug that prevented billboard images from working on the 2D map.
- Implemented "Zoom To" support for KML, CZML, and other vector data sources.
- Upgraded to Cesium v1.55.

### v7.0.1

- Breaking Changes:
  - TerriaJS no longer supports Internet Explorer 9 or 10.
  - An application-level polyfill suite is now highly recommended, and it is required for Internet Explorer 11 compatibility. The easiest approach is to add `<script src="https://cdn.polyfill.io/v2/polyfill.min.js"></script>` to the `<head>` element of your application's HTML page, which will deliver a polyfill suite tailored to the end-user's browser.
  - TerriaJS now requires Node.js v8.0 or later.
  - TerriaJS now requires Webpack v4.0 or later.
  - TerriaJS now uses Gulp v4.0. If you have Gulp 3 installed globally, you'll need to use `npm run gulp` to run TerriaJS gulp tasks, or upgrade your global Gulp to v4 with `npm install -g gulp@4`.
  - TerriaJS now uses Babel v7.0.
  - Removed `UrthecastCatalogItem`, `UrthecastCatalogGroup`, and `registerUrthcastCatalogItems`. The Urthecast functionality was dependent on an npm package that hadn't been updated in three years and had potential security vulnerabilities. Please [let us know](https://gitter.im/TerriaJS/terriajs) if you were using this functionality.

### v6.5.0

- Add support for rendering Mapbox Vector Tiles (MVT) layers. Currently, polygons are the only supported geometry type, and all polygons are drawn with the same outline and fill colors.
- `wwwroot/data/regionMapping.json` is now the default region mapping file (rather than a file provided by TerriaMap), and needs to be explicitly overridden by a `regionMappingDefinitionsUrl` setting in config.json.

### v6.4.0

- The Feature Info panel can now be moved by clicking and dragging it.
- The map tool buttons are now arranged horizontally instead of vertically on small-screen mobile devices.
- When using a Web Map Service (WMS) catalog item with the `linkedWcsUrl` and `linkedWcsCoverage` properties, we now pass the selected WMS style to the Web Coverage Service (WCS) so that it can optionally return different information based on the selected style.
- Added `stationIdWhitelist` and `stationIdBlacklist` properties to `SensorObservationServiceCatalogItem` to allow filtering certain monitoring stations in/out.
- Fixed a bug that caused a crash when attempting to use a `style` attribute on an `<a>` tag in Markdown+HTML strings such as feature info templates.
- Fixed a bug that displaced the chart dropdown list on mobile Safari.

### v6.3.7

- Upgraded to Cesium v1.53.

### v6.3.6

- Dragging/dropping files now displays a more subtle notification rather than opening the large Add Data / My Data panel.
- The `sendFeedback` function can now be used to send additional information if the server is configured to receive it (i.e. `devserverconfig.json`).
- Made custom feedback controls stay in the lower-right corner of the map.
- Improved the look of the toolbar icons in the top right, and added an icon for the About page.

### v6.3.5

- Changed the title text for the new button next to "Add Data" on the workbench to "Load local/web data".
- Fixed a bug that caused the area to the right of the Terria log on the 2D map to be registered as a click on the logo instead of a click on the map.
- Fixed a bug that caused the standard "Give Feedback" button to fail to open the feedback panel.
- Swapped the positions of the group expand/collapse icon and the "Remove from catalogue" icon on the My Data panel, for more consistent alignment.
- Made notifications honor the `width` and `height` properties. Previously, these values were ignored.

### v6.3.4

- Added the ability to add custom components to the feedback area (lower right) of the user interface.

### v6.3.3

- Upgraded to Cesium v1.51.

### v6.3.2

- Added "filterByProcedures" property to "sos" item (default: true). When false, the list of procedures is not passed as a filter to GetFeatureOfInterest request, which works better for BoM Water Data Online services.

### v6.3.1

- Fixed a bug that caused the compass control to be misaligned in Internet Explorer 11.

### v6.3.0

- Changed the "My Data" interface to be much more intuitive and tweaked the visual style of the catalog.
- Added `CartoMapCatalogItem` to connect to layers using the [Carto Maps API](https://carto.com/developers/maps-api/).

## v6.2.3

- Made it possible to configure the compass control's colors using CSS.

### v6.2.2

- Removed the Terria logo from the preview map and made the credit there smaller.
- Fall back to the style name in the workbench styles dropdown when no title is given for a style in WMS GetCapabilities.

### v6.2.1

- We now use Cesium Ion for the Bing Maps basemaps, unless a `bingMapsKey` is provided in [config.json](https://docs.terria.io/guide/customizing/client-side-config/#parameters). You can control this behavior with the `useCesiumIonBingImagery` property. Please note that if a `bingMapsKey` is not provided, the Bing Maps geocoder will always return no results.
- Added a Terria logo in the lower left of the map. It can be disabled by setting `"hideTerriaLogo": true` in `config.json`.
- Improved the credits display on the 2D map to be more similar to the 3D credits.
- Fixed a bug that caused some legends to be missing or incomplete in Apple Safari.

### v6.2.0

- Added a simple WCS "clip and ship" functionality for WMS layers with corresponding a WCS endpoint and coverage.
- Fixed problems canceling drag-and-drop when using some web browsers.
- Fixed a bug that created a time period where no data is shown at the end of a time-varying CSV.
- Fixed a bug that could cause endless tile requests with certain types of incorrect server responses.
- Fixed a bug that could cause endless region tile requests when loading a CSV with a time column where none of the column values could actually be interpreted as a time.
- Added automatic retry with jittered, exponential backoff for tile requests that result in a 5xx HTTP status code. This is especially useful for servers that return 503 or 504 under load. Previously, TerriaJS would frequently disable the layer and hit the user with an error message when accessing such servers.
- Updated British National Grid transform in `Proj4Definitions` to a more accurate (~2 m) 7 parameter version https://epsg.io/27700.
- Distinguished between 3D Terrain and 3D Smooth in share links and init files.
- Upgraded to Cesium v1.50.

### v6.1.4

- Fixed a bug that could cause the workbench to appear narrower than expected on some systems, and the map to be off-center when collapsing the workbench on all systems.

### v6.1.3

- When clicking a `Split` button on the workbench, the new catalog item will no longer be attached to the timeline even if the original was. This avoids a confusing situation where both catalog items would be locked to the same time.
- Added KMZ to the whitelisted formats for `MagdaCatalogItem`.
- Fixed a bug that caused a crash when switching to 2D with vector data already on the map, including when visiting a share link with vector data when the map ends up being 2D.
- The "Hide Workbench" button is now attached to the side of the Workbench, instead of on the opposite side of the screen from it.

### v6.1.2

- Fixed a bug that prevented `BingMapsSearchProviderViewModel` and other uses of `loadJsonp` from working correctly.

### v6.1.1

- Upgraded to terriajs-server v2.7.4.

### v6.1.0

- The previous default terrain provider, STK World Terrain, has been deprecated by its provider. _To continue using terrain in your deployed applications, you *must* obtain a Cesium Ion key and add it to `config.json`_. See https://cesium.com/ to create an Ion account. New options are available in `config.json` to configure terrain from Cesium Ion or from another source. See https://terria.io/Documentation/guide/customizing/client-side-config/#parameters for configuration details.
- Upgraded to Cesium v1.48.
- Added `Cesium3DTilesCatalogItem` for visualizing [Cesium 3D Tiles](https://github.com/AnalyticalGraphicsInc/3d-tiles) datasets.
- Added `IonImageryCatalogItem` for accessing imagery assets on [Cesium Ion](https://cesium.com/).
- Added support for Cesium Ion terrain assets to `CesiumTerrainProvider`. To use an asset from Ion, specify the `ionAssetId` and optionally the `ionAccessToken` and `ionServer` properties instead of specifying a `url`.
- Fixed a bug that could cause legends to be missing from `WebMapServiceCatalogItems` that had `isEnabled` set to true.

### v6.0.5

- Added `rel="noreferrer noopener"` to all `target="_blank"` links. This prevents the target page from being able to navigate the source tab to a new page.
- Fixed a bug that caused the order of items on the Workbench to change when visiting a share link.

### v6.0.4

- Changed `CesiumSelectionIndicator` to no longer use Knockout binding. This will avoid a problem in some environments, such as when a Content Security Policy (CSP) is in place.

### v6.0.3

- Fixed a bug that prevented users from being able to enter coordinates directly into catalog function point parameter fields.

### v6.0.2

- Fixed a bug that prevented interaction with the 3D map when the splitter was active.

### v6.0.1

- Added `parameters` property to `ArcGisMapServerCatalogItem`, allowing arbitrary parameters to be passed in tile and feature info requests.

### v6.0.0

- Breaking Changes:
  - An application-level polyfill suite is now required for Internet Explorer 9 and 10 compatibility. The easiest approach is to add `<script src="https://cdn.polyfill.io/v2/polyfill.min.js"></script>` to the `<head>` element of your application's HTML page.
  - In TerriaJS v7.0.0 (the _next_ major release), a polyfill suite may be required for Internet Explorer 11 as well. Adopting the approach above now will ensure you don't need to worry about it then.
- Overhauled support for printing. There is now a Print button on the Share panel that will provide a much better printable form of the map than the browser's built-in print feature. If a user uses the browser's print button instead, a message at the top will suggest using the TerriaJS Print feature and open the Share panel. Calling `window.print` (e.g. on a TerriaJS instance inside an iframe) will invoke the new TerriaJS print feature directly.
- Fixed a bug that caused `Leaflet.captureScreenshot` to show all layers on both sides even with the splitter active.
- Fixed a bug that prevented some vector features from appearing in `Leaflet.captureScreenshot`.
- Added ability to move the splitter thumb position vertically so that users can move it to prevent occlusions.
- Added `TerriaJsonCatalogFunction`. This catalog function allows an arbitrary HTTP GET to be invoked with user-provided parameters and return TerriaJS catalog JSON.
- Fixed a bug that could cause the feature info panel to sometimes be nearly transparent in Internet Explorer 11.
- Fixed a bug that caused an expanded preview chart's workbench item to erroneously show the date picker.
- Updated `MagdaCatalogItem` to match Magda project

### 5.7.0

- Added `MagdaCatalogItem` to load details of a catalog item from [Magda](https://github.com/TerriaJS/magda).
- Fixed a bug that could cause a time-dynamic WMS layer to fail to ever show up on the map if the initial time on the timeline was outside the intervals where the layer had data.
- Fixed a bug which could cause a crash during load from share link when the layer default is to not `useOwnClock` but the share link has `useOwnClock` set.
- Fixed an issue that caused a 'This data source is already shown' error in particular circumstances.

### 5.6.4

- Fixed a bug causing an error message when adding tabular data to the workbench before it was loaded.

### 5.6.3

- Display of Lat Lon changed from 3 deciml places to 5 decimal places - just over 1m precision at equator.
- Fixed a bug that caused the timeline to appear when changing the time on the workbench for a layer not attached to the timeline.
- The workbench date/time picker is now available for time varying point and region CSVs.
- Fixed a bug that caused the workbench date picker controls to disappear when the item was attached to the timeline and the timeline's current time was outside the valid range for the item.

### 5.6.2

- Renamed search marker to location marker.
- Added the clicked coordinates to the bottom of the feature info panel. Clicking the marker icon will cause the location to be indicated on the map.
- The location marker is now included in shared map views.
- Fixed a bug that could cause split WMS layers to show the incorrect layer data for the date shown in the workbench.
- Refactored current time handling for `CatalogItem` to reduce the complexity and number of duplicated current time states.
- Fixed feature info updating when the time is changed from the workbench for `TableCatalogItem`.
- Change the workbench catalog item date picker so that updating the date does not disable the timeslider.
- Fix a bug that meant that, when the current time was updated on an `ImageryCatalogItem` while the layer wasn't shown, the old time was still shown when the layer was re-enabled.
- Added `{{terria.currentTime}}` to feature info template.
- Added a way to format times within a feature info tempate. E.g. `{{#terria.formatDateTime}}{"format": "dd-mm-yyyy HH:MM:ss"}{{terria.currentTime}}{{/terria.formatDateTime}}`.
- Fixed a bug that caused the selection indicator to float strangely when visiting a share link with a selected feature.
- Fixed a bug that caused a region to be selected even when clicking on a hole in that region.
- Fixed a bug that prevented the selection indicator from following moving features on the 2D map.
- Fixed a bug that caused Leaflet to stop rendering further points in a layer and throw errors when calculating extent when one point had invalid characters in the latitude or longitude field.
- We now default to `autoPlay: false` if it's not specified in `config.json`.
- Changed search box placeholders to more precisely reflect their functionality.
- CartoDB basemaps are now always loaded over HTTPS.

### 5.6.1

- Fixed a bug that could cause the workbench UI to hang when toggling concepts, particularly for an `SdmxJsonCatalogItem`.
- Added previous and next buttons to workbench catalog item date picker.

### 5.6.0

- Upgraded to Cesium 1.41.

### 5.5.7

- Added support for using tokens to access WMS layers, particularly using the WMS interface to ArcGIS servers.

### 5.5.6

- Tweaked the sizing of the feature info panel.
- Fixed a bug that caused `ArcGisMapServerCatalogItem` to always use the server's single fused map cache, if available. Now, if the `layers` property is specified, we request individual dynamic layers and ignore the fused map cache.

### 5.5.5

- Fixed a bug that caused the feature info panel to stop working after clicking on a location search marker.
- Added support for ArcGIS tokens on the 2D map. Previously, tokens only worked reliably in 3D.
- Improved handling of tile errors, making it more consistent between 2D and 3D.
- Fixed a bug that prevented the Add Data button from working Internet Explorer 9 unless the DevTools were also open.
- Improved the sizing of the feature info panel so it is less likely to completely obscure the map.

### 5.5.4

- Fixed a serious bug that prevented opening the Data Catalog in Internet Explorer.
- Fixed some problems with the Terria Spatial Analytics `CatalogFunctions`.

### 5.5.3

- Fixed a bug in SDMX-JSON when using `cannotSum`.

### 5.5.2

- Deprecated SDMX-JSON catalog items' `cannotDisplayPercentMap` in favour of `cannotSum`.
- Updated `cannotSum` so that it does not display a total in some cases, as well as suppressing the regional-percentage checkbox. `cannotSum` can be either a mapping of concept ids to the values that prevent summing, or simply `true` to always prevent summing.
- Fixed a bug that caused an error when Splitting a layer that does not have a `clock`.

### 5.5.1

- Added `cannotDisplayPercentMap` to SDMX-JSON catalog items, to optionally turn off the "display as a percentage of regional total" checkbox when the data is not a count (eg. a rate or an average).

### 5.5.0

- Added the ability to split the screen into a left-side and right-side, and show raster and region mapped layers on only one side of the splitter.
- Added the ability to use a tabbed catalog in the explorer panel on desktop site. Setting `tabbedCatalog` parameter to `true` in `config.json` causes top-level groups in the catalog to list items in separate explorer panel tabs.
- Added the ability to use vector tile properties in feature info templates when using region mapping (data row attributes will overwrite vector tile properties with the same name)
- Properties available in feature info templates are now JSON parsed and replaced by their javascript object if they start with `[` or `{` and parse successfully
- Decreased flickering of time-varying region mapped layers by pre-rendering the next time interval.
- Fixed a bug in `WebMapServiceCatalogItem` that could cause a WMS time time dimension to be interpreted incorrectly if it was specified only using dates (not times) and with a periodicity of less than a day.

### 5.4.5

- Improved behaviour of SDMX-JSON items when no data is available.

### 5.4.4

- Added support for specifying namespaced layer names in the `WebMapServiceCatalogItem` `layers` property.
- Made TerriaJS tolerant of XML/HTML inside text elements in WMS GetCapabilities without being properly wrapped in `CDATA`.

### 5.4.3

- Fixed a build problem on case-sensitive file systems (e.g. most Linux systems).

### 5.4.2

- We no longer show the Zoom To button on the workbench when there is no rectangle to zoom to.

### 5.4.1

- Fixed a bug when sharing SDMX-JSON catalog items.
- Improved display of "Add Data" panel on small screens when Feedback and Feature Info panels are open.
- Added "search in data catalog" link to mobile search.
- Added a button to automatically copy share url into clipboard in share panel.
- Added `initFragmentPaths` property to the `parameters` section of `config.json`. It can be used to specify an array of base paths for resolving init fragments in the URL.
- Modified `CkanCatalogItem` to exclude files that advertise themselves as KML files but have the file extension .ZIP.
- Removed "View full size image" link on the share panel. Chrome 60 removed the ability to navigate to a data URI, and other browsers are expected to follow this lead.

### 5.4.0

- Breaking change: removed some old types that haven't been used since the new React-based user interface in v4.0.0, specifically `KnockoutHammerBinding`, `KnockoutMarkdownBinding`, `PopupMessageConfirmationViewModel`, `PopupMessageViewModel`, and `PopupViewModel`.
- Added the ability to use tokens from terriajs-server for layers requiring ESRI tokens.
- Catalog group items are now sorted by their in-catalog name

### 5.3.0

- Added the ability to use the analytics region picker with vector tile region mapping by specifiying a WMS server & layer for analytics only.
- Updated the client side validation to use the server-provided file size limit when drag/dropping a file requiring the conversion service.
- `zoomOnEnable` now works even for a catalog item that is initially enabled in the catalog. Previously, it only worked for catalog items enabled via the user interface or otherwise outside of the load process.
- Added `initialTimeSource` property to `CsvCatalogItem` so it is possible to specify the value of the animation timeline at start from init files.
- Added to documentation for customizing data appearance.
- Added `CatalogShortcut` for creating tool items for linking to a `CatalogItem`.
- Renamed `ViewState.viewCatalogItem()` to `viewCatalogMember` to reflect that it can be used for all `CatalogMembers`, not just `CatalogItems`.
- Fixed a bug that could cause a crash when switching to 2D when the `initialView` was just a `Rectangle` instead of a `CameraView`.
- Fixed a bug that caused multiple layers with generated, gradient legends to all show the same legend on the Workbench.

### 5.2.11

- Pinned `urijs` to v1.18.10 to work around a breaking change in v1.18.11.

### 5.2.10

- Improved the conversion of Esri polygons to GeoJSON by `featureDataToGeoJson`. It now correctly handles polygons with holes and with multiple outer rings.
- Added some fields to the dataset info page for `CkanCatalogItem`.
- Fixed a bug that could cause some layers, especially the Bing Maps basemap, to occasionally be missing from the 2D map.
- Fixed a bug that could cause the selected time to move to the end time when sharing a map with a time-dynamic layer.

### 5.2.9

- A catalog item's `cacheDuration` property now takes precedence over the cache duration specified by the code. Previously, the `cacheDuration` would only override the default duration (2 weeks).

### 5.2.8

- Added option to expand the HTML embed code and toggle URL shorting for the share link.
- The Share feature now includes the current time selected on the timeline, so that anyone visiting a share link will see the map at the intended time.

### 5.2.7

- Added the Latitude and Longitude to the filename for the Feature Information file download.
- Added the time to the timeline labels when zoomed in to a single day. Previously, the label sometimes only showed the date.

### 5.2.6

- Added the ability to disable the conversion service so that no user data is sent outside of the client by setting `conversionServiceBaseUrl` to `false` in the `parameters` section of `config.json`.
- Added the ability to disable the location button by setting `disableMyLocation` to `true` in the `parameters` section of `config.json`.
- Fixed a bug that caused the share functionality to fail (both screenshot and share link) in 2d mode.
- Fixed a bug with explicitly styled enum columns in Internet Explorer.
- Fixed a bug that caused the selected column in a csv to be the second column when a time column is present.

### 5.2.5

- Fixed a bug with `forceProxy: true` which meant that vector tiles would try, and fail, to load over the proxy.
- Added documentation for customizing data appearance, and folded in existing but orphaned documentation for creating feature info templates.
- Changed the LocateMe button so that it toggles and continuously updates the location when Augmented Reality is enabled.
- Added the ability to set SDMX-JSON region names from a region type dimension, using a Mustache template. This was required so regions can be mapped to specific years, even if not specified by the SDMX-JSON server.
- Added `viewermode` to the users persistent local storage to remember the last `ViewerMode` used.
- Added the ability to customize the preamble text on the feedback form ("We would love to hear from you!") by setting `feedbackPreamble` in the `parameters` section of `config.json`.

### 5.2.4

- Fixed a bug that prevented error messages, such as when a dataset fails to load, from being shown to the user. Instead, the errors were silently ignored.

### 5.2.3

- Fixed a bug that gave expanded Sensor Observation Service charts poor names.
- Fixed a bug that prevented some table-based datasets from loading.

### 5.2.2

- Fixed download of selected dataset (as csv) so that quotes are handled in accordance with https://tools.ietf.org/html/rfc4180. As a result, more such downloads can be directly re-loaded in Terria by dragging and dropping them.

### 5.2.1

- Changed the default opacity for points from CSV files without a value column to 1.0 (previously it was 0.6). This is a workaround for a Cesium bug (https://github.com/AnalyticalGraphicsInc/cesium/issues/5307) but really a better choice anyway.
- Fixed a bug which meant non-standard properties of some table data sources (eg. csv, SOS, SDMX-JSON) were missing in the feature info panel, because of a breaking change in Cesium 1.33.

### 5.2.0

- Fixed a bug that caused layer disclaimers to fail to appear when the layer was enabled via a share link. Since the user was unable to accept the disclaimer, the layer also failed to appear.
- Added `AugmentedVirtuality` (user facing feature name Augmented Reality) to allow users to use their mobile device's orientation to set the camera view.
- Added the `showFeaturesAtAllTimes` option to Sensor Observation Service items. This improves the user experience if the server returns
  some features starting in 1990, say, and some starting in 1995, so that the latter still appear (as grey points with no data) in 1990.
- Fixed a bug that prevented preview charts in the feature info panel from updating when the user changed the Sensor Observation Service frequency.
- Fixed a bug that allowed the user to de-select all the display choices for Sensor Observation Service items.
- Improved the appearance of charts where all the y-values are null. (It now shows "No preview available".)
- Upgraded to Leaflet 1.0.3 for the 2D and preview maps.
- Upgraded to [Cesium 1.33](https://github.com/AnalyticalGraphicsInc/cesium/blob/1.33/CHANGES.md) for the 3D view.

### 5.1.1

- Fixed a bug that caused an 'added' and a 'shown' event for "Unnamed Item" to be logged to Google Analytics when previewing an item in the catalog.
- Added a 'preview' Google Analytics event when a catalog item is shown on the preview map in the catalog.
- Fixed a bug that prevented csv files with missing dates from loading.
- Fixed a bug that could cause an error when adding a layer without previewing it first.

### 5.1.0

- Fixed a bug that prevented `WebMapServiceCatalogItem` from acting as a time-dynamic layer when the time dimension was inherited from a parent layer.
- `WebMapServiceCatalogItem` now supports WMS 1.1.1 style dimensions (with an `Extent` element) in addition to the 1.3.0 style (`Dimension` only).
- `WebMapServiceCatalogItem` now passes dates only (rather than dates and times) to the server when the TIME dimension uses the `start/stop/period` form, `start` is a date only, and `period` does not include hours, minutes, or seconds.
- `WebMapServiceCatalogItem` now supports years and months (in addition to days, hours, minutes, and seconds) in the period specified of a TIME dimension.
- `WebMapServiceCatalogItem` now ignores [leap seconds](https://en.wikipedia.org/wiki/Leap_second) when evaluating ISO8601 periods in a time dimension. As a result, 2 hours after `2016-06-30T23:00:00Z` is now `2016-07-01T01:00:00Z` instead of `2016-07-01T00:59:59Z` even though a leap second at the end of June 2016 makes that technically 2 hours and 1 second. We expect that this is more likely to align with the expectations of WMS server software.
- Added option to specify `mobileDefaultViewerMode` in the `parameters` section of `config.json` to specify the default view mode when running on a mobile platform.
- Added support for `itemProperties` to `CswCatalogGroup`.
- Added `terria.urlEncode` function for use in feature info templates.
- Fixed a layout problem that caused the coordinates on the location bar to be displayed below the bar itself in Internet Explorer 11.
- Updated syntax to remove deprecation warnings with React version 15.5.

### 5.0.1

- Breaking changes:
  - Starting with this release, TerriaJS is meant to be built with Webpack 2. The best way to upgrade your application is to merge from [TerriaMap](https://github.com/TerriaJS/TerriaMap). If you run into trouble, post a message on the [TerriaJS forum](https://groups.google.com/forum/#!forum/terriajs).
  - Removed the following previously-deprecated modules: `registerKnockoutBindings` (no replacement), `AsyncFunctionResultCatalogItem` (now `ResultPendingCatalogItem`), `PlacesLikeMeFunction` (now `PlacesLikeMeCatalogFunction`), `SpatialDetailingFunction` (now `SpatialDetailingCatalogFunction`), and `WhyAmISpecialFunction` (now `WhyAmISpecialCatalogFunction`).
  - Removed `lib/Sass/StandardUserInterface.scss`. It is no longer necessary to include this in your application.
  - Removed the previously-deprecated third pararameter, `getColorCallback`, of `DisplayVariablesConcept`. Pass it inside the `options` parameter instead.
  - Removed the following previously-deprecated properties from `TableColumn`: `indicesIntoUniqueValues` (use `uniqueValues`), `indicesOrValues` (use `values`), `indicesOrNumericalValues` (use `uniqueValues` or `numericalValues`), and `usesIndicesIntoUniqueValues` (use `isEnum`).
  - Removed the previously-deprecated `dataSetID` property from `AbsIttCatalogItem`. Use `datasetId` instead.
  - Removed the previously-deprecated `allowGroups` property from `CkanCatalogItem`. Use `allowWmsGroups` or `allowWfsGroups` instead.
  - Removed the previously-deprecated `RegionMapping.setRegionColumnType` function. Use the `setRegionColumnType` on an _instance_ of `RegionMapping` instead.
  - Removed the previously-deprecated `regionMapping.regionDetails[].column` and `.disambigColumn`. Use `.columnName` and `.disambigColumnName` instead.
  - Removed the previously-deprecated `options.regionMappingDefinitionsUrl` parameter from the `Terria` constructor. Set the `regionMappingDefinitionsUrl` inside `parameters` in `config.json` instead.
- Fixed a bug in `WebMapServiceCatalogItem` that prevented TerriaJS from correctly determining the projections supported by a WMS layer when supported projections are inherited from parent layers.
- Changed "no value" colour of region-mapped data to fully transparent, not black.
- Fixed an issue where expanding a chart from an SDMX-JSON or SOS feature twice, with different data choices selected, would overwrite the previous chart.
- Improved SDMX-JSON items to still show properly, even if the `selectedInitially` property is invalid.
- Added `Score` column to `GNAFAddressGeocoder` to indicate relative quality, which maps as default variable.

### 4.10.5

- Improved error message when accessing the user's location under http with Chrome.
- When searching locations, the button to instead search the catalog is now above the results instead of below them.
- Changed "go to full screen mode" tooltip to "Hide workbench", and "Exit Full Screen" button to "Show Workbench". The term "full screen" was misleading.
- Fixed a bug where a chartable (non-geo-spatial) CSV file with a column including the text "height" would not let the user choose the "height" column as the y-axis of a chart.
- Added support for non-default x-axes for charts via `<chart x-column="x">` and the new `tableStyle.xAxis` parameter.
- Added support for a `charSet` parameter on CSV catalog items, which overrides the server's mime-type if present.

### 4.10.4

- Added the ability for `CkanCatalogGroup` to receive results in pages, rather than all in one request. This will happen automatically when the server returns partial results.
- Improved the performance of the catalog UI by not creating React elements for the contents of a group until that group is opened.
- Close polygons used as input to a `CatalogFunction` by making the last position the same as the first one.
- Added support for a new `nameInCatalog` property on all catalog members which overrides `name` when displayed in the catalog, if present.
- Added `terria.urlEncodeComponent` function for use in feature info templates.
- `yAxisMin` and `yAxisMax` are now honored when multiple charts are active, by using the minimum `yAxisMin` and the maximum `yAxisMax` of all charts.

### 4.10.3

- Locked third-party dependency proj4 to v2.3.x because v2.4.0 breaks our build.

### 4.10.2

- New sections are now merged info `CatalogMember.info` when `updateFromJson` is called multiple times, rather than the later `info` completely replacing the earlier one. This is most useful when using `itemProperties` to override some of the info sections in a child catalog item.
- Fixed a bug where csv files with a date column would sometimes fail if a date is missing.

### 4.10.1

- Improved the SDMX-JSON catalog item to handle huge dimensions, allow a blacklist, handle bad responses better, and more.
- Fixed a bug that prevented the proxy from being used for loading legends, even in situations where it is necessary such as an `http` legend accessed from an `https` site.
- Added link to re-download local files, noting that TerriaJS may have done additional processing (eg. geocoding).

### 4.10.0

- Changed defaults:
  - `WebProcessingServiceCatalogFunction` now defaults to invoking the `Execute` service via an HTTP POST with XML encoding rather than an HTTP GET with KVP encoding. This is a more sensible default because the WPS specification requires that servers support POST/XML while GET/KVP is optional. Plus, POST/XML allows large input parameters, such as a polygon descibing all of Australia, to be successfully passed to the WPS process. To force use of GET/KVP, set the `executeWithHttpGet` property to `true`.
- Fixed problems with third-party dependencies causing `npm install` and `npm run gulp` to fail.

### 4.9.0

- Added a help overlay system. A TerriaJS application can define a set of help sequences that interactively walk the user through a task, such as adding data to the map or changing map settings. The help sequences usually appear as a drop-down Help menu in the top-right corner.
- Fixed a bug with calculating bounding rectangles in `ArcGisCatalogItem` caused by changes to `proj4` package.
- Fixed a bug preventing chart axis labels from being visible on a white background.
- Fixed a bug that caused the Feedback panel to appear below the chart panel, making it difficult to use.

### 4.8.2

- Fixed a bug that prevented a `shareUrl` specified in `config.json` from actually being used by the `ShareDataService`.
- Adding a JSON init file by dropping it on the map or selecting it from the My Data tab no longer adds an entry to the Workbench and My Data catalog.
- WPS return type can now be `application/vnd.terriajs.catalog-member+json` which allows a json catalog member to be returned in WPS along with the usual attributes to control display.
- `chartLineColor` tableStyle attribute added, allowing per column specification of chart line color.
- Fixed a bug that caused a `WebMapServiceCatalogItem` inside a `WebMapServiceCatalogGroup` to revert to defaults from GetCapabilities instead of using shared properties.
- Fix a bug that prevented drawing the marker and zooming to the point when searching for a location in 2D.
- Fixed a bug where `WebMapTileServiceCatalogItem` would incorrectly interpret a bounding box and return only the lower left corner causing Cesium to crash on render.
- Fixed a bug that caused the feedback form to be submitted when unchecking "Share my map view".

### 4.8.1

- `CkanCatalogGroup` now automatically adds the type of the resource (e.g. `(WMS)`) after the name when a dataset contains multiple resources that can be turned into catalog items and `useResourceName` is false.
- Added support for ArcGIS FeatureServers to `CkanCatalogGroup` and `CkanCatalogItem`. In order for `CkanCatalogGroup` to include FeatureServers, `includeEsriFeatureServer` must be set to true.
- Changed default URL for the share service from `/share` to `share` and made it configurable by specifying `shareUrl` in config.json. This helps with deployments in subdirectories.

### 4.8.0

- Fixed a bug that prevented downloading data from the chart panel if the map was started in 2D mode.
- Changed the default opacity of table data to 0.8 from 0.6.
- Added the ability to read dates in the format "2017-Q2".
- Improved support for SDMX-JSON, including showing values as a percent of regional totals, showing the selected conditions in a more concise format, and fixing some bugs.
- Updated `TableCatalogItem`s to show a download URL in About This Dataset, which downloads the entire dataset as csv, even if the original data was more complex (eg. from an API).
- The icon specified to the `MenuPanel` / `DropdownPanel` theme can now be either the identifier of an icon from `Icon.GLYPHS` or an actual SVG `require`'d via the `svg-sprite-loader`.
- Fixed a bug that caused time-varying points from a CSV file to leave a trail on the 2D map.
- Add `Terria.filterStartDataCallback`. This callback gives an application the opportunity to modify start (share) data supplied in a URL before TerriaJS loads it.
- Reduced the size of the initial TerriaJS JavaScript code by about 30% when starting in 2D mode.
- Upgraded to [Cesium 1.29](https://github.com/AnalyticalGraphicsInc/cesium/blob/1.29/CHANGES.md).

### 4.7.4

- Renamed `SpatialDetailingFunction`, `WhyAmISpecialFunction`, and `PlacesLikeMeFunction` to `SpatialDetailingCatalogFunction`, `WhyAmISpecialCatalogFunction`, and `PlacesLikeMeCatalogFunction`, respectively. The old names will be removed in a future release.
- Fixed incorrect tooltip text for the Share button.
- Improved the build process and content of the user guide documentation.

### 4.7.3

- Canceled pending tile requests when removing a layer from the 2D map. This should drastically improve the responsiveness when dragging the time slider of a time-dynamic layer in 2D mode.
- Added the data source and data service details to the "About this dataset" (preview) panel.
- Fixed a bug introduced in 4.7.2 which made the Feature Info panel background too pale.

### 4.7.2

- Updated GNAF API to new Lucene-based backend, which should improve performance.
- Updated custom `<chart>` tag to allow a `colors` attribute, containing comma separated css strings (one per column), allowing users to customize chart colors. The `colors` attribute in charts can also be passed through from a WPS ComplexData response.
- Updated styling of Give Feedback form.
- Improved consistency of "Search" and "Add Data" font sizes.
- Improved flexibility of Feature Info Panel styling.
- Fixed a bug that could cause an extra `/` to be added to end of URLs by `ArcGisMapServerCatalogItem`, causing some servers to reject the request.
- Added a workaround for a bug in Internet Explorer 11 on Windows 7 that could cause the user interface to hang.

### 4.7.1

- Fixed a bug where providing feedback did not properly share the map view.
- Updated to terriajs-server 2.6.2.
- Fixed a bug leading to oversized graphics being displayed from WPS calls.

### 4.7.0

- Added the ability for users to share their view of the map when providing feedback.
- Extra components can now be added to FeatureInfoSection.
- Updated "Download Data" in FeatureInfoSection to "Download Data for this Feature".
- Fixed the color of visited links in client apps with their own css variables.
- Fixed a bug that prevented the scale bar from displaying correctly.

### 4.6.1

- Added support for creating custom WPS types, and for reusing `Point`, `Polygon`, and `Region` editors in custom types.
- Fixed a bug that caused the legend to be missing for WMS catalog items where the legend came from GetCapabilities but the URL did not contain `GetLegendGraphic`.

### 4.6.0

- Changed defaults:
  - The `clipToRectangle` property of raster catalog items (`WebMapServiceCatalogItem`, `ArcGisMapServerCatalogItem`, etc.) now defaults to `true`. It was `false` in previous releases. Using `false` prevents features (especially point features) right at the edge of the layer's rectangle from being cut off when the server reports too tight a rectangle, but also causes the layer to load much more slowly in many cases. Starting in this version, we favour performance and the much more common case that the rectangle can be trusted.
- Made `WebMapServiceCatalogItem` tolerant of a `GetCapabilities` where a `LegendURL` element does not have an `OnlineResource` or a `Dimension` does not have any values.
- Added support for 'Long' type hint to CSV data for specifying longitude.
- The marker indicating the location of a search result is now placed correctly on the terrain surface.
- `CatalogFunction` region parameters are now selected on the main map rather than the preview map.
- Some regions that were previously not selectable in Analytics, except via autocomplete, are now selectable.
- Added hover text that shows the position of data catalog search results in the full catalog.
- Widened scrollbars and improve their contrast.
- Removed the default maximum number of 10 results when searching the data catalog.
- Allow users to browse for JSON configuration files when adding "Local Data".
- Made it easier to use custom fonts and colors in applications built on TerriaJS, via new SCSS variables.
- Fixed a bug that caused a `CswCatalogGroup` to fail to load if the server had a `references` element without a `protocol`.

### 4.5.1

- The order of the legend for an `ArcGisMapServerCatalogItem` now matches the order used by ArcGIS itself.
- Large legends are now scaled down to fit within the width of the workbench panel.
- Improved the styling of links inside the Feature Information panel.
- Fixed a bug that could cause the Feature Information panel's close button to initially appear in the wrong place, and then jump to the right place when moving the mouse near it.

### 4.5.0

- Added support for the Sensor Observation Service format, via the `SensorObservationServiceCatalogItem`.
- Added support for end date columns in CSV data (automatic with column names containing `end_date`, `end date`, `end_time`, `end time`; or set in json file using `isEndDate` in `tableStyle.columns`.
- Fixed calculation of end dates for moving-point CSV files, which could lead to points disappearing periodically.
- Fixed a bug that prevented fractional seconds in time-varying WMS periodicity.
- Added the ability to the workbench UI to select the `style` to use to display a Web Map Service (WMS) layer when multiple styles are available.
- Added the ability to the workbench UI to select from among the available dimensions of a Web Map Service (WMS) layer.
- Improved the error reporting and handling when specifying invalid values for the WMS COLORSCALERANGE parameter in the UI.
- Added the ability to drag existing points when creating a `UserDrawing`.
- Fixed a bug that could cause nonsensical legends for CSV columns with all null values.
- Fixed a bug that prevented the Share panel from being used at all if the URL shortening service encountered an error.
- Fixed a bug that could cause an error when adding multiple catalog items to the map quickly.
- Tweaked the z-order of the window that appears when hovering over a chart series, so that it does not appear on top of the Feature Information panel.
- Fixed a bug that could lead to incorrect colors in a legend for a CSV file with explicit `colorBins` and cut off at a minimum and maximum.
- We now show the feature info panel the first time a dataset is added, containing a suggestion to click the map to learn more about a location. Also improved the wording for the feature info panel when there is no data.
- Fixed support for time-varying feature info for vector tile based region mapping.
- `updateApplicationOnMessageFromParentWindow` now also allows messages from the `opener` window, i.e. the window that opened the page by calling `window.open`. The parent or opener may now also send a message with an `allowOrigin` property to specify an origin that should be allowed to post messages.
- Fixed a bug that prevented charts from loading http urls from https.
- The `isNcWMS` property of `WebMapServiceCatalogItem` is now set to true, and the COLORSCALERANGE controls are available in the UI, for ncWMS2 servers.
- Added the ability to prevent CSVs with time and `id` columns from appearing as moving points, by setting `idColumns` to either `null` or `[]`.
- Fixed a bug that prevented default parameters to `CatalogFunction`s from being shown in the user interface.
- Fixed a problem that made `BooleanParameter`s show up incorrectly in the user interface.
- Embedded `<chart>` elements now support two new optional attributes:
  - `title`: overrides the title that would otherwise be derived from the name of the feature.
  - `hide-buttons`: If `"true"`, the Expand and Download buttons are hidden from the chart.
- Fixed a bug in embedded `<collapsible>` elements that prevented them from being expandable.
- Improved SDMX-JSON support to make it possible to change region type in the UI.
- Deprecated `RegionMapping.setRegionColumnType` in favour of `RegionMapping.prototype.setRegionColumnType`. `regionDetails[].column` and `.disambigColumn` have also been deprecated.

### 4.4.1

- Improved feature info display of time-varying region-mapped csvs, so that chart is still shown at times with no data.
- Fix visual hierarchy of groups and items in the catalog.

### 4.4.0

- Fixed a bug that caused Cesium (3D view) to crash when plotting a CSV with non-numerical data in the depth column.
- Added automatic time-series charts of attributes to the feature info of time-varying region-mapped csvs.
- Refactored Csv, AbsItt and Sdmx-Json catalog items to depend on a common `TableCatalogItem`. Deprecated `CsvCatalogItem.setActiveTimeColumn` in favour of `tableStructure.setActiveTimeColumn`.
- Error in geocoding addresses in csv files now shows in dialog box.
- Fixed CSS styling of the timeline and added padding to the feature info panel.
- Enhanced JSON support to recognise JSON5 format for user-added files.
- Deprecated `indicesIntoUniqueValues`, `indicesOrValues`, `indicesOrNumericalValues` and `usesIndicesIntoUniqueValues` in `TableColumn` (`isEnum` replaces `usesIndicesIntoUniqueValues`).
- Added support for explicitly colouring enum columns using a `tableStyle.colorBins` array of `{"value":v, "color":c}` objects
- Improved rendering speed when changing the display variable for large lat/lon csv files.
- Default to moving feature CSVs if a time, latitude, longitude and a column named `id` are present.
- Fixed a bug so units flow through to charts of moving CSV features.
- Fixed a bug that prevented the `contextItem` of a `CatalogFunction` from showing during location selection.
- Fixed a bug that caused `&amp;` to appear in some URLs instead of simply `&`, leading to an error when visiting the link.
- Added the ability to pass a LineString to a Web Processing Service.
- Fixed a bug that prevented `tableStyle.dataVariable` = `null` from working.
- Uses a smarter default column for CSV files.
- Fixed a bug that caused an error message to appear repeatedly when there was an error downloading tiles for a base map.
- Fixed a bug that caused WMS layer names and WFS type names to not be displayed on the dataset info page.
- We now preserve the state of the feature information panel when sharing. This was lost in the transition to the new user interface in 4.0.0.
- Added a popup message when using region mapping on old browsers without an `ArrayBuffer` type (such as Internet Explorer 9). These browsers won't support vector tile based region mapping.
- Fixed bug where generic parameters such as strings were not passed through to WPS services.
- Fixed a bug where the chart panel did not update with polled data files.
- Removed the Australian Hydrography layer from `createAustraliaBaseMapOptions`, as the source is no longer available.
- Fixed a bug that caused the GetCapabilities URL of a WMS catalog item to be shown even when `hideSource` was set to true.
- Newly-added user data is now automatically selected for the preview map.
- Fixed a bug where selecting a new column on a moving point CSV file did not update the chart in the feature info panel.
- Fixed dropdowns dropping from the bounds of the screen in Safari.
- Fixed a bug that prevented the feature info panel from updating with polled lat/lon csvs.
- Improved handing of missing data in charts, so that it is ignored instead of shown as 0.

### 4.3.3

- Use react-rangeslider 1.0.4 because 1.0.5 was published incorrectly.

### 4.3.2

- Fixed css styling of shorten URL checkbox.

### 4.3.1

- Added the ability to specify the URL to the `serverConfig` service in `config.json` as `parameters.serverConfigUrl`.

### 4.3.0

- Added `Terria.batchGeocoder` property. If set, the batch geocoder is used to resolve addresses in CSV files so that they can be shown as points on the map.
- Added `GnafAddressGeocoder` to resolve Australian addresses using the GNAF API.
- Added a loading indicator for user-added files.
- Fixed a bug that prevented printing the map in the 2D mode.
- Fixed a bug when changing between x-axis units in the chart panel.
- Moved all Terria styles into CSS-modules code (except Leaflet) - `lib/Sass/StandardUserInterface.scss` no longer needs to be imported and now only includes styles for backwards compatibility.

### 4.2.1

- Fixed bug that prevented the preview map displaying on mobile devices.

### 4.2.0

- There is a known bug in this version which prevents the user from being able to choose a region for some Analytics functions.
- Added support for ArcGis FeatureServers, using the new catalog types `esri-featureServer` and `esri-featureServer-group`. Catalog type `esri-group` can load REST service, MapServer and FeatureServer endpoints. (For backwards compatibility, catalog type `esri-mapServer-group` continues to work for REST service as well as MapServer endpoints.)
- Enumeration parameter now defaults to what is shown in UI, and if parameter is optional, '' is default.
- Adds bulk geocoding capability for Australian addresses. So GnafAPI can be used with batches of addresses, if configured.
- Fixed a bug that caused the selection indicator to get small when near the right edge of the map and to overlap the side panel when past the left edge.
- Map controls and menus now become translucent while the explorer window (Data Catalog) is visible.
- Removed find-and-replace for cesium workers from the webpack build as it's done in terriajs-cesium now.
- Legend images that fail to load are now hidden entirely.
- Improved the appearance of the opacity slider and added a percentage display.
- AllowedValues for LiteralData WPS input now works even if only one value specified.
- Fixed bug in WPS polygon datatype to return valid polygon geojson.
- Fix regression: cursor changes in UserDrawing now functions in 2D as well as 3D.
- Updated to [Cesium](http://cesiumjs.org) 1.23 (from 1.20). See the [change log](https://github.com/AnalyticalGraphicsInc/cesium/blob/1.23/CHANGES.md) for details.
- Fixed a bug which prevented feature info showing for Gpx-, Ogr-, WebFeatureService-, ArcGisFeatureServer-, and WebProcessingService- CatalogItems.
- Added support for a wider range of SDMX-JSON data files, including the ability to sum over dimensions via `aggregatedDimensionIds`.
- Added support for `tableStyle.colorBins` as array of values specifying the boundaries between the color bins in the legend, eg. `[3000, 3500, 3900, 4000]`. `colorBins` can still be an integer specifying the number of bins, in which case Terria determines the boundaries.
- Made explorer panel not rendered at all when hidden and made the preview map destroy itself when unmounted - this mitigates performance issues from having Leaflet running in the background on very busy vector datasets.
- Fixed a bug which prevented time-varying CZML feature info from updating.
- Added support for moving-point csv files, via an `idColumns` array on csv catalog items. By default, feature positions, color and size are interpolated between the known time values; set `isSampled` to false to prevent this. (Color and size are never interpolated when they are drawn from a text column.)
- Added support for polling csv files with a partial update, and by using `idColumns` to identify features across updates.
- Added a time series chart to the Feature Info Panel for sampled, moving features.
- Fixed a bug which sometimes prevented feature info from appearing when two region-mapped csv files were displayed.
- Fixed the preview map extent being one item behind what was actually selected.

### 4.1.2

- Fixed a bug that prevented sharing from working in Internet Explorer.

### 4.1.1

- Stopped IE9 from setting bizarre inline dimensions on custom branding images.
- Fixed workbench reordering in browsers other than Chrome.
- URLs on the dataset info page are now auto-selected by clicked, making them easier to copy.

### 4.1.0

- Made the column title for time-based CSV exports from chart default to 'date'
- Stopped the CSV creation webworker from being run multiple times on viewing a chart.
- Removed the empty circles from non-selected base maps on the Map settings panel.
- Prevented text from being selected when dragging the compass control.
- Added the `MeasureTool` to allow users to interactively measure the distance between points.
- Worked around a problem in the Websense Web Filter that caused it to block access to some of the TerriaJS Web Workers due to a URL in the license text in a comment in a source file.

### 4.0.2

- Fixed a bug that prevented opening catalog groups on iOS.
- Fixed a CSS warning.

### 4.0.1

- Fixed a bug that caused an error message to be formatted incorrectly when displayed to the user.

### 4.0.0

- Rewrote the TerriaJS user interface using React. We believe the new interface is a drastic improvement, incorporating user feedback and the results of usability testing. Currently, it is a bit harder to customize than our old user interface, so if your application has extensive customizations, we suggest delaying upgrading to this version for a little while logner.
- Added support for non-geospatial CSV files, which display in a new chart panel.
- Added support for customisable tags in Feature Info templates.
- Implemented [`<chart>` and `<collapsible>`](https://github.com/TerriaJS/terriajs/blob/4.0.0/lib/ReactViews/Custom/registerCustomComponentTypes.js#L52-L106) tags in Feature Info templates.
- Added support for [polling](https://github.com/TerriaJS/terriajs/blob/4.0.0/lib/Models/Polling.js) for updates to CSV files.
- `CswCatalogGroup` will now include Web Processing Services from the catalog if configured with `includeWps` set to true.
- `WebMapServiceCatalogItem` will now detect ncWMS servers and set isNcWMS to true.
- New `ShareDataService` which can store and resolve data. Currently it is used as a replacement for Google URL Shortener, which can't handle long URLs.
- New `ServerConfig` object which provides configuration information about the server, including which domains can be proxied for. This changes the way CorsProxy is initialised.
- Added partial support for the SDMX-JSON format.
- `UserDrawing` added for drawing lines and polygons on the map.
- CkanCatalogGroup's `filterQuery` items can now be specified as objects instead of URL-encoded strings.

### 3.5.0

- Ungrouped items in CKAN catalog items are now grouped under an item whose title is determined by .ungroupedTitle (default: "No group").
- CKAN's default search regex for KMLs also includes KMZ.
- Add documentation of camera properties.

### 3.4.0

- Support JSON5 (http://json5.org/) use in init files and config files, so comments can be used and object keys don't need to be quoted.
- Fixed a bug that caused the `corsProxyBaseUrl` specified in `config.json` to be ignored.
- Fixed a bug preventing downloading feature info data in CSV format if it contained nulls.
- Added support for the WMS Style/MetadataURL tag in layer description.
- Long titles in locally-generated titles now word-wrap in most web browsers.
- Long auto-generated legend titles now word wrap in most web browsers.

### 3.3.0

- Support `parameters` property in WebFeatureServiceCatalogItem to allow accessing URLs that need additional parameters.
- Fixed a bug where visiting a shared link with a time-series layer would crash load.
- Added a direct way to format numbers in feature info templates, eg. `{{#terria.formatNumber}}{"useGrouping": true, "maximumFractionDigits": 3}{{value}}{{/terria.formatNumber}}`. The quotes around the keys are optional.
- When the number of unique values in a CSV column exceeds the number of color bins available, the legend now displays "XX other values" as the label for the last bucket rather than simply "Other".
- CSV columns with up to 21 unique values can now be fully displayed in the legend. Previously, the number of bins was limited to 9.
- Added `cycle` option to `tableColumnStyle.colorBinMethod` for enumeration-type CSV columns. When the number of unique values in the column exceeds the number of color bins available, this option makes TerriaJS color all values by cycling through the available colors, rather than coloring only the most common values and lumping the rest into an "Other" bucket.
- Metadata and single data files (e.g. KML, GeoJSON) are now consistently cached for one day instead of two weeks.
- `WebMapServiceCatalogItem` now uses the legend for the `style` specified in `parameters` when possible. It also now includes the `parameters` when building a `GetLegendGraphic` URL.
- Fixed a bug that prevented switching to the 3D view after starting the application in 2D mode.

### 3.2.1

- Fixed a bug on IE9 which prevented shortened URLs from loading.
- Fixed a map started with smooth terrain being unable to switch to 3D terrain.
- Fixed a bug in `CkanCatalogItem` that prevented it from using the proxy for dataset URLs.
- Fixed feature picking when displaying a point-based vector and a region mapped layer at the same time.
- Stopped generation of WMS intervals being dependent on JS dates and hence sensitive to DST time gaps.
- Fixed a bug which led to zero property values being considered time-varying in the Feature Info panel.
- Fixed a bug which prevented lat/lon injection into templates with time-varying properties.

### 3.2.0

- Deprecated in this version:
  - `CkanCatalogItem.createCatalogItemFromResource`'s `options` `allowGroups` has been replaced with `allowWmsGroups` and `allowWfsGroups`.
- Added support for WFS in CKAN items.
- Fixed bug which prevented the terria-server's `"proxyAllDomains": true` option from working.
- Added support in FeatureInfoTemplate for referencing csv columns by either their name in the csv file, or the name they are given via `TableStyle.columns...name` (if any).
- Improved CSV handling to ignore any blank lines, ie. those containing only commas.
- Fixed a bug in `CswCatalogGroup` that prevented it from working in Internet Explorer.

### 3.1.0

- Only trigger a search when the user presses enter or stops typing for 3 seconds. This will greatly reduce the number of times that searches are performed, which is important with a geocoder like Bing Maps that counts each geocode as a transaction.
- Reduced the tendency for search to lock up the web browser while it is in progress.
- Include "engines" attribute in package.json to indicate required Node and NPM version.
- For WMS catalog items that have animated data, the initial time of the timeslider can be specified with `initialTimeSource` as `start`, `end`, `present` (nearest date to present), or with an ISO8601 date.
- Added ability to remove csv columns from the Now Viewing panel, using `"type": "HIDDEN"` in `tableStyle.columns`.

### 3.0.0

- TerriaJS-based application are now best built using Webpack instead of Browserify.
- Injected clicked lat and long into templates under `{{terria.coords.latitude}}` and `{{terria.coords.longitude}}`.
- Fixed an exception being thrown when selecting a region while another region highlight was still loading.
- Added `CesiumTerrainCatalogItem` to display a 3D surface model in a supported Cesium format.
- Added support for configuration of how time is displayed on the timeline - catalog items can now specify a dateFormat hash
  in their configuration that has formats for `timelineTic` (what is displayed on the timeline itself) and `currentTime`
  (which is the current time at the top-left).
- Fixed display when `tableStyle.colorBins` is 0.
- Added `fogSettings` option to init file to customize fog settings, introduced in Cesium 1.16.
- Improved zooming to csvs, to include a small margin around the points.
- Support ArcGis MapServer extents specified in a wider range of projections, including GDA MGA zones.
- WMS legends now use a bigger font, include labels, and are anti-aliased when we can determine that the server is Geoserver and supports these options.
- Updated to [Cesium](http://cesiumjs.org) 1.20. Significant changes relevant to TerriaJS users include:
  - Fixed loading for KML `NetworkLink` to not append a `?` if there isn't a query string.
  - Fixed handling of non-standard KML `styleUrl` references within a `StyleMap`.
  - Fixed issue in KML where StyleMaps from external documents fail to load.
  - Added translucent and colored image support to KML ground overlays
  - `GeoJsonDataSource` now handles CRS `urn:ogc:def:crs:EPSG::4326`
  - Fix a race condition that would cause the terrain to continue loading and unloading or cause a crash when changing terrain providers. [#3690](https://github.com/AnalyticalGraphicsInc/cesium/issues/3690)
  - Fix issue where the `GroundPrimitive` volume was being clipped by the far plane. [#3706](https://github.com/AnalyticalGraphicsInc/cesium/issues/3706)
  - Fixed a reentrancy bug in `EntityCollection.collectionChanged`. [#3739](https://github.com/AnalyticalGraphicsInc/cesium/pull/3739)
  - Fixed a crash that would occur if you added and removed an `Entity` with a path without ever actually rendering it. [#3738](https://github.com/AnalyticalGraphicsInc/cesium/pull/3738)
  - Fixed issue causing parts of geometry and billboards/labels to be clipped. [#3748](https://github.com/AnalyticalGraphicsInc/cesium/issues/3748)
  - Fixed bug where transparent image materials were drawn black.
  - Fixed `Color.fromCssColorString` from reusing the input `result` alpha value in some cases.
- Added support for time-series data sets with gaps - these are skipped when scrubbing on the timeline or playing.

### 2.3.0

- Share links now contain details about the picked point, picked features and currently selected feature.
- Reorganised the display of disclaimers so that they're triggered by `CatalogGroup` and `CatalogItem` models, which trigger `terria.disclaimerEvent`, which is listened to by DisclaimerViewModel`. `DisclaimerViewModel` must be added by the map that's using Terria.
- Added a mechanism for hiding the source of a CatalogItem in the view info popup.
- Added the `hideSource` flag to the init json for hiding the source of a CatalogItem in the View Info popup.
- Fixed a bug where `CatalogMember.load` would return a new promise every time it was called, instead of retaining the one in progress.
- Added support for the `copyrightText` property for ArcGis layers - this now shows up in info under "Copyright Text"
- Showed a message in the catalog item info panel that informs the user that a catalog item is local and can't be shared.
- TerriaJS now obtains its list of domains that the proxy will proxy for from the `proxyableDomains/` service. The URL can be overridden by setting `parameters.proxyableDomainsUrl` in `config.json`.
- Updated to [Cesium](http://cesiumjs.org) 1.19. Significant changes relevant to TerriaJS users include:
  - Improved KML support.
    - Added support for `NetworkLink` refresh modes `onInterval`, `onExpire` and `onStop`. Includes support for `viewboundScale`, `viewFormat`, `httpQuery`.
    - Added partial support for `NetworkLinkControl` including `minRefreshPeriod`, `cookie` and `expires`.
    - Added support for local `StyleMap`. The `highlight` style is still ignored.
    - Added support for `root://` URLs.
    - Added more warnings for unsupported features.
    - Improved style processing in IE.

### 2.2.1

- Improved legend and coloring of ENUM (string) columns of CSV files, to sort first by frequency, then alphabetically.

### 2.2.0

- Warn user when the requested WMS layer doesn't exist, and try to provide a suggestion.
- Fixed the calculation of a CSV file's extent so that missing latitudes and longitudes are ignored, not treated as zero.
- Improved the user experience around uploading files in a format not directly supported by TerriaJS and optionally using the conversion service.
- Improved performance of large CSV files, especially the loading time, and the time taken to change the display variable of region-mapped files.
- Added support for CSV files with only location (lat/lon or region) columns, and no value columns, using a file-specific color. Revised GeoJSON display to draw from the same palette of colors.
- Fixed a bug that prevented GeoJSON styles from being applied correctly in some cases.
- Fixed an error when adding a CSV with one line of data.
- Fixed error when adding a CSV file with numeric column names.
- Polygons and polylines are now highlighted on click when the geometry is available.
- Improved legend and coloring of ENUM (string) columns of CSV files; only the most common values are colored differently, with the rest shown as 'Other'.
- Added support for running the automated tests on the local system (via `gulp test`), on BrowserStack (via `gulp test-browserstack`), and on Sauce Labs (via `gulp test-saucelabs`).
- Changed `tableStyle`'s `format` to only accept `useGrouping`, `maximumFractionDigits` and `styling: "percent"` options. Previously some other options may have worked in some browsers.
- Improved color palette for string (ENUM) columns of CSV files.
- Improved CSV loading to ignore any completely blank lines after the header row (ie. lines which do not even have commas).
- Added support for grouping catalog items retrieved from a CSW server according to criteria specified in the init file (via the `metadataGroups` property) or from a `domainSpecification` and a call to the `GetDomain` service on the CSW server.
- Added `UrlTemplateCatalogItem`, which can be used to access maps via a URL template.
- Improved ABS display (to hide the regions) when a concept is deselected.
- Improved readability of ArcGIS catalog items and legends by replacing underscores with spaces.
- `ArcGisMapServerCatalogItem` metadata is now cached by the proxy for only 24 hours.
- Improved the feature info panel to update the display of time-varying region-mapped CSV files for the current time.
- Updated to [Cesium](http://cesiumjs.org) 1.18. Significant changes relevant to TerriaJS users include:
  - Improved terrain performance by up to 35%. Added support for fog near the horizon, which improves performance by rendering less terrain tiles and reduces terrain tile requests. [#3154](https://github.com/AnalyticalGraphicsInc/cesium/pull/3154)
  - Reduced the amount of GPU and CPU memory used by terrain by using compression. The CPU memory was reduced by up to 40%, and approximately another 25% in Chrome.
  - Fixed an issue where the sun texture is not generated correctly on some mobile devices. [#3141](https://github.com/AnalyticalGraphicsInc/cesium/issues/3141)
  - Cesium now honors window.devicePixelRatio on browsers that support the CSS imageRendering attribute. This greatly improves performance on mobile devices and high DPI displays by rendering at the browser-recommended resolution. This also reduces bandwidth usage and increases battery life in these cases.

### 2.1.1

- Fixed sharing of time-varying czml files; the timeline was not showing on the shared link.
- Fixed sharing of user-added time-varying csv files.
- Fixed a bug in `CkanCatalogItem` that made it build URLs incorrectly when given a base URL ending in a slash.

### 2.1.0

- Moved `TableColumn`, `TableStructure`, and the classes based on `Concept` to `lib/Map`. Moved `LegendHelper` to `lib/Models`.
- Added column-specific styling to CSV files, using a new `tableStyle.columns` json parameter. This is an object whose keys are column names or indices, and whose values are objects of column-specific tableStyle parameters. See the CSV column-specific group in `wwwroot/test/init/test-tablestyle.json` for an example. [#1097](https://github.com/TerriaJS/terriajs/issues/1097)
- Added the following column-specific `tableStyle` parameters:
  - `name`: renames the column.
  - `type`: sets the column type; can be one of LON, LAT, ALT, TIME, SCALAR, or ENUM.
  - `format`: sets the column number format, using the format of the [Javascript Intl options parameter](https://developer.mozilla.org/en-US/docs/Web/JavaScript/Reference/Global_Objects/Number/toLocaleString), eg. `{"format": {"useGrouping": true, "maximumFractionDigits": 2}}` to add thousands separators to numbers and show only two decimal places. Only the `useGrouping`, `maximumFractionDigits` and `styling: "percent"` options are guaranteed to work in all browsers.
- Added column-specific formatting to the feature info panel for all file types, eg. `"featureInfoTemplate" : {"template": "{{SPEED}} m/s", "formats": {"SPEED": {"maximumFractionDigits": 2}}}`. The formatting options are the same as above.
- Changed the default number format in the Feature Info Panel to not separate thousands with commas.
- Fixed a bug that caused the content on the feature info panel to be rendered as pure HTML instead of as mixed HTML / Markdown.
- Changed the default for `tableStyle.replaceWithZeroValues` to `[]`, ie. nothing.
- Changed the default for `tableStyle.replaceWithNullValues` to `["-", "na", "NA"]`.
- Changed the default for `tableStyle.nullLabel` to '(No value)'.
- Application name and support email can now be set in config.json's "parameters" section as "appName" and "supportEmail".
- Fixed showWarnings in config json not being respected by CSV catalog items.
- Fixed hidden region mapped layers being displayed when variable selection changes.
- Fixed exporting raw data as CSV not escaping commas in the data itself.

### 2.0.1

- Fixed a bug that caused the last selected ABS concept not to appear in the feature info panel.

### 2.0.0

- The following previously-deprecated functionality was removed in this version:
  - `ArcGisMapServerCatalogGroup`
  - `CatalogItemControl`
  - `CatalogItemDownloadControl`
  - Calling `BrandBarViewModel.create` with more than one parameter.
  - `CatalogMemberControl.leftSideItemControls`
  - `CatalogMemberControl.rightSideItemControls`
  - `DataCatalogTabViewModel.getRightSideItemControls`
  - `DataCatalogTabViewModel.getLeftSideItemControls`
  - `registerCatalogItemControls`
  - `AusGlobeViewer`
- Streamlined CSV handling framework. Breaking changes include the APIs of (not including those which begin with `_`):
  - `CsvCatalogItem`: `rowProperties`, `rowPropertiesByCode`, `dynamicUpdate` have been removed.
  - `AbsIttCatalogItem`: Completely rewritten. The `dataSetID` json parameter has been deprecated in favor of `datasetId` (different capitalization).
  - For the 2011 Australian Census data, requires `sa4_code_2011` to appear as an alias in `regionMapping.json` (it was previously missing in NationalMap).
  - `TableDataSource`: Completely rewritten and moved from `Map` to `Models` directory. Handles csvs with latitude & longitude columns.
  - `RegionMapping`: Used instead of TableDataSource for region-mapped csvs.
  - `DataTable` and `DataVariable` have been replaced with new classes, `TableStructure` and `TableColumn`.
  - `RegionProvider`: `loadRegionsFromWfs`, `processRegionIds`, `applyReplacements`, `findRegionIndex` have been made internal functions.
  - `RegionProviderList`: `chooseRegionProvider` has been changed and renamed `getRegionDetails`.
  - `ColorMap`: `fromArray` and `fromString` have been removed, with the constructor taking on that functionality.
  - `LegendUrl` has been moved to the `Map` directory.
  - `TableStyle`: `loadColorMap` and `chooseColorMap` have been removed. Moved from `Map` to `Models` directory.
  - `FeatureInfoPanelSectionViewModel`: its constructor now takes a `FeatureInfoPanelViewModel` as its first argument, instead of `Terria`.
  - `Models/ModelError` has been replaced with `Core/TerriaError`.
- Removed blank feature info sections for uncoloured regions of region-mapped CSVs.
- Recognises the CSV datetime formats: YYYY, YYYY-MM and YYYY-MM-DD HH:MM(:SS).
- Introduced five new json tableStyle parameters:
  - `replaceWithZeroValues`: Defaults to `[null, "-"]`. These values are coloured as if they were zero if they appear in a list with numbers. `null` catches missing values.
  - `replaceWithNullValues`: Defaults to `["na", "NA"]`. These values are coloured as if they were null if they appear in a list with numbers.
  - `nullColor`: A css string. Defaults to black. This colour is used to display null values. It is also used to colour points when no variable is selected.
  - `nullLabel`: A string used to label null or blank values in the legend. Defaults to ''.
  - `timeColumn`: Provide the name or index (starting at 0) of a csv column, if any. Defaults to the first time column found, if any. Use `null` to explicitly disregard all time columns.
- Removed variables consisting only of html tags from the Now Viewing panel.
- Added support for the csv datetime formats: YYYY, YYYY-MM and YYYY-MM-DD HH:MM(:SS).
- Improved formatting of datetimes from csv files in the feature info panel.
- Removed variables consisting only of html tags from the Now Viewing panel.
- Improved handling of rows with missing dates in csv time columns.
- Introduced four new json tableStyle parameters:
  - `replaceWithZeroValues`: Defaults to `[null, '-']`. These values are coloured as if they were zero if they appear in a csv column with numbers. `null` catches missing values. These rows are ignored if they appear in a csv time column.
  - `replaceWithNullValues`: Defaults to `['na', 'NA']`. These values are coloured as if they were null if they appear in a csv column with numbers. These rows are ignored if they appear in a csv time column.
  - `nullColor`: A css string. Defaults to a dark blue. This colour is used to display null values (but it does not appear on the legend). It is also used to colour points when no variable is selected.
  - `timeColumn`: Provide the name or index (starting at 0) of a csv column, if any. Defaults to the first time column found, if any. Use `null` to explicitly disregard all time columns.
- Added id matching for catalog members:
- Improved formatting of datetimes from csv files in the feature info panel.
- Removed variables consisting only of HTML tags from the Now Viewing panel.
- Added ID matching for catalog members:
  - An `id` field can now be set in JSON for catalog members
  - When sharing an enabled catalog item via a share link, the share link will reference the catalog item's ID
    rather than its name as is done currently.
  - The ID of an item should be accessed via `uniqueId` - if a catalog member doesn't have an ID set, this returns a
    default value of the item's name plus the ID of its parent. This means that if all the ancestors of a catalog
    member have no ID set, its ID will be its full path in the catalog.
  - This means that if an item is renamed or moved, share links that reference it will still work.
  - A `shareKeys` property can be also be set that contains an array of all ids that should lead to this item. This means
    that a share link for an item that didn't previously have an ID set can still be used if it's moved, as long as it
    has its old default ID set in `shareKeys`
  - Old share links will still work as long as the items they lead to aren't renamed or moved.
  - Refactor of JSON serialization - now rather than passing a number of flags that determine what should and shouldn't be
    serialized, an `itemFilter` and `propertyFilter` are passed in options. These are usually composed of multiple filters,
    combined using `combineFilters`.
  - An index of all items currently in the catalog against all of that item's shareKeys is now maintained in `Catalog`
    and can be used for O(1) lookups of any item regardless of its location.
  - CatalogMembers now contain a reference to their parent CatalogGroup - this means that the catalog tree can now be
    traversed in both directions.
  - When serializing user-added items in the catalog, the children of `CatalogGroup`s with the `url` property set are
    not serialized. Settings like `opacity` for their descendants that need to be preserved are serialized separately.
- Generated legends now use SVG (vector) format, which look better on high resolution devices.
- Created new Legend class, making it easy to generate client-side legends for different kinds of data.
- Generate client-side legends for ArcGIS MapServer catalog items, by fetching JSON file, instead of just providing link to external page.
- Fix Leaflet feature selection when zoomed out enough that the world is repeated.
- Improved handling of lat/lon CSV files with missing latitude or longitude values.
- Fixed a bug that prevented `SocrataCataloGroup` from working in Internet Explorer 9.
- Added `CkanCatalogItem`, which can be used to reference a particular resource of any compatible type on a CKAN server.
- Fixed a bug that caused the Now Viewing tab to display incorrectly in Internet Explorer 11 when switching directly to it from the Data Catalogue tab.

### 1.0.54

- Fixed a bug in `AbsIttCatalogItem` that caused no legend to be displayed.

### 1.0.53

- Improved compatibility with Internet Explorer 9.
- Made `CswCatalogGroup` able to find geospatial datasets on more CSW servers.
- Allow WMS parameters to be specified in json in uppercase (eg. STYLES).

### 1.0.52

- Added `MapBoxMapCatalogItem`, which is especially useful for base maps. A valid access token must be provided.
- Added a `getContainer()` method to Terria's `currentViewer`.
- Dramatically improved the performance of region mapping.
- Introduced new quantisation (color binning) methods to dramatically improve the display of choropleths (numerical quantities displayed as colors) for CSV files, instead of always using linear. Four values for `colorBinMethod` are supported:
  - "auto" (default), usually means "ckmeans"
  - "ckmeans": use "CK means" method, an improved version of Jenks Even Breaks to form clusters of values that are as distinct as possible.
  - "quantile": use quantiles, evenly distributing values between bins
  - "none": use the previous linear color mapping method.
- The default style for CSV files is now 7 color bins with CK means method.
- Added support for color palettes from Color Brewer (colorbrewer2.org). Within `tableStyle`, use a value like `"colorPalette": "10-class BrBG"`.
- Improved the display of legends for CSV files, accordingly.
- URLs for legends are now encapsulated in a `LegendUrl` model, which accepts a mime type that will affect how the
  legend is rendered in the sidebar.
- Added support for the Socrata "new backend" with GeoJSON download to `SocrataCatalogGroup`.
- Moved URL config parameters to config.json, with sensible defaults. Specifically:
  - regionMappingDefinitionsUrl: 'data/regionMapping.json',
  - conversionServiceBaseUrl: '/convert/',
  - proj4ServiceBaseUrl: '/proj4/',
  - corsProxyBaseUrl: '/proxy/'
- Deprecated terria.regionMappingDefinitionsUrl (set it in config.json or leave it as default).

### 1.0.51

- Fixed a typo that prevented clearing the search query
- Added support for Nominatim search API hosted by OpenStreetMap (http://wiki.openstreetmap.org/wiki/Nominatim) with `NominatimSearchProviderViewModel`. This works by merging to 2 queries : one with the bounding parameter for the nearest results, and the other without the bounding parameter. The `countryCodes` property can be set to limit the result to a set of specific countries.
- Added `MapProgressBarViewModel`. When added to the user interface with `MapProgressBarViewModel.create`, it shows a bar at the top of the map window indicating tile load progress.
- We no longer show the entity's ID (which is usually a meaningless GUID) on the feature info panel when the feature does not have a name. Instead, we leave the area blank.
- Fixed a bug with time-dynamic imagery layers that caused features to be picked from the next time to be displayed, in addition to the current one.
- Replace `.` and `#` with `_` in property names meant to be used with `featureInfoTemplate`, so that these properties can be accessed by the [mustache](https://mustache.github.io/) templating engine.
- Added support for time-varying properties (e.g. from a CZML file) on the feature info panel.
- `Cesium.zoomTo` now takes the terrain height into account when zooming to a rectangle.

### 1.0.50

- Put a white background behind legend images to fix legend images with transparent background being nearly invisible.
- Search entries are no longer duplicated for catalog items that appear in multiple places in the Data Catalogue
- Fixed the layer order changing in Cesium when a CSV variable is chosen.
- Layer name is now shown in the catalog item info panel for ESRI ArcGIS MapServer layers.
- Retrieve WFS or WCS URL associated with WMS data sources using DescribeLayer if no dataUrl is present.
- Downgrade Leaflet to 0.7.3 to fix specific feature clicking problems with 2D maps.
- Use `PolylineGraphics` instead of `PolygonGraphics` for unfilled polygons with an outline width greater than 1. This works around the fact that Cesium does not support polygons with outline width great than 1 on Windows due to a WebGL limitation.
- Sorted ABS age variables numerically, not alphabetically.
- Removed extra space at the bottom of base map buttons.
- Share links now remember the currently active tab in the `ExplorerPanelViewModel`.
- Fixed a bug that prevented region mapping from working over HTTPS.
- The proxy is now used to avoid a mixed content warning when accessing an HTTP dataset from an HTTPS deployment of TerriaJS.
- Added `CameraView.fromLookAt` and `CameraView.fromPositionHeadingPitchRoll` functions. These functions can be used to position the camera in new ways.

### 1.0.49

- Fixed a bug that caused poor performance when clicking a point on the map with lots of features and then closing the feature information panel.
- Apply linkify, instead of markdown, to properties shown in the Feature Info Panel.
- Fixed a bug that prevented feature scaling by value.
- Fixed a bug that prevented the csv `displayDuration` from working.
- Fixed a bug that ignored which column of the csv file to show as the legend initially.
- `NowViewingTabViewModel` is now composed of a number of sections. Each section is given the opportunity to determine whether it applies to each catalog item. Custom sections may be added by adding them to NowViewingTabViewModel.sections`.
- `CsvCatalogItem` and `AbsIttCatalogItem` now expose a `concepts` property that can be used to adjust the display.
- Added `Terria.cesiumBaseUrl` property.
- The user interface container DOM element may now be provided to `TerriaViewer` by specifying `uiContainer` in its options. Previously it always used an element named `ui`.
- Legend URLs are now accessed via the proxy, if applicable.
- Fixed a bug that prevented feature scaling by value.
- Added support for [Urthecast](https://www.urthecast.com/) with `UrthecastCatalogGroup`.
- Fixed a bug that caused a `TypeError` on load when the share URL included enabled datasets with an order different from their order in the catalog.
- Improved the message that is shown to the user when their browser supports WebGL but it has a "major performance caveat".
- Fixed a bug that could cause an exception in some browsers (Internet Explorer, Safari) when loading a GeoJSON with embedded styles.
- Fixed a bug with Leaflet 2D map where clicks on animation controls or timeline would also register on the map underneath causing undesired feature selection and, when double clicked, zooming (also removed an old hack that disabled dragging while using the timeline slider)
- Changed Australian Topography base map server and updated the associated thumbnail.
- Added `updateApplicationOnMessageFromParentWindow` function. After an app calls this function at startup, TerriaJS can be controlled by its parent window when embedded in an `iframe` by messages sent with `window.postMessage`.

### 1.0.48

- Added the ability to disable feature picking for `ArcGisMapServerCatalogItem`.
- Disabled feature picking for the Australian Topography and Australian Hydrography base layers created by `createAustraliaBaseMapOptions`.

### 1.0.47

- Make it possible to disable CSV region mapping warnings with the `showWarnings` init parameter.
- The `name` of a feature from a CSV file is now taken from a `name` or `title` column, if it exists. Previously the name was always "Site Data".
- Fixed a bug that caused time-dynamic WMS layers with just one time to not be displayed.
- Underscores are now replaced with spaces in the feature info panel for `GeoJsonCatalogItem`.
- Added Proj4 projections to the location bar. Clicking on the bar switches between lats/longs and projected coordinates. To enable this, set `useProjection` to `true`
- Show information for all WMS features when a location is clicked.
- Fixed a bug that caused an exception when running inside an `<iframe>` and the user's browser blocked 3rd-party cookies.
- HTML and Markdown text in catalog item metadata, feature information, etc. is now formatted in a more typical way. For example, text inside `<h1>` now looks like a heading. Previously, most HTML styling was stripped out.
- Supports FeatureInfoTemplates on all catalog item types (previously only available on ImageryLayers).
- Apply markdown to properties shown in the Feature Info Panel.
- Add `includeCzml` option to CkanCatalogGroup.
- Fixed a bug that caused `WebMapServiceCatalogItem` to incorrectly populate the catalog item's metadata with data from GetCapabilities when another layer had a `Title` with the same value as the expected layer's `Name`.
- Update the default Australian topography basemap to Geoscience Australia's new worldwide layer (http://www.ga.gov.au/gisimg/rest/services/topography/National_Map_Colour_Basemap/MapServer)
- Allow color maps in CSV catalog items to be expressed as strings: colorMapString: "red-white-blue".
- Updated to [Cesium](http://cesiumjs.org) 1.15. Significant changes relevant to TerriaJS users include:
  - Added support for the [glTF 1.0](https://github.com/KhronosGroup/glTF/blob/master/specification/README.md) draft specification.
  - Added support for the glTF extensions [KHR_binary_glTF](https://github.com/KhronosGroup/glTF/tree/master/extensions/Khronos/KHR_binary_glTF) and [KHR_materials_common](https://github.com/KhronosGroup/glTF/tree/KHR_materials_common/extensions/Khronos/KHR_materials_common).
  - `ImageryLayerFeatureInfo` now has an `imageryLayer` property, indicating the layer that contains the feature.
  - Make KML invalid coordinate processing match Google Earth behavior. [#3124](https://github.com/AnalyticalGraphicsInc/cesium/pull/3124)

### 1.0.46

- Fixed an incorrect require (`URIjs` instead of `urijs`).

### 1.0.45

- Major refactor of `CsvCatalogItem`, splitting region-mapping functionality out into `RegionProvider` and `RegionProviderList`. Dozens of new test cases. In the process, fixed a number of bugs and added new features including:
  - Regions can be matched using regular expressions, enabling matching of messy fields like local government names ("Baw Baw", "Baw Baw Shire", "Baw Baw (S)", "Shire of Baw Baw" etc).
  - Regions can be matched using a second field for disambiguation (eg, "Campbelltown" + "SA")
  - Drag-and-dropped datasets with a time column behave much better: rather than a fixed time being allocated to each row, each row occupies all the time up until the next row is shown.
  - Enumerated fields are colour coded in lat-long files, consist with region-mapped files.
  - Feedback is now provided after region mapping, showing which regions failed to match, and which matched more than once.
  - Bug: Fields with names starting with 'lon', 'lat' etc were too aggressively matched.
  - Bug: Numeric codes beginning with zeros (eg, certain NT 08xx postcodes) were treated as numbers and failed to match.
  - Bug: Fields with names that could be interpreted as regions weren't available as data variables.
- Avoid mixed content warnings when using the CartoDB basemaps.
- Allow Composite catalog items
- Handle WMS time interval specifications (time/time and time/time/periodicity)
- Moved `url` property to base CatalogItem base class. Previously it was defined separately on most derived catalog items.
- Most catalog items now automatically expose a `dataUrl` that is the same as their `url`.
- Added custom definable controls to `CatalogMember`s.
  - To define a control, subclass `CatalogMemberControl` and register the control in `ViewModels/registerCatalogMemberControl` with a unique control name, control class and required property name.
  - If a `CatalogMember` has a property with the required property name either directly on the member or in its `customProperties` object, the control will appear in the catalog with the member and will fire the `activate` function when clicked.
  - Controls can be registered to appear on both the left and right side using `registerLeftSideControl` and `registerRightSideControl` respectively.
  - An example can be seen in the `CatalogMemberDownloadControl`
  - Currently top level members do not show controls.
- The `LocationBarViewModel` now shows the latitude and longitude coordinates of the mouse cursor in 2D as well as 3D.
- The `LocationBarViewModel` no longer displays a misleading elevation of 0m when in "3D Smooth" mode.
- Added `@menu-bar-right-offset` LESS parameter to control the right position of the menu bar.
- Added `forceProxy` flag to all catalog members to indicate that an individual item should use the proxy regardless of whether the domain is in the list of domains to proxy.
- Allow a single layer of an ArcGIS MapServer to be added through the "Add Data" interface.
- Added `WfsFeaturesCatalogGroup`. This group is populated with a catalog item for each feature queried from a WFS server.
- The Feature Info panel now shows all selected features in an accordion control. Previously it only showed the first one.
- Added `featureInfoTemplate` property to `CatalogItem`. It is used to provide a custom Markdown or HTML template to display when a feature in the catalog item is clicked. The template is parameterized on the properties of the feature.
- Updated to [Cesium](http://cesiumjs.org) 1.14. Significant changes relevant to TerriaJS users include:
  - Fixed issues causing the terrain and sky to disappear when the camera is near the surface. [#2415](https://github.com/AnalyticalGraphicsInc/cesium/issues/2415) and [#2271](https://github.com/AnalyticalGraphicsInc/cesium/issues/2271)
  - Fixed issues causing the terrain and sky to disappear when the camera is near the surface. [#2415](https://github.com/AnalyticalGraphicsInc/cesium/issues/2415) and [#2271](https://github.com/AnalyticalGraphicsInc/cesium/issues/2271)
  - Provided a workaround for Safari 9 where WebGL constants can't be accessed through `WebGLRenderingContext`. Now constants are hard-coded in `WebGLConstants`. [#2989](https://github.com/AnalyticalGraphicsInc/cesium/issues/2989)
  - Added a workaround for Chrome 45, where the first character in a label with a small font size would not appear. [#3011](https://github.com/AnalyticalGraphicsInc/cesium/pull/3011)
  - Fixed an issue with drill picking at low frame rates that would cause a crash. [#3010](https://github.com/AnalyticalGraphicsInc/cesium/pull/3010)

### 1.0.44

- Fixed a bug that could cause timeseries animation to "jump" when resuming play after it was paused.
- Make it possible for catalog item initialMessage to require confirmation, and to be shown every time.
- When catalog items are enabled, the checkbox now animates to indicate that loading is in progress.
- Add `mode=preview` option in the hash portion of the URL. When present, it is assumed that TerriaJS is being used as a previewer and the "small screen warning" will not be shown.
- Added `maximumLeafletZoomLevel` constructor option to `TerriaViewer`, which can be used to force Leaflet to allow zooming closer than its default of level 18.
- Added the `attribution` property to catalog items. The attribution is displayed on the map when the catalog item is enabled.
- Remove an unnecessary instance of the Cesium InfoBox class when viewing in 2D
- Fixed a bug that prevented `AbsIttCatalogGroup` from successfully loading its list of catalog items.
- Allow missing URLs on embedded data (eg. embedded czml data)
- Fixed a bug loading URLs for ArcGIS services names that start with a number.
- Updated to [Cesium](http://cesiumjs.org) 1.13. Significant changes relevant to TerriaJS users include:
  - The default `CTRL + Left Click Drag` mouse behavior is now duplicated for `CTRL + Right Click Drag` for better compatibility with Firefox on Mac OS [#2913](https://github.com/AnalyticalGraphicsInc/cesium/pull/2913).
  - Fixed an issue where non-feature nodes prevented KML documents from loading. [#2945](https://github.com/AnalyticalGraphicsInc/cesium/pull/2945)

### 1.0.43

- Fixed a bug that prevent the opened/closed state of groups from being preserved when sharing.

### 1.0.42

- Added a `cacheDuration` property to all catalog items. The new property is used to specify, using Varnish-like notation (e.g. '1d', '10000s') the default length of time to cache URLs related to the catalog item.
- Fix bug when generating share URLs containing CSV items.
- Improve wording about downloading data from non-GeoJSON-supporting WFS servers.

### 1.0.41

- Improvements to `AbsIttCatalogItem` caching from the Tools menu.

### 1.0.40

- `ArcGisMapServerCatalogItem` now shows "NoData" tiles by default even after showing the popup message saying that max zoom is exceeded. This can be disabled by setting its `showTilesAfterMessage` property to false.

### 1.0.39

- Fixed a race condition in `AbsIttCatalogItem` that could cause the legend and map to show different state than the Now Viewing UI suggested.
- Fixed a bug where an ABS concept with a comma in its name (e.g. "South Eastern Europe,nfd(c)" in Country of Birth) would cause values for concept that follow to be misappropriated to the wrong concepts.

### 1.0.38

- `AbsIttCatalogItem` now allows the region type to be set on demand rather than only at load time.
- `CsvCatalogItem` can now have no display variable selected, in which case all points are the same color.

### 1.0.37

- Added `CswCatalogGroup` for populating a catalog by querying an OGC CSW service.
- Added `CatalogMember.infoSectionOrder` property, to allow the order of info sections to be configured per catalog item when necessary.
- Fixed a bug that prevented WMTS layers with a single `TileMatrixSetLink` from working correctly.
- Added support for WMTS layers that can only provide tiles in JPEG format.
- Fixed testing and caching of ArcGis layers from tools and added More information option for imagery layers.
- TerriaJS no longer requires Google Analytics. If a global `ga` function exists, it is used just as before. Otherwise, events are, by default, logged to the console.
- The default event analytics behavior can be specified by passing an instance of `ConsoleAnalytics` or `GoogleAnalytics` to the `Terria` constructor. The API key to use with `GoogleAnalytics` can be specified explicitly to its constructor, or it can be specified in the `parameter.googleAnalyticsKey` property in `config.json`.
- Made polygons drastically faster in 2D.
- TerriaJS now shortens share URLs by default when a URL shortener is available.
- Added Google Analytics reporting of the application URL. This is useful for tracking use of share URLs.
- Added the ability to specify a specific dynamic layer of an ArcGIS Server using just a URL.

### 1.0.36

- Calculate extent of TopoJSON files so that the viewer correctly pans+zooms when a TopoJSON file is loaded.
- Fixed a bug that caused the `Terria#clock` to keep ticking (and therefore using CPU / battery) once started even after selecting a non-time-dynamic dataset.
- Fixed a bug that caused the popup message to appear twice when a dataset failed to load.
- Added layer information to the Info popup for WMS datasets.
- Added ability to filter catalog search results by:
  - type: `is:wms`, `-is:esri-mapserver`. A result must match any 'is:' and no '-is:'.
  - url: `url:vic.gov.au`, `-url:nicta.com.au`. A result must match any 'url:', and no '-url:'.
- Added ability to control the number of catalog search results: `show:20`, `show:all`

### 1.0.35

- Polygons from GeoJSON datasets are now filled.
- Left-aligned feature info table column and added some space between columns.
- Added `EarthGravityModel1996`.
- Extended `LocationBarViewModel` to show heights relative to a geoid / mean sea level model. By default, EGM96 is used.
- Added support for styling GeoJSON files, either in catalog (add .style{} object) or embedded directly in the file following the [SimpleStyle spec](https://github.com/mapbox/simplestyle-spec).
- Fixed a bug that caused the 3D view to use significant CPU time even when idle.
- Added CartoDB's Positron and Dark Matter base maps to `createGlobalBaseMapOptions`.
- Added support for subdomains to `OpenStreetMapCatalogItem`.

### 1.0.34

- Fixed a bug that prevented catalog items inside groups on the Search tab from being enabled.
- Added `PopupMessageConfirmationViewModel`. It prevents the Popup from being closed unless the confirm button is pressed. Can also optionally have a deny button with a custom action.
- Added support for discovering GeoJSON datasets from CKAN.
- Added support for zipped GeoJSON files.
- Made `KmlCatalogItem` use the proxy when required.
- Made `FeatureInfoPanelViewModel` use the white panel background in more cases.
- Significantly improved the experience on devices with small screens, such as phones.
- Fixed a bug that caused only the portion of a CKAN group name before the first comma to be used.

### 1.0.33

- Added the `legendUrls` property to allow a catalog item to optionally have multiple legend images.
- Added a popup message when zooming in to the "No Data" scales of an `ArcGisMapServerCatalogItem`.
- Added `CatalogGroup.sortFunction` property to allow custom sorting of catalog items within a group.
- Added `ImageryLayerCatalogItem.treat403AsError` property.
- Added a title text when hovering over the label of an enabled catalog item. The title text informs the user that clicking will zoom to the item.
- Added `createBingBaseMapOptions` function.
- Added an option to `KnockoutMarkdownBinding` to optionally skip HTML sanitization and therefore to allow unsafe HTML.
- Upgraded to Cesium 1.11.
- `CatalogItem.zoomTo` can now zoom to much smaller bounding box rectangles.

### 1.0.32

- Fixed CKAN resource format matching for KML, CSV, and Esri REST.

### 1.0.31

- Added support for optionally generating shorter URLs when sharing by using the Google URL shortening service.

### 1.0.30

- `WebMapServiceCatalogItem` and `ArcGisMapServerCatalogItem` now augment directly-specified metadata with metadata queried from the server.
- "Data Details" and "Service Details" on the catalog item info panel are now collapsed by default. This improves the performance of the panel and hides some overly technical details.
- `ArcGisMapServerCatalogItem.layers` can now specify layer names in addition to layer IDs. Layer names are matched in a case-insensitive manner and only if a direct ID match is not found.
- `itemProperties` are now applied through the normal JSON loading mechanism, so properties that are represented differently in code and in JSON will now work as well.
- Added support for `csv-geo-*` (e.g. csv-geo-au) to `CkanCatalogGroup`.
- The format name used in CKAN can now be specified to `CkanCatalogGroup` using the `wmsResourceFormat`, `kmlResourceFormat`, `csvResourceFormat`, and `esriMapServerResourceFormat` properties. These properties are all regular expressions. When the format of a CKAN resource returned from `package_search` matches one of these regular expressions, it is treated as that type within TerriaJS.
- `CkanCatalogGroup` now fills the `dataUrl` property of created items by pointing to the dataset's page on CKAN.
- The catalog item information panel now displays `info` sections in a consistent order. The order can be overridden by setting `CatalogItemInfoViewModel.infoSectionOrder`.
- An empty `description` or `info` section is no longer shown on the catalog item information panel. This can be used to remove sections that would otherwise be populated from dataset metadata.

### 1.0.29

- Add support for loading init files via the proxy when necessary.
- Switched to using the updated URL for STK World Terrain, `//assets.agi.com/stk-terrain/v1/tilesets/world/tiles`.

### 1.0.28

- Fixed a bug that prevented links to non-image (e.g. ArcGIS Map Server) legends from appearing on the Now Viewing panel.

### 1.0.27

- Use terriajs-cesium 1.10.7, fixing a module load problem in really old browers like IE8.

### 1.0.25

- Fixed incorrect date formatting in the timeline and animation controls on Internet Explorer 9.
- Add support for CSV files with longitude and latitude columns but no numeric value column. Such datasets are visualized as points with a default color and do not have a legend.
- The Feature Information popup is now automatically closed when the user changes the `AbsIttCatalogItem` filter.

### 1.0.24

- Deprecated:
  - Renamed `AusGlobeViewer` to `TerriaViewer`. `AusGlobeViewer` will continue to work until 2.0 but using it will print a deprecation warning to the browser console.
  - `BrandBarViewModel.create` now takes a single `options` parameter. The container element, which used to be specified as the first parameter, should now be specified as the `container` property of the `options` parameter. The old function signature will continue to work until 2.0 but using it will print a deprecation warning to the browser console.
- `WebMapServiceCatalogItem` now determines its rectangle from the GetCapabilities metadata even when configured to use multiple WMS layers.
- Added the ability to specify the terrain URL or the `TerrainProvider` to use in the 3D view when constructing `TerriaViewer`.
- `AbsIttCatalogItem` styles can now be set using the `tableStyle` property, much like `CsvCatalogItem`.
- Improved `AbsIttCatalogItem`'s tolerance of errors from the server.
- `NavigationViewModel` can now be constructed with a list of `controls` to include, instead of the standard `ZoomInNavigationControl`, `ResetViewNavigationControl`, and `ZoomOutNavigationControl`.
- Fixed a bug that caused the brand bar to slide away with the explorer panel on Internet Explorer 9.

### 1.0.23

- Fixed a bug that prevented features from being pickable from ABS datasets on the 2D map.
- Fixed a bug that caused the Explorer Panel tabs to be missing or misaligned in Firefox.

### 1.0.22

- Changed to use JPEG instead of PNG format for the Natural Earth II basemap. This makes the tile download substantially smaller.

### 1.0.21

- Added an `itemProperties` property to `AbsIttCatalogGroup`.
- Added a `nowViewingMessage` property to `CatalogItem`. This message is shown by the `NowViewingAttentionGrabberViewModel` when the item is enabled. Each unique message is shown only once.

### 1.0.20

- Added the ability to specify SVG icons on Explorer Panel tabs.
- Added an icon to the Search tab.
- Added support for accessing Australian Bureau of Statistics data via the ABS-ITT API, using `AbsIttCatalogGroup` and `AbsIttCatalogItem`.
- The Now Viewing panel now contains controls for selecting which column to show in CSV datasets.

### 1.0.19

- Added `NowViewingAttentionGrabberViewModel`. It calls attention the Now Viewing tab the first time a catalog item is enabled.
- Added `isHidden` property to catalog items and groups. Hidden items and groups do not show up in the catalog or in search results.

### 1.0.18

- Added `featureInfoFields` property to `CsvCatalogItem.tableStyle`. It allows setting which fields to show in the Feature Info popup, and the name to use for each.
- Added `OpenStreetMapCatalogItem` for connecting to tile servers using the OpenStreetMap tiling scheme.
- Added `CkanCatalogGroup.allowEntireWmsServers` property. When set and the group discovers a WMS resource without a layer parameter, it adds a catalog item for the entire server instead of ignoring the resource.
- Added `WebMapTileServiceCatalogGroup` and `WebMapTileServiceCatalogItem` for accessing WMTS servers.
- Handle the case of an `ArcGisMapServerCatalogItem` with an advertised extent that is outside the valid range.
- We now pass ArcGIS MapServer metadata, when it's available, through to Cesium's `ArcGisMapServerImageryProvider` so that it doesn't need to re-request the metadata.
- Changed the style of the Menu Bar to have visually-separate menu items.
- Added support for SVG menu item icons to `MenuBarViewModel`.
- Improved popup message box sizing.

### 1.0.17

- Upgraded to TerriajS Cesium 1.10.2.
- Added `ImageryLayerCatalogItem.isRequiredForRendering`. This is set to false by default and to true for base maps. Slow datasets with `isRequiredForRendering=false` are less likely to prevent other datasets from appearing in the 3D view.
- The "Dataset Testing" functionality (on the hidden Tools menu accessible by adding `#tools=1` to the URL) now gives up tile requests and considers them failed after two seconds. It also outputs some JSON that can be used as the `blacklist` property to blacklist all of the datasets that timed out.
- Added a feature to count the total number of datasets from the hidden Tools menu.
- Fixed a bug that caused the 2D / 3D buttons the Maps menu to get out of sync with the actual state of the map after switching automatically to 2D due to a performance problem.

### 1.0.16

- Deprecated:
  - `ArcGisMapServerCatalogGroup` has been deprecated. Please use `ArcGisCatalogGroup` instead.
- Replaced Cesium animation controller with TerriaJS animation controller.
- Replaced Cesium Viewer widget with the CesiumWidget when running Cesium.
- Added the ability to turn a complete ArcGIS Server, or individual folders within it, into a catalog group using `ArcGisCatalogGroup`.

### 1.0.15

- Fix imagery attribution on the 2D map.

### 1.0.14

- Fixed share URL generation when the application is not running at the root directory of its web server.
- Fixed a bug that caused Internet Explorer 8 users to see a blank page instead of a message saying their browser is incompatible.

### 1.0.13

- Breaking changes:
  - Added a required `@brand-bar-height` property.
- `ExplorerPanelViewModel` can now be created with `isOpen` initially set to false.
- TerriaJS now raises an error and hides the dataset when asked to show an `ImageryLayerCatalogItem` in Leaflet and that catalog item does not use the Web Mercator (EPSG:3857) projection. Previously, the dataset would silently fail to display.
- Improved error handling in `CzmlCatalogItem`, `GeoJsonCatalogItem`, and `KmlCatalogItem`.
- Made the `clipToRectangle` property available on all `ImageryProvider`-based catalog items, not just `WebMapServiceCatalogItem`.
- Added `CatalogMember.isPromoted` property. Promoted catalog groups and items are displayed above non-promoted groups and items.
- Add support for ArcGIS MapServer "Raster Layers" in addition to "Feature Layers".

### 1.0.12

- Allow Esri ArcGIS MapServers to be added via the "Add Data" panel.
- Adds `baseMapName` and `viewerMode` fields to init files and share links. `baseMapName` is any base map name in the map settings panel and `viewerMode` can be set to `'2d'` or `'3d'`.
- Added `tableStyle.legendTicks` property to `CsvCatalogItem`. When specified, the generated legend will have the specified number of equally-spaced lines with labels in its legend.

### 1.0.11

- Fixed a bug that prevented HTML feature information from showing up with a white background in Internet Explorer 9 and 10.
- Fixed a bug that prevented WMS GetCapabilities properties, such as CRS, from being properly inherited from the root layer.
- Tweaked credit / attribution styling.

### 1.0.10

- Added support for a developer attribution on the map.
- Fixed a bug that could cause results from previous async catalog searches to appear in the search results.

### 1.0.9

- Show Cesium `ImageryProvider` tile credits / attribution in Leaflet when using `CesiumTileLayer`.

### 1.0.8

- `WebMapServiceCatalogGroup` now populates the catalog using the hierarchy of layers returned by the WMS server in GetCapabilities. To keep the previous behavior, set the `flatten` property to true.
- Potentially breaking changes:
  - The `getFeatureInfoAsGeoJson` and `getFeatureInfoAsXml` properties have been removed. Use `getFeatureInfoFormats` instead.
- Added support for text/html responses from WMS GetFeatureInfo.
- Make the `FeatureInfoPanelViewModel` use a white background when displaying a complete HTML document.
- `KnockoutMarkdownBinding` no longer tries to interpret complete HTML documents (i.e. those that contain an <html> tag) as Markdown.
- The feature info popup for points loaded from CSV files now shows numeric columns with a missing value as blank instead of as 1e-34.
- `ArcGisMapServerCatalogItem` now offers metadata, used to populate the Data Details and Service Details sections of the catalog item info panel.
- `ArcGisMapServerCatalogGroup` now populates a "Service Description" and a "Data Description" info section for each catalog item from the MapServer's metadata.
- The `metadataUrl` is now populated (and shown) from the regular MapServer URL.
- Added 'keepOnTop' flag support for imageryLayers in init file to allow a layer to serve as a mask.
- Added 'keepOnTop' support to region mapping to allow arbitrary masks based on supported regions.
- Checkboxes in the Data Catalogue and Search tabs now have a larger clickable area.

### 1.0.7

- `CatalogItemNameSearchProviderViewModel` now asynchronously loads groups so items in unloaded groups can be found, too.
- Do not automatically fly to the first location when pressing Enter in the Search input box.
- Changed `ArcGisMapServerCatalogItem` to interpret a `maxScale` of 0 from an ArcGIS MapServer as "not specified".
- Added an `itemProperties` property to `ArcGisMapServerCatalogGroup`, allowing properties of auto-discovered layers to be specified explicitly.
- Added `validDropElements`, `validDropClasses`, `invalidDropElements`, and `invalidDropClasses` properties to `DragDropViewModel` for finer control over where dropping is allowed.
- Arbitrary parameters can now be specified in `config.json` by adding them to the `parameters` property.

### 1.0.6

- Added support for region mapping based on region names instead of region numbers (example in `public/test/countries.csv`).
- Added support for time-dynamic region mapping (example in `public/test/droughts.csv`).
- Added the ability to specify CSV styling in the init file (example in `public/init/test.json`).
- Improved the appearance of the legends generated with region mapping.
- Added the ability to region-map countries (example in `public/test/countries.csv`).
- Elminated distracting "jumping" of the selection indicator when picking point features while zoomed in very close to the surface.
- Fixed a bug that caused features to be picked from all layers in an Esri MapServer, instead of just the visible ones.
- Added support for the WMS MinScaleDenominator property and the Esri MapServer maxScale property, preventing layers from disappearing when zoomed in to close to the surface.
- Polygons loaded from KML files are now placed on the terrain surface.
- The 3D viewer now shows Bing Maps imagery unmodified, matching the 2D viewer. Previously, it applied a gamma correction.
- All catalog items now have an `info` property that allows arbitrary sections to be shown for the item in the info popup.
- `CkanCatalogGroup` now has a `groupBy` property to control whether catalog items are grouped by CKAN group ("group"), CKAN organization ("organization"), or not grouped at all ("none").
- `CkanCatalogGroup` now has a `useResourceName` property to control whether the name of the catalog item is derived from the resource (true), or the dataset itself (false).
- The catalog item info page now renders a much more complete set of Markdown and HTML elements.<|MERGE_RESOLUTION|>--- conflicted
+++ resolved
@@ -6,11 +6,8 @@
 - Add support for Cloud Optimised Geotiff (cog) in Cesium mode. Currently supports EPSG 4326 and 3857. There is experimental support for other projections but performance might suffer and there could be other issues.
 - Fix `Workbench.collapseAll()` and `Workbench.expandAll()` for References.
 - Add to the "doZoomTo" function the case of an imagery layer with imageryProvider.rectangle
-<<<<<<< HEAD
 - Fix basemaps order
-=======
 - Add "leafletMaxZoom" to configParameters so that the maxZoom of the Leaflet viewer can be changed.
->>>>>>> 1ad47d77
 - [The next improvement]
 
 #### 8.7.7 - 2024-10-01
