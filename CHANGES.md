--- conflicted
+++ resolved
@@ -19,11 +19,8 @@
 - Fix app crash when rendering feature info with a custom title.
 - Added new `CkanCatalogGroup` traits `resourceIdTemplate` and `restrictResourceIdTemplateToOrgsWithNames` to generate custom resource IDs for CKAN resources with unstable IDs.
 - Fix `acessType` resolution for `MagdaReference` so that it uses the default terria resolution strategy when `magdaRecord` is not defined.
-<<<<<<< HEAD
 - Implement basic Cloud Optimised Geotiff support
 - [The next improvement]
-=======
->>>>>>> c5456fc7
 
 #### 8.2.28 - 2023-04-28
 
