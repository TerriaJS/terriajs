--- conflicted
+++ resolved
@@ -2,13 +2,10 @@
 
 #### next release (8.9.6)
 
-<<<<<<< HEAD
 - Set default value for date and datetime WPS fields only when the field is marked as required.
 - TSify MenuBar and Groups
 - Add elements config for MenuBar
-=======
 - Fix a bug where `.pmtiles` urls with a query string at the end was not being rendered as PMTILES.
->>>>>>> 42b41e6a
 - [The next improvement]
 
 #### 8.9.5 - 2025-06-03
